// Licensed to the .NET Foundation under one or more agreements.
// The .NET Foundation licenses this file to you under the MIT license.

/*XXXXXXXXXXXXXXXXXXXXXXXXXXXXXXXXXXXXXXXXXXXXXXXXXXXXXXXXXXXXXXXXXXXXXXXXXXXXX
XXXXXXXXXXXXXXXXXXXXXXXXXXXXXXXXXXXXXXXXXXXXXXXXXXXXXXXXXXXXXXXXXXXXXXXXXXXXXXX
XX                                                                           XX
XX                    Inline functions                                       XX
XX                                                                           XX
XX                                                                           XX
XXXXXXXXXXXXXXXXXXXXXXXXXXXXXXXXXXXXXXXXXXXXXXXXXXXXXXXXXXXXXXXXXXXXXXXXXXXXXXX
XXXXXXXXXXXXXXXXXXXXXXXXXXXXXXXXXXXXXXXXXXXXXXXXXXXXXXXXXXXXXXXXXXXXXXXXXXXXXXX
*/

#ifndef _COMPILER_HPP_
#define _COMPILER_HPP_

#include "emit.h" // for emitter::emitAddLabel

#include "bitvec.h"

#include "compilerbitsettraits.hpp"

/*
XXXXXXXXXXXXXXXXXXXXXXXXXXXXXXXXXXXXXXXXXXXXXXXXXXXXXXXXXXXXXXXXXXXXXXXXXXXXXXX
XXXXXXXXXXXXXXXXXXXXXXXXXXXXXXXXXXXXXXXXXXXXXXXXXXXXXXXXXXXXXXXXXXXXXXXXXXXXXXX
XX                                                                           XX
XX  Miscellaneous utility functions. Some of these are defined in Utils.cpp  XX
XX                                                                           XX
XXXXXXXXXXXXXXXXXXXXXXXXXXXXXXXXXXXXXXXXXXXXXXXXXXXXXXXXXXXXXXXXXXXXXXXXXXXXXXX
XXXXXXXXXXXXXXXXXXXXXXXXXXXXXXXXXXXXXXXXXXXXXXXXXXXXXXXXXXXXXXXXXXXXXXXXXXXXXXX
*/

/*****************************************************************************/
/*****************************************************************************/

inline bool getInlinePInvokeEnabled()
{
#ifdef DEBUG
    return JitConfig.JitPInvokeEnabled();
#else
    return true;
#endif
}

inline bool getInlinePInvokeCheckEnabled()
{
#ifdef DEBUG
    return JitConfig.JitPInvokeCheckEnabled() != 0;
#else
    return false;
#endif
}

// Enforce float narrowing for buggy compilers (notably preWhidbey VC)
inline float forceCastToFloat(double d)
{
    Volatile<float> f = (float)d;
    return f;
}

// Enforce UInt32 narrowing for buggy compilers (notably Whidbey Beta 2 LKG)
inline UINT32 forceCastToUInt32(double d)
{
    Volatile<UINT32> u = (UINT32)d;
    return u;
}

/*****************************************************************************/
/*****************************************************************************
 *
 *  Return the lowest bit that is set
 */

template <typename T>
inline T genFindLowestBit(T value)
{
    return (value & (0 - value));
}

/*****************************************************************************
 *
 *  Return true if the given value has exactly zero or one bits set.
 */

template <typename T>
inline bool genMaxOneBit(T value)
{
    return (value & (value - 1)) == 0;
}

/*****************************************************************************
 *
 *  Return true if the given value has exactly one bit set.
 */

template <typename T>
inline bool genExactlyOneBit(T value)
{
    return ((value != 0) && genMaxOneBit(value));
}

inline regMaskTP genFindLowestBit(regMaskTP value)
{
#ifdef HAS_MORE_THAN_64_REGISTERS
    // If we ever need to use this method for predicate
    // registers, then handle it.
    assert(value.getHigh() == RBM_NONE);
#endif
    return regMaskTP(genFindLowestBit(value.getLow()));
}

/*****************************************************************************
 *
 *  Return true if the given value has exactly zero or one bits set.
 */

inline bool genMaxOneBit(regMaskTP value)
{
#ifdef HAS_MORE_THAN_64_REGISTERS
    // If we ever need to use this method for predicate
    // registers, then handle it.
    assert(value.getHigh() == RBM_NONE);
#endif
    return genMaxOneBit(value.getLow());
}

/*****************************************************************************
 *
 *  Given a value that has exactly one bit set, return the position of that
 *  bit, in other words return the logarithm in base 2 of the given value.
 */
inline unsigned genLog2(unsigned value)
{
    assert(genExactlyOneBit(value));
    return BitOperations::BitScanForward(value);
}

inline unsigned genLog2(uint64_t value)
{
    assert(genExactlyOneBit(value));
    return BitOperations::BitScanForward(value);
}

#ifdef __APPLE__
inline unsigned genLog2(size_t value)
{
    return genLog2((uint64_t)value);
}
#endif // __APPLE__

// Given an unsigned 64-bit value, returns the lower 32-bits in unsigned format
//
inline unsigned ulo32(uint64_t value)
{
    return static_cast<unsigned>(value);
}

// Given an unsigned 64-bit value, returns the upper 32-bits in unsigned format
//
inline unsigned uhi32(uint64_t value)
{
    return static_cast<unsigned>(value >> 32);
}

/*****************************************************************************
 *
 *  A rather simple routine that counts the number of bits in a given number.
 */

inline unsigned genCountBits(regMaskTP mask)
{
    return PopCount(mask);
}

/*****************************************************************************
 *
 *  A rather simple routine that counts the number of bits in a given number.
 */

inline unsigned genCountBits(uint32_t bits)
{
    return BitOperations::PopCount(bits);
}

/*****************************************************************************
 *
 *  Given 3 masks value, end, start, returns the bits of value between start
 *  and end (exclusive).
 *
 *  value[bitNum(end) - 1, bitNum(start) + 1]
 */

inline uint64_t BitsBetween(uint64_t value, uint64_t end, uint64_t start)
{
    assert(start != 0);
    assert(start < end);
    assert((start & (start - 1)) == 0);
    assert((end & (end - 1)) == 0);

    return value & ~((start - 1) | start) & // Ones to the left of set bit in the start mask.
           (end - 1);                       // Ones to the right of set bit in the end mask.
}

//------------------------------------------------------------------------------
// jitIsScaleIndexMul: Check if the value is a valid addressing mode multiplier
// amount for x64.
//
// Parameters:
//   val - The multiplier
//
// Returns:
//   True if value is 1, 2, 4 or 8.
//
inline bool jitIsScaleIndexMul(size_t val)
{
    // TODO-Cleanup: On arm64 the scale that can be used in addressing modes
    // depends on the containing indirection, so this function should be reevaluated.
    switch (val)
    {
        case 1:
        case 2:
        case 4:
        case 8:
            return true;
        default:
            return false;
    }
}

//------------------------------------------------------------------------------
// jitIsScaleIndexMul: Check if the value is a valid addressing mode multiplier amount.
//
// Parameters:
//   val - The multiplier
//   naturalMul - For arm64, the natural multiplier (size of containing indirection)
//
// Returns:
//   True if the multiplier can be used in an address mode.
//
inline bool jitIsScaleIndexMul(size_t val, unsigned naturalMul)
{
#if defined(TARGET_XARCH)
    switch (val)
    {
        case 1:
        case 2:
        case 4:
        case 8:
            return true;

        default:
            return false;
    }
#elif defined(TARGET_ARM64)
    return val == naturalMul;
#else
    return false;
#endif
}

// Returns "tree" iff "val" is a valid addressing mode scale shift amount on
// the target architecture.
inline bool jitIsScaleIndexShift(ssize_t val)
{
    // It happens that this is the right test for all our current targets: x86, x64 and ARM.
    // This test would become target-dependent if we added a new target with a different constraint.
    return 0 < val && val < 4;
}

/*****************************************************************************
 * Returns true if value is between [start..end).
 * The comparison is inclusive of start, exclusive of end.
 */

/* static */
inline bool Compiler::jitIsBetween(unsigned value, unsigned start, unsigned end)
{
    return start <= value && value < end;
}

/*****************************************************************************
 * Returns true if value is between [start..end].
 * The comparison is inclusive of both start and end.
 */

/* static */
inline bool Compiler::jitIsBetweenInclusive(unsigned value, unsigned start, unsigned end)
{
    return start <= value && value <= end;
}

#define HISTOGRAM_MAX_SIZE_COUNT 64

#if CALL_ARG_STATS || COUNT_BASIC_BLOCKS || COUNT_LOOPS || EMITTER_STATS || MEASURE_NODE_SIZE || MEASURE_MEM_ALLOC

class Dumpable
{
public:
    virtual void dump(FILE* output) = 0;
};

// Helper class record and display a simple single value.
class Counter : public Dumpable
{
public:
    int64_t Value;

    Counter(int64_t initialValue = 0)
        : Value(initialValue)
    {
    }

    void dump(FILE* output);
};

// Helper class to record and display a histogram of different values.
// Usage like:
// static unsigned s_buckets[] = { 1, 2, 5, 10, 0 }; // Must have terminating 0
// static Histogram s_histogram(s_buckets);
// ...
// s_histogram.record(someValue);
//
// The histogram can later be dumped with the dump function, or automatically
// be dumped on shutdown of the JIT library using the DumpOnShutdown helper
// class (see below). It will display how many recorded values fell into each
// of the buckets (<= 1, <= 2, <= 5, <= 10, > 10).
class Histogram : public Dumpable
{
public:
    Histogram(const unsigned* const sizeTable);

    void dump(FILE* output);
    void record(unsigned size);

private:
    unsigned              m_sizeCount;
    const unsigned* const m_sizeTable;
    LONG                  m_counts[HISTOGRAM_MAX_SIZE_COUNT];
};

// Helper class to record and display counts of node types. Use like:
// static NodeCounts s_nodeCounts;
// ...
// s_nodeCounts.record(someNode->gtOper);
//
// The node counts can later be dumped with the dump function, or automatically
// be dumped on shutdown of the JIT library using the DumpOnShutdown helper
// class (see below). It will display output such as:
// LCL_VAR              :   62221
// CNS_INT              :   42139
// COMMA                :     623
// CAST                 :     460
// ADD                  :     397
// RSH                  :      72
// NEG                  :       5
// UDIV                 :       1
//
class NodeCounts : public Dumpable
{
public:
    NodeCounts()
        : m_counts()
    {
    }

    void dump(FILE* output);
    void record(genTreeOps oper);

private:
    LONG m_counts[GT_COUNT];
};

// Helper class to register a Histogram or NodeCounts instance to automatically
// be output to jitstdout when the JIT library is shutdown. Example usage:
//
// static NodeCounts s_nodeCounts;
// static DumpOnShutdown d("Bounds check index node types", &s_nodeCounts);
// ...
// s_nodeCounts.record(...);
//
// Useful for quick ad-hoc investigations without having to manually go add
// code into Compiler::compShutdown and expose the Histogram/NodeCount to that
// function.
class DumpOnShutdown
{
public:
    DumpOnShutdown(const char* name, Dumpable* histogram);
    static void DumpAll();
};

#endif // CALL_ARG_STATS || COUNT_BASIC_BLOCKS || COUNT_LOOPS || EMITTER_STATS || MEASURE_NODE_SIZE

/******************************************************************************************
 * Return the EH descriptor for the given region index.
 */
inline EHblkDsc* Compiler::ehGetDsc(unsigned regionIndex)
{
    assert(regionIndex < compHndBBtabCount);
    return &compHndBBtab[regionIndex];
}

/******************************************************************************************
 * Return the EH descriptor index of the enclosing try, for the given region index.
 */
inline unsigned Compiler::ehGetEnclosingTryIndex(unsigned regionIndex)
{
    return ehGetDsc(regionIndex)->ebdEnclosingTryIndex;
}

/******************************************************************************************
 * Return the EH descriptor index of the enclosing handler, for the given region index.
 */
inline unsigned Compiler::ehGetEnclosingHndIndex(unsigned regionIndex)
{
    return ehGetDsc(regionIndex)->ebdEnclosingHndIndex;
}

/******************************************************************************************
 * Return the EH index given a region descriptor.
 */
inline unsigned Compiler::ehGetIndex(EHblkDsc* ehDsc)
{
    assert(compHndBBtab <= ehDsc && ehDsc < compHndBBtab + compHndBBtabCount);
    return (unsigned)(ehDsc - compHndBBtab);
}

/******************************************************************************************
 * Return the EH descriptor for the most nested 'try' region this BasicBlock is a member of
 * (or nullptr if this block is not in a 'try' region).
 */
inline EHblkDsc* Compiler::ehGetBlockTryDsc(const BasicBlock* block)
{
    if (!block->hasTryIndex())
    {
        return nullptr;
    }

    return ehGetDsc(block->getTryIndex());
}

/******************************************************************************************
 * Return the EH descriptor for the most nested filter or handler region this BasicBlock is a member of
 * (or nullptr if this block is not in a filter or handler region).
 */
inline EHblkDsc* Compiler::ehGetBlockHndDsc(const BasicBlock* block)
{
    if (!block->hasHndIndex())
    {
        return nullptr;
    }

    return ehGetDsc(block->getHndIndex());
}

#define RETURN_ON_ABORT(expr)                                                                                          \
    if (expr == BasicBlockVisit::Abort)                                                                                \
    {                                                                                                                  \
        return BasicBlockVisit::Abort;                                                                                 \
    }

//------------------------------------------------------------------------------
// VisitEHEnclosedHandlerSecondPassSuccs: Given a block, if it is a filter
// (i.e. invoked in first-pass EH), then visit all successors that control may
// flow to as part of second-pass EH.
//
// Arguments:
//   comp - Compiler instance
//   func - Callback
//
// Returns:
//   Whether or not the visiting should proceed.
//
// Remarks:
//   This function handles the semantics of first and second pass EH where the
//   EH subsystem may invoke any enclosed finally/fault right after invoking a
//   filter.
//
template <typename TFunc>
BasicBlockVisit BasicBlock::VisitEHEnclosedHandlerSecondPassSuccs(Compiler* comp, TFunc func)
{
    if (!hasHndIndex())
    {
        return BasicBlockVisit::Continue;
    }

    const unsigned thisHndIndex   = getHndIndex();
    EHblkDsc*      enclosingHBtab = comp->ehGetDsc(thisHndIndex);

    if (!enclosingHBtab->InFilterRegionBBRange(this))
    {
        return BasicBlockVisit::Continue;
    }

    assert(enclosingHBtab->HasFilter());

    // Search the EH table for enclosed regions.
    //
    // All the enclosed regions will be lower numbered and
    // immediately prior to and contiguous with the enclosing
    // region in the EH tab.
    unsigned index = thisHndIndex;

    while (index > 0)
    {
        index--;
        bool     inTry;
        unsigned enclosingIndex = comp->ehGetEnclosingRegionIndex(index, &inTry);
        bool     isEnclosed     = false;

        // To verify this is an enclosed region, search up
        // through the enclosing regions until we find the
        // region associated with the filter.
        while (enclosingIndex != EHblkDsc::NO_ENCLOSING_INDEX)
        {
            if (enclosingIndex == thisHndIndex)
            {
                isEnclosed = true;
                break;
            }

            enclosingIndex = comp->ehGetEnclosingRegionIndex(enclosingIndex, &inTry);
        }

        // If we found an enclosed region, check if the region
        // is a try fault or try finally, and if so, invoke the callback
        // for the enclosed region's handler.
        if (isEnclosed)
        {
            if (inTry)
            {
                EHblkDsc* enclosedHBtab = comp->ehGetDsc(index);

                if (enclosedHBtab->HasFinallyOrFaultHandler())
                {
                    RETURN_ON_ABORT(func(enclosedHBtab->ebdHndBeg));
                }
            }
        }
        // Once we run across a non-enclosed region, we can stop searching.
        else
        {
            break;
        }
    }

    return BasicBlockVisit::Continue;
}

//------------------------------------------------------------------------------
// VisitEHSuccs: Given a block inside a handler region, visit all handlers
// that control may flow to as part of EH.
//
// Type arguments:
//   skipJumpDest - Whether the jump destination has already been
//   yielded, in which case it should be skipped here.
//   TFunc - Functor type
//
// Arguments:
//   comp  - Compiler instance
//   block - The block
//   func  - Callback
//
// Returns:
//   Whether or not the visiting should proceed.
//
// Remarks:
//   This encapsulates the "exception handling" successors of a block. These
//   are the blocks that control may flow to as part of exception handling:
//   1. On thrown exceptions, control may flow to handlers
//   2. As part of two pass EH, control may flow from filters to enclosed handlers
//   3. As part of two pass EH, control may bypass filters and flow directly to
//   filter-handlers
//
template <bool skipJumpDest, typename TFunc>
static BasicBlockVisit VisitEHSuccs(Compiler* comp, BasicBlock* block, TFunc func)
{
    if (!block->HasPotentialEHSuccs(comp))
    {
        return BasicBlockVisit::Continue;
    }

    EHblkDsc* eh = comp->ehGetBlockExnFlowDsc(block);
    if (eh != nullptr)
    {
        while (true)
        {
            if (eh->HasFilter())
            {
                RETURN_ON_ABORT(func(eh->ebdFilter));

                // Control may bypass the filter and flow directly into a
                // handler; this happens if this was an enclosed handler that
                // was invoked as part of two pass EH.
                RETURN_ON_ABORT(func(eh->ebdHndBeg));
            }
            else
            {
                // For BBJ_CALLFINALLY the user may already have processed one of
                // the EH successors as a regular successor; skip it if requested.
                if (!skipJumpDest || !block->TargetIs(eh->ebdHndBeg))
                {
                    RETURN_ON_ABORT(func(eh->ebdHndBeg));
                }
            }

            if (eh->ebdEnclosingTryIndex == EHblkDsc::NO_ENCLOSING_INDEX)
            {
                break;
            }

            eh = comp->ehGetDsc(eh->ebdEnclosingTryIndex);
        }
    }

    return block->VisitEHEnclosedHandlerSecondPassSuccs(comp, func);
}

//------------------------------------------------------------------------------
// VisitEHSuccs: Given a block inside a handler region, visit all handlers
// that control may flow to as part of EH.
//
// Arguments:
//   comp  - Compiler instance
//   func  - Callback
//
// Returns:
//   Whether or not the visiting should proceed.
//
// Remarks:
//   For more documentation, see ::VisitEHSuccs.
//
template <typename TFunc>
BasicBlockVisit BasicBlock::VisitEHSuccs(Compiler* comp, TFunc func)
{
    // These are "pseudo-blocks" and control never actually flows into them
    // (codegen directly jumps to its successor after finally calls).
    if (KindIs(BBJ_CALLFINALLYRET))
    {
        return BasicBlockVisit::Continue;
    }

    return ::VisitEHSuccs</* skipJumpDest */ false, TFunc>(comp, this, func);
}

//------------------------------------------------------------------------------
// VisitAllSuccs: Visit all successors (including EH successors) of this block.
//
// Arguments:
//   comp  - Compiler instance
//   func  - Callback
//   useProfile - If true, determines the order of successors visited using profile data
//
// Returns:
//   Whether or not the visiting was aborted.
//
template <typename TFunc>
BasicBlockVisit BasicBlock::VisitAllSuccs(Compiler* comp, TFunc func, const bool useProfile /* = false */)
{
    switch (bbKind)
    {
        case BBJ_EHFINALLYRET:
            // This can run before import, in which case we haven't converted
            // LEAVE into callfinally yet, and haven't added return successors.
            if (bbEhfTargets != nullptr)
            {
                for (unsigned i = 0; i < bbEhfTargets->bbeCount; i++)
                {
                    RETURN_ON_ABORT(func(bbEhfTargets->bbeSuccs[i]->getDestinationBlock()));
                }
            }

            return VisitEHSuccs(comp, func);

        case BBJ_CALLFINALLY:
            RETURN_ON_ABORT(func(GetTarget()));
            return ::VisitEHSuccs</* skipJumpDest */ true, TFunc>(comp, this, func);

        case BBJ_CALLFINALLYRET:
            // These are "pseudo-blocks" and control never actually flows into them
            // (codegen directly jumps to its successor after finally calls).
            return func(GetTarget());

        case BBJ_EHCATCHRET:
        case BBJ_EHFILTERRET:
        case BBJ_LEAVE:
        case BBJ_ALWAYS:
            RETURN_ON_ABORT(func(GetTarget()));
            return VisitEHSuccs(comp, func);

        case BBJ_COND:
            if (TrueEdgeIs(GetFalseEdge()))
            {
                RETURN_ON_ABORT(func(GetFalseTarget()));
            }
            else if (useProfile && (GetTrueEdge()->getLikelihood() < GetFalseEdge()->getLikelihood()))
            {
                // When building an RPO-based block layout, we want to visit the unlikely successor first
                // so that in the DFS computation, the likely successor will be processed right before this block,
                // meaning the RPO-based layout will enable fall-through into the likely successor.
                //
                RETURN_ON_ABORT(func(GetTrueTarget()));
                RETURN_ON_ABORT(func(GetFalseTarget()));
            }
            else
            {
                RETURN_ON_ABORT(func(GetFalseTarget()));
                RETURN_ON_ABORT(func(GetTrueTarget()));
            }

            return VisitEHSuccs(comp, func);

        case BBJ_SWITCH:
        {
            Compiler::SwitchUniqueSuccSet sd = comp->GetDescriptorForSwitch(this);
            for (unsigned i = 0; i < sd.numDistinctSuccs; i++)
            {
                RETURN_ON_ABORT(func(sd.nonDuplicates[i]->getDestinationBlock()));
            }

            return VisitEHSuccs(comp, func);
        }

        case BBJ_THROW:
        case BBJ_RETURN:
        case BBJ_EHFAULTRET:
            return VisitEHSuccs(comp, func);

        default:
            unreached();
    }
}

//------------------------------------------------------------------------------
// VisitRegularSuccs: Visit regular successors of this block.
//
// Arguments:
//   comp - Compiler instance
//   func - Callback
//
// Returns:
//   Whether or not the visiting was aborted.
//
template <typename TFunc>
BasicBlockVisit BasicBlock::VisitRegularSuccs(Compiler* comp, TFunc func)
{
    switch (bbKind)
    {
        case BBJ_EHFINALLYRET:
            // This can run before import, in which case we haven't converted
            // LEAVE into callfinally yet, and haven't added return successors.
            if (bbEhfTargets != nullptr)
            {
                for (unsigned i = 0; i < bbEhfTargets->bbeCount; i++)
                {
                    RETURN_ON_ABORT(func(bbEhfTargets->bbeSuccs[i]->getDestinationBlock()));
                }
            }

            return BasicBlockVisit::Continue;

        case BBJ_CALLFINALLY:
        case BBJ_CALLFINALLYRET:
        case BBJ_EHCATCHRET:
        case BBJ_EHFILTERRET:
        case BBJ_LEAVE:
        case BBJ_ALWAYS:
            return func(GetTarget());

        case BBJ_COND:
            RETURN_ON_ABORT(func(GetFalseTarget()));

            if (!TrueEdgeIs(GetFalseEdge()))
            {
                RETURN_ON_ABORT(func(GetTrueTarget()));
            }

            return BasicBlockVisit::Continue;

        case BBJ_SWITCH:
        {
            Compiler::SwitchUniqueSuccSet sd = comp->GetDescriptorForSwitch(this);
            for (unsigned i = 0; i < sd.numDistinctSuccs; i++)
            {
                RETURN_ON_ABORT(func(sd.nonDuplicates[i]->getDestinationBlock()));
            }

            return BasicBlockVisit::Continue;
        }

        case BBJ_THROW:
        case BBJ_RETURN:
        case BBJ_EHFAULTRET:
            return BasicBlockVisit::Continue;

        default:
            unreached();
    }
}

#undef RETURN_ON_ABORT

//------------------------------------------------------------------------------
// HasPotentialEHSuccs: Fast check to see if this block could have successors
// that control may flow to as part of EH.
//
// Arguments:
//   comp  - Compiler instance
//
// Returns:
//   True if so.
//
inline bool BasicBlock::HasPotentialEHSuccs(Compiler* comp)
{
    if (hasTryIndex())
    {
        return true;
    }

    EHblkDsc* hndDesc = comp->ehGetBlockHndDsc(this);
    if (hndDesc == nullptr)
    {
        return false;
    }

    // Throwing in a filter is the same as returning "continue search", which
    // causes enclosed finally/fault handlers to be executed.
    return hndDesc->InFilterRegionBBRange(this);
}

/*****************************************************************************
 *  Get the FuncInfoDsc for the funclet we are currently generating code for.
 *  This is only valid during codegen.
 *
 */
inline FuncInfoDsc* Compiler::funCurrentFunc()
{
    if (UsesFunclets())
    {
        return funGetFunc(compCurrFuncIdx);
    }
    else
    {
        return &compFuncInfoRoot;
    }
}

/*****************************************************************************
 *  Change which funclet we are currently generating code for.
 *  This is only valid after funclets are created.
 *
 */
inline void Compiler::funSetCurrentFunc(unsigned funcIdx)
{
    if (UsesFunclets())
    {
        assert(fgFuncletsCreated);
        assert(FitsIn<unsigned short>(funcIdx));
        noway_assert(funcIdx < compFuncInfoCount);
        compCurrFuncIdx = (unsigned short)funcIdx;
    }
    else
    {
        assert(funcIdx == 0);
    }
}

/*****************************************************************************
 *  Get the FuncInfoDsc for the given funclet.
 *  This is only valid after funclets are created.
 *
 */
inline FuncInfoDsc* Compiler::funGetFunc(unsigned funcIdx)
{
    if (UsesFunclets())
    {
        assert(fgFuncletsCreated);
        assert(funcIdx < compFuncInfoCount);
        return &compFuncInfos[funcIdx];
    }
    else
    {
        assert(funcIdx == 0);
        return &compFuncInfoRoot;
    }
}

/*****************************************************************************
 *  Get the funcIdx for the EH funclet that begins with block.
 *  This is only valid after funclets are created.
 *  It is only valid for blocks marked with BBF_FUNCLET_BEG because
 *  otherwise we would have to do a more expensive check to determine
 *  if this should return the filter funclet or the filter handler funclet.
 *
 */
inline unsigned Compiler::funGetFuncIdx(BasicBlock* block)
{
    if (UsesFunclets())
    {
        assert(fgFuncletsCreated);
        assert(block->HasFlag(BBF_FUNCLET_BEG));

        EHblkDsc*    eh      = ehGetDsc(block->getHndIndex());
        unsigned int funcIdx = eh->ebdFuncIndex;
        if (eh->ebdHndBeg != block)
        {
            // If this is a filter EH clause, but we want the funclet
            // for the filter (not the filter handler), it is the previous one
            noway_assert(eh->HasFilter());
            noway_assert(eh->ebdFilter == block);
            assert(funGetFunc(funcIdx)->funKind == FUNC_HANDLER);
            assert(funGetFunc(funcIdx)->funEHIndex == funGetFunc(funcIdx - 1)->funEHIndex);
            assert(funGetFunc(funcIdx - 1)->funKind == FUNC_FILTER);
            funcIdx--;
        }

        return funcIdx;
    }
    else
    {
        return 0;
    }
}

//------------------------------------------------------------------------------
// genRegNumFromMask : Maps a single register mask to a register number.
//
// Arguments:
//    mask - the register mask
//
// Return Value:
//    The number of the register contained in the mask.
//
// Assumptions:
//    The mask contains one and only one register.

inline regNumber genRegNumFromMask(const SingleTypeRegSet& mask)
{
    assert(mask != RBM_NONE); // Must have one bit set, so can't have a mask of zero

    /* Convert the mask to a register number */

    regNumber regNum = (regNumber)genLog2(mask);

    /* Make sure we got it right */
    assert(genSingleTypeRegMask(regNum) == mask);

    return regNum;
}

//------------------------------------------------------------------------------
// genRegNumFromMask : Maps a single register mask having gpr/float to a register number.
//          If the mask can contain predicate register, use genRegNumFromMask(reg, type)
//
// Arguments:
//    mask - the register mask
//
// Return Value:
//    The number of the register contained in the mask.
//
// Assumptions:
//    The mask contains one and only one register.

inline regNumber genRegNumFromMask(const regMaskTP& mask)
{
#ifdef HAS_MORE_THAN_64_REGISTERS
    // This method is only used for gpr/float
    assert(mask.getHigh() == RBM_NONE);
#endif

    assert(mask.IsNonEmpty()); // Must have one bit set, so can't have a mask of zero

    /* Convert the mask to a register number */

    regNumber regNum = (regNumber)genLog2(mask.getLow());

    /* Make sure we got it right */
    assert(genRegMask(regNum).getLow() == mask.getLow());

    return regNum;
}

//------------------------------------------------------------------------------
// genRegNumFromMask : Maps a single register mask to a register number.
//
// Arguments:
//    mask - the register mask
//    type - The
//
// Return Value:
//    The number of the register contained in the mask.
//
// Assumptions:
//    The mask contains one and only one register.

inline regNumber genRegNumFromMask(SingleTypeRegSet mask, var_types type)
{
    regNumber regNum = genRegNumFromMask(mask);

#ifdef HAS_MORE_THAN_64_REGISTERS
    if (varTypeIsMask(type))
    {
        regNum = (regNumber)(64 + regNum);
    }
#endif
    return regNum;
}

//------------------------------------------------------------------------------
// genFirstRegNumFromMask : Maps first bit set in the register mask to a register number.
//
// Arguments:
//    mask               - the register mask
//
// Return Value:
//    The number of the first register contained in the mask.
//
// TODO: check if const regMaskTP& matter or should we pass by value
inline regNumber genFirstRegNumFromMask(const regMaskTP& mask)
{
    assert(mask.IsNonEmpty()); // Must have one bit set, so can't have a mask of zero

    /* Convert the mask to a register number */

    regNumber regNum = (regNumber)BitScanForward(mask);

    return regNum;
}

//------------------------------------------------------------------------------
// genFirstRegNumFromMask : Maps first bit set in the register mask to a register number.
//
// Arguments:
//    mask               - the register mask
//    type               - type of the register mask
//
// Return Value:
//    The number of the first register contained in the mask.
//
inline regNumber genFirstRegNumFromMask(SingleTypeRegSet mask, var_types type)
{
    assert(mask != RBM_NONE); // Must have one bit set, so can't have a mask of zero

    /* Convert the mask to a register number */

    regNumber regNum = (regNumber)BitOperations::BitScanForward(mask);

#ifdef HAS_MORE_THAN_64_REGISTERS
    if (varTypeIsMask(type))
    {
        regNum = (regNumber)(64 + regNum);
    }
#endif

    return regNum;
}

//------------------------------------------------------------------------------
// genFirstRegNumFromMaskAndToggle : Maps first bit set in the register mask to a
//          register number and also toggle the bit in the `mask`.
// Arguments:
//    mask               - the register mask
//
// Return Value:
//    The number of the first register contained in the mask and updates the `mask` to toggle
//    the bit.
//

inline regNumber genFirstRegNumFromMaskAndToggle(regMaskTP& mask)
{
    assert(mask.IsNonEmpty()); // Must have one bit set, so can't have a mask of zero

    /* Convert the mask to a register number */

    regNumber regNum = (regNumber)BitScanForward(mask);

    mask.RemoveRegNumFromMask(regNum);

    return regNum;
}

//------------------------------------------------------------------------------
// genFirstRegNumFromMaskAndToggle : Maps first bit set in the register mask to a
//          register number and also toggle the bit in the `mask`.
// Arguments:
//    mask               - the register mask
//    type               - type of the register mask
//
// Return Value:
//    The number of the first register contained in the mask and updates the `mask` to toggle
//    the bit.
//

inline regNumber genFirstRegNumFromMaskAndToggle(SingleTypeRegSet& mask, var_types type)
{
    assert(mask != RBM_NONE); // Must have one bit set, so can't have a mask of zero

    /* Convert the mask to a register number */

    regNumber regNum = (regNumber)BitOperations::BitScanForward(mask);

    mask ^= genSingleTypeRegMask(regNum);

#ifdef HAS_MORE_THAN_64_REGISTERS
    if (varTypeIsMask(type))
    {
        regNum = (regNumber)(64 + regNum);
    }
#endif

    return regNum;
}

/*****************************************************************************
 *
 *  Return the size in bytes of the given type.
 */

extern const BYTE genTypeSizes[TYP_COUNT];

template <class T>
inline unsigned genTypeSize(T value)
{
    assert((unsigned)TypeGet(value) < ArrLen(genTypeSizes));

    return genTypeSizes[TypeGet(value)];
}

/*****************************************************************************
 *
 *  Return the "stack slot count" of the given type.
 *      returns 1 for 32-bit types and 2 for 64-bit types.
 */

extern const BYTE genTypeStSzs[TYP_COUNT];

template <class T>
inline unsigned genTypeStSz(T value)
{
    assert((unsigned)TypeGet(value) < ArrLen(genTypeStSzs));

    return genTypeStSzs[TypeGet(value)];
}

/*****************************************************************************
 *
 *  Return the number of registers required to hold a value of the given type.
 */

/*****************************************************************************
 *
 *  The following function maps a 'precise' type to an actual type as seen
 *  by the VM (for example, 'byte' maps to 'int').
 */

extern const BYTE genActualTypes[TYP_COUNT];

template <class T>
inline var_types genActualType(T value)
{
    /* Spot check to make certain the table is in synch with the enum */
    assert(genActualTypes[TYP_DOUBLE] == TYP_DOUBLE);
    assert(genActualTypes[TYP_REF] == TYP_REF);

    assert((unsigned)TypeGet(value) < sizeof(genActualTypes));

    return (var_types)genActualTypes[TypeGet(value)];
}

/*****************************************************************************
 *  Can this type be passed as a parameter in a register?
 */

inline bool isRegParamType(var_types type)
{
#if defined(TARGET_X86)
    return (type <= TYP_INT || type == TYP_REF || type == TYP_BYREF);
#else  // !TARGET_X86
    return true;
#endif // !TARGET_X86
}

#if defined(TARGET_AMD64) || defined(TARGET_ARMARCH) || defined(TARGET_LOONGARCH64) || defined(TARGET_RISCV64)
/*****************************************************************************/
// Returns true if 'type' is a struct that can be enregistered for call args
//                         or can be returned by value in multiple registers.
//              if 'type' is not a struct the return value will be false.
//
// Arguments:
//    type      - the basic jit var_type for the item being queried
//    typeClass - the handle for the struct when 'type' is TYP_STRUCT
//    typeSize  - Out param (if non-null) is updated with the size of 'type'.
//    forReturn - this is true when we asking about a GT_RETURN context;
//                this is false when we are asking about an argument context
//    isVarArg  - whether or not this is a vararg fixed arg or variable argument
//              - if so on arm64 windows getArgTypeForStruct will ignore HFA
//              - types
//    callConv  - the calling convention of the call
//
inline bool Compiler::VarTypeIsMultiByteAndCanEnreg(var_types                type,
                                                    CORINFO_CLASS_HANDLE     typeClass,
                                                    unsigned*                typeSize,
                                                    bool                     forReturn,
                                                    bool                     isVarArg,
                                                    CorInfoCallConvExtension callConv)
{
    bool     result = false;
    unsigned size   = 0;

    if (varTypeIsStruct(type))
    {
        assert(typeClass != nullptr);
        size = info.compCompHnd->getClassSize(typeClass);
        if (forReturn)
        {
            structPassingKind howToReturnStruct;
            type = getReturnTypeForStruct(typeClass, callConv, &howToReturnStruct, size);
        }
        else
        {
            structPassingKind howToPassStruct;
            type = getArgTypeForStruct(typeClass, &howToPassStruct, isVarArg, size);
        }
        if (type != TYP_UNKNOWN)
        {
            result = true;
        }
    }
    else
    {
        size = genTypeSize(type);
    }

    if (typeSize != nullptr)
    {
        *typeSize = size;
    }

    return result;
}
#endif // TARGET_AMD64 || TARGET_ARMARCH || TARGET_LOONGARCH64 || TARGET_RISCV64

/*****************************************************************************/

#ifdef DEBUG

inline const char* varTypeGCstring(var_types type)
{
    switch (type)
    {
        case TYP_REF:
            return "gcr";
        case TYP_BYREF:
            return "byr";
        default:
            return "non";
    }
}

#endif

/*****************************************************************************/

const char* varTypeName(var_types);

/*****************************************************************************/
//  Helpers to pull little-endian values out of a byte stream.

inline uint8_t getU1LittleEndian(const BYTE* ptr)
{
    return *(UNALIGNED uint8_t*)ptr;
}

inline uint16_t getU2LittleEndian(const BYTE* ptr)
{
    return GET_UNALIGNED_VAL16(ptr);
}

inline uint32_t getU4LittleEndian(const BYTE* ptr)
{
    return GET_UNALIGNED_VAL32(ptr);
}

inline int8_t getI1LittleEndian(const BYTE* ptr)
{
    return *(UNALIGNED int8_t*)ptr;
}

inline int16_t getI2LittleEndian(const BYTE* ptr)
{
    return GET_UNALIGNED_VAL16(ptr);
}

inline int32_t getI4LittleEndian(const BYTE* ptr)
{
    return GET_UNALIGNED_VAL32(ptr);
}

inline int64_t getI8LittleEndian(const BYTE* ptr)
{
    return GET_UNALIGNED_VAL64(ptr);
}

inline float getR4LittleEndian(const BYTE* ptr)
{
    int32_t val = getI4LittleEndian(ptr);
    return *(float*)&val;
}

inline double getR8LittleEndian(const BYTE* ptr)
{
    int64_t val = getI8LittleEndian(ptr);
    return *(double*)&val;
}

#ifdef DEBUG
const char* genES2str(BitVecTraits* traits, EXPSET_TP set);
const char* refCntWtd2str(weight_t refCntWtd, bool padForDecimalPlaces = false);
#endif

/*
XXXXXXXXXXXXXXXXXXXXXXXXXXXXXXXXXXXXXXXXXXXXXXXXXXXXXXXXXXXXXXXXXXXXXXXXXXXXXXX
XXXXXXXXXXXXXXXXXXXXXXXXXXXXXXXXXXXXXXXXXXXXXXXXXXXXXXXXXXXXXXXXXXXXXXXXXXXXXXX
XX                          GenTree                                          XX
XX                      Inline functions                                     XX
XX                                                                           XX
XXXXXXXXXXXXXXXXXXXXXXXXXXXXXXXXXXXXXXXXXXXXXXXXXXXXXXXXXXXXXXXXXXXXXXXXXXXXXXX
XXXXXXXXXXXXXXXXXXXXXXXXXXXXXXXXXXXXXXXXXXXXXXXXXXXXXXXXXXXXXXXXXXXXXXXXXXXXXXX
*/

void* GenTree::operator new(size_t sz, Compiler* comp, genTreeOps oper)
{
    size_t size = GenTree::s_gtNodeSizes[oper];

#if MEASURE_NODE_SIZE
    genNodeSizeStats.genTreeNodeCnt += 1;
    genNodeSizeStats.genTreeNodeSize += size;
    genNodeSizeStats.genTreeNodeActualSize += sz;

    genNodeSizeStatsPerFunc.genTreeNodeCnt += 1;
    genNodeSizeStatsPerFunc.genTreeNodeSize += size;
    genNodeSizeStatsPerFunc.genTreeNodeActualSize += sz;
#endif // MEASURE_NODE_SIZE

    assert(size >= sz);
    return comp->getAllocator(CMK_ASTNode).allocate<char>(size);
}

// GenTree constructor
inline GenTree::GenTree(genTreeOps oper, var_types type DEBUGARG(bool largeNode))
{
    gtOper     = oper;
    gtType     = type;
    gtFlags    = GTF_EMPTY;
    gtLIRFlags = 0;
#ifdef DEBUG
    gtDebugFlags = GTF_DEBUG_NONE;
    gtMorphCount = 0;
#endif // DEBUG
    gtCSEnum = NO_CSE;
    ClearAssertion();

    gtNext = nullptr;
    gtPrev = nullptr;
    SetRegNum(REG_NA);
    INDEBUG(gtRegTag = GT_REGTAG_NONE;)

    INDEBUG(gtCostsInitialized = false;)

#ifdef DEBUG
    size_t size = GenTree::s_gtNodeSizes[oper];
    if (size == TREE_NODE_SZ_SMALL && !largeNode)
    {
        gtDebugFlags |= GTF_DEBUG_NODE_SMALL;
    }
    else if (size == TREE_NODE_SZ_LARGE || largeNode)
    {
        gtDebugFlags |= GTF_DEBUG_NODE_LARGE;
    }
    else
    {
        assert(!"bogus node size");
    }
#endif

#if COUNT_AST_OPERS
    InterlockedIncrement(&s_gtNodeCounts[oper]);
#endif

#ifdef DEBUG
    gtSeqNum = 0;
    gtUseNum = -1;
    gtTreeID = JitTls::GetCompiler()->compGenTreeID++;
    gtVNPair.SetBoth(ValueNumStore::NoVN);
    gtRegTag   = GT_REGTAG_NONE;
    gtOperSave = GT_NONE;
#endif
}

/*****************************************************************************/

inline Statement* Compiler::gtNewStmt(GenTree* expr)
{
    Statement* stmt = new (this->getAllocator(CMK_ASTNode)) Statement(expr DEBUGARG(compStatementID++));
    return stmt;
}

inline Statement* Compiler::gtNewStmt(GenTree* expr, const DebugInfo& di)
{
    Statement* stmt = gtNewStmt(expr);
    stmt->SetDebugInfo(di);
    return stmt;
}

inline GenTreeUnOp* Compiler::gtNewOperNode(genTreeOps oper, var_types type, GenTree* op1)
{
    assert((GenTree::OperKind(oper) & (GTK_UNOP | GTK_BINOP)) != 0);
    assert((GenTree::OperKind(oper) & GTK_EXOP) == 0); // Can't use this to construct any types that extend unary/binary
                                                       // operator.
    assert(op1 != nullptr || oper == GT_RETFILT || (oper == GT_RETURN && type == TYP_VOID));

    GenTreeUnOp* node = new (this, oper) GenTreeOp(oper, type, op1, nullptr);

    return node;
}

// Returns an opcode that is of the largest node size in use.
inline genTreeOps LargeOpOpcode()
{
    assert(GenTree::s_gtNodeSizes[GT_CALL] == TREE_NODE_SZ_LARGE);
    return GT_CALL;
}

/******************************************************************************
 *
 * Use to create nodes which may later be morphed to another (big) operator
 */

inline GenTree* Compiler::gtNewLargeOperNode(genTreeOps oper, var_types type, GenTree* op1, GenTree* op2)
{
    assert((GenTree::OperKind(oper) & (GTK_UNOP | GTK_BINOP)) != 0);
    // Can't use this to construct any types that extend unary/binary operator.
    assert((GenTree::OperKind(oper) & GTK_EXOP) == 0);
    assert(GenTree::s_gtNodeSizes[oper] == TREE_NODE_SZ_SMALL);
    // Allocate a large node
    GenTree* node = new (this, LargeOpOpcode()) GenTreeOp(oper, type, op1, op2 DEBUGARG(/*largeNode*/ true));
    return node;
}

/*****************************************************************************
 *
 *  allocates a integer constant entry that represents a handle (something
 *  that may need to be fixed up).
 */

inline GenTreeIntCon* Compiler::gtNewIconHandleNode(size_t value, GenTreeFlags flags, FieldSeq* fields)
{
    assert((flags & GTF_ICON_HDL_MASK) != 0);

    GenTreeIntCon* node;
#if defined(LATE_DISASM)
    node = new (this, LargeOpOpcode())
        GenTreeIntCon(gtGetTypeForIconFlags(flags), value, fields DEBUGARG(/*largeNode*/ true));
#else
    node = new (this, GT_CNS_INT) GenTreeIntCon(gtGetTypeForIconFlags(flags), value, fields);
#endif
    node->gtFlags |= flags;
    return node;
}

/*****************************************************************************
 *
 *  It may not be allowed to embed HANDLEs directly into the JITed code (for eg,
 *  as arguments to JIT helpers). Get a corresponding value that can be embedded.
 *  These are versions for each specific type of HANDLE
 */

inline GenTree* Compiler::gtNewIconEmbScpHndNode(CORINFO_MODULE_HANDLE scpHnd)
{
    void *embedScpHnd, *pEmbedScpHnd;

    embedScpHnd = (void*)info.compCompHnd->embedModuleHandle(scpHnd, &pEmbedScpHnd);

    assert((!embedScpHnd) != (!pEmbedScpHnd));

    return gtNewIconEmbHndNode(embedScpHnd, pEmbedScpHnd, GTF_ICON_SCOPE_HDL, scpHnd);
}

//-----------------------------------------------------------------------------

inline GenTree* Compiler::gtNewIconEmbClsHndNode(CORINFO_CLASS_HANDLE clsHnd)
{
    void *embedClsHnd, *pEmbedClsHnd;

    embedClsHnd = (void*)info.compCompHnd->embedClassHandle(clsHnd, &pEmbedClsHnd);

    assert((!embedClsHnd) != (!pEmbedClsHnd));

    return gtNewIconEmbHndNode(embedClsHnd, pEmbedClsHnd, GTF_ICON_CLASS_HDL, clsHnd);
}

//-----------------------------------------------------------------------------

inline GenTree* Compiler::gtNewIconEmbMethHndNode(CORINFO_METHOD_HANDLE methHnd)
{
    void *embedMethHnd, *pEmbedMethHnd;

    embedMethHnd = (void*)info.compCompHnd->embedMethodHandle(methHnd, &pEmbedMethHnd);

    assert((!embedMethHnd) != (!pEmbedMethHnd));

    return gtNewIconEmbHndNode(embedMethHnd, pEmbedMethHnd, GTF_ICON_METHOD_HDL, methHnd);
}

//-----------------------------------------------------------------------------

inline GenTree* Compiler::gtNewIconEmbFldHndNode(CORINFO_FIELD_HANDLE fldHnd)
{
    void *embedFldHnd, *pEmbedFldHnd;

    embedFldHnd = (void*)info.compCompHnd->embedFieldHandle(fldHnd, &pEmbedFldHnd);

    assert((!embedFldHnd) != (!pEmbedFldHnd));

    return gtNewIconEmbHndNode(embedFldHnd, pEmbedFldHnd, GTF_ICON_FIELD_HDL, fldHnd);
}

/*****************************************************************************/

//------------------------------------------------------------------------------
// gtNewHelperCallNode : Helper to create a call helper node.
//
//
// Arguments:
//    helper    - Call helper
//    type      - Type of the node
//    args      - Call args (struct args not supported)
//
// Return Value:
//    New CT_HELPER node
//
inline GenTreeCall* Compiler::gtNewHelperCallNode(
    unsigned helper, var_types type, GenTree* arg1, GenTree* arg2, GenTree* arg3)
{
    GenTreeCall* const result = gtNewCallNode(CT_HELPER, eeFindHelper(helper), type);

    if (!s_helperCallProperties.NoThrow((CorInfoHelpFunc)helper))
    {
        result->gtFlags |= GTF_EXCEPT;

        if (s_helperCallProperties.AlwaysThrow((CorInfoHelpFunc)helper))
        {
            setCallDoesNotReturn(result);
        }
    }
#if DEBUG
    // Helper calls are never candidates.

    result->gtInlineObservation = InlineObservation::CALLSITE_IS_CALL_TO_HELPER;
#endif

    if (arg3 != nullptr)
    {
        result->gtArgs.PushFront(this, NewCallArg::Primitive(arg3));
        result->gtFlags |= arg3->gtFlags & GTF_ALL_EFFECT;
    }

    if (arg2 != nullptr)
    {
        result->gtArgs.PushFront(this, NewCallArg::Primitive(arg2));
        result->gtFlags |= arg2->gtFlags & GTF_ALL_EFFECT;
    }

    if (arg1 != nullptr)
    {
        result->gtArgs.PushFront(this, NewCallArg::Primitive(arg1));
        result->gtFlags |= arg1->gtFlags & GTF_ALL_EFFECT;
    }

    return result;
}

//------------------------------------------------------------------------
// gtNewAllocObjNode: A little helper to create an object allocation node.
//
// Arguments:
//    helper               - Value returned by ICorJitInfo::getNewHelper
//    helperHasSideEffects - True iff allocation helper has side effects
//    clsHnd               - Corresponding class handle
//    type                 - Tree return type (e.g. TYP_REF)
//    op1                  - Node containing an address of VtablePtr
//
// Return Value:
//    Returns GT_ALLOCOBJ node that will be later morphed into an
//    allocation helper call or local variable allocation on the stack.

inline GenTreeAllocObj* Compiler::gtNewAllocObjNode(
    unsigned int helper, bool helperHasSideEffects, CORINFO_CLASS_HANDLE clsHnd, var_types type, GenTree* op1)
{
    GenTreeAllocObj* node = new (this, GT_ALLOCOBJ) GenTreeAllocObj(type, helper, helperHasSideEffects, clsHnd, op1);
    return node;
}

//------------------------------------------------------------------------
// gtNewRuntimeLookup: Helper to create a runtime lookup node
//
// Arguments:
//    hnd - generic handle being looked up
//    hndTyp - type of the generic handle
//    tree - tree for the lookup
//
// Return Value:
//    New GenTreeRuntimeLookup node.

inline GenTree* Compiler::gtNewRuntimeLookup(CORINFO_GENERIC_HANDLE hnd, CorInfoGenericHandleType hndTyp, GenTree* tree)
{
    assert(tree != nullptr);
    GenTree* node = new (this, GT_RUNTIMELOOKUP) GenTreeRuntimeLookup(hnd, hndTyp, tree);
    return node;
}

inline GenTreeIndexAddr* Compiler::gtNewIndexAddr(GenTree*             arrayOp,
                                                  GenTree*             indexOp,
                                                  var_types            elemType,
                                                  CORINFO_CLASS_HANDLE elemClassHandle,
                                                  unsigned             firstElemOffset,
                                                  unsigned             lengthOffset)
{
    unsigned elemSize =
        (elemType == TYP_STRUCT) ? info.compCompHnd->getClassSize(elemClassHandle) : genTypeSize(elemType);

#ifdef DEBUG
    bool boundsCheck = JitConfig.JitSkipArrayBoundCheck() != 1;
#else
    bool boundsCheck = true;
#endif

    GenTreeIndexAddr* indexAddr =
        new (this, GT_INDEX_ADDR) GenTreeIndexAddr(arrayOp, indexOp, elemType, elemClassHandle, elemSize, lengthOffset,
                                                   firstElemOffset, boundsCheck);

    return indexAddr;
}

inline GenTreeIndexAddr* Compiler::gtNewArrayIndexAddr(GenTree*             arrayOp,
                                                       GenTree*             indexOp,
                                                       var_types            elemType,
                                                       CORINFO_CLASS_HANDLE elemClassHandle)
{
    unsigned lengthOffset    = OFFSETOF__CORINFO_Array__length;
    unsigned firstElemOffset = OFFSETOF__CORINFO_Array__data;

    return gtNewIndexAddr(arrayOp, indexOp, elemType, elemClassHandle, firstElemOffset, lengthOffset);
}

inline GenTreeIndir* Compiler::gtNewIndexIndir(GenTreeIndexAddr* indexAddr)
{
    GenTreeIndir* index;
    if (indexAddr->gtElemType == TYP_STRUCT)
    {
        index = gtNewBlkIndir(typGetObjLayout(indexAddr->gtStructElemClass), indexAddr);
    }
    else
    {
        index = gtNewIndir(indexAddr->gtElemType, indexAddr);
    }

    return index;
}

//------------------------------------------------------------------------------
// gtAnnotateNewArrLen : Helper to add flags for new array length nodes.
//
// Arguments:
//    arrLen    - The new GT_ARR_LENGTH or GT_MDARR_LENGTH node
//    block     - Basic block that will contain the new length node
//
inline void Compiler::gtAnnotateNewArrLen(GenTree* arrLen, BasicBlock* block)
{
    assert(arrLen->OperIs(GT_ARR_LENGTH, GT_MDARR_LENGTH));
    static_assert_no_msg(GTF_ARRLEN_NONFAULTING == GTF_IND_NONFAULTING);
    static_assert_no_msg(GTF_MDARRLEN_NONFAULTING == GTF_IND_NONFAULTING);
    arrLen->SetIndirExceptionFlags(this);
}

//------------------------------------------------------------------------------
// gtNewArrLen : Helper to create an array length node.
//
// Arguments:
//    typ       - Type of the node
//    arrayOp   - Array node
//    lenOffset - Offset of the length field
//    block     - Basic block that will contain the result
//
// Return Value:
//    New GT_ARR_LENGTH node
//
inline GenTreeArrLen* Compiler::gtNewArrLen(var_types typ, GenTree* arrayOp, int lenOffset, BasicBlock* block)
{
    GenTreeArrLen* arrLen = new (this, GT_ARR_LENGTH) GenTreeArrLen(typ, arrayOp, lenOffset);
    gtAnnotateNewArrLen(arrLen, block);
    if (block != nullptr)
    {
        block->SetFlags(BBF_HAS_IDX_LEN);
    }
    optMethodFlags |= OMF_HAS_ARRAYREF;
    return arrLen;
}

//------------------------------------------------------------------------------
// gtNewMDArrLen : Helper to create an MD array length node.
//
// Arguments:
//    arrayOp   - Array node
//    dim       - MD array dimension of interest
//    rank      - MD array rank
//    block     - Basic block that will contain the result
//
// Return Value:
//    New GT_MDARR_LENGTH node
//
inline GenTreeMDArr* Compiler::gtNewMDArrLen(GenTree* arrayOp, unsigned dim, unsigned rank, BasicBlock* block)
{
    GenTreeMDArr* arrLen = new (this, GT_MDARR_LENGTH) GenTreeMDArr(GT_MDARR_LENGTH, arrayOp, dim, rank);
    gtAnnotateNewArrLen(arrLen, block);
    if (block != nullptr)
    {
        block->SetFlags(BBF_HAS_MD_IDX_LEN);
    }
    assert((optMethodFlags & OMF_HAS_MDARRAYREF) != 0); // Should have been set in the importer.
    return arrLen;
}

//------------------------------------------------------------------------------
// gtNewMDArrLowerBound : Helper to create an MD array lower bound node.
//
// Arguments:
//    arrayOp   - Array node
//    dim       - MD array dimension of interest
//    rank      - MD array rank
//    block     - Basic block that will contain the result
//
// Return Value:
//    New GT_MDARR_LOWER_BOUND node
//
inline GenTreeMDArr* Compiler::gtNewMDArrLowerBound(GenTree* arrayOp, unsigned dim, unsigned rank, BasicBlock* block)
{
    GenTreeMDArr* arrOp = new (this, GT_MDARR_LOWER_BOUND) GenTreeMDArr(GT_MDARR_LOWER_BOUND, arrayOp, dim, rank);

    static_assert_no_msg(GTF_MDARRLOWERBOUND_NONFAULTING == GTF_IND_NONFAULTING);
    arrOp->SetIndirExceptionFlags(this);
    if (block != nullptr)
    {
        block->SetFlags(BBF_HAS_MD_IDX_LEN);
    }
    assert((optMethodFlags & OMF_HAS_MDARRAYREF) != 0); // Should have been set in the importer.
    return arrOp;
}

//------------------------------------------------------------------------------
// gtNewNullCheck : Helper to create a null check node.
//
// Arguments:
//    addr        -  Address to null check
//    basicBlock  -  Basic block of the node
//
// Return Value:
//    New GT_NULLCHECK node

inline GenTree* Compiler::gtNewNullCheck(GenTree* addr, BasicBlock* basicBlock)
{
    assert(fgAddrCouldBeNull(addr));
    GenTree* nullCheck = gtNewOperNode(GT_NULLCHECK, TYP_BYTE, addr);
    nullCheck->gtFlags |= GTF_EXCEPT;
    basicBlock->SetFlags(BBF_HAS_NULLCHECK);
    optMethodFlags |= OMF_HAS_NULLCHECK;
    return nullCheck;
}

/*****************************************************************************
 *
 *  Create (and check for) a "nothing" node, i.e. a node that doesn't produce
 *  any code. We currently use a "nop" node of type void for this purpose.
 */

inline GenTree* Compiler::gtNewNothingNode()
{
    return new (this, GT_NOP) GenTree(GT_NOP, TYP_VOID);
}
/*****************************************************************************/

inline bool GenTree::IsNothingNode() const
{
    return (gtOper == GT_NOP && gtType == TYP_VOID);
}

/*****************************************************************************
 *
 *  Change the given node to a NOP - May be later changed to a GT_COMMA
 *
 *****************************************************************************/

inline void GenTree::gtBashToNOP()
{
    ChangeOper(GT_NOP);
    gtType = TYP_VOID;
    gtFlags &= ~(GTF_ALL_EFFECT | GTF_REVERSE_OPS);
}

inline GenTree* Compiler::gtUnusedValNode(GenTree* expr)
{
    return gtNewOperNode(GT_COMMA, TYP_VOID, expr, gtNewNothingNode());
}

/*****************************************************************************
 *
 * A wrapper for gtSetEvalOrder and gtComputeFPlvls
 * Necessary because the FP levels may need to be re-computed if we reverse
 * operands
 */

inline void Compiler::gtSetStmtInfo(Statement* stmt)
{
    GenTree* expr = stmt->GetRootNode();

    /* Recursively process the expression */

    gtSetEvalOrder(expr);
}

/*****************************************************************************/

inline void Compiler::fgUpdateConstTreeValueNumber(GenTree* tree)
{
    if (vnStore != nullptr)
    {
        fgValueNumberTreeConst(tree);
    }
}

inline GenTree* Compiler::gtNewKeepAliveNode(GenTree* op)
{
    GenTree* keepalive = gtNewOperNode(GT_KEEPALIVE, TYP_VOID, op);

    // Prevent both reordering and removal. Invalid optimizations of GC.KeepAlive are
    // very subtle and hard to observe. Thus we are conservatively marking it with both
    // GTF_CALL and GTF_GLOB_REF side-effects even though it may be more than strictly
    // necessary. The conservative side-effects are unlikely to have negative impact
    // on code quality in this case.
    keepalive->gtFlags |= (GTF_CALL | GTF_GLOB_REF);

    return keepalive;
}

inline GenTreeCast* Compiler::gtNewCastNode(var_types typ, GenTree* op1, bool fromUnsigned, var_types castType)
{
    GenTreeCast* cast = new (this, GT_CAST) GenTreeCast(typ, op1, fromUnsigned, castType);

    return cast;
}

inline GenTreeCast* Compiler::gtNewCastNodeL(var_types typ, GenTree* op1, bool fromUnsigned, var_types castType)
{
    /* Some casts get transformed into 'GT_CALL' or 'GT_IND' nodes */

    assert(GenTree::s_gtNodeSizes[GT_CALL] >= GenTree::s_gtNodeSizes[GT_CAST]);
    assert(GenTree::s_gtNodeSizes[GT_CALL] >= GenTree::s_gtNodeSizes[GT_IND]);

    /* Make a big node first and then change it to be GT_CAST */

    GenTreeCast* cast =
        new (this, LargeOpOpcode()) GenTreeCast(typ, op1, fromUnsigned, castType DEBUGARG(/*largeNode*/ true));

    return cast;
}

inline GenTreeIndir* Compiler::gtNewMethodTableLookup(GenTree* object, bool onStack)
{
    assert(onStack || object->TypeIs(TYP_REF));
    GenTreeIndir* result = gtNewIndir(TYP_I_IMPL, object, GTF_IND_INVARIANT);
    return result;
}

inline void GenTree::SetOperRaw(genTreeOps oper)
{
    // Please do not do anything here other than assign to gtOper (debug-only
    // code is OK, but should be kept to a minimum).
    RecordOperBashing(OperGet(), oper); // nop unless NODEBASH_STATS is enabled

    // Bashing to MultiOp nodes is currently not supported.
    assert(!OperIsMultiOp(oper));

    gtOper = oper;
}

//------------------------------------------------------------------------
// SetOper: Bash this tree to an oper within its "class".
//
// "Bashing" refers to the act of mutating a node in-place to represent
// a different oper. It is effectively a custom version of the placement
// new operator. This method encapsulates the common logic for bashing
// nodes and is intended to be used when the new oper has the same "class"
// as that being bashed from. "Class" here is used somewhat loosely, but
// in general is tied to the GenTree subtype the new oper uses and what
// "namespace" of GenTreeFlags it belongs to - this method does not clear
// them. For example, GT_LCL_VAR and GT_LCL_FLD share the same "class", as
// do GT_IND and GT_BLK, etc.
//
// This method initializes some fields on a limited number of common tree
// subtypes, however, in general, it is the caller's responsibility to make
// sure the new node ends up in a valid state.
//
// Arguments:
//    oper     - The new oper
//    vnUpdate - Whether to clear or preserve the VN (default: clear)
//
inline void GenTree::SetOper(genTreeOps oper, ValueNumberUpdate vnUpdate)
{
    assert(((gtDebugFlags & GTF_DEBUG_NODE_SMALL) != 0) != ((gtDebugFlags & GTF_DEBUG_NODE_LARGE) != 0));

    /* Make sure the node isn't too small for the new operator */

    assert(GenTree::s_gtNodeSizes[gtOper] == TREE_NODE_SZ_SMALL ||
           GenTree::s_gtNodeSizes[gtOper] == TREE_NODE_SZ_LARGE);

    assert(GenTree::s_gtNodeSizes[oper] == TREE_NODE_SZ_SMALL || GenTree::s_gtNodeSizes[oper] == TREE_NODE_SZ_LARGE);
    assert(GenTree::s_gtNodeSizes[oper] == TREE_NODE_SZ_SMALL || (gtDebugFlags & GTF_DEBUG_NODE_LARGE));

#if defined(HOST_64BIT) && !defined(TARGET_64BIT)
    if (gtOper == GT_CNS_LNG && oper == GT_CNS_INT)
    {
        // When casting from LONG to INT, we need to force cast of the value,
        // if the host architecture represents INT and LONG with the same data size.
        AsLngCon()->gtLconVal = (INT64)(INT32)AsLngCon()->gtLconVal;
    }
#endif // defined(HOST_64BIT) && !defined(TARGET_64BIT)

    SetOperRaw(oper);

#ifdef DEBUG
    // Maintain the invariant that unary operators always have NULL gtOp2.
    // If we ever start explicitly allocating GenTreeUnOp nodes, we wouldn't be
    // able to do that (but if we did, we'd have to have a check in GetOp() -- perhaps
    // a gtUnOp...)
    if (OperKind(oper) == GTK_UNOP)
    {
        AsOp()->gtOp2 = nullptr;
    }
#endif // DEBUG

#if DEBUGGABLE_GENTREE
    // Until we eliminate SetOper/ChangeOper, we also change the vtable of the node, so that
    // it shows up correctly in the debugger.
    SetVtableForOper(oper);
#endif // DEBUGGABLE_GENTREE

    if (vnUpdate == CLEAR_VN)
    {
        // Clear the ValueNum field as well.
        gtVNPair.SetBoth(ValueNumStore::NoVN);
    }

    // Do some "oper"-specific initializations. These are not intended to be exhaustive but
    // rather simplify calling code for common patterns.
    switch (oper)
    {
        case GT_CNS_INT:
            AsIntCon()->gtFieldSeq = nullptr;
            INDEBUG(AsIntCon()->gtTargetHandle = 0);
            break;
#if defined(TARGET_ARM)
        case GT_MUL_LONG:
            // We sometimes bash GT_MUL to GT_MUL_LONG, which converts it from GenTreeOp to GenTreeMultiRegOp.
            AsMultiRegOp()->gtOtherReg = REG_NA;
            AsMultiRegOp()->ClearOtherRegFlags();
            break;
#endif
        case GT_LCL_FLD:
        case GT_STORE_LCL_FLD:
            AsLclFld()->SetLclOffs(0);
            AsLclFld()->SetLayout(nullptr);
            break;

        case GT_LCL_ADDR:
            AsLclFld()->SetLayout(nullptr);
            break;

        case GT_CALL:
            new (&AsCall()->gtArgs, jitstd::placement_t()) CallArgs();
            break;
#ifdef DEBUG
        case GT_LCL_VAR:
        case GT_STORE_LCL_VAR:
            AsLclVar()->ResetLclILoffs();
            break;
#endif
        default:
            break;
    }
}

//------------------------------------------------------------------------
// ChangeOper: Bash this tree to an oper from a foreign "class".
//
// This bashing method, unlike "SetOper", clears oper-specific flags and
// so is more suitable to bashing nodes between different "classes".
//
// Arguments:
//    oper     - The new oper
//    vnUpdate - Whether to clear or preserve the VN (default: clear)
//
inline void GenTree::ChangeOper(genTreeOps oper, ValueNumberUpdate vnUpdate)
{
    assert(!OperIsConst(oper)); // use BashToConst() instead

    GenTreeFlags mask = GTF_COMMON_MASK;
    if (this->OperIsIndirOrArrMetaData() && OperIsIndirOrArrMetaData(oper))
    {
        mask |= GTF_IND_NONFAULTING;
    }
    SetOper(oper, vnUpdate);
    gtFlags &= mask;
}

//------------------------------------------------------------------------
// BashToConst: Bash the node to a constant one.
//
// The function will infer the node's new oper from the type: GT_CNS_INT
// or GT_CNS_LNG for integers and GC types, GT_CNS_DBL for floats/doubles.
//
// The type is inferred from "value"'s type ("T") unless an explicit
// one is provided via the second argument, in which case it is checked
// for compatibility with "value". So, e. g., "BashToConst(0)" will bash
// to GT_CNS_INT, type TYP_INT, "BashToConst(0, TYP_REF)" will bash to the
// canonical "null" node, but "BashToConst(0.0, TYP_INT)" will assert.
//
// Arguments:
//    value - Value which the bashed constant will have
//    type  - Type the bashed node will have
//
template <typename T>
void GenTree::BashToConst(T value, var_types type /* = TYP_UNDEF */)
{
    static_assert_no_msg((std::is_same<T, int32_t>::value || std::is_same<T, int64_t>::value ||
                          std::is_same<T, long long>::value || std::is_same<T, float>::value ||
                          std::is_same<T, ssize_t>::value || std::is_same<T, double>::value));

    static_assert_no_msg(sizeof(int64_t) == sizeof(long long));

    var_types typeOfValue = TYP_UNDEF;
    if (std::is_floating_point<T>::value)
    {
        assert((type == TYP_UNDEF) || varTypeIsFloating(type));
        typeOfValue = std::is_same<T, float>::value ? TYP_FLOAT : TYP_DOUBLE;
    }
    else
    {
        assert((type == TYP_UNDEF) || varTypeIsIntegral(type) || varTypeIsGC(type));
        typeOfValue = std::is_same<T, int32_t>::value ? TYP_INT : TYP_LONG;
    }

    if (type == TYP_UNDEF)
    {
        type = typeOfValue;
    }

    assert(type == genActualType(type));

    genTreeOps oper = GT_NONE;
    if (varTypeIsFloating(type))
    {
        oper = GT_CNS_DBL;
    }
    else
    {
        oper = (type == TYP_LONG) ? GT_CNS_NATIVELONG : GT_CNS_INT;
    }

    SetOper(oper);
    gtFlags &= GTF_NODE_MASK;
    gtType = type;

    switch (oper)
    {
        case GT_CNS_INT:
#if !defined(TARGET_64BIT)
            assert(type != TYP_LONG);
#endif
            assert(varTypeIsIntegral(type) || varTypeIsGC(type));
            if (genTypeSize(type) <= genTypeSize(TYP_INT))
            {
                assert(FitsIn<int32_t>(value));
            }

            AsIntCon()->SetIconValue(static_cast<ssize_t>(value));
            AsIntCon()->gtFieldSeq = nullptr;
            break;

#if !defined(TARGET_64BIT)
        case GT_CNS_LNG:
            assert(type == TYP_LONG);
            AsLngCon()->SetLngValue(static_cast<int64_t>(value));
            break;
#endif

        case GT_CNS_DBL:
            assert(varTypeIsFloating(type));
            AsDblCon()->SetDconValue(static_cast<double>(value));
            break;

        default:
            unreached();
    }
}

//------------------------------------------------------------------------
// BashToZeroConst: Bash the node to a constant representing "zero" of "type".
//
// Arguments:
//    type  - Type the bashed node will have, currently only integers,
//            GC types and floating point types are supported.
//
inline void GenTree::BashToZeroConst(var_types type)
{
    if (varTypeIsFloating(type))
    {
        BashToConst(0.0, type);
    }
    else
    {
        assert(varTypeIsIntegral(type) || varTypeIsGC(type));

        // "genActualType" so that we do not create CNS_INT(small type).
        BashToConst(0, genActualType(type));
    }
}

//------------------------------------------------------------------------
// BashToLclVar: Bash node to a LCL_VAR.
//
// Arguments:
//    comp   - compiler object
//    lclNum - the local's number
//
// Return Value:
//    The bashed node.
//
inline GenTreeLclVar* GenTree::BashToLclVar(Compiler* comp, unsigned lclNum)
{
    LclVarDsc* varDsc = comp->lvaGetDesc(lclNum);

    ChangeOper(GT_LCL_VAR);
    ChangeType(varDsc->lvNormalizeOnLoad() ? varDsc->TypeGet() : genActualType(varDsc));
    AsLclVar()->SetLclNum(lclNum);

    return AsLclVar();
}

/*****************************************************************************
 *
 * Returns true if the node is of the "ovf" variety, for example, add.ovf.i1.
 * + gtOverflow() can only be called for valid operators (that is, we know it is one
 *   of the operators which may have GTF_OVERFLOW set).
 * + gtOverflowEx() is more expensive, and should be called only if gtOper may be
 *   an operator for which GTF_OVERFLOW is invalid.
 */

inline bool GenTree::gtOverflow() const
{
    assert(OperMayOverflow());

    if ((gtFlags & GTF_OVERFLOW) != 0)
    {
        assert(varTypeIsIntegral(TypeGet()));

        return true;
    }
    else
    {
        return false;
    }
}

inline bool GenTree::gtOverflowEx() const
{
    return OperMayOverflow() && gtOverflow();
}

/*
XXXXXXXXXXXXXXXXXXXXXXXXXXXXXXXXXXXXXXXXXXXXXXXXXXXXXXXXXXXXXXXXXXXXXXXXXXXXXXX
XXXXXXXXXXXXXXXXXXXXXXXXXXXXXXXXXXXXXXXXXXXXXXXXXXXXXXXXXXXXXXXXXXXXXXXXXXXXXXX
XX                          LclVarsInfo                                      XX
XX                      Inline functions                                     XX
XX                                                                           XX
XXXXXXXXXXXXXXXXXXXXXXXXXXXXXXXXXXXXXXXXXXXXXXXXXXXXXXXXXXXXXXXXXXXXXXXXXXXXXXX
XXXXXXXXXXXXXXXXXXXXXXXXXXXXXXXXXXXXXXXXXXXXXXXXXXXXXXXXXXXXXXXXXXXXXXXXXXXXXXX
*/

inline bool Compiler::lvaHaveManyLocals(float percent) const
{
    assert((percent >= 0.0) && (percent <= 1.0));
    return (lvaCount >= (unsigned)JitConfig.JitMaxLocalsToTrack() * percent);
}

/*****************************************************************************
 *
 *  Allocate a temporary variable or a set of temp variables.
 */

inline unsigned Compiler::lvaGrabTemp(bool shortLifetime DEBUGARG(const char* reason))
{
    if (compIsForInlining())
    {
        // Grab the temp using Inliner's Compiler instance.
        Compiler* pComp = impInlineInfo->InlinerCompiler; // The Compiler instance for the caller (i.e. the inliner)

        if (pComp->lvaHaveManyLocals())
        {
            // Don't create more LclVar with inlining
            compInlineResult->NoteFatal(InlineObservation::CALLSITE_TOO_MANY_LOCALS);
        }

        unsigned tmpNum = pComp->lvaGrabTemp(shortLifetime DEBUGARG(reason));
        lvaTable        = pComp->lvaTable;
        lvaCount        = pComp->lvaCount;
        lvaTableCnt     = pComp->lvaTableCnt;
        return tmpNum;
    }

    // You cannot allocate more space after frame layout!
    noway_assert(lvaDoneFrameLayout < Compiler::TENTATIVE_FRAME_LAYOUT);

    /* Check if the lvaTable has to be grown */
    if (lvaCount + 1 > lvaTableCnt)
    {
        unsigned newLvaTableCnt = lvaCount + (lvaCount / 2) + 1;

        // Check for overflow
        if (newLvaTableCnt <= lvaCount)
        {
            IMPL_LIMITATION("too many locals");
        }

        LclVarDsc* newLvaTable = getAllocator(CMK_LvaTable).allocate<LclVarDsc>(newLvaTableCnt);

        memcpy(newLvaTable, lvaTable, lvaCount * sizeof(*lvaTable));
        memset(newLvaTable + lvaCount, 0, (newLvaTableCnt - lvaCount) * sizeof(*lvaTable));

        for (unsigned i = lvaCount; i < newLvaTableCnt; i++)
        {
            new (&newLvaTable[i], jitstd::placement_t()) LclVarDsc(); // call the constructor.
        }

#ifdef DEBUG
        // Fill the old table with junks. So to detect the un-intended use.
        memset(lvaTable, JitConfig.JitDefaultFill(), lvaCount * sizeof(*lvaTable));
#endif

        lvaTableCnt = newLvaTableCnt;
        lvaTable    = newLvaTable;
    }

    const unsigned tempNum = lvaCount;
    lvaCount++;

    // Initialize lvType, lvIsTemp and lvOnFrame
    lvaTable[tempNum].lvType    = TYP_UNDEF;
    lvaTable[tempNum].lvIsTemp  = shortLifetime;
    lvaTable[tempNum].lvOnFrame = true;

    // If we've started normal ref counting, bump the ref count of this
    // local, as we no longer do any incremental counting, and we presume
    // this new local will be referenced.
    if (lvaLocalVarRefCounted())
    {
        if (opts.OptimizationDisabled())
        {
            lvaTable[tempNum].lvImplicitlyReferenced = 1;
        }
        else
        {
            lvaTable[tempNum].setLvRefCnt(1);
            lvaTable[tempNum].setLvRefCntWtd(BB_UNITY_WEIGHT);
        }
    }

#ifdef DEBUG
    lvaTable[tempNum].lvReason = reason;

    if (verbose)
    {
        printf("\nlvaGrabTemp returning %d (", tempNum);
        gtDispLclVar(tempNum, false);
        printf(")%s called for %s.\n", shortLifetime ? "" : " (a long lifetime temp)", reason);
    }
#endif // DEBUG

    return tempNum;
}

inline unsigned Compiler::lvaGrabTemps(unsigned cnt DEBUGARG(const char* reason))
{
    if (compIsForInlining())
    {
        // Grab the temps using Inliner's Compiler instance.
        unsigned tmpNum = impInlineInfo->InlinerCompiler->lvaGrabTemps(cnt DEBUGARG(reason));

        lvaTable    = impInlineInfo->InlinerCompiler->lvaTable;
        lvaCount    = impInlineInfo->InlinerCompiler->lvaCount;
        lvaTableCnt = impInlineInfo->InlinerCompiler->lvaTableCnt;
        return tmpNum;
    }

#ifdef DEBUG
    if (verbose)
    {
        printf("\nlvaGrabTemps(%d) returning %d..%d (long lifetime temps) called for %s", cnt, lvaCount,
               lvaCount + cnt - 1, reason);
    }
#endif

    // Could handle this...
    assert(!lvaLocalVarRefCounted());

    // You cannot allocate more space after frame layout!
    noway_assert(lvaDoneFrameLayout < Compiler::TENTATIVE_FRAME_LAYOUT);

    /* Check if the lvaTable has to be grown */
    if (lvaCount + cnt > lvaTableCnt)
    {
        unsigned newLvaTableCnt = lvaCount + max(lvaCount / 2 + 1, cnt);

        // Check for overflow
        if (newLvaTableCnt <= lvaCount)
        {
            IMPL_LIMITATION("too many locals");
        }

        LclVarDsc* newLvaTable = getAllocator(CMK_LvaTable).allocate<LclVarDsc>(newLvaTableCnt);

        memcpy(newLvaTable, lvaTable, lvaCount * sizeof(*lvaTable));
        memset(newLvaTable + lvaCount, 0, (newLvaTableCnt - lvaCount) * sizeof(*lvaTable));
        for (unsigned i = lvaCount; i < newLvaTableCnt; i++)
        {
            new (&newLvaTable[i], jitstd::placement_t()) LclVarDsc(); // call the constructor.
        }

#ifdef DEBUG
        // Fill the old table with junks. So to detect the un-intended use.
        memset(lvaTable, JitConfig.JitDefaultFill(), lvaCount * sizeof(*lvaTable));
#endif

        lvaTableCnt = newLvaTableCnt;
        lvaTable    = newLvaTable;
    }

    unsigned tempNum = lvaCount;

    while (cnt--)
    {
        lvaTable[lvaCount].lvType    = TYP_UNDEF; // Initialize lvType, lvIsTemp and lvOnFrame
        lvaTable[lvaCount].lvIsTemp  = false;
        lvaTable[lvaCount].lvOnFrame = true;
        lvaCount++;
    }

    return tempNum;
}

/*****************************************************************************
 *
 *  Allocate a temporary variable which is implicitly used by code-gen
 *  There will be no explicit references to the temp, and so it needs to
 *  be forced to be kept alive, and not be optimized away.
 */

inline unsigned Compiler::lvaGrabTempWithImplicitUse(bool shortLifetime DEBUGARG(const char* reason))
{
    if (compIsForInlining())
    {
        // Grab the temp using Inliner's Compiler instance.
        unsigned tmpNum = impInlineInfo->InlinerCompiler->lvaGrabTempWithImplicitUse(shortLifetime DEBUGARG(reason));

        lvaTable    = impInlineInfo->InlinerCompiler->lvaTable;
        lvaCount    = impInlineInfo->InlinerCompiler->lvaCount;
        lvaTableCnt = impInlineInfo->InlinerCompiler->lvaTableCnt;
        return tmpNum;
    }

    unsigned lclNum = lvaGrabTemp(shortLifetime DEBUGARG(reason));

    LclVarDsc* varDsc = lvaGetDesc(lclNum);

    // Note the implicit use
    varDsc->lvImplicitlyReferenced = 1;

    return lclNum;
}

/*****************************************************************************
 *
 *  Increment the ref counts for a local variable
 */

inline void LclVarDsc::incRefCnts(weight_t weight, Compiler* comp, RefCountState state, bool propagate)
{
    // In minopts and debug codegen, we don't maintain normal ref counts.
    if ((state == RCS_NORMAL) && !comp->PreciseRefCountsRequired())
    {
        // Note, at least, that there is at least one reference.
        lvImplicitlyReferenced = 1;
        return;
    }

    Compiler::lvaPromotionType promotionType = DUMMY_INIT(Compiler::PROMOTION_TYPE_NONE);
    if (varTypeIsPromotable(lvType))
    {
        promotionType = comp->lvaGetPromotionType(this);
    }

    //
    // Increment counts on the local itself.
    //
    if ((lvType != TYP_STRUCT) || (promotionType != Compiler::PROMOTION_TYPE_INDEPENDENT))
    {
        // We increment ref counts of this local for primitive types, including structs that have been retyped as their
        // only field, as well as for structs whose fields are not independently promoted.

        //
        // Increment lvRefCnt
        //
        int newRefCnt = lvRefCnt(state) + 1;
        if (newRefCnt == (unsigned short)newRefCnt) // lvRefCnt is an "unsigned short". Don't overflow it.
        {
            setLvRefCnt((unsigned short)newRefCnt, state);
        }

        //
        // Increment lvRefCntWtd
        //
        if (weight != 0)
        {
            // We double the weight of internal temps

            bool doubleWeight = lvIsTemp;

#if FEATURE_IMPLICIT_BYREFS
            // and, for the time being, implicit byref params
            doubleWeight |= lvIsImplicitByRef;
#endif // FEATURE_IMPLICIT_BYREFS

            if (doubleWeight && (weight * 2 > weight))
            {
                weight *= 2;
            }

            weight_t newWeight = lvRefCntWtd(state) + weight;
            assert(newWeight >= lvRefCntWtd(state));
            setLvRefCntWtd(newWeight, state);
        }
    }

    if (varTypeIsPromotable(lvType) && propagate)
    {
        // For promoted struct locals, increment lvRefCnt on its field locals as well.
        if (promotionType == Compiler::PROMOTION_TYPE_INDEPENDENT ||
            promotionType == Compiler::PROMOTION_TYPE_DEPENDENT)
        {
            for (unsigned i = lvFieldLclStart; i < lvFieldLclStart + lvFieldCnt; ++i)
            {
                comp->lvaTable[i].incRefCnts(weight, comp, state, false); // Don't propagate
            }
        }
    }

    if (lvIsStructField && propagate)
    {
        // Depending on the promotion type, increment the ref count for the parent struct as well.
        promotionType           = comp->lvaGetParentPromotionType(this);
        LclVarDsc* parentvarDsc = comp->lvaGetDesc(lvParentLcl);
        assert(!parentvarDsc->lvRegStruct);
        if (promotionType == Compiler::PROMOTION_TYPE_DEPENDENT)
        {
            parentvarDsc->incRefCnts(weight, comp, state, false); // Don't propagate
        }
    }

#ifdef DEBUG
    if (comp->verbose)
    {
        printf("New refCnts for V%02u: refCnt = %2u, refCntWtd = %s\n", comp->lvaGetLclNum(this), lvRefCnt(state),
               refCntWtd2str(lvRefCntWtd(state)));
    }
#endif
}

/*****************************************************************************
 Is this a synchronized instance method? If so, we will need to report "this"
 in the GC information, so that the EE can release the object lock
 in case of an exception

 We also need to report "this" and keep it alive for all shared generic
 code that gets the actual generic context from the "this" pointer and
 has exception handlers.

 For example, if List<T>::m() is shared between T = object and T = string,
 then inside m() an exception handler "catch E<T>" needs to be able to fetch
 the 'this' pointer to find out what 'T' is in order to tell if we
 should catch the exception or not.
 */

inline bool Compiler::lvaKeepAliveAndReportThis()
{
    if (info.compIsStatic || (lvaTable[0].TypeGet() != TYP_REF))
    {
        return false;
    }

    const bool genericsContextIsThis = (info.compMethodInfo->options & CORINFO_GENERICS_CTXT_FROM_THIS) != 0;

#ifdef JIT32_GCENCODER

    if (info.compFlags & CORINFO_FLG_SYNCH)
        return true;

    if (genericsContextIsThis)
    {
        // TODO: Check if any of the exception clauses are
        // typed using a generic type. Else, we do not need to report this.
        if (info.compXcptnsCount > 0)
            return true;

        if (opts.compDbgCode)
            return true;

        if (lvaGenericsContextInUse)
        {
            JITDUMP("Reporting this as generic context\n");
            return true;
        }
    }
#else // !JIT32_GCENCODER
    // If the generics context is the this pointer we need to report it if either
    // the VM requires us to keep the generics context alive or it is used in a look-up.
    // We keep it alive in the lookup scenario, even when the VM didn't ask us to,
    // because collectible types need the generics context when gc-ing.
    //
    // Methods that can inspire OSR methods must always report context as live
    //
    if (genericsContextIsThis)
    {
        const bool mustKeep      = (info.compMethodInfo->options & CORINFO_GENERICS_CTXT_KEEP_ALIVE) != 0;
        const bool hasPatchpoint = doesMethodHavePatchpoints() || doesMethodHavePartialCompilationPatchpoints();

        if (lvaGenericsContextInUse || mustKeep || hasPatchpoint)
        {
            JITDUMP("Reporting this as generic context: %s\n",
                    mustKeep ? "must keep" : (hasPatchpoint ? "patchpoints" : "referenced"));
            return true;
        }
    }
#endif

    return false;
}

/*****************************************************************************
  Similar to lvaKeepAliveAndReportThis
 */

inline bool Compiler::lvaReportParamTypeArg()
{
    if (info.compMethodInfo->options & (CORINFO_GENERICS_CTXT_FROM_METHODDESC | CORINFO_GENERICS_CTXT_FROM_METHODTABLE))
    {
        assert(info.compTypeCtxtArg != BAD_VAR_NUM);

        // If the VM requires us to keep the generics context alive and report it (for example, if any catch
        // clause catches a type that uses a generic parameter of this method) this flag will be set.
        if (info.compMethodInfo->options & CORINFO_GENERICS_CTXT_KEEP_ALIVE)
        {
            return true;
        }

        // Otherwise, if an exact type parameter is needed in the body, report the generics context.
        // We do this because collectible types needs the generics context when gc-ing.
        if (lvaGenericsContextInUse)
        {
            return true;
        }

        // Methoods that have patchpoints always report context as live
        //
        if (doesMethodHavePatchpoints() || doesMethodHavePartialCompilationPatchpoints())
        {
            return true;
        }
    }

    // Otherwise, we don't need to report it -- the generics context parameter is unused.
    return false;
}

//*****************************************************************************

inline int Compiler::lvaCachedGenericContextArgOffset()
{
    assert(lvaDoneFrameLayout == FINAL_FRAME_LAYOUT);

    return lvaCachedGenericContextArgOffs;
}

//------------------------------------------------------------------------
// lvaFrameAddress: Determine the stack frame offset of the given variable,
// and how to generate an address to that stack frame.
//
// Arguments:
//    varNum         - The variable to inquire about. Positive for user variables
//                     or arguments, negative for spill-temporaries.
//    mustBeFPBased  - [TARGET_ARM only] True if the base register must be FP.
//                     After FINAL_FRAME_LAYOUT, if false, it also requires SP base register.
//    pBaseReg       - [TARGET_ARM only] Out arg. *pBaseReg is set to the base
//                     register to use.
//    addrModeOffset - [TARGET_ARM only] The mode offset within the variable that we need to address.
//                     For example, for a large struct local, and a struct field reference, this will be the offset
//                     of the field. Thus, for V02 + 0x28, if V02 itself is at offset SP + 0x10
//                     then addrModeOffset is what gets added beyond that, here 0x28.
//    isFloatUsage   - [TARGET_ARM only] True if the instruction being generated is a floating
//                     point instruction. This requires using floating-point offset restrictions.
//                     Note that a variable can be non-float, e.g., struct, but accessed as a
//                     float local field.
//    pFPbased       - [non-TARGET_ARM] Out arg. Set *FPbased to true if the
//                     variable is addressed off of FP, false if it's addressed
//                     off of SP.
//
// Return Value:
//    Returns the variable offset from the given base register.
//
inline
#ifdef TARGET_ARM
    int
    Compiler::lvaFrameAddress(
        int varNum, bool mustBeFPBased, regNumber* pBaseReg, int addrModeOffset, bool isFloatUsage)
#elif TARGET_ARM64
    int
    Compiler::lvaFrameAddress(int varNum, bool* pFPbased, bool suppressFPtoSPRewrite)
#else
    int
    Compiler::lvaFrameAddress(int varNum, bool* pFPbased)
#endif
{
    assert(lvaDoneFrameLayout != NO_FRAME_LAYOUT);

    int  varOffset;
    bool FPbased;
    bool fConservative = false;
    if (varNum >= 0)
    {
        LclVarDsc* varDsc          = lvaGetDesc(varNum);
        bool       isPrespilledArg = false;
#if defined(TARGET_ARM) && defined(PROFILING_SUPPORTED)
        isPrespilledArg = varDsc->lvIsParam && compIsProfilerHookNeeded() &&
                          lvaIsPreSpilled(varNum, codeGen->regSet.rsMaskPreSpillRegs(false));
#endif

        // If we have finished with register allocation, and this isn't a stack-based local,
        // check that this has a valid stack location.
        if (lvaDoneFrameLayout > REGALLOC_FRAME_LAYOUT && !varDsc->lvOnFrame)
        {
#ifdef TARGET_AMD64
#ifndef UNIX_AMD64_ABI
            // On amd64, every param has a stack location, except on Unix-like systems.
            assert(varDsc->lvIsParam);
#endif // UNIX_AMD64_ABI
#else  // !TARGET_AMD64
       // For other targets, a stack parameter that is enregistered or prespilled
       // for profiling on ARM will have a stack location.
            assert((varDsc->lvIsParam && !varDsc->lvIsRegArg) || isPrespilledArg);
#endif // !TARGET_AMD64
        }

        FPbased = varDsc->lvFramePointerBased;

#ifdef DEBUG
#if FEATURE_FIXED_OUT_ARGS
        if ((unsigned)varNum == lvaOutgoingArgSpaceVar)
        {
            assert(FPbased == false);
        }
        else
#endif
        {
#if DOUBLE_ALIGN
            assert(FPbased == (isFramePointerUsed() || (genDoubleAlign() && varDsc->lvIsParam && !varDsc->lvIsRegArg)));
#else
#ifdef TARGET_X86
            assert(FPbased == isFramePointerUsed());
#endif
#endif
        }
#endif // DEBUG

        varOffset = varDsc->GetStackOffset();
    }
    else // Its a spill-temp
    {
        FPbased = isFramePointerUsed();
        if (lvaDoneFrameLayout == Compiler::FINAL_FRAME_LAYOUT)
        {
            TempDsc* tmpDsc = codeGen->regSet.tmpFindNum(varNum);
            // The temp might be in use, since this might be during code generation.
            if (tmpDsc == nullptr)
            {
                tmpDsc = codeGen->regSet.tmpFindNum(varNum, RegSet::TEMP_USAGE_USED);
            }
            assert(tmpDsc != nullptr);
            varOffset = tmpDsc->tdTempOffs();
        }
        else
        {
            // This value is an estimate until we calculate the
            // offset after the final frame layout
            // ---------------------------------------------------
            //   :                         :
            //   +-------------------------+ base --+
            //   | LR, ++N for ARM         |        |   frameBaseOffset (= N)
            //   +-------------------------+        |
            //   | R11, ++N for ARM        | <---FP |
            //   +-------------------------+      --+
            //   | compCalleeRegsPushed - N|        |   lclFrameOffset
            //   +-------------------------+      --+
            //   | lclVars                 |        |
            //   +-------------------------+        |
            //   | tmp[MAX_SPILL_TEMP]     |        |
            //   | tmp[1]                  |        |
            //   | tmp[0]                  |        |   compLclFrameSize
            //   +-------------------------+        |
            //   | outgoingArgSpaceSize    |        |
            //   +-------------------------+      --+
            //   |                         | <---SP
            //   :                         :
            // ---------------------------------------------------

            fConservative = true;
            if (!FPbased)
            {
                // Worst case stack based offset.
#if FEATURE_FIXED_OUT_ARGS
                int outGoingArgSpaceSize = lvaOutgoingArgSpaceSize;
#else
                int outGoingArgSpaceSize = 0;
#endif
                varOffset =
                    outGoingArgSpaceSize + max(-varNum * (int)TARGET_POINTER_SIZE, (int)lvaGetMaxSpillTempSize());
            }
            else
            {
                // Worst case FP based offset.

#ifdef TARGET_ARM
                varOffset = codeGen->genCallerSPtoInitialSPdelta() - codeGen->genCallerSPtoFPdelta();
#else
                varOffset = -(codeGen->genTotalFrameSize());
#endif
            }
        }
    }

#ifdef TARGET_ARM
    if (FPbased)
    {
        if (mustBeFPBased)
        {
            *pBaseReg = REG_FPBASE;
        }
        // Change the Frame Pointer (R11)-based addressing to the SP-based addressing when possible because
        // it generates smaller code on ARM. See frame picture above for the math.
        else
        {
            // If it is the final frame layout phase, we don't have a choice, we should stick
            // to either FP based or SP based that we decided in the earlier phase. Because
            // we have already selected the instruction. MinOpts will always reserve R10, so
            // for MinOpts always use SP-based offsets, using R10 as necessary, for simplicity.

            int spVarOffset        = fConservative ? compLclFrameSize : varOffset + codeGen->genSPtoFPdelta();
            int actualSPOffset     = spVarOffset + addrModeOffset;
            int actualFPOffset     = varOffset + addrModeOffset;
            int encodingLimitUpper = isFloatUsage ? 0x3FC : 0xFFF;
            int encodingLimitLower = isFloatUsage ? -0x3FC : -0xFF;

            // Use SP-based encoding. During encoding, we'll pick the best encoding for the actual offset we have.
            if (opts.MinOpts() || (actualSPOffset <= encodingLimitUpper))
            {
                varOffset = spVarOffset;
                *pBaseReg = compLocallocUsed ? REG_SAVED_LOCALLOC_SP : REG_SPBASE;
            }
            // Use Frame Pointer (R11)-based encoding.
            else if ((encodingLimitLower <= actualFPOffset) && (actualFPOffset <= encodingLimitUpper))
            {
                *pBaseReg = REG_FPBASE;
            }
            // Otherwise, use SP-based encoding. This is either (1) a small positive offset using a single movw,
            // (2) a large offset using movw/movt. In either case, we must have already reserved
            // the "reserved register", which will get used during encoding.
            else
            {
                varOffset = spVarOffset;
                *pBaseReg = compLocallocUsed ? REG_SAVED_LOCALLOC_SP : REG_SPBASE;
            }
        }
    }
    else
    {
        *pBaseReg = REG_SPBASE;
    }
#elif defined(TARGET_ARM64)
    if (FPbased && !suppressFPtoSPRewrite && !codeGen->isFramePointerRequired() && varOffset < 0 && !opts.IsOSR() &&
        lvaDoneFrameLayout == Compiler::FINAL_FRAME_LAYOUT && codeGen->IsSaveFpLrWithAllCalleeSavedRegisters())
    {
        int spVarOffset = varOffset + codeGen->genSPtoFPdelta();
        JITDUMP("lvaFrameAddress optimization for V%02u: [FP-%d] -> [SP+%d]\n", varNum, -varOffset, spVarOffset);
        FPbased   = false;
        varOffset = spVarOffset;
    }
    *pFPbased = FPbased;
#else
    *pFPbased = FPbased;
#endif

    return varOffset;
}

inline bool Compiler::lvaIsParameter(unsigned varNum)
{
    const LclVarDsc* varDsc = lvaGetDesc(varNum);
    return varDsc->lvIsParam;
}

inline bool Compiler::lvaIsRegArgument(unsigned varNum)
{
    LclVarDsc* varDsc = lvaGetDesc(varNum);
    return varDsc->lvIsRegArg;
}

inline bool Compiler::lvaIsOriginalThisArg(unsigned varNum)
{
    assert(varNum < lvaCount);

    bool isOriginalThisArg = (varNum == info.compThisArg) && (info.compIsStatic == false);

#ifdef DEBUG
    if (isOriginalThisArg)
    {
        LclVarDsc* varDsc = lvaGetDesc(varNum);
        // Should never write to or take the address of the original 'this' arg

#ifndef JIT32_GCENCODER
        // With the general encoder/decoder, when the original 'this' arg is needed as a generics context param, we
        // copy to a new local, and mark the original as DoNotEnregister, to
        // ensure that it is stack-allocated.  It should not be the case that the original one can be modified -- it
        // should not be written to, or address-exposed.
        assert(!varDsc->lvHasILStoreOp && (!varDsc->IsAddressExposed() ||
                                           ((info.compMethodInfo->options & CORINFO_GENERICS_CTXT_FROM_THIS) != 0)));
#else
        assert(!varDsc->lvHasILStoreOp && !varDsc->IsAddressExposed());
#endif
    }
#endif

    return isOriginalThisArg;
}

inline bool Compiler::lvaIsOriginalThisReadOnly()
{
    return lvaArg0Var == info.compThisArg;
}

/*****************************************************************************
 *
 *  The following is used to detect the cases where the same local variable#
 *  is used both as a long/double value and a 32-bit value and/or both as an
 *  integer/address and a float value.
 */

inline var_types Compiler::lvaGetActualType(unsigned lclNum)
{
    return genActualType(lvaGetRealType(lclNum));
}

inline var_types Compiler::lvaGetRealType(unsigned lclNum)
{
    return lvaTable[lclNum].TypeGet();
}

/*
XXXXXXXXXXXXXXXXXXXXXXXXXXXXXXXXXXXXXXXXXXXXXXXXXXXXXXXXXXXXXXXXXXXXXXXXXXXXXXX
XXXXXXXXXXXXXXXXXXXXXXXXXXXXXXXXXXXXXXXXXXXXXXXXXXXXXXXXXXXXXXXXXXXXXXXXXXXXXXX
XX                          Importer                                         XX
XX                      Inline functions                                     XX
XX                                                                           XX
XXXXXXXXXXXXXXXXXXXXXXXXXXXXXXXXXXXXXXXXXXXXXXXXXXXXXXXXXXXXXXXXXXXXXXXXXXXXXXX
XXXXXXXXXXXXXXXXXXXXXXXXXXXXXXXXXXXXXXXXXXXXXXXXXXXXXXXXXXXXXXXXXXXXXXXXXXXXXXX
*/

inline unsigned Compiler::compMapILargNum(unsigned ILargNum)
{
    assert(ILargNum < info.compILargsCount);

    // Note that this works because if compRetBuffArg/compTypeCtxtArg/lvVarargsHandleArg are not present
    // they will be BAD_VAR_NUM (MAX_UINT), which is larger than any variable number.
    if (ILargNum >= info.compRetBuffArg)
    {
        ILargNum++;
        assert(ILargNum < info.compLocalsCount); // compLocals count already adjusted.
    }

    if (ILargNum >= info.compTypeCtxtArg)
    {
        ILargNum++;
        assert(ILargNum < info.compLocalsCount); // compLocals count already adjusted.
    }

    if (ILargNum >= lvaVarargsHandleArg)
    {
        ILargNum++;
        assert(ILargNum < info.compLocalsCount); // compLocals count already adjusted.
    }

    assert(ILargNum < info.compArgsCount);
    return (ILargNum);
}

//------------------------------------------------------------------------
// Compiler::mangleVarArgsType: Retype float types to their corresponding
//                            : int/long types.
//
// Notes:
//
// The mangling of types will only occur for incoming vararg fixed arguments
// on windows arm|64 or on armel (softFP).
//
// NO-OP for all other cases.
//
inline var_types Compiler::mangleVarArgsType(var_types type)
{
#if defined(TARGET_ARMARCH)
    if (opts.compUseSoftFP || (TargetOS::IsWindows && info.compIsVarArgs))
    {
        switch (type)
        {
            case TYP_FLOAT:
                return TYP_INT;
            case TYP_DOUBLE:
                return TYP_LONG;
            default:
                break;
        }

        if (varTypeIsSIMD(type))
        {
            // Vectors should be considered like passing a struct
            return TYP_STRUCT;
        }
    }
#endif // defined(TARGET_ARMARCH)
    return type;
}

// For CORECLR there is no vararg on System V systems.
inline regNumber Compiler::getCallArgIntRegister(regNumber floatReg)
{
    assert(compFeatureVarArg());
#ifdef TARGET_AMD64
    switch (floatReg)
    {
        case REG_XMM0:
            return REG_RCX;
        case REG_XMM1:
            return REG_RDX;
        case REG_XMM2:
            return REG_R8;
        case REG_XMM3:
            return REG_R9;
        default:
            unreached();
    }
#else  // !TARGET_AMD64
    // How will float args be passed for RyuJIT/x86?
    NYI("getCallArgIntRegister for RyuJIT/x86");
    return REG_NA;
#endif // !TARGET_AMD64
}

inline regNumber Compiler::getCallArgFloatRegister(regNumber intReg)
{
    assert(compFeatureVarArg());
#ifdef TARGET_AMD64
    switch (intReg)
    {
        case REG_RCX:
            return REG_XMM0;
        case REG_RDX:
            return REG_XMM1;
        case REG_R8:
            return REG_XMM2;
        case REG_R9:
            return REG_XMM3;
        default:
            unreached();
    }
#else  // !TARGET_AMD64
    // How will float args be passed for RyuJIT/x86?
    NYI("getCallArgFloatRegister for RyuJIT/x86");
    return REG_NA;
#endif // !TARGET_AMD64
}

/*
XXXXXXXXXXXXXXXXXXXXXXXXXXXXXXXXXXXXXXXXXXXXXXXXXXXXXXXXXXXXXXXXXXXXXXXXXXXXXXX
XXXXXXXXXXXXXXXXXXXXXXXXXXXXXXXXXXXXXXXXXXXXXXXXXXXXXXXXXXXXXXXXXXXXXXXXXXXXXXX
XX                                                                           XX
XX                       FlowGraph                                           XX
XX                      Inline functions                                     XX
XX                                                                           XX
XXXXXXXXXXXXXXXXXXXXXXXXXXXXXXXXXXXXXXXXXXXXXXXXXXXXXXXXXXXXXXXXXXXXXXXXXXXXXXX
XXXXXXXXXXXXXXXXXXXXXXXXXXXXXXXXXXXXXXXXXXXXXXXXXXXXXXXXXXXXXXXXXXXXXXXXXXXXXXX
*/

inline bool Compiler::compCanEncodePtrArgCntMax()
{
#ifdef JIT32_GCENCODER
    // DDB 204533:
    // The GC encoding for fully interruptible methods does not
    // support more than 1023 pushed arguments, so we have to
    // use a partially interruptible GC info/encoding.
    //
    return (fgPtrArgCntMax < MAX_PTRARG_OFS);
#else // JIT32_GCENCODER
    return true;
#endif
}

/*****************************************************************************
 *
 *  Call the given function pointer for all nodes in the tree. The 'visitor'
 *  fn should return one of the following values:
 *
 *  WALK_ABORT          stop walking and return immediately
 *  WALK_CONTINUE       continue walking
 *  WALK_SKIP_SUBTREES  don't walk any subtrees of the node just visited
 *
 *  computeStack - true if we want to make stack visible to callback function
 */

inline Compiler::fgWalkResult Compiler::fgWalkTreePre(
    GenTree** pTree, fgWalkPreFn* visitor, void* callBackData, bool lclVarsOnly, bool computeStack)

{
    fgWalkData walkData;

    walkData.compiler      = this;
    walkData.wtprVisitorFn = visitor;
    walkData.pCallbackData = callBackData;
    walkData.parent        = nullptr;
    walkData.wtprLclsOnly  = lclVarsOnly;
#ifdef DEBUG
    walkData.printModified = false;
#endif

    fgWalkResult result;
    if (lclVarsOnly && computeStack)
    {
        GenericTreeWalker<true, false, true, true> walker(&walkData);
        result = walker.WalkTree(pTree, nullptr);
    }
    else if (lclVarsOnly)
    {
        GenericTreeWalker<true, false, true, true> walker(&walkData);
        result = walker.WalkTree(pTree, nullptr);
    }
    else if (computeStack)
    {
        GenericTreeWalker<true, false, false, true> walker(&walkData);
        result = walker.WalkTree(pTree, nullptr);
    }
    else
    {
        GenericTreeWalker<true, false, false, true> walker(&walkData);
        result = walker.WalkTree(pTree, nullptr);
    }

#ifdef DEBUG
    if (verbose && walkData.printModified)
    {
        gtDispTree(*pTree);
    }
#endif

    return result;
}

/*****************************************************************************
 *
 *  Same as above, except the tree walk is performed in a depth-first fashion,
 *  The 'visitor' fn should return one of the following values:
 *
 *  WALK_ABORT          stop walking and return immediately
 *  WALK_CONTINUE       continue walking
 *
 *  computeStack - true if we want to make stack visible to callback function
 */

inline Compiler::fgWalkResult Compiler::fgWalkTreePost(GenTree**     pTree,
                                                       fgWalkPostFn* visitor,
                                                       void*         callBackData,
                                                       bool          computeStack)
{
    fgWalkData walkData;

    walkData.compiler      = this;
    walkData.wtpoVisitorFn = visitor;
    walkData.pCallbackData = callBackData;
    walkData.parent        = nullptr;

    fgWalkResult result;
    if (computeStack)
    {
        GenericTreeWalker<false, true, false, true> walker(&walkData);
        result = walker.WalkTree(pTree, nullptr);
    }
    else
    {
        GenericTreeWalker<false, true, false, true> walker(&walkData);
        result = walker.WalkTree(pTree, nullptr);
    }

    assert(result == WALK_CONTINUE || result == WALK_ABORT);

    return result;
}

/*****************************************************************************
 *
 *  Call the given function pointer for all nodes in the tree. The 'visitor'
 *  fn should return one of the following values:
 *
 *  WALK_ABORT          stop walking and return immediately
 *  WALK_CONTINUE       continue walking
 *  WALK_SKIP_SUBTREES  don't walk any subtrees of the node just visited
 */

inline Compiler::fgWalkResult Compiler::fgWalkTree(GenTree**    pTree,
                                                   fgWalkPreFn* preVisitor,
                                                   fgWalkPreFn* postVisitor,
                                                   void*        callBackData)

{
    fgWalkData walkData;

    walkData.compiler      = this;
    walkData.wtprVisitorFn = preVisitor;
    walkData.wtpoVisitorFn = postVisitor;
    walkData.pCallbackData = callBackData;
    walkData.parent        = nullptr;
    walkData.wtprLclsOnly  = false;
#ifdef DEBUG
    walkData.printModified = false;
#endif

    fgWalkResult result;

    assert(preVisitor || postVisitor);

    if (preVisitor && postVisitor)
    {
        GenericTreeWalker<true, true, false, true> walker(&walkData);
        result = walker.WalkTree(pTree, nullptr);
    }
    else if (preVisitor)
    {
        GenericTreeWalker<true, false, false, true> walker(&walkData);
        result = walker.WalkTree(pTree, nullptr);
    }
    else
    {
        GenericTreeWalker<false, true, false, true> walker(&walkData);
        result = walker.WalkTree(pTree, nullptr);
    }

#ifdef DEBUG
    if (verbose && walkData.printModified)
    {
        gtDispTree(*pTree);
    }
#endif

    return result;
}

/*****************************************************************************
 *
 * Has this block been added to throw an inlined exception
 * Returns true if the block was added to throw one of:
 *    range-check exception
 *    argument exception (used by feature SIMD)
 *    argument range-check exception (used by feature SIMD)
 *    divide by zero exception  (Not used on X86/X64)
 *    overflow exception
 */

inline bool Compiler::fgIsThrowHlpBlk(BasicBlock* block)
{
    if (!fgRngChkThrowAdded)
    {
        return false;
    }

    if (!block->HasFlag(BBF_INTERNAL) || !block->KindIs(BBJ_THROW))
    {
        return false;
    }

    if (!block->IsLIR() && (block->lastStmt() == nullptr))
    {
        return false;
    }

    // Special check blocks will always end in a throw helper call.
    //
    GenTree* const call = block->lastNode();

    if ((call == nullptr) || (call->gtOper != GT_CALL))
    {
        return false;
    }

    if (!((call->AsCall()->gtCallMethHnd == eeFindHelper(CORINFO_HELP_RNGCHKFAIL)) ||
          (call->AsCall()->gtCallMethHnd == eeFindHelper(CORINFO_HELP_THROWDIVZERO)) ||
          (call->AsCall()->gtCallMethHnd == eeFindHelper(CORINFO_HELP_FAIL_FAST)) ||
          (call->AsCall()->gtCallMethHnd == eeFindHelper(CORINFO_HELP_THROW_ARGUMENTEXCEPTION)) ||
          (call->AsCall()->gtCallMethHnd == eeFindHelper(CORINFO_HELP_THROW_ARGUMENTOUTOFRANGEEXCEPTION)) ||
          (call->AsCall()->gtCallMethHnd == eeFindHelper(CORINFO_HELP_OVERFLOW))))
    {
        return false;
    }

    // We can get to this point for blocks that we didn't create as throw helper blocks
    // under stress, with implausible flow graph optimizations. So, walk the fgAddCodeDscMap
    // for the final determination.

    if (fgHasAddCodeDscMap())
    {
        for (AddCodeDsc* const add : AddCodeDscMap::ValueIteration(fgGetAddCodeDscMap()))
        {
            if (block == add->acdDstBlk)
            {
                return add->acdKind == SCK_RNGCHK_FAIL || add->acdKind == SCK_DIV_BY_ZERO ||
                       add->acdKind == SCK_OVERFLOW || add->acdKind == SCK_ARG_EXCPN ||
                       add->acdKind == SCK_ARG_RNG_EXCPN || add->acdKind == SCK_FAIL_FAST;
            }
        }
    }

    // We couldn't find it in the fgAddCodeDscMap
    return false;
}

#if !FEATURE_FIXED_OUT_ARGS

/*****************************************************************************
 *
 *  Return the stackLevel of the inserted block that throws exception
 *  (by calling the EE helper).
 */

inline unsigned Compiler::fgThrowHlpBlkStkLevel(BasicBlock* block)
{
    for (AddCodeDsc* const add : AddCodeDscMap::ValueIteration(fgGetAddCodeDscMap()))
    {
        if (block == add->acdDstBlk)
        {
            // Compute assert cond separately as assert macro cannot have conditional compilation directives.
            bool cond =
                (add->acdKind == SCK_RNGCHK_FAIL || add->acdKind == SCK_DIV_BY_ZERO || add->acdKind == SCK_OVERFLOW ||
                 add->acdKind == SCK_ARG_EXCPN || add->acdKind == SCK_ARG_RNG_EXCPN || add->acdKind == SCK_FAIL_FAST);
            assert(cond);

            // TODO: bbTgtStkDepth is DEBUG-only.
            // Should we use it regularly and avoid this search.
            assert(block->bbTgtStkDepth == add->acdStkLvl);
            return add->acdStkLvl;
        }
    }

    noway_assert(!"fgThrowHlpBlkStkLevel should only be called if fgIsThrowHlpBlk() is true, but we can't find the "
                  "block in the fgAddCodeDscMap");

    /* We couldn't find the basic block: it must not have been a throw helper block */

    return 0;
}

#endif // !FEATURE_FIXED_OUT_ARGS

/*****************************************************************************
  Is the offset too big?
*/
inline bool Compiler::fgIsBigOffset(size_t offset)
{
    return (offset > compMaxUncheckedOffsetForNullObject);
}

//------------------------------------------------------------------------
// IsValidLclAddr: Can the given local address be represented as "LCL_FLD_ADDR"?
//
// Local address nodes cannot point beyond the local and can only store
// 16 bits worth of offset.
//
// Arguments:
//    lclNum - The local's number
//    offset - The address' offset
//
// Return Value:
//    Whether "LCL_FLD_ADDR<lclNum> [+offset]" would be valid IR.
//
inline bool Compiler::IsValidLclAddr(unsigned lclNum, unsigned offset)
{
    return (offset < UINT16_MAX) && (offset < lvaLclExactSize(lclNum));
}

//------------------------------------------------------------------------
// IsPotentialGCSafePoint: Can the given tree be effectively a gc safe point?
//
// Arguments:
//    tree - the tree to check
//
// Return Value:
//    True if the tree can be a gc safe point
//
inline bool Compiler::IsPotentialGCSafePoint(GenTree* tree) const
{
    if (((tree->gtFlags & GTF_CALL) != 0))
    {
        // if this is not a No-GC helper
        if (!tree->IsHelperCall() || !s_helperCallProperties.IsNoGC(tree->AsCall()->GetHelperNum()))
        {
            // assume that we have a safe point.
            return true;
        }
    }

    // TYP_STRUCT-typed stores might be converted into calls (with gc safe points) in Lower.
    // This is quite a conservative fix as it's hard to prove Lower won't do it at this point.
    if (tree->OperIsLocalStore())
    {
        return tree->TypeIs(TYP_STRUCT);
    }
    if (tree->OperIs(GT_STORE_BLK))
    {
        return true;
    }

    return false;
}

/*
XXXXXXXXXXXXXXXXXXXXXXXXXXXXXXXXXXXXXXXXXXXXXXXXXXXXXXXXXXXXXXXXXXXXXXXXXXXXXXX
XXXXXXXXXXXXXXXXXXXXXXXXXXXXXXXXXXXXXXXXXXXXXXXXXXXXXXXXXXXXXXXXXXXXXXXXXXXXXXX
XX                          TempsInfo                                        XX
XX                      Inline functions                                     XX
XX                                                                           XX
XXXXXXXXXXXXXXXXXXXXXXXXXXXXXXXXXXXXXXXXXXXXXXXXXXXXXXXXXXXXXXXXXXXXXXXXXXXXXXX
XXXXXXXXXXXXXXXXXXXXXXXXXXXXXXXXXXXXXXXXXXXXXXXXXXXXXXXXXXXXXXXXXXXXXXXXXXXXXXX
*/

/*****************************************************************************/

/* static */ inline unsigned RegSet::tmpSlot(unsigned size)
{
    noway_assert(size >= sizeof(int));
    noway_assert(size <= TEMP_MAX_SIZE);
    assert((size % sizeof(int)) == 0);

    assert(size < UINT32_MAX);
    return size / sizeof(int) - 1;
}

/*****************************************************************************
 *
 *  Finish allocating temps - should be called each time after a pass is made
 *  over a function body.
 */

inline void RegSet::tmpEnd()
{
#ifdef DEBUG
    if (m_rsCompiler->verbose && (tmpCount > 0))
    {
        printf("%d tmps used\n", tmpCount);
    }
#endif // DEBUG
}

/*****************************************************************************
 *
 *  Shuts down the temp-tracking code. Should be called once per function
 *  compiled.
 */

inline void RegSet::tmpDone()
{
#ifdef DEBUG
    unsigned count;
    TempDsc* temp;

    assert(tmpAllFree());
    for (temp = tmpListBeg(), count = temp ? 1 : 0; temp; temp = tmpListNxt(temp), count += temp ? 1 : 0)
    {
        assert(temp->tdLegalOffset());
    }

    // Make sure that all the temps were released
    assert(count == tmpCount);
    assert(tmpGetCount == 0);
#endif // DEBUG
}

#ifdef DEBUG
inline bool Compiler::shouldUseVerboseTrees()
{
    return (JitConfig.JitDumpVerboseTrees() == 1);
}

inline bool Compiler::shouldUseVerboseSsa()
{
    return (JitConfig.JitDumpVerboseSsa() == 1);
}

//------------------------------------------------------------------------
// shouldDumpASCIITrees: Should we use only ASCII characters for tree dumps?
//
// Notes:
//    This is set to default to 1 in clrConfigValues.h

inline bool Compiler::shouldDumpASCIITrees()
{
    return (JitConfig.JitDumpASCII() == 1);
}

/*****************************************************************************
 *  Should we enable JitStress mode?
 *   0:   No stress
 *   !=2: Vary stress. Performance will be slightly/moderately degraded
 *   2:   Check-all stress. Performance will be REALLY horrible
 */

inline int getJitStressLevel()
{
    return JitConfig.JitStress();
}

#endif // DEBUG

/*****************************************************************************/
/* Map a register argument number ("RegArgNum") to a register number ("RegNum").
 * A RegArgNum is in this range:
 *      [0, MAX_REG_ARG)        -- for integer registers
 *      [0, MAX_FLOAT_REG_ARG)  -- for floating point registers
 * Note that RegArgNum's are overlapping for integer and floating-point registers,
 * while RegNum's are not (for ARM anyway, though for x86, it might be different).
 * If we have a fixed return buffer register and are given it's index
 * we return the fixed return buffer register
 */

inline regNumber genMapIntRegArgNumToRegNum(unsigned argNum, CorInfoCallConvExtension callConv)
{
    if (hasFixedRetBuffReg(callConv) && (argNum == theFixedRetBuffArgNum(callConv)))
    {
        return theFixedRetBuffReg(callConv);
    }

    assert(argNum < ArrLen(intArgRegs));

    return intArgRegs[argNum];
}

inline regNumber genMapFloatRegArgNumToRegNum(unsigned argNum)
{
#ifndef TARGET_X86
    assert(argNum < ArrLen(fltArgRegs));

    return fltArgRegs[argNum];
#else
    assert(!"no x86 float arg regs\n");
    return REG_NA;
#endif
}

__forceinline regNumber genMapRegArgNumToRegNum(unsigned argNum, var_types type, CorInfoCallConvExtension callConv)
{
    if (varTypeUsesFloatArgReg(type))
    {
        return genMapFloatRegArgNumToRegNum(argNum);
    }
    else
    {
        return genMapIntRegArgNumToRegNum(argNum, callConv);
    }
}

/*****************************************************************************/
/* Map a register argument number ("RegArgNum") to a register mask of the associated register.
 * Note that for floating-pointer registers, only the low register for a register pair
 * (for a double on ARM) is returned.
 */

inline regMaskTP genMapIntRegArgNumToRegMask(unsigned argNum)
{
    assert(argNum < ArrLen(intArgMasks));

    return intArgMasks[argNum];
}

inline regMaskTP genMapFloatRegArgNumToRegMask(unsigned argNum)
{
#ifndef TARGET_X86
    assert(argNum < ArrLen(fltArgMasks));

    return fltArgMasks[argNum];
#else
    assert(!"no x86 float arg regs\n");
    return RBM_NONE;
#endif
}

__forceinline regMaskTP genMapArgNumToRegMask(unsigned argNum, var_types type)
{
    regMaskTP result;
    if (varTypeUsesFloatArgReg(type))
    {
        result = genMapFloatRegArgNumToRegMask(argNum);
#ifdef TARGET_ARM
        if (type == TYP_DOUBLE)
        {
            assert((result & RBM_ALLDOUBLE) != 0);
            result |= (result << 1);
        }
#endif
    }
    else
    {
        result = genMapIntRegArgNumToRegMask(argNum);
    }
    return result;
}

/*****************************************************************************/
/* Map a register number ("RegNum") to a register argument number ("RegArgNum")
 * If we have a fixed return buffer register we return theFixedRetBuffArgNum
 */

inline unsigned genMapIntRegNumToRegArgNum(regNumber regNum, CorInfoCallConvExtension callConv)
{
    assert(genRegMask(regNum) & fullIntArgRegMask(callConv));

    switch (regNum)
    {
        case REG_ARG_0:
            return 0;
#if MAX_REG_ARG >= 2
        case REG_ARG_1:
            return 1;
#if MAX_REG_ARG >= 3
        case REG_ARG_2:
            return 2;
#if MAX_REG_ARG >= 4
        case REG_ARG_3:
            return 3;
#if MAX_REG_ARG >= 5
        case REG_ARG_4:
            return 4;
#if MAX_REG_ARG >= 6
        case REG_ARG_5:
            return 5;
#if MAX_REG_ARG >= 7
        case REG_ARG_6:
            return 6;
#if MAX_REG_ARG >= 8
        case REG_ARG_7:
            return 7;
#endif
#endif
#endif
#endif
#endif
#endif
#endif
        default:
            // Check for the Arm64 fixed return buffer argument register
            if (hasFixedRetBuffReg(callConv) && (regNum == theFixedRetBuffReg(callConv)))
            {
                return theFixedRetBuffArgNum(callConv);
            }
            else
            {
                assert(!"invalid register arg register");
                return BAD_VAR_NUM;
            }
    }
}

inline unsigned genMapFloatRegNumToRegArgNum(regNumber regNum)
{
    assert(genRegMask(regNum) & RBM_FLTARG_REGS);

#ifdef TARGET_ARM
    return regNum - REG_F0;
#elif defined(TARGET_LOONGARCH64)
    return regNum - REG_F0;
#elif defined(TARGET_RISCV64)
    return regNum - REG_FA0;
#elif defined(TARGET_ARM64)
    return regNum - REG_V0;
#elif defined(UNIX_AMD64_ABI)
    return regNum - REG_FLTARG_0;
#else

#if MAX_FLOAT_REG_ARG >= 1
    switch (regNum)
    {
        case REG_FLTARG_0:
            return 0;
#if MAX_REG_ARG >= 2
        case REG_FLTARG_1:
            return 1;
#if MAX_REG_ARG >= 3
        case REG_FLTARG_2:
            return 2;
#if MAX_REG_ARG >= 4
        case REG_FLTARG_3:
            return 3;
#if MAX_REG_ARG >= 5
        case REG_FLTARG_4:
            return 4;
#endif
#endif
#endif
#endif
        default:
            assert(!"invalid register arg register");
            return BAD_VAR_NUM;
    }
#else
    assert(!"flt reg args not allowed");
    return BAD_VAR_NUM;
#endif
#endif // !arm
}

inline unsigned genMapRegNumToRegArgNum(regNumber regNum, var_types type, CorInfoCallConvExtension callConv)
{
    if (varTypeUsesFloatArgReg(type))
    {
        return genMapFloatRegNumToRegArgNum(regNum);
    }
    else
    {
        return genMapIntRegNumToRegArgNum(regNum, callConv);
    }
}

/*
XXXXXXXXXXXXXXXXXXXXXXXXXXXXXXXXXXXXXXXXXXXXXXXXXXXXXXXXXXXXXXXXXXXXXXXXXXXXXXX
XXXXXXXXXXXXXXXXXXXXXXXXXXXXXXXXXXXXXXXXXXXXXXXXXXXXXXXXXXXXXXXXXXXXXXXXXXXXXXX
XX                          Liveness                                         XX
XX                      Inline functions                                     XX
XX                                                                           XX
XXXXXXXXXXXXXXXXXXXXXXXXXXXXXXXXXXXXXXXXXXXXXXXXXXXXXXXXXXXXXXXXXXXXXXXXXXXXXXX
XXXXXXXXXXXXXXXXXXXXXXXXXXXXXXXXXXXXXXXXXXXXXXXXXXXXXXXXXXXXXXXXXXXXXXXXXXXXXXX
*/

//------------------------------------------------------------------------
// compUpdateLife: Update the GC's masks, register's masks and reports change on variable's homes given a set of
//    current live variables if changes have happened since "compCurLife".
//
// Arguments:
//    newLife - the set of variables that are alive.
//
// Assumptions:
//    The set of live variables reflects the result of only emitted code, it should not be considering the becoming
//    live/dead of instructions that has not been emitted yet. This is requires by "compChangeLife".
template <bool ForCodeGen>
inline void Compiler::compUpdateLife(VARSET_VALARG_TP newLife)
{
    if (!VarSetOps::Equal(this, compCurLife, newLife))
    {
        compChangeLife<ForCodeGen>(newLife);
    }
#ifdef DEBUG
    else
    {
        if (verbose)
        {
            printf("Liveness not changing: %s ", VarSetOps::ToString(this, compCurLife));
            dumpConvertedVarSet(this, compCurLife);
            printf("\n");
        }
    }
#endif // DEBUG
}

/*****************************************************************************
 *
 *  We stash cookies in basic blocks for the code emitter; this call retrieves
 *  the cookie associated with the given basic block.
 */

inline void* emitCodeGetCookie(const BasicBlock* block)
{
    assert(block);
    return block->bbEmitCookie;
}

/*
XXXXXXXXXXXXXXXXXXXXXXXXXXXXXXXXXXXXXXXXXXXXXXXXXXXXXXXXXXXXXXXXXXXXXXXXXXXXXXX
XXXXXXXXXXXXXXXXXXXXXXXXXXXXXXXXXXXXXXXXXXXXXXXXXXXXXXXXXXXXXXXXXXXXXXXXXXXXXXX
XX                          Optimizer                                        XX
XX                      Inline functions                                     XX
XX                                                                           XX
XXXXXXXXXXXXXXXXXXXXXXXXXXXXXXXXXXXXXXXXXXXXXXXXXXXXXXXXXXXXXXXXXXXXXXXXXXXXXXX
XXXXXXXXXXXXXXXXXXXXXXXXXXXXXXXXXXXXXXXXXXXXXXXXXXXXXXXXXXXXXXXXXXXXXXXXXXXXXXX
*/

/*****************************************************************************
 *
 *  The following resets the assertions table used only during local assertion prop
 */

inline void Compiler::optAssertionReset(AssertionIndex limit)
{
    PREFAST_ASSUME(optAssertionCount <= optMaxAssertionCount);

    while (optAssertionCount > limit)
    {
        AssertionIndex index        = optAssertionCount;
        AssertionDsc*  curAssertion = optGetAssertion(index);
        optAssertionCount--;
        unsigned lclNum = curAssertion->op1.lcl.lclNum;
        assert(lclNum < lvaCount);
        BitVecOps::RemoveElemD(apTraits, GetAssertionDep(lclNum), index - 1);

        //
        // Find the Copy assertions
        //
        if ((curAssertion->assertionKind == OAK_EQUAL) && (curAssertion->op1.kind == O1K_LCLVAR) &&
            (curAssertion->op2.kind == O2K_LCLVAR_COPY))
        {
            //
            //  op2.lcl.lclNum no longer depends upon this assertion
            //
            lclNum = curAssertion->op2.lcl.lclNum;
            BitVecOps::RemoveElemD(apTraits, GetAssertionDep(lclNum), index - 1);
        }
    }
    while (optAssertionCount < limit)
    {
        AssertionIndex index        = ++optAssertionCount;
        AssertionDsc*  curAssertion = optGetAssertion(index);
        unsigned       lclNum       = curAssertion->op1.lcl.lclNum;
        BitVecOps::AddElemD(apTraits, GetAssertionDep(lclNum), index - 1);

        //
        // Check for Copy assertions
        //
        if ((curAssertion->assertionKind == OAK_EQUAL) && (curAssertion->op1.kind == O1K_LCLVAR) &&
            (curAssertion->op2.kind == O2K_LCLVAR_COPY))
        {
            //
            //  op2.lcl.lclNum now depends upon this assertion
            //
            lclNum = curAssertion->op2.lcl.lclNum;
            BitVecOps::AddElemD(apTraits, GetAssertionDep(lclNum), index - 1);
        }
    }
}

/*****************************************************************************
 *
 *  The following removes the i-th entry in the assertions table
 *  used only during local assertion prop
 */

inline void Compiler::optAssertionRemove(AssertionIndex index)
{
    assert(index > 0);
    assert(index <= optAssertionCount);
    PREFAST_ASSUME(optAssertionCount <= optMaxAssertionCount);

    AssertionDsc* curAssertion = optGetAssertion(index);

    //  Two cases to consider if (index == optAssertionCount) then the last
    //  entry in the table is to be removed and that happens automatically when
    //  optAssertionCount is decremented and we can just clear the optAssertionDep bits
    //  The other case is when index < optAssertionCount and here we overwrite the
    //  index-th entry in the table with the data found at the end of the table
    //  Since we are reordering the rable the optAssertionDep bits need to be recreated
    //  using optAssertionReset(0) and optAssertionReset(newAssertionCount) will
    //  correctly update the optAssertionDep bits
    //
    if (index == optAssertionCount)
    {
        unsigned lclNum = curAssertion->op1.lcl.lclNum;
        BitVecOps::RemoveElemD(apTraits, GetAssertionDep(lclNum), index - 1);

        //
        // Check for Copy assertions
        //
        if ((curAssertion->assertionKind == OAK_EQUAL) && (curAssertion->op1.kind == O1K_LCLVAR) &&
            (curAssertion->op2.kind == O2K_LCLVAR_COPY))
        {
            //
            //  op2.lcl.lclNum no longer depends upon this assertion
            //
            lclNum = curAssertion->op2.lcl.lclNum;
            BitVecOps::RemoveElemD(apTraits, GetAssertionDep(lclNum), index - 1);
        }

        optAssertionCount--;
    }
    else
    {
        AssertionDsc*  lastAssertion     = optGetAssertion(optAssertionCount);
        AssertionIndex newAssertionCount = optAssertionCount - 1;

        optAssertionReset(0); // This make optAssertionCount equal 0

        memcpy(curAssertion,  // the entry to be removed
               lastAssertion, // last entry in the table
               sizeof(AssertionDsc));

        optAssertionReset(newAssertionCount);
    }
}

/*
XXXXXXXXXXXXXXXXXXXXXXXXXXXXXXXXXXXXXXXXXXXXXXXXXXXXXXXXXXXXXXXXXXXXXXXXXXXXXXX
XXXXXXXXXXXXXXXXXXXXXXXXXXXXXXXXXXXXXXXXXXXXXXXXXXXXXXXXXXXXXXXXXXXXXXXXXXXXXXX
XX                          EEInterface                                      XX
XX                      Inline functions                                     XX
XX                                                                           XX
XXXXXXXXXXXXXXXXXXXXXXXXXXXXXXXXXXXXXXXXXXXXXXXXXXXXXXXXXXXXXXXXXXXXXXXXXXXXXXX
XXXXXXXXXXXXXXXXXXXXXXXXXXXXXXXXXXXXXXXXXXXXXXXXXXXXXXXXXXXXXXXXXXXXXXXXXXXXXXX
*/

extern var_types JITtype2varType(CorInfoType type);

#include "ee_il_dll.hpp"

inline CORINFO_METHOD_HANDLE Compiler::eeFindHelper(unsigned helper)
{
    assert(helper < CORINFO_HELP_COUNT);

    /* Helpers are marked by the fact that they are odd numbers
     * force this to be an odd number (will shift it back to extract) */

    return ((CORINFO_METHOD_HANDLE)((((size_t)helper) << 2) + 1));
}

inline CorInfoHelpFunc Compiler::eeGetHelperNum(CORINFO_METHOD_HANDLE method)
{
    // Helpers are marked by the fact that they are odd numbers
    if (!(((size_t)method) & 1))
    {
        return (CORINFO_HELP_UNDEF);
    }
    return ((CorInfoHelpFunc)(((size_t)method) >> 2));
}

//------------------------------------------------------------------------
// IsStaticHelperEligibleForExpansion: Determine whether this node is a static init
//    helper eligible for late expansion
//
// Arguments:
//    tree       - tree node
//    isGC       - [OUT] whether the helper returns GCStaticBase or NonGCStaticBase
//    retValKind - [OUT] describes its return value
//
// Return Value:
//    Returns true if eligible for late expansion
//
inline bool Compiler::IsStaticHelperEligibleForExpansion(GenTree* tree, bool* isGc, StaticHelperReturnValue* retValKind)
{
    if (!tree->IsHelperCall())
    {
        return false;
    }

    bool                    gc     = false;
    bool                    result = false;
    StaticHelperReturnValue retVal = {};
    switch (eeGetHelperNum(tree->AsCall()->gtCallMethHnd))
    {
        case CORINFO_HELP_READYTORUN_GCSTATIC_BASE:
        case CORINFO_HELP_GET_GCSTATIC_BASE:
        case CORINFO_HELP_GETPINNED_GCSTATIC_BASE:
            result = true;
            gc     = true;
            retVal = SHRV_STATIC_BASE_PTR;
            break;
        case CORINFO_HELP_READYTORUN_NONGCSTATIC_BASE:
        case CORINFO_HELP_GET_NONGCSTATIC_BASE:
        case CORINFO_HELP_GETPINNED_NONGCSTATIC_BASE:
            result = true;
            gc     = false;
            retVal = SHRV_STATIC_BASE_PTR;
            break;
        // TODO: other helpers
        default:
            break;
    }
    if (isGc != nullptr)
    {
        *isGc = gc;
    }
    if (retValKind != nullptr)
    {
        *retValKind = retVal;
    }
    return result;
}

//  TODO-Cleanup: Replace calls to IsSharedStaticHelper with new HelperCallProperties
//

inline bool Compiler::IsSharedStaticHelper(GenTree* tree)
{
    if (!tree->OperIs(GT_CALL) || !tree->AsCall()->IsHelperCall())
    {
        return false;
    }

    CorInfoHelpFunc helper = eeGetHelperNum(tree->AsCall()->gtCallMethHnd);

    bool result1 =
        // More helpers being added to IsSharedStaticHelper (that have similar behaviors but are not true
        // ShareStaticHelpers)
        helper == CORINFO_HELP_STRCNS || helper == CORINFO_HELP_BOX ||

        // helpers being added to IsSharedStaticHelper
        helper == CORINFO_HELP_GETSTATICFIELDADDR_TLS ||

        (helper >= CORINFO_HELP_GET_GCSTATIC_BASE &&
         helper <= CORINFO_HELP_GETDYNAMIC_NONGCTHREADSTATIC_BASE_NOCTOR_OPTIMIZED2_NOJITOPT)
#ifdef FEATURE_READYTORUN
        || helper == CORINFO_HELP_READYTORUN_GENERIC_STATIC_BASE || helper == CORINFO_HELP_READYTORUN_GCSTATIC_BASE ||
        helper == CORINFO_HELP_READYTORUN_NONGCSTATIC_BASE || helper == CORINFO_HELP_READYTORUN_THREADSTATIC_BASE ||
        helper == CORINFO_HELP_READYTORUN_THREADSTATIC_BASE_NOCTOR ||
        helper == CORINFO_HELP_READYTORUN_NONGCTHREADSTATIC_BASE
#endif
        || helper == CORINFO_HELP_INITCLASS;
#if 0
    // See above TODO-Cleanup
    bool result2 = s_helperCallProperties.IsPure(helper) && s_helperCallProperties.NonNullReturn(helper);
    assert (result1 == result2);
#endif
    return result1;
}

inline bool Compiler::IsGcSafePoint(GenTreeCall* call)
{
    if (!call->IsFastTailCall())
    {
        if (call->IsUnmanaged() && call->IsSuppressGCTransition())
        {
            // Both an indirect and user calls can be unmanaged
            // and have a request to suppress the GC transition so
            // the check is done prior to the separate handling of
            // indirect and user calls.
            return false;
        }
        else if (call->gtCallType == CT_INDIRECT)
        {
            return true;
        }
        else if (call->gtCallType == CT_USER_FUNC)
        {
            if ((call->gtCallMoreFlags & GTF_CALL_M_NOGCCHECK) == 0)
            {
                return true;
            }
        }
        // otherwise we have a CT_HELPER
    }

    return false;
}

//
// Note that we want to have two special FIELD_HANDLES that will both
// be considered non-Data Offset handles
//
// The special values that we use are FLD_GLOBAL_DS, FLD_GLOBAL_FS or FLD_GLOBAL_GS.
//

inline bool jitStaticFldIsGlobAddr(CORINFO_FIELD_HANDLE fldHnd)
{
    return (fldHnd == FLD_GLOBAL_DS || fldHnd == FLD_GLOBAL_FS || fldHnd == FLD_GLOBAL_GS);
}

/*
XXXXXXXXXXXXXXXXXXXXXXXXXXXXXXXXXXXXXXXXXXXXXXXXXXXXXXXXXXXXXXXXXXXXXXXXXXXXXXX
XXXXXXXXXXXXXXXXXXXXXXXXXXXXXXXXXXXXXXXXXXXXXXXXXXXXXXXXXXXXXXXXXXXXXXXXXXXXXXX
XX                          Compiler                                         XX
XX                      Inline functions                                     XX
XX                                                                           XX
XXXXXXXXXXXXXXXXXXXXXXXXXXXXXXXXXXXXXXXXXXXXXXXXXXXXXXXXXXXXXXXXXXXXXXXXXXXXXXX
XXXXXXXXXXXXXXXXXXXXXXXXXXXXXXXXXXXXXXXXXXXXXXXXXXXXXXXXXXXXXXXXXXXXXXXXXXXXXXX
*/

#ifndef DEBUG
inline bool Compiler::compStressCompile(compStressArea stressArea, unsigned weightPercentage)
{
    return false;
}
#endif

inline ArenaAllocator* Compiler::compGetArenaAllocator()
{
    return compArenaAllocator;
}

inline bool Compiler::compIsProfilerHookNeeded() const
{
#ifdef PROFILING_SUPPORTED
    return compProfilerHookNeeded
           // IL stubs are excluded by VM and we need to do the same even running
           // under a complus env hook to generate profiler hooks
           || (opts.compJitELTHookEnabled && !opts.jitFlags->IsSet(JitFlags::JIT_FLAG_IL_STUB));
#else  // !PROFILING_SUPPORTED
    return false;
#endif // !PROFILING_SUPPORTED
}

/*****************************************************************************
 *
 *  Check for the special case where the object is the methods original 'this' pointer.
 *  Note that, the original 'this' pointer is always local var 0 for non-static method,
 *  even if we might have created the copy of 'this' pointer in lvaArg0Var.
 */

inline bool Compiler::impIsThis(GenTree* obj)
{
    if (compIsForInlining())
    {
        return impInlineInfo->InlinerCompiler->impIsThis(obj);
    }
    else
    {
        return ((obj != nullptr) && (obj->gtOper == GT_LCL_VAR) &&
                lvaIsOriginalThisArg(obj->AsLclVarCommon()->GetLclNum()));
    }
}

/*****************************************************************************
 *
 *  Returns true if the compiler instance is created for inlining.
 */

inline bool Compiler::compIsForInlining() const
{
    return (impInlineInfo != nullptr);
}

/*****************************************************************************
 *
 *  Check the inline result field in the compiler to see if inlining failed or not.
 */

inline bool Compiler::compDonotInline()
{
    if (compIsForInlining())
    {
        assert(compInlineResult != nullptr);
        return compInlineResult->IsFailure();
    }
    else
    {
        return false;
    }
}

inline bool Compiler::impIsPrimitive(CorInfoType jitType)
{
    return ((CORINFO_TYPE_BOOL <= jitType && jitType <= CORINFO_TYPE_DOUBLE) || jitType == CORINFO_TYPE_PTR);
}

/*****************************************************************************
 *
 *  Get the promotion type of a struct local.
 */

inline Compiler::lvaPromotionType Compiler::lvaGetPromotionType(const LclVarDsc* varDsc)
{
    assert(!varDsc->lvPromoted || varTypeIsPromotable(varDsc) || varDsc->lvUnusedStruct);

    if (!varDsc->lvPromoted)
    {
        // no struct promotion for this LclVar
        return PROMOTION_TYPE_NONE;
    }
    if (varDsc->lvDoNotEnregister)
    {
        // The struct is not enregistered
        return PROMOTION_TYPE_DEPENDENT;
    }
    if (!varDsc->lvIsParam)
    {
        // The struct is a register candidate
        return PROMOTION_TYPE_INDEPENDENT;
    }

// We have a parameter that could be enregistered
#if defined(TARGET_ARM)
    // TODO-Cleanup: return INDEPENDENT for arm32.
    return PROMOTION_TYPE_DEPENDENT;
#else  // !TARGET_ARM
    return PROMOTION_TYPE_INDEPENDENT;
#endif // !TARGET_ARM
}

/*****************************************************************************
 *
 *  Get the promotion type of a struct local.
 */

inline Compiler::lvaPromotionType Compiler::lvaGetPromotionType(unsigned varNum)
{
    return lvaGetPromotionType(lvaGetDesc(varNum));
}

/*****************************************************************************
 *
 *  Given a field local, get the promotion type of its parent struct local.
 */

inline Compiler::lvaPromotionType Compiler::lvaGetParentPromotionType(const LclVarDsc* varDsc)
{
    assert(varDsc->lvIsStructField);

    lvaPromotionType promotionType = lvaGetPromotionType(varDsc->lvParentLcl);
    assert(promotionType != PROMOTION_TYPE_NONE);
    return promotionType;
}

/*****************************************************************************
 *
 *  Given a field local, get the promotion type of its parent struct local.
 */

inline Compiler::lvaPromotionType Compiler::lvaGetParentPromotionType(unsigned varNum)
{
    return lvaGetParentPromotionType(lvaGetDesc(varNum));
}

/*****************************************************************************
 *
 *  Return true if the local is a field local of a promoted struct of type PROMOTION_TYPE_DEPENDENT.
 *  Return false otherwise.
 */

inline bool Compiler::lvaIsFieldOfDependentlyPromotedStruct(const LclVarDsc* varDsc)
{
    if (!varDsc->lvIsStructField)
    {
        return false;
    }

    lvaPromotionType promotionType = lvaGetParentPromotionType(varDsc);
    if (promotionType == PROMOTION_TYPE_DEPENDENT)
    {
        return true;
    }

    assert(promotionType == PROMOTION_TYPE_INDEPENDENT);
    return false;
}

//------------------------------------------------------------------------
// lvaIsGCTracked: Determine whether this var should be reported
//    as tracked for GC purposes.
//
// Arguments:
//    varDsc - the LclVarDsc for the var in question.
//
// Return Value:
//    Returns true if the variable should be reported as tracked in the GC info.
//
// Notes:
//    This never returns true for struct variables, even if they are tracked.
//    This is because struct variables are never tracked as a whole for GC purposes.
//    It is up to the caller to ensure that the fields of struct variables are
//    correctly tracked.
//
//    We never GC-track fields of dependently promoted structs, even
//    though they may be tracked for optimization purposes.
//
inline bool Compiler::lvaIsGCTracked(const LclVarDsc* varDsc)
{
    if (varDsc->lvTracked && (varDsc->lvType == TYP_REF || varDsc->lvType == TYP_BYREF))
    {
        // Stack parameters are always untracked w.r.t. GC reportings
        const bool isStackParam = varDsc->lvIsParam && !varDsc->lvIsRegArg;
        return !isStackParam && !lvaIsFieldOfDependentlyPromotedStruct(varDsc);
    }
    else
    {
        return false;
    }
}

/*****************************************************************************/
#if MEASURE_CLRAPI_CALLS

inline void Compiler::CLRApiCallEnter(unsigned apix)
{
    if (pCompJitTimer != nullptr)
    {
        pCompJitTimer->CLRApiCallEnter(apix);
    }
}
inline void Compiler::CLRApiCallLeave(unsigned apix)
{
    if (pCompJitTimer != nullptr)
    {
        pCompJitTimer->CLRApiCallLeave(apix);
    }
}

inline void Compiler::CLR_API_Enter(API_ICorJitInfo_Names ename)
{
    CLRApiCallEnter(ename);
}

inline void Compiler::CLR_API_Leave(API_ICorJitInfo_Names ename)
{
    CLRApiCallLeave(ename);
}

#endif // MEASURE_CLRAPI_CALLS

//------------------------------------------------------------------------------
// fgVarIsNeverZeroInitializedInProlog : Check whether the variable is never zero initialized in the prolog.
//
// Arguments:
//    varNum     -       local variable number
//
// Returns:
//             true if this is a special variable that is never zero initialized in the prolog;
//             false otherwise
//

bool Compiler::fgVarIsNeverZeroInitializedInProlog(unsigned varNum)
{
    LclVarDsc* varDsc = lvaGetDesc(varNum);
    bool       result = varDsc->lvIsParam || varDsc->lvIsParamRegTarget || lvaIsOSRLocal(varNum) ||
                  (varNum == lvaGSSecurityCookie) || (varNum == lvaInlinedPInvokeFrameVar) ||
                  (varNum == lvaStubArgumentVar) || (varNum == lvaRetAddrVar);

#ifdef TARGET_ARM64
    result = result || (varNum == lvaFfrRegister);
#endif

#if FEATURE_FIXED_OUT_ARGS
    result = result || (varNum == lvaOutgoingArgSpaceVar);
#endif

    result = result || (varNum == lvaPSPSym);

    return result;
}

//------------------------------------------------------------------------------
// fgVarNeedsExplicitZeroInit : Check whether the variable needs an explicit zero initialization.
//
// Arguments:
//    varNum     -       local var number
//    bbInALoop  -       true if the basic block may be in a loop
//    bbIsReturn -       true if the basic block always returns
//
// Returns:
//             true if the var needs explicit zero-initialization in this basic block;
//             false otherwise
//
// Notes:
//     If the variable is not being initialized in a loop, we can avoid explicit zero initialization if
//      - the variable is a gc pointer, or
//      - the variable is a struct with gc pointer fields and either all fields are gc pointer fields
//           or the struct is big enough to guarantee block initialization, or
//      - compInitMem is set and the variable has a long lifetime or has gc fields.
//     In these cases we will insert zero-initialization in the prolog if necessary.

bool Compiler::fgVarNeedsExplicitZeroInit(unsigned varNum, bool bbInALoop, bool bbIsReturn)
{
    LclVarDsc* varDsc = lvaGetDesc(varNum);

    if (lvaIsFieldOfDependentlyPromotedStruct(varDsc))
    {
        // Fields of dependently promoted structs may only be initialized in the prolog when the whole
        // struct is initialized in the prolog.
        return fgVarNeedsExplicitZeroInit(varDsc->lvParentLcl, bbInALoop, bbIsReturn);
    }

    if (bbInALoop && !bbIsReturn)
    {
        return true;
    }

    if (varDsc->lvHasExplicitInit)
    {
        return true;
    }

    if (fgVarIsNeverZeroInitializedInProlog(varNum))
    {
        return true;
    }

    if (varTypeIsGC(varDsc->lvType))
    {
        return false;
    }

    if ((varDsc->lvType == TYP_STRUCT) && varDsc->HasGCPtr())
    {
        ClassLayout* layout = varDsc->GetLayout();
        if (layout->GetSlotCount() == layout->GetGCPtrCount())
        {
            return false;
        }

// Below conditions guarantee block initialization, which will initialize
// all struct fields. If the logic for block initialization in CodeGen::genCheckUseBlockInit()
// changes, these conditions need to be updated.
#ifdef TARGET_64BIT
#if defined(TARGET_AMD64)
        // We can clear using aligned SIMD so the threshold is lower,
        // and clears in order which is better for auto-prefetching
        if (roundUp(varDsc->lvSize(), TARGET_POINTER_SIZE) / sizeof(int) > 4)
#else // !defined(TARGET_AMD64)
        if (roundUp(varDsc->lvSize(), TARGET_POINTER_SIZE) / sizeof(int) > 8)
#endif
#else
        if (roundUp(varDsc->lvSize(), TARGET_POINTER_SIZE) / sizeof(int) > 4)
#endif
        {
            return false;
        }
    }

    return !info.compInitMem || (varDsc->lvIsTemp && !varDsc->HasGCPtr());
}

inline bool Compiler::PreciseRefCountsRequired()
{
    return opts.OptimizationEnabled();
}

template <typename TVisitor>
void GenTree::VisitOperands(TVisitor visitor)
{
    switch (OperGet())
    {
        // Leaf nodes
        case GT_LCL_VAR:
        case GT_LCL_FLD:
        case GT_LCL_ADDR:
        case GT_CATCH_ARG:
        case GT_LABEL:
        case GT_FTN_ADDR:
        case GT_RET_EXPR:
        case GT_CNS_INT:
        case GT_CNS_LNG:
        case GT_CNS_DBL:
        case GT_CNS_STR:
#if defined(FEATURE_SIMD)
        case GT_CNS_VEC:
#endif // FEATURE_SIMD
#if defined(FEATURE_MASKED_HW_INTRINSICS)
        case GT_CNS_MSK:
#endif // FEATURE_MASKED_HW_INTRINSICS
        case GT_MEMORYBARRIER:
        case GT_JMP:
        case GT_JCC:
        case GT_SETCC:
        case GT_NO_OP:
        case GT_START_NONGC:
        case GT_START_PREEMPTGC:
        case GT_PROF_HOOK:
#if defined(FEATURE_EH_WINDOWS_X86)
        case GT_END_LFIN:
#endif // FEATURE_EH_WINDOWS_X86
        case GT_PHI_ARG:
        case GT_JMPTABLE:
        case GT_PHYSREG:
        case GT_EMITNOP:
        case GT_PINVOKE_PROLOG:
        case GT_PINVOKE_EPILOG:
        case GT_IL_OFFSET:
        case GT_NOP:
        case GT_SWIFT_ERROR:
            return;

        // Unary operators with an optional operand
        case GT_FIELD_ADDR:
        case GT_RETURN:
        case GT_RETFILT:
            if (this->AsUnOp()->gtOp1 == nullptr)
            {
                return;
            }
            FALLTHROUGH;

        // Standard unary operators
        case GT_STORE_LCL_VAR:
        case GT_STORE_LCL_FLD:
        case GT_NOT:
        case GT_NEG:
        case GT_BSWAP:
        case GT_BSWAP16:
        case GT_COPY:
        case GT_RELOAD:
        case GT_ARR_LENGTH:
        case GT_MDARR_LENGTH:
        case GT_MDARR_LOWER_BOUND:
        case GT_CAST:
        case GT_BITCAST:
        case GT_CKFINITE:
        case GT_LCLHEAP:
        case GT_IND:
        case GT_BLK:
        case GT_BOX:
        case GT_ALLOCOBJ:
        case GT_INIT_VAL:
        case GT_RUNTIMELOOKUP:
        case GT_ARR_ADDR:
        case GT_JTRUE:
        case GT_SWITCH:
        case GT_NULLCHECK:
        case GT_PUTARG_REG:
        case GT_PUTARG_STK:
#if FEATURE_ARG_SPLIT
        case GT_PUTARG_SPLIT:
#endif // FEATURE_ARG_SPLIT
        case GT_RETURNTRAP:
        case GT_KEEPALIVE:
        case GT_INC_SATURATE:
            visitor(this->AsUnOp()->gtOp1);
            return;

// Variadic nodes
#if defined(FEATURE_HW_INTRINSICS)
        case GT_HWINTRINSIC:
            for (GenTree* operand : this->AsMultiOp()->Operands())
            {
                if (visitor(operand) == VisitResult::Abort)
                {
                    break;
                }
            }
            return;
#endif // defined(FEATURE_HW_INTRINSICS)

        // Special nodes
        case GT_PHI:
            for (GenTreePhi::Use& use : AsPhi()->Uses())
            {
                if (visitor(use.GetNode()) == VisitResult::Abort)
                {
                    break;
                }
            }
            return;

        case GT_FIELD_LIST:
            for (GenTreeFieldList::Use& field : AsFieldList()->Uses())
            {
                if (visitor(field.GetNode()) == VisitResult::Abort)
                {
                    break;
                }
            }
            return;

        case GT_CMPXCHG:
        {
            GenTreeCmpXchg* const cmpXchg = this->AsCmpXchg();
            if (visitor(cmpXchg->Addr()) == VisitResult::Abort)
            {
                return;
            }
            if (visitor(cmpXchg->Data()) == VisitResult::Abort)
            {
                return;
            }
            visitor(cmpXchg->Comparand());
            return;
        }

        case GT_ARR_ELEM:
        {
            GenTreeArrElem* const arrElem = this->AsArrElem();
            if (visitor(arrElem->gtArrObj) == VisitResult::Abort)
            {
                return;
            }
            for (unsigned i = 0; i < arrElem->gtArrRank; i++)
            {
                if (visitor(arrElem->gtArrInds[i]) == VisitResult::Abort)
                {
                    return;
                }
            }
            return;
        }

        case GT_CALL:
        {
            GenTreeCall* const call = this->AsCall();

            for (CallArg& arg : call->gtArgs.EarlyArgs())
            {
                if (visitor(arg.GetEarlyNode()) == VisitResult::Abort)
                {
                    return;
                }
            }

            for (CallArg& arg : call->gtArgs.LateArgs())
            {
                if (visitor(arg.GetLateNode()) == VisitResult::Abort)
                {
                    return;
                }
            }

            if (call->gtCallType == CT_INDIRECT)
            {
                if ((call->gtCallCookie != nullptr) && (visitor(call->gtCallCookie) == VisitResult::Abort))
                {
                    return;
                }
                if ((call->gtCallAddr != nullptr) && (visitor(call->gtCallAddr) == VisitResult::Abort))
                {
                    return;
                }
            }
            if ((call->gtControlExpr != nullptr))
            {
                visitor(call->gtControlExpr);
            }
            return;
        }

        case GT_SELECT:
        {
            GenTreeConditional* const cond = this->AsConditional();
            if (visitor(cond->gtCond) == VisitResult::Abort)
            {
                return;
            }
            if (visitor(cond->gtOp1) == VisitResult::Abort)
            {
                return;
            }
            visitor(cond->gtOp2);
            return;
        }

        // Binary nodes
        default:
            assert(this->OperIsBinary());
            VisitBinOpOperands<TVisitor>(visitor);
            return;
    }
}

template <typename TVisitor>
void GenTree::VisitBinOpOperands(TVisitor visitor)
{
    assert(this->OperIsBinary());

    GenTreeOp* const op = this->AsOp();

    GenTree* const op1 = op->gtOp1;
    if ((op1 != nullptr) && (visitor(op1) == VisitResult::Abort))
    {
        return;
    }

    GenTree* const op2 = op->gtOp2;
    if (op2 != nullptr)
    {
        visitor(op2);
    }
}

/*****************************************************************************
 *  operator new
 *
 *  Note that compiler's allocator is an arena allocator that returns memory that is
 *  not zero-initialized and can contain data from a prior allocation lifetime.
 */

inline void* operator new(size_t sz, Compiler* compiler, CompMemKind cmk)
{
    return compiler->getAllocator(cmk).allocate<char>(sz);
}

inline void* operator new[](size_t sz, Compiler* compiler, CompMemKind cmk)
{
    return compiler->getAllocator(cmk).allocate<char>(sz);
}

/*****************************************************************************/

#ifdef DEBUG

inline void printRegMask(regMaskTP mask)
{
    printf(REG_MASK_ALL_FMT, mask.getLow());
}

inline char* regMaskToString(regMaskTP mask, Compiler* context)
{
    const size_t cchRegMask = 24;
    char*        regmask    = new (context, CMK_Unknown) char[cchRegMask];

    sprintf_s(regmask, cchRegMask, REG_MASK_ALL_FMT, mask.getLow());

    return regmask;
}

inline void printRegMaskInt(regMaskTP mask)
{
    // RBM_ALLINT is not known at compile time on TARGET_AMD64 since it's dependent on APX support. These are used by GC
    // exclusively
#if defined(TARGET_AMD64)
    printf(REG_MASK_INT_FMT, (mask & RBM_ALLINT_ALL).getLow());
#else  // !TARGET_X86
    printf(REG_MASK_INT_FMT, (mask & RBM_ALLINT).getLow());
#endif // !TARGET_X86
}

inline char* regMaskIntToString(regMaskTP mask, Compiler* context)
{
    const size_t cchRegMask = 24;
    char*        regmask    = new (context, CMK_Unknown) char[cchRegMask];
    // RBM_ALLINT is not known at compile time on TARGET_AMD64 since it's dependent on APX support. Deprecated????
#if defined(TARGET_AMD64)
    sprintf_s(regmask, cchRegMask, REG_MASK_INT_FMT, (mask & RBM_ALLINT_ALL).getLow());
#else  // !TARGET_X86
    sprintf_s(regmask, cchRegMask, REG_MASK_INT_FMT, (mask & RBM_ALLINT).getLow());
#endif // !TARGET_X86

    return regmask;
}

#endif // DEBUG

inline static bool StructHasOverlappingFields(DWORD attribs)
{
    return ((attribs & CORINFO_FLG_OVERLAPPING_FIELDS) != 0);
}

inline static bool StructHasIndexableFields(DWORD attribs)
{
    return ((attribs & CORINFO_FLG_INDEXABLE_FIELDS) != 0);
}

//------------------------------------------------------------------------------
// DEBUG_DESTROY_NODE: sets value of tree to garbage to catch extra references
//
// Arguments:
//    tree: This node should not be referenced by anyone now
//
inline void DEBUG_DESTROY_NODE(GenTree* tree)
{
#ifdef DEBUG
    // printf("DEBUG_DESTROY_NODE for [0x%08x]\n", tree);

    // Save gtOper in case we want to find out what this node was
    tree->gtOperSave = tree->gtOper;

    tree->gtType = TYP_UNDEF;
    tree->gtFlags |= ~GTF_NODE_MASK;
    if (tree->OperIsSimple())
    {
        tree->AsOp()->gtOp1 = tree->AsOp()->gtOp2 = nullptr;
    }
    // Must do this last, because the "AsOp()" check above will fail otherwise.
    // Don't call SetOper, because GT_COUNT is not a valid value
    tree->gtOper = GT_COUNT;
#endif
}

//------------------------------------------------------------------------------
// DEBUG_DESTROY_NODE: sets value of trees to garbage to catch extra references
//
// Arguments:
//    tree, ...rest: These nodes should not be referenced by anyone now
//
template <typename... T>
void DEBUG_DESTROY_NODE(GenTree* tree, T... rest)
{
    DEBUG_DESTROY_NODE(tree);
    DEBUG_DESTROY_NODE(rest...);
}

//------------------------------------------------------------------------------
// lvRefCnt: access reference count for this local var
//
// Arguments:
//    state: the requestor's expected ref count state; defaults to RCS_NORMAL
//
// Return Value:
//    Ref count for the local.

inline unsigned short LclVarDsc::lvRefCnt(RefCountState state) const
{

#if defined(DEBUG)
    assert(state != RCS_INVALID);
    Compiler* compiler = JitTls::GetCompiler();
    assert(compiler->lvaRefCountState == state);
#endif

    if (lvImplicitlyReferenced && (m_lvRefCnt == 0))
    {
        return 1;
    }

    return m_lvRefCnt;
}

//------------------------------------------------------------------------------
// incLvRefCnt: increment reference count for this local var
//
// Arguments:
//    delta: the amount of the increment
//    state: the requestor's expected ref count state; defaults to RCS_NORMAL
//
// Notes:
//    It is currently the caller's responsibility to ensure this increment
//    will not cause overflow.
//
inline void LclVarDsc::incLvRefCnt(unsigned short delta, RefCountState state)
{
#if defined(DEBUG)
    assert(state != RCS_INVALID);
    Compiler* compiler = JitTls::GetCompiler();
    assert(compiler->lvaRefCountState == state);
#endif

    unsigned short oldRefCnt = m_lvRefCnt;
    m_lvRefCnt += delta;
    assert(m_lvRefCnt >= oldRefCnt);
}

//------------------------------------------------------------------------------
// incLvRefCntSaturating: increment reference count for this local var (with saturating semantics)
//
// Arguments:
//    delta: the amount of the increment
//    state: the requestor's expected ref count state; defaults to RCS_NORMAL
//
inline void LclVarDsc::incLvRefCntSaturating(unsigned short delta, RefCountState state)
{
#if defined(DEBUG)
    assert(state != RCS_INVALID);
    Compiler* compiler = JitTls::GetCompiler();
    assert(compiler->lvaRefCountState == state);
#endif

    int newRefCnt = m_lvRefCnt + delta;
    m_lvRefCnt    = static_cast<unsigned short>(min(USHRT_MAX, newRefCnt));
}

//------------------------------------------------------------------------------
// setLvRefCnt: set the reference count for this local var
//
// Arguments:
//    newValue: the desired new reference count
//    state: the requestor's expected ref count state; defaults to RCS_NORMAL
//
// Notes:
//    Generally after calling v->setLvRefCnt(Y), v->lvRefCnt() == Y.
//    However this may not be true when v->lvImplicitlyReferenced == 1.

inline void LclVarDsc::setLvRefCnt(unsigned short newValue, RefCountState state)
{

#if defined(DEBUG)
    assert(state != RCS_INVALID);
    Compiler* compiler = JitTls::GetCompiler();
    assert(compiler->lvaRefCountState == state);
#endif

    m_lvRefCnt = newValue;
}

//------------------------------------------------------------------------------
// lvRefCntWtd: access weighted reference count for this local var
//
// Arguments:
//    state: the requestor's expected ref count state; defaults to RCS_NORMAL
//
// Return Value:
//    Weighted ref count for the local.

inline weight_t LclVarDsc::lvRefCntWtd(RefCountState state) const
{

#if defined(DEBUG)
    assert(state != RCS_INVALID);
    Compiler* compiler = JitTls::GetCompiler();
    assert(compiler->lvaRefCountState == state);
#endif

    if (lvImplicitlyReferenced && (m_lvRefCntWtd == 0))
    {
        return BB_UNITY_WEIGHT;
    }

    return m_lvRefCntWtd;
}

//------------------------------------------------------------------------------
// incLvRefCntWtd: increment weighted reference count for this local var
//
// Arguments:
//    delta: the amount of the increment
//    state: the requestor's expected ref count state; defaults to RCS_NORMAL
//
// Notes:
//    It is currently the caller's responsibility to ensure this increment
//    will not cause overflow.

inline void LclVarDsc::incLvRefCntWtd(weight_t delta, RefCountState state)
{

#if defined(DEBUG)
    assert(state != RCS_INVALID);
    Compiler* compiler = JitTls::GetCompiler();
    assert(compiler->lvaRefCountState == state);
#endif

    weight_t oldRefCntWtd = m_lvRefCntWtd;
    m_lvRefCntWtd += delta;
    assert(m_lvRefCntWtd >= oldRefCntWtd);
}

//------------------------------------------------------------------------------
// setLvRefCntWtd: set the weighted reference count for this local var
//
// Arguments:
//    newValue: the desired new weighted reference count
//    state: the requestor's expected ref count state; defaults to RCS_NORMAL
//
// Notes:
//    Generally after calling v->setLvRefCntWtd(Y), v->lvRefCntWtd() == Y.
//    However this may not be true when v->lvImplicitlyReferenced == 1.

inline void LclVarDsc::setLvRefCntWtd(weight_t newValue, RefCountState state)
{

#if defined(DEBUG)
    assert(state != RCS_INVALID);
    Compiler* compiler = JitTls::GetCompiler();
    assert(compiler->lvaRefCountState == state);
#endif

    m_lvRefCntWtd = newValue;
}

//------------------------------------------------------------------------------
// compCanHavePatchpoints: return true if patchpoints are supported in this
//   method.
//
// Arguments:
//    reason - [out, optional] reason why patchpoints are not supported
//
// Returns:
//    True if patchpoints are supported in this method.
//
inline bool Compiler::compCanHavePatchpoints(const char** reason)
{
    const char* whyNot = nullptr;

#ifdef FEATURE_ON_STACK_REPLACEMENT
    if (compLocallocSeen)
    {
        whyNot = "OSR can't handle localloc";
    }
    else if (compHasBackwardJumpInHandler)
    {
        whyNot = "OSR can't handle loop in handler";
    }
    else if (opts.IsReversePInvoke())
    {
        whyNot = "OSR can't handle reverse pinvoke";
    }
    else if (!info.compIsStatic && !lvaIsOriginalThisReadOnly())
    {
        whyNot = "OSR can't handle modifiable this";
    }
#else
    whyNot = "OSR feature not defined in build";
#endif

    if (reason != nullptr)
    {
        *reason = whyNot;
    }

    return whyNot == nullptr;
}

//------------------------------------------------------------------------
// fgRunDfs: Run DFS over the flow graph.
//
// Type parameters:
//   VisitPreorder  - Functor type that takes a BasicBlock* and its preorder number
//   VisitPostorder - Functor type that takes a BasicBlock* and its postorder number
//   VisitEdge      - Functor type that takes two BasicBlock*.
//   useProfile     - If true, determines order of successors visited using profile data
//
// Parameters:
//   visitPreorder  - Functor to visit block in its preorder
//   visitPostorder - Functor to visit block in its postorder
//   visitEdge      - Functor to visit an edge. Called after visitPreorder (if
//                    this is the first time the successor is seen).
//
// Returns:
//   Number of blocks visited.
//
template <typename VisitPreorder, typename VisitPostorder, typename VisitEdge, const bool useProfile /* = false */>
unsigned Compiler::fgRunDfs(VisitPreorder visitPreorder, VisitPostorder visitPostorder, VisitEdge visitEdge)
{
    BitVecTraits traits(fgBBNumMax + 1, this);
    BitVec       visited(BitVecOps::MakeEmpty(&traits));

    unsigned preOrderIndex  = 0;
    unsigned postOrderIndex = 0;

    ArrayStack<AllSuccessorEnumerator> blocks(getAllocator(CMK_DepthFirstSearch));

    auto dfsFrom = [&](BasicBlock* firstBB) {
        BitVecOps::AddElemD(&traits, visited, firstBB->bbNum);
        blocks.Emplace(this, firstBB, useProfile);
        visitPreorder(firstBB, preOrderIndex++);

        while (!blocks.Empty())
        {
            BasicBlock* block = blocks.TopRef().Block();
            BasicBlock* succ  = blocks.TopRef().NextSuccessor();

            if (succ != nullptr)
            {
                if (BitVecOps::TryAddElemD(&traits, visited, succ->bbNum))
                {
                    blocks.Emplace(this, succ, useProfile);
                    visitPreorder(succ, preOrderIndex++);
                }

                visitEdge(block, succ);
            }
            else
            {
                blocks.Pop();
                visitPostorder(block, postOrderIndex++);
            }
        }
    };

    dfsFrom(fgFirstBB);

    if ((fgEntryBB != nullptr) && !BitVecOps::IsMember(&traits, visited, fgEntryBB->bbNum))
    {
        // OSR methods will early on create flow that looks like it goes to the
        // patchpoint, but during morph we may transform to something that
        // requires the original entry (fgEntryBB).
        assert(opts.IsOSR());
        dfsFrom(fgEntryBB);
    }

    if ((genReturnBB != nullptr) && !BitVecOps::IsMember(&traits, visited, genReturnBB->bbNum))
    {
        assert(!fgGlobalMorphDone);
        // We introduce the merged return BB before morph and will redirect
        // other returns to it as part of morph; keep it reachable.
        dfsFrom(genReturnBB);
    }

    assert(preOrderIndex == postOrderIndex);
    return preOrderIndex;
}

//------------------------------------------------------------------------
// fgVisitBlocksInLoopAwareRPO: Visit the blocks in 'dfsTree' in reverse post-order,
// but ensure loop bodies are visited before loop successors.
//
// Type parameters:
//   TFunc - Callback functor type
//
// Parameters:
//   dfsTree - The DFS tree of the flow graph
//   loops   - A collection of the loops in the flow graph
//   func    - Callback functor that operates on a BasicBlock*
//
// Returns:
//   A postorder traversal with compact loop bodies.
//
template <typename TFunc>
void Compiler::fgVisitBlocksInLoopAwareRPO(FlowGraphDfsTree* dfsTree, FlowGraphNaturalLoops* loops, TFunc func)
{
    assert(dfsTree != nullptr);
    assert(loops != nullptr);

    // We will start by visiting blocks in reverse post-order.
    // If we encounter the header of a loop, we will visit the loop's remaining blocks next
    // to keep the loop body compact in the visitation order.
    // We have to do this recursively to handle nested loops.
    // Since the presence of loops implies we will try to visit some blocks more than once,
    // we need to track visited blocks.
    struct LoopAwareVisitor
    {
        BitVecTraits           traits;
        BitVec                 visitedBlocks;
        FlowGraphNaturalLoops* loops;
        TFunc                  func;

        LoopAwareVisitor(FlowGraphDfsTree* dfsTree, FlowGraphNaturalLoops* loops, TFunc func)
            : traits(dfsTree->PostOrderTraits())
            , visitedBlocks(BitVecOps::MakeEmpty(&traits))
            , loops(loops)
            , func(func)
        {
        }

        void VisitBlock(BasicBlock* block)
        {
            if (BitVecOps::TryAddElemD(&traits, visitedBlocks, block->bbPostorderNum))
            {
                func(block);

                FlowGraphNaturalLoop* const loop = loops->GetLoopByHeader(block);
                if (loop != nullptr)
                {
                    loop->VisitLoopBlocksReversePostOrder([&](BasicBlock* block) {
                        VisitBlock(block);
                        return BasicBlockVisit::Continue;
                    });
                }
            }
        }
    };

<<<<<<< HEAD
    LoopAwareVisitor visitor(dfsTree, loops, func);

=======
>>>>>>> 93ebf52c
    if (loops->NumLoops() == 0)
    {
        for (unsigned i = dfsTree->GetPostOrderCount(); i != 0; i--)
        {
            BasicBlock* const block = dfsTree->GetPostOrder(i - 1);
            func(block);
        }
    }
    else
    {
<<<<<<< HEAD
=======
        LoopAwareVisitor visitor(dfsTree, loops, func);
>>>>>>> 93ebf52c
        for (unsigned i = dfsTree->GetPostOrderCount(); i != 0; i--)
        {
            BasicBlock* const block = dfsTree->GetPostOrder(i - 1);
            visitor.VisitBlock(block);
        }
    }
}

//------------------------------------------------------------------------------
// FlowGraphNaturalLoop::VisitLoopBlocksReversePostOrder: Visit all of the
// loop's blocks in reverse post order.
//
// Type parameters:
//   TFunc - Callback functor type
//
// Arguments:
//   func - Callback functor that takes a BasicBlock* and returns a
//   BasicBlockVisit.
//
// Returns:
//    BasicBlockVisit that indicated whether the visit was aborted by the
//    callback or whether all blocks were visited.
//
template <typename TFunc>
BasicBlockVisit FlowGraphNaturalLoop::VisitLoopBlocksReversePostOrder(TFunc func)
{
    BitVecTraits traits(m_blocksSize, m_dfsTree->GetCompiler());
    bool         result = BitVecOps::VisitBits(&traits, m_blocks, [=](unsigned index) {
        // head block rpo index = PostOrderCount - 1 - headPreOrderIndex
        // loop block rpo index = head block rpoIndex + index
        // loop block po index = PostOrderCount - 1 - loop block rpo index
        //                     = headPreOrderIndex - index
        unsigned poIndex = m_header->bbPostorderNum - index;
        assert(poIndex < m_dfsTree->GetPostOrderCount());
        return func(m_dfsTree->GetPostOrder(poIndex)) == BasicBlockVisit::Continue;
    });

    return result ? BasicBlockVisit::Continue : BasicBlockVisit::Abort;
}

//------------------------------------------------------------------------------
// FlowGraphNaturalLoop::VisitLoopBlocksPostOrder: Visit all of the loop's
// blocks in post order.
//
// Type parameters:
//   TFunc - Callback functor type
//
// Arguments:
//   func - Callback functor that takes a BasicBlock* and returns a
//   BasicBlockVisit.
//
// Returns:
//    BasicBlockVisit that indicated whether the visit was aborted by the
//    callback or whether all blocks were visited.
//
template <typename TFunc>
BasicBlockVisit FlowGraphNaturalLoop::VisitLoopBlocksPostOrder(TFunc func)
{
    BitVecTraits traits(m_blocksSize, m_dfsTree->GetCompiler());
    bool         result = BitVecOps::VisitBitsReverse(&traits, m_blocks, [=](unsigned index) {
        unsigned poIndex = m_header->bbPostorderNum - index;
        assert(poIndex < m_dfsTree->GetPostOrderCount());
        return func(m_dfsTree->GetPostOrder(poIndex)) == BasicBlockVisit::Continue;
    });

    return result ? BasicBlockVisit::Continue : BasicBlockVisit::Abort;
}

//------------------------------------------------------------------------------
// FlowGraphNaturalLoop::VisitLoopBlocks: Visit all of the loop's blocks.
//
// Type parameters:
//   TFunc - Callback functor type
//
// Arguments:
//   func - Callback functor that takes a BasicBlock* and returns a
//   BasicBlockVisit.
//
// Returns:
//    BasicBlockVisit that indicated whether the visit was aborted by the
//    callback or whether all blocks were visited.
//
template <typename TFunc>
BasicBlockVisit FlowGraphNaturalLoop::VisitLoopBlocks(TFunc func)
{
    return VisitLoopBlocksReversePostOrder(func);
}

//------------------------------------------------------------------------------
// FlowGraphNaturalLoop::VisitRegularExitBlocks: Visit non-handler blocks that
// are outside the loop but that may have regular predecessors inside the loop.
//
// Type parameters:
//   TFunc - Callback functor type
//
// Arguments:
//   func - Callback functor that takes a BasicBlock* and returns a
//   BasicBlockVisit.
//
// Returns:
//   BasicBlockVisit that indicated whether the visit was aborted by the
//   callback or whether all blocks were visited.
//
// Remarks:
//   Note that no handler begins are visited by this function, even if they
//   have regular predecessors inside the loop (for example, finally handlers
//   can have regular BBJ_CALLFINALLY predecessors inside the loop). This
//   choice is motivated by the fact that such handlers will also show up as
//   exceptional exit blocks that must always be handled specially by client
//   code regardless.
//
template <typename TFunc>
BasicBlockVisit FlowGraphNaturalLoop::VisitRegularExitBlocks(TFunc func)
{
    Compiler* comp = m_dfsTree->GetCompiler();

    BitVecTraits traits = m_dfsTree->PostOrderTraits();
    BitVec       visited(BitVecOps::MakeEmpty(&traits));

    for (FlowEdge* edge : ExitEdges())
    {
        BasicBlock* exit = edge->getDestinationBlock();
        assert(m_dfsTree->Contains(exit) && !ContainsBlock(exit));
        if (!comp->bbIsHandlerBeg(exit) && BitVecOps::TryAddElemD(&traits, visited, exit->bbPostorderNum) &&
            (func(exit) == BasicBlockVisit::Abort))
        {
            return BasicBlockVisit::Abort;
        }
    }

    return BasicBlockVisit::Continue;
}

/*****************************************************************************/
#endif //_COMPILER_HPP_
/*****************************************************************************/<|MERGE_RESOLUTION|>--- conflicted
+++ resolved
@@ -5063,11 +5063,6 @@
         }
     };
 
-<<<<<<< HEAD
-    LoopAwareVisitor visitor(dfsTree, loops, func);
-
-=======
->>>>>>> 93ebf52c
     if (loops->NumLoops() == 0)
     {
         for (unsigned i = dfsTree->GetPostOrderCount(); i != 0; i--)
@@ -5078,10 +5073,7 @@
     }
     else
     {
-<<<<<<< HEAD
-=======
         LoopAwareVisitor visitor(dfsTree, loops, func);
->>>>>>> 93ebf52c
         for (unsigned i = dfsTree->GetPostOrderCount(); i != 0; i--)
         {
             BasicBlock* const block = dfsTree->GetPostOrder(i - 1);
