// Licensed to the .NET Foundation under one or more agreements.
// The .NET Foundation licenses this file to you under the MIT license.

/*XXXXXXXXXXXXXXXXXXXXXXXXXXXXXXXXXXXXXXXXXXXXXXXXXXXXXXXXXXXXXXXXXXXXXXXXXXXXX
XXXXXXXXXXXXXXXXXXXXXXXXXXXXXXXXXXXXXXXXXXXXXXXXXXXXXXXXXXXXXXXXXXXXXXXXXXXXXXX
XX                                                                           XX
XX                    Inline functions                                       XX
XX                                                                           XX
XX                                                                           XX
XXXXXXXXXXXXXXXXXXXXXXXXXXXXXXXXXXXXXXXXXXXXXXXXXXXXXXXXXXXXXXXXXXXXXXXXXXXXXXX
XXXXXXXXXXXXXXXXXXXXXXXXXXXXXXXXXXXXXXXXXXXXXXXXXXXXXXXXXXXXXXXXXXXXXXXXXXXXXXX
*/

#ifndef _COMPILER_HPP_
#define _COMPILER_HPP_

#include "emit.h" // for emitter::emitAddLabel

#include "bitvec.h"

#include "compilerbitsettraits.hpp"

/*
XXXXXXXXXXXXXXXXXXXXXXXXXXXXXXXXXXXXXXXXXXXXXXXXXXXXXXXXXXXXXXXXXXXXXXXXXXXXXXX
XXXXXXXXXXXXXXXXXXXXXXXXXXXXXXXXXXXXXXXXXXXXXXXXXXXXXXXXXXXXXXXXXXXXXXXXXXXXXXX
XX                                                                           XX
XX  Miscellaneous utility functions. Some of these are defined in Utils.cpp  XX
XX                                                                           XX
XXXXXXXXXXXXXXXXXXXXXXXXXXXXXXXXXXXXXXXXXXXXXXXXXXXXXXXXXXXXXXXXXXXXXXXXXXXXXXX
XXXXXXXXXXXXXXXXXXXXXXXXXXXXXXXXXXXXXXXXXXXXXXXXXXXXXXXXXXXXXXXXXXXXXXXXXXXXXXX
*/

/*****************************************************************************/
/*****************************************************************************/

inline bool getInlinePInvokeEnabled()
{
#ifdef DEBUG
    return JitConfig.JitPInvokeEnabled() && !JitConfig.StressCOMCall();
#else
    return true;
#endif
}

inline bool getInlinePInvokeCheckEnabled()
{
#ifdef DEBUG
    return JitConfig.JitPInvokeCheckEnabled() != 0;
#else
    return false;
#endif
}

// Enforce float narrowing for buggy compilers (notably preWhidbey VC)
inline float forceCastToFloat(double d)
{
    Volatile<float> f = (float)d;
    return f;
}

// Enforce UInt32 narrowing for buggy compilers (notably Whidbey Beta 2 LKG)
inline UINT32 forceCastToUInt32(double d)
{
    Volatile<UINT32> u = (UINT32)d;
    return u;
}

enum RoundLevel
{
    ROUND_NEVER     = 0, // Never round
    ROUND_CMP_CONST = 1, // Round values compared against constants
    ROUND_CMP       = 2, // Round comparands and return values
    ROUND_ALWAYS    = 3, // Round always

    COUNT_ROUND_LEVEL,
    DEFAULT_ROUND_LEVEL = ROUND_NEVER
};

inline RoundLevel getRoundFloatLevel()
{
#ifdef DEBUG
    return (RoundLevel)JitConfig.JitRoundFloat();
#else
    return DEFAULT_ROUND_LEVEL;
#endif
}

/*****************************************************************************/
/*****************************************************************************
 *
 *  Return the lowest bit that is set
 */

template <typename T>
inline T genFindLowestBit(T value)
{
    return (value & (0 - value));
}

/*****************************************************************************
*
*  Return true if the given value has exactly zero or one bits set.
*/

template <typename T>
inline bool genMaxOneBit(T value)
{
    return (value & (value - 1)) == 0;
}

/*****************************************************************************
*
*  Return true if the given value has exactly one bit set.
*/

template <typename T>
inline bool genExactlyOneBit(T value)
{
    return ((value != 0) && genMaxOneBit(value));
}

/*****************************************************************************
 *
 *  Given a value that has exactly one bit set, return the position of that
 *  bit, in other words return the logarithm in base 2 of the given value.
 */
inline unsigned genLog2(unsigned value)
{
    assert(genExactlyOneBit(value));
    return BitOperations::BitScanForward(value);
}

inline unsigned genLog2(unsigned __int64 value)
{
    assert(genExactlyOneBit(value));
    return BitOperations::BitScanForward(value);
}

#ifdef __APPLE__
inline unsigned genLog2(size_t value)
{
    return genLog2((unsigned __int64)value);
}
#endif // __APPLE__

// Given an unsigned 64-bit value, returns the lower 32-bits in unsigned format
//
inline unsigned ulo32(unsigned __int64 value)
{
    return static_cast<unsigned>(value);
}

// Given an unsigned 64-bit value, returns the upper 32-bits in unsigned format
//
inline unsigned uhi32(unsigned __int64 value)
{
    return static_cast<unsigned>(value >> 32);
}

/*****************************************************************************
 *
 *  A rather simple routine that counts the number of bits in a given number.
 */

inline unsigned genCountBits(uint64_t bits)
{
    return BitOperations::PopCount(bits);
}

/*****************************************************************************
 *
 *  A rather simple routine that counts the number of bits in a given number.
 */

inline unsigned genCountBits(uint32_t bits)
{
    return BitOperations::PopCount(bits);
}

/*****************************************************************************
 *
 *  Given 3 masks value, end, start, returns the bits of value between start
 *  and end (exclusive).
 *
 *  value[bitNum(end) - 1, bitNum(start) + 1]
 */

inline unsigned __int64 BitsBetween(unsigned __int64 value, unsigned __int64 end, unsigned __int64 start)
{
    assert(start != 0);
    assert(start < end);
    assert((start & (start - 1)) == 0);
    assert((end & (end - 1)) == 0);

    return value & ~((start - 1) | start) & // Ones to the left of set bit in the start mask.
           (end - 1);                       // Ones to the right of set bit in the end mask.
}

/*****************************************************************************/

inline bool jitIsScaleIndexMul(size_t val)
{
    switch (val)
    {
        case 1:
        case 2:
        case 4:
        case 8:
            return true;

        default:
            return false;
    }
}

// Returns "tree" iff "val" is a valid addressing mode scale shift amount on
// the target architecture.
inline bool jitIsScaleIndexShift(ssize_t val)
{
    // It happens that this is the right test for all our current targets: x86, x64 and ARM.
    // This test would become target-dependent if we added a new target with a different constraint.
    return 0 < val && val < 4;
}

/*****************************************************************************
 * Returns true if value is between [start..end).
 * The comparison is inclusive of start, exclusive of end.
 */

/* static */
inline bool Compiler::jitIsBetween(unsigned value, unsigned start, unsigned end)
{
    return start <= value && value < end;
}

/*****************************************************************************
 * Returns true if value is between [start..end].
 * The comparison is inclusive of both start and end.
 */

/* static */
inline bool Compiler::jitIsBetweenInclusive(unsigned value, unsigned start, unsigned end)
{
    return start <= value && value <= end;
}

#define HISTOGRAM_MAX_SIZE_COUNT 64

#if CALL_ARG_STATS || COUNT_BASIC_BLOCKS || COUNT_LOOPS || EMITTER_STATS || MEASURE_NODE_SIZE || MEASURE_MEM_ALLOC

class Dumpable
{
public:
    virtual void dump(FILE* output) = 0;
};

// Helper class to record and display a histogram of different values.
// Usage like:
// static unsigned s_buckets[] = { 1, 2, 5, 10, 0 }; // Must have terminating 0
// static Histogram s_histogram(s_buckets);
// ...
// s_histogram.record(someValue);
//
// The histogram can later be dumped with the dump function, or automatically
// be dumped on shutdown of the JIT library using the DumpOnShutdown helper
// class (see below). It will display how many recorded values fell into each
// of the buckets (<= 1, <= 2, <= 5, <= 10, > 10).
class Histogram : public Dumpable
{
public:
    Histogram(const unsigned* const sizeTable);

    void dump(FILE* output);
    void record(unsigned size);

private:
    unsigned              m_sizeCount;
    const unsigned* const m_sizeTable;
    LONG                  m_counts[HISTOGRAM_MAX_SIZE_COUNT];
};

// Helper class to record and display counts of node types. Use like:
// static NodeCounts s_nodeCounts;
// ...
// s_nodeCounts.record(someNode->gtOper);
//
// The node counts can later be dumped with the dump function, or automatically
// be dumped on shutdown of the JIT library using the DumpOnShutdown helper
// class (see below). It will display output such as:
// LCL_VAR              :   62221
// CNS_INT              :   42139
// COMMA                :     623
// CAST                 :     460
// ADD                  :     397
// RSH                  :      72
// NEG                  :       5
// UDIV                 :       1
//
class NodeCounts : public Dumpable
{
public:
    NodeCounts() : m_counts()
    {
    }

    void dump(FILE* output);
    void record(genTreeOps oper);

private:
    LONG m_counts[GT_COUNT];
};

// Helper class to register a Histogram or NodeCounts instance to automatically
// be output to jitstdout when the JIT library is shutdown. Example usage:
//
// static NodeCounts s_nodeCounts;
// static DumpOnShutdown d("Bounds check index node types", &s_nodeCounts);
// ...
// s_nodeCounts.record(...);
//
// Useful for quick ad-hoc investigations without having to manually go add
// code into Compiler::compShutdown and expose the Histogram/NodeCount to that
// function.
class DumpOnShutdown
{
public:
    DumpOnShutdown(const char* name, Dumpable* histogram);
    static void DumpAll();
};

#endif // CALL_ARG_STATS || COUNT_BASIC_BLOCKS || COUNT_LOOPS || EMITTER_STATS || MEASURE_NODE_SIZE

/******************************************************************************************
 * Return the EH descriptor for the given region index.
 */
inline EHblkDsc* Compiler::ehGetDsc(unsigned regionIndex)
{
    assert(regionIndex < compHndBBtabCount);
    return &compHndBBtab[regionIndex];
}

/******************************************************************************************
 * Return the EH descriptor index of the enclosing try, for the given region index.
 */
inline unsigned Compiler::ehGetEnclosingTryIndex(unsigned regionIndex)
{
    return ehGetDsc(regionIndex)->ebdEnclosingTryIndex;
}

/******************************************************************************************
 * Return the EH descriptor index of the enclosing handler, for the given region index.
 */
inline unsigned Compiler::ehGetEnclosingHndIndex(unsigned regionIndex)
{
    return ehGetDsc(regionIndex)->ebdEnclosingHndIndex;
}

/******************************************************************************************
 * Return the EH index given a region descriptor.
 */
inline unsigned Compiler::ehGetIndex(EHblkDsc* ehDsc)
{
    assert(compHndBBtab <= ehDsc && ehDsc < compHndBBtab + compHndBBtabCount);
    return (unsigned)(ehDsc - compHndBBtab);
}

/******************************************************************************************
 * Return the EH descriptor for the most nested 'try' region this BasicBlock is a member of
 * (or nullptr if this block is not in a 'try' region).
 */
inline EHblkDsc* Compiler::ehGetBlockTryDsc(BasicBlock* block)
{
    if (!block->hasTryIndex())
    {
        return nullptr;
    }

    return ehGetDsc(block->getTryIndex());
}

/******************************************************************************************
 * Return the EH descriptor for the most nested filter or handler region this BasicBlock is a member of
 * (or nullptr if this block is not in a filter or handler region).
 */
inline EHblkDsc* Compiler::ehGetBlockHndDsc(BasicBlock* block)
{
    if (!block->hasHndIndex())
    {
        return nullptr;
    }

    return ehGetDsc(block->getHndIndex());
}

#define RETURN_ON_ABORT(expr)                                                                                          \
    if (expr == BasicBlockVisit::Abort)                                                                                \
    {                                                                                                                  \
        return BasicBlockVisit::Abort;                                                                                 \
    }

//------------------------------------------------------------------------------
// VisitEHSecondPassSuccs: Given a block, if it is a filter (i.e. invoked in
// first-pass EH), then visit all successors that control may flow to as part
// of second-pass EH.
//
// Arguments:
//   comp - Compiler instance
//   func - Callback
//
// Returns:
//   Whether or not the visiting should proceed.
//
// Remarks:
//   This function handles the semantics of first and second pass EH where the
//   EH subsystem may invoke any enclosed finally/fault right after invoking a
//   filter.
//
template <typename TFunc>
BasicBlockVisit BasicBlock::VisitEHSecondPassSuccs(Compiler* comp, TFunc func)
{
    if (!hasHndIndex())
    {
        return BasicBlockVisit::Continue;
    }

    const unsigned thisHndIndex   = getHndIndex();
    EHblkDsc*      enclosingHBtab = comp->ehGetDsc(thisHndIndex);

    if (!enclosingHBtab->InFilterRegionBBRange(this))
    {
        return BasicBlockVisit::Continue;
    }

    assert(enclosingHBtab->HasFilter());

    // Search the EH table for enclosed regions.
    //
    // All the enclosed regions will be lower numbered and
    // immediately prior to and contiguous with the enclosing
    // region in the EH tab.
    unsigned index = thisHndIndex;

    while (index > 0)
    {
        index--;
        bool     inTry;
        unsigned enclosingIndex = comp->ehGetEnclosingRegionIndex(index, &inTry);
        bool     isEnclosed     = false;

        // To verify this is an enclosed region, search up
        // through the enclosing regions until we find the
        // region associated with the filter.
        while (enclosingIndex != EHblkDsc::NO_ENCLOSING_INDEX)
        {
            if (enclosingIndex == thisHndIndex)
            {
                isEnclosed = true;
                break;
            }

            enclosingIndex = comp->ehGetEnclosingRegionIndex(enclosingIndex, &inTry);
        }

        // If we found an enclosed region, check if the region
        // is a try fault or try finally, and if so, invoke the callback
        // for the enclosed region's handler.
        if (isEnclosed)
        {
            if (inTry)
            {
                EHblkDsc* enclosedHBtab = comp->ehGetDsc(index);

                if (enclosedHBtab->HasFinallyOrFaultHandler())
                {
                    RETURN_ON_ABORT(func(enclosedHBtab->ebdHndBeg));
                }
            }
        }
        // Once we run across a non-enclosed region, we can stop searching.
        else
        {
            break;
        }
    }

    return BasicBlockVisit::Continue;
}

//------------------------------------------------------------------------------
// VisitEHSuccessors: Given a block inside a handler region, visit all handlers
// that control may flow to as part of EH.
//
// Arguments:
//   comp  - Compiler instance
//   block - The block
//   func  - Callback
//
// Returns:
//   Whether or not the visiting should proceed.
//
// Remarks:
//   This encapsulates the "exception handling" successors of a block. That is,
//   if a basic block BB1 occurs in a try block, we consider the first basic
//   block BB2 of the corresponding handler to be an "EH successor" of BB1.
//
template <typename TFunc>
static BasicBlockVisit VisitEHSuccessors(Compiler* comp, BasicBlock* block, TFunc func)
{
    if (!block->HasPotentialEHSuccs(comp))
    {
        return BasicBlockVisit::Continue;
    }

    EHblkDsc* eh = comp->ehGetBlockExnFlowDsc(block);
    if (eh != nullptr)
    {
        while (true)
        {
            // If the original block whose EH successors we're iterating over
            // is a BBJ_CALLFINALLY, that finally clause's first block
            // will be yielded as a normal successor.  Don't also yield as
            // an exceptional successor.
            BasicBlock* flowBlock = eh->ExFlowBlock();
            if (!block->KindIs(BBJ_CALLFINALLY) || !block->HasJumpTo(flowBlock))
            {
                RETURN_ON_ABORT(func(flowBlock));
            }

            if (eh->ebdEnclosingTryIndex == EHblkDsc::NO_ENCLOSING_INDEX)
            {
                break;
            }

            eh = comp->ehGetDsc(eh->ebdEnclosingTryIndex);
        }
    }

    return block->VisitEHSecondPassSuccs(comp, func);
}

//------------------------------------------------------------------------------
// VisitAllSuccs: Visit all successors (including EH successors) of this block.
//
// Arguments:
//   comp  - Compiler instance
//   func  - Callback
//
// Returns:
//   Whether or not the visiting was aborted.
//
template <typename TFunc>
BasicBlockVisit BasicBlock::VisitAllSuccs(Compiler* comp, TFunc func)
{
    switch (bbJumpKind)
    {
        case BBJ_EHFINALLYRET:
            for (unsigned i = 0; i < bbJumpEhf->bbeCount; i++)
            {
                RETURN_ON_ABORT(func(bbJumpEhf->bbeSuccs[i]));
            }

            return VisitEHSuccessors(comp, this, func);

        case BBJ_CALLFINALLY:
        case BBJ_EHCATCHRET:
        case BBJ_EHFILTERRET:
        case BBJ_LEAVE:
            RETURN_ON_ABORT(func(bbJumpDest));
            return VisitEHSuccessors(comp, this, func);

        case BBJ_ALWAYS:
            RETURN_ON_ABORT(func(bbJumpDest));

            // If this is a "leave helper" block (the empty BBJ_ALWAYS block
            // that pairs with a preceding BBJ_CALLFINALLY block to implement a
            // "leave" IL instruction), then no exceptions can occur within it
            // and we skip its normal EH successors.
            if (!isBBCallAlwaysPairTail())
            {
                RETURN_ON_ABORT(VisitEHSuccessors(comp, this, func));
            }

            return BasicBlockVisit::Continue;

<<<<<<< HEAD
=======
        case BBJ_NONE:
            RETURN_ON_ABORT(func(bbNext));
            return VisitEHSuccessors(comp, this, func);

>>>>>>> 487d7f01
        case BBJ_COND:
            RETURN_ON_ABORT(func(bbNext));

            if (bbJumpDest != bbNext)
            {
                RETURN_ON_ABORT(func(bbJumpDest));
            }

            return VisitEHSuccessors(comp, this, func);

        case BBJ_SWITCH:
        {
            Compiler::SwitchUniqueSuccSet sd = comp->GetDescriptorForSwitch(this);
            for (unsigned i = 0; i < sd.numDistinctSuccs; i++)
            {
                RETURN_ON_ABORT(func(sd.nonDuplicates[i]));
            }

            return VisitEHSuccessors(comp, this, func);
        }

        case BBJ_THROW:
        case BBJ_RETURN:
        case BBJ_EHFAULTRET:
            return VisitEHSuccessors(comp, this, func);

        default:
            unreached();
    }
}

//------------------------------------------------------------------------------
// VisitRegularSuccs: Visit regular successors of this block.
//
// Arguments:
//   comp  - Compiler instance
//   func  - Callback
//
// Returns:
//   Whether or not the visiting was aborted.
//
template <typename TFunc>
BasicBlockVisit BasicBlock::VisitRegularSuccs(Compiler* comp, TFunc func)
{
    switch (bbJumpKind)
    {
        case BBJ_EHFINALLYRET:
            for (unsigned i = 0; i < bbJumpEhf->bbeCount; i++)
            {
                RETURN_ON_ABORT(func(bbJumpEhf->bbeSuccs[i]));
            }

            return BasicBlockVisit::Continue;

        case BBJ_CALLFINALLY:
        case BBJ_EHCATCHRET:
        case BBJ_EHFILTERRET:
        case BBJ_LEAVE:
        case BBJ_ALWAYS:
            return func(bbJumpDest);

<<<<<<< HEAD
=======
        case BBJ_NONE:
            return func(bbNext);

>>>>>>> 487d7f01
        case BBJ_COND:
            RETURN_ON_ABORT(func(bbNext));

            if (bbJumpDest != bbNext)
            {
                RETURN_ON_ABORT(func(bbJumpDest));
            }

            return BasicBlockVisit::Continue;

        case BBJ_SWITCH:
        {
            Compiler::SwitchUniqueSuccSet sd = comp->GetDescriptorForSwitch(this);
            for (unsigned i = 0; i < sd.numDistinctSuccs; i++)
            {
                RETURN_ON_ABORT(func(sd.nonDuplicates[i]));
            }

            return BasicBlockVisit::Continue;
        }

        case BBJ_THROW:
        case BBJ_RETURN:
        case BBJ_EHFAULTRET:
            return BasicBlockVisit::Continue;

        default:
            unreached();
    }
}

#undef RETURN_ON_ABORT

//------------------------------------------------------------------------------
// HasPotentialEHSuccs: Fast check to see if this block could have successors
// that control may flow to as part of EH.
//
// Arguments:
//   comp  - Compiler instance
//
// Returns:
//   True if so.
//
inline bool BasicBlock::HasPotentialEHSuccs(Compiler* comp)
{
    if (hasTryIndex())
    {
        return true;
    }

    EHblkDsc* hndDesc = comp->ehGetBlockHndDsc(this);
    if (hndDesc == nullptr)
    {
        return false;
    }

    // Throwing in a filter is the same as returning "continue search", which
    // causes enclosed finally/fault handlers to be executed.
    return hndDesc->InFilterRegionBBRange(this);
}

#if defined(FEATURE_EH_FUNCLETS)

/*****************************************************************************
 *  Get the FuncInfoDsc for the funclet we are currently generating code for.
 *  This is only valid during codegen.
 *
 */
inline FuncInfoDsc* Compiler::funCurrentFunc()
{
    return funGetFunc(compCurrFuncIdx);
}

/*****************************************************************************
 *  Change which funclet we are currently generating code for.
 *  This is only valid after funclets are created.
 *
 */
inline void Compiler::funSetCurrentFunc(unsigned funcIdx)
{
    assert(fgFuncletsCreated);
    assert(FitsIn<unsigned short>(funcIdx));
    noway_assert(funcIdx < compFuncInfoCount);
    compCurrFuncIdx = (unsigned short)funcIdx;
}

/*****************************************************************************
 *  Get the FuncInfoDsc for the given funclet.
 *  This is only valid after funclets are created.
 *
 */
inline FuncInfoDsc* Compiler::funGetFunc(unsigned funcIdx)
{
    assert(fgFuncletsCreated);
    assert(funcIdx < compFuncInfoCount);
    return &compFuncInfos[funcIdx];
}

/*****************************************************************************
 *  Get the funcIdx for the EH funclet that begins with block.
 *  This is only valid after funclets are created.
 *  It is only valid for blocks marked with BBF_FUNCLET_BEG because
 *  otherwise we would have to do a more expensive check to determine
 *  if this should return the filter funclet or the filter handler funclet.
 *
 */
inline unsigned Compiler::funGetFuncIdx(BasicBlock* block)
{
    assert(fgFuncletsCreated);
    assert(block->bbFlags & BBF_FUNCLET_BEG);

    EHblkDsc*    eh      = ehGetDsc(block->getHndIndex());
    unsigned int funcIdx = eh->ebdFuncIndex;
    if (eh->ebdHndBeg != block)
    {
        // If this is a filter EH clause, but we want the funclet
        // for the filter (not the filter handler), it is the previous one
        noway_assert(eh->HasFilter());
        noway_assert(eh->ebdFilter == block);
        assert(funGetFunc(funcIdx)->funKind == FUNC_HANDLER);
        assert(funGetFunc(funcIdx)->funEHIndex == funGetFunc(funcIdx - 1)->funEHIndex);
        assert(funGetFunc(funcIdx - 1)->funKind == FUNC_FILTER);
        funcIdx--;
    }

    return funcIdx;
}

#else // !FEATURE_EH_FUNCLETS

/*****************************************************************************
 *  Get the FuncInfoDsc for the funclet we are currently generating code for.
 *  This is only valid during codegen.  For non-funclet platforms, this is
 *  always the root function.
 *
 */
inline FuncInfoDsc* Compiler::funCurrentFunc()
{
    return &compFuncInfoRoot;
}

/*****************************************************************************
 *  Change which funclet we are currently generating code for.
 *  This is only valid after funclets are created.
 *
 */
inline void Compiler::funSetCurrentFunc(unsigned funcIdx)
{
    assert(funcIdx == 0);
}

/*****************************************************************************
 *  Get the FuncInfoDsc for the givven funclet.
 *  This is only valid after funclets are created.
 *
 */
inline FuncInfoDsc* Compiler::funGetFunc(unsigned funcIdx)
{
    assert(funcIdx == 0);
    return &compFuncInfoRoot;
}

/*****************************************************************************
 *  No funclets, so always 0.
 *
 */
inline unsigned Compiler::funGetFuncIdx(BasicBlock* block)
{
    return 0;
}

#endif // !FEATURE_EH_FUNCLETS

//------------------------------------------------------------------------------
// genRegNumFromMask : Maps a single register mask to a register number.
//
// Arguments:
//    mask - the register mask
//
// Return Value:
//    The number of the register contained in the mask.
//
// Assumptions:
//    The mask contains one and only one register.

inline regNumber genRegNumFromMask(regMaskTP mask)
{
    assert(mask != 0); // Must have one bit set, so can't have a mask of zero

    /* Convert the mask to a register number */

    regNumber regNum = (regNumber)genLog2(mask);

    /* Make sure we got it right */

    assert(genRegMask(regNum) == mask);

    return regNum;
}

//------------------------------------------------------------------------------
// genFirstRegNumFromMaskAndToggle : Maps first bit set in the register mask to a
//          register number and also toggle the bit in the `mask`.
// Arguments:
//    mask               - the register mask
//
// Return Value:
//    The number of the first register contained in the mask and updates the `mask` to toggle
//    the bit.
//

inline regNumber genFirstRegNumFromMaskAndToggle(regMaskTP& mask)
{
    assert(mask != 0); // Must have one bit set, so can't have a mask of zero

    /* Convert the mask to a register number */

    regNumber regNum = (regNumber)BitOperations::BitScanForward(mask);
    mask ^= genRegMask(regNum);

    return regNum;
}

//------------------------------------------------------------------------------
// genFirstRegNumFromMask : Maps first bit set in the register mask to a register number.
//
// Arguments:
//    mask               - the register mask
//
// Return Value:
//    The number of the first register contained in the mask.
//

inline regNumber genFirstRegNumFromMask(regMaskTP mask)
{
    assert(mask != 0); // Must have one bit set, so can't have a mask of zero

    /* Convert the mask to a register number */

    regNumber regNum = (regNumber)BitOperations::BitScanForward(mask);

    return regNum;
}

/*****************************************************************************
 *
 *  Return the size in bytes of the given type.
 */

extern const BYTE genTypeSizes[TYP_COUNT];

template <class T>
inline unsigned genTypeSize(T value)
{
    assert((unsigned)TypeGet(value) < ArrLen(genTypeSizes));

    return genTypeSizes[TypeGet(value)];
}

/*****************************************************************************
 *
 *  Return the "stack slot count" of the given type.
 *      returns 1 for 32-bit types and 2 for 64-bit types.
 */

extern const BYTE genTypeStSzs[TYP_COUNT];

template <class T>
inline unsigned genTypeStSz(T value)
{
    assert((unsigned)TypeGet(value) < ArrLen(genTypeStSzs));

    return genTypeStSzs[TypeGet(value)];
}

/*****************************************************************************
 *
 *  Return the number of registers required to hold a value of the given type.
 */

/*****************************************************************************
 *
 *  The following function maps a 'precise' type to an actual type as seen
 *  by the VM (for example, 'byte' maps to 'int').
 */

extern const BYTE genActualTypes[TYP_COUNT];

template <class T>
inline var_types genActualType(T value)
{
    /* Spot check to make certain the table is in synch with the enum */
    assert(genActualTypes[TYP_DOUBLE] == TYP_DOUBLE);
    assert(genActualTypes[TYP_REF] == TYP_REF);

    assert((unsigned)TypeGet(value) < sizeof(genActualTypes));

    return (var_types)genActualTypes[TypeGet(value)];
}

/*****************************************************************************
 *  Can this type be passed as a parameter in a register?
 */

inline bool isRegParamType(var_types type)
{
#if defined(TARGET_X86)
    return (type <= TYP_INT || type == TYP_REF || type == TYP_BYREF);
#else  // !TARGET_X86
    return true;
#endif // !TARGET_X86
}

#if defined(TARGET_AMD64) || defined(TARGET_ARMARCH) || defined(TARGET_LOONGARCH64) || defined(TARGET_RISCV64)
/*****************************************************************************/
// Returns true if 'type' is a struct that can be enregistered for call args
//                         or can be returned by value in multiple registers.
//              if 'type' is not a struct the return value will be false.
//
// Arguments:
//    type      - the basic jit var_type for the item being queried
//    typeClass - the handle for the struct when 'type' is TYP_STRUCT
//    typeSize  - Out param (if non-null) is updated with the size of 'type'.
//    forReturn - this is true when we asking about a GT_RETURN context;
//                this is false when we are asking about an argument context
//    isVarArg  - whether or not this is a vararg fixed arg or variable argument
//              - if so on arm64 windows getArgTypeForStruct will ignore HFA
//              - types
//    callConv  - the calling convention of the call
//
inline bool Compiler::VarTypeIsMultiByteAndCanEnreg(var_types                type,
                                                    CORINFO_CLASS_HANDLE     typeClass,
                                                    unsigned*                typeSize,
                                                    bool                     forReturn,
                                                    bool                     isVarArg,
                                                    CorInfoCallConvExtension callConv)
{
    bool     result = false;
    unsigned size   = 0;

    if (varTypeIsStruct(type))
    {
        assert(typeClass != nullptr);
        size = info.compCompHnd->getClassSize(typeClass);
        if (forReturn)
        {
            structPassingKind howToReturnStruct;
            type = getReturnTypeForStruct(typeClass, callConv, &howToReturnStruct, size);
        }
        else
        {
            structPassingKind howToPassStruct;
            type = getArgTypeForStruct(typeClass, &howToPassStruct, isVarArg, size);
        }
        if (type != TYP_UNKNOWN)
        {
            result = true;
        }
    }
    else
    {
        size = genTypeSize(type);
    }

    if (typeSize != nullptr)
    {
        *typeSize = size;
    }

    return result;
}
#endif // TARGET_AMD64 || TARGET_ARMARCH || TARGET_LOONGARCH64 || TARGET_RISCV64

/*****************************************************************************/

#ifdef DEBUG

inline const char* varTypeGCstring(var_types type)
{
    switch (type)
    {
        case TYP_REF:
            return "gcr";
        case TYP_BYREF:
            return "byr";
        default:
            return "non";
    }
}

#endif

/*****************************************************************************/

const char* varTypeName(var_types);

/*****************************************************************************/
//  Helpers to pull little-endian values out of a byte stream.

inline unsigned __int8 getU1LittleEndian(const BYTE* ptr)
{
    return *(UNALIGNED unsigned __int8*)ptr;
}

inline unsigned __int16 getU2LittleEndian(const BYTE* ptr)
{
    return GET_UNALIGNED_VAL16(ptr);
}

inline unsigned __int32 getU4LittleEndian(const BYTE* ptr)
{
    return GET_UNALIGNED_VAL32(ptr);
}

inline signed __int8 getI1LittleEndian(const BYTE* ptr)
{
    return *(UNALIGNED signed __int8*)ptr;
}

inline signed __int16 getI2LittleEndian(const BYTE* ptr)
{
    return GET_UNALIGNED_VAL16(ptr);
}

inline signed __int32 getI4LittleEndian(const BYTE* ptr)
{
    return GET_UNALIGNED_VAL32(ptr);
}

inline signed __int64 getI8LittleEndian(const BYTE* ptr)
{
    return GET_UNALIGNED_VAL64(ptr);
}

inline float getR4LittleEndian(const BYTE* ptr)
{
    __int32 val = getI4LittleEndian(ptr);
    return *(float*)&val;
}

inline double getR8LittleEndian(const BYTE* ptr)
{
    __int64 val = getI8LittleEndian(ptr);
    return *(double*)&val;
}

#ifdef DEBUG
const char* genES2str(BitVecTraits* traits, EXPSET_TP set);
const char* refCntWtd2str(weight_t refCntWtd, bool padForDecimalPlaces = false);
#endif

/*
XXXXXXXXXXXXXXXXXXXXXXXXXXXXXXXXXXXXXXXXXXXXXXXXXXXXXXXXXXXXXXXXXXXXXXXXXXXXXXX
XXXXXXXXXXXXXXXXXXXXXXXXXXXXXXXXXXXXXXXXXXXXXXXXXXXXXXXXXXXXXXXXXXXXXXXXXXXXXXX
XX                          GenTree                                          XX
XX                      Inline functions                                     XX
XX                                                                           XX
XXXXXXXXXXXXXXXXXXXXXXXXXXXXXXXXXXXXXXXXXXXXXXXXXXXXXXXXXXXXXXXXXXXXXXXXXXXXXXX
XXXXXXXXXXXXXXXXXXXXXXXXXXXXXXXXXXXXXXXXXXXXXXXXXXXXXXXXXXXXXXXXXXXXXXXXXXXXXXX
*/

void* GenTree::operator new(size_t sz, Compiler* comp, genTreeOps oper)
{
    size_t size = GenTree::s_gtNodeSizes[oper];

#if MEASURE_NODE_SIZE
    genNodeSizeStats.genTreeNodeCnt += 1;
    genNodeSizeStats.genTreeNodeSize += size;
    genNodeSizeStats.genTreeNodeActualSize += sz;

    genNodeSizeStatsPerFunc.genTreeNodeCnt += 1;
    genNodeSizeStatsPerFunc.genTreeNodeSize += size;
    genNodeSizeStatsPerFunc.genTreeNodeActualSize += sz;
#endif // MEASURE_NODE_SIZE

    assert(size >= sz);
    return comp->getAllocator(CMK_ASTNode).allocate<char>(size);
}

// GenTree constructor
inline GenTree::GenTree(genTreeOps oper, var_types type DEBUGARG(bool largeNode))
{
    gtOper     = oper;
    gtType     = type;
    gtFlags    = GTF_EMPTY;
    gtLIRFlags = 0;
#ifdef DEBUG
    gtDebugFlags = GTF_DEBUG_NONE;
#endif // DEBUG
    gtCSEnum = NO_CSE;
    ClearAssertion();

    gtNext = nullptr;
    gtPrev = nullptr;
    SetRegNum(REG_NA);
    INDEBUG(gtRegTag = GT_REGTAG_NONE;)

    INDEBUG(gtCostsInitialized = false;)

#ifdef DEBUG
    size_t size = GenTree::s_gtNodeSizes[oper];
    if (size == TREE_NODE_SZ_SMALL && !largeNode)
    {
        gtDebugFlags |= GTF_DEBUG_NODE_SMALL;
    }
    else if (size == TREE_NODE_SZ_LARGE || largeNode)
    {
        gtDebugFlags |= GTF_DEBUG_NODE_LARGE;
    }
    else
    {
        assert(!"bogus node size");
    }
#endif

#if COUNT_AST_OPERS
    InterlockedIncrement(&s_gtNodeCounts[oper]);
#endif

#ifdef DEBUG
    gtSeqNum = 0;
    gtUseNum = -1;
    gtTreeID = JitTls::GetCompiler()->compGenTreeID++;
    gtVNPair.SetBoth(ValueNumStore::NoVN);
    gtRegTag   = GT_REGTAG_NONE;
    gtOperSave = GT_NONE;
#endif
}

/*****************************************************************************/

inline Statement* Compiler::gtNewStmt(GenTree* expr)
{
    Statement* stmt = new (this->getAllocator(CMK_ASTNode)) Statement(expr DEBUGARG(compStatementID++));
    return stmt;
}

inline Statement* Compiler::gtNewStmt(GenTree* expr, const DebugInfo& di)
{
    Statement* stmt = gtNewStmt(expr);
    stmt->SetDebugInfo(di);
    return stmt;
}

inline GenTree* Compiler::gtNewOperNode(genTreeOps oper, var_types type, GenTree* op1)
{
    assert((GenTree::OperKind(oper) & (GTK_UNOP | GTK_BINOP)) != 0);
    assert((GenTree::OperKind(oper) & GTK_EXOP) ==
           0); // Can't use this to construct any types that extend unary/binary operator.
    assert(op1 != nullptr || oper == GT_RETFILT || oper == GT_NOP || (oper == GT_RETURN && type == TYP_VOID));

    GenTree* node = new (this, oper) GenTreeOp(oper, type, op1, nullptr);

    return node;
}

// Returns an opcode that is of the largest node size in use.
inline genTreeOps LargeOpOpcode()
{
    assert(GenTree::s_gtNodeSizes[GT_CALL] == TREE_NODE_SZ_LARGE);
    return GT_CALL;
}

/******************************************************************************
 *
 * Use to create nodes which may later be morphed to another (big) operator
 */

inline GenTree* Compiler::gtNewLargeOperNode(genTreeOps oper, var_types type, GenTree* op1, GenTree* op2)
{
    assert((GenTree::OperKind(oper) & (GTK_UNOP | GTK_BINOP)) != 0);
    // Can't use this to construct any types that extend unary/binary operator.
    assert((GenTree::OperKind(oper) & GTK_EXOP) == 0);
    assert(GenTree::s_gtNodeSizes[oper] == TREE_NODE_SZ_SMALL);
    // Allocate a large node
    GenTree* node = new (this, LargeOpOpcode()) GenTreeOp(oper, type, op1, op2 DEBUGARG(/*largeNode*/ true));
    return node;
}

/*****************************************************************************
 *
 *  allocates a integer constant entry that represents a handle (something
 *  that may need to be fixed up).
 */

inline GenTreeIntCon* Compiler::gtNewIconHandleNode(size_t value, GenTreeFlags flags, FieldSeq* fields)
{
    assert((flags & GTF_ICON_HDL_MASK) != 0);

    GenTreeIntCon* node;
#if defined(LATE_DISASM)
    node = new (this, LargeOpOpcode()) GenTreeIntCon(TYP_I_IMPL, value, fields DEBUGARG(/*largeNode*/ true));
#else
    node             = new (this, GT_CNS_INT) GenTreeIntCon(TYP_I_IMPL, value, fields);
#endif
    node->gtFlags |= flags;
    return node;
}

/*****************************************************************************
 *
 *  It may not be allowed to embed HANDLEs directly into the JITed code (for eg,
 *  as arguments to JIT helpers). Get a corresponding value that can be embedded.
 *  These are versions for each specific type of HANDLE
 */

inline GenTree* Compiler::gtNewIconEmbScpHndNode(CORINFO_MODULE_HANDLE scpHnd)
{
    void *embedScpHnd, *pEmbedScpHnd;

    embedScpHnd = (void*)info.compCompHnd->embedModuleHandle(scpHnd, &pEmbedScpHnd);

    assert((!embedScpHnd) != (!pEmbedScpHnd));

    return gtNewIconEmbHndNode(embedScpHnd, pEmbedScpHnd, GTF_ICON_SCOPE_HDL, scpHnd);
}

//-----------------------------------------------------------------------------

inline GenTree* Compiler::gtNewIconEmbClsHndNode(CORINFO_CLASS_HANDLE clsHnd)
{
    void *embedClsHnd, *pEmbedClsHnd;

    embedClsHnd = (void*)info.compCompHnd->embedClassHandle(clsHnd, &pEmbedClsHnd);

    assert((!embedClsHnd) != (!pEmbedClsHnd));

    return gtNewIconEmbHndNode(embedClsHnd, pEmbedClsHnd, GTF_ICON_CLASS_HDL, clsHnd);
}

//-----------------------------------------------------------------------------

inline GenTree* Compiler::gtNewIconEmbMethHndNode(CORINFO_METHOD_HANDLE methHnd)
{
    void *embedMethHnd, *pEmbedMethHnd;

    embedMethHnd = (void*)info.compCompHnd->embedMethodHandle(methHnd, &pEmbedMethHnd);

    assert((!embedMethHnd) != (!pEmbedMethHnd));

    return gtNewIconEmbHndNode(embedMethHnd, pEmbedMethHnd, GTF_ICON_METHOD_HDL, methHnd);
}

//-----------------------------------------------------------------------------

inline GenTree* Compiler::gtNewIconEmbFldHndNode(CORINFO_FIELD_HANDLE fldHnd)
{
    void *embedFldHnd, *pEmbedFldHnd;

    embedFldHnd = (void*)info.compCompHnd->embedFieldHandle(fldHnd, &pEmbedFldHnd);

    assert((!embedFldHnd) != (!pEmbedFldHnd));

    return gtNewIconEmbHndNode(embedFldHnd, pEmbedFldHnd, GTF_ICON_FIELD_HDL, fldHnd);
}

/*****************************************************************************/

//------------------------------------------------------------------------------
// gtNewHelperCallNode : Helper to create a call helper node.
//
//
// Arguments:
//    helper    - Call helper
//    type      - Type of the node
//    args      - Call args (struct args not supported)
//
// Return Value:
//    New CT_HELPER node
//
inline GenTreeCall* Compiler::gtNewHelperCallNode(
    unsigned helper, var_types type, GenTree* arg1, GenTree* arg2, GenTree* arg3)
{
    GenTreeFlags flags  = s_helperCallProperties.NoThrow((CorInfoHelpFunc)helper) ? GTF_EMPTY : GTF_EXCEPT;
    GenTreeCall* result = gtNewCallNode(CT_HELPER, eeFindHelper(helper), type);
    result->gtFlags |= flags;

#if DEBUG
    // Helper calls are never candidates.

    result->gtInlineObservation = InlineObservation::CALLSITE_IS_CALL_TO_HELPER;
#endif

    if (arg3 != nullptr)
    {
        result->gtArgs.PushFront(this, NewCallArg::Primitive(arg3));
        result->gtFlags |= arg3->gtFlags & GTF_ALL_EFFECT;
    }

    if (arg2 != nullptr)
    {
        result->gtArgs.PushFront(this, NewCallArg::Primitive(arg2));
        result->gtFlags |= arg2->gtFlags & GTF_ALL_EFFECT;
    }

    if (arg1 != nullptr)
    {
        result->gtArgs.PushFront(this, NewCallArg::Primitive(arg1));
        result->gtFlags |= arg1->gtFlags & GTF_ALL_EFFECT;
    }

    return result;
}

//------------------------------------------------------------------------
// gtNewAllocObjNode: A little helper to create an object allocation node.
//
// Arguments:
//    helper               - Value returned by ICorJitInfo::getNewHelper
//    helperHasSideEffects - True iff allocation helper has side effects
//    clsHnd               - Corresponding class handle
//    type                 - Tree return type (e.g. TYP_REF)
//    op1                  - Node containing an address of VtablePtr
//
// Return Value:
//    Returns GT_ALLOCOBJ node that will be later morphed into an
//    allocation helper call or local variable allocation on the stack.

inline GenTreeAllocObj* Compiler::gtNewAllocObjNode(
    unsigned int helper, bool helperHasSideEffects, CORINFO_CLASS_HANDLE clsHnd, var_types type, GenTree* op1)
{
    GenTreeAllocObj* node = new (this, GT_ALLOCOBJ) GenTreeAllocObj(type, helper, helperHasSideEffects, clsHnd, op1);
    return node;
}

//------------------------------------------------------------------------
// gtNewRuntimeLookup: Helper to create a runtime lookup node
//
// Arguments:
//    hnd - generic handle being looked up
//    hndTyp - type of the generic handle
//    tree - tree for the lookup
//
// Return Value:
//    New GenTreeRuntimeLookup node.

inline GenTree* Compiler::gtNewRuntimeLookup(CORINFO_GENERIC_HANDLE hnd, CorInfoGenericHandleType hndTyp, GenTree* tree)
{
    assert(tree != nullptr);
    GenTree* node = new (this, GT_RUNTIMELOOKUP) GenTreeRuntimeLookup(hnd, hndTyp, tree);
    return node;
}

inline GenTreeIndexAddr* Compiler::gtNewIndexAddr(GenTree*             arrayOp,
                                                  GenTree*             indexOp,
                                                  var_types            elemType,
                                                  CORINFO_CLASS_HANDLE elemClassHandle,
                                                  unsigned             firstElemOffset,
                                                  unsigned             lengthOffset)
{
    unsigned elemSize =
        (elemType == TYP_STRUCT) ? info.compCompHnd->getClassSize(elemClassHandle) : genTypeSize(elemType);

#ifdef DEBUG
    bool boundsCheck = JitConfig.JitSkipArrayBoundCheck() != 1;
#else
    bool boundsCheck = true;
#endif

    GenTreeIndexAddr* indexAddr =
        new (this, GT_INDEX_ADDR) GenTreeIndexAddr(arrayOp, indexOp, elemType, elemClassHandle, elemSize, lengthOffset,
                                                   firstElemOffset, boundsCheck);

    return indexAddr;
}

inline GenTreeIndexAddr* Compiler::gtNewArrayIndexAddr(GenTree*             arrayOp,
                                                       GenTree*             indexOp,
                                                       var_types            elemType,
                                                       CORINFO_CLASS_HANDLE elemClassHandle)
{
    unsigned lengthOffset    = OFFSETOF__CORINFO_Array__length;
    unsigned firstElemOffset = OFFSETOF__CORINFO_Array__data;

    return gtNewIndexAddr(arrayOp, indexOp, elemType, elemClassHandle, firstElemOffset, lengthOffset);
}

inline GenTreeIndir* Compiler::gtNewIndexIndir(GenTreeIndexAddr* indexAddr)
{
    GenTreeIndir* index;
    if (indexAddr->gtElemType == TYP_STRUCT)
    {
        index = gtNewBlkIndir(typGetObjLayout(indexAddr->gtStructElemClass), indexAddr);
    }
    else
    {
        index = gtNewIndir(indexAddr->gtElemType, indexAddr);
    }

    return index;
}

//------------------------------------------------------------------------------
// gtAnnotateNewArrLen : Helper to add flags for new array length nodes.
//
// Arguments:
//    arrLen    - The new GT_ARR_LENGTH or GT_MDARR_LENGTH node
//    block     - Basic block that will contain the new length node
//
inline void Compiler::gtAnnotateNewArrLen(GenTree* arrLen, BasicBlock* block)
{
    assert(arrLen->OperIs(GT_ARR_LENGTH, GT_MDARR_LENGTH));
    static_assert_no_msg(GTF_ARRLEN_NONFAULTING == GTF_IND_NONFAULTING);
    static_assert_no_msg(GTF_MDARRLEN_NONFAULTING == GTF_IND_NONFAULTING);
    arrLen->SetIndirExceptionFlags(this);
}

//------------------------------------------------------------------------------
// gtNewArrLen : Helper to create an array length node.
//
// Arguments:
//    typ       - Type of the node
//    arrayOp   - Array node
//    lenOffset - Offset of the length field
//    block     - Basic block that will contain the result
//
// Return Value:
//    New GT_ARR_LENGTH node
//
inline GenTreeArrLen* Compiler::gtNewArrLen(var_types typ, GenTree* arrayOp, int lenOffset, BasicBlock* block)
{
    GenTreeArrLen* arrLen = new (this, GT_ARR_LENGTH) GenTreeArrLen(typ, arrayOp, lenOffset);
    gtAnnotateNewArrLen(arrLen, block);
    if (block != nullptr)
    {
        block->bbFlags |= BBF_HAS_IDX_LEN;
    }
    optMethodFlags |= OMF_HAS_ARRAYREF;
    return arrLen;
}

//------------------------------------------------------------------------------
// gtNewMDArrLen : Helper to create an MD array length node.
//
// Arguments:
//    arrayOp   - Array node
//    dim       - MD array dimension of interest
//    rank      - MD array rank
//    block     - Basic block that will contain the result
//
// Return Value:
//    New GT_MDARR_LENGTH node
//
inline GenTreeMDArr* Compiler::gtNewMDArrLen(GenTree* arrayOp, unsigned dim, unsigned rank, BasicBlock* block)
{
    GenTreeMDArr* arrLen = new (this, GT_MDARR_LENGTH) GenTreeMDArr(GT_MDARR_LENGTH, arrayOp, dim, rank);
    gtAnnotateNewArrLen(arrLen, block);
    if (block != nullptr)
    {
        block->bbFlags |= BBF_HAS_MD_IDX_LEN;
    }
    assert((optMethodFlags & OMF_HAS_MDARRAYREF) != 0); // Should have been set in the importer.
    return arrLen;
}

//------------------------------------------------------------------------------
// gtNewMDArrLowerBound : Helper to create an MD array lower bound node.
//
// Arguments:
//    arrayOp   - Array node
//    dim       - MD array dimension of interest
//    rank      - MD array rank
//    block     - Basic block that will contain the result
//
// Return Value:
//    New GT_MDARR_LOWER_BOUND node
//
inline GenTreeMDArr* Compiler::gtNewMDArrLowerBound(GenTree* arrayOp, unsigned dim, unsigned rank, BasicBlock* block)
{
    GenTreeMDArr* arrOp = new (this, GT_MDARR_LOWER_BOUND) GenTreeMDArr(GT_MDARR_LOWER_BOUND, arrayOp, dim, rank);

    static_assert_no_msg(GTF_MDARRLOWERBOUND_NONFAULTING == GTF_IND_NONFAULTING);
    arrOp->SetIndirExceptionFlags(this);
    if (block != nullptr)
    {
        block->bbFlags |= BBF_HAS_MD_IDX_LEN;
    }
    assert((optMethodFlags & OMF_HAS_MDARRAYREF) != 0); // Should have been set in the importer.
    return arrOp;
}

//------------------------------------------------------------------------------
// gtNewNullCheck : Helper to create a null check node.
//
// Arguments:
//    addr        -  Address to null check
//    basicBlock  -  Basic block of the node
//
// Return Value:
//    New GT_NULLCHECK node

inline GenTree* Compiler::gtNewNullCheck(GenTree* addr, BasicBlock* basicBlock)
{
    assert(fgAddrCouldBeNull(addr));
    GenTree* nullCheck = gtNewOperNode(GT_NULLCHECK, TYP_BYTE, addr);
    nullCheck->gtFlags |= GTF_EXCEPT;
    basicBlock->bbFlags |= BBF_HAS_NULLCHECK;
    optMethodFlags |= OMF_HAS_NULLCHECK;
    return nullCheck;
}

/*****************************************************************************
 *
 *  Create (and check for) a "nothing" node, i.e. a node that doesn't produce
 *  any code. We currently use a "nop" node of type void for this purpose.
 */

inline GenTree* Compiler::gtNewNothingNode()
{
    return new (this, GT_NOP) GenTreeOp(GT_NOP, TYP_VOID);
}
/*****************************************************************************/

inline bool GenTree::IsNothingNode() const
{
    return (gtOper == GT_NOP && gtType == TYP_VOID);
}

/*****************************************************************************
 *
 *  Change the given node to a NOP - May be later changed to a GT_COMMA
 *
 *****************************************************************************/

inline void GenTree::gtBashToNOP()
{
    ChangeOper(GT_NOP);

    gtType        = TYP_VOID;
    AsOp()->gtOp1 = AsOp()->gtOp2 = nullptr;

    gtFlags &= ~(GTF_ALL_EFFECT | GTF_REVERSE_OPS);
}

inline GenTree* Compiler::gtUnusedValNode(GenTree* expr)
{
    return gtNewOperNode(GT_COMMA, TYP_VOID, expr, gtNewNothingNode());
}

/*****************************************************************************
 *
 * A wrapper for gtSetEvalOrder and gtComputeFPlvls
 * Necessary because the FP levels may need to be re-computed if we reverse
 * operands
 */

inline void Compiler::gtSetStmtInfo(Statement* stmt)
{
    GenTree* expr = stmt->GetRootNode();

    /* Recursively process the expression */

    gtSetEvalOrder(expr);
}

/*****************************************************************************/

inline void Compiler::fgUpdateConstTreeValueNumber(GenTree* tree)
{
    if (vnStore != nullptr)
    {
        fgValueNumberTreeConst(tree);
    }
}

inline GenTree* Compiler::gtNewKeepAliveNode(GenTree* op)
{
    GenTree* keepalive = gtNewOperNode(GT_KEEPALIVE, TYP_VOID, op);

    // Prevent both reordering and removal. Invalid optimizations of GC.KeepAlive are
    // very subtle and hard to observe. Thus we are conservatively marking it with both
    // GTF_CALL and GTF_GLOB_REF side-effects even though it may be more than strictly
    // necessary. The conservative side-effects are unlikely to have negative impact
    // on code quality in this case.
    keepalive->gtFlags |= (GTF_CALL | GTF_GLOB_REF);

    return keepalive;
}

inline GenTreeCast* Compiler::gtNewCastNode(var_types typ, GenTree* op1, bool fromUnsigned, var_types castType)
{
    GenTreeCast* cast = new (this, GT_CAST) GenTreeCast(typ, op1, fromUnsigned, castType);

    return cast;
}

inline GenTreeCast* Compiler::gtNewCastNodeL(var_types typ, GenTree* op1, bool fromUnsigned, var_types castType)
{
    /* Some casts get transformed into 'GT_CALL' or 'GT_IND' nodes */

    assert(GenTree::s_gtNodeSizes[GT_CALL] >= GenTree::s_gtNodeSizes[GT_CAST]);
    assert(GenTree::s_gtNodeSizes[GT_CALL] >= GenTree::s_gtNodeSizes[GT_IND]);

    /* Make a big node first and then change it to be GT_CAST */

    GenTreeCast* cast =
        new (this, LargeOpOpcode()) GenTreeCast(typ, op1, fromUnsigned, castType DEBUGARG(/*largeNode*/ true));

    return cast;
}

inline GenTreeIndir* Compiler::gtNewMethodTableLookup(GenTree* object)
{
    assert(object->TypeIs(TYP_REF));
    GenTreeIndir* result = gtNewIndir(TYP_I_IMPL, object, GTF_IND_INVARIANT);
    return result;
}

inline void GenTree::SetOperRaw(genTreeOps oper)
{
    // Please do not do anything here other than assign to gtOper (debug-only
    // code is OK, but should be kept to a minimum).
    RecordOperBashing(OperGet(), oper); // nop unless NODEBASH_STATS is enabled

    // Bashing to MultiOp nodes is currently not supported.
    assert(!OperIsMultiOp(oper));

    gtOper = oper;
}

//------------------------------------------------------------------------
// SetOper: Bash this tree to an oper within its "class".
//
// "Bashing" refers to the act of mutating a node in-place to represent
// a different oper. It is effectively a custom version of the placement
// new operator. This method encapsulates the common logic for bashing
// nodes and is intended to be used when the new oper has the same "class"
// as that being bashed from. "Class" here is used somewhat loosely, but
// in general is tied to the GenTree subtype the new oper uses and what
// "namespace" of GenTreeFlags it belongs to - this method does not clear
// them. For example, GT_LCL_VAR and GT_LCL_FLD share the same "class", as
// do GT_IND and GT_BLK, etc.
//
// This method initializes some fields on a limited number of common tree
// subtypes, however, in general, it is the caller's responsibility to make
// sure the new node ends up in a valid state.
//
// Arguments:
//    oper     - The new oper
//    vnUpdate - Whether to clear or preserve the VN (default: clear)
//
inline void GenTree::SetOper(genTreeOps oper, ValueNumberUpdate vnUpdate)
{
    assert(((gtDebugFlags & GTF_DEBUG_NODE_SMALL) != 0) != ((gtDebugFlags & GTF_DEBUG_NODE_LARGE) != 0));

    /* Make sure the node isn't too small for the new operator */

    assert(GenTree::s_gtNodeSizes[gtOper] == TREE_NODE_SZ_SMALL ||
           GenTree::s_gtNodeSizes[gtOper] == TREE_NODE_SZ_LARGE);

    assert(GenTree::s_gtNodeSizes[oper] == TREE_NODE_SZ_SMALL || GenTree::s_gtNodeSizes[oper] == TREE_NODE_SZ_LARGE);
    assert(GenTree::s_gtNodeSizes[oper] == TREE_NODE_SZ_SMALL || (gtDebugFlags & GTF_DEBUG_NODE_LARGE));

#if defined(HOST_64BIT) && !defined(TARGET_64BIT)
    if (gtOper == GT_CNS_LNG && oper == GT_CNS_INT)
    {
        // When casting from LONG to INT, we need to force cast of the value,
        // if the host architecture represents INT and LONG with the same data size.
        AsLngCon()->gtLconVal = (INT64)(INT32)AsLngCon()->gtLconVal;
    }
#endif // defined(HOST_64BIT) && !defined(TARGET_64BIT)

    SetOperRaw(oper);

#ifdef DEBUG
    // Maintain the invariant that unary operators always have NULL gtOp2.
    // If we ever start explicitly allocating GenTreeUnOp nodes, we wouldn't be
    // able to do that (but if we did, we'd have to have a check in GetOp() -- perhaps
    // a gtUnOp...)
    if (OperKind(oper) == GTK_UNOP)
    {
        AsOp()->gtOp2 = nullptr;
    }
#endif // DEBUG

#if DEBUGGABLE_GENTREE
    // Until we eliminate SetOper/ChangeOper, we also change the vtable of the node, so that
    // it shows up correctly in the debugger.
    SetVtableForOper(oper);
#endif // DEBUGGABLE_GENTREE

    if (vnUpdate == CLEAR_VN)
    {
        // Clear the ValueNum field as well.
        gtVNPair.SetBoth(ValueNumStore::NoVN);
    }

    // Do some "oper"-specific initializations. These are not intended to be exhaustive but
    // rather simplify calling code for common patterns.
    switch (oper)
    {
        case GT_CNS_INT:
            AsIntCon()->gtFieldSeq = nullptr;
            INDEBUG(AsIntCon()->gtTargetHandle = 0);
            break;
#if defined(TARGET_ARM)
        case GT_MUL_LONG:
            // We sometimes bash GT_MUL to GT_MUL_LONG, which converts it from GenTreeOp to GenTreeMultiRegOp.
            AsMultiRegOp()->gtOtherReg = REG_NA;
            AsMultiRegOp()->ClearOtherRegFlags();
            break;
#endif
        case GT_LCL_FLD:
        case GT_STORE_LCL_FLD:
            AsLclFld()->SetLclOffs(0);
            AsLclFld()->SetLayout(nullptr);
            break;

        case GT_LCL_ADDR:
            AsLclFld()->SetLayout(nullptr);
            break;

        case GT_CALL:
            new (&AsCall()->gtArgs, jitstd::placement_t()) CallArgs();
            break;
#ifdef DEBUG
        case GT_LCL_VAR:
        case GT_STORE_LCL_VAR:
            AsLclVar()->ResetLclILoffs();
            break;
#endif
        default:
            break;
    }
}

//------------------------------------------------------------------------
// ChangeOper: Bash this tree to an oper from a foreign "class".
//
// This bashing method, unlike "SetOper", clears oper-specific flags and
// so is more suitable to bashing nodes between different "classes".
//
// Arguments:
//    oper     - The new oper
//    vnUpdate - Whether to clear or preserve the VN (default: clear)
//
inline void GenTree::ChangeOper(genTreeOps oper, ValueNumberUpdate vnUpdate)
{
    assert(!OperIsConst(oper)); // use BashToConst() instead

    GenTreeFlags mask = GTF_COMMON_MASK;
    if (this->OperIsIndirOrArrMetaData() && OperIsIndirOrArrMetaData(oper))
    {
        mask |= GTF_IND_NONFAULTING;
    }
    SetOper(oper, vnUpdate);
    gtFlags &= mask;
}

//------------------------------------------------------------------------
// BashToConst: Bash the node to a constant one.
//
// The function will infer the node's new oper from the type: GT_CNS_INT
// or GT_CNS_LNG for integers and GC types, GT_CNS_DBL for floats/doubles.
//
// The type is inferred from "value"'s type ("T") unless an explicit
// one is provided via the second argument, in which case it is checked
// for compatibility with "value". So, e. g., "BashToConst(0)" will bash
// to GT_CNS_INT, type TYP_INT, "BashToConst(0, TYP_REF)" will bash to the
// canonical "null" node, but "BashToConst(0.0, TYP_INT)" will assert.
//
// Arguments:
//    value - Value which the bashed constant will have
//    type  - Type the bashed node will have
//
template <typename T>
void GenTree::BashToConst(T value, var_types type /* = TYP_UNDEF */)
{
    static_assert_no_msg((std::is_same<T, int32_t>::value || std::is_same<T, int64_t>::value ||
                          std::is_same<T, long long>::value || std::is_same<T, float>::value ||
                          std::is_same<T, ssize_t>::value || std::is_same<T, double>::value));

    static_assert_no_msg(sizeof(int64_t) == sizeof(long long));

    var_types typeOfValue = TYP_UNDEF;
    if (std::is_floating_point<T>::value)
    {
        assert((type == TYP_UNDEF) || varTypeIsFloating(type));
        typeOfValue = std::is_same<T, float>::value ? TYP_FLOAT : TYP_DOUBLE;
    }
    else
    {
        assert((type == TYP_UNDEF) || varTypeIsIntegral(type) || varTypeIsGC(type));
        typeOfValue = std::is_same<T, int32_t>::value ? TYP_INT : TYP_LONG;
    }

    if (type == TYP_UNDEF)
    {
        type = typeOfValue;
    }

    assert(type == genActualType(type));

    genTreeOps oper = GT_NONE;
    if (varTypeIsFloating(type))
    {
        oper = GT_CNS_DBL;
    }
    else
    {
        oper = (type == TYP_LONG) ? GT_CNS_NATIVELONG : GT_CNS_INT;
    }

    SetOper(oper);
    gtFlags &= GTF_NODE_MASK;
    gtType = type;

    switch (oper)
    {
        case GT_CNS_INT:
#if !defined(TARGET_64BIT)
            assert(type != TYP_LONG);
#endif
            assert(varTypeIsIntegral(type) || varTypeIsGC(type));
            if (genTypeSize(type) <= genTypeSize(TYP_INT))
            {
                assert(FitsIn<int32_t>(value));
            }

            AsIntCon()->SetIconValue(static_cast<ssize_t>(value));
            AsIntCon()->gtFieldSeq = nullptr;
            break;

#if !defined(TARGET_64BIT)
        case GT_CNS_LNG:
            assert(type == TYP_LONG);
            AsLngCon()->SetLngValue(static_cast<int64_t>(value));
            break;
#endif

        case GT_CNS_DBL:
            assert(varTypeIsFloating(type));
            AsDblCon()->SetDconValue(static_cast<double>(value));
            break;

        default:
            unreached();
    }
}

//------------------------------------------------------------------------
// BashToZeroConst: Bash the node to a constant representing "zero" of "type".
//
// Arguments:
//    type  - Type the bashed node will have, currently only integers,
//            GC types and floating point types are supported.
//
inline void GenTree::BashToZeroConst(var_types type)
{
    if (varTypeIsFloating(type))
    {
        BashToConst(0.0, type);
    }
    else
    {
        assert(varTypeIsIntegral(type) || varTypeIsGC(type));

        // "genActualType" so that we do not create CNS_INT(small type).
        BashToConst(0, genActualType(type));
    }
}

//------------------------------------------------------------------------
// BashToLclVar: Bash node to a LCL_VAR.
//
// Arguments:
//    comp   - compiler object
//    lclNum - the local's number
//
// Return Value:
//    The bashed node.
//
inline GenTreeLclVar* GenTree::BashToLclVar(Compiler* comp, unsigned lclNum)
{
    LclVarDsc* varDsc = comp->lvaGetDesc(lclNum);

    ChangeOper(GT_LCL_VAR);
    ChangeType(varDsc->lvNormalizeOnLoad() ? varDsc->TypeGet() : genActualType(varDsc));
    AsLclVar()->SetLclNum(lclNum);

    return AsLclVar();
}

/*****************************************************************************
 *
 * Returns true if the node is of the "ovf" variety, for example, add.ovf.i1.
 * + gtOverflow() can only be called for valid operators (that is, we know it is one
 *   of the operators which may have GTF_OVERFLOW set).
 * + gtOverflowEx() is more expensive, and should be called only if gtOper may be
 *   an operator for which GTF_OVERFLOW is invalid.
 */

inline bool GenTree::gtOverflow() const
{
    assert(OperMayOverflow());

    if ((gtFlags & GTF_OVERFLOW) != 0)
    {
        assert(varTypeIsIntegral(TypeGet()));

        return true;
    }
    else
    {
        return false;
    }
}

inline bool GenTree::gtOverflowEx() const
{
    return OperMayOverflow() && gtOverflow();
}

/*
XXXXXXXXXXXXXXXXXXXXXXXXXXXXXXXXXXXXXXXXXXXXXXXXXXXXXXXXXXXXXXXXXXXXXXXXXXXXXXX
XXXXXXXXXXXXXXXXXXXXXXXXXXXXXXXXXXXXXXXXXXXXXXXXXXXXXXXXXXXXXXXXXXXXXXXXXXXXXXX
XX                          LclVarsInfo                                      XX
XX                      Inline functions                                     XX
XX                                                                           XX
XXXXXXXXXXXXXXXXXXXXXXXXXXXXXXXXXXXXXXXXXXXXXXXXXXXXXXXXXXXXXXXXXXXXXXXXXXXXXXX
XXXXXXXXXXXXXXXXXXXXXXXXXXXXXXXXXXXXXXXXXXXXXXXXXXXXXXXXXXXXXXXXXXXXXXXXXXXXXXX
*/

inline bool Compiler::lvaHaveManyLocals(float percent) const
{
    assert((percent >= 0.0) && (percent <= 1.0));
    return (lvaCount >= (unsigned)JitConfig.JitMaxLocalsToTrack() * percent);
}

/*****************************************************************************
 *
 *  Allocate a temporary variable or a set of temp variables.
 */

inline unsigned Compiler::lvaGrabTemp(bool shortLifetime DEBUGARG(const char* reason))
{
    if (compIsForInlining())
    {
        // Grab the temp using Inliner's Compiler instance.
        Compiler* pComp = impInlineInfo->InlinerCompiler; // The Compiler instance for the caller (i.e. the inliner)

        if (pComp->lvaHaveManyLocals())
        {
            // Don't create more LclVar with inlining
            compInlineResult->NoteFatal(InlineObservation::CALLSITE_TOO_MANY_LOCALS);
        }

        unsigned tmpNum = pComp->lvaGrabTemp(shortLifetime DEBUGARG(reason));
        lvaTable        = pComp->lvaTable;
        lvaCount        = pComp->lvaCount;
        lvaTableCnt     = pComp->lvaTableCnt;
        return tmpNum;
    }

    // You cannot allocate more space after frame layout!
    noway_assert(lvaDoneFrameLayout < Compiler::TENTATIVE_FRAME_LAYOUT);

    /* Check if the lvaTable has to be grown */
    if (lvaCount + 1 > lvaTableCnt)
    {
        unsigned newLvaTableCnt = lvaCount + (lvaCount / 2) + 1;

        // Check for overflow
        if (newLvaTableCnt <= lvaCount)
        {
            IMPL_LIMITATION("too many locals");
        }

        LclVarDsc* newLvaTable = getAllocator(CMK_LvaTable).allocate<LclVarDsc>(newLvaTableCnt);

        memcpy(newLvaTable, lvaTable, lvaCount * sizeof(*lvaTable));
        memset(newLvaTable + lvaCount, 0, (newLvaTableCnt - lvaCount) * sizeof(*lvaTable));

        for (unsigned i = lvaCount; i < newLvaTableCnt; i++)
        {
            new (&newLvaTable[i], jitstd::placement_t()) LclVarDsc(); // call the constructor.
        }

#ifdef DEBUG
        // Fill the old table with junks. So to detect the un-intended use.
        memset(lvaTable, JitConfig.JitDefaultFill(), lvaCount * sizeof(*lvaTable));
#endif

        lvaTableCnt = newLvaTableCnt;
        lvaTable    = newLvaTable;
    }

    const unsigned tempNum = lvaCount;
    lvaCount++;

    // Initialize lvType, lvIsTemp and lvOnFrame
    lvaTable[tempNum].lvType    = TYP_UNDEF;
    lvaTable[tempNum].lvIsTemp  = shortLifetime;
    lvaTable[tempNum].lvOnFrame = true;

    // If we've started normal ref counting, bump the ref count of this
    // local, as we no longer do any incremental counting, and we presume
    // this new local will be referenced.
    if (lvaLocalVarRefCounted())
    {
        if (opts.OptimizationDisabled())
        {
            lvaTable[tempNum].lvImplicitlyReferenced = 1;
        }
        else
        {
            lvaTable[tempNum].setLvRefCnt(1);
            lvaTable[tempNum].setLvRefCntWtd(BB_UNITY_WEIGHT);
        }
    }

#ifdef DEBUG
    lvaTable[tempNum].lvReason = reason;

    if (verbose)
    {
        printf("\nlvaGrabTemp returning %d (", tempNum);
        gtDispLclVar(tempNum, false);
        printf(")%s called for %s.\n", shortLifetime ? "" : " (a long lifetime temp)", reason);
    }
#endif // DEBUG

    return tempNum;
}

inline unsigned Compiler::lvaGrabTemps(unsigned cnt DEBUGARG(const char* reason))
{
    if (compIsForInlining())
    {
        // Grab the temps using Inliner's Compiler instance.
        unsigned tmpNum = impInlineInfo->InlinerCompiler->lvaGrabTemps(cnt DEBUGARG(reason));

        lvaTable    = impInlineInfo->InlinerCompiler->lvaTable;
        lvaCount    = impInlineInfo->InlinerCompiler->lvaCount;
        lvaTableCnt = impInlineInfo->InlinerCompiler->lvaTableCnt;
        return tmpNum;
    }

#ifdef DEBUG
    if (verbose)
    {
        printf("\nlvaGrabTemps(%d) returning %d..%d (long lifetime temps) called for %s", cnt, lvaCount,
               lvaCount + cnt - 1, reason);
    }
#endif

    // Could handle this...
    assert(!lvaLocalVarRefCounted());

    // You cannot allocate more space after frame layout!
    noway_assert(lvaDoneFrameLayout < Compiler::TENTATIVE_FRAME_LAYOUT);

    /* Check if the lvaTable has to be grown */
    if (lvaCount + cnt > lvaTableCnt)
    {
        unsigned newLvaTableCnt = lvaCount + max(lvaCount / 2 + 1, cnt);

        // Check for overflow
        if (newLvaTableCnt <= lvaCount)
        {
            IMPL_LIMITATION("too many locals");
        }

        LclVarDsc* newLvaTable = getAllocator(CMK_LvaTable).allocate<LclVarDsc>(newLvaTableCnt);

        memcpy(newLvaTable, lvaTable, lvaCount * sizeof(*lvaTable));
        memset(newLvaTable + lvaCount, 0, (newLvaTableCnt - lvaCount) * sizeof(*lvaTable));
        for (unsigned i = lvaCount; i < newLvaTableCnt; i++)
        {
            new (&newLvaTable[i], jitstd::placement_t()) LclVarDsc(); // call the constructor.
        }

#ifdef DEBUG
        // Fill the old table with junks. So to detect the un-intended use.
        memset(lvaTable, JitConfig.JitDefaultFill(), lvaCount * sizeof(*lvaTable));
#endif

        lvaTableCnt = newLvaTableCnt;
        lvaTable    = newLvaTable;
    }

    unsigned tempNum = lvaCount;

    while (cnt--)
    {
        lvaTable[lvaCount].lvType    = TYP_UNDEF; // Initialize lvType, lvIsTemp and lvOnFrame
        lvaTable[lvaCount].lvIsTemp  = false;
        lvaTable[lvaCount].lvOnFrame = true;
        lvaCount++;
    }

    return tempNum;
}

/*****************************************************************************
 *
 *  Allocate a temporary variable which is implicitly used by code-gen
 *  There will be no explicit references to the temp, and so it needs to
 *  be forced to be kept alive, and not be optimized away.
 */

inline unsigned Compiler::lvaGrabTempWithImplicitUse(bool shortLifetime DEBUGARG(const char* reason))
{
    if (compIsForInlining())
    {
        // Grab the temp using Inliner's Compiler instance.
        unsigned tmpNum = impInlineInfo->InlinerCompiler->lvaGrabTempWithImplicitUse(shortLifetime DEBUGARG(reason));

        lvaTable    = impInlineInfo->InlinerCompiler->lvaTable;
        lvaCount    = impInlineInfo->InlinerCompiler->lvaCount;
        lvaTableCnt = impInlineInfo->InlinerCompiler->lvaTableCnt;
        return tmpNum;
    }

    unsigned lclNum = lvaGrabTemp(shortLifetime DEBUGARG(reason));

    LclVarDsc* varDsc = lvaGetDesc(lclNum);

    // Note the implicit use
    varDsc->lvImplicitlyReferenced = 1;

    return lclNum;
}

/*****************************************************************************
 *
 *  Increment the ref counts for a local variable
 */

inline void LclVarDsc::incRefCnts(weight_t weight, Compiler* comp, RefCountState state, bool propagate)
{
    // In minopts and debug codegen, we don't maintain normal ref counts.
    if ((state == RCS_NORMAL) && !comp->PreciseRefCountsRequired())
    {
        // Note, at least, that there is at least one reference.
        lvImplicitlyReferenced = 1;
        return;
    }

    Compiler::lvaPromotionType promotionType = DUMMY_INIT(Compiler::PROMOTION_TYPE_NONE);
    if (varTypeIsPromotable(lvType))
    {
        promotionType = comp->lvaGetPromotionType(this);
    }

    //
    // Increment counts on the local itself.
    //
    if ((lvType != TYP_STRUCT) || (promotionType != Compiler::PROMOTION_TYPE_INDEPENDENT))
    {
        // We increment ref counts of this local for primitive types, including structs that have been retyped as their
        // only field, as well as for structs whose fields are not independently promoted.

        //
        // Increment lvRefCnt
        //
        int newRefCnt = lvRefCnt(state) + 1;
        if (newRefCnt == (unsigned short)newRefCnt) // lvRefCnt is an "unsigned short". Don't overflow it.
        {
            setLvRefCnt((unsigned short)newRefCnt, state);
        }

        //
        // Increment lvRefCntWtd
        //
        if (weight != 0)
        {
            // We double the weight of internal temps

            bool doubleWeight = lvIsTemp;

#if FEATURE_IMPLICIT_BYREFS
            // and, for the time being, implicit byref params
            doubleWeight |= lvIsImplicitByRef;
#endif // FEATURE_IMPLICIT_BYREFS

            if (doubleWeight && (weight * 2 > weight))
            {
                weight *= 2;
            }

            weight_t newWeight = lvRefCntWtd(state) + weight;
            assert(newWeight >= lvRefCntWtd(state));
            setLvRefCntWtd(newWeight, state);
        }
    }

    if (varTypeIsPromotable(lvType) && propagate)
    {
        // For promoted struct locals, increment lvRefCnt on its field locals as well.
        if (promotionType == Compiler::PROMOTION_TYPE_INDEPENDENT ||
            promotionType == Compiler::PROMOTION_TYPE_DEPENDENT)
        {
            for (unsigned i = lvFieldLclStart; i < lvFieldLclStart + lvFieldCnt; ++i)
            {
                comp->lvaTable[i].incRefCnts(weight, comp, state, false); // Don't propagate
            }
        }
    }

    if (lvIsStructField && propagate)
    {
        // Depending on the promotion type, increment the ref count for the parent struct as well.
        promotionType           = comp->lvaGetParentPromotionType(this);
        LclVarDsc* parentvarDsc = comp->lvaGetDesc(lvParentLcl);
        assert(!parentvarDsc->lvRegStruct);
        if (promotionType == Compiler::PROMOTION_TYPE_DEPENDENT)
        {
            parentvarDsc->incRefCnts(weight, comp, state, false); // Don't propagate
        }
    }

#ifdef DEBUG
    if (comp->verbose)
    {
        printf("New refCnts for V%02u: refCnt = %2u, refCntWtd = %s\n", comp->lvaGetLclNum(this), lvRefCnt(state),
               refCntWtd2str(lvRefCntWtd(state)));
    }
#endif
}

/*****************************************************************************
 Is this a synchronized instance method? If so, we will need to report "this"
 in the GC information, so that the EE can release the object lock
 in case of an exception

 We also need to report "this" and keep it alive for all shared generic
 code that gets the actual generic context from the "this" pointer and
 has exception handlers.

 For example, if List<T>::m() is shared between T = object and T = string,
 then inside m() an exception handler "catch E<T>" needs to be able to fetch
 the 'this' pointer to find out what 'T' is in order to tell if we
 should catch the exception or not.
 */

inline bool Compiler::lvaKeepAliveAndReportThis()
{
    if (info.compIsStatic || lvaTable[0].TypeGet() != TYP_REF)
    {
        return false;
    }

    const bool genericsContextIsThis = (info.compMethodInfo->options & CORINFO_GENERICS_CTXT_FROM_THIS) != 0;

#ifdef JIT32_GCENCODER

    if (info.compFlags & CORINFO_FLG_SYNCH)
        return true;

    if (genericsContextIsThis)
    {
        // TODO: Check if any of the exception clauses are
        // typed using a generic type. Else, we do not need to report this.
        if (info.compXcptnsCount > 0)
            return true;

        if (opts.compDbgCode)
            return true;

        if (lvaGenericsContextInUse)
        {
            JITDUMP("Reporting this as generic context\n");
            return true;
        }
    }
#else // !JIT32_GCENCODER
    // If the generics context is the this pointer we need to report it if either
    // the VM requires us to keep the generics context alive or it is used in a look-up.
    // We keep it alive in the lookup scenario, even when the VM didn't ask us to,
    // because collectible types need the generics context when gc-ing.
    //
    // Methoods that can inspire OSR methods must always report context as live
    //
    if (genericsContextIsThis)
    {
        const bool mustKeep      = (info.compMethodInfo->options & CORINFO_GENERICS_CTXT_KEEP_ALIVE) != 0;
        const bool hasPatchpoint = doesMethodHavePatchpoints() || doesMethodHavePartialCompilationPatchpoints();

        if (lvaGenericsContextInUse || mustKeep || hasPatchpoint)
        {
            JITDUMP("Reporting this as generic context: %s\n",
                    mustKeep ? "must keep" : (hasPatchpoint ? "patchpoints" : "referenced"));
            return true;
        }
    }
#endif

    return false;
}

/*****************************************************************************
  Similar to lvaKeepAliveAndReportThis
 */

inline bool Compiler::lvaReportParamTypeArg()
{
    if (info.compMethodInfo->options & (CORINFO_GENERICS_CTXT_FROM_METHODDESC | CORINFO_GENERICS_CTXT_FROM_METHODTABLE))
    {
        assert(info.compTypeCtxtArg != -1);

        // If the VM requires us to keep the generics context alive and report it (for example, if any catch
        // clause catches a type that uses a generic parameter of this method) this flag will be set.
        if (info.compMethodInfo->options & CORINFO_GENERICS_CTXT_KEEP_ALIVE)
        {
            return true;
        }

        // Otherwise, if an exact type parameter is needed in the body, report the generics context.
        // We do this because collectible types needs the generics context when gc-ing.
        if (lvaGenericsContextInUse)
        {
            return true;
        }

        // Methoods that have patchpoints always report context as live
        //
        if (doesMethodHavePatchpoints() || doesMethodHavePartialCompilationPatchpoints())
        {
            return true;
        }
    }

    // Otherwise, we don't need to report it -- the generics context parameter is unused.
    return false;
}

//*****************************************************************************

inline int Compiler::lvaCachedGenericContextArgOffset()
{
    assert(lvaDoneFrameLayout == FINAL_FRAME_LAYOUT);

    return lvaCachedGenericContextArgOffs;
}

//------------------------------------------------------------------------
// lvaFrameAddress: Determine the stack frame offset of the given variable,
// and how to generate an address to that stack frame.
//
// Arguments:
//    varNum         - The variable to inquire about. Positive for user variables
//                     or arguments, negative for spill-temporaries.
//    mustBeFPBased  - [TARGET_ARM only] True if the base register must be FP.
//                     After FINAL_FRAME_LAYOUT, if false, it also requires SP base register.
//    pBaseReg       - [TARGET_ARM only] Out arg. *pBaseReg is set to the base
//                     register to use.
//    addrModeOffset - [TARGET_ARM only] The mode offset within the variable that we need to address.
//                     For example, for a large struct local, and a struct field reference, this will be the offset
//                     of the field. Thus, for V02 + 0x28, if V02 itself is at offset SP + 0x10
//                     then addrModeOffset is what gets added beyond that, here 0x28.
//    isFloatUsage   - [TARGET_ARM only] True if the instruction being generated is a floating
//                     point instruction. This requires using floating-point offset restrictions.
//                     Note that a variable can be non-float, e.g., struct, but accessed as a
//                     float local field.
//    pFPbased       - [non-TARGET_ARM] Out arg. Set *FPbased to true if the
//                     variable is addressed off of FP, false if it's addressed
//                     off of SP.
//
// Return Value:
//    Returns the variable offset from the given base register.
//
inline
#ifdef TARGET_ARM
    int
    Compiler::lvaFrameAddress(
        int varNum, bool mustBeFPBased, regNumber* pBaseReg, int addrModeOffset, bool isFloatUsage)
#else
    int
    Compiler::lvaFrameAddress(int varNum, bool* pFPbased)
#endif
{
    assert(lvaDoneFrameLayout != NO_FRAME_LAYOUT);

    int  varOffset;
    bool FPbased;
    bool fConservative = false;
    if (varNum >= 0)
    {
        LclVarDsc* varDsc          = lvaGetDesc(varNum);
        bool       isPrespilledArg = false;
#if defined(TARGET_ARM) && defined(PROFILING_SUPPORTED)
        isPrespilledArg = varDsc->lvIsParam && compIsProfilerHookNeeded() &&
                          lvaIsPreSpilled(varNum, codeGen->regSet.rsMaskPreSpillRegs(false));
#endif

        // If we have finished with register allocation, and this isn't a stack-based local,
        // check that this has a valid stack location.
        if (lvaDoneFrameLayout > REGALLOC_FRAME_LAYOUT && !varDsc->lvOnFrame)
        {
#ifdef TARGET_AMD64
#ifndef UNIX_AMD64_ABI
            // On amd64, every param has a stack location, except on Unix-like systems.
            assert(varDsc->lvIsParam);
#endif // UNIX_AMD64_ABI
#else  // !TARGET_AMD64
            // For other targets, a stack parameter that is enregistered or prespilled
            // for profiling on ARM will have a stack location.
            assert((varDsc->lvIsParam && !varDsc->lvIsRegArg) || isPrespilledArg);
#endif // !TARGET_AMD64
        }

        FPbased = varDsc->lvFramePointerBased;

#ifdef DEBUG
#if FEATURE_FIXED_OUT_ARGS
        if ((unsigned)varNum == lvaOutgoingArgSpaceVar)
        {
            assert(FPbased == false);
        }
        else
#endif
        {
#if DOUBLE_ALIGN
            assert(FPbased == (isFramePointerUsed() || (genDoubleAlign() && varDsc->lvIsParam && !varDsc->lvIsRegArg)));
#else
#ifdef TARGET_X86
            assert(FPbased == isFramePointerUsed());
#endif
#endif
        }
#endif // DEBUG

        varOffset = varDsc->GetStackOffset();
    }
    else // Its a spill-temp
    {
        FPbased = isFramePointerUsed();
        if (lvaDoneFrameLayout == Compiler::FINAL_FRAME_LAYOUT)
        {
            TempDsc* tmpDsc = codeGen->regSet.tmpFindNum(varNum);
            // The temp might be in use, since this might be during code generation.
            if (tmpDsc == nullptr)
            {
                tmpDsc = codeGen->regSet.tmpFindNum(varNum, RegSet::TEMP_USAGE_USED);
            }
            assert(tmpDsc != nullptr);
            varOffset = tmpDsc->tdTempOffs();
        }
        else
        {
            // This value is an estimate until we calculate the
            // offset after the final frame layout
            // ---------------------------------------------------
            //   :                         :
            //   +-------------------------+ base --+
            //   | LR, ++N for ARM         |        |   frameBaseOffset (= N)
            //   +-------------------------+        |
            //   | R11, ++N for ARM        | <---FP |
            //   +-------------------------+      --+
            //   | compCalleeRegsPushed - N|        |   lclFrameOffset
            //   +-------------------------+      --+
            //   | lclVars                 |        |
            //   +-------------------------+        |
            //   | tmp[MAX_SPILL_TEMP]     |        |
            //   | tmp[1]                  |        |
            //   | tmp[0]                  |        |   compLclFrameSize
            //   +-------------------------+        |
            //   | outgoingArgSpaceSize    |        |
            //   +-------------------------+      --+
            //   |                         | <---SP
            //   :                         :
            // ---------------------------------------------------

            fConservative = true;
            if (!FPbased)
            {
                // Worst case stack based offset.
                CLANG_FORMAT_COMMENT_ANCHOR;
#if FEATURE_FIXED_OUT_ARGS
                int outGoingArgSpaceSize = lvaOutgoingArgSpaceSize;
#else
                int outGoingArgSpaceSize = 0;
#endif
                varOffset = outGoingArgSpaceSize + max(-varNum * TARGET_POINTER_SIZE, (int)lvaGetMaxSpillTempSize());
            }
            else
            {
                // Worst case FP based offset.
                CLANG_FORMAT_COMMENT_ANCHOR;

#ifdef TARGET_ARM
                varOffset = codeGen->genCallerSPtoInitialSPdelta() - codeGen->genCallerSPtoFPdelta();
#else
                varOffset                = -(codeGen->genTotalFrameSize());
#endif
            }
        }
    }

#ifdef TARGET_ARM
    if (FPbased)
    {
        if (mustBeFPBased)
        {
            *pBaseReg = REG_FPBASE;
        }
        // Change the Frame Pointer (R11)-based addressing to the SP-based addressing when possible because
        // it generates smaller code on ARM. See frame picture above for the math.
        else
        {
            // If it is the final frame layout phase, we don't have a choice, we should stick
            // to either FP based or SP based that we decided in the earlier phase. Because
            // we have already selected the instruction. MinOpts will always reserve R10, so
            // for MinOpts always use SP-based offsets, using R10 as necessary, for simplicity.

            int spVarOffset        = fConservative ? compLclFrameSize : varOffset + codeGen->genSPtoFPdelta();
            int actualSPOffset     = spVarOffset + addrModeOffset;
            int actualFPOffset     = varOffset + addrModeOffset;
            int encodingLimitUpper = isFloatUsage ? 0x3FC : 0xFFF;
            int encodingLimitLower = isFloatUsage ? -0x3FC : -0xFF;

            // Use SP-based encoding. During encoding, we'll pick the best encoding for the actual offset we have.
            if (opts.MinOpts() || (actualSPOffset <= encodingLimitUpper))
            {
                varOffset = spVarOffset;
                *pBaseReg = compLocallocUsed ? REG_SAVED_LOCALLOC_SP : REG_SPBASE;
            }
            // Use Frame Pointer (R11)-based encoding.
            else if ((encodingLimitLower <= actualFPOffset) && (actualFPOffset <= encodingLimitUpper))
            {
                *pBaseReg = REG_FPBASE;
            }
            // Otherwise, use SP-based encoding. This is either (1) a small positive offset using a single movw,
            // (2) a large offset using movw/movt. In either case, we must have already reserved
            // the "reserved register", which will get used during encoding.
            else
            {
                varOffset = spVarOffset;
                *pBaseReg = compLocallocUsed ? REG_SAVED_LOCALLOC_SP : REG_SPBASE;
            }
        }
    }
    else
    {
        *pBaseReg = REG_SPBASE;
    }
#else
    *pFPbased                            = FPbased;
#endif

    return varOffset;
}

inline bool Compiler::lvaIsParameter(unsigned varNum)
{
    const LclVarDsc* varDsc = lvaGetDesc(varNum);
    return varDsc->lvIsParam;
}

inline bool Compiler::lvaIsRegArgument(unsigned varNum)
{
    LclVarDsc* varDsc = lvaGetDesc(varNum);
    return varDsc->lvIsRegArg;
}

inline bool Compiler::lvaIsOriginalThisArg(unsigned varNum)
{
    assert(varNum < lvaCount);

    bool isOriginalThisArg = (varNum == info.compThisArg) && (info.compIsStatic == false);

#ifdef DEBUG
    if (isOriginalThisArg)
    {
        LclVarDsc* varDsc = lvaGetDesc(varNum);
        // Should never write to or take the address of the original 'this' arg
        CLANG_FORMAT_COMMENT_ANCHOR;

#ifndef JIT32_GCENCODER
        // With the general encoder/decoder, when the original 'this' arg is needed as a generics context param, we
        // copy to a new local, and mark the original as DoNotEnregister, to
        // ensure that it is stack-allocated.  It should not be the case that the original one can be modified -- it
        // should not be written to, or address-exposed.
        assert(!varDsc->lvHasILStoreOp && (!varDsc->IsAddressExposed() ||
                                           ((info.compMethodInfo->options & CORINFO_GENERICS_CTXT_FROM_THIS) != 0)));
#else
        assert(!varDsc->lvHasILStoreOp && !varDsc->IsAddressExposed());
#endif
    }
#endif

    return isOriginalThisArg;
}

inline bool Compiler::lvaIsOriginalThisReadOnly()
{
    return lvaArg0Var == info.compThisArg;
}

/*****************************************************************************
 *
 *  The following is used to detect the cases where the same local variable#
 *  is used both as a long/double value and a 32-bit value and/or both as an
 *  integer/address and a float value.
 */

inline var_types Compiler::lvaGetActualType(unsigned lclNum)
{
    return genActualType(lvaGetRealType(lclNum));
}

inline var_types Compiler::lvaGetRealType(unsigned lclNum)
{
    return lvaTable[lclNum].TypeGet();
}

/*
XXXXXXXXXXXXXXXXXXXXXXXXXXXXXXXXXXXXXXXXXXXXXXXXXXXXXXXXXXXXXXXXXXXXXXXXXXXXXXX
XXXXXXXXXXXXXXXXXXXXXXXXXXXXXXXXXXXXXXXXXXXXXXXXXXXXXXXXXXXXXXXXXXXXXXXXXXXXXXX
XX                          Importer                                         XX
XX                      Inline functions                                     XX
XX                                                                           XX
XXXXXXXXXXXXXXXXXXXXXXXXXXXXXXXXXXXXXXXXXXXXXXXXXXXXXXXXXXXXXXXXXXXXXXXXXXXXXXX
XXXXXXXXXXXXXXXXXXXXXXXXXXXXXXXXXXXXXXXXXXXXXXXXXXXXXXXXXXXXXXXXXXXXXXXXXXXXXXX
*/

inline unsigned Compiler::compMapILargNum(unsigned ILargNum)
{
    assert(ILargNum < info.compILargsCount);

    // Note that this works because if compRetBuffArg/compTypeCtxtArg/lvVarargsHandleArg are not present
    // they will be BAD_VAR_NUM (MAX_UINT), which is larger than any variable number.
    if (ILargNum >= info.compRetBuffArg)
    {
        ILargNum++;
        assert(ILargNum < info.compLocalsCount); // compLocals count already adjusted.
    }

    if (ILargNum >= (unsigned)info.compTypeCtxtArg)
    {
        ILargNum++;
        assert(ILargNum < info.compLocalsCount); // compLocals count already adjusted.
    }

    if (ILargNum >= (unsigned)lvaVarargsHandleArg)
    {
        ILargNum++;
        assert(ILargNum < info.compLocalsCount); // compLocals count already adjusted.
    }

    assert(ILargNum < info.compArgsCount);
    return (ILargNum);
}

//------------------------------------------------------------------------
// Compiler::mangleVarArgsType: Retype float types to their corresponding
//                            : int/long types.
//
// Notes:
//
// The mangling of types will only occur for incoming vararg fixed arguments
// on windows arm|64 or on armel (softFP).
//
// NO-OP for all other cases.
//
inline var_types Compiler::mangleVarArgsType(var_types type)
{
#if defined(TARGET_ARMARCH)
    if (opts.compUseSoftFP || (TargetOS::IsWindows && info.compIsVarArgs))
    {
        switch (type)
        {
            case TYP_FLOAT:
                return TYP_INT;
            case TYP_DOUBLE:
                return TYP_LONG;
            default:
                break;
        }

        if (varTypeIsSIMD(type))
        {
            // Vectors also get passed in int registers. Use TYP_INT.
            return TYP_INT;
        }
    }
#endif // defined(TARGET_ARMARCH)
    return type;
}

// For CORECLR there is no vararg on System V systems.
inline regNumber Compiler::getCallArgIntRegister(regNumber floatReg)
{
    assert(compFeatureVarArg());
#ifdef TARGET_AMD64
    switch (floatReg)
    {
        case REG_XMM0:
            return REG_RCX;
        case REG_XMM1:
            return REG_RDX;
        case REG_XMM2:
            return REG_R8;
        case REG_XMM3:
            return REG_R9;
        default:
            unreached();
    }
#else  // !TARGET_AMD64
    // How will float args be passed for RyuJIT/x86?
    NYI("getCallArgIntRegister for RyuJIT/x86");
    return REG_NA;
#endif // !TARGET_AMD64
}

inline regNumber Compiler::getCallArgFloatRegister(regNumber intReg)
{
    assert(compFeatureVarArg());
#ifdef TARGET_AMD64
    switch (intReg)
    {
        case REG_RCX:
            return REG_XMM0;
        case REG_RDX:
            return REG_XMM1;
        case REG_R8:
            return REG_XMM2;
        case REG_R9:
            return REG_XMM3;
        default:
            unreached();
    }
#else  // !TARGET_AMD64
    // How will float args be passed for RyuJIT/x86?
    NYI("getCallArgFloatRegister for RyuJIT/x86");
    return REG_NA;
#endif // !TARGET_AMD64
}

/*
XXXXXXXXXXXXXXXXXXXXXXXXXXXXXXXXXXXXXXXXXXXXXXXXXXXXXXXXXXXXXXXXXXXXXXXXXXXXXXX
XXXXXXXXXXXXXXXXXXXXXXXXXXXXXXXXXXXXXXXXXXXXXXXXXXXXXXXXXXXXXXXXXXXXXXXXXXXXXXX
XX                                                                           XX
XX                       FlowGraph                                           XX
XX                      Inline functions                                     XX
XX                                                                           XX
XXXXXXXXXXXXXXXXXXXXXXXXXXXXXXXXXXXXXXXXXXXXXXXXXXXXXXXXXXXXXXXXXXXXXXXXXXXXXXX
XXXXXXXXXXXXXXXXXXXXXXXXXXXXXXXXXXXXXXXXXXXXXXXXXXXXXXXXXXXXXXXXXXXXXXXXXXXXXXX
*/

inline bool Compiler::compCanEncodePtrArgCntMax()
{
#ifdef JIT32_GCENCODER
    // DDB 204533:
    // The GC encoding for fully interruptible methods does not
    // support more than 1023 pushed arguments, so we have to
    // use a partially interruptible GC info/encoding.
    //
    return (fgPtrArgCntMax < MAX_PTRARG_OFS);
#else // JIT32_GCENCODER
    return true;
#endif
}

/*****************************************************************************
 *
 *  Call the given function pointer for all nodes in the tree. The 'visitor'
 *  fn should return one of the following values:
 *
 *  WALK_ABORT          stop walking and return immediately
 *  WALK_CONTINUE       continue walking
 *  WALK_SKIP_SUBTREES  don't walk any subtrees of the node just visited
 *
 *  computeStack - true if we want to make stack visible to callback function
 */

inline Compiler::fgWalkResult Compiler::fgWalkTreePre(
    GenTree** pTree, fgWalkPreFn* visitor, void* callBackData, bool lclVarsOnly, bool computeStack)

{
    fgWalkData walkData;

    walkData.compiler      = this;
    walkData.wtprVisitorFn = visitor;
    walkData.pCallbackData = callBackData;
    walkData.parent        = nullptr;
    walkData.wtprLclsOnly  = lclVarsOnly;
#ifdef DEBUG
    walkData.printModified = false;
#endif

    fgWalkResult result;
    if (lclVarsOnly && computeStack)
    {
        GenericTreeWalker<true, false, true, true> walker(&walkData);
        result = walker.WalkTree(pTree, nullptr);
    }
    else if (lclVarsOnly)
    {
        GenericTreeWalker<true, false, true, true> walker(&walkData);
        result = walker.WalkTree(pTree, nullptr);
    }
    else if (computeStack)
    {
        GenericTreeWalker<true, false, false, true> walker(&walkData);
        result = walker.WalkTree(pTree, nullptr);
    }
    else
    {
        GenericTreeWalker<true, false, false, true> walker(&walkData);
        result = walker.WalkTree(pTree, nullptr);
    }

#ifdef DEBUG
    if (verbose && walkData.printModified)
    {
        gtDispTree(*pTree);
    }
#endif

    return result;
}

/*****************************************************************************
 *
 *  Same as above, except the tree walk is performed in a depth-first fashion,
 *  The 'visitor' fn should return one of the following values:
 *
 *  WALK_ABORT          stop walking and return immediately
 *  WALK_CONTINUE       continue walking
 *
 *  computeStack - true if we want to make stack visible to callback function
 */

inline Compiler::fgWalkResult Compiler::fgWalkTreePost(GenTree**     pTree,
                                                       fgWalkPostFn* visitor,
                                                       void*         callBackData,
                                                       bool          computeStack)
{
    fgWalkData walkData;

    walkData.compiler      = this;
    walkData.wtpoVisitorFn = visitor;
    walkData.pCallbackData = callBackData;
    walkData.parent        = nullptr;

    fgWalkResult result;
    if (computeStack)
    {
        GenericTreeWalker<false, true, false, true> walker(&walkData);
        result = walker.WalkTree(pTree, nullptr);
    }
    else
    {
        GenericTreeWalker<false, true, false, true> walker(&walkData);
        result = walker.WalkTree(pTree, nullptr);
    }

    assert(result == WALK_CONTINUE || result == WALK_ABORT);

    return result;
}

/*****************************************************************************
 *
 *  Call the given function pointer for all nodes in the tree. The 'visitor'
 *  fn should return one of the following values:
 *
 *  WALK_ABORT          stop walking and return immediately
 *  WALK_CONTINUE       continue walking
 *  WALK_SKIP_SUBTREES  don't walk any subtrees of the node just visited
 */

inline Compiler::fgWalkResult Compiler::fgWalkTree(GenTree**    pTree,
                                                   fgWalkPreFn* preVisitor,
                                                   fgWalkPreFn* postVisitor,
                                                   void*        callBackData)

{
    fgWalkData walkData;

    walkData.compiler      = this;
    walkData.wtprVisitorFn = preVisitor;
    walkData.wtpoVisitorFn = postVisitor;
    walkData.pCallbackData = callBackData;
    walkData.parent        = nullptr;
    walkData.wtprLclsOnly  = false;
#ifdef DEBUG
    walkData.printModified = false;
#endif

    fgWalkResult result;

    assert(preVisitor || postVisitor);

    if (preVisitor && postVisitor)
    {
        GenericTreeWalker<true, true, false, true> walker(&walkData);
        result = walker.WalkTree(pTree, nullptr);
    }
    else if (preVisitor)
    {
        GenericTreeWalker<true, false, false, true> walker(&walkData);
        result = walker.WalkTree(pTree, nullptr);
    }
    else
    {
        GenericTreeWalker<false, true, false, true> walker(&walkData);
        result = walker.WalkTree(pTree, nullptr);
    }

#ifdef DEBUG
    if (verbose && walkData.printModified)
    {
        gtDispTree(*pTree);
    }
#endif

    return result;
}

/*****************************************************************************
 *
 * Has this block been added to throw an inlined exception
 * Returns true if the block was added to throw one of:
 *    range-check exception
 *    argument exception (used by feature SIMD)
 *    argument range-check exception (used by feature SIMD)
 *    divide by zero exception  (Not used on X86/X64)
 *    overflow exception
 */

inline bool Compiler::fgIsThrowHlpBlk(BasicBlock* block)
{
    if (!fgRngChkThrowAdded)
    {
        return false;
    }

    if (!(block->bbFlags & BBF_INTERNAL) || !block->KindIs(BBJ_THROW))
    {
        return false;
    }

    if (!block->IsLIR() && (block->lastStmt() == nullptr))
    {
        return false;
    }

    // Special check blocks will always end in a throw helper call.
    //
    GenTree* const call = block->lastNode();

    if ((call == nullptr) || (call->gtOper != GT_CALL))
    {
        return false;
    }

    if (!((call->AsCall()->gtCallMethHnd == eeFindHelper(CORINFO_HELP_RNGCHKFAIL)) ||
          (call->AsCall()->gtCallMethHnd == eeFindHelper(CORINFO_HELP_THROWDIVZERO)) ||
          (call->AsCall()->gtCallMethHnd == eeFindHelper(CORINFO_HELP_FAIL_FAST)) ||
          (call->AsCall()->gtCallMethHnd == eeFindHelper(CORINFO_HELP_THROW_ARGUMENTEXCEPTION)) ||
          (call->AsCall()->gtCallMethHnd == eeFindHelper(CORINFO_HELP_THROW_ARGUMENTOUTOFRANGEEXCEPTION)) ||
          (call->AsCall()->gtCallMethHnd == eeFindHelper(CORINFO_HELP_OVERFLOW))))
    {
        return false;
    }

    // We can get to this point for blocks that we didn't create as throw helper blocks
    // under stress, with implausible flow graph optimizations. So, walk the fgAddCodeList
    // for the final determination.

    for (AddCodeDsc* add = fgAddCodeList; add; add = add->acdNext)
    {
        if (block == add->acdDstBlk)
        {
            return add->acdKind == SCK_RNGCHK_FAIL || add->acdKind == SCK_DIV_BY_ZERO || add->acdKind == SCK_OVERFLOW ||
                   add->acdKind == SCK_ARG_EXCPN || add->acdKind == SCK_ARG_RNG_EXCPN || add->acdKind == SCK_FAIL_FAST;
        }
    }

    // We couldn't find it in the fgAddCodeList
    return false;
}

#if !FEATURE_FIXED_OUT_ARGS

/*****************************************************************************
 *
 *  Return the stackLevel of the inserted block that throws exception
 *  (by calling the EE helper).
 */

inline unsigned Compiler::fgThrowHlpBlkStkLevel(BasicBlock* block)
{
    for (AddCodeDsc* add = fgAddCodeList; add; add = add->acdNext)
    {
        if (block == add->acdDstBlk)
        {
            // Compute assert cond separately as assert macro cannot have conditional compilation directives.
            bool cond =
                (add->acdKind == SCK_RNGCHK_FAIL || add->acdKind == SCK_DIV_BY_ZERO || add->acdKind == SCK_OVERFLOW ||
                 add->acdKind == SCK_ARG_EXCPN || add->acdKind == SCK_ARG_RNG_EXCPN || add->acdKind == SCK_FAIL_FAST);
            assert(cond);

            // TODO: bbTgtStkDepth is DEBUG-only.
            // Should we use it regularly and avoid this search.
            assert(block->bbTgtStkDepth == add->acdStkLvl);
            return add->acdStkLvl;
        }
    }

    noway_assert(!"fgThrowHlpBlkStkLevel should only be called if fgIsThrowHlpBlk() is true, but we can't find the "
                  "block in the fgAddCodeList list");

    /* We couldn't find the basic block: it must not have been a throw helper block */

    return 0;
}

#endif // !FEATURE_FIXED_OUT_ARGS

/*****************************************************************************
  Is the offset too big?
*/
inline bool Compiler::fgIsBigOffset(size_t offset)
{
    return (offset > compMaxUncheckedOffsetForNullObject);
}

/*
XXXXXXXXXXXXXXXXXXXXXXXXXXXXXXXXXXXXXXXXXXXXXXXXXXXXXXXXXXXXXXXXXXXXXXXXXXXXXXX
XXXXXXXXXXXXXXXXXXXXXXXXXXXXXXXXXXXXXXXXXXXXXXXXXXXXXXXXXXXXXXXXXXXXXXXXXXXXXXX
XX                          TempsInfo                                        XX
XX                      Inline functions                                     XX
XX                                                                           XX
XXXXXXXXXXXXXXXXXXXXXXXXXXXXXXXXXXXXXXXXXXXXXXXXXXXXXXXXXXXXXXXXXXXXXXXXXXXXXXX
XXXXXXXXXXXXXXXXXXXXXXXXXXXXXXXXXXXXXXXXXXXXXXXXXXXXXXXXXXXXXXXXXXXXXXXXXXXXXXX
*/

/*****************************************************************************/

/* static */ inline unsigned RegSet::tmpSlot(unsigned size)
{
    noway_assert(size >= sizeof(int));
    noway_assert(size <= TEMP_MAX_SIZE);
    assert((size % sizeof(int)) == 0);

    assert(size < UINT32_MAX);
    return size / sizeof(int) - 1;
}

/*****************************************************************************
 *
 *  Finish allocating temps - should be called each time after a pass is made
 *  over a function body.
 */

inline void RegSet::tmpEnd()
{
#ifdef DEBUG
    if (m_rsCompiler->verbose && (tmpCount > 0))
    {
        printf("%d tmps used\n", tmpCount);
    }
#endif // DEBUG
}

/*****************************************************************************
 *
 *  Shuts down the temp-tracking code. Should be called once per function
 *  compiled.
 */

inline void RegSet::tmpDone()
{
#ifdef DEBUG
    unsigned count;
    TempDsc* temp;

    assert(tmpAllFree());
    for (temp = tmpListBeg(), count = temp ? 1 : 0; temp; temp = tmpListNxt(temp), count += temp ? 1 : 0)
    {
        assert(temp->tdLegalOffset());
    }

    // Make sure that all the temps were released
    assert(count == tmpCount);
    assert(tmpGetCount == 0);
#endif // DEBUG
}

#ifdef DEBUG
inline bool Compiler::shouldUseVerboseTrees()
{
    return (JitConfig.JitDumpVerboseTrees() == 1);
}

inline bool Compiler::shouldUseVerboseSsa()
{
    return (JitConfig.JitDumpVerboseSsa() == 1);
}

//------------------------------------------------------------------------
// shouldDumpASCIITrees: Should we use only ASCII characters for tree dumps?
//
// Notes:
//    This is set to default to 1 in clrConfigValues.h

inline bool Compiler::shouldDumpASCIITrees()
{
    return (JitConfig.JitDumpASCII() == 1);
}

/*****************************************************************************
 *  Should we enable JitStress mode?
 *   0:   No stress
 *   !=2: Vary stress. Performance will be slightly/moderately degraded
 *   2:   Check-all stress. Performance will be REALLY horrible
 */

inline int getJitStressLevel()
{
    return JitConfig.JitStress();
}

#endif // DEBUG

/*****************************************************************************/
/* Map a register argument number ("RegArgNum") to a register number ("RegNum").
 * A RegArgNum is in this range:
 *      [0, MAX_REG_ARG)        -- for integer registers
 *      [0, MAX_FLOAT_REG_ARG)  -- for floating point registers
 * Note that RegArgNum's are overlapping for integer and floating-point registers,
 * while RegNum's are not (for ARM anyway, though for x86, it might be different).
 * If we have a fixed return buffer register and are given it's index
 * we return the fixed return buffer register
 */

inline regNumber genMapIntRegArgNumToRegNum(unsigned argNum)
{
    if (hasFixedRetBuffReg() && (argNum == theFixedRetBuffArgNum()))
    {
        return theFixedRetBuffReg();
    }

    assert(argNum < ArrLen(intArgRegs));

    return intArgRegs[argNum];
}

inline regNumber genMapFloatRegArgNumToRegNum(unsigned argNum)
{
#ifndef TARGET_X86
    assert(argNum < ArrLen(fltArgRegs));

    return fltArgRegs[argNum];
#else
    assert(!"no x86 float arg regs\n");
    return REG_NA;
#endif
}

__forceinline regNumber genMapRegArgNumToRegNum(unsigned argNum, var_types type)
{
    if (varTypeUsesFloatArgReg(type))
    {
        return genMapFloatRegArgNumToRegNum(argNum);
    }
    else
    {
        return genMapIntRegArgNumToRegNum(argNum);
    }
}

/*****************************************************************************/
/* Map a register argument number ("RegArgNum") to a register mask of the associated register.
 * Note that for floating-pointer registers, only the low register for a register pair
 * (for a double on ARM) is returned.
 */

inline regMaskTP genMapIntRegArgNumToRegMask(unsigned argNum)
{
    assert(argNum < ArrLen(intArgMasks));

    return intArgMasks[argNum];
}

inline regMaskTP genMapFloatRegArgNumToRegMask(unsigned argNum)
{
#ifndef TARGET_X86
    assert(argNum < ArrLen(fltArgMasks));

    return fltArgMasks[argNum];
#else
    assert(!"no x86 float arg regs\n");
    return RBM_NONE;
#endif
}

__forceinline regMaskTP genMapArgNumToRegMask(unsigned argNum, var_types type)
{
    regMaskTP result;
    if (varTypeUsesFloatArgReg(type))
    {
        result = genMapFloatRegArgNumToRegMask(argNum);
#ifdef TARGET_ARM
        if (type == TYP_DOUBLE)
        {
            assert((result & RBM_DBL_REGS) != 0);
            result |= (result << 1);
        }
#endif
    }
    else
    {
        result = genMapIntRegArgNumToRegMask(argNum);
    }
    return result;
}

/*****************************************************************************/
/* Map a register number ("RegNum") to a register argument number ("RegArgNum")
 * If we have a fixed return buffer register we return theFixedRetBuffArgNum
 */

inline unsigned genMapIntRegNumToRegArgNum(regNumber regNum)
{
    assert(genRegMask(regNum) & fullIntArgRegMask());

    switch (regNum)
    {
        case REG_ARG_0:
            return 0;
#if MAX_REG_ARG >= 2
        case REG_ARG_1:
            return 1;
#if MAX_REG_ARG >= 3
        case REG_ARG_2:
            return 2;
#if MAX_REG_ARG >= 4
        case REG_ARG_3:
            return 3;
#if MAX_REG_ARG >= 5
        case REG_ARG_4:
            return 4;
#if MAX_REG_ARG >= 6
        case REG_ARG_5:
            return 5;
#if MAX_REG_ARG >= 7
        case REG_ARG_6:
            return 6;
#if MAX_REG_ARG >= 8
        case REG_ARG_7:
            return 7;
#endif
#endif
#endif
#endif
#endif
#endif
#endif
        default:
            // Check for the Arm64 fixed return buffer argument register
            if (hasFixedRetBuffReg() && (regNum == theFixedRetBuffReg()))
            {
                return theFixedRetBuffArgNum();
            }
            else
            {
                assert(!"invalid register arg register");
                return BAD_VAR_NUM;
            }
    }
}

inline unsigned genMapFloatRegNumToRegArgNum(regNumber regNum)
{
    assert(genRegMask(regNum) & RBM_FLTARG_REGS);

#ifdef TARGET_ARM
    return regNum - REG_F0;
#elif defined(TARGET_LOONGARCH64)
    return regNum - REG_F0;
#elif defined(TARGET_RISCV64)
    return regNum - REG_FLTARG_0;
#elif defined(TARGET_ARM64)
    return regNum - REG_V0;
#elif defined(UNIX_AMD64_ABI)
    return regNum - REG_FLTARG_0;
#else

#if MAX_FLOAT_REG_ARG >= 1
    switch (regNum)
    {
        case REG_FLTARG_0:
            return 0;
#if MAX_REG_ARG >= 2
        case REG_FLTARG_1:
            return 1;
#if MAX_REG_ARG >= 3
        case REG_FLTARG_2:
            return 2;
#if MAX_REG_ARG >= 4
        case REG_FLTARG_3:
            return 3;
#if MAX_REG_ARG >= 5
        case REG_FLTARG_4:
            return 4;
#endif
#endif
#endif
#endif
        default:
            assert(!"invalid register arg register");
            return BAD_VAR_NUM;
    }
#else
    assert(!"flt reg args not allowed");
    return BAD_VAR_NUM;
#endif
#endif // !arm
}

inline unsigned genMapRegNumToRegArgNum(regNumber regNum, var_types type)
{
    if (varTypeUsesFloatArgReg(type))
    {
        return genMapFloatRegNumToRegArgNum(regNum);
    }
    else
    {
        return genMapIntRegNumToRegArgNum(regNum);
    }
}

/*****************************************************************************/
/* Return a register mask with the first 'numRegs' argument registers set.
 */

inline regMaskTP genIntAllRegArgMask(unsigned numRegs)
{
    assert(numRegs <= MAX_REG_ARG);

    regMaskTP result = RBM_NONE;
    for (unsigned i = 0; i < numRegs; i++)
    {
        result |= intArgMasks[i];
    }
    return result;
}

inline regMaskTP genFltAllRegArgMask(unsigned numRegs)
{
#ifndef TARGET_X86
    assert(numRegs <= MAX_FLOAT_REG_ARG);

    regMaskTP result = RBM_NONE;
    for (unsigned i = 0; i < numRegs; i++)
    {
        result |= fltArgMasks[i];
    }
    return result;
#else
    assert(!"no x86 float arg regs\n");
    return RBM_NONE;
#endif
}

/*
XXXXXXXXXXXXXXXXXXXXXXXXXXXXXXXXXXXXXXXXXXXXXXXXXXXXXXXXXXXXXXXXXXXXXXXXXXXXXXX
XXXXXXXXXXXXXXXXXXXXXXXXXXXXXXXXXXXXXXXXXXXXXXXXXXXXXXXXXXXXXXXXXXXXXXXXXXXXXXX
XX                          Liveness                                         XX
XX                      Inline functions                                     XX
XX                                                                           XX
XXXXXXXXXXXXXXXXXXXXXXXXXXXXXXXXXXXXXXXXXXXXXXXXXXXXXXXXXXXXXXXXXXXXXXXXXXXXXXX
XXXXXXXXXXXXXXXXXXXXXXXXXXXXXXXXXXXXXXXXXXXXXXXXXXXXXXXXXXXXXXXXXXXXXXXXXXXXXXX
*/

//------------------------------------------------------------------------
// compUpdateLife: Update the GC's masks, register's masks and reports change on variable's homes given a set of
//    current live variables if changes have happened since "compCurLife".
//
// Arguments:
//    newLife - the set of variables that are alive.
//
// Assumptions:
//    The set of live variables reflects the result of only emitted code, it should not be considering the becoming
//    live/dead of instructions that has not been emitted yet. This is requires by "compChangeLife".
template <bool ForCodeGen>
inline void Compiler::compUpdateLife(VARSET_VALARG_TP newLife)
{
    if (!VarSetOps::Equal(this, compCurLife, newLife))
    {
        compChangeLife<ForCodeGen>(newLife);
    }
#ifdef DEBUG
    else
    {
        if (verbose)
        {
            printf("Liveness not changing: %s ", VarSetOps::ToString(this, compCurLife));
            dumpConvertedVarSet(this, compCurLife);
            printf("\n");
        }
    }
#endif // DEBUG
}

/*****************************************************************************
 *
 *  We stash cookies in basic blocks for the code emitter; this call retrieves
 *  the cookie associated with the given basic block.
 */

inline void* emitCodeGetCookie(BasicBlock* block)
{
    assert(block);
    return block->bbEmitCookie;
}

/*
XXXXXXXXXXXXXXXXXXXXXXXXXXXXXXXXXXXXXXXXXXXXXXXXXXXXXXXXXXXXXXXXXXXXXXXXXXXXXXX
XXXXXXXXXXXXXXXXXXXXXXXXXXXXXXXXXXXXXXXXXXXXXXXXXXXXXXXXXXXXXXXXXXXXXXXXXXXXXXX
XX                          Optimizer                                        XX
XX                      Inline functions                                     XX
XX                                                                           XX
XXXXXXXXXXXXXXXXXXXXXXXXXXXXXXXXXXXXXXXXXXXXXXXXXXXXXXXXXXXXXXXXXXXXXXXXXXXXXXX
XXXXXXXXXXXXXXXXXXXXXXXXXXXXXXXXXXXXXXXXXXXXXXXXXXXXXXXXXXXXXXXXXXXXXXXXXXXXXXX
*/

/*****************************************************************************
 *
 *  The following resets the value assignment table
 *  used only during local assertion prop
 */

inline void Compiler::optAssertionReset(AssertionIndex limit)
{
    PREFAST_ASSUME(optAssertionCount <= optMaxAssertionCount);

    while (optAssertionCount > limit)
    {
        AssertionIndex index        = optAssertionCount;
        AssertionDsc*  curAssertion = optGetAssertion(index);
        optAssertionCount--;
        unsigned lclNum = curAssertion->op1.lcl.lclNum;
        assert(lclNum < lvaCount);
        BitVecOps::RemoveElemD(apTraits, GetAssertionDep(lclNum), index - 1);

        //
        // Find the Copy assertions
        //
        if ((curAssertion->assertionKind == OAK_EQUAL) && (curAssertion->op1.kind == O1K_LCLVAR) &&
            (curAssertion->op2.kind == O2K_LCLVAR_COPY))
        {
            //
            //  op2.lcl.lclNum no longer depends upon this assertion
            //
            lclNum = curAssertion->op2.lcl.lclNum;
            BitVecOps::RemoveElemD(apTraits, GetAssertionDep(lclNum), index - 1);
        }
    }
    while (optAssertionCount < limit)
    {
        AssertionIndex index        = ++optAssertionCount;
        AssertionDsc*  curAssertion = optGetAssertion(index);
        unsigned       lclNum       = curAssertion->op1.lcl.lclNum;
        BitVecOps::AddElemD(apTraits, GetAssertionDep(lclNum), index - 1);

        //
        // Check for Copy assertions
        //
        if ((curAssertion->assertionKind == OAK_EQUAL) && (curAssertion->op1.kind == O1K_LCLVAR) &&
            (curAssertion->op2.kind == O2K_LCLVAR_COPY))
        {
            //
            //  op2.lcl.lclNum now depends upon this assertion
            //
            lclNum = curAssertion->op2.lcl.lclNum;
            BitVecOps::AddElemD(apTraits, GetAssertionDep(lclNum), index - 1);
        }
    }
}

/*****************************************************************************
 *
 *  The following removes the i-th entry in the value assignment table
 *  used only during local assertion prop
 */

inline void Compiler::optAssertionRemove(AssertionIndex index)
{
    assert(index > 0);
    assert(index <= optAssertionCount);
    PREFAST_ASSUME(optAssertionCount <= optMaxAssertionCount);

    AssertionDsc* curAssertion = optGetAssertion(index);

    //  Two cases to consider if (index == optAssertionCount) then the last
    //  entry in the table is to be removed and that happens automatically when
    //  optAssertionCount is decremented and we can just clear the optAssertionDep bits
    //  The other case is when index < optAssertionCount and here we overwrite the
    //  index-th entry in the table with the data found at the end of the table
    //  Since we are reordering the rable the optAssertionDep bits need to be recreated
    //  using optAssertionReset(0) and optAssertionReset(newAssertionCount) will
    //  correctly update the optAssertionDep bits
    //
    if (index == optAssertionCount)
    {
        unsigned lclNum = curAssertion->op1.lcl.lclNum;
        BitVecOps::RemoveElemD(apTraits, GetAssertionDep(lclNum), index - 1);

        //
        // Check for Copy assertions
        //
        if ((curAssertion->assertionKind == OAK_EQUAL) && (curAssertion->op1.kind == O1K_LCLVAR) &&
            (curAssertion->op2.kind == O2K_LCLVAR_COPY))
        {
            //
            //  op2.lcl.lclNum no longer depends upon this assertion
            //
            lclNum = curAssertion->op2.lcl.lclNum;
            BitVecOps::RemoveElemD(apTraits, GetAssertionDep(lclNum), index - 1);
        }

        optAssertionCount--;
    }
    else
    {
        AssertionDsc*  lastAssertion     = optGetAssertion(optAssertionCount);
        AssertionIndex newAssertionCount = optAssertionCount - 1;

        optAssertionReset(0); // This make optAssertionCount equal 0

        memcpy(curAssertion,  // the entry to be removed
               lastAssertion, // last entry in the table
               sizeof(AssertionDsc));

        optAssertionReset(newAssertionCount);
    }
}

inline void Compiler::LoopDsc::AddModifiedField(Compiler* comp, CORINFO_FIELD_HANDLE fldHnd, FieldKindForVN fieldKind)
{
    if (lpFieldsModified == nullptr)
    {
        lpFieldsModified =
            new (comp->getAllocatorLoopHoist()) Compiler::LoopDsc::FieldHandleSet(comp->getAllocatorLoopHoist());
    }
    lpFieldsModified->Set(fldHnd, fieldKind, FieldHandleSet::Overwrite);
}

inline void Compiler::LoopDsc::AddModifiedElemType(Compiler* comp, CORINFO_CLASS_HANDLE structHnd)
{
    if (lpArrayElemTypesModified == nullptr)
    {
        lpArrayElemTypesModified =
            new (comp->getAllocatorLoopHoist()) Compiler::LoopDsc::ClassHandleSet(comp->getAllocatorLoopHoist());
    }
    lpArrayElemTypesModified->Set(structHnd, true, ClassHandleSet::Overwrite);
}

inline void Compiler::LoopDsc::VERIFY_lpIterTree() const
{
#ifdef DEBUG
    assert(lpFlags & LPFLG_ITER);

    // iterTree should be "lcl = lcl <op> const"

    assert(lpIterTree->OperIs(GT_STORE_LCL_VAR));

    const GenTree* value = lpIterTree->AsLclVar()->Data();
    assert(value->OperIs(GT_ADD, GT_SUB, GT_MUL, GT_RSH, GT_LSH));
    assert(value->AsOp()->gtOp1->OperGet() == GT_LCL_VAR);
    assert(value->AsOp()->gtOp1->AsLclVar()->GetLclNum() == lpIterTree->AsLclVar()->GetLclNum());
    assert(value->AsOp()->gtOp2->OperGet() == GT_CNS_INT);
#endif
}

//-----------------------------------------------------------------------------

inline unsigned Compiler::LoopDsc::lpIterVar() const
{
    VERIFY_lpIterTree();
    return lpIterTree->AsLclVar()->GetLclNum();
}

//-----------------------------------------------------------------------------

inline int Compiler::LoopDsc::lpIterConst() const
{
    VERIFY_lpIterTree();
    GenTree* value = lpIterTree->AsLclVar()->Data();
    return (int)value->AsOp()->gtOp2->AsIntCon()->gtIconVal;
}

//-----------------------------------------------------------------------------

inline genTreeOps Compiler::LoopDsc::lpIterOper() const
{
    VERIFY_lpIterTree();
    return lpIterTree->AsLclVar()->Data()->OperGet();
}

inline var_types Compiler::LoopDsc::lpIterOperType() const
{
    VERIFY_lpIterTree();

    var_types type = lpIterTree->TypeGet();
    assert(genActualType(type) == TYP_INT);

    return type;
}

inline void Compiler::LoopDsc::VERIFY_lpTestTree() const
{
#ifdef DEBUG
    assert(lpFlags & LPFLG_ITER);
    assert(lpTestTree);

    genTreeOps oper = lpTestTree->OperGet();
    assert(GenTree::OperIsCompare(oper));

    GenTree* iterator = nullptr;
    GenTree* limit    = nullptr;
    if ((lpTestTree->AsOp()->gtOp2->gtOper == GT_LCL_VAR) &&
        (lpTestTree->AsOp()->gtOp2->gtFlags & GTF_VAR_ITERATOR) != 0)
    {
        iterator = lpTestTree->AsOp()->gtOp2;
        limit    = lpTestTree->AsOp()->gtOp1;
    }
    else if ((lpTestTree->AsOp()->gtOp1->gtOper == GT_LCL_VAR) &&
             (lpTestTree->AsOp()->gtOp1->gtFlags & GTF_VAR_ITERATOR) != 0)
    {
        iterator = lpTestTree->AsOp()->gtOp1;
        limit    = lpTestTree->AsOp()->gtOp2;
    }
    else
    {
        // one of the nodes has to be the iterator
        assert(false);
    }

    if (lpFlags & LPFLG_CONST_LIMIT)
    {
        assert(limit->OperIsConst());
    }
    if (lpFlags & LPFLG_VAR_LIMIT)
    {
        assert(limit->OperGet() == GT_LCL_VAR);
    }
    if (lpFlags & LPFLG_ARRLEN_LIMIT)
    {
        assert(limit->OperGet() == GT_ARR_LENGTH);
    }
#endif
}

//-----------------------------------------------------------------------------

inline bool Compiler::LoopDsc::lpIsReversed() const
{
    VERIFY_lpTestTree();
    return ((lpTestTree->AsOp()->gtOp2->gtOper == GT_LCL_VAR) &&
            (lpTestTree->AsOp()->gtOp2->gtFlags & GTF_VAR_ITERATOR) != 0);
}

//-----------------------------------------------------------------------------

inline genTreeOps Compiler::LoopDsc::lpTestOper() const
{
    VERIFY_lpTestTree();
    genTreeOps op = lpTestTree->OperGet();
    return lpIsReversed() ? GenTree::SwapRelop(op) : op;
}

//-----------------------------------------------------------------------------

inline bool Compiler::LoopDsc::lpIsIncreasingLoop() const
{
    // Increasing loop is the one that has "+=" increment operation and "< or <=" limit check.
    bool isLessThanLimitCheck = GenTree::StaticOperIs(lpTestOper(), GT_LT, GT_LE);
    return (isLessThanLimitCheck &&
            (((lpIterOper() == GT_ADD) && (lpIterConst() > 0)) || ((lpIterOper() == GT_SUB) && (lpIterConst() < 0))));
}

//-----------------------------------------------------------------------------

inline bool Compiler::LoopDsc::lpIsDecreasingLoop() const
{
    // Decreasing loop is the one that has "-=" decrement operation and "> or >=" limit check. If the operation is
    // "+=", make sure the constant is negative to give an effect of decrementing the iterator.
    bool isGreaterThanLimitCheck = GenTree::StaticOperIs(lpTestOper(), GT_GT, GT_GE);
    return (isGreaterThanLimitCheck &&
            (((lpIterOper() == GT_ADD) && (lpIterConst() < 0)) || ((lpIterOper() == GT_SUB) && (lpIterConst() > 0))));
}

//-----------------------------------------------------------------------------

inline GenTree* Compiler::LoopDsc::lpIterator() const
{
    VERIFY_lpTestTree();

    return lpIsReversed() ? lpTestTree->AsOp()->gtOp2 : lpTestTree->AsOp()->gtOp1;
}

//-----------------------------------------------------------------------------

inline GenTree* Compiler::LoopDsc::lpLimit() const
{
    VERIFY_lpTestTree();

    return lpIsReversed() ? lpTestTree->AsOp()->gtOp1 : lpTestTree->AsOp()->gtOp2;
}

//-----------------------------------------------------------------------------

inline int Compiler::LoopDsc::lpConstLimit() const
{
    VERIFY_lpTestTree();
    assert(lpFlags & LPFLG_CONST_LIMIT);

    GenTree* limit = lpLimit();
    assert(limit->OperIsConst());
    return (int)limit->AsIntCon()->gtIconVal;
}

//-----------------------------------------------------------------------------

inline unsigned Compiler::LoopDsc::lpVarLimit() const
{
    VERIFY_lpTestTree();
    assert(lpFlags & LPFLG_VAR_LIMIT);

    GenTree* limit = lpLimit();
    assert(limit->OperGet() == GT_LCL_VAR);
    return limit->AsLclVarCommon()->GetLclNum();
}

//-----------------------------------------------------------------------------

inline bool Compiler::LoopDsc::lpArrLenLimit(Compiler* comp, ArrIndex* index) const
{
    VERIFY_lpTestTree();
    assert(lpFlags & LPFLG_ARRLEN_LIMIT);

    GenTree* limit = lpLimit();
    assert(limit->OperGet() == GT_ARR_LENGTH);

    // Check if we have a.length or a[i][j].length
    if (limit->AsArrLen()->ArrRef()->gtOper == GT_LCL_VAR)
    {
        index->arrLcl = limit->AsArrLen()->ArrRef()->AsLclVarCommon()->GetLclNum();
        index->rank   = 0;
        return true;
    }
    // We have a[i].length, extract a[i] pattern.
    else if (limit->AsArrLen()->ArrRef()->gtOper == GT_COMMA)
    {
        return comp->optReconstructArrIndex(limit->AsArrLen()->ArrRef(), index);
    }
    return false;
}

/*
XXXXXXXXXXXXXXXXXXXXXXXXXXXXXXXXXXXXXXXXXXXXXXXXXXXXXXXXXXXXXXXXXXXXXXXXXXXXXXX
XXXXXXXXXXXXXXXXXXXXXXXXXXXXXXXXXXXXXXXXXXXXXXXXXXXXXXXXXXXXXXXXXXXXXXXXXXXXXXX
XX                          EEInterface                                      XX
XX                      Inline functions                                     XX
XX                                                                           XX
XXXXXXXXXXXXXXXXXXXXXXXXXXXXXXXXXXXXXXXXXXXXXXXXXXXXXXXXXXXXXXXXXXXXXXXXXXXXXXX
XXXXXXXXXXXXXXXXXXXXXXXXXXXXXXXXXXXXXXXXXXXXXXXXXXXXXXXXXXXXXXXXXXXXXXXXXXXXXXX
*/

extern var_types JITtype2varType(CorInfoType type);

#include "ee_il_dll.hpp"

inline CORINFO_METHOD_HANDLE Compiler::eeFindHelper(unsigned helper)
{
    assert(helper < CORINFO_HELP_COUNT);

    /* Helpers are marked by the fact that they are odd numbers
     * force this to be an odd number (will shift it back to extract) */

    return ((CORINFO_METHOD_HANDLE)((((size_t)helper) << 2) + 1));
}

inline CorInfoHelpFunc Compiler::eeGetHelperNum(CORINFO_METHOD_HANDLE method)
{
    // Helpers are marked by the fact that they are odd numbers
    if (!(((size_t)method) & 1))
    {
        return (CORINFO_HELP_UNDEF);
    }
    return ((CorInfoHelpFunc)(((size_t)method) >> 2));
}

//------------------------------------------------------------------------
// IsStaticHelperEligibleForExpansion: Determine whether this node is a static init
//    helper eligible for late expansion
//
// Arguments:
//    tree       - tree node
//    isGC       - [OUT] whether the helper returns GCStaticBase or NonGCStaticBase
//    retValKind - [OUT] describes its return value
//
// Return Value:
//    Returns true if eligible for late expansion
//
inline bool Compiler::IsStaticHelperEligibleForExpansion(GenTree* tree, bool* isGc, StaticHelperReturnValue* retValKind)
{
    if (!tree->IsHelperCall())
    {
        return false;
    }

    bool                    gc     = false;
    bool                    result = false;
    StaticHelperReturnValue retVal = {};
    switch (eeGetHelperNum(tree->AsCall()->gtCallMethHnd))
    {
        case CORINFO_HELP_READYTORUN_GCSTATIC_BASE:
        case CORINFO_HELP_GETSHARED_GCSTATIC_BASE:
            result = true;
            gc     = true;
            retVal = SHRV_STATIC_BASE_PTR;
            break;
        case CORINFO_HELP_READYTORUN_NONGCSTATIC_BASE:
        case CORINFO_HELP_GETSHARED_NONGCSTATIC_BASE:
            result = true;
            gc     = false;
            retVal = SHRV_STATIC_BASE_PTR;
            break;
        // TODO: other helpers
        default:
            break;
    }
    if (isGc != nullptr)
    {
        *isGc = gc;
    }
    if (retValKind != nullptr)
    {
        *retValKind = retVal;
    }
    return result;
}

//  TODO-Cleanup: Replace calls to IsSharedStaticHelper with new HelperCallProperties
//

inline bool Compiler::IsSharedStaticHelper(GenTree* tree)
{
    if (tree->gtOper != GT_CALL || tree->AsCall()->gtCallType != CT_HELPER)
    {
        return false;
    }

    CorInfoHelpFunc helper = eeGetHelperNum(tree->AsCall()->gtCallMethHnd);

    bool result1 =
        // More helpers being added to IsSharedStaticHelper (that have similar behaviors but are not true
        // ShareStaticHelpers)
        helper == CORINFO_HELP_STRCNS || helper == CORINFO_HELP_BOX ||

        // helpers being added to IsSharedStaticHelper
        helper == CORINFO_HELP_GETSTATICFIELDADDR_TLS || helper == CORINFO_HELP_GETGENERICS_GCSTATIC_BASE ||
        helper == CORINFO_HELP_GETGENERICS_NONGCSTATIC_BASE || helper == CORINFO_HELP_GETGENERICS_GCTHREADSTATIC_BASE ||
        helper == CORINFO_HELP_GETGENERICS_NONGCTHREADSTATIC_BASE ||

        helper == CORINFO_HELP_GETSHARED_GCSTATIC_BASE || helper == CORINFO_HELP_GETSHARED_NONGCSTATIC_BASE ||
        helper == CORINFO_HELP_GETSHARED_GCSTATIC_BASE_NOCTOR ||
        helper == CORINFO_HELP_GETSHARED_NONGCSTATIC_BASE_NOCTOR ||
        helper == CORINFO_HELP_GETSHARED_GCSTATIC_BASE_DYNAMICCLASS ||
        helper == CORINFO_HELP_GETSHARED_NONGCSTATIC_BASE_DYNAMICCLASS ||
        helper == CORINFO_HELP_GETSHARED_GCTHREADSTATIC_BASE ||
        helper == CORINFO_HELP_GETSHARED_NONGCTHREADSTATIC_BASE ||
        helper == CORINFO_HELP_GETSHARED_GCTHREADSTATIC_BASE_NOCTOR ||
        helper == CORINFO_HELP_GETSHARED_GCTHREADSTATIC_BASE_NOCTOR_OPTIMIZED ||
        helper == CORINFO_HELP_GETSHARED_NONGCTHREADSTATIC_BASE_NOCTOR ||
        helper == CORINFO_HELP_GETSHARED_NONGCTHREADSTATIC_BASE_NOCTOR_OPTIMIZED ||
        helper == CORINFO_HELP_GETSHARED_GCTHREADSTATIC_BASE_DYNAMICCLASS ||
        helper == CORINFO_HELP_GETSHARED_NONGCTHREADSTATIC_BASE_DYNAMICCLASS ||
#ifdef FEATURE_READYTORUN
        helper == CORINFO_HELP_READYTORUN_GENERIC_STATIC_BASE || helper == CORINFO_HELP_READYTORUN_GCSTATIC_BASE ||
        helper == CORINFO_HELP_READYTORUN_NONGCSTATIC_BASE || helper == CORINFO_HELP_READYTORUN_THREADSTATIC_BASE ||
        helper == CORINFO_HELP_READYTORUN_NONGCTHREADSTATIC_BASE ||
#endif
        helper == CORINFO_HELP_CLASSINIT_SHARED_DYNAMICCLASS;
#if 0
    // See above TODO-Cleanup
    bool result2 = s_helperCallProperties.IsPure(helper) && s_helperCallProperties.NonNullReturn(helper);
    assert (result1 == result2);
#endif
    return result1;
}

inline bool Compiler::IsGcSafePoint(GenTreeCall* call)
{
    if (!call->IsFastTailCall())
    {
        if (call->IsUnmanaged() && call->IsSuppressGCTransition())
        {
            // Both an indirect and user calls can be unmanaged
            // and have a request to suppress the GC transition so
            // the check is done prior to the separate handling of
            // indirect and user calls.
            return false;
        }
        else if (call->gtCallType == CT_INDIRECT)
        {
            return true;
        }
        else if (call->gtCallType == CT_USER_FUNC)
        {
            if ((call->gtCallMoreFlags & GTF_CALL_M_NOGCCHECK) == 0)
            {
                return true;
            }
        }
        // otherwise we have a CT_HELPER
    }

    return false;
}

//
// Note that we want to have two special FIELD_HANDLES that will both
// be considered non-Data Offset handles
//
// The special values that we use are FLD_GLOBAL_DS, FLD_GLOBAL_FS or FLD_GLOBAL_GS.
//

inline bool jitStaticFldIsGlobAddr(CORINFO_FIELD_HANDLE fldHnd)
{
    return (fldHnd == FLD_GLOBAL_DS || fldHnd == FLD_GLOBAL_FS || fldHnd == FLD_GLOBAL_GS);
}

/*
XXXXXXXXXXXXXXXXXXXXXXXXXXXXXXXXXXXXXXXXXXXXXXXXXXXXXXXXXXXXXXXXXXXXXXXXXXXXXXX
XXXXXXXXXXXXXXXXXXXXXXXXXXXXXXXXXXXXXXXXXXXXXXXXXXXXXXXXXXXXXXXXXXXXXXXXXXXXXXX
XX                          Compiler                                         XX
XX                      Inline functions                                     XX
XX                                                                           XX
XXXXXXXXXXXXXXXXXXXXXXXXXXXXXXXXXXXXXXXXXXXXXXXXXXXXXXXXXXXXXXXXXXXXXXXXXXXXXXX
XXXXXXXXXXXXXXXXXXXXXXXXXXXXXXXXXXXXXXXXXXXXXXXXXXXXXXXXXXXXXXXXXXXXXXXXXXXXXXX
*/

#ifndef DEBUG
inline bool Compiler::compStressCompile(compStressArea stressArea, unsigned weightPercentage)
{
    return false;
}
#endif

inline ArenaAllocator* Compiler::compGetArenaAllocator()
{
    return compArenaAllocator;
}

inline bool Compiler::compIsProfilerHookNeeded() const
{
#ifdef PROFILING_SUPPORTED
    return compProfilerHookNeeded
           // IL stubs are excluded by VM and we need to do the same even running
           // under a complus env hook to generate profiler hooks
           || (opts.compJitELTHookEnabled && !opts.jitFlags->IsSet(JitFlags::JIT_FLAG_IL_STUB));
#else  // !PROFILING_SUPPORTED
    return false;
#endif // !PROFILING_SUPPORTED
}

/*****************************************************************************
 *
 *  Check for the special case where the object is the methods original 'this' pointer.
 *  Note that, the original 'this' pointer is always local var 0 for non-static method,
 *  even if we might have created the copy of 'this' pointer in lvaArg0Var.
 */

inline bool Compiler::impIsThis(GenTree* obj)
{
    if (compIsForInlining())
    {
        return impInlineInfo->InlinerCompiler->impIsThis(obj);
    }
    else
    {
        return ((obj != nullptr) && (obj->gtOper == GT_LCL_VAR) &&
                lvaIsOriginalThisArg(obj->AsLclVarCommon()->GetLclNum()));
    }
}

/*****************************************************************************
 *
 *  Returns true if the compiler instance is created for inlining.
 */

inline bool Compiler::compIsForInlining() const
{
    return (impInlineInfo != nullptr);
}

/*****************************************************************************
 *
 *  Check the inline result field in the compiler to see if inlining failed or not.
 */

inline bool Compiler::compDonotInline()
{
    if (compIsForInlining())
    {
        assert(compInlineResult != nullptr);
        return compInlineResult->IsFailure();
    }
    else
    {
        return false;
    }
}

inline bool Compiler::impIsPrimitive(CorInfoType jitType)
{
    return ((CORINFO_TYPE_BOOL <= jitType && jitType <= CORINFO_TYPE_DOUBLE) || jitType == CORINFO_TYPE_PTR);
}

/*****************************************************************************
 *
 *  Get the promotion type of a struct local.
 */

inline Compiler::lvaPromotionType Compiler::lvaGetPromotionType(const LclVarDsc* varDsc)
{
    assert(!varDsc->lvPromoted || varTypeIsPromotable(varDsc) || varDsc->lvUnusedStruct);

    if (!varDsc->lvPromoted)
    {
        // no struct promotion for this LclVar
        return PROMOTION_TYPE_NONE;
    }
    if (varDsc->lvDoNotEnregister)
    {
        // The struct is not enregistered
        return PROMOTION_TYPE_DEPENDENT;
    }
    if (!varDsc->lvIsParam)
    {
        // The struct is a register candidate
        return PROMOTION_TYPE_INDEPENDENT;
    }

// We have a parameter that could be enregistered
#if defined(TARGET_ARM)
    // TODO-Cleanup: return INDEPENDENT for arm32.
    return PROMOTION_TYPE_DEPENDENT;
#else  // !TARGET_ARM
    return PROMOTION_TYPE_INDEPENDENT;
#endif // !TARGET_ARM
}

/*****************************************************************************
 *
 *  Get the promotion type of a struct local.
 */

inline Compiler::lvaPromotionType Compiler::lvaGetPromotionType(unsigned varNum)
{
    return lvaGetPromotionType(lvaGetDesc(varNum));
}

/*****************************************************************************
 *
 *  Given a field local, get the promotion type of its parent struct local.
 */

inline Compiler::lvaPromotionType Compiler::lvaGetParentPromotionType(const LclVarDsc* varDsc)
{
    assert(varDsc->lvIsStructField);

    lvaPromotionType promotionType = lvaGetPromotionType(varDsc->lvParentLcl);
    assert(promotionType != PROMOTION_TYPE_NONE);
    return promotionType;
}

/*****************************************************************************
 *
 *  Given a field local, get the promotion type of its parent struct local.
 */

inline Compiler::lvaPromotionType Compiler::lvaGetParentPromotionType(unsigned varNum)
{
    return lvaGetParentPromotionType(lvaGetDesc(varNum));
}

/*****************************************************************************
 *
 *  Return true if the local is a field local of a promoted struct of type PROMOTION_TYPE_DEPENDENT.
 *  Return false otherwise.
 */

inline bool Compiler::lvaIsFieldOfDependentlyPromotedStruct(const LclVarDsc* varDsc)
{
    if (!varDsc->lvIsStructField)
    {
        return false;
    }

    lvaPromotionType promotionType = lvaGetParentPromotionType(varDsc);
    if (promotionType == PROMOTION_TYPE_DEPENDENT)
    {
        return true;
    }

    assert(promotionType == PROMOTION_TYPE_INDEPENDENT);
    return false;
}

//------------------------------------------------------------------------
// lvaIsGCTracked: Determine whether this var should be reported
//    as tracked for GC purposes.
//
// Arguments:
//    varDsc - the LclVarDsc for the var in question.
//
// Return Value:
//    Returns true if the variable should be reported as tracked in the GC info.
//
// Notes:
//    This never returns true for struct variables, even if they are tracked.
//    This is because struct variables are never tracked as a whole for GC purposes.
//    It is up to the caller to ensure that the fields of struct variables are
//    correctly tracked.
//
//    We never GC-track fields of dependently promoted structs, even
//    though they may be tracked for optimization purposes.
//
inline bool Compiler::lvaIsGCTracked(const LclVarDsc* varDsc)
{
    if (varDsc->lvTracked && (varDsc->lvType == TYP_REF || varDsc->lvType == TYP_BYREF))
    {
        // Stack parameters are always untracked w.r.t. GC reportings
        const bool isStackParam = varDsc->lvIsParam && !varDsc->lvIsRegArg;
        return !isStackParam && !lvaIsFieldOfDependentlyPromotedStruct(varDsc);
    }
    else
    {
        return false;
    }
}

/*****************************************************************************/
#if MEASURE_CLRAPI_CALLS

inline void Compiler::CLRApiCallEnter(unsigned apix)
{
    if (pCompJitTimer != nullptr)
    {
        pCompJitTimer->CLRApiCallEnter(apix);
    }
}
inline void Compiler::CLRApiCallLeave(unsigned apix)
{
    if (pCompJitTimer != nullptr)
    {
        pCompJitTimer->CLRApiCallLeave(apix);
    }
}

inline void Compiler::CLR_API_Enter(API_ICorJitInfo_Names ename)
{
    CLRApiCallEnter(ename);
}

inline void Compiler::CLR_API_Leave(API_ICorJitInfo_Names ename)
{
    CLRApiCallLeave(ename);
}

#endif // MEASURE_CLRAPI_CALLS

//------------------------------------------------------------------------------
// fgVarIsNeverZeroInitializedInProlog : Check whether the variable is never zero initialized in the prolog.
//
// Arguments:
//    varNum     -       local variable number
//
// Returns:
//             true if this is a special variable that is never zero initialized in the prolog;
//             false otherwise
//

bool Compiler::fgVarIsNeverZeroInitializedInProlog(unsigned varNum)
{
    LclVarDsc* varDsc = lvaGetDesc(varNum);
    bool       result = varDsc->lvIsParam || lvaIsOSRLocal(varNum) || (varNum == lvaGSSecurityCookie) ||
                  (varNum == lvaInlinedPInvokeFrameVar) || (varNum == lvaStubArgumentVar) || (varNum == lvaRetAddrVar);

#if FEATURE_FIXED_OUT_ARGS
    result = result || (varNum == lvaOutgoingArgSpaceVar);
#endif

#if defined(FEATURE_EH_FUNCLETS)
    result = result || (varNum == lvaPSPSym);
#endif

    return result;
}

//------------------------------------------------------------------------------
// fgVarNeedsExplicitZeroInit : Check whether the variable needs an explicit zero initialization.
//
// Arguments:
//    varNum     -       local var number
//    bbInALoop  -       true if the basic block may be in a loop
//    bbIsReturn -       true if the basic block always returns
//
// Returns:
//             true if the var needs explicit zero-initialization in this basic block;
//             false otherwise
//
// Notes:
//     If the variable is not being initialized in a loop, we can avoid explicit zero initialization if
//      - the variable is a gc pointer, or
//      - the variable is a struct with gc pointer fields and either all fields are gc pointer fields
//           or the struct is big enough to guarantee block initialization, or
//      - compInitMem is set and the variable has a long lifetime or has gc fields.
//     In these cases we will insert zero-initialization in the prolog if necessary.

bool Compiler::fgVarNeedsExplicitZeroInit(unsigned varNum, bool bbInALoop, bool bbIsReturn)
{
    LclVarDsc* varDsc = lvaGetDesc(varNum);

    if (lvaIsFieldOfDependentlyPromotedStruct(varDsc))
    {
        // Fields of dependently promoted structs may only be initialized in the prolog when the whole
        // struct is initialized in the prolog.
        return fgVarNeedsExplicitZeroInit(varDsc->lvParentLcl, bbInALoop, bbIsReturn);
    }

    if (bbInALoop && !bbIsReturn)
    {
        return true;
    }

    if (varDsc->lvHasExplicitInit)
    {
        return true;
    }

    if (fgVarIsNeverZeroInitializedInProlog(varNum))
    {
        return true;
    }

    if (varTypeIsGC(varDsc->lvType))
    {
        return false;
    }

    if ((varDsc->lvType == TYP_STRUCT) && varDsc->HasGCPtr())
    {
        ClassLayout* layout = varDsc->GetLayout();
        if (layout->GetSlotCount() == layout->GetGCPtrCount())
        {
            return false;
        }

// Below conditions guarantee block initialization, which will initialize
// all struct fields. If the logic for block initialization in CodeGen::genCheckUseBlockInit()
// changes, these conditions need to be updated.
#ifdef TARGET_64BIT
#if defined(TARGET_AMD64)
        // We can clear using aligned SIMD so the threshold is lower,
        // and clears in order which is better for auto-prefetching
        if (roundUp(varDsc->lvSize(), TARGET_POINTER_SIZE) / sizeof(int) > 4)
#else // !defined(TARGET_AMD64)
        if (roundUp(varDsc->lvSize(), TARGET_POINTER_SIZE) / sizeof(int) > 8)
#endif
#else
        if (roundUp(varDsc->lvSize(), TARGET_POINTER_SIZE) / sizeof(int) > 4)
#endif
        {
            return false;
        }
    }

    return !info.compInitMem || (varDsc->lvIsTemp && !varDsc->HasGCPtr());
}

inline bool Compiler::PreciseRefCountsRequired()
{
    return opts.OptimizationEnabled();
}

template <typename TVisitor>
void GenTree::VisitOperands(TVisitor visitor)
{
    switch (OperGet())
    {
        // Leaf nodes
        case GT_LCL_VAR:
        case GT_LCL_FLD:
        case GT_LCL_ADDR:
        case GT_CATCH_ARG:
        case GT_LABEL:
        case GT_FTN_ADDR:
        case GT_RET_EXPR:
        case GT_CNS_INT:
        case GT_CNS_LNG:
        case GT_CNS_DBL:
        case GT_CNS_STR:
        case GT_CNS_VEC:
        case GT_MEMORYBARRIER:
        case GT_JMP:
        case GT_JCC:
        case GT_SETCC:
        case GT_NO_OP:
        case GT_START_NONGC:
        case GT_START_PREEMPTGC:
        case GT_PROF_HOOK:
#if !defined(FEATURE_EH_FUNCLETS)
        case GT_END_LFIN:
#endif // !FEATURE_EH_FUNCLETS
        case GT_PHI_ARG:
        case GT_JMPTABLE:
        case GT_CLS_VAR_ADDR:
        case GT_PHYSREG:
        case GT_EMITNOP:
        case GT_PINVOKE_PROLOG:
        case GT_PINVOKE_EPILOG:
        case GT_IL_OFFSET:
            return;

        // Unary operators with an optional operand
        case GT_NOP:
        case GT_FIELD_ADDR:
        case GT_RETURN:
        case GT_RETFILT:
            if (this->AsUnOp()->gtOp1 == nullptr)
            {
                return;
            }
            FALLTHROUGH;

        // Standard unary operators
        case GT_STORE_LCL_VAR:
        case GT_STORE_LCL_FLD:
        case GT_NOT:
        case GT_NEG:
        case GT_BSWAP:
        case GT_BSWAP16:
        case GT_COPY:
        case GT_RELOAD:
        case GT_ARR_LENGTH:
        case GT_MDARR_LENGTH:
        case GT_MDARR_LOWER_BOUND:
        case GT_CAST:
        case GT_BITCAST:
        case GT_CKFINITE:
        case GT_LCLHEAP:
        case GT_IND:
        case GT_BLK:
        case GT_BOX:
        case GT_ALLOCOBJ:
        case GT_INIT_VAL:
        case GT_RUNTIMELOOKUP:
        case GT_ARR_ADDR:
        case GT_JTRUE:
        case GT_SWITCH:
        case GT_NULLCHECK:
        case GT_PUTARG_REG:
        case GT_PUTARG_STK:
#if FEATURE_ARG_SPLIT
        case GT_PUTARG_SPLIT:
#endif // FEATURE_ARG_SPLIT
        case GT_RETURNTRAP:
        case GT_KEEPALIVE:
        case GT_INC_SATURATE:
            visitor(this->AsUnOp()->gtOp1);
            return;

// Variadic nodes
#if defined(FEATURE_HW_INTRINSICS)
        case GT_HWINTRINSIC:
            for (GenTree* operand : this->AsMultiOp()->Operands())
            {
                if (visitor(operand) == VisitResult::Abort)
                {
                    break;
                }
            }
            return;
#endif // defined(FEATURE_HW_INTRINSICS)

        // Special nodes
        case GT_PHI:
            for (GenTreePhi::Use& use : AsPhi()->Uses())
            {
                if (visitor(use.GetNode()) == VisitResult::Abort)
                {
                    break;
                }
            }
            return;

        case GT_FIELD_LIST:
            for (GenTreeFieldList::Use& field : AsFieldList()->Uses())
            {
                if (visitor(field.GetNode()) == VisitResult::Abort)
                {
                    break;
                }
            }
            return;

        case GT_CMPXCHG:
        {
            GenTreeCmpXchg* const cmpXchg = this->AsCmpXchg();
            if (visitor(cmpXchg->Addr()) == VisitResult::Abort)
            {
                return;
            }
            if (visitor(cmpXchg->Data()) == VisitResult::Abort)
            {
                return;
            }
            visitor(cmpXchg->Comparand());
            return;
        }

        case GT_ARR_ELEM:
        {
            GenTreeArrElem* const arrElem = this->AsArrElem();
            if (visitor(arrElem->gtArrObj) == VisitResult::Abort)
            {
                return;
            }
            for (unsigned i = 0; i < arrElem->gtArrRank; i++)
            {
                if (visitor(arrElem->gtArrInds[i]) == VisitResult::Abort)
                {
                    return;
                }
            }
            return;
        }

        case GT_STORE_DYN_BLK:
        {
            GenTreeStoreDynBlk* const dynBlock = this->AsStoreDynBlk();
            if (visitor(dynBlock->gtOp1) == VisitResult::Abort)
            {
                return;
            }
            if (visitor(dynBlock->gtOp2) == VisitResult::Abort)
            {
                return;
            }
            visitor(dynBlock->gtDynamicSize);
            return;
        }

        case GT_CALL:
        {
            GenTreeCall* const call = this->AsCall();

            for (CallArg& arg : call->gtArgs.EarlyArgs())
            {
                if (visitor(arg.GetEarlyNode()) == VisitResult::Abort)
                {
                    return;
                }
            }

            for (CallArg& arg : call->gtArgs.LateArgs())
            {
                if (visitor(arg.GetLateNode()) == VisitResult::Abort)
                {
                    return;
                }
            }

            if (call->gtCallType == CT_INDIRECT)
            {
                if ((call->gtCallCookie != nullptr) && (visitor(call->gtCallCookie) == VisitResult::Abort))
                {
                    return;
                }
                if ((call->gtCallAddr != nullptr) && (visitor(call->gtCallAddr) == VisitResult::Abort))
                {
                    return;
                }
            }
            if ((call->gtControlExpr != nullptr))
            {
                visitor(call->gtControlExpr);
            }
            return;
        }

        case GT_SELECT:
        {
            GenTreeConditional* const cond = this->AsConditional();
            if (visitor(cond->gtCond) == VisitResult::Abort)
            {
                return;
            }
            if (visitor(cond->gtOp1) == VisitResult::Abort)
            {
                return;
            }
            visitor(cond->gtOp2);
            return;
        }

        // Binary nodes
        default:
            assert(this->OperIsBinary());
            VisitBinOpOperands<TVisitor>(visitor);
            return;
    }
}

template <typename TVisitor>
void GenTree::VisitBinOpOperands(TVisitor visitor)
{
    assert(this->OperIsBinary());

    GenTreeOp* const op = this->AsOp();

    GenTree* const op1 = op->gtOp1;
    if ((op1 != nullptr) && (visitor(op1) == VisitResult::Abort))
    {
        return;
    }

    GenTree* const op2 = op->gtOp2;
    if (op2 != nullptr)
    {
        visitor(op2);
    }
}

/*****************************************************************************
 *  operator new
 *
 *  Note that compiler's allocator is an arena allocator that returns memory that is
 *  not zero-initialized and can contain data from a prior allocation lifetime.
 */

inline void* operator new(size_t sz, Compiler* compiler, CompMemKind cmk)
{
    return compiler->getAllocator(cmk).allocate<char>(sz);
}

inline void* operator new[](size_t sz, Compiler* compiler, CompMemKind cmk)
{
    return compiler->getAllocator(cmk).allocate<char>(sz);
}

/*****************************************************************************/

#ifdef DEBUG

inline void printRegMask(regMaskTP mask)
{
    printf(REG_MASK_ALL_FMT, mask);
}

inline char* regMaskToString(regMaskTP mask, Compiler* context)
{
    const size_t cchRegMask = 24;
    char*        regmask    = new (context, CMK_Unknown) char[cchRegMask];

    sprintf_s(regmask, cchRegMask, REG_MASK_ALL_FMT, mask);

    return regmask;
}

inline void printRegMaskInt(regMaskTP mask)
{
    printf(REG_MASK_INT_FMT, (mask & RBM_ALLINT));
}

inline char* regMaskIntToString(regMaskTP mask, Compiler* context)
{
    const size_t cchRegMask = 24;
    char*        regmask    = new (context, CMK_Unknown) char[cchRegMask];

    sprintf_s(regmask, cchRegMask, REG_MASK_INT_FMT, (mask & RBM_ALLINT));

    return regmask;
}

#endif // DEBUG

inline static bool StructHasOverlappingFields(DWORD attribs)
{
    return ((attribs & CORINFO_FLG_OVERLAPPING_FIELDS) != 0);
}

inline static bool StructHasIndexableFields(DWORD attribs)
{
    return ((attribs & CORINFO_FLG_INDEXABLE_FIELDS) != 0);
}

//------------------------------------------------------------------------------
// DEBUG_DESTROY_NODE: sets value of tree to garbage to catch extra references
//
// Arguments:
//    tree: This node should not be referenced by anyone now
//
inline void DEBUG_DESTROY_NODE(GenTree* tree)
{
#ifdef DEBUG
    // printf("DEBUG_DESTROY_NODE for [0x%08x]\n", tree);

    // Save gtOper in case we want to find out what this node was
    tree->gtOperSave = tree->gtOper;

    tree->gtType = TYP_UNDEF;
    tree->gtFlags |= ~GTF_NODE_MASK;
    if (tree->OperIsSimple())
    {
        tree->AsOp()->gtOp1 = tree->AsOp()->gtOp2 = nullptr;
    }
    // Must do this last, because the "AsOp()" check above will fail otherwise.
    // Don't call SetOper, because GT_COUNT is not a valid value
    tree->gtOper = GT_COUNT;
#endif
}

//------------------------------------------------------------------------------
// DEBUG_DESTROY_NODE: sets value of trees to garbage to catch extra references
//
// Arguments:
//    tree, ...rest: These nodes should not be referenced by anyone now
//
template <typename... T>
void DEBUG_DESTROY_NODE(GenTree* tree, T... rest)
{
    DEBUG_DESTROY_NODE(tree);
    DEBUG_DESTROY_NODE(rest...);
}

//------------------------------------------------------------------------------
// lvRefCnt: access reference count for this local var
//
// Arguments:
//    state: the requestor's expected ref count state; defaults to RCS_NORMAL
//
// Return Value:
//    Ref count for the local.

inline unsigned short LclVarDsc::lvRefCnt(RefCountState state) const
{

#if defined(DEBUG)
    assert(state != RCS_INVALID);
    Compiler* compiler = JitTls::GetCompiler();
    assert(compiler->lvaRefCountState == state);
#endif

    if (lvImplicitlyReferenced && (m_lvRefCnt == 0))
    {
        return 1;
    }

    return m_lvRefCnt;
}

//------------------------------------------------------------------------------
// incLvRefCnt: increment reference count for this local var
//
// Arguments:
//    delta: the amount of the increment
//    state: the requestor's expected ref count state; defaults to RCS_NORMAL
//
// Notes:
//    It is currently the caller's responsibility to ensure this increment
//    will not cause overflow.
//
inline void LclVarDsc::incLvRefCnt(unsigned short delta, RefCountState state)
{
#if defined(DEBUG)
    assert(state != RCS_INVALID);
    Compiler* compiler = JitTls::GetCompiler();
    assert(compiler->lvaRefCountState == state);
#endif

    unsigned short oldRefCnt = m_lvRefCnt;
    m_lvRefCnt += delta;
    assert(m_lvRefCnt >= oldRefCnt);
}

//------------------------------------------------------------------------------
// incLvRefCntSaturating: increment reference count for this local var (with saturating semantics)
//
// Arguments:
//    delta: the amount of the increment
//    state: the requestor's expected ref count state; defaults to RCS_NORMAL
//
inline void LclVarDsc::incLvRefCntSaturating(unsigned short delta, RefCountState state)
{
#if defined(DEBUG)
    assert(state != RCS_INVALID);
    Compiler* compiler = JitTls::GetCompiler();
    assert(compiler->lvaRefCountState == state);
#endif

    int newRefCnt = m_lvRefCnt + delta;
    m_lvRefCnt    = static_cast<unsigned short>(min(USHRT_MAX, newRefCnt));
}

//------------------------------------------------------------------------------
// setLvRefCnt: set the reference count for this local var
//
// Arguments:
//    newValue: the desired new reference count
//    state: the requestor's expected ref count state; defaults to RCS_NORMAL
//
// Notes:
//    Generally after calling v->setLvRefCnt(Y), v->lvRefCnt() == Y.
//    However this may not be true when v->lvImplicitlyReferenced == 1.

inline void LclVarDsc::setLvRefCnt(unsigned short newValue, RefCountState state)
{

#if defined(DEBUG)
    assert(state != RCS_INVALID);
    Compiler* compiler = JitTls::GetCompiler();
    assert(compiler->lvaRefCountState == state);
#endif

    m_lvRefCnt = newValue;
}

//------------------------------------------------------------------------------
// lvRefCntWtd: access weighted reference count for this local var
//
// Arguments:
//    state: the requestor's expected ref count state; defaults to RCS_NORMAL
//
// Return Value:
//    Weighted ref count for the local.

inline weight_t LclVarDsc::lvRefCntWtd(RefCountState state) const
{

#if defined(DEBUG)
    assert(state != RCS_INVALID);
    Compiler* compiler = JitTls::GetCompiler();
    assert(compiler->lvaRefCountState == state);
#endif

    if (lvImplicitlyReferenced && (m_lvRefCntWtd == 0))
    {
        return BB_UNITY_WEIGHT;
    }

    return m_lvRefCntWtd;
}

//------------------------------------------------------------------------------
// incLvRefCntWtd: increment weighted reference count for this local var
//
// Arguments:
//    delta: the amount of the increment
//    state: the requestor's expected ref count state; defaults to RCS_NORMAL
//
// Notes:
//    It is currently the caller's responsibility to ensure this increment
//    will not cause overflow.

inline void LclVarDsc::incLvRefCntWtd(weight_t delta, RefCountState state)
{

#if defined(DEBUG)
    assert(state != RCS_INVALID);
    Compiler* compiler = JitTls::GetCompiler();
    assert(compiler->lvaRefCountState == state);
#endif

    weight_t oldRefCntWtd = m_lvRefCntWtd;
    m_lvRefCntWtd += delta;
    assert(m_lvRefCntWtd >= oldRefCntWtd);
}

//------------------------------------------------------------------------------
// setLvRefCntWtd: set the weighted reference count for this local var
//
// Arguments:
//    newValue: the desired new weighted reference count
//    state: the requestor's expected ref count state; defaults to RCS_NORMAL
//
// Notes:
//    Generally after calling v->setLvRefCntWtd(Y), v->lvRefCntWtd() == Y.
//    However this may not be true when v->lvImplicitlyReferenced == 1.

inline void LclVarDsc::setLvRefCntWtd(weight_t newValue, RefCountState state)
{

#if defined(DEBUG)
    assert(state != RCS_INVALID);
    Compiler* compiler = JitTls::GetCompiler();
    assert(compiler->lvaRefCountState == state);
#endif

    m_lvRefCntWtd = newValue;
}

//------------------------------------------------------------------------------
// compCanHavePatchpoints: return true if patchpoints are supported in this
//   method.
//
// Arguments:
//    reason - [out, optional] reason why patchpoints are not supported
//
// Returns:
//    True if patchpoints are supported in this method.
//
inline bool Compiler::compCanHavePatchpoints(const char** reason)
{
    const char* whyNot = nullptr;

#ifdef FEATURE_ON_STACK_REPLACEMENT
    if (compLocallocSeen)
    {
        whyNot = "OSR can't handle localloc";
    }
    else if (compHasBackwardJumpInHandler)
    {
        whyNot = "OSR can't handle loop in handler";
    }
    else if (opts.IsReversePInvoke())
    {
        whyNot = "OSR can't handle reverse pinvoke";
    }
    else if (!info.compIsStatic && !lvaIsOriginalThisReadOnly())
    {
        whyNot = "OSR can't handle modifiable this";
    }
#else
    whyNot = "OSR feature not defined in build";
#endif

    if (reason != nullptr)
    {
        *reason = whyNot;
    }

    return whyNot == nullptr;
}

/*****************************************************************************/
#endif //_COMPILER_HPP_
/*****************************************************************************/<|MERGE_RESOLUTION|>--- conflicted
+++ resolved
@@ -582,13 +582,6 @@
 
             return BasicBlockVisit::Continue;
 
-<<<<<<< HEAD
-=======
-        case BBJ_NONE:
-            RETURN_ON_ABORT(func(bbNext));
-            return VisitEHSuccessors(comp, this, func);
-
->>>>>>> 487d7f01
         case BBJ_COND:
             RETURN_ON_ABORT(func(bbNext));
 
@@ -650,12 +643,6 @@
         case BBJ_ALWAYS:
             return func(bbJumpDest);
 
-<<<<<<< HEAD
-=======
-        case BBJ_NONE:
-            return func(bbNext);
-
->>>>>>> 487d7f01
         case BBJ_COND:
             RETURN_ON_ABORT(func(bbNext));
 
