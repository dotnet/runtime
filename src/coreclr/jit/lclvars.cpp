--- conflicted
+++ resolved
@@ -1895,23 +1895,6 @@
         }
     }
 
-<<<<<<< HEAD
-#if FEATURE_FASTTAILCALL
-    // Swift doesn't have correct ABI info computed by the old classification,
-    // so skip this validation there.
-    if (info.compCallConv != CorInfoCallConvExtension::Swift)
-    {
-        unsigned oldStackSize = info.compArgStackSize;
-
-#ifdef WINDOWS_AMD64_ABI
-        // Old info does not take 4 shadow slots on win-x64 into account.
-        oldStackSize += 32;
-#endif
-
-        assert(lvaParameterStackSize == roundUp(oldStackSize, TARGET_POINTER_SIZE));
-    }
-#endif
-=======
     for (unsigned lclNum = 0; lclNum < info.compArgsCount; lclNum++)
     {
         const ABIPassingInformation& abiInfo = lvaGetParameterABIInfo(lclNum);
@@ -1947,7 +1930,23 @@
             }
         }
     }
->>>>>>> 81c1d87d
+
+#if FEATURE_FASTTAILCALL
+    // Swift doesn't have correct ABI info computed by the old classification,
+    // so skip this validation there.
+    if (info.compCallConv != CorInfoCallConvExtension::Swift)
+    {
+        unsigned oldStackSize = info.compArgStackSize;
+
+#ifdef WINDOWS_AMD64_ABI
+        // Old info does not take 4 shadow slots on win-x64 into account.
+        oldStackSize += 32;
+#endif
+
+        assert(lvaParameterStackSize == roundUp(oldStackSize, TARGET_POINTER_SIZE));
+    }
+#endif
+
 #endif // DEBUG
 }
 
