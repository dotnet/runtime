// Licensed to the .NET Foundation under one or more agreements.
// The .NET Foundation licenses this file to you under the MIT license.

/*XXXXXXXXXXXXXXXXXXXXXXXXXXXXXXXXXXXXXXXXXXXXXXXXXXXXXXXXXXXXXXXXXXXXXXXXXXXXX
XXXXXXXXXXXXXXXXXXXXXXXXXXXXXXXXXXXXXXXXXXXXXXXXXXXXXXXXXXXXXXXXXXXXXXXXXXXXXXX
XX                                                                           XX
XX                           LclVarsInfo                                     XX
XX                                                                           XX
XX   The variables to be used by the code generator.                         XX
XX                                                                           XX
XXXXXXXXXXXXXXXXXXXXXXXXXXXXXXXXXXXXXXXXXXXXXXXXXXXXXXXXXXXXXXXXXXXXXXXXXXXXXXX
XXXXXXXXXXXXXXXXXXXXXXXXXXXXXXXXXXXXXXXXXXXXXXXXXXXXXXXXXXXXXXXXXXXXXXXXXXXXXXX
*/

#include "jitpch.h"
#ifdef _MSC_VER
#pragma hdrstop
#endif

#include "emit.h"
#include "registerargconvention.h"
#include "jitstd/algorithm.h"
#include "patchpointinfo.h"

/*****************************************************************************/

#ifdef DEBUG
#if DOUBLE_ALIGN
/* static */
unsigned Compiler::s_lvaDoubleAlignedProcsCount = 0;
#endif
#endif

/*****************************************************************************/

void Compiler::lvaInit()
{
    lvaParameterPassingInfo = nullptr;

    /* We haven't allocated stack variables yet */
    lvaRefCountState = RCS_INVALID;

    lvaGenericsContextInUse = false;

    lvaTrackedToVarNumSize = 0;
    lvaTrackedToVarNum     = nullptr;

    lvaTrackedFixed = false; // false: We can still add new tracked variables

    lvaDoneFrameLayout = NO_FRAME_LAYOUT;
#if !defined(FEATURE_EH_FUNCLETS)
    lvaShadowSPslotsVar = BAD_VAR_NUM;
#endif // !FEATURE_EH_FUNCLETS
    lvaInlinedPInvokeFrameVar = BAD_VAR_NUM;
    lvaReversePInvokeFrameVar = BAD_VAR_NUM;
#if FEATURE_FIXED_OUT_ARGS
    lvaOutgoingArgSpaceVar  = BAD_VAR_NUM;
    lvaOutgoingArgSpaceSize = PhasedVar<unsigned>();
#endif // FEATURE_FIXED_OUT_ARGS
#ifdef JIT32_GCENCODER
    lvaLocAllocSPvar = BAD_VAR_NUM;
#endif // JIT32_GCENCODER
    lvaNewObjArrayArgs  = BAD_VAR_NUM;
    lvaGSSecurityCookie = BAD_VAR_NUM;
#ifdef TARGET_X86
    lvaVarargsBaseOfStkArgs = BAD_VAR_NUM;
#endif // TARGET_X86
    lvaVarargsHandleArg = BAD_VAR_NUM;
    lvaStubArgumentVar  = BAD_VAR_NUM;
    lvaArg0Var          = BAD_VAR_NUM;
    lvaMonAcquired      = BAD_VAR_NUM;
    lvaRetAddrVar       = BAD_VAR_NUM;

#ifdef SWIFT_SUPPORT
    lvaSwiftSelfArg  = BAD_VAR_NUM;
    lvaSwiftErrorArg = BAD_VAR_NUM;
#endif

    lvaInlineeReturnSpillTemp = BAD_VAR_NUM;

    gsShadowVarInfo = nullptr;
#if defined(FEATURE_EH_FUNCLETS)
    lvaPSPSym = BAD_VAR_NUM;
#endif
#if FEATURE_SIMD
    lvaSIMDInitTempVarNum = BAD_VAR_NUM;
#endif // FEATURE_SIMD
    lvaCurEpoch = 0;

#if defined(DEBUG) && defined(TARGET_XARCH)
    lvaReturnSpCheck = BAD_VAR_NUM;
#endif

#if defined(DEBUG) && defined(TARGET_X86)
    lvaCallSpCheck = BAD_VAR_NUM;
#endif

    structPromotionHelper = new (this, CMK_Promotion) StructPromotionHelper(this);
}

/*****************************************************************************/

void Compiler::lvaInitTypeRef()
{

    /* x86 args look something like this:
        [this ptr] [hidden return buffer] [declared arguments]* [generic context] [var arg cookie]

       x64 is closer to the native ABI:
        [this ptr] [hidden return buffer] [generic context] [var arg cookie] [declared arguments]*
        (Note: prior to .NET Framework 4.5.1 for Windows 8.1 (but not .NET Framework 4.5.1 "downlevel"),
        the "hidden return buffer" came before the "this ptr". Now, the "this ptr" comes first. This
        is different from the C++ order, where the "hidden return buffer" always comes first.)

       ARM and ARM64 are the same as the current x64 convention:
        [this ptr] [hidden return buffer] [generic context] [var arg cookie] [declared arguments]*

       Key difference:
           The var arg cookie and generic context are swapped with respect to the user arguments
    */

    /* Set compArgsCount and compLocalsCount */

    info.compArgsCount = info.compMethodInfo->args.numArgs;

    // Is there a 'this' pointer

    if (!info.compIsStatic)
    {
        info.compArgsCount++;
    }
    else
    {
        info.compThisArg = BAD_VAR_NUM;
    }

    info.compILargsCount = info.compArgsCount;

    // Initialize "compRetNativeType" (along with "compRetTypeDesc"):
    //
    //  1. For structs returned via a return buffer, or in multiple registers, make it TYP_STRUCT.
    //  2. For structs returned in a single register, make it the corresponding primitive type.
    //  3. For primitives, leave it as-is. Note this makes it "incorrect" for soft-FP conventions.
    //
    ReturnTypeDesc retTypeDesc;
    retTypeDesc.InitializeReturnType(this, info.compRetType, info.compMethodInfo->args.retTypeClass, info.compCallConv);

    compRetTypeDesc         = retTypeDesc;
    unsigned returnRegCount = retTypeDesc.GetReturnRegCount();
    bool     hasRetBuffArg  = false;
    if (returnRegCount > 1)
    {
        info.compRetNativeType = varTypeIsMultiReg(info.compRetType) ? info.compRetType : TYP_STRUCT;
    }
    else if (returnRegCount == 1)
    {
        info.compRetNativeType = retTypeDesc.GetReturnRegType(0);
    }
    else
    {
        hasRetBuffArg          = info.compRetType != TYP_VOID;
        info.compRetNativeType = hasRetBuffArg ? TYP_STRUCT : TYP_VOID;
    }

    // Do we have a RetBuffArg?
    if (hasRetBuffArg)
    {
        info.compArgsCount++;
    }
    else
    {
        info.compRetBuffArg = BAD_VAR_NUM;
    }

#if defined(DEBUG) && defined(SWIFT_SUPPORT)
    if (verbose && (info.compCallConv == CorInfoCallConvExtension::Swift) && varTypeIsStruct(info.compRetType))
    {
        CORINFO_CLASS_HANDLE          retTypeHnd = info.compMethodInfo->args.retTypeClass;
        const CORINFO_SWIFT_LOWERING* lowering   = GetSwiftLowering(retTypeHnd);
        if (lowering->byReference)
        {
            printf("Swift compilation returns %s by reference\n", typGetObjLayout(retTypeHnd)->GetClassName());
        }
        else
        {
            printf("Swift compilation returns %s as %d primitive(s) in registers\n",
                   typGetObjLayout(retTypeHnd)->GetClassName(), lowering->numLoweredElements);
            for (size_t i = 0; i < lowering->numLoweredElements; i++)
            {
                printf("    [%zu] @ +%02u: %s\n", i, lowering->offsets[i],
                       varTypeName(JitType2PreciseVarType(lowering->loweredElements[i])));
            }
        }
    }
#endif

    /* There is a 'hidden' cookie pushed last when the
       calling convention is varargs */

    if (info.compIsVarArgs)
    {
        info.compArgsCount++;
    }

    // Is there an extra parameter used to pass instantiation info to
    // shared generic methods and shared generic struct instance methods?
    if (info.compMethodInfo->args.callConv & CORINFO_CALLCONV_PARAMTYPE)
    {
        info.compArgsCount++;
    }
    else
    {
        info.compTypeCtxtArg = BAD_VAR_NUM;
    }

    lvaCount = info.compLocalsCount = info.compArgsCount + info.compMethodInfo->locals.numArgs;

    info.compILlocalsCount = info.compILargsCount + info.compMethodInfo->locals.numArgs;

    /* Now allocate the variable descriptor table */

    if (compIsForInlining())
    {
        lvaTable    = impInlineInfo->InlinerCompiler->lvaTable;
        lvaCount    = impInlineInfo->InlinerCompiler->lvaCount;
        lvaTableCnt = impInlineInfo->InlinerCompiler->lvaTableCnt;

        // No more stuff needs to be done.
        return;
    }

    lvaTableCnt = lvaCount * 2;

    if (lvaTableCnt < 16)
    {
        lvaTableCnt = 16;
    }

    lvaTable         = getAllocator(CMK_LvaTable).allocate<LclVarDsc>(lvaTableCnt);
    size_t tableSize = lvaTableCnt * sizeof(*lvaTable);
    memset((void*)lvaTable, 0, tableSize);
    for (unsigned i = 0; i < lvaTableCnt; i++)
    {
        new (&lvaTable[i], jitstd::placement_t()) LclVarDsc(); // call the constructor.
    }

    //-------------------------------------------------------------------------
    // Count the arguments and initialize the respective lvaTable[] entries
    //
    // First the implicit arguments
    //-------------------------------------------------------------------------

    InitVarDscInfo varDscInfo;
#ifdef TARGET_X86
    // x86 unmanaged calling conventions limit the number of registers supported
    // for accepting arguments. As a result, we need to modify the number of registers
    // when we emit a method with an unmanaged calling convention.
    switch (info.compCallConv)
    {
        case CorInfoCallConvExtension::Thiscall:
            // In thiscall the this parameter goes into a register.
            varDscInfo.Init(lvaTable, hasRetBuffArg, 1, 0);
            break;
        case CorInfoCallConvExtension::C:
        case CorInfoCallConvExtension::Stdcall:
        case CorInfoCallConvExtension::CMemberFunction:
        case CorInfoCallConvExtension::StdcallMemberFunction:
            varDscInfo.Init(lvaTable, hasRetBuffArg, 0, 0);
            break;
        case CorInfoCallConvExtension::Managed:
        case CorInfoCallConvExtension::Fastcall:
        case CorInfoCallConvExtension::FastcallMemberFunction:
        default:
            varDscInfo.Init(lvaTable, hasRetBuffArg, MAX_REG_ARG, MAX_FLOAT_REG_ARG);
            break;
    }
#else
    varDscInfo.Init(lvaTable, hasRetBuffArg, MAX_REG_ARG, MAX_FLOAT_REG_ARG);
#endif

    lvaInitArgs(&varDscInfo);

    //-------------------------------------------------------------------------
    // Finally the local variables
    //-------------------------------------------------------------------------

    unsigned                varNum    = varDscInfo.varNum;
    LclVarDsc*              varDsc    = varDscInfo.varDsc;
    CORINFO_ARG_LIST_HANDLE localsSig = info.compMethodInfo->locals.args;

#if defined(TARGET_ARM) || defined(TARGET_RISCV64)
    compHasSplitParam = varDscInfo.hasSplitParam;
#endif // TARGET_ARM || TARGET_RISCV64

    for (unsigned i = 0; i < info.compMethodInfo->locals.numArgs;
         i++, varNum++, varDsc++, localsSig = info.compCompHnd->getArgNext(localsSig))
    {
        CORINFO_CLASS_HANDLE typeHnd;
        CorInfoTypeWithMod   corInfoTypeWithMod =
            info.compCompHnd->getArgType(&info.compMethodInfo->locals, localsSig, &typeHnd);
        CorInfoType corInfoType = strip(corInfoTypeWithMod);

        lvaInitVarDsc(varDsc, varNum, corInfoType, typeHnd, localsSig, &info.compMethodInfo->locals);

        if ((corInfoTypeWithMod & CORINFO_TYPE_MOD_PINNED) != 0)
        {
            if ((corInfoType == CORINFO_TYPE_CLASS) || (corInfoType == CORINFO_TYPE_BYREF))
            {
                JITDUMP("Setting lvPinned for V%02u\n", varNum);
                varDsc->lvPinned = 1;

                if (opts.IsOSR())
                {
                    // OSR method may not see any references to the pinned local,
                    // but must still report it in GC info.
                    //
                    varDsc->lvImplicitlyReferenced = 1;
                }
            }
            else
            {
                JITDUMP("Ignoring pin for non-GC type V%02u\n", varNum);
            }
        }

        varDsc->lvOnFrame = true; // The final home for this local variable might be our local stack frame

        if (corInfoType == CORINFO_TYPE_CLASS)
        {
            CORINFO_CLASS_HANDLE clsHnd = info.compCompHnd->getArgClass(&info.compMethodInfo->locals, localsSig);
            lvaSetClass(varNum, clsHnd);
        }
    }

    if ( // If there already exist unsafe buffers, don't mark more structs as unsafe
        // as that will cause them to be placed along with the real unsafe buffers,
        // unnecessarily exposing them to overruns. This can affect GS tests which
        // intentionally do buffer-overruns.
        !getNeedsGSSecurityCookie() &&
        // GS checks require the stack to be re-ordered, which can't be done with EnC
        !opts.compDbgEnC && compStressCompile(STRESS_UNSAFE_BUFFER_CHECKS, 25))
    {
        setNeedsGSSecurityCookie();
        compGSReorderStackLayout = true;

        for (unsigned i = 0; i < lvaCount; i++)
        {
            if ((lvaTable[i].lvType == TYP_STRUCT) && compStressCompile(STRESS_GENERIC_VARN, 60))
            {
                lvaTable[i].lvIsUnsafeBuffer = true;
            }
        }
    }

    // If this is an OSR method, mark all the OSR locals.
    //
    // Do this before we add the GS Cookie Dummy or Outgoing args to the locals
    // so we don't have to do special checks to exclude them.
    //
    if (opts.IsOSR())
    {
        for (unsigned lclNum = 0; lclNum < lvaCount; lclNum++)
        {
            LclVarDsc* const varDsc = lvaGetDesc(lclNum);
            varDsc->lvIsOSRLocal    = true;

            if (info.compPatchpointInfo->IsExposed(lclNum))
            {
                JITDUMP("-- V%02u is OSR exposed\n", lclNum);
                varDsc->lvIsOSRExposedLocal = true;

                // Ensure that ref counts for exposed OSR locals take into account
                // that some of the refs might be in the Tier0 parts of the method
                // that get trimmed away.
                //
                varDsc->lvImplicitlyReferenced = 1;
            }
        }
    }

    if (getNeedsGSSecurityCookie())
    {
        // Ensure that there will be at least one stack variable since
        // we require that the GSCookie does not have a 0 stack offset.
        unsigned   dummy         = lvaGrabTempWithImplicitUse(false DEBUGARG("GSCookie dummy"));
        LclVarDsc* gsCookieDummy = lvaGetDesc(dummy);
        gsCookieDummy->lvType    = TYP_INT;
        gsCookieDummy->lvIsTemp  = true; // It is not alive at all, set the flag to prevent zero-init.
        lvaSetVarDoNotEnregister(dummy DEBUGARG(DoNotEnregisterReason::VMNeedsStackAddr));
    }

    // Allocate the lvaOutgoingArgSpaceVar now because we can run into problems in the
    // emitter when the varNum is greater that 32767 (see emitLclVarAddr::initLclVarAddr)
    lvaAllocOutgoingArgSpaceVar();

#ifdef DEBUG
    if (verbose)
    {
        lvaTableDump(INITIAL_FRAME_LAYOUT);
    }
#endif
}

/*****************************************************************************/
void Compiler::lvaInitArgs(InitVarDscInfo* varDscInfo)
{
    compArgSize = 0;

#if defined(TARGET_ARM) && defined(PROFILING_SUPPORTED)
    // Prespill all argument regs on to stack in case of Arm when under profiler.
    if (compIsProfilerHookNeeded())
    {
        codeGen->regSet.rsMaskPreSpillRegArg |= RBM_ARG_REGS;
    }
#endif

    //----------------------------------------------------------------------

    // Is there a "this" pointer ?
    lvaInitThisPtr(varDscInfo);

    unsigned numUserArgsToSkip = 0;
    unsigned numUserArgs       = info.compMethodInfo->args.numArgs;
#if !defined(TARGET_ARM)
    if (TargetOS::IsWindows && callConvIsInstanceMethodCallConv(info.compCallConv))
    {
        // If we are a native instance method, handle the first user arg
        // (the unmanaged this parameter) and then handle the hidden
        // return buffer parameter.
        assert(numUserArgs >= 1);
        lvaInitUserArgs(varDscInfo, 0, 1);
        numUserArgsToSkip++;
        numUserArgs--;

        lvaInitRetBuffArg(varDscInfo, false);
    }
    else
#endif
    {
        /* If we have a hidden return-buffer parameter, that comes here */
        lvaInitRetBuffArg(varDscInfo, true);
    }

//======================================================================

#if USER_ARGS_COME_LAST
    //@GENERICS: final instantiation-info argument for shared generic methods
    // and shared generic struct instance methods
    lvaInitGenericsCtxt(varDscInfo);

    /* If the method is varargs, process the varargs cookie */
    lvaInitVarArgsHandle(varDscInfo);
#endif

    //-------------------------------------------------------------------------
    // Now walk the function signature for the explicit user arguments
    //-------------------------------------------------------------------------
    lvaInitUserArgs(varDscInfo, numUserArgsToSkip, numUserArgs);
#if !USER_ARGS_COME_LAST
    //@GENERICS: final instantiation-info argument for shared generic methods
    // and shared generic struct instance methods
    lvaInitGenericsCtxt(varDscInfo);

    /* If the method is varargs, process the varargs cookie */
    lvaInitVarArgsHandle(varDscInfo);
#endif

    //----------------------------------------------------------------------

    // We have set info.compArgsCount in compCompile()
    noway_assert(varDscInfo->varNum == info.compArgsCount);

    // Now we have parameters created in the right order. Figure out how they're passed.
    lvaClassifyParameterABI();

    assert(varDscInfo->intRegArgNum <= MAX_REG_ARG);

    codeGen->intRegState.rsCalleeRegArgCount   = varDscInfo->intRegArgNum;
    codeGen->floatRegState.rsCalleeRegArgCount = varDscInfo->floatRegArgNum;

#if FEATURE_FASTTAILCALL
    // Save the stack usage information
    // We can get register usage information using codeGen->intRegState and
    // codeGen->floatRegState
    info.compArgStackSize = varDscInfo->stackArgSize;
#endif // FEATURE_FASTTAILCALL

    // The total argument size must be aligned.
    noway_assert((compArgSize % TARGET_POINTER_SIZE) == 0);

#ifdef TARGET_X86
    /* We can not pass more than 2^16 dwords as arguments as the "ret"
       instruction can only pop 2^16 arguments. Could be handled correctly
       but it will be very difficult for fully interruptible code */

    if (compArgSize != (size_t)(unsigned short)compArgSize)
        IMPL_LIMITATION("Too many arguments for the \"ret\" instruction to pop");
#endif
}

/*****************************************************************************/
void Compiler::lvaInitThisPtr(InitVarDscInfo* varDscInfo)
{
    LclVarDsc* varDsc = varDscInfo->varDsc;
    if (!info.compIsStatic)
    {
        varDsc->lvIsParam = 1;
        varDsc->lvIsPtr   = 1;

        lvaArg0Var = info.compThisArg = varDscInfo->varNum;
        noway_assert(info.compThisArg == 0);

        if (eeIsValueClass(info.compClassHnd))
        {
            varDsc->lvType = TYP_BYREF;
        }
        else
        {
            varDsc->lvType = TYP_REF;
            lvaSetClass(varDscInfo->varNum, info.compClassHnd);
        }

        varDsc->lvIsRegArg = 1;
        noway_assert(varDscInfo->intRegArgNum == 0);

        varDsc->SetArgReg(
            genMapRegArgNumToRegNum(varDscInfo->allocRegArg(TYP_INT), varDsc->TypeGet(), info.compCallConv));
#if FEATURE_MULTIREG_ARGS
        varDsc->SetOtherArgReg(REG_NA);
#endif
        varDsc->lvOnFrame = true; // The final home for this incoming register might be our local stack frame

#ifdef DEBUG
        if (verbose)
        {
            printf("'this'    passed in register %s\n", getRegName(varDsc->GetArgReg()));
        }
#endif
        compArgSize += TARGET_POINTER_SIZE;

        varDscInfo->nextParam();
    }
}

/*****************************************************************************/
void Compiler::lvaInitRetBuffArg(InitVarDscInfo* varDscInfo, bool useFixedRetBufReg)
{
    if (varDscInfo->hasRetBufArg)
    {
        info.compRetBuffArg = varDscInfo->varNum;

        LclVarDsc* varDsc  = varDscInfo->varDsc;
        varDsc->lvType     = TYP_BYREF;
        varDsc->lvIsParam  = 1;
        varDsc->lvIsRegArg = 0;

        if (useFixedRetBufReg && hasFixedRetBuffReg(info.compCallConv))
        {
            varDsc->lvIsRegArg = 1;
            varDsc->SetArgReg(theFixedRetBuffReg(info.compCallConv));
        }
        else if (varDscInfo->canEnreg(TYP_INT))
        {
            varDsc->lvIsRegArg     = 1;
            unsigned retBuffArgNum = varDscInfo->allocRegArg(TYP_INT);
            varDsc->SetArgReg(genMapIntRegArgNumToRegNum(retBuffArgNum, info.compCallConv));
        }
        else
        {
            varDscInfo->stackArgSize = roundUp(varDscInfo->stackArgSize, TARGET_POINTER_SIZE);
            varDsc->SetStackOffset(varDscInfo->stackArgSize);
            varDscInfo->stackArgSize += TARGET_POINTER_SIZE;
        }

#if FEATURE_MULTIREG_ARGS
        varDsc->SetOtherArgReg(REG_NA);
#endif
        varDsc->lvOnFrame = true; // The final home for this incoming register might be our local stack frame

        assert(!varDsc->lvIsRegArg || isValidIntArgReg(varDsc->GetArgReg(), info.compCallConv));

#ifdef DEBUG
        if (varDsc->lvIsRegArg && verbose)
        {
            printf("'__retBuf'  passed in register %s\n", getRegName(varDsc->GetArgReg()));
        }
#endif

        compArgSize += TARGET_POINTER_SIZE;

        varDscInfo->nextParam();
    }
}

//-----------------------------------------------------------------------------
// lvaInitUserArgs:
//     Initialize local var descriptions for incoming user arguments
//
// Arguments:
//    varDscInfo     - the local var descriptions
//    skipArgs       - the number of user args to skip processing.
//    takeArgs       - the number of user args to process (after skipping skipArgs number of args)
//
void Compiler::lvaInitUserArgs(InitVarDscInfo* varDscInfo, unsigned skipArgs, unsigned takeArgs)
{
//-------------------------------------------------------------------------
// Walk the function signature for the explicit arguments
//-------------------------------------------------------------------------

#if defined(TARGET_X86)
    // Only (some of) the implicit args are enregistered for varargs
    if (info.compIsVarArgs)
    {
        varDscInfo->maxIntRegArgNum = varDscInfo->intRegArgNum;
    }
#elif defined(TARGET_AMD64) && !defined(UNIX_AMD64_ABI)
    // On System V type environment the float registers are not indexed together with the int ones.
    varDscInfo->floatRegArgNum = varDscInfo->intRegArgNum;
#endif // TARGET*

    CORINFO_ARG_LIST_HANDLE argLst = info.compMethodInfo->args.args;

    const unsigned argSigLen = info.compMethodInfo->args.numArgs;

    // We will process at most takeArgs arguments from the signature after skipping skipArgs arguments
    const int64_t numUserArgs = min(takeArgs, (argSigLen - (int64_t)skipArgs));

    // If there are no user args or less than skipArgs args, return here since there's no work to do.
    if (numUserArgs <= 0)
    {
        return;
    }

#ifdef TARGET_ARM
    regMaskTP doubleAlignMask = RBM_NONE;
#endif // TARGET_ARM

    // Skip skipArgs arguments from the signature.
    for (unsigned i = 0; i < skipArgs; i++, argLst = info.compCompHnd->getArgNext(argLst))
    {
        ;
    }

    // Process each user arg.
    for (unsigned i = 0; i < numUserArgs; i++, varDscInfo->nextParam(), argLst = info.compCompHnd->getArgNext(argLst))
    {
        LclVarDsc*           varDsc  = varDscInfo->varDsc;
        CORINFO_CLASS_HANDLE typeHnd = nullptr;

        CorInfoTypeWithMod corInfoType = info.compCompHnd->getArgType(&info.compMethodInfo->args, argLst, &typeHnd);
        varDsc->lvIsParam              = 1;

        lvaInitVarDsc(varDsc, varDscInfo->varNum, strip(corInfoType), typeHnd, argLst, &info.compMethodInfo->args);

        if (strip(corInfoType) == CORINFO_TYPE_CLASS)
        {
            CORINFO_CLASS_HANDLE clsHnd = info.compCompHnd->getArgClass(&info.compMethodInfo->args, argLst);
            lvaSetClass(varDscInfo->varNum, clsHnd);
        }

        // The final home for this incoming parameter might be our local stack frame.
        varDsc->lvOnFrame = true;

#ifdef SWIFT_SUPPORT
        if ((info.compCallConv == CorInfoCallConvExtension::Swift) &&
            lvaInitSpecialSwiftParam(argLst, varDscInfo, strip(corInfoType), typeHnd))
        {
            continue;
        }
#endif

        // For ARM, ARM64, LOONGARCH64, RISCV64 and AMD64 varargs, all arguments go in integer registers
        var_types argType = mangleVarArgsType(varDsc->TypeGet());

        var_types origArgType = argType;

        // ARM softfp calling convention should affect only the floating point arguments.
        // Otherwise there appear too many surplus pre-spills and other memory operations
        // with the associated locations .
        bool     isSoftFPPreSpill = opts.compUseSoftFP && varTypeIsFloating(varDsc->TypeGet());
        unsigned argSize          = eeGetArgSize(strip(corInfoType), typeHnd);
        unsigned cSlots =
            (argSize + TARGET_POINTER_SIZE - 1) / TARGET_POINTER_SIZE; // the total number of slots of this argument
        bool      isHfaArg = false;
        var_types hfaType  = TYP_UNDEF;

        // Methods that use VarArg or SoftFP cannot have HFA arguments except
        // Native varargs on arm64 unix use the regular calling convention.
        if (((TargetOS::IsUnix && TargetArchitecture::IsArm64) || !info.compIsVarArgs) && !opts.compUseSoftFP)
        {
            // If the argType is a struct, then check if it is an HFA
            if (varTypeIsStruct(argType))
            {
                // hfaType is set to float, double, or SIMD type if it is an HFA, otherwise TYP_UNDEF
                hfaType  = GetHfaType(typeHnd);
                isHfaArg = varTypeIsValidHfaType(hfaType);
            }
        }
        else if (info.compIsVarArgs)
        {
            // Currently native varargs is not implemented on non windows targets.
            //
            // Note that some targets like Arm64 Unix should not need much work as
            // the ABI is the same. While other targets may only need small changes
            // such as amd64 Unix, which just expects RAX to pass numFPArguments.
            if (TargetOS::IsUnix)
            {
                NYI("InitUserArgs for Vararg callee is not yet implemented on non Windows targets.");
            }
        }

        if (isHfaArg)
        {
            // We have an HFA argument, so from here on out treat the type as a float, double, or vector.
            // The original struct type is available by using origArgType.
            // We also update the cSlots to be the number of float/double/vector fields in the HFA.
            argType = hfaType; // TODO-Cleanup: remove this assignment and mark `argType` as const.
            varDsc->SetHfaType(hfaType);
            cSlots = varDsc->lvHfaSlots();
        }

        // The number of slots that must be enregistered if we are to consider this argument enregistered.
        // This is normally the same as cSlots, since we normally either enregister the entire object,
        // or none of it. For structs on ARM, however, we only need to enregister a single slot to consider
        // it enregistered, as long as we can split the rest onto the stack.
        unsigned cSlotsToEnregister = cSlots;

#if defined(TARGET_ARM64)

        if (compFeatureArgSplit())
        {
            // On arm64 Windows we will need to properly handle the case where a >8byte <=16byte
            // struct (or vector) is split between register r7 and virtual stack slot s[0].
            // We will only do this for calls to vararg methods on Windows Arm64.
            // SIMD types (for which `varTypeIsStruct()` returns `true`) are also passed in general-purpose
            // registers and can be split between registers and stack with Windows arm64 native varargs.
            //
            // !!This does not affect the normal arm64 calling convention or Unix Arm64!!
            if (info.compIsVarArgs && (cSlots > 1))
            {
                if (varDscInfo->canEnreg(TYP_INT, 1) &&     // The beginning of the struct can go in a register
                    !varDscInfo->canEnreg(TYP_INT, cSlots)) // The end of the struct can't fit in a register
                {
                    cSlotsToEnregister = 1; // Force the split
                    varDscInfo->stackArgSize += TARGET_POINTER_SIZE;
                }
            }
        }

#endif // defined(TARGET_ARM64)

#ifdef TARGET_ARM
        // On ARM we pass the first 4 words of integer arguments and non-HFA structs in registers.
        // But we pre-spill user arguments in varargs methods and structs.
        //
        unsigned cAlign;
        bool     preSpill = info.compIsVarArgs || isSoftFPPreSpill;

        switch (origArgType)
        {
            case TYP_STRUCT:
                assert(varDsc->lvSize() == argSize);
                cAlign = varDsc->lvStructDoubleAlign ? 2 : 1;

                // HFA arguments go on the stack frame. They don't get spilled in the prolog like struct
                // arguments passed in the integer registers but get homed immediately after the prolog.
                if (!isHfaArg)
                {
                    cSlotsToEnregister = 1; // HFAs must be totally enregistered or not, but other structs can be split.
                    preSpill           = true;
                }
                break;

            case TYP_DOUBLE:
            case TYP_LONG:
                cAlign = 2;
                break;

            default:
                cAlign = 1;
                break;
        }

        if (isRegParamType(argType))
        {
            compArgSize += varDscInfo->alignReg(argType, cAlign) * REGSIZE_BYTES;
        }

        if (argType == TYP_STRUCT)
        {
            // Are we going to split the struct between registers and stack? We can do that as long as
            // no floating-point arguments have been put on the stack.
            //
            // From the ARM Procedure Call Standard:
            // Rule C.5: "If the NCRN is less than r4 **and** the NSAA is equal to the SP,"
            // then split the argument between registers and stack. Implication: if something
            // has already been spilled to the stack, then anything that would normally be
            // split between the core registers and the stack will be put on the stack.
            // Anything that follows will also be on the stack. However, if something from
            // floating point regs has been spilled to the stack, we can still use r0-r3 until they are full.

            if (varDscInfo->canEnreg(TYP_INT, 1) &&       // The beginning of the struct can go in a register
                !varDscInfo->canEnreg(TYP_INT, cSlots) && // The end of the struct can't fit in a register
                varDscInfo->existAnyFloatStackArgs())     // There's at least one stack-based FP arg already
            {
                varDscInfo->setAllRegArgUsed(TYP_INT); // Prevent all future use of integer registers
                preSpill = false;                      // This struct won't be prespilled, since it will go on the stack
            }
        }

        if (preSpill)
        {
            for (unsigned ix = 0; ix < cSlots; ix++)
            {
                if (!varDscInfo->canEnreg(TYP_INT, ix + 1))
                {
                    break;
                }
                regMaskTP regMask = genMapArgNumToRegMask(varDscInfo->regArgNum(TYP_INT) + ix, TYP_INT);
                if (cAlign == 2)
                {
                    doubleAlignMask |= regMask;
                }
                codeGen->regSet.rsMaskPreSpillRegArg |= regMask;
            }
        }
#endif // TARGET_ARM

#if defined(UNIX_AMD64_ABI)
        SYSTEMV_AMD64_CORINFO_STRUCT_REG_PASSING_DESCRIPTOR structDesc;
        if (varTypeIsStruct(argType))
        {
            assert(typeHnd != nullptr);
            eeGetSystemVAmd64PassStructInRegisterDescriptor(typeHnd, &structDesc);
            if (structDesc.passedInRegisters)
            {
                unsigned intRegCount   = 0;
                unsigned floatRegCount = 0;

                for (unsigned int i = 0; i < structDesc.eightByteCount; i++)
                {
                    if (structDesc.IsIntegralSlot(i))
                    {
                        intRegCount++;
                    }
                    else if (structDesc.IsSseSlot(i))
                    {
                        floatRegCount++;
                    }
                    else
                    {
                        assert(false && "Invalid eightbyte classification type.");
                        break;
                    }
                }

                if (intRegCount != 0 && !varDscInfo->canEnreg(TYP_INT, intRegCount))
                {
                    structDesc.passedInRegisters = false; // No register to enregister the eightbytes.
                }

                if (floatRegCount != 0 && !varDscInfo->canEnreg(TYP_FLOAT, floatRegCount))
                {
                    structDesc.passedInRegisters = false; // No register to enregister the eightbytes.
                }
            }
        }
#endif // UNIX_AMD64_ABI

        bool canPassArgInRegisters = false;

#if defined(UNIX_AMD64_ABI)
        if (varTypeIsStruct(argType))
        {
            canPassArgInRegisters = structDesc.passedInRegisters;
        }
        else
#elif defined(TARGET_X86)
        if (varTypeIsStruct(argType) && isTrivialPointerSizedStruct(typeHnd))
        {
            canPassArgInRegisters = varDscInfo->canEnreg(TYP_I_IMPL, cSlotsToEnregister);
        }
        else
#elif defined(TARGET_LOONGARCH64) || defined(TARGET_RISCV64)
        uint32_t  floatFlags          = STRUCT_NO_FLOAT_FIELD;
        var_types argRegTypeInStruct1 = TYP_UNKNOWN;
        var_types argRegTypeInStruct2 = TYP_UNKNOWN;

        if ((strip(corInfoType) == CORINFO_TYPE_VALUECLASS) && (argSize <= MAX_PASS_MULTIREG_BYTES))
        {
#if defined(TARGET_LOONGARCH64)
            floatFlags = info.compCompHnd->getLoongArch64PassStructInRegisterFlags(typeHnd);
#else
            floatFlags = info.compCompHnd->getRISCV64PassStructInRegisterFlags(typeHnd);
#endif
        }

        if ((floatFlags & STRUCT_HAS_FLOAT_FIELDS_MASK) != 0)
        {
            assert(varTypeIsStruct(argType));
            int floatNum = 0;
            if ((floatFlags & STRUCT_FLOAT_FIELD_ONLY_ONE) != 0)
            {
                assert(argSize <= 8);
                assert(varDsc->lvExactSize() <= argSize);

                floatNum              = 1;
                canPassArgInRegisters = varDscInfo->canEnreg(TYP_DOUBLE, 1);

                argRegTypeInStruct1 = (varDsc->lvExactSize() == 8) ? TYP_DOUBLE : TYP_FLOAT;
            }
            else if ((floatFlags & STRUCT_FLOAT_FIELD_ONLY_TWO) != 0)
            {
                floatNum              = 2;
                canPassArgInRegisters = varDscInfo->canEnreg(TYP_DOUBLE, 2);

                argRegTypeInStruct1 = (floatFlags & STRUCT_FIRST_FIELD_SIZE_IS8) ? TYP_DOUBLE : TYP_FLOAT;
                argRegTypeInStruct2 = (floatFlags & STRUCT_SECOND_FIELD_SIZE_IS8) ? TYP_DOUBLE : TYP_FLOAT;
            }
            else if ((floatFlags & STRUCT_FLOAT_FIELD_FIRST) != 0)
            {
                floatNum              = 1;
                canPassArgInRegisters = varDscInfo->canEnreg(TYP_DOUBLE, 1);
                canPassArgInRegisters = canPassArgInRegisters && varDscInfo->canEnreg(TYP_I_IMPL, 1);

                argRegTypeInStruct1 = (floatFlags & STRUCT_FIRST_FIELD_SIZE_IS8) ? TYP_DOUBLE : TYP_FLOAT;
                argRegTypeInStruct2 = (floatFlags & STRUCT_SECOND_FIELD_SIZE_IS8) ? TYP_LONG : TYP_INT;
            }
            else if ((floatFlags & STRUCT_FLOAT_FIELD_SECOND) != 0)
            {
                floatNum              = 1;
                canPassArgInRegisters = varDscInfo->canEnreg(TYP_DOUBLE, 1);
                canPassArgInRegisters = canPassArgInRegisters && varDscInfo->canEnreg(TYP_I_IMPL, 1);

                argRegTypeInStruct1 = (floatFlags & STRUCT_FIRST_FIELD_SIZE_IS8) ? TYP_LONG : TYP_INT;
                argRegTypeInStruct2 = (floatFlags & STRUCT_SECOND_FIELD_SIZE_IS8) ? TYP_DOUBLE : TYP_FLOAT;
            }

            assert((floatNum == 1) || (floatNum == 2));

            if (!canPassArgInRegisters)
            {
                // On LoongArch64, if there aren't any remaining floating-point registers to pass the argument,
                // integer registers (if any) are used instead.
                canPassArgInRegisters = varDscInfo->canEnreg(argType, cSlotsToEnregister);

                argRegTypeInStruct1 = TYP_UNKNOWN;
                argRegTypeInStruct2 = TYP_UNKNOWN;

                if (cSlotsToEnregister == 2)
                {
                    if (!canPassArgInRegisters && varDscInfo->canEnreg(TYP_I_IMPL, 1))
                    {
                        // Here a struct-arg which needs two registers but only one integer register available,
                        // it has to be split.
                        argRegTypeInStruct1   = TYP_I_IMPL;
                        canPassArgInRegisters = true;
                    }
                }
            }
        }
        else
#endif // defined(TARGET_LOONGARCH64) || defined(TARGET_RISCV64)
        {
            canPassArgInRegisters = varDscInfo->canEnreg(argType, cSlotsToEnregister);
#if defined(TARGET_LOONGARCH64) || defined(TARGET_RISCV64)
            // On LoongArch64 and RISCV64, if there aren't any remaining floating-point registers to pass the
            // argument, integer registers (if any) are used instead.
            if (!canPassArgInRegisters && varTypeIsFloating(argType))
            {
                canPassArgInRegisters = varDscInfo->canEnreg(TYP_I_IMPL, cSlotsToEnregister);
                argType               = canPassArgInRegisters ? TYP_I_IMPL : argType;
            }
            if (!canPassArgInRegisters && (cSlots > 1))
            {
                // If a struct-arg which needs two registers but only one integer register available,
                // it has to be split.
                canPassArgInRegisters = varDscInfo->canEnreg(TYP_I_IMPL, 1);
                argRegTypeInStruct1   = canPassArgInRegisters ? TYP_I_IMPL : TYP_UNKNOWN;
            }
#endif
        }

        if (canPassArgInRegisters)
        {
            /* Another register argument */

            // Allocate the registers we need. allocRegArg() returns the first argument register number of the set.
            // For non-HFA structs, we still "try" to enregister the whole thing; it will just max out if splitting
            // to the stack happens.
            unsigned firstAllocatedRegArgNum = 0;

#if FEATURE_MULTIREG_ARGS
            varDsc->SetOtherArgReg(REG_NA);
#endif // FEATURE_MULTIREG_ARGS

#if defined(UNIX_AMD64_ABI)
            unsigned  secondAllocatedRegArgNum = 0;
            var_types firstEightByteType       = TYP_UNDEF;
            var_types secondEightByteType      = TYP_UNDEF;

            if (varTypeIsStruct(argType))
            {
                if (structDesc.eightByteCount >= 1)
                {
                    firstEightByteType      = GetEightByteType(structDesc, 0);
                    firstAllocatedRegArgNum = varDscInfo->allocRegArg(firstEightByteType, 1);
                }
            }
            else
#elif defined(TARGET_LOONGARCH64) || defined(TARGET_RISCV64)
            unsigned secondAllocatedRegArgNum = 0;
            if (argRegTypeInStruct1 != TYP_UNKNOWN)
            {
                firstAllocatedRegArgNum = varDscInfo->allocRegArg(argRegTypeInStruct1, 1);
            }
            else
#endif // defined(TARGET_LOONGARCH64) || defined(TARGET_RISCV64)
            {
                firstAllocatedRegArgNum = varDscInfo->allocRegArg(argType, cSlots);
            }

            if (isHfaArg)
            {
                // We need to save the fact that this HFA is enregistered.
                // Note that we can have HVAs of SIMD types even if we are not recognizing intrinsics.
                // In that case, we won't have normalized the vector types on the varDsc, so if we have a single vector
                // register, we need to set the type now. Otherwise, later we'll assume this is passed by reference.
                if (varDsc->lvHfaSlots() != 1)
                {
                    varDsc->lvIsMultiRegArg = true;
                }
            }

            varDsc->lvIsRegArg = 1;

#if FEATURE_MULTIREG_ARGS
#ifdef TARGET_ARM64
            if (argType == TYP_STRUCT)
            {
                varDsc->SetArgReg(genMapRegArgNumToRegNum(firstAllocatedRegArgNum, TYP_I_IMPL, info.compCallConv));
                if (cSlots == 2)
                {
                    varDsc->SetOtherArgReg(
                        genMapRegArgNumToRegNum(firstAllocatedRegArgNum + 1, TYP_I_IMPL, info.compCallConv));
                    varDsc->lvIsMultiRegArg = true;
                }
            }
#elif defined(UNIX_AMD64_ABI)
            if (varTypeIsStruct(argType))
            {
                varDsc->SetArgReg(
                    genMapRegArgNumToRegNum(firstAllocatedRegArgNum, firstEightByteType, info.compCallConv));

                // If there is a second eightbyte, get a register for it too and map the arg to the reg number.
                if (structDesc.eightByteCount >= 2)
                {
                    secondEightByteType      = GetEightByteType(structDesc, 1);
                    secondAllocatedRegArgNum = varDscInfo->allocRegArg(secondEightByteType, 1);
                    varDsc->lvIsMultiRegArg  = true;
                }

                if (secondEightByteType != TYP_UNDEF)
                {
                    varDsc->SetOtherArgReg(
                        genMapRegArgNumToRegNum(secondAllocatedRegArgNum, secondEightByteType, info.compCallConv));
                }

                assert(structDesc.eightByteCount <= 2);
            }
#elif defined(TARGET_LOONGARCH64) || defined(TARGET_RISCV64)
            if (argType == TYP_STRUCT)
            {
                if (argRegTypeInStruct1 != TYP_UNKNOWN)
                {
                    varDsc->SetArgReg(
                        genMapRegArgNumToRegNum(firstAllocatedRegArgNum, argRegTypeInStruct1, info.compCallConv));
                    varDsc->lvIs4Field1 = (genTypeSize(argRegTypeInStruct1) == 4) ? 1 : 0;
                    if (argRegTypeInStruct2 != TYP_UNKNOWN)
                    {
                        secondAllocatedRegArgNum = varDscInfo->allocRegArg(argRegTypeInStruct2, 1);
                        varDsc->SetOtherArgReg(
                            genMapRegArgNumToRegNum(secondAllocatedRegArgNum, argRegTypeInStruct2, info.compCallConv));
                        varDsc->lvIs4Field2 = (genTypeSize(argRegTypeInStruct2) == 4) ? 1 : 0;
                    }
                    else if (cSlots > 1)
                    {
                        // Here a struct-arg which needs two registers but only one integer register available,
                        // it has to be split. But we reserved extra 8-bytes for the whole struct.
                        varDsc->lvIsSplit = 1;
                        varDsc->SetOtherArgReg(REG_STK);
                        varDscInfo->setAllRegArgUsed(argRegTypeInStruct1);
                        varDscInfo->stackArgSize += TARGET_POINTER_SIZE;
#ifdef TARGET_RISCV64
                        varDscInfo->hasSplitParam = true;
#endif
                    }
                }
                else
                {
                    varDsc->SetArgReg(genMapRegArgNumToRegNum(firstAllocatedRegArgNum, TYP_I_IMPL, info.compCallConv));
                    if (cSlots == 2)
                    {
                        varDsc->SetOtherArgReg(
                            genMapRegArgNumToRegNum(firstAllocatedRegArgNum + 1, TYP_I_IMPL, info.compCallConv));
                    }

                    assert(cSlots <= 2);
                }
            }
#else  // ARM32
            if (varTypeIsStruct(argType))
            {
                varDsc->SetArgReg(genMapRegArgNumToRegNum(firstAllocatedRegArgNum, TYP_I_IMPL, info.compCallConv));
            }
#endif // ARM32
            else
#endif // FEATURE_MULTIREG_ARGS
            {
                varDsc->SetArgReg(genMapRegArgNumToRegNum(firstAllocatedRegArgNum, argType, info.compCallConv));
            }

#ifdef TARGET_ARM
            if (varDsc->TypeGet() == TYP_LONG)
            {
                varDsc->SetOtherArgReg(
                    genMapRegArgNumToRegNum(firstAllocatedRegArgNum + 1, TYP_INT, info.compCallConv));
            }

            unsigned numEnregistered = 0;
            unsigned stackSize       = 0;
            // Check if arg was split between registers and stack.
            if (varTypeUsesIntReg(argType))
            {
                unsigned firstRegArgNum = genMapIntRegNumToRegArgNum(varDsc->GetArgReg(), info.compCallConv);
                unsigned lastRegArgNum  = firstRegArgNum + cSlots - 1;
                if (lastRegArgNum >= varDscInfo->maxIntRegArgNum)
                {
                    assert(varDscInfo->stackArgSize == 0);
                    numEnregistered = varDscInfo->maxIntRegArgNum - firstRegArgNum;
                    varDsc->SetStackOffset(-(int)numEnregistered * REGSIZE_BYTES);
                    stackSize = (cSlots - numEnregistered) * REGSIZE_BYTES;
                    varDscInfo->stackArgSize += stackSize;
                    varDscInfo->hasSplitParam = true;
                    JITDUMP("set user arg V%02u offset to %d\n", varDscInfo->varNum, varDsc->GetStackOffset());
                }
                else
                {
                    numEnregistered = cSlots;
                }
            }
            else
            {
                numEnregistered = cSlots;
            }
#endif // TARGET_ARM

#ifdef DEBUG
            if (verbose)
            {
                printf("Arg #%u    passed in register(s) ", varDscInfo->varNum);

#if defined(UNIX_AMD64_ABI)
                if (varTypeIsStruct(argType))
                {
                    // Print both registers, just to be clear
                    if (firstEightByteType == TYP_UNDEF)
                    {
                        printf("firstEightByte: <not used>");
                    }
                    else
                    {
                        printf("firstEightByte: %s",
                               getRegName(genMapRegArgNumToRegNum(firstAllocatedRegArgNum, firstEightByteType,
                                                                  info.compCallConv)));
                    }

                    if (secondEightByteType == TYP_UNDEF)
                    {
                        printf(", secondEightByte: <not used>");
                    }
                    else
                    {
                        printf(", secondEightByte: %s",
                               getRegName(genMapRegArgNumToRegNum(secondAllocatedRegArgNum, secondEightByteType,
                                                                  info.compCallConv)));
                    }
                }
                else
#elif defined(TARGET_LOONGARCH64) || defined(TARGET_RISCV64)
                if (varTypeIsStruct(argType))
                {
                    if (argRegTypeInStruct1 == TYP_UNKNOWN)
                    {
                        printf("first: <not used>");
                    }
                    else
                    {
                        printf("first: %s",
                               getRegName(genMapRegArgNumToRegNum(firstAllocatedRegArgNum, argRegTypeInStruct1,
                                                                  info.compCallConv)));
                    }
                    if (argRegTypeInStruct2 == TYP_UNKNOWN)
                    {
                        printf(", second: <not used>");
                    }
                    else
                    {
                        printf(", second: %s",
                               getRegName(genMapRegArgNumToRegNum(secondAllocatedRegArgNum, argRegTypeInStruct2,
                                                                  info.compCallConv)));
                    }
                }
                else
#endif // UNIX_AMD64_ABI, TARGET_LOONGARCH64, TARGET_RISCV64
                {
                    assert(varTypeUsesFloatReg(argType) || varTypeUsesIntReg(argType));

                    bool     isFloat   = varTypeUsesFloatReg(argType);
                    unsigned regArgNum = genMapRegNumToRegArgNum(varDsc->GetArgReg(), argType, info.compCallConv);

                    for (unsigned ix = 0; ix < cSlots; ix++, regArgNum++)
                    {
                        if (ix > 0)
                        {
                            printf(",");
                        }

                        if (!isFloat && (regArgNum >= varDscInfo->maxIntRegArgNum))
                        {
                            // a struct has been split between registers and stack
                            printf(" stack slots:%d", cSlots - ix);
                            break;
                        }

#ifdef TARGET_ARM
                        if (isFloat)
                        {
                            // Print register size prefix
                            if (argType == TYP_DOUBLE)
                            {
                                // Print both registers, just to be clear
                                printf("%s/%s",
                                       getRegName(genMapRegArgNumToRegNum(regArgNum, argType, info.compCallConv)),
                                       getRegName(genMapRegArgNumToRegNum(regArgNum + 1, argType, info.compCallConv)));

                                // doubles take 2 slots
                                assert(ix + 1 < cSlots);
                                ++ix;
                                ++regArgNum;
                            }
                            else
                            {
                                printf("%s",
                                       getRegName(genMapRegArgNumToRegNum(regArgNum, argType, info.compCallConv)));
                            }
                        }
                        else
#endif // TARGET_ARM
                        {
                            printf("%s", getRegName(genMapRegArgNumToRegNum(regArgNum, argType, info.compCallConv)));
                        }
                    }
                }
                printf("\n");
            }
#endif    // DEBUG
        } // end if (canPassArgInRegisters)
        else
        {
#if defined(TARGET_ARM)
            varDscInfo->setAllRegArgUsed(argType);

            if (varTypeUsesFloatReg(argType))
            {
                varDscInfo->setAnyFloatStackArgs();
            }
            else
            {
                assert(varTypeUsesIntReg(argType));
            }

#elif defined(TARGET_ARM64) || defined(TARGET_LOONGARCH64) || defined(TARGET_RISCV64)

            // If we needed to use the stack in order to pass this argument then
            // record the fact that we have used up any remaining registers of this 'type'
            // This prevents any 'backfilling' from occurring on ARM64/LoongArch64.
            //
            varDscInfo->setAllRegArgUsed(argType);

#endif // TARGET_XXX

#ifdef TARGET_ARM
            unsigned argAlignment = cAlign * TARGET_POINTER_SIZE;
#else
            unsigned argAlignment = eeGetArgSizeAlignment(origArgType, (hfaType == TYP_FLOAT));
            // We expect the following rounding operation to be a noop on all
            // ABIs except ARM (where we have 8-byte aligned args) and Apple
            // ARM64 (that allows to pack multiple smaller parameters in a
            // single stack slot).
            assert(compAppleArm64Abi() || ((varDscInfo->stackArgSize % argAlignment) == 0));
#endif
            varDscInfo->stackArgSize = roundUp(varDscInfo->stackArgSize, argAlignment);

            JITDUMP("set user arg V%02u offset to %u\n", varDscInfo->varNum, varDscInfo->stackArgSize);
            varDsc->SetStackOffset(varDscInfo->stackArgSize);
            varDscInfo->stackArgSize += argSize;
        }

#ifdef UNIX_AMD64_ABI
        // The arg size is returning the number of bytes of the argument. For a struct it could return a size not a
        // multiple of TARGET_POINTER_SIZE. The stack allocated space should always be multiple of TARGET_POINTER_SIZE,
        // so round it up.
        compArgSize += roundUp(argSize, TARGET_POINTER_SIZE);
#else  // !UNIX_AMD64_ABI
        compArgSize += argSize;
#endif // !UNIX_AMD64_ABI
        if (info.compIsVarArgs || isSoftFPPreSpill)
        {
#if defined(TARGET_X86)
            varDsc->SetStackOffset(compArgSize);
#else  // !TARGET_X86
            // TODO-CQ: We shouldn't have to go as far as to declare these
            // address-exposed -- DoNotEnregister should suffice.

            lvaSetVarAddrExposed(varDscInfo->varNum DEBUGARG(AddressExposedReason::TOO_CONSERVATIVE));
#endif // !TARGET_X86
        }
    }

    compArgSize = GetOutgoingArgByteSize(compArgSize);

#ifdef TARGET_ARM
    if (doubleAlignMask != RBM_NONE)
    {
        assert(RBM_ARG_REGS == 0xF);
        assert((doubleAlignMask & RBM_ARG_REGS) == doubleAlignMask);
        if (doubleAlignMask != RBM_NONE && doubleAlignMask != RBM_ARG_REGS)
        {
            // 'double aligned types' can begin only at r0 or r2 and we always expect at least two registers to be used
            // Note that in rare cases, we can have double-aligned structs of 12 bytes (if specified explicitly with
            // attributes)
            assert((doubleAlignMask == 0b0011) || (doubleAlignMask == 0b1100) ||
                   (doubleAlignMask == 0b0111) /* || 0b1111 is if'ed out */);

            // Now if doubleAlignMask is xyz1 i.e., the struct starts in r0, and we prespill r2 or r3
            // but not both, then the stack would be misaligned for r0. So spill both
            // r2 and r3.
            //
            // ; +0 --- caller SP double aligned ----
            // ; -4 r2    r3
            // ; -8 r1    r1
            // ; -c r0    r0   <-- misaligned.
            // ; callee saved regs
            bool startsAtR0 = (doubleAlignMask & 1) == 1;
            bool r2XorR3    = ((codeGen->regSet.rsMaskPreSpillRegArg & RBM_R2) == 0) !=
                           ((codeGen->regSet.rsMaskPreSpillRegArg & RBM_R3) == 0);
            if (startsAtR0 && r2XorR3)
            {
                codeGen->regSet.rsMaskPreSpillAlign =
                    (~codeGen->regSet.rsMaskPreSpillRegArg & ~doubleAlignMask) & RBM_ARG_REGS;
            }
        }
    }
#endif // TARGET_ARM
}

#ifdef SWIFT_SUPPORT
//-----------------------------------------------------------------------------
// lvaInitSpecialSwiftParam: Initialize SwiftSelf/SwiftError* parameters.
//
// Parameters:
//   argHnd  - Handle for this parameter in the method's signature
//   varDsc  - LclVarDsc* for the parameter
//   type    - Type of the parameter
//   typeHnd - Class handle for the type of the parameter
//
// Returns:
//   true if parameter was initialized
//
bool Compiler::lvaInitSpecialSwiftParam(CORINFO_ARG_LIST_HANDLE argHnd,
                                        InitVarDscInfo*         varDscInfo,
                                        CorInfoType             type,
                                        CORINFO_CLASS_HANDLE    typeHnd)
{
    const bool argIsByrefOrPtr = (type == CORINFO_TYPE_BYREF) || (type == CORINFO_TYPE_PTR);

    if (argIsByrefOrPtr)
    {
        // For primitive types, we don't expect to be passed a CORINFO_CLASS_HANDLE; look up the actual handle
        assert(typeHnd == nullptr);
        CORINFO_CLASS_HANDLE clsHnd = info.compCompHnd->getArgClass(&info.compMethodInfo->args, argHnd);
        type                        = info.compCompHnd->getChildType(clsHnd, &typeHnd);
    }

    if (type != CORINFO_TYPE_VALUECLASS)
    {
        return false;
    }

    if (!info.compCompHnd->isIntrinsicType(typeHnd))
    {
        return false;
    }

    const char* namespaceName;
    const char* className = info.compCompHnd->getClassNameFromMetadata(typeHnd, &namespaceName);
    if ((strcmp(className, "SwiftSelf") == 0) && (strcmp(namespaceName, "System.Runtime.InteropServices.Swift") == 0))
    {
<<<<<<< HEAD
        if (argIsByrefOrPtr)
        {
            BADCODE("Expected SwiftSelf struct, got pointer/reference");
        }

        if (lvaSwiftSelfArg != BAD_VAR_NUM)
        {
            BADCODE("Duplicate SwiftSelf parameter");
        }

        LclVarDsc*             varDsc  = varDscInfo->varDsc;
        ABIPassingInformation* abiInfo = varDscInfo->abiInfo;
=======
        LclVarDsc* varDsc = varDscInfo->varDsc;
>>>>>>> ef866615
        varDsc->SetArgReg(REG_SWIFT_SELF);
        varDsc->SetOtherArgReg(REG_NA);
        varDsc->lvIsRegArg = true;

        compArgSize += TARGET_POINTER_SIZE;

        lvaSwiftSelfArg = varDscInfo->varNum;
        lvaSetVarDoNotEnregister(lvaSwiftSelfArg DEBUGARG(DoNotEnregisterReason::NonStandardParameter));
        return true;
    }

    if ((strcmp(className, "SwiftError") == 0) && (strcmp(namespaceName, "System.Runtime.InteropServices.Swift") == 0))
    {
        if (!argIsByrefOrPtr)
        {
            BADCODE("Expected SwiftError pointer/reference, got struct");
        }

        if (lvaSwiftErrorArg != BAD_VAR_NUM)
        {
            BADCODE("Duplicate SwiftError* parameter");
        }

        lvaSwiftErrorArg   = varDscInfo->varNum;
        lvaSwiftErrorLocal = lvaGrabTemp(false DEBUGARG("SwiftError pseudolocal"));
        lvaSetStruct(lvaSwiftErrorLocal, typeHnd, false);
        lvaSetVarAddrExposed(lvaSwiftErrorLocal DEBUGARG(AddressExposedReason::SWIFT_ERROR_PSEUDOLOCAL));
        return true;
    }

    return false;
}
#endif

/*****************************************************************************/
void Compiler::lvaInitGenericsCtxt(InitVarDscInfo* varDscInfo)
{
    //@GENERICS: final instantiation-info argument for shared generic methods
    // and shared generic struct instance methods
    if (info.compMethodInfo->args.callConv & CORINFO_CALLCONV_PARAMTYPE)
    {
        info.compTypeCtxtArg = varDscInfo->varNum;

        LclVarDsc* varDsc = varDscInfo->varDsc;
        varDsc->lvIsParam = 1;
        varDsc->lvType    = TYP_I_IMPL;

        if (varDscInfo->canEnreg(TYP_I_IMPL))
        {
            /* Another register argument */

            varDsc->lvIsRegArg = 1;
            varDsc->SetArgReg(
                genMapRegArgNumToRegNum(varDscInfo->regArgNum(TYP_INT), varDsc->TypeGet(), info.compCallConv));
#if FEATURE_MULTIREG_ARGS
            varDsc->SetOtherArgReg(REG_NA);
#endif
            varDsc->lvOnFrame = true; // The final home for this incoming register might be our local stack frame

            varDscInfo->intRegArgNum++;

#ifdef DEBUG
            if (verbose)
            {
                printf("'GenCtxt'   passed in register %s\n", getRegName(varDsc->GetArgReg()));
            }
#endif
        }
        else
        {
            // We need to mark these as being on the stack, as this is not done elsewhere in the case that canEnreg
            // returns false.
            varDsc->lvOnFrame = true;
            varDsc->SetStackOffset(varDscInfo->stackArgSize);
            varDscInfo->stackArgSize += TARGET_POINTER_SIZE;
        }

        compArgSize += TARGET_POINTER_SIZE;

#if defined(TARGET_X86)
        if (info.compIsVarArgs)
            varDsc->SetStackOffset(compArgSize);
#endif // TARGET_X86

        varDscInfo->nextParam();
    }
}

/*****************************************************************************/
void Compiler::lvaInitVarArgsHandle(InitVarDscInfo* varDscInfo)
{
    if (info.compIsVarArgs)
    {
        lvaVarargsHandleArg = varDscInfo->varNum;

        LclVarDsc* varDsc = varDscInfo->varDsc;
        varDsc->lvType    = TYP_I_IMPL;
        varDsc->lvIsParam = 1;
#if defined(TARGET_X86)
        // Codegen will need it for x86 scope info.
        varDsc->lvImplicitlyReferenced = 1;
#endif // TARGET_X86
        varDsc->lvHasLdAddrOp = 1;

        lvaSetVarDoNotEnregister(lvaVarargsHandleArg DEBUGARG(DoNotEnregisterReason::VMNeedsStackAddr));

        assert(mostRecentlyActivePhase == PHASE_PRE_IMPORT);

        if (varDscInfo->canEnreg(TYP_I_IMPL))
        {
            /* Another register argument */

            unsigned varArgHndArgNum = varDscInfo->allocRegArg(TYP_I_IMPL);

            varDsc->lvIsRegArg = 1;
            varDsc->SetArgReg(genMapRegArgNumToRegNum(varArgHndArgNum, TYP_I_IMPL, info.compCallConv));
#if FEATURE_MULTIREG_ARGS
            varDsc->SetOtherArgReg(REG_NA);
#endif
            varDsc->lvOnFrame = true; // The final home for this incoming register might be our local stack frame
#ifdef TARGET_ARM
            // This has to be spilled right in front of the real arguments and we have
            // to pre-spill all the argument registers explicitly because we only have
            // have symbols for the declared ones, not any potential variadic ones.
            for (unsigned ix = varArgHndArgNum; ix < ArrLen(intArgMasks); ix++)
            {
                codeGen->regSet.rsMaskPreSpillRegArg |= intArgMasks[ix];
            }
#endif // TARGET_ARM

#ifdef DEBUG
            if (verbose)
            {
                printf("'VarArgHnd' passed in register %s\n", getRegName(varDsc->GetArgReg()));
            }
#endif // DEBUG
        }
        else
        {
            // We need to mark these as being on the stack, as this is not done elsewhere in the case that canEnreg
            // returns false.
            varDsc->lvOnFrame = true;
            varDsc->SetStackOffset(varDscInfo->stackArgSize);
            varDscInfo->stackArgSize += TARGET_POINTER_SIZE;
        }

        /* Update the total argument size, count and varDsc */

        compArgSize += TARGET_POINTER_SIZE;

        varDscInfo->nextParam();

#if defined(TARGET_X86)
        varDsc->SetStackOffset(compArgSize);

        // Allocate a temp to point at the beginning of the args

        lvaVarargsBaseOfStkArgs                  = lvaGrabTemp(false DEBUGARG("Varargs BaseOfStkArgs"));
        lvaTable[lvaVarargsBaseOfStkArgs].lvType = TYP_I_IMPL;

#endif // TARGET_X86
    }
}

/*****************************************************************************/
void Compiler::lvaInitVarDsc(LclVarDsc*              varDsc,
                             unsigned                varNum,
                             CorInfoType             corInfoType,
                             CORINFO_CLASS_HANDLE    typeHnd,
                             CORINFO_ARG_LIST_HANDLE varList,
                             CORINFO_SIG_INFO*       varSig)
{
    noway_assert(varDsc == lvaGetDesc(varNum));

    switch (corInfoType)
    {
        // Mark types that looks like a pointer for doing shadow-copying of
        // parameters if we have an unsafe buffer.
        // Note that this does not handle structs with pointer fields. Instead,
        // we rely on using the assign-groups/equivalence-groups in
        // gsFindVulnerableParams() to determine if a buffer-struct contains a
        // pointer. We could do better by having the EE determine this for us.
        // Note that we want to keep buffers without pointers at lower memory
        // addresses than buffers with pointers.
        case CORINFO_TYPE_PTR:
        case CORINFO_TYPE_BYREF:
        case CORINFO_TYPE_CLASS:
        case CORINFO_TYPE_STRING:
        case CORINFO_TYPE_VAR:
        case CORINFO_TYPE_REFANY:
            varDsc->lvIsPtr = 1;
            break;
        default:
            break;
    }

    var_types type = JITtype2varType(corInfoType);
    if (varTypeIsFloating(type))
    {
        compFloatingPointUsed = true;
    }

#if FEATURE_IMPLICIT_BYREFS
    varDsc->lvIsImplicitByRef = 0;
#endif // FEATURE_IMPLICIT_BYREFS
#if defined(TARGET_LOONGARCH64) || defined(TARGET_RISCV64)
    varDsc->lvIs4Field1 = 0;
    varDsc->lvIs4Field2 = 0;
    varDsc->lvIsSplit   = 0;
#endif // TARGET_LOONGARCH64 || TARGET_RISCV64

    // Set the lvType (before this point it is TYP_UNDEF).

    if (GlobalJitOptions::compFeatureHfa)
    {
        varDsc->SetHfaType(TYP_UNDEF);
    }
    if ((varTypeIsStruct(type)))
    {
        lvaSetStruct(varNum, typeHnd, typeHnd != NO_CLASS_HANDLE);
        if (info.compIsVarArgs)
        {
            lvaSetStructUsedAsVarArg(varNum);
        }
    }
    else
    {
        varDsc->lvType = type;
    }

#ifdef DEBUG
    varDsc->SetStackOffset(BAD_STK_OFFS);
#endif

#if FEATURE_MULTIREG_ARGS
    varDsc->SetOtherArgReg(REG_NA);
#endif // FEATURE_MULTIREG_ARGS
}

//-----------------------------------------------------------------------------
// lvaClassifyParameterABI:
//  Classify the ABI information for all parameters.
//
// Type parameters:
//   Classifier - The type of classifier to use.
//
// Parameters:
//   classifier - The classifier to use
//
template <typename Classifier>
void Compiler::lvaClassifyParameterABI(Classifier& classifier)
{
    lvaParameterPassingInfo = new (this, CMK_LvaTable) ABIPassingInformation[info.compArgsCount];

    for (unsigned i = 0; i < info.compArgsCount; i++)
    {
        LclVarDsc*   dsc          = lvaGetDesc(i);
        ClassLayout* structLayout = varTypeIsStruct(dsc) ? dsc->GetLayout() : nullptr;

        WellKnownArg wellKnownArg = WellKnownArg::None;
        if (i == info.compRetBuffArg)
        {
            wellKnownArg = WellKnownArg::RetBuffer;
        }
#ifdef SWIFT_SUPPORT
        else if (i == lvaSwiftSelfArg)
        {
            wellKnownArg = WellKnownArg::SwiftSelf;
        }
#endif

        lvaParameterPassingInfo[i] = classifier.Classify(this, dsc->TypeGet(), structLayout, wellKnownArg);
    }
}

//-----------------------------------------------------------------------------
// lvaClassifyParameterABI:
//  Classify the ABI information for all parameters.
//
void Compiler::lvaClassifyParameterABI()
{
    if (info.compArgsCount == 0)
    {
        return;
    }

    ClassifierInfo cInfo;
    cInfo.CallConv   = info.compCallConv;
    cInfo.IsVarArgs  = info.compIsVarArgs;
    cInfo.HasThis    = info.compThisArg != BAD_VAR_NUM;
    cInfo.HasRetBuff = info.compRetBuffArg != BAD_VAR_NUM;

#ifdef SWIFT_SUPPORT
    if (info.compCallConv == CorInfoCallConvExtension::Swift)
    {
        SwiftABIClassifier classifier(cInfo);
        lvaClassifyParameterABI(classifier);
    }
    else
#endif
#if defined(TARGET_X86) || defined(TARGET_AMD64) || defined(TARGET_ARM64)
    {
        PlatformClassifier classifier(cInfo);
        lvaClassifyParameterABI(classifier);
    }
#endif

#ifdef DEBUG
    if (lvaParameterPassingInfo == nullptr)
    {
        return;
    }

    for (unsigned lclNum = 0; lclNum < info.compArgsCount; lclNum++)
    {
        LclVarDsc*                   dsc     = lvaGetDesc(lclNum);
        const ABIPassingInformation& abiInfo = lvaParameterPassingInfo[lclNum];

        assert(abiInfo.NumSegments > 0);

        unsigned numSegmentsToCompare = abiInfo.NumSegments;
        if (dsc->lvIsHfa())
        {
            assert(abiInfo.NumSegments >= 1);
            // LclVarDsc only has one register set for HFAs
            numSegmentsToCompare = 1;
        }

        for (unsigned i = 0; i < numSegmentsToCompare; i++)
        {
            const ABIPassingSegment& expected = abiInfo.Segments[i];
            regNumber                reg      = REG_NA;
            if (i == 0)
            {
                reg = dsc->GetArgReg();
            }
#if FEATURE_MULTIREG_ARGS
            else if (i == 1)
            {
                reg = dsc->GetOtherArgReg();
            }
#endif

            if (expected.IsPassedOnStack())
            {
                if (i == 0)
                {
                    assert(reg == REG_STK);

// On x86, varargs methods access stack args off of a base pointer, and the
// first stack arg is not considered to be at offset 0.
// TODO-Cleanup: Unify things so that x86 is consistent with other platforms
// here and change fgMorphExpandStackArgForVarArgs to account for that.
#ifndef TARGET_X86
                    assert((unsigned)dsc->GetStackOffset() == expected.GetStackOffset());
#endif
                }
            }
            else
            {
                assert(reg == expected.GetRegister());
            }
        }
    }
#endif
}

/*****************************************************************************
 * Returns our internal varNum for a given IL variable.
 * Asserts assume it is called after lvaTable[] has been set up.
 */

unsigned Compiler::compMapILvarNum(unsigned ILvarNum)
{
    noway_assert(ILvarNum < info.compILlocalsCount || ILvarNum > unsigned(ICorDebugInfo::UNKNOWN_ILNUM));

    unsigned varNum;

    if (ILvarNum == (unsigned)ICorDebugInfo::VARARGS_HND_ILNUM)
    {
        // The varargs cookie is the last argument in lvaTable[]
        noway_assert(info.compIsVarArgs);

        varNum = lvaVarargsHandleArg;
        noway_assert(lvaTable[varNum].lvIsParam);
    }
    else if (ILvarNum == (unsigned)ICorDebugInfo::RETBUF_ILNUM)
    {
        noway_assert(info.compRetBuffArg != BAD_VAR_NUM);
        varNum = info.compRetBuffArg;
    }
    else if (ILvarNum == (unsigned)ICorDebugInfo::TYPECTXT_ILNUM)
    {
        noway_assert(info.compTypeCtxtArg >= 0);
        varNum = info.compTypeCtxtArg;
    }
    else if (ILvarNum < info.compILargsCount)
    {
        // Parameter
        varNum = compMapILargNum(ILvarNum);
        noway_assert(lvaTable[varNum].lvIsParam);
    }
    else if (ILvarNum < info.compILlocalsCount)
    {
        // Local variable
        unsigned lclNum = ILvarNum - info.compILargsCount;
        varNum          = info.compArgsCount + lclNum;
        noway_assert(!lvaTable[varNum].lvIsParam);
    }
    else
    {
        unreached();
    }

    noway_assert(varNum < info.compLocalsCount);
    return varNum;
}

/*****************************************************************************
 * Returns the IL variable number given our internal varNum.
 * Special return values are VARG_ILNUM, RETBUF_ILNUM, TYPECTXT_ILNUM.
 *
 * Returns UNKNOWN_ILNUM if it can't be mapped.
 */

unsigned Compiler::compMap2ILvarNum(unsigned varNum) const
{
    if (compIsForInlining())
    {
        return impInlineInfo->InlinerCompiler->compMap2ILvarNum(varNum);
    }

    noway_assert(varNum < lvaCount);

    if (varNum == info.compRetBuffArg)
    {
        return (unsigned)ICorDebugInfo::RETBUF_ILNUM;
    }

    // Is this a varargs function?
    if (info.compIsVarArgs && varNum == lvaVarargsHandleArg)
    {
        return (unsigned)ICorDebugInfo::VARARGS_HND_ILNUM;
    }

    // We create an extra argument for the type context parameter
    // needed for shared generic code.
    if ((info.compMethodInfo->args.callConv & CORINFO_CALLCONV_PARAMTYPE) && varNum == info.compTypeCtxtArg)
    {
        return (unsigned)ICorDebugInfo::TYPECTXT_ILNUM;
    }

#if FEATURE_FIXED_OUT_ARGS
    if (varNum == lvaOutgoingArgSpaceVar)
    {
        return (unsigned)ICorDebugInfo::UNKNOWN_ILNUM; // Cannot be mapped
    }
#endif // FEATURE_FIXED_OUT_ARGS

    // Now mutate varNum to remove extra parameters from the count.
    if ((info.compMethodInfo->args.callConv & CORINFO_CALLCONV_PARAMTYPE) && varNum > info.compTypeCtxtArg)
    {
        varNum--;
    }

    if (info.compIsVarArgs && varNum > lvaVarargsHandleArg)
    {
        varNum--;
    }

    /* Is there a hidden argument for the return buffer.
       Note that this code works because if the RetBuffArg is not present,
       compRetBuffArg will be BAD_VAR_NUM */
    if (info.compRetBuffArg != BAD_VAR_NUM && varNum > info.compRetBuffArg)
    {
        varNum--;
    }

    if (varNum >= info.compLocalsCount)
    {
        return (unsigned)ICorDebugInfo::UNKNOWN_ILNUM; // Cannot be mapped
    }

    return varNum;
}

/*****************************************************************************
 * Returns true if variable "varNum" may be address-exposed.
 */

bool Compiler::lvaVarAddrExposed(unsigned varNum) const
{
    const LclVarDsc* varDsc = lvaGetDesc(varNum);
    return varDsc->IsAddressExposed();
}

/*****************************************************************************
 * Returns true iff variable "varNum" should not be enregistered (or one of several reasons).
 */

bool Compiler::lvaVarDoNotEnregister(unsigned varNum)
{
    LclVarDsc* varDsc = lvaGetDesc(varNum);
    return varDsc->lvDoNotEnregister;
}

//------------------------------------------------------------------------
// lvInitializeDoNotEnregFlag: a helper to initialize `lvDoNotEnregister` flag
//    for locals that were created before the compiler decided its optimization level.
//
// Assumptions:
//    compEnregLocals() value is finalized and is set to false.
//
void Compiler::lvSetMinOptsDoNotEnreg()
{
    JITDUMP("compEnregLocals() is false, setting doNotEnreg flag for all locals.");
    assert(!compEnregLocals());
    for (unsigned lclNum = 0; lclNum < lvaCount; lclNum++)
    {
        lvaSetVarDoNotEnregister(lclNum DEBUGARG(DoNotEnregisterReason::NoRegVars));
    }
}

//------------------------------------------------------------------------
// StructPromotionHelper constructor.
//
// Arguments:
//   compiler - pointer to a compiler to get access to an allocator, compHandle etc.
//
Compiler::StructPromotionHelper::StructPromotionHelper(Compiler* compiler) : compiler(compiler), structPromotionInfo()
{
}

//--------------------------------------------------------------------------------------------
// TryPromoteStructVar - promote struct var if it is possible and profitable.
//
// Arguments:
//   lclNum - struct number to try.
//
// Return value:
//   true if the struct var was promoted.
//
bool Compiler::StructPromotionHelper::TryPromoteStructVar(unsigned lclNum)
{
    if (CanPromoteStructVar(lclNum))
    {
#if 0
            // Often-useful debugging code: if you've narrowed down a struct-promotion problem to a single
            // method, this allows you to select a subset of the vars to promote (by 1-based ordinal number).
            static int structPromoVarNum = 0;
            structPromoVarNum++;
            if (atoi(getenv("structpromovarnumlo")) <= structPromoVarNum && structPromoVarNum <= atoi(getenv("structpromovarnumhi")))
#endif // 0
        if (ShouldPromoteStructVar(lclNum))
        {
            PromoteStructVar(lclNum);
            return true;
        }
    }
    return false;
}

//--------------------------------------------------------------------------------------------
// CanPromoteStructType - checks if the struct type can be promoted.
//
// Arguments:
//   typeHnd - struct handle to check.
//
// Return value:
//   true if the struct type can be promoted.
//
// Notes:
//   The last analyzed type is memorized to skip the check if we ask about the same time again next.
//   However, it was not found profitable to memorize all analyzed types in a map.
//
//   The check initializes only necessary fields in lvaStructPromotionInfo,
//   so if the promotion is rejected early than most fields will be uninitialized.
//
bool Compiler::StructPromotionHelper::CanPromoteStructType(CORINFO_CLASS_HANDLE typeHnd)
{
    assert(typeHnd != nullptr);
    if (!compiler->eeIsValueClass(typeHnd))
    {
        // TODO-ObjectStackAllocation: Enable promotion of fields of stack-allocated objects.
        return false;
    }

    if (structPromotionInfo.typeHnd == typeHnd)
    {
        // Asking for the same type of struct as the last time.
        // Nothing need to be done.
        // Fall through ...
        return structPromotionInfo.canPromote;
    }

    // Analyze this type from scratch.
    structPromotionInfo = lvaStructPromotionInfo(typeHnd);

#if defined(FEATURE_SIMD)
    // getMaxVectorByteLength() represents the size of the largest primitive type that we can struct promote.
    const unsigned maxSize =
        MAX_NumOfFieldsInPromotableStruct * max(compiler->getMaxVectorByteLength(), sizeof(double));
#else  // !FEATURE_SIMD
    // sizeof(double) represents the size of the largest primitive type that we can struct promote.
    const unsigned maxSize = MAX_NumOfFieldsInPromotableStruct * sizeof(double);
#endif // !FEATURE_SIMD

    // lvaStructFieldInfo.fldOffset is byte-sized and offsets start from 0, so the max size can be 256
    assert(static_cast<unsigned char>(maxSize - 1) == (maxSize - 1));

    // lvaStructFieldInfo.fieldCnt is byte-sized
    assert(static_cast<unsigned char>(MAX_NumOfFieldsInPromotableStruct) == MAX_NumOfFieldsInPromotableStruct);

    COMP_HANDLE compHandle = compiler->info.compCompHnd;

    unsigned structSize = compHandle->getClassSize(typeHnd);
    if (structSize > maxSize)
    {
        return false; // struct is too large
    }

    DWORD typeFlags = compHandle->getClassAttribs(typeHnd);

    if (StructHasOverlappingFields(typeFlags))
    {
        return false;
    }

    if (StructHasIndexableFields(typeFlags))
    {
        return false;
    }

#ifdef TARGET_ARM
    // On ARM, we have a requirement on the struct alignment; see below.
    unsigned structAlignment = roundUp(compHandle->getClassAlignmentRequirement(typeHnd), TARGET_POINTER_SIZE);
#endif // TARGET_ARM

    // At most 1 (root node) + (4 promoted fields) + (each could be a wrapped primitive)
    CORINFO_TYPE_LAYOUT_NODE treeNodes[1 + MAX_NumOfFieldsInPromotableStruct * 2];
    size_t                   numTreeNodes = ArrLen(treeNodes);
    GetTypeLayoutResult      result       = compHandle->getTypeLayout(typeHnd, treeNodes, &numTreeNodes);

    if ((result != GetTypeLayoutResult::Success) || (numTreeNodes <= 1))
    {
        return false;
    }

    assert(treeNodes[0].size == structSize);

    structPromotionInfo.fieldCnt = 0;

    unsigned fieldsSize = 0;

    // Some notes on the following:
    // 1. At most MAX_NumOfFieldsInPromotableStruct fields can be promoted
    // 2. Recursive promotion is not enabled as the rest of the JIT cannot
    //    handle some of the patterns produced efficiently
    // 3. The exception to the above is structs wrapping primitive types; we do
    //    support promoting those, but only through one layer of nesting (as a
    //    quirk -- this can probably be relaxed).

    for (size_t i = 1; i < numTreeNodes;)
    {
        if (structPromotionInfo.fieldCnt >= MAX_NumOfFieldsInPromotableStruct)
        {
            return false;
        }

        const CORINFO_TYPE_LAYOUT_NODE& node = treeNodes[i];
        assert(node.parent == 0);
        lvaStructFieldInfo& promField = structPromotionInfo.fields[structPromotionInfo.fieldCnt];
        INDEBUG(promField.diagFldHnd = node.diagFieldHnd);

        // Ensured by assertion on size above.
        assert(FitsIn<decltype(promField.fldOffset)>(node.offset));
        promField.fldOffset = (uint8_t)node.offset;

        promField.fldOrdinal = structPromotionInfo.fieldCnt;
        promField.fldSize    = node.size;

        structPromotionInfo.fieldCnt++;

        if (node.type == CORINFO_TYPE_VALUECLASS)
        {
            var_types fldType = TryPromoteValueClassAsPrimitive(treeNodes, numTreeNodes, i);
            if (fldType == TYP_UNDEF)
            {
                return false;
            }

            promField.fldType        = fldType;
            promField.fldSIMDTypeHnd = node.simdTypeHnd;
            AdvanceSubTree(treeNodes, numTreeNodes, &i);
        }
        else
        {
            promField.fldType = JITtype2varType(node.type);
            i++;
        }

        fieldsSize += promField.fldSize;

        if ((promField.fldOffset % promField.fldSize) != 0)
        {
            // The code in Compiler::genPushArgList that reconstitutes
            // struct values on the stack from promoted fields expects
            // those fields to be at their natural alignment.
            return false;
        }

        noway_assert(promField.fldOffset + promField.fldSize <= structSize);

#ifdef TARGET_ARM
        // On ARM, for struct types that don't use explicit layout, the alignment of the struct is
        // at least the max alignment of its fields.  We take advantage of this invariant in struct promotion,
        // so verify it here.
        if (promField.fldSize > structAlignment)
        {
            // Don't promote vars whose struct types violates the invariant.  (Alignment == size for primitives.)
            return false;
        }
#endif // TARGET_ARM
    }

    if (fieldsSize != treeNodes[0].size)
    {
        structPromotionInfo.containsHoles = true;
    }

    structPromotionInfo.anySignificantPadding = treeNodes[0].hasSignificantPadding && structPromotionInfo.containsHoles;

    // Cool, this struct is promotable.

    structPromotionInfo.canPromote = true;
    return true;
}

//--------------------------------------------------------------------------------------------
// TryPromoteValueClassAsPrimitive - Attempt to promote a value type as a primitive type.
//
// Arguments:
//   treeNodes    - Layout tree
//   maxTreeNodes - Size of 'treeNodes'
//   index        - Index of layout tree node corresponding to the value class
//
// Return value:
//   Primitive type to promote the field as.
//
var_types Compiler::StructPromotionHelper::TryPromoteValueClassAsPrimitive(CORINFO_TYPE_LAYOUT_NODE* treeNodes,
                                                                           size_t                    maxTreeNodes,
                                                                           size_t                    index)
{
    assert(index < maxTreeNodes);
    CORINFO_TYPE_LAYOUT_NODE& node = treeNodes[index];
    assert(node.type == CORINFO_TYPE_VALUECLASS);

    if (node.simdTypeHnd != NO_CLASS_HANDLE)
    {
        const char* namespaceName = nullptr;
        const char* className = compiler->info.compCompHnd->getClassNameFromMetadata(node.simdTypeHnd, &namespaceName);

#ifdef FEATURE_SIMD
        if (compiler->isRuntimeIntrinsicsNamespace(namespaceName) || compiler->isNumericsNamespace(namespaceName))
        {
            unsigned    simdSize;
            CorInfoType simdBaseJitType = compiler->getBaseJitTypeAndSizeOfSIMDType(node.simdTypeHnd, &simdSize);
            // We will only promote fields of SIMD types that fit into a SIMD register.
            if (simdBaseJitType != CORINFO_TYPE_UNDEF)
            {
                if (compiler->structSizeMightRepresentSIMDType(simdSize))
                {
                    return compiler->getSIMDTypeForSize(simdSize);
                }
            }
        }
#endif

#ifdef TARGET_64BIT
        // TODO-Quirk: Vector64 is a SIMD type with one 64-bit field, so when
        // compiler->usesSIMDTypes() == false, it used to be promoted as a long
        // field.
        if (compiler->isRuntimeIntrinsicsNamespace(namespaceName) && (strcmp(className, "Vector64`1") == 0))
        {
            return TYP_LONG;
        }
#endif
    }

    // Check for a single primitive wrapper.
    if (node.numFields != 1)
    {
        return TYP_UNDEF;
    }

    if (index + 1 >= maxTreeNodes)
    {
        return TYP_UNDEF;
    }

    CORINFO_TYPE_LAYOUT_NODE& primNode = treeNodes[index + 1];

    // Do not promote if the field is not a primitive.
    // TODO-CQ: We could likely permit recursive primitive wrappers here quite easily.
    if (primNode.type == CORINFO_TYPE_VALUECLASS)
    {
        return TYP_UNDEF;
    }

    // Do not promote if the single field is not aligned at its natural boundary within
    // the struct field.
    if (primNode.offset != node.offset)
    {
        return TYP_UNDEF;
    }

    // Insist this wrapped field occupies all of its parent storage.
    if (primNode.size != node.size)
    {
        JITDUMP("Promotion blocked: struct contains struct field with one field,"
                " but that field is not the same size as its parent.\n");
        return TYP_UNDEF;
    }

    // Only promote up to pointer sized fields.
    // TODO-CQ: Right now we only promote an actual SIMD typed field, which would cause
    // a nested SIMD type to fail promotion.
    if (primNode.size > TARGET_POINTER_SIZE)
    {
        JITDUMP("Promotion blocked: struct contains struct field with one field,"
                " but that field has invalid size.\n");
        return TYP_UNDEF;
    }

    if ((primNode.size != TARGET_POINTER_SIZE) && ((node.offset % primNode.size) != 0))
    {
        JITDUMP("Promotion blocked: struct contains struct field with one field,"
                " but the outer struct offset %u is not a multiple of the inner field size %u.\n",
                node.offset, primNode.size);
        return TYP_UNDEF;
    }

    return JITtype2varType(primNode.type);
}

//--------------------------------------------------------------------------------------------
// AdvanceSubTree - Skip over a tree node and all its children.
//
// Arguments:
//   treeNodes    - array of type layout nodes, stored in preorder.
//   maxTreeNodes - size of 'treeNodes'
//   index        - [in, out] Index pointing to root of subtree to skip.
//
// Remarks:
//   Requires the tree nodes to be stored in preorder (as guaranteed by getTypeLayout).
//
void Compiler::StructPromotionHelper::AdvanceSubTree(CORINFO_TYPE_LAYOUT_NODE* treeNodes,
                                                     size_t                    maxTreeNodes,
                                                     size_t*                   index)
{
    size_t parIndex = *index;
    (*index)++;
    while ((*index < maxTreeNodes) && (treeNodes[*index].parent >= parIndex))
    {
        (*index)++;
    }
}

//--------------------------------------------------------------------------------------------
// CanPromoteStructVar - checks if the struct can be promoted.
//
// Arguments:
//   lclNum - struct number to check.
//
// Return value:
//   true if the struct var can be promoted.
//
bool Compiler::StructPromotionHelper::CanPromoteStructVar(unsigned lclNum)
{
    LclVarDsc* varDsc = compiler->lvaGetDesc(lclNum);

    assert(varTypeIsStruct(varDsc));
    assert(!varDsc->lvPromoted); // Don't ask again :)

    // If this lclVar is used in a SIMD intrinsic, then we don't want to struct promote it.
    // Note, however, that SIMD lclVars that are NOT used in a SIMD intrinsic may be
    // profitably promoted.
    if (varDsc->lvIsUsedInSIMDIntrinsic())
    {
        JITDUMP("  struct promotion of V%02u is disabled because lvIsUsedInSIMDIntrinsic()\n", lclNum);
        return false;
    }

    // Reject struct promotion of parameters when -GS stack reordering is enabled
    // as we could introduce shadow copies of them.
    if (varDsc->lvIsParam && compiler->compGSReorderStackLayout)
    {
        JITDUMP("  struct promotion of V%02u is disabled because lvIsParam and compGSReorderStackLayout\n", lclNum);
        return false;
    }

    if (varDsc->lvIsParam && compiler->fgNoStructParamPromotion)
    {
        JITDUMP("  struct promotion of V%02u is disabled by fgNoStructParamPromotion\n", lclNum);
        return false;
    }

    if (!compiler->lvaEnregMultiRegVars && varDsc->lvIsMultiRegArgOrRet())
    {
        JITDUMP("  struct promotion of V%02u is disabled because lvIsMultiRegArgOrRet()\n", lclNum);
        return false;
    }

    // If the local was exposed at Tier0, we currently have to assume it's aliased for OSR.
    //
    if (compiler->lvaIsOSRLocal(lclNum) && compiler->info.compPatchpointInfo->IsExposed(lclNum))
    {
        JITDUMP("  struct promotion of V%02u is disabled because it is an exposed OSR local\n", lclNum);
        return false;
    }

    if (varDsc->IsAddressExposed())
    {
        JITDUMP("  struct promotion of V%02u is disabled because it has already been marked address exposed\n", lclNum);
        return false;
    }

    if (varDsc->GetLayout()->IsBlockLayout())
    {
        return false;
    }

    CORINFO_CLASS_HANDLE typeHnd = varDsc->GetLayout()->GetClassHandle();
    assert(typeHnd != NO_CLASS_HANDLE);

    bool canPromote = CanPromoteStructType(typeHnd);
    if (canPromote && varDsc->lvIsMultiRegArgOrRet())
    {
        unsigned fieldCnt = structPromotionInfo.fieldCnt;
        if (fieldCnt > MAX_MULTIREG_COUNT)
        {
            canPromote = false;
        }
#if defined(TARGET_ARMARCH) || defined(TARGET_LOONGARCH64) || defined(TARGET_RISCV64)
        else
        {
            for (unsigned i = 0; canPromote && (i < fieldCnt); i++)
            {
                var_types fieldType = structPromotionInfo.fields[i].fldType;
                // Non-HFA structs are always passed in general purpose registers.
                // If there are any floating point fields, don't promote for now.
                // Likewise, since HVA structs are passed in SIMD registers
                // promotion of non FP or SIMD type fields is disallowed.
                // TODO-1stClassStructs: add support in Lowering and prolog generation
                // to enable promoting these types.
                if (varDsc->lvIsParam && (varDsc->lvIsHfa() != varTypeUsesFloatReg(fieldType)))
                {
                    canPromote = false;
                }
#if defined(FEATURE_SIMD)
                // If we have a register-passed struct with mixed non-opaque SIMD types (i.e. with defined fields)
                // and non-SIMD types, we don't currently handle that case in the prolog, so we can't promote.
                else if ((fieldCnt > 1) && varTypeIsStruct(fieldType) &&
                         (structPromotionInfo.fields[i].fldSIMDTypeHnd != NO_CLASS_HANDLE) &&
                         !compiler->isOpaqueSIMDType(structPromotionInfo.fields[i].fldSIMDTypeHnd))
                {
                    canPromote = false;
                }
#endif // FEATURE_SIMD
            }
        }
#elif defined(UNIX_AMD64_ABI)
        else
        {
            SortStructFields();
            // Only promote if the field types match the registers, unless we have a single SIMD field.
            SYSTEMV_AMD64_CORINFO_STRUCT_REG_PASSING_DESCRIPTOR structDesc;
            compiler->eeGetSystemVAmd64PassStructInRegisterDescriptor(typeHnd, &structDesc);
            unsigned regCount = structDesc.eightByteCount;
            if ((structPromotionInfo.fieldCnt == 1) && varTypeIsSIMD(structPromotionInfo.fields[0].fldType))
            {
                // Allow the case of promoting a single SIMD field, even if there are multiple registers.
                // We will fix this up in the prolog.
            }
            else if (structPromotionInfo.fieldCnt != regCount)
            {
                canPromote = false;
            }
            else
            {
                for (unsigned i = 0; canPromote && (i < regCount); i++)
                {
                    lvaStructFieldInfo* fieldInfo = &(structPromotionInfo.fields[i]);
                    var_types           fieldType = fieldInfo->fldType;
                    // We don't currently support passing SIMD types in registers.
                    if (varTypeIsSIMD(fieldType))
                    {
                        canPromote = false;
                    }
                    else if (varTypeUsesFloatReg(fieldType) !=
                             (structDesc.eightByteClassifications[i] == SystemVClassificationTypeSSE))
                    {
                        canPromote = false;
                    }
                }
            }
        }
#endif // UNIX_AMD64_ABI
    }
    return canPromote;
}

//--------------------------------------------------------------------------------------------
// ShouldPromoteStructVar - Should a struct var be promoted if it can be promoted?
// This routine mainly performs profitability checks.  Right now it also has
// some correctness checks due to limitations of down-stream phases.
//
// Arguments:
//   lclNum - struct local number;
//
// Return value:
//   true if the struct should be promoted.
//
bool Compiler::StructPromotionHelper::ShouldPromoteStructVar(unsigned lclNum)
{
    LclVarDsc* varDsc = compiler->lvaGetDesc(lclNum);
    assert(varTypeIsStruct(varDsc));
    assert(varDsc->GetLayout()->GetClassHandle() == structPromotionInfo.typeHnd);
    assert(structPromotionInfo.canPromote);

    bool shouldPromote = true;

    // We *can* promote; *should* we promote?
    // We should only do so if promotion has potential savings.  One source of savings
    // is if a field of the struct is accessed, since this access will be turned into
    // an access of the corresponding promoted field variable.  Even if there are no
    // field accesses, but only block-level operations on the whole struct, if the struct
    // has only one or two fields, then doing those block operations field-wise is probably faster
    // than doing a whole-variable block operation (e.g., a hardware "copy loop" on x86).
    // Struct promotion also provides the following benefits: reduce stack frame size,
    // reduce the need for zero init of stack frame and fine grained constant/copy prop.
    // Asm diffs indicate that promoting structs up to 3 fields is a net size win.
    // So if no fields are accessed independently, and there are four or more fields,
    // then do not promote.
    //
    // TODO: Ideally we would want to consider the impact of whether the struct is
    // passed as a parameter or assigned the return value of a call. Because once promoted,
    // struct copying is done by field by field assignment instead of a more efficient
    // rep.stos or xmm reg based copy.
    if (structPromotionInfo.fieldCnt > 3 && !varDsc->lvFieldAccessed)
    {
        JITDUMP("Not promoting promotable struct local V%02u: #fields = %d, fieldAccessed = %d.\n", lclNum,
                structPromotionInfo.fieldCnt, varDsc->lvFieldAccessed);
        shouldPromote = false;
    }
    else if (varDsc->lvIsMultiRegRet && structPromotionInfo.anySignificantPadding)
    {
        JITDUMP("Not promoting multi-reg returned struct local V%02u with significant padding.\n", lclNum);
        shouldPromote = false;
    }
#if defined(TARGET_LOONGARCH64) || defined(TARGET_RISCV64)
    else if ((structPromotionInfo.fieldCnt == 2) && (varTypeIsFloating(structPromotionInfo.fields[0].fldType) ||
                                                     varTypeIsFloating(structPromotionInfo.fields[1].fldType)))
    {
        // TODO-LoongArch64 - struct passed by float registers.
        JITDUMP("Not promoting promotable struct local V%02u: #fields = %d because it is a struct with "
                "float field(s).\n",
                lclNum, structPromotionInfo.fieldCnt);
        shouldPromote = false;
    }
#endif // TARGET_LOONGARCH64 || TARGET_RISCV64
    else if (varDsc->lvIsParam && !compiler->lvaIsImplicitByRefLocal(lclNum) && !varDsc->lvIsHfa())
    {
#if FEATURE_MULTIREG_STRUCT_PROMOTE
        // Is this a variable holding a value with exactly two fields passed in
        // multiple registers?
        if (compiler->lvaIsMultiregStruct(varDsc, compiler->info.compIsVarArgs))
        {
            if (structPromotionInfo.anySignificantPadding)
            {
                JITDUMP("Not promoting multi-reg struct local V%02u with significant padding.\n", lclNum);
                shouldPromote = false;
            }
            else if ((structPromotionInfo.fieldCnt != 2) &&
                     !((structPromotionInfo.fieldCnt == 1) && varTypeIsSIMD(structPromotionInfo.fields[0].fldType)))
            {
                JITDUMP("Not promoting multireg struct local V%02u, because lvIsParam is true, #fields != 2 and it's "
                        "not a single SIMD.\n",
                        lclNum);
                shouldPromote = false;
            }
#if defined(TARGET_LOONGARCH64) || defined(TARGET_RISCV64)
            else if (varDsc->lvIsSplit)
            {
                JITDUMP("Not promoting multireg struct local V%02u, because it is splitted.\n", lclNum);
                shouldPromote = false;
            }
#endif // TARGET_LOONGARCH64 || TARGET_RISCV64
        }
        else
#endif // !FEATURE_MULTIREG_STRUCT_PROMOTE

            // TODO-PERF - Implement struct promotion for incoming single-register structs.
            //             Also the implementation of jmp uses the 4 byte move to store
            //             byte parameters to the stack, so that if we have a byte field
            //             with something else occupying the same 4-byte slot, it will
            //             overwrite other fields.
            if (structPromotionInfo.fieldCnt != 1)
        {
            JITDUMP("Not promoting promotable struct local V%02u, because lvIsParam is true and #fields = "
                    "%d.\n",
                    lclNum, structPromotionInfo.fieldCnt);
            shouldPromote = false;
        }
    }
    else if ((lclNum == compiler->genReturnLocal) && (structPromotionInfo.fieldCnt > 1))
    {
        // TODO-1stClassStructs: a temporary solution to keep diffs small, it will be fixed later.
        shouldPromote = false;
    }
#if defined(DEBUG)
    else if (compiler->compPromoteFewerStructs(lclNum))
    {
        // Do not promote some structs, that can be promoted, to stress promoted/unpromoted moves.
        JITDUMP("Not promoting promotable struct local V%02u, because of STRESS_PROMOTE_FEWER_STRUCTS\n", lclNum);
        shouldPromote = false;
    }
#endif

    //
    // If the lvRefCnt is zero and we have a struct promoted parameter we can end up with an extra store of
    // the incoming register into the stack frame slot.
    // In that case, we would like to avoid promortion.
    // However we haven't yet computed the lvRefCnt values so we can't do that.
    //
    CLANG_FORMAT_COMMENT_ANCHOR;

    return shouldPromote;
}

//--------------------------------------------------------------------------------------------
// SortStructFields - sort the fields according to the increasing order of the field offset.
//
// Notes:
//   This is needed because the fields need to be pushed on stack (when referenced as a struct) in offset order.
//
void Compiler::StructPromotionHelper::SortStructFields()
{
    if (!structPromotionInfo.fieldsSorted)
    {
        jitstd::sort(structPromotionInfo.fields, structPromotionInfo.fields + structPromotionInfo.fieldCnt,
                     [](const lvaStructFieldInfo& lhs, const lvaStructFieldInfo& rhs) {
                         return lhs.fldOffset < rhs.fldOffset;
                     });
        structPromotionInfo.fieldsSorted = true;
    }
}

//--------------------------------------------------------------------------------------------
// PromoteStructVar - promote struct variable.
//
// Arguments:
//   lclNum - struct local number;
//
void Compiler::StructPromotionHelper::PromoteStructVar(unsigned lclNum)
{
    LclVarDsc* varDsc = compiler->lvaGetDesc(lclNum);

    // We should never see a reg-sized non-field-addressed struct here.
    assert(!varDsc->lvRegStruct);

    assert(varDsc->GetLayout()->GetClassHandle() == structPromotionInfo.typeHnd);
    assert(structPromotionInfo.canPromote);

    varDsc->lvFieldCnt              = structPromotionInfo.fieldCnt;
    varDsc->lvFieldLclStart         = compiler->lvaCount;
    varDsc->lvPromoted              = true;
    varDsc->lvContainsHoles         = structPromotionInfo.containsHoles;
    varDsc->lvAnySignificantPadding = structPromotionInfo.anySignificantPadding;

#ifdef DEBUG
    // Don't stress this in LCL_FLD stress.
    varDsc->lvKeepType = 1;
#endif

#ifdef DEBUG
    if (compiler->verbose)
    {
        printf("\nPromoting struct local V%02u (%s):", lclNum,
               compiler->eeGetClassName(varDsc->GetLayout()->GetClassHandle()));
    }
#endif

    SortStructFields();

    for (unsigned index = 0; index < structPromotionInfo.fieldCnt; ++index)
    {
        const lvaStructFieldInfo* pFieldInfo = &structPromotionInfo.fields[index];

        if (!varTypeUsesIntReg(pFieldInfo->fldType))
        {
            // Whenever we promote a struct that contains a floating point field
            // it's possible we transition from a method that originally only had integer
            // local vars to start having FP.  We have to communicate this through this flag
            // since LSRA later on will use this flag to determine whether or not to track FP register sets.
            compiler->compFloatingPointUsed = true;
        }

// Now grab the temp for the field local.

#ifdef DEBUG
        char        fieldNameBuffer[128];
        const char* fieldName =
            compiler->eeGetFieldName(pFieldInfo->diagFldHnd, false, fieldNameBuffer, sizeof(fieldNameBuffer));

        const char* bufp =
            compiler->printfAlloc("field V%02u.%s (fldOffset=0x%x)", lclNum, fieldName, pFieldInfo->fldOffset);

        if (index > 0)
        {
            noway_assert(pFieldInfo->fldOffset > (pFieldInfo - 1)->fldOffset);
        }
#endif

        // Lifetime of field locals might span multiple BBs, so they must be long lifetime temps.
        const unsigned varNum = compiler->lvaGrabTemp(false DEBUGARG(bufp));

        // lvaGrabTemp can reallocate the lvaTable, so
        // refresh the cached varDsc for lclNum.
        varDsc = compiler->lvaGetDesc(lclNum);

        LclVarDsc* fieldVarDsc           = compiler->lvaGetDesc(varNum);
        fieldVarDsc->lvType              = pFieldInfo->fldType;
        fieldVarDsc->lvIsStructField     = true;
        fieldVarDsc->lvFldOffset         = pFieldInfo->fldOffset;
        fieldVarDsc->lvFldOrdinal        = pFieldInfo->fldOrdinal;
        fieldVarDsc->lvParentLcl         = lclNum;
        fieldVarDsc->lvIsParam           = varDsc->lvIsParam;
        fieldVarDsc->lvIsOSRLocal        = varDsc->lvIsOSRLocal;
        fieldVarDsc->lvIsOSRExposedLocal = varDsc->lvIsOSRExposedLocal;

        if (varDsc->IsSpan() && fieldVarDsc->lvFldOffset == OFFSETOF__CORINFO_Span__length)
        {
            fieldVarDsc->SetIsNeverNegative(true);
        }

        // This new local may be the first time we've seen a long typed local.
        if (fieldVarDsc->lvType == TYP_LONG)
        {
            compiler->compLongUsed = true;
        }

#if FEATURE_IMPLICIT_BYREFS
        // Reset the implicitByRef flag.
        fieldVarDsc->lvIsImplicitByRef = 0;
#endif // FEATURE_IMPLICIT_BYREFS

        // Do we have a parameter that can be enregistered?
        //
        if (varDsc->lvIsRegArg)
        {
            fieldVarDsc->lvIsRegArg = true;
            regNumber parentArgReg  = varDsc->GetArgReg();
#if FEATURE_MULTIREG_ARGS
            if (!compiler->lvaIsImplicitByRefLocal(lclNum))
            {
#ifdef UNIX_AMD64_ABI
                if (varTypeIsSIMD(fieldVarDsc) && (varDsc->lvFieldCnt == 1))
                {
                    // This SIMD typed field may be passed in multiple registers.
                    fieldVarDsc->SetArgReg(parentArgReg);
                    fieldVarDsc->SetOtherArgReg(varDsc->GetOtherArgReg());
                }
                else
#endif // UNIX_AMD64_ABI
                {
                    regNumber fieldRegNum;
                    if (index == 0)
                    {
                        fieldRegNum = parentArgReg;
                    }
                    else if (varDsc->lvIsHfa())
                    {
                        unsigned regIncrement = fieldVarDsc->lvFldOrdinal;
#ifdef TARGET_ARM
                        // TODO: Need to determine if/how to handle split args.
                        if (varDsc->GetHfaType() == TYP_DOUBLE)
                        {
                            regIncrement *= 2;
                        }
#endif // TARGET_ARM
                        fieldRegNum = (regNumber)(parentArgReg + regIncrement);
                    }
                    else
                    {
                        assert(index == 1);
                        fieldRegNum = varDsc->GetOtherArgReg();
                    }
                    fieldVarDsc->SetArgReg(fieldRegNum);
                }
            }
            else
#endif // FEATURE_MULTIREG_ARGS && defined(FEATURE_SIMD)
            {
                fieldVarDsc->SetArgReg(parentArgReg);
            }
        }

#ifdef FEATURE_SIMD
        if (varTypeIsSIMD(pFieldInfo->fldType))
        {
            // We will not recursively promote this, so mark it as 'lvRegStruct' (note that we wouldn't
            // be promoting this if we didn't think it could be enregistered.
            fieldVarDsc->lvRegStruct = true;

            // SIMD types may be HFAs so we need to set the correct state on
            // the promoted fields to get the right ABI treatment in the
            // backend.
            if (GlobalJitOptions::compFeatureHfa && (pFieldInfo->fldSize <= MAX_PASS_MULTIREG_BYTES))
            {
                // hfaType is set to float, double or SIMD type if it is an HFA, otherwise TYP_UNDEF
                var_types hfaType = compiler->GetHfaType(pFieldInfo->fldSIMDTypeHnd);
                if (varTypeIsValidHfaType(hfaType))
                {
                    fieldVarDsc->SetHfaType(hfaType);
                    fieldVarDsc->lvIsMultiRegArg = (varDsc->lvIsMultiRegArg != 0) && (fieldVarDsc->lvHfaSlots() > 1);
                }
            }
        }
#endif // FEATURE_SIMD

#ifdef DEBUG
        // This temporary should not be converted to a double in stress mode,
        // because we introduce assigns to it after the stress conversion
        fieldVarDsc->lvKeepType = 1;
#endif
    }
}

//--------------------------------------------------------------------------------------------
// lvaGetFieldLocal - returns the local var index for a promoted field in a promoted struct var.
//
// Arguments:
//   varDsc    - the promoted struct var descriptor;
//   fldOffset - field offset in the struct.
//
// Return value:
//   the index of the local that represents this field.
//
unsigned Compiler::lvaGetFieldLocal(const LclVarDsc* varDsc, unsigned int fldOffset)
{
    noway_assert(varTypeIsStruct(varDsc));
    noway_assert(varDsc->lvPromoted);

    for (unsigned i = varDsc->lvFieldLclStart; i < varDsc->lvFieldLclStart + varDsc->lvFieldCnt; ++i)
    {
        noway_assert(lvaTable[i].lvIsStructField);
        noway_assert(lvaTable[i].lvParentLcl == (unsigned)(varDsc - lvaTable));
        if (lvaTable[i].lvFldOffset == fldOffset)
        {
            return i;
        }
    }

    // This is the not-found error return path, the caller should check for BAD_VAR_NUM
    return BAD_VAR_NUM;
}

/*****************************************************************************
 *
 *  Set the local var "varNum" as address-exposed.
 *  If this is a promoted struct, label it's fields the same way.
 */

void Compiler::lvaSetVarAddrExposed(unsigned varNum DEBUGARG(AddressExposedReason reason))
{
    LclVarDsc* varDsc = lvaGetDesc(varNum);
    assert(!varDsc->lvIsStructField);

    varDsc->SetAddressExposed(true DEBUGARG(reason));

    if (varDsc->lvPromoted)
    {
        noway_assert(varTypeIsStruct(varDsc));

        for (unsigned i = varDsc->lvFieldLclStart; i < varDsc->lvFieldLclStart + varDsc->lvFieldCnt; ++i)
        {
            noway_assert(lvaTable[i].lvIsStructField);
            lvaTable[i].SetAddressExposed(true DEBUGARG(AddressExposedReason::PARENT_EXPOSED));
            lvaSetVarDoNotEnregister(i DEBUGARG(DoNotEnregisterReason::AddrExposed));
        }
    }

    lvaSetVarDoNotEnregister(varNum DEBUGARG(DoNotEnregisterReason::AddrExposed));
}

//------------------------------------------------------------------------
// lvaSetHiddenBufferStructArg: Set the local var "varNum" as hidden buffer struct arg.
//
// Arguments:
//    varNum - the varNum of the local
//
// Notes:
//    Most ABIs "return" large structures via return buffers, where the callee takes an address as the
//    argument, and writes the result to it. This presents a problem: ordinarily, addresses of locals
//    that escape to calls leave the local in question address-exposed. For this very special case of
//    a return buffer, however, it is known that the callee will not do anything with it except write
//    to it, once. As such, we handle addresses of locals that represent return buffers specially: we
//    *do not* mark the local address-exposed and treat the call much like a local store node throughout
//    the compilation.
//
//    TODO-ADDR-Bug: currently, we rely on these locals not being present in call argument lists,
//    outside of the buffer address argument itself, as liveness - currently - treats the location node
//    associated with the address itself as the definition point, and call arguments can be reordered
//    rather arbitrarily. We should fix liveness to treat the call as the definition point instead and
//    enable this optimization for "!lvIsTemp" locals.
//
void Compiler::lvaSetHiddenBufferStructArg(unsigned varNum)
{
    LclVarDsc* varDsc = lvaGetDesc(varNum);

#ifdef DEBUG
    varDsc->SetHiddenBufferStructArg(true);
#endif

    if (varDsc->lvPromoted)
    {
        noway_assert(varTypeIsStruct(varDsc));

        for (unsigned i = varDsc->lvFieldLclStart; i < varDsc->lvFieldLclStart + varDsc->lvFieldCnt; ++i)
        {
            noway_assert(lvaTable[i].lvIsStructField);
#ifdef DEBUG
            lvaTable[i].SetHiddenBufferStructArg(true);
#endif

            lvaSetVarDoNotEnregister(i DEBUGARG(DoNotEnregisterReason::HiddenBufferStructArg));
        }
    }

    lvaSetVarDoNotEnregister(varNum DEBUGARG(DoNotEnregisterReason::HiddenBufferStructArg));
}

//------------------------------------------------------------------------
// lvaSetVarLiveInOutOfHandler: Set the local varNum as being live in and/or out of a handler
//
// Arguments:
//    varNum - the varNum of the local
//
void Compiler::lvaSetVarLiveInOutOfHandler(unsigned varNum)
{
    LclVarDsc* varDsc = lvaGetDesc(varNum);

    varDsc->lvLiveInOutOfHndlr = 1;

    if (varDsc->lvPromoted)
    {
        noway_assert(varTypeIsStruct(varDsc));

        for (unsigned i = varDsc->lvFieldLclStart; i < varDsc->lvFieldLclStart + varDsc->lvFieldCnt; ++i)
        {
            noway_assert(lvaTable[i].lvIsStructField);
            lvaTable[i].lvLiveInOutOfHndlr = 1;
            // For now, only enregister an EH Var if it is a single def and whose refCnt > 1.
            if (!lvaEnregEHVars || !lvaTable[i].lvSingleDefRegCandidate || lvaTable[i].lvRefCnt() <= 1)
            {
                lvaSetVarDoNotEnregister(i DEBUGARG(DoNotEnregisterReason::LiveInOutOfHandler));
            }
        }
    }

    // For now, only enregister an EH Var if it is a single def and whose refCnt > 1.
    if (!lvaEnregEHVars || !varDsc->lvSingleDefRegCandidate || varDsc->lvRefCnt() <= 1)
    {
        lvaSetVarDoNotEnregister(varNum DEBUGARG(DoNotEnregisterReason::LiveInOutOfHandler));
    }
#ifdef JIT32_GCENCODER
    else if (lvaKeepAliveAndReportThis() && (varNum == info.compThisArg))
    {
        // For the JIT32_GCENCODER, when lvaKeepAliveAndReportThis is true, we must either keep the "this" pointer
        // in the same register for the entire method, or keep it on the stack. If it is EH-exposed, we can't ever
        // keep it in a register, since it must also be live on the stack. Therefore, we won't attempt to allocate it.
        lvaSetVarDoNotEnregister(varNum DEBUGARG(DoNotEnregisterReason::LiveInOutOfHandler));
    }
#endif // JIT32_GCENCODER
}

/*****************************************************************************
 *
 *  Record that the local var "varNum" should not be enregistered (for one of several reasons.)
 */

void Compiler::lvaSetVarDoNotEnregister(unsigned varNum DEBUGARG(DoNotEnregisterReason reason))
{
    LclVarDsc* varDsc = lvaGetDesc(varNum);

    const bool wasAlreadyMarkedDoNotEnreg = (varDsc->lvDoNotEnregister == 1);
    varDsc->lvDoNotEnregister             = 1;

#ifdef DEBUG
    if (!wasAlreadyMarkedDoNotEnreg)
    {
        varDsc->SetDoNotEnregReason(reason);
    }

    if (verbose)
    {
        printf("\nLocal V%02u should not be enregistered because: ", varNum);
    }

    switch (reason)
    {
        case DoNotEnregisterReason::AddrExposed:
            JITDUMP("it is address exposed\n");
            assert(varDsc->IsAddressExposed());
            break;
        case DoNotEnregisterReason::HiddenBufferStructArg:
            JITDUMP("it is hidden buffer struct arg\n");
            assert(varDsc->IsHiddenBufferStructArg());
            break;
        case DoNotEnregisterReason::DontEnregStructs:
            JITDUMP("struct enregistration is disabled\n");
            assert(varTypeIsStruct(varDsc));
            break;
        case DoNotEnregisterReason::NotRegSizeStruct:
            JITDUMP("struct size does not match reg size\n");
            assert(varTypeIsStruct(varDsc));
            break;
        case DoNotEnregisterReason::LocalField:
            JITDUMP("was accessed as a local field\n");
            break;
        case DoNotEnregisterReason::VMNeedsStackAddr:
            JITDUMP("VM needs stack addr\n");
            break;
        case DoNotEnregisterReason::LiveInOutOfHandler:
            JITDUMP("live in/out of a handler\n");
            varDsc->lvLiveInOutOfHndlr = 1;
            break;
        case DoNotEnregisterReason::BlockOp:
            JITDUMP("written/read in a block op\n");
            break;
        case DoNotEnregisterReason::IsStructArg:
            if (varTypeIsStruct(varDsc))
            {
                JITDUMP("it is a struct arg\n");
            }
            else
            {
                JITDUMP("it is reinterpreted as a struct arg\n");
            }
            break;
        case DoNotEnregisterReason::DepField:
            JITDUMP("field of a dependently promoted struct\n");
            assert(varDsc->lvIsStructField && (lvaGetParentPromotionType(varNum) != PROMOTION_TYPE_INDEPENDENT));
            break;
        case DoNotEnregisterReason::NoRegVars:
            JITDUMP("opts.compFlags & CLFLG_REGVAR is not set\n");
            assert(!compEnregLocals());
            break;
        case DoNotEnregisterReason::MinOptsGC:
            JITDUMP("it is a GC Ref and we are compiling MinOpts\n");
            assert(!JitConfig.JitMinOptsTrackGCrefs() && varTypeIsGC(varDsc->TypeGet()));
            break;
#if !defined(TARGET_64BIT)
        case DoNotEnregisterReason::LongParamField:
            JITDUMP("it is a decomposed field of a long parameter\n");
            break;
#endif
#ifdef JIT32_GCENCODER
        case DoNotEnregisterReason::PinningRef:
            JITDUMP("pinning ref\n");
            assert(varDsc->lvPinned);
            break;
#endif
        case DoNotEnregisterReason::LclAddrNode:
            JITDUMP("LclAddrVar/Fld takes the address of this node\n");
            break;

        case DoNotEnregisterReason::CastTakesAddr:
            JITDUMP("cast takes addr\n");
            break;

        case DoNotEnregisterReason::StoreBlkSrc:
            JITDUMP("the local is used as store block src\n");
            break;

        case DoNotEnregisterReason::SwizzleArg:
            JITDUMP("SwizzleArg\n");
            break;

        case DoNotEnregisterReason::BlockOpRet:
            JITDUMP("return uses a block op\n");
            break;

        case DoNotEnregisterReason::ReturnSpCheck:
            JITDUMP("Used for SP check on return\n");
            break;

        case DoNotEnregisterReason::CallSpCheck:
            JITDUMP("Used for SP check on call\n");
            break;

        case DoNotEnregisterReason::SimdUserForcesDep:
            JITDUMP("Promoted struct used by a SIMD/HWI node\n");
            break;

        case DoNotEnregisterReason::NonStandardParameter:
            JITDUMP("Non-standard parameter\n");
            break;

        default:
            unreached();
            break;
    }
#endif
}

//------------------------------------------------------------------------
// lvaIsImplicitByRefLocal: Is the local an "implicit byref" parameter?
//
// We term structs passed via pointers to shadow copies "implicit byrefs".
// They are used on Windows x64 for structs 3, 5, 6, 7, > 8 bytes in size,
// and on ARM64/LoongArch64 for structs larger than 16 bytes.
//
// They are "byrefs" because the VM sometimes uses memory allocated on the
// GC heap for the shadow copies.
//
// Arguments:
//    lclNum - The local in question
//
// Return Value:
//    Whether "lclNum" refers to an implicit byref.
//
bool Compiler::lvaIsImplicitByRefLocal(unsigned lclNum) const
{
#if FEATURE_IMPLICIT_BYREFS
    LclVarDsc* varDsc = lvaGetDesc(lclNum);
    if (varDsc->lvIsImplicitByRef)
    {
        assert(varDsc->lvIsParam);

        assert(varTypeIsStruct(varDsc) || (varDsc->TypeGet() == TYP_BYREF));
        return true;
    }
#endif // FEATURE_IMPLICIT_BYREFS
    return false;
}

//------------------------------------------------------------------------
// lvaIsLocalImplicitlyAccessedByRef: Will this local be accessed indirectly?
//
// Arguments:
//    lclNum - The number of local in question
//
// Return Value:
//    If "lclNum" is an implicit byref parameter, or its dependently promoted
//    field, "true", otherwise, "false".
//
// Notes:
//   This method is only meaningful before the locals have been morphed into
//   explicit indirections.
//
bool Compiler::lvaIsLocalImplicitlyAccessedByRef(unsigned lclNum) const
{
    if (lvaGetDesc(lclNum)->lvIsStructField)
    {
        return lvaIsImplicitByRefLocal(lvaGetDesc(lclNum)->lvParentLcl);
    }

    return lvaIsImplicitByRefLocal(lclNum);
}

// Returns true if this local var is a multireg struct.
// TODO-Throughput: This does a lookup on the class handle, and in the outgoing arg context
// this information is already available on the CallArgABIInformation, and shouldn't need to be
// recomputed.
//
bool Compiler::lvaIsMultiregStruct(LclVarDsc* varDsc, bool isVarArg)
{
    if (varTypeIsStruct(varDsc->TypeGet()))
    {
        CORINFO_CLASS_HANDLE clsHnd = varDsc->GetLayout()->GetClassHandle();
        structPassingKind    howToPassStruct;

        var_types type = getArgTypeForStruct(clsHnd, &howToPassStruct, isVarArg, varDsc->lvExactSize());

        if (howToPassStruct == SPK_ByValueAsHfa)
        {
            assert(type == TYP_STRUCT);
            return true;
        }

#if defined(UNIX_AMD64_ABI) || defined(TARGET_ARM64) || defined(TARGET_LOONGARCH64) || defined(TARGET_RISCV64)
        if (howToPassStruct == SPK_ByValue)
        {
            assert(type == TYP_STRUCT);
            return true;
        }
#endif
    }
    return false;
}

//------------------------------------------------------------------------
// lvaSetStruct: Set the type of a local to a struct, given a layout.
//
// Arguments:
//    varNum              - The local
//    layout              - The layout
//    unsafeValueClsCheck - Whether to check if we should potentially emit a GS cookie due to this local.
//
void Compiler::lvaSetStruct(unsigned varNum, ClassLayout* layout, bool unsafeValueClsCheck)
{
    LclVarDsc* varDsc = lvaGetDesc(varNum);

    // Set the type and associated info if we haven't already set it.
    if (varDsc->lvType == TYP_UNDEF)
    {
        varDsc->lvType = TYP_STRUCT;
    }
    if (varDsc->GetLayout() == nullptr)
    {
        varDsc->SetLayout(layout);

        if (layout->IsValueClass())
        {
            varDsc->lvType = layout->GetType();

#if FEATURE_IMPLICIT_BYREFS
            // Mark implicit byref struct parameters
            if (varDsc->lvIsParam && !varDsc->lvIsStructField)
            {
                structPassingKind howToReturnStruct;
                getArgTypeForStruct(layout->GetClassHandle(), &howToReturnStruct, this->info.compIsVarArgs,
                                    varDsc->lvExactSize());

                if (howToReturnStruct == SPK_ByReference)
                {
                    JITDUMP("Marking V%02i as a byref parameter\n", varNum);
                    varDsc->lvIsImplicitByRef = 1;
                }
            }
#endif // FEATURE_IMPLICIT_BYREFS

            // For structs that are small enough, we check and set HFA element type
            if (GlobalJitOptions::compFeatureHfa && (layout->GetSize() <= MAX_PASS_MULTIREG_BYTES))
            {
                // hfaType is set to float, double or SIMD type if it is an HFA, otherwise TYP_UNDEF
                var_types hfaType = GetHfaType(layout->GetClassHandle());
                if (varTypeIsValidHfaType(hfaType))
                {
                    varDsc->SetHfaType(hfaType);

                    // hfa variables can never contain GC pointers
                    assert(!layout->HasGCPtr());
                    // The size of this struct should be evenly divisible by 4 or 8
                    assert((varDsc->lvExactSize() % genTypeSize(hfaType)) == 0);
                    // The number of elements in the HFA should fit into our MAX_ARG_REG_COUNT limit
                    assert((varDsc->lvExactSize() / genTypeSize(hfaType)) <= MAX_ARG_REG_COUNT);
                }
            }
        }
    }
    else
    {
        assert(ClassLayout::AreCompatible(varDsc->GetLayout(), layout));
        // Inlining could replace a canon struct type with an exact one.
        varDsc->SetLayout(layout);
        assert(layout->IsBlockLayout() || (layout->GetSize() != 0));
    }

    if (!layout->IsBlockLayout())
    {
#ifndef TARGET_64BIT
        bool fDoubleAlignHint = false;
#ifdef TARGET_X86
        fDoubleAlignHint = true;
#endif

        if (info.compCompHnd->getClassAlignmentRequirement(layout->GetClassHandle(), fDoubleAlignHint) == 8)
        {
#ifdef DEBUG
            if (verbose)
            {
                printf("Marking struct in V%02i with double align flag\n", varNum);
            }
#endif
            varDsc->lvStructDoubleAlign = 1;
        }
#endif // not TARGET_64BIT

        varDsc->SetIsSpan(this->isSpanClass(layout->GetClassHandle()));

        // Check whether this local is an unsafe value type and requires GS cookie protection.
        // GS checks require the stack to be re-ordered, which can't be done with EnC.
        if (unsafeValueClsCheck)
        {
            unsigned classAttribs = info.compCompHnd->getClassAttribs(layout->GetClassHandle());

            if ((classAttribs & CORINFO_FLG_UNSAFE_VALUECLASS) && !opts.compDbgEnC)
            {
                setNeedsGSSecurityCookie();
                compGSReorderStackLayout = true;
                varDsc->lvIsUnsafeBuffer = true;
            }
        }

#ifdef DEBUG
        if (JitConfig.EnableExtraSuperPmiQueries())
        {
            makeExtraStructQueries(layout->GetClassHandle(), 2);
        }
#endif // DEBUG
    }
}

//------------------------------------------------------------------------
// lvaSetStruct: Set the type of a local to a struct, given its type handle.
//
// Arguments:
//    varNum              - The local
//    typeHnd             - The type handle
//    unsafeValueClsCheck - Whether to check if we should potentially emit a GS cookie due to this local.
//
void Compiler::lvaSetStruct(unsigned varNum, CORINFO_CLASS_HANDLE typeHnd, bool unsafeValueClsCheck)
{
    lvaSetStruct(varNum, typGetObjLayout(typeHnd), unsafeValueClsCheck);
}

#ifdef DEBUG
//------------------------------------------------------------------------
// makeExtraStructQueries: Query the information for the given struct handle.
//
// Arguments:
//    structHandle -- The handle for the struct type we're querying.
//    level        -- How many more levels to recurse.
//
void Compiler::makeExtraStructQueries(CORINFO_CLASS_HANDLE structHandle, int level)
{
    if (level <= 0)
    {
        return;
    }
    assert(structHandle != NO_CLASS_HANDLE);
    (void)typGetObjLayout(structHandle);
    DWORD typeFlags = info.compCompHnd->getClassAttribs(structHandle);

    unsigned const fieldCnt = info.compCompHnd->getClassNumInstanceFields(structHandle);
    impNormStructType(structHandle);
#ifdef TARGET_ARMARCH
    GetHfaType(structHandle);
#endif

    // In a lambda since this requires a lot of stack and this function is recursive.
    auto queryLayout = [this, structHandle]() {
        CORINFO_TYPE_LAYOUT_NODE nodes[256];
        size_t                   numNodes = ArrLen(nodes);
        info.compCompHnd->getTypeLayout(structHandle, nodes, &numNodes);
    };
    queryLayout();

    // Bypass fetching instance fields of ref classes for now,
    // as it requires traversing the class hierarchy.
    //
    if ((typeFlags & CORINFO_FLG_VALUECLASS) == 0)
    {
        return;
    }

    // In R2R we cannot query arbitrary information about struct fields, so
    // skip it there. Note that the getTypeLayout call above is enough to cover
    // us for promotion at least.
    if (!opts.IsReadyToRun())
    {
        for (unsigned int i = 0; i < fieldCnt; i++)
        {
            CORINFO_FIELD_HANDLE fieldHandle      = info.compCompHnd->getFieldInClass(structHandle, i);
            unsigned             fldOffset        = info.compCompHnd->getFieldOffset(fieldHandle);
            CORINFO_CLASS_HANDLE fieldClassHandle = NO_CLASS_HANDLE;
            CorInfoType          fieldCorType     = info.compCompHnd->getFieldType(fieldHandle, &fieldClassHandle);
            var_types            fieldVarType     = JITtype2varType(fieldCorType);
            if (fieldClassHandle != NO_CLASS_HANDLE)
            {
                if (varTypeIsStruct(fieldVarType))
                {
                    makeExtraStructQueries(fieldClassHandle, level - 1);
                }
            }
        }
    }
}
#endif // DEBUG

//------------------------------------------------------------------------
// lvaSetStructUsedAsVarArg: update hfa information for vararg struct args
//
// Arguments:
//    varNum   -- number of the variable
//
// Notes:
//    This only affects arm64 varargs on windows where we need to pass
//    hfa arguments as if they are not HFAs.
//
//    This function should only be called if the struct is used in a varargs
//    method.

void Compiler::lvaSetStructUsedAsVarArg(unsigned varNum)
{
    if (GlobalJitOptions::compFeatureHfa && TargetOS::IsWindows)
    {
#if defined(TARGET_ARM64)
        LclVarDsc* varDsc = lvaGetDesc(varNum);
        // For varargs methods incoming and outgoing arguments should not be treated
        // as HFA.
        varDsc->SetHfaType(TYP_UNDEF);
#endif // defined(TARGET_ARM64)
    }
}

//------------------------------------------------------------------------
// lvaSetClass: set class information for a local var.
//
// Arguments:
//    varNum -- number of the variable
//    clsHnd -- class handle to use in set or update
//    isExact -- true if class is known exactly
//
// Notes:
//    varNum must not already have a ref class handle.

void Compiler::lvaSetClass(unsigned varNum, CORINFO_CLASS_HANDLE clsHnd, bool isExact)
{
    noway_assert(varNum < lvaCount);

    if (clsHnd != NO_CLASS_HANDLE && !isExact && JitConfig.JitEnableExactDevirtualization())
    {
        CORINFO_CLASS_HANDLE exactClass;
        if (info.compCompHnd->getExactClasses(clsHnd, 1, &exactClass) == 1)
        {
            isExact = true;
            clsHnd  = exactClass;
        }
    }

    // Else we should have a type handle.
    assert(clsHnd != nullptr);

    LclVarDsc* varDsc = lvaGetDesc(varNum);
    assert(varDsc->lvType == TYP_REF);

    // We should not have any ref type information for this var.
    assert(varDsc->lvClassHnd == NO_CLASS_HANDLE);
    assert(!varDsc->lvClassIsExact);

    JITDUMP("\nlvaSetClass: setting class for V%02i to (%p) %s %s\n", varNum, dspPtr(clsHnd), eeGetClassName(clsHnd),
            isExact ? " [exact]" : "");

    varDsc->lvClassHnd     = clsHnd;
    varDsc->lvClassIsExact = isExact;
}

//------------------------------------------------------------------------
// lvaSetClass: set class information for a local var from a tree or stack type
//
// Arguments:
//    varNum -- number of the variable. Must be a single def local
//    tree  -- tree establishing the variable's value
//    stackHnd -- handle for the type from the evaluation stack
//
// Notes:
//    Preferentially uses the tree's type, when available. Since not all
//    tree kinds can track ref types, the stack type is used as a
//    fallback. If there is no stack type, then the class is set to object.

void Compiler::lvaSetClass(unsigned varNum, GenTree* tree, CORINFO_CLASS_HANDLE stackHnd)
{
    bool                 isExact   = false;
    bool                 isNonNull = false;
    CORINFO_CLASS_HANDLE clsHnd    = gtGetClassHandle(tree, &isExact, &isNonNull);

    if (clsHnd != nullptr)
    {
        lvaSetClass(varNum, clsHnd, isExact);
    }
    else if (stackHnd != nullptr)
    {
        lvaSetClass(varNum, stackHnd);
    }
    else
    {
        lvaSetClass(varNum, impGetObjectClass());
    }
}

//------------------------------------------------------------------------
// lvaUpdateClass: update class information for a local var.
//
// Arguments:
//    varNum -- number of the variable
//    clsHnd -- class handle to use in set or update
//    isExact -- true if class is known exactly
//
// Notes:
//
//    This method models the type update rule for an assignment.
//
//    Updates currently should only happen for single-def user args or
//    locals, when we are processing the expression actually being
//    used to initialize the local (or inlined arg). The update will
//    change the local from the declared type to the type of the
//    initial value.
//
//    These updates should always *improve* what we know about the
//    type, that is making an inexact type exact, or changing a type
//    to some subtype. However the jit lacks precise type information
//    for shared code, so ensuring this is so is currently not
//    possible.

void Compiler::lvaUpdateClass(unsigned varNum, CORINFO_CLASS_HANDLE clsHnd, bool isExact)
{
    assert(varNum < lvaCount);

    // Else we should have a class handle to consider
    assert(clsHnd != nullptr);

    LclVarDsc* varDsc = lvaGetDesc(varNum);
    assert(varDsc->lvType == TYP_REF);

    // We should already have a class
    assert(varDsc->lvClassHnd != NO_CLASS_HANDLE);

    // We should only be updating classes for single-def locals.
    assert(varDsc->lvSingleDef);

    // Now see if we should update.
    //
    // New information may not always be "better" so do some
    // simple analysis to decide if the update is worthwhile.
    const bool isNewClass   = (clsHnd != varDsc->lvClassHnd);
    bool       shouldUpdate = false;

    // Are we attempting to update the class? Only check this when we have
    // an new type and the existing class is inexact... we should not be
    // updating exact classes.
    if (!varDsc->lvClassIsExact && isNewClass)
    {
        shouldUpdate = !!info.compCompHnd->isMoreSpecificType(varDsc->lvClassHnd, clsHnd);
    }
    // Else are we attempting to update exactness?
    else if (isExact && !varDsc->lvClassIsExact && !isNewClass)
    {
        shouldUpdate = true;
    }

#if DEBUG
    if (isNewClass || (isExact != varDsc->lvClassIsExact))
    {
        JITDUMP("\nlvaUpdateClass:%s Updating class for V%02u", shouldUpdate ? "" : " NOT", varNum);
        JITDUMP(" from (%p) %s%s", dspPtr(varDsc->lvClassHnd), eeGetClassName(varDsc->lvClassHnd),
                varDsc->lvClassIsExact ? " [exact]" : "");
        JITDUMP(" to (%p) %s%s\n", dspPtr(clsHnd), eeGetClassName(clsHnd), isExact ? " [exact]" : "");
    }
#endif // DEBUG

    if (shouldUpdate)
    {
        varDsc->lvClassHnd     = clsHnd;
        varDsc->lvClassIsExact = isExact;

#if DEBUG
        // Note we've modified the type...
        varDsc->lvClassInfoUpdated = true;
#endif // DEBUG
    }

    return;
}

//------------------------------------------------------------------------
// lvaUpdateClass: Uupdate class information for a local var from a tree
//  or stack type
//
// Arguments:
//    varNum -- number of the variable. Must be a single def local
//    tree  -- tree establishing the variable's value
//    stackHnd -- handle for the type from the evaluation stack
//
// Notes:
//    Preferentially uses the tree's type, when available. Since not all
//    tree kinds can track ref types, the stack type is used as a
//    fallback.

void Compiler::lvaUpdateClass(unsigned varNum, GenTree* tree, CORINFO_CLASS_HANDLE stackHnd)
{
    bool                 isExact   = false;
    bool                 isNonNull = false;
    CORINFO_CLASS_HANDLE clsHnd    = gtGetClassHandle(tree, &isExact, &isNonNull);

    if (clsHnd != nullptr)
    {
        lvaUpdateClass(varNum, clsHnd, isExact);
    }
    else if (stackHnd != nullptr)
    {
        lvaUpdateClass(varNum, stackHnd);
    }
}

//------------------------------------------------------------------------
// lvaLclSize: returns size of a local variable, in bytes
//
// Arguments:
//    varNum -- variable to query
//
// Returns:
//    Number of bytes needed on the frame for such a local.
//
unsigned Compiler::lvaLclSize(unsigned varNum)
{
    assert(varNum < lvaCount);

    var_types varType = lvaTable[varNum].TypeGet();

    if (varType == TYP_STRUCT)
    {
        return lvaTable[varNum].lvSize();
    }

#ifdef TARGET_64BIT
    // We only need this Quirk for TARGET_64BIT
    if (lvaTable[varNum].lvQuirkToLong)
    {
        noway_assert(lvaTable[varNum].IsAddressExposed());
        return genTypeStSz(TYP_LONG) * sizeof(int); // return 8  (2 * 4)
    }
#endif
    return genTypeStSz(varType) * sizeof(int);
}

//
// Return the exact width of local variable "varNum" -- the number of bytes
// you'd need to copy in order to overwrite the value.
//
unsigned Compiler::lvaLclExactSize(unsigned varNum)
{
    assert(varNum < lvaCount);
    return lvaGetDesc(varNum)->lvExactSize();
}

// LclVarDsc "less" comparer used to compare the weight of two locals, when optimizing for small code.
class LclVarDsc_SmallCode_Less
{
    const LclVarDsc* m_lvaTable;
    RefCountState    m_rcs;
    INDEBUG(unsigned m_lvaCount;)

public:
    LclVarDsc_SmallCode_Less(const LclVarDsc* lvaTable, RefCountState rcs DEBUGARG(unsigned lvaCount))
        : m_lvaTable(lvaTable)
        , m_rcs(rcs)
#ifdef DEBUG
        , m_lvaCount(lvaCount)
#endif
    {
    }

    bool operator()(unsigned n1, unsigned n2)
    {
        assert(n1 < m_lvaCount);
        assert(n2 < m_lvaCount);

        const LclVarDsc* dsc1 = &m_lvaTable[n1];
        const LclVarDsc* dsc2 = &m_lvaTable[n2];

        // We should not be sorting untracked variables
        assert(dsc1->lvTracked);
        assert(dsc2->lvTracked);
        // We should not be sorting after registers have been allocated
        assert(!dsc1->lvRegister);
        assert(!dsc2->lvRegister);

        unsigned weight1 = dsc1->lvRefCnt(m_rcs);
        unsigned weight2 = dsc2->lvRefCnt(m_rcs);

#ifndef TARGET_ARM
        // ARM-TODO: this was disabled for ARM under !FEATURE_FP_REGALLOC; it was probably a left-over from
        // legacy backend. It should be enabled and verified.

        // Force integer candidates to sort above float candidates.
        const bool isFloat1 = isFloatRegType(dsc1->lvType);
        const bool isFloat2 = isFloatRegType(dsc2->lvType);

        if (isFloat1 != isFloat2)
        {
            if ((weight2 != 0) && isFloat1)
            {
                return false;
            }

            if ((weight1 != 0) && isFloat2)
            {
                return true;
            }
        }
#endif

        if (weight1 != weight2)
        {
            return weight1 > weight2;
        }

        // If the weighted ref counts are different then use their difference.
        if (dsc1->lvRefCntWtd() != dsc2->lvRefCntWtd())
        {
            return dsc1->lvRefCntWtd() > dsc2->lvRefCntWtd();
        }

        // We have equal ref counts and weighted ref counts.
        // Break the tie by:
        //   - Increasing the weight by 2   if we are a register arg.
        //   - Increasing the weight by 0.5 if we are a GC type.
        //
        // Review: seems odd that this is mixing counts and weights.

        if (weight1 != 0)
        {
            if (dsc1->lvIsRegArg)
            {
                weight1 += 2 * BB_UNITY_WEIGHT_UNSIGNED;
            }

            if (varTypeIsGC(dsc1->TypeGet()))
            {
                weight1 += BB_UNITY_WEIGHT_UNSIGNED / 2;
            }
        }

        if (weight2 != 0)
        {
            if (dsc2->lvIsRegArg)
            {
                weight2 += 2 * BB_UNITY_WEIGHT_UNSIGNED;
            }

            if (varTypeIsGC(dsc2->TypeGet()))
            {
                weight2 += BB_UNITY_WEIGHT_UNSIGNED / 2;
            }
        }

        if (weight1 != weight2)
        {
            return weight1 > weight2;
        }

        // To achieve a stable sort we use the LclNum (by way of the pointer address).
        return dsc1 < dsc2;
    }
};

// LclVarDsc "less" comparer used to compare the weight of two locals, when optimizing for blended code.
class LclVarDsc_BlendedCode_Less
{
    const LclVarDsc* m_lvaTable;
    RefCountState    m_rcs;
    INDEBUG(unsigned m_lvaCount;)

public:
    LclVarDsc_BlendedCode_Less(const LclVarDsc* lvaTable, RefCountState rcs DEBUGARG(unsigned lvaCount))
        : m_lvaTable(lvaTable)
        , m_rcs(rcs)
#ifdef DEBUG
        , m_lvaCount(lvaCount)
#endif
    {
    }

    bool operator()(unsigned n1, unsigned n2)
    {
        assert(n1 < m_lvaCount);
        assert(n2 < m_lvaCount);

        const LclVarDsc* dsc1 = &m_lvaTable[n1];
        const LclVarDsc* dsc2 = &m_lvaTable[n2];

        // We should not be sorting untracked variables
        assert(dsc1->lvTracked);
        assert(dsc2->lvTracked);
        // We should not be sorting after registers have been allocated
        assert(!dsc1->lvRegister);
        assert(!dsc2->lvRegister);

        weight_t weight1 = dsc1->lvRefCntWtd(m_rcs);
        weight_t weight2 = dsc2->lvRefCntWtd(m_rcs);

#ifndef TARGET_ARM
        // ARM-TODO: this was disabled for ARM under !FEATURE_FP_REGALLOC; it was probably a left-over from
        // legacy backend. It should be enabled and verified.

        // Force integer candidates to sort above float candidates.
        const bool isFloat1 = isFloatRegType(dsc1->lvType);
        const bool isFloat2 = isFloatRegType(dsc2->lvType);

        if (isFloat1 != isFloat2)
        {
            if (!Compiler::fgProfileWeightsEqual(weight2, 0) && isFloat1)
            {
                return false;
            }

            if (!Compiler::fgProfileWeightsEqual(weight1, 0) && isFloat2)
            {
                return true;
            }
        }
#endif

        if (!Compiler::fgProfileWeightsEqual(weight1, 0) && dsc1->lvIsRegArg)
        {
            weight1 += 2 * BB_UNITY_WEIGHT;
        }

        if (!Compiler::fgProfileWeightsEqual(weight2, 0) && dsc2->lvIsRegArg)
        {
            weight2 += 2 * BB_UNITY_WEIGHT;
        }

        if (!Compiler::fgProfileWeightsEqual(weight1, weight2))
        {
            return weight1 > weight2;
        }

        // If the weighted ref counts are different then try the unweighted ref counts.
        if (dsc1->lvRefCnt(m_rcs) != dsc2->lvRefCnt(m_rcs))
        {
            return dsc1->lvRefCnt(m_rcs) > dsc2->lvRefCnt(m_rcs);
        }

        // If one is a GC type and the other is not the GC type wins.
        if (varTypeIsGC(dsc1->TypeGet()) != varTypeIsGC(dsc2->TypeGet()))
        {
            return varTypeIsGC(dsc1->TypeGet());
        }

        // To achieve a stable sort we use the LclNum (by way of the pointer address).
        return dsc1 < dsc2;
    }
};

/*****************************************************************************
 *
 *  Sort the local variable table by refcount and assign tracking indices.
 */

void Compiler::lvaSortByRefCount()
{
    lvaTrackedCount             = 0;
    lvaTrackedCountInSizeTUnits = 0;

#ifdef DEBUG
    VarSetOps::AssignNoCopy(this, lvaTrackedVars, VarSetOps::MakeEmpty(this));
#endif

    if (lvaCount == 0)
    {
        return;
    }

    /* We'll sort the variables by ref count - allocate the sorted table */

    if (lvaTrackedToVarNumSize < lvaCount)
    {
        lvaTrackedToVarNumSize = lvaCount;
        lvaTrackedToVarNum     = new (getAllocator(CMK_LvaTable)) unsigned[lvaTrackedToVarNumSize];
    }

    unsigned  trackedCandidateCount = 0;
    unsigned* trackedCandidates     = lvaTrackedToVarNum;

    // Fill in the table used for sorting

    for (unsigned lclNum = 0; lclNum < lvaCount; lclNum++)
    {
        LclVarDsc* varDsc = lvaGetDesc(lclNum);

        // Start by assuming that the variable will be tracked.
        varDsc->lvTracked = 1;
        INDEBUG(varDsc->lvTrackedWithoutIndex = 0);

        if (varDsc->lvRefCnt(lvaRefCountState) == 0)
        {
            // Zero ref count, make this untracked.
            varDsc->lvTracked = 0;
            varDsc->setLvRefCntWtd(0, lvaRefCountState);
        }

#if !defined(TARGET_64BIT)
        if (varTypeIsLong(varDsc) && varDsc->lvPromoted)
        {
            varDsc->lvTracked = 0;
        }
#endif // !defined(TARGET_64BIT)

        // Variables that are address-exposed, and all struct locals, are never enregistered, or tracked.
        // (The struct may be promoted, and its field variables enregistered/tracked, or the VM may "normalize"
        // its type so that its not seen by the JIT as a struct.)
        // Pinned variables may not be tracked (a condition of the GCInfo representation)
        // or enregistered, on x86 -- it is believed that we can enregister pinned (more properly, "pinning")
        // references when using the general GC encoding.
        if (varDsc->IsAddressExposed())
        {
            varDsc->lvTracked = 0;
            assert(varDsc->lvType != TYP_STRUCT ||
                   varDsc->lvDoNotEnregister); // For structs, should have set this when we set m_addrExposed.
        }
        if (varTypeIsStruct(varDsc))
        {
            // Promoted structs will never be considered for enregistration anyway,
            // and the DoNotEnregister flag was used to indicate whether promotion was
            // independent or dependent.
            if (varDsc->lvPromoted)
            {
                varDsc->lvTracked = 0;
            }
            else if (!varDsc->IsEnregisterableType())
            {
                lvaSetVarDoNotEnregister(lclNum DEBUGARG(DoNotEnregisterReason::NotRegSizeStruct));
            }
            else if (varDsc->lvType == TYP_STRUCT)
            {
                if (!varDsc->lvRegStruct && !compEnregStructLocals())
                {
                    lvaSetVarDoNotEnregister(lclNum DEBUGARG(DoNotEnregisterReason::DontEnregStructs));
                }
                else if (varDsc->lvIsMultiRegArgOrRet())
                {
                    // Prolog and return generators do not support SIMD<->general register moves.
                    lvaSetVarDoNotEnregister(lclNum DEBUGARG(DoNotEnregisterReason::IsStructArg));
                }
#if defined(TARGET_ARM)
                else if (varDsc->lvIsParam)
                {
                    // On arm we prespill all struct args,
                    // TODO-Arm-CQ: keep them in registers, it will need a fix
                    // to "On the ARM we will spill any incoming struct args" logic in codegencommon.
                    lvaSetVarDoNotEnregister(lclNum DEBUGARG(DoNotEnregisterReason::IsStructArg));
                }
#endif // TARGET_ARM
            }
        }
        if (varDsc->lvIsStructField && (lvaGetParentPromotionType(lclNum) != PROMOTION_TYPE_INDEPENDENT))
        {
            lvaSetVarDoNotEnregister(lclNum DEBUGARG(DoNotEnregisterReason::DepField));
        }
        if (varDsc->lvPinned)
        {
            varDsc->lvTracked = 0;
#ifdef JIT32_GCENCODER
            lvaSetVarDoNotEnregister(lclNum DEBUGARG(DoNotEnregisterReason::PinningRef));
#endif
        }
        if (opts.MinOpts() && !JitConfig.JitMinOptsTrackGCrefs() && varTypeIsGC(varDsc->TypeGet()))
        {
            varDsc->lvTracked = 0;
            lvaSetVarDoNotEnregister(lclNum DEBUGARG(DoNotEnregisterReason::MinOptsGC));
        }
        if (!compEnregLocals())
        {
            lvaSetVarDoNotEnregister(lclNum DEBUGARG(DoNotEnregisterReason::NoRegVars));
        }
#if defined(JIT32_GCENCODER) && defined(FEATURE_EH_FUNCLETS)
        if (lvaIsOriginalThisArg(lclNum) && (info.compMethodInfo->options & CORINFO_GENERICS_CTXT_FROM_THIS) != 0)
        {
            // For x86/Linux, we need to track "this".
            // However we cannot have it in tracked variables, so we set "this" pointer always untracked
            varDsc->lvTracked = 0;
        }
#endif

        //  Are we not optimizing and we have exception handlers?
        //   if so mark all args and locals "do not enregister".
        //
        if (opts.MinOpts() && compHndBBtabCount > 0)
        {
            lvaSetVarDoNotEnregister(lclNum DEBUGARG(DoNotEnregisterReason::LiveInOutOfHandler));
        }
        else
        {
            var_types type = genActualType(varDsc->TypeGet());

            switch (type)
            {
                case TYP_FLOAT:
                case TYP_DOUBLE:
                case TYP_INT:
                case TYP_LONG:
                case TYP_REF:
                case TYP_BYREF:
#ifdef FEATURE_SIMD
                case TYP_SIMD8:
                case TYP_SIMD12:
                case TYP_SIMD16:
#if defined(TARGET_XARCH)
                case TYP_SIMD32:
                case TYP_SIMD64:
                case TYP_MASK:
#endif // TARGET_XARCH
#endif // FEATURE_SIMD
                case TYP_STRUCT:
                    break;

                case TYP_UNDEF:
                case TYP_UNKNOWN:
                    noway_assert(!"lvType not set correctly");
                    varDsc->lvType = TYP_INT;

                    FALLTHROUGH;

                default:
                    varDsc->lvTracked = 0;
            }
        }

        if (varDsc->lvTracked)
        {
            trackedCandidates[trackedCandidateCount++] = lclNum;
        }
    }

    lvaTrackedCount = min(trackedCandidateCount, (unsigned)JitConfig.JitMaxLocalsToTrack());

    // Sort the candidates. In the late liveness passes we want lower tracked
    // indices to be more important variables, so we always do this. In early
    // liveness it does not matter, so we can skip it when we are going to
    // track everything.
    // TODO-TP: For early liveness we could do a partial sort for the large
    // case.
    if (!fgIsDoingEarlyLiveness || (lvaTrackedCount < trackedCandidateCount))
    {
        // Now sort the tracked variable table by ref-count
        if (compCodeOpt() == SMALL_CODE)
        {
            jitstd::sort(trackedCandidates, trackedCandidates + trackedCandidateCount,
                         LclVarDsc_SmallCode_Less(lvaTable, lvaRefCountState DEBUGARG(lvaCount)));
        }
        else
        {
            jitstd::sort(trackedCandidates, trackedCandidates + trackedCandidateCount,
                         LclVarDsc_BlendedCode_Less(lvaTable, lvaRefCountState DEBUGARG(lvaCount)));
        }
    }

    JITDUMP("Tracked variable (%u out of %u) table:\n", lvaTrackedCount, lvaCount);

    // Assign indices to all the variables we've decided to track
    for (unsigned varIndex = 0; varIndex < lvaTrackedCount; varIndex++)
    {
        LclVarDsc* varDsc = lvaGetDesc(trackedCandidates[varIndex]);
        assert(varDsc->lvTracked);
        varDsc->lvVarIndex = static_cast<unsigned short>(varIndex);

        INDEBUG(if (verbose) { gtDispLclVar(trackedCandidates[varIndex]); })
        JITDUMP(" [%6s]: refCnt = %4u, refCntWtd = %6s\n", varTypeName(varDsc->TypeGet()),
                varDsc->lvRefCnt(lvaRefCountState),
                refCntWtd2str(varDsc->lvRefCntWtd(lvaRefCountState), /* padForDecimalPlaces */ true));
    }

    JITDUMP("\n");

    // Mark all variables past the first 'lclMAX_TRACKED' as untracked
    for (unsigned varIndex = lvaTrackedCount; varIndex < trackedCandidateCount; varIndex++)
    {
        LclVarDsc* varDsc = lvaGetDesc(trackedCandidates[varIndex]);
        assert(varDsc->lvTracked);
        varDsc->lvTracked = 0;
    }

    // We have a new epoch, and also cache the tracked var count in terms of size_t's sufficient to hold that many bits.
    lvaCurEpoch++;
    lvaTrackedCountInSizeTUnits =
        roundUp((unsigned)lvaTrackedCount, (unsigned)(sizeof(size_t) * 8)) / unsigned(sizeof(size_t) * 8);

#ifdef DEBUG
    VarSetOps::AssignNoCopy(this, lvaTrackedVars, VarSetOps::MakeFull(this));
#endif
}

//------------------------------------------------------------------------
// lvExactSize: Get the exact size of the type of this local.
//
// Return Value:
//    Size in bytes. Always non-zero, but not necessarily a multiple of the
//    stack slot size.
//
unsigned LclVarDsc::lvExactSize() const
{
    return (lvType == TYP_STRUCT) ? GetLayout()->GetSize() : genTypeSize(lvType);
}

//------------------------------------------------------------------------
// lvSize: Get the size of a struct local on the stack frame.
//
// Return Value:
//    Size in bytes.
//
unsigned LclVarDsc::lvSize() const // Size needed for storage representation. Only used for structs.
{
    // TODO-Review: Sometimes we get called on ARM with HFA struct variables that have been promoted,
    // where the struct itself is no longer used because all access is via its member fields.
    // When that happens, the struct is marked as unused and its type has been changed to
    // TYP_INT (to keep the GC tracking code from looking at it).
    // See Compiler::raAssignVars() for details. For example:
    //      N002 (  4,  3) [00EA067C] -------------               return    struct $346
    //      N001 (  3,  2) [00EA0628] -------------                  lclVar    struct(U) V03 loc2
    //                                                                        float  V03.f1 (offs=0x00) -> V12 tmp7
    //                                                                        f8 (last use) (last use) $345
    // Here, the "struct(U)" shows that the "V03 loc2" variable is unused. Not shown is that V03
    // is now TYP_INT in the local variable table. It's not really unused, because it's in the tree.

    assert(varTypeIsStruct(lvType) || (lvPromoted && lvUnusedStruct));

    if (lvIsParam)
    {
        assert(varTypeIsStruct(lvType));
        const bool     isFloatHfa       = (lvIsHfa() && (GetHfaType() == TYP_FLOAT));
        const unsigned argSizeAlignment = Compiler::eeGetArgSizeAlignment(lvType, isFloatHfa);
        return roundUp(lvExactSize(), argSizeAlignment);
    }

#if defined(FEATURE_SIMD) && !defined(TARGET_64BIT)
    // For 32-bit architectures, we make local variable SIMD12 types 16 bytes instead of just 12. We can't do
    // this for arguments, which must be passed according the defined ABI. We don't want to do this for
    // dependently promoted struct fields, but we don't know that here. See lvaMapSimd12ToSimd16().
    // (Note that for 64-bits, we are already rounding up to 16.)
    if (lvType == TYP_SIMD12)
    {
        assert(!lvIsParam);
        return 16;
    }
#endif // defined(FEATURE_SIMD) && !defined(TARGET_64BIT)

    return roundUp(lvExactSize(), TARGET_POINTER_SIZE);
}

/**********************************************************************************
* Get stack size of the varDsc.
*/
size_t LclVarDsc::lvArgStackSize() const
{
    // Make sure this will have a stack size
    assert(!this->lvIsRegArg);

    size_t stackSize = 0;
    if (varTypeIsStruct(this))
    {
#if defined(WINDOWS_AMD64_ABI)
        // Structs are either passed by reference or can be passed by value using one pointer
        stackSize = TARGET_POINTER_SIZE;
#elif defined(TARGET_ARM64) || defined(UNIX_AMD64_ABI) || defined(TARGET_LOONGARCH64) || defined(TARGET_RISCV64)
        // lvSize performs a roundup.
        stackSize = this->lvSize();

#if defined(TARGET_ARM64) || defined(TARGET_LOONGARCH64) || defined(TARGET_RISCV64)
        if ((stackSize > TARGET_POINTER_SIZE * 2) && (!this->lvIsHfa()))
        {
            // If the size is greater than 16 bytes then it will
            // be passed by reference.
            stackSize = TARGET_POINTER_SIZE;
        }
#endif // defined(TARGET_ARM64) || defined(TARGET_LOONGARCH64) || defined(TARGET_RISCV64)

#else // !TARGET_ARM64 !WINDOWS_AMD64_ABI !UNIX_AMD64_ABI !TARGET_LOONGARCH64 !TARGET_RISCV64

        NYI("Unsupported target.");
        unreached();

#endif //  !TARGET_ARM64 !WINDOWS_AMD64_ABI !UNIX_AMD64_ABI
    }
    else
    {
        stackSize = TARGET_POINTER_SIZE;
    }

    return stackSize;
}

//------------------------------------------------------------------------
// GetRegisterType: Determine register type for this local var.
//
// Arguments:
//    tree - node that uses the local, its type is checked first.
//
// Return Value:
//    TYP_UNDEF if the layout is not enregistrable, the register type otherwise.
//
var_types LclVarDsc::GetRegisterType(const GenTreeLclVarCommon* tree) const
{
    var_types targetType = tree->TypeGet();

    if (targetType == TYP_STRUCT)
    {
        ClassLayout* layout;
        if (tree->OperIs(GT_LCL_FLD, GT_STORE_LCL_FLD))
        {
            layout = tree->AsLclFld()->GetLayout();
        }
        else
        {
            assert((TypeGet() == TYP_STRUCT) && tree->OperIs(GT_LCL_VAR, GT_STORE_LCL_VAR));
            layout = GetLayout();
        }

        targetType = layout->GetRegisterType();
    }

#ifdef DEBUG
    if ((targetType != TYP_UNDEF) && tree->OperIs(GT_STORE_LCL_VAR) && lvNormalizeOnStore())
    {
        const bool phiStore = (tree->gtGetOp1()->OperIsNonPhiLocal() == false);
        // Ensure that the lclVar node is typed correctly,
        // does not apply to phi-stores because they do not produce code in the merge block.
        assert(phiStore || targetType == genActualType(TypeGet()));
    }
#endif
    return targetType;
}

//------------------------------------------------------------------------
// GetRegisterType: Determine register type for this local var.
//
// Return Value:
//    TYP_UNDEF if the layout is not enregistrable, the register type otherwise.
//
var_types LclVarDsc::GetRegisterType() const
{
    if (TypeGet() != TYP_STRUCT)
    {
#if !defined(TARGET_64BIT)
        if (TypeGet() == TYP_LONG)
        {
            return TYP_UNDEF;
        }
#endif
        return TypeGet();
    }
    assert(m_layout != nullptr);
    return m_layout->GetRegisterType();
}

//------------------------------------------------------------------------
// GetStackSlotHomeType:
//   Get the canonical type of the stack slot that this enregistrable local is
//   using when stored on the stack.
//
// Return Value:
//   TYP_UNDEF if the layout is not enregistrable. Otherwise returns the type
//    of the stack slot home for the local.
//
// Remarks:
//   This function always returns a canonical type: for all 4-byte types
//   (structs, floats, ints) it will return TYP_INT. It is meant to be used
//   when moving locals between register and stack. Because of this the
//   returned type is usually at least one 4-byte stack slot. However, there
//   are certain exceptions for promoted fields in OSR methods (that may refer
//   back to the original frame) and due to Apple arm64 where subsequent small
//   parameters can be packed into the same stack slot.
//
var_types LclVarDsc::GetStackSlotHomeType() const
{
    if (varTypeIsSmall(TypeGet()))
    {
        if (compAppleArm64Abi() && lvIsParam && !lvIsRegArg)
        {
            // Allocated by caller and potentially only takes up a small slot
            return GetRegisterType();
        }

        if (lvIsOSRLocal && lvIsStructField)
        {
#if defined(TARGET_X86)
            // Revisit when we support OSR on x86
            unreached();
#else
            return GetRegisterType();
#endif
        }
    }

    return genActualType(GetRegisterType());
}

//----------------------------------------------------------------------------------------------
// CanBeReplacedWithItsField: check if a whole struct reference could be replaced by a field.
//
// Arguments:
//    comp - the compiler instance;
//
// Return Value:
//    true if that can be replaced, false otherwise.
//
// Notes:
//    The replacement can be made only for independently promoted structs
//    with 1 field without holes.
//
bool LclVarDsc::CanBeReplacedWithItsField(Compiler* comp) const
{
    if (!lvPromoted)
    {
        return false;
    }

    if (comp->lvaGetPromotionType(this) != Compiler::PROMOTION_TYPE_INDEPENDENT)
    {
        return false;
    }
    if (lvFieldCnt != 1)
    {
        return false;
    }
    if (lvContainsHoles)
    {
        return false;
    }

#if defined(FEATURE_SIMD)
    // If we return `struct A { SIMD16 a; }` we split the struct into several fields.
    // In order to do that we have to have its field `a` in memory. Right now lowering cannot
    // handle RETURN struct(multiple registers)->SIMD16(one register), but it can be improved.
    LclVarDsc* fieldDsc = comp->lvaGetDesc(lvFieldLclStart);
    if (varTypeIsSIMD(fieldDsc))
    {
        return false;
    }
#endif // FEATURE_SIMD

    return true;
}

//------------------------------------------------------------------------
// lvaMarkLclRefs: increment local var references counts and more
//
// Arguments:
//     tree - some node in a tree
//     block - block that the tree node belongs to
//     stmt - stmt that the tree node belongs to
//     isRecompute - true if we should just recompute counts
//
// Notes:
//     Invoked via the MarkLocalVarsVisitor
//
//     Primarily increments the regular and weighted local var ref
//     counts for any local referred to directly by tree.
//
//     Also:
//
//     Accounts for implicit references to frame list root for
//     pinvokes that will be expanded later.
//
//     Determines if locals of TYP_BOOL can safely be considered
//     to hold only 0 or 1 or may have a broader range of true values.
//
//     Does some setup work for assertion prop, noting locals that are
//     eligible for assertion prop, single defs, and tracking which blocks
//     hold uses.
//
//     Looks for uses of generic context and sets lvaGenericsContextInUse.
//
//     In checked builds:
//
//     Verifies that local accesses are consistently typed.
//     Verifies that casts remain in bounds.

void Compiler::lvaMarkLclRefs(GenTree* tree, BasicBlock* block, Statement* stmt, bool isRecompute)
{
    const weight_t weight = block->getBBWeight(this);

    /* Is this a call to unmanaged code ? */
    if (tree->IsCall() && compMethodRequiresPInvokeFrame())
    {
        assert(!opts.ShouldUsePInvokeHelpers() || (info.compLvFrameListRoot == BAD_VAR_NUM));
        if (!opts.ShouldUsePInvokeHelpers())
        {
            /* Get the special variable descriptor */
            LclVarDsc* varDsc = lvaGetDesc(info.compLvFrameListRoot);

            /* Increment the ref counts twice */
            varDsc->incRefCnts(weight, this);
            varDsc->incRefCnts(weight, this);
        }
    }

    if (tree->OperIs(GT_LCL_ADDR))
    {
        LclVarDsc* varDsc = lvaGetDesc(tree->AsLclVarCommon());
        assert(varDsc->IsAddressExposed() || varDsc->IsHiddenBufferStructArg());
        varDsc->incRefCnts(weight, this);
        return;
    }

    if (!tree->OperIsLocal())
    {
        return;
    }

    /* This must be a local variable reference */

    // See if this is a generics context use.
    if ((tree->gtFlags & GTF_VAR_CONTEXT) != 0)
    {
        assert(tree->OperIs(GT_LCL_VAR));
        if (!lvaGenericsContextInUse)
        {
            JITDUMP("-- generic context in use at [%06u]\n", dspTreeID(tree));
            lvaGenericsContextInUse = true;
        }
    }

    unsigned   lclNum = tree->AsLclVarCommon()->GetLclNum();
    LclVarDsc* varDsc = lvaGetDesc(lclNum);

    /* Increment the reference counts */

    varDsc->incRefCnts(weight, this);

#ifdef DEBUG
    if (varDsc->lvIsStructField)
    {
        // If ref count was increased for struct field, ensure that the
        // parent struct is still promoted.
        LclVarDsc* parentStruct = lvaGetDesc(varDsc->lvParentLcl);
        assert(!parentStruct->lvUndoneStructPromotion);
    }
#endif

    if (!isRecompute)
    {
        if (varDsc->IsAddressExposed())
        {
            varDsc->lvAllDefsAreNoGc = false;
        }

        if (!tree->OperIsScalarLocal())
        {
            return;
        }

        if ((m_domTree != nullptr) && IsDominatedByExceptionalEntry(block))
        {
            SetHasExceptionalUsesHint(varDsc);
        }

        if (tree->OperIs(GT_STORE_LCL_VAR))
        {
            GenTree* value = tree->AsLclVar()->Data();

            if (varDsc->lvPinned && varDsc->lvAllDefsAreNoGc && !value->IsNotGcDef())
            {
                varDsc->lvAllDefsAreNoGc = false;
            }

            if (!varDsc->lvDisqualifySingleDefRegCandidate) // If this var is already disqualified, we can skip this
            {
                bool bbInALoop  = block->HasFlag(BBF_BACKWARD_JUMP);
                bool bbIsReturn = block->KindIs(BBJ_RETURN);
                // TODO: Zero-inits in LSRA are created with below condition. But if filter out based on that condition
                // we filter a lot of interesting variables that would benefit otherwise with EH var enregistration.
                // bool needsExplicitZeroInit = !varDsc->lvIsParam && (info.compInitMem ||
                // varTypeIsGC(varDsc->TypeGet()));
                bool needsExplicitZeroInit = fgVarNeedsExplicitZeroInit(lclNum, bbInALoop, bbIsReturn);

                if (varDsc->lvSingleDefRegCandidate || needsExplicitZeroInit)
                {
#ifdef DEBUG
                    if (needsExplicitZeroInit)
                    {
                        varDsc->lvSingleDefDisqualifyReason = 'Z';
                        JITDUMP("V%02u needs explicit zero init. Disqualified as a single-def register candidate.\n",
                                lclNum);
                    }
                    else
                    {
                        varDsc->lvSingleDefDisqualifyReason = 'M';
                        JITDUMP("V%02u has multiple definitions. Disqualified as a single-def register candidate.\n",
                                lclNum);
                    }

#endif // DEBUG
                    varDsc->lvSingleDefRegCandidate           = false;
                    varDsc->lvDisqualifySingleDefRegCandidate = true;
                }
                else if (!varDsc->lvDoNotEnregister)
                {
                    // Variables can be marked as DoNotEngister in earlier stages like LocalAddressVisitor.
                    // No need to track them for single-def.
                    CLANG_FORMAT_COMMENT_ANCHOR;

#if FEATURE_PARTIAL_SIMD_CALLEE_SAVE
                    // TODO-CQ: If the varType needs partial callee save, conservatively do not enregister
                    // such variable. In future, we should enable enregisteration for such variables.
                    if (!varTypeNeedsPartialCalleeSave(varDsc->GetRegisterType()))
#endif
                    {
                        varDsc->lvSingleDefRegCandidate = true;
                        JITDUMP("Marking EH Var V%02u as a register candidate.\n", lclNum);
                    }
                }
            }
        }

        // Check that the LCL_VAR node has the same type as the underlying variable, save a few mismatches we allow.
        assert(tree->TypeIs(varDsc->TypeGet(), genActualType(varDsc)) ||
               (tree->TypeIs(TYP_BYREF) && (varDsc->TypeGet() == TYP_I_IMPL)) || // Created by inliner substitution.
               (tree->TypeIs(TYP_INT) && (varDsc->TypeGet() == TYP_LONG)));      // Created by "optNarrowTree".
    }
}

//------------------------------------------------------------------------
// IsDominatedByExceptionalEntry: Check is the block dominated by an exception entry block.
//
// Arguments:
//    block - the checking block.
//
bool Compiler::IsDominatedByExceptionalEntry(BasicBlock* block)
{
    assert(m_domTree != nullptr);
    return block->IsDominatedByExceptionalEntryFlag();
}

//------------------------------------------------------------------------
// SetHasExceptionalUsesHint: Set that a local var has exceptional uses.
//
// Arguments:
//    varDsc - the local variable that needs the hint.
//
void Compiler::SetHasExceptionalUsesHint(LclVarDsc* varDsc)
{
    varDsc->lvHasExceptionalUsesHint = true;
}

//------------------------------------------------------------------------
// lvaMarkLocalVars: update local var ref counts for IR in a basic block
//
// Arguments:
//    block - the block in question
//    isRecompute - true if counts are being recomputed
//
// Notes:
//    Invokes lvaMarkLclRefs on each tree node for each
//    statement in the block.

void Compiler::lvaMarkLocalVars(BasicBlock* block, bool isRecompute)
{
    class MarkLocalVarsVisitor final : public GenTreeVisitor<MarkLocalVarsVisitor>
    {
    private:
        BasicBlock* m_block;
        Statement*  m_stmt;
        bool        m_isRecompute;

    public:
        enum
        {
            DoPreOrder = true,
        };

        MarkLocalVarsVisitor(Compiler* compiler, BasicBlock* block, Statement* stmt, bool isRecompute)
            : GenTreeVisitor<MarkLocalVarsVisitor>(compiler), m_block(block), m_stmt(stmt), m_isRecompute(isRecompute)
        {
        }

        Compiler::fgWalkResult PreOrderVisit(GenTree** use, GenTree* user)
        {
            // TODO: Stop passing isRecompute once we are sure that this assert is never hit.
            assert(!m_isRecompute);
            m_compiler->lvaMarkLclRefs(*use, m_block, m_stmt, m_isRecompute);
            return WALK_CONTINUE;
        }
    };

    JITDUMP("\n*** %s local variables in block " FMT_BB " (weight=%s)\n", isRecompute ? "recomputing" : "marking",
            block->bbNum, refCntWtd2str(block->getBBWeight(this)));

    for (Statement* const stmt : block->NonPhiStatements())
    {
        MarkLocalVarsVisitor visitor(this, block, stmt, isRecompute);
        DISPSTMT(stmt);
        visitor.WalkTree(stmt->GetRootNodePointer(), nullptr);
    }
}

//------------------------------------------------------------------------
// lvaMarkLocalVars: enable normal ref counting, compute initial counts, sort locals table
//
// Returns:
//    suitable phase status
//
// Notes:
//    Now behaves differently in minopts / debug. Instead of actually inspecting
//    the IR and counting references, the jit assumes all locals are referenced
//    and does not sort the locals table.
//
//    Also, when optimizing, lays the groundwork for assertion prop and more.
//    See details in lvaMarkLclRefs.

PhaseStatus Compiler::lvaMarkLocalVars()
{
    JITDUMP("\n*************** In lvaMarkLocalVars()");

    // If we have direct pinvokes, verify the frame list root local was set up properly
    if (compMethodRequiresPInvokeFrame())
    {
        assert(!opts.ShouldUsePInvokeHelpers() || (info.compLvFrameListRoot == BAD_VAR_NUM));
        if (!opts.ShouldUsePInvokeHelpers())
        {
            noway_assert(info.compLvFrameListRoot >= info.compLocalsCount && info.compLvFrameListRoot < lvaCount);
        }
    }

    unsigned const lvaCountOrig = lvaCount;

#if !defined(FEATURE_EH_FUNCLETS)

    // Grab space for exception handling

    if (ehNeedsShadowSPslots())
    {
        // The first slot is reserved for ICodeManager::FixContext(ppEndRegion)
        // ie. the offset of the end-of-last-executed-filter
        unsigned slotsNeeded = 1;

        unsigned handlerNestingLevel = ehMaxHndNestingCount;

        if (opts.compDbgEnC && (handlerNestingLevel < (unsigned)MAX_EnC_HANDLER_NESTING_LEVEL))
            handlerNestingLevel = (unsigned)MAX_EnC_HANDLER_NESTING_LEVEL;

        slotsNeeded += handlerNestingLevel;

        // For a filter (which can be active at the same time as a catch/finally handler)
        slotsNeeded++;
        // For zero-termination of the shadow-Stack-pointer chain
        slotsNeeded++;

        lvaShadowSPslotsVar = lvaGrabTempWithImplicitUse(false DEBUGARG("lvaShadowSPslotsVar"));
        lvaSetStruct(lvaShadowSPslotsVar, typGetBlkLayout(slotsNeeded * TARGET_POINTER_SIZE), false);
        lvaSetVarAddrExposed(lvaShadowSPslotsVar DEBUGARG(AddressExposedReason::EXTERNALLY_VISIBLE_IMPLICITLY));
    }

#endif // !FEATURE_EH_FUNCLETS

    // PSPSym is not used by the NativeAOT ABI
    if (!IsTargetAbi(CORINFO_NATIVEAOT_ABI))
    {
#if defined(FEATURE_EH_FUNCLETS)
        if (ehNeedsPSPSym())
        {
            lvaPSPSym            = lvaGrabTempWithImplicitUse(false DEBUGARG("PSPSym"));
            LclVarDsc* lclPSPSym = lvaGetDesc(lvaPSPSym);
            lclPSPSym->lvType    = TYP_I_IMPL;
            lvaSetVarDoNotEnregister(lvaPSPSym DEBUGARG(DoNotEnregisterReason::VMNeedsStackAddr));
        }
#endif // FEATURE_EH_FUNCLETS
    }

#ifdef JIT32_GCENCODER
    // LocAllocSPvar is only required by the implicit frame layout expected by the VM on x86. Whether
    // a function contains a Localloc is conveyed in the GC information, in the InfoHdrSmall.localloc
    // field. The function must have an EBP frame. Then, the VM finds the LocAllocSP slot by assuming
    // the following stack layout:
    //
    //      -- higher addresses --
    //      saved EBP                       <-- EBP points here
    //      other callee-saved registers    // InfoHdrSmall.savedRegsCountExclFP specifies this size
    //      optional GS cookie              // InfoHdrSmall.security is 1 if this exists
    //      LocAllocSP slot
    //      -- lower addresses --
    //
    // See also eetwain.cpp::GetLocallocSPOffset() and its callers.
    if (compLocallocUsed)
    {
        lvaLocAllocSPvar         = lvaGrabTempWithImplicitUse(false DEBUGARG("LocAllocSPvar"));
        LclVarDsc* locAllocSPvar = lvaGetDesc(lvaLocAllocSPvar);
        locAllocSPvar->lvType    = TYP_I_IMPL;
    }
#endif // JIT32_GCENCODER

    // Ref counting is now enabled normally.
    lvaRefCountState = RCS_NORMAL;

#if defined(DEBUG)
    const bool setSlotNumbers = true;
#else
    const bool setSlotNumbers = opts.compScopeInfo && (info.compVarScopesCount > 0);
#endif // defined(DEBUG)

    const bool isRecompute = false;
    lvaComputeRefCounts(isRecompute, setSlotNumbers);

    // If we don't need precise reference counts, e.g. we're not optimizing, we're done.
    if (!PreciseRefCountsRequired())
    {
        // This phase may add new locals
        //
        return (lvaCount != lvaCountOrig) ? PhaseStatus::MODIFIED_EVERYTHING : PhaseStatus::MODIFIED_NOTHING;
    }

    const bool reportParamTypeArg = lvaReportParamTypeArg();

    // Update bookkeeping on the generic context.
    if (lvaKeepAliveAndReportThis())
    {
        lvaGetDesc(0u)->lvImplicitlyReferenced = reportParamTypeArg;
    }
    else if (lvaReportParamTypeArg())
    {
        // We should have a context arg.
        assert(info.compTypeCtxtArg != BAD_VAR_NUM);
        lvaGetDesc(info.compTypeCtxtArg)->lvImplicitlyReferenced = reportParamTypeArg;
    }

    assert(PreciseRefCountsRequired());

    // This phase may add new locals.
    //
    return (lvaCount != lvaCountOrig) ? PhaseStatus::MODIFIED_EVERYTHING : PhaseStatus::MODIFIED_NOTHING;
}

//------------------------------------------------------------------------
// lvaComputeRefCounts: compute ref counts for locals
//
// Arguments:
//    isRecompute -- true if we just want ref counts and no other side effects;
//                   false means to also look for true boolean locals, lay
//                   groundwork for assertion prop, check type consistency, etc.
//                   See lvaMarkLclRefs for details on what else goes on.
//    setSlotNumbers -- true if local slot numbers should be assigned.
//
// Notes:
//    Some implicit references are given actual counts or weight bumps here
//    to match pre-existing behavior.
//
//    In fast-jitting modes where we don't ref count locals, this bypasses
//    actual counting, and makes all locals implicitly referenced on first
//    compute. It asserts all locals are implicitly referenced on recompute.
//
//    When optimizing we also recompute lvaGenericsContextInUse based
//    on specially flagged LCL_VAR appearances.
//
void Compiler::lvaComputeRefCounts(bool isRecompute, bool setSlotNumbers)
{
    JITDUMP("\n*** lvaComputeRefCounts ***\n");
    unsigned   lclNum = 0;
    LclVarDsc* varDsc = nullptr;

    // Fast path for minopts and debug codegen.
    //
    // On first compute: mark all locals as implicitly referenced and untracked.
    // On recompute: do nothing.
    if (!PreciseRefCountsRequired())
    {
        if (isRecompute)
        {

#if defined(DEBUG)
            // All local vars should be marked as implicitly referenced
            // and not tracked.
            for (lclNum = 0, varDsc = lvaTable; lclNum < lvaCount; lclNum++, varDsc++)
            {
                const bool isSpecialVarargsParam = varDsc->lvIsParam && raIsVarargsStackArg(lclNum);

                if (isSpecialVarargsParam)
                {
                    assert(varDsc->lvRefCnt() == 0);
                }
                else
                {
                    assert(varDsc->lvImplicitlyReferenced);
                }

                assert(!varDsc->lvTracked);
            }
#endif // defined (DEBUG)

            return;
        }

        // First compute.
        for (lclNum = 0, varDsc = lvaTable; lclNum < lvaCount; lclNum++, varDsc++)
        {
            // Using lvImplicitlyReferenced here ensures that we can't
            // accidentally make locals be unreferenced later by decrementing
            // the ref count to zero.
            //
            // If, in minopts/debug, we really want to allow locals to become
            // unreferenced later, we'll have to explicitly clear this bit.
            varDsc->setLvRefCnt(0);
            varDsc->setLvRefCntWtd(BB_ZERO_WEIGHT);

            // Special case for some varargs params ... these must
            // remain unreferenced.
            const bool isSpecialVarargsParam = varDsc->lvIsParam && raIsVarargsStackArg(lclNum);

            if (!isSpecialVarargsParam)
            {
                varDsc->lvImplicitlyReferenced = 1;
            }

            varDsc->lvTracked = 0;

            if (setSlotNumbers)
            {
                varDsc->lvSlotNum = lclNum;
            }

            // Assert that it's ok to bypass the type repair logic in lvaMarkLclRefs
            assert((varDsc->lvType != TYP_UNDEF) && (varDsc->lvType != TYP_VOID) && (varDsc->lvType != TYP_UNKNOWN));
        }

        lvaCurEpoch++;
        lvaTrackedCount             = 0;
        lvaTrackedCountInSizeTUnits = 0;
        return;
    }

    // Slower path we take when optimizing, to get accurate counts.
    //
    // First, reset all explicit ref counts and weights.
    for (lclNum = 0, varDsc = lvaTable; lclNum < lvaCount; lclNum++, varDsc++)
    {
        varDsc->setLvRefCnt(0);
        varDsc->setLvRefCntWtd(BB_ZERO_WEIGHT);

        if (setSlotNumbers)
        {
            varDsc->lvSlotNum = lclNum;
        }

        // Set initial value for lvSingleDef for explicit and implicit
        // argument locals as they are "defined" on entry.
        // However, if we are just recomputing the ref counts, retain the value
        // that was set by past phases.
        if (!isRecompute)
        {
            varDsc->lvSingleDef             = varDsc->lvIsParam;
            varDsc->lvSingleDefRegCandidate = varDsc->lvIsParam;

            varDsc->lvAllDefsAreNoGc = (varDsc->lvImplicitlyReferenced == false);
        }
    }

    // Remember current state of generic context use, and prepare
    // to compute new state.
    const bool oldLvaGenericsContextInUse = lvaGenericsContextInUse;
    lvaGenericsContextInUse               = false;

    JITDUMP("\n*** lvaComputeRefCounts -- explicit counts ***\n");

    // Second, account for all explicit local variable references
    for (BasicBlock* const block : Blocks())
    {
        if (block->IsLIR())
        {
            assert(isRecompute);

            const weight_t weight = block->getBBWeight(this);
            for (GenTree* node : LIR::AsRange(block))
            {
                if (node->OperIsAnyLocal())
                {
                    LclVarDsc* varDsc = lvaGetDesc(node->AsLclVarCommon());
                    // If this is an EH var, use a zero weight for defs, so that we don't
                    // count those in our heuristic for register allocation, since they always
                    // must be stored, so there's no value in enregistering them at defs; only
                    // if there are enough uses to justify it.
                    if (varDsc->lvLiveInOutOfHndlr && !varDsc->lvDoNotEnregister &&
                        ((node->gtFlags & GTF_VAR_DEF) != 0))
                    {
                        varDsc->incRefCnts(0, this);
                    }
                    else
                    {
                        varDsc->incRefCnts(weight, this);
                    }

                    if ((node->gtFlags & GTF_VAR_CONTEXT) != 0)
                    {
                        assert(node->OperIs(GT_LCL_VAR));
                        lvaGenericsContextInUse = true;
                    }
                }
            }
        }
        else
        {
            lvaMarkLocalVars(block, isRecompute);
        }
    }

    if (oldLvaGenericsContextInUse && !lvaGenericsContextInUse)
    {
        // Context was in use but no longer is. This can happen
        // if we're able to optimize, so just leave a note.
        JITDUMP("\n** Generics context no longer in use\n");
    }
    else if (lvaGenericsContextInUse && !oldLvaGenericsContextInUse)
    {
        // Context was not in use but now is.
        //
        // Changing from unused->used should never happen; creation of any new IR
        // for context use should also be setting lvaGenericsContextInUse.
        assert(!"unexpected new use of generics context");
    }

    JITDUMP("\n*** lvaComputeRefCounts -- implicit counts ***\n");

    // Third, bump ref counts for some implicit prolog references
    for (lclNum = 0, varDsc = lvaTable; lclNum < lvaCount; lclNum++, varDsc++)
    {
        // Todo: review justification for these count bumps.
        if (varDsc->lvIsRegArg)
        {
            if ((lclNum < info.compArgsCount) && (varDsc->lvRefCnt() > 0))
            {
                // Fix 388376 ARM JitStress WP7
                varDsc->incRefCnts(BB_UNITY_WEIGHT, this);
                varDsc->incRefCnts(BB_UNITY_WEIGHT, this);
            }

            // Ref count bump that was in lvaPromoteStructVar
            //
            // This was formerly done during RCS_EARLY counting,
            // and we did not used to reset counts like we do now.
            if (varDsc->lvIsStructField && varTypeIsStruct(lvaGetDesc(varDsc->lvParentLcl)))
            {
                varDsc->incRefCnts(BB_UNITY_WEIGHT, this);
            }
        }

        // If we have JMP, all arguments must have a location
        // even if we don't use them inside the method
        if (compJmpOpUsed && varDsc->lvIsParam && (varDsc->lvRefCnt() == 0))
        {
            // except when we have varargs and the argument is
            // passed on the stack.  In that case, it's important
            // for the ref count to be zero, so that we don't attempt
            // to track them for GC info (which is not possible since we
            // don't know their offset in the stack).  See the assert at the
            // end of raMarkStkVars and bug #28949 for more info.
            if (!raIsVarargsStackArg(lclNum))
            {
                varDsc->lvImplicitlyReferenced = 1;
            }
        }

        if (varDsc->lvPinned && varDsc->lvAllDefsAreNoGc)
        {
            varDsc->lvPinned = 0;

            JITDUMP("V%02u was unpinned as all def candidates were local.\n", lclNum);
        }
    }
}

void Compiler::lvaAllocOutgoingArgSpaceVar()
{
#if FEATURE_FIXED_OUT_ARGS

    // Setup the outgoing argument region, in case we end up using it later

    if (lvaOutgoingArgSpaceVar == BAD_VAR_NUM)
    {
        lvaOutgoingArgSpaceVar = lvaGrabTempWithImplicitUse(false DEBUGARG("OutgoingArgSpace"));
        lvaSetStruct(lvaOutgoingArgSpaceVar, typGetBlkLayout(0), false);
        lvaSetVarAddrExposed(lvaOutgoingArgSpaceVar DEBUGARG(AddressExposedReason::EXTERNALLY_VISIBLE_IMPLICITLY));
    }

    noway_assert(lvaOutgoingArgSpaceVar >= info.compLocalsCount && lvaOutgoingArgSpaceVar < lvaCount);

#endif // FEATURE_FIXED_OUT_ARGS
}

inline void Compiler::lvaIncrementFrameSize(unsigned size)
{
    if (size > MAX_FrameSize || compLclFrameSize + size > MAX_FrameSize)
    {
        BADCODE("Frame size overflow");
    }

    compLclFrameSize += size;
}

/****************************************************************************
*
*  Return true if absolute offsets of temps are larger than vars, or in other
*  words, did we allocate temps before of after vars.  The /GS buffer overrun
*  checks want temps to be at low stack addresses than buffers
*/
bool Compiler::lvaTempsHaveLargerOffsetThanVars()
{
#ifdef TARGET_ARM
    // We never want to place the temps with larger offsets for ARM
    return false;
#else
    if (compGSReorderStackLayout)
    {
        return codeGen->isFramePointerUsed();
    }
    else
    {
        return true;
    }
#endif
}

/****************************************************************************
*
*  Return an upper bound estimate for the size of the compiler spill temps
*
*/
unsigned Compiler::lvaGetMaxSpillTempSize()
{
    unsigned result = 0;

    if (codeGen->regSet.hasComputedTmpSize())
    {
        result = codeGen->regSet.tmpGetTotalSize();
    }
    else
    {
        result = MAX_SPILL_TEMP_SIZE;
    }
    return result;
}

// clang-format off
/*****************************************************************************
 *
 *  Compute stack frame offsets for arguments, locals and optionally temps.
 *
 *  The frame is laid out as follows for x86:
 *
 *              ESP frames
 *
 *      |                       |
 *      |-----------------------|
 *      |       incoming        |
 *      |       arguments       |
 *      |-----------------------| <---- Virtual '0'
 *      |    return address     |
 *      +=======================+
 *      |Callee saved registers |
 *      |-----------------------|
 *      |       Temps           |
 *      |-----------------------|
 *      |       Variables       |
 *      |-----------------------| <---- Ambient ESP
 *      |   Arguments for the   |
 *      ~    next function      ~
 *      |                       |
 *      |       |               |
 *      |       | Stack grows   |
 *              | downward
 *              V
 *
 *
 *              EBP frames
 *
 *      |                       |
 *      |-----------------------|
 *      |       incoming        |
 *      |       arguments       |
 *      |-----------------------| <---- Virtual '0'
 *      |    return address     |
 *      +=======================+
 *      |    incoming EBP       |
 *      |-----------------------| <---- EBP
 *      |Callee saved registers |
 *      |-----------------------|
 *      |   security object     |
 *      |-----------------------|
 *      |     ParamTypeArg      |
 *      |-----------------------|
 *      |  Last-executed-filter |
 *      |-----------------------|
 *      |                       |
 *      ~      Shadow SPs       ~
 *      |                       |
 *      |-----------------------|
 *      |                       |
 *      ~      Variables        ~
 *      |                       |
 *      ~-----------------------|
 *      |       Temps           |
 *      |-----------------------|
 *      |       localloc        |
 *      |-----------------------| <---- Ambient ESP
 *      |   Arguments for the   |
 *      |    next function      ~
 *      |                       |
 *      |       |               |
 *      |       | Stack grows   |
 *              | downward
 *              V
 *
 *
 *  The frame is laid out as follows for x64:
 *
 *              RSP frames
 *      |                       |
 *      |-----------------------|
 *      |       incoming        |
 *      |       arguments       |
 *      |-----------------------|
 *      |   4 fixed incoming    |
 *      |    argument slots     |
 *      |-----------------------| <---- Caller's SP & Virtual '0'
 *      |    return address     |
 *      +=======================+
 *      | Callee saved Int regs |
 *      -------------------------
 *      |        Padding        | <---- this padding (0 or 8 bytes) is to ensure flt registers are saved at a mem location aligned at 16-bytes
 *      |                       |       so that we can save 128-bit callee saved xmm regs using performant "movaps" instruction instead of "movups"
 *      -------------------------
 *      | Callee saved Flt regs | <----- entire 128-bits of callee saved xmm registers are stored here
 *      |-----------------------|
 *      |         Temps         |
 *      |-----------------------|
 *      |       Variables       |
 *      |-----------------------|
 *      |   Arguments for the   |
 *      ~    next function      ~
 *      |                       |
 *      |-----------------------|
 *      |   4 fixed outgoing    |
 *      |    argument slots     |
 *      |-----------------------| <---- Ambient RSP
 *      |       |               |
 *      ~       | Stack grows   ~
 *      |       | downward      |
 *              V
 *
 *
 *              RBP frames
 *      |                       |
 *      |-----------------------|
 *      |       incoming        |
 *      |       arguments       |
 *      |-----------------------|
 *      |   4 fixed incoming    |
 *      |    argument slots     |
 *      |-----------------------| <---- Caller's SP & Virtual '0'
 *      |    return address     |
 *      +=======================+
 *      | Callee saved Int regs |
 *      -------------------------
 *      |        Padding        |
 *      -------------------------
 *      | Callee saved Flt regs |
 *      |-----------------------|
 *      |   security object     |
 *      |-----------------------|
 *      |     ParamTypeArg      |
 *      |-----------------------|
 *      |                       |
 *      |                       |
 *      ~       Variables       ~
 *      |                       |
 *      |                       |
 *      |-----------------------|
 *      |        Temps          |
 *      |-----------------------|
 *      |                       |
 *      ~       localloc        ~   // not in frames with EH
 *      |                       |
 *      |-----------------------|
 *      |        PSPSym         |   // only in frames with EH (thus no localloc)
 *      |                       |
 *      |-----------------------| <---- RBP in localloc frames (max 240 bytes from Initial-SP)
 *      |   Arguments for the   |
 *      ~    next function      ~
 *      |                       |
 *      |-----------------------|
 *      |   4 fixed outgoing    |
 *      |    argument slots     |
 *      |-----------------------| <---- Ambient RSP (before localloc, this is Initial-SP)
 *      |       |               |
 *      ~       | Stack grows   ~
 *      |       | downward      |
 *              V
 *
 *
 *  The frame is laid out as follows for ARM (this is a general picture; details may differ for different conditions):
 *
 *              SP frames
 *      |                       |
 *      |-----------------------|
 *      |       incoming        |
 *      |       arguments       |
 *      +=======================+ <---- Caller's SP
 *      |  Pre-spill registers  |
 *      |-----------------------| <---- Virtual '0'
 *      |Callee saved registers |
 *      |-----------------------|
 *      ~ possible double align ~
 *      |-----------------------|
 *      |   security object     |
 *      |-----------------------|
 *      |     ParamTypeArg      |
 *      |-----------------------|
 *      |  possible GS cookie   |
 *      |-----------------------|
 *      |       Variables       |
 *      |-----------------------|
 *      |  possible GS cookie   |
 *      |-----------------------|
 *      |        Temps          |
 *      |-----------------------|
 *      |   Stub Argument Var   |
 *      |-----------------------|
 *      |Inlined PInvoke Frame V|
 *      |-----------------------|
 *      ~ possible double align ~
 *      |-----------------------|
 *      |   Arguments for the   |
 *      ~    next function      ~
 *      |                       |
 *      |-----------------------| <---- Ambient SP
 *      |       |               |
 *      ~       | Stack grows   ~
 *      |       | downward      |
 *              V
 *
 *
 *              FP / R11 frames
 *      |                       |
 *      |-----------------------|
 *      |       incoming        |
 *      |       arguments       |
 *      +=======================+ <---- Caller's SP
 *      |  Pre-spill registers  |
 *      |-----------------------| <---- Virtual '0'
 *      |Callee saved registers |
 *      |-----------------------|
 *      |        PSPSym         |   // Only for frames with EH, which means FP-based frames
 *      |-----------------------|
 *      ~ possible double align ~
 *      |-----------------------|
 *      |   security object     |
 *      |-----------------------|
 *      |     ParamTypeArg      |
 *      |-----------------------|
 *      |  possible GS cookie   |
 *      |-----------------------|
 *      |       Variables       |
 *      |-----------------------|
 *      |  possible GS cookie   |
 *      |-----------------------|
 *      |        Temps          |
 *      |-----------------------|
 *      |   Stub Argument Var   |
 *      |-----------------------|
 *      |Inlined PInvoke Frame V|
 *      |-----------------------|
 *      ~ possible double align ~
 *      |-----------------------|
 *      |       localloc        |
 *      |-----------------------|
 *      |   Arguments for the   |
 *      ~    next function      ~
 *      |                       |
 *      |-----------------------| <---- Ambient SP
 *      |       |               |
 *      ~       | Stack grows   ~
 *      |       | downward      |
 *              V
 *
 *
 *  The frame is laid out as follows for ARM64 (this is a general picture; details may differ for different conditions):
 *  NOTE: SP must be 16-byte aligned, so there may be alignment slots in the frame.
 *  We will often save and establish a frame pointer to create better ETW stack walks.
 *
 *              SP frames
 *      |                       |
 *      |-----------------------|
 *      |       incoming        |
 *      |       arguments       |
 *      +=======================+ <---- Caller's SP
 *      |         homed         | // this is only needed if reg argument need to be homed, e.g., for varargs
 *      |   register arguments  |
 *      |-----------------------| <---- Virtual '0'
 *      |Callee saved registers |
 *      |   except fp/lr        |
 *      |-----------------------|
 *      |   security object     |
 *      |-----------------------|
 *      |     ParamTypeArg      |
 *      |-----------------------|
 *      |  possible GS cookie   |
 *      |-----------------------|
 *      |       Variables       |
 *      |-----------------------|
 *      |  possible GS cookie   |
 *      |-----------------------|
 *      |        Temps          |
 *      |-----------------------|
 *      |   Stub Argument Var   |
 *      |-----------------------|
 *      |Inlined PInvoke Frame V|
 *      |-----------------------|
 *      |      Saved LR         |
 *      |-----------------------|
 *      |      Saved FP         | <---- Frame pointer
 *      |-----------------------|
 *      |  Stack arguments for  |
 *      |   the next function   |
 *      |-----------------------| <---- SP
 *      |       |               |
 *      ~       | Stack grows   ~
 *      |       | downward      |
 *              V
 *
 *
 *              FP (R29 / x29) frames
 *      |                       |
 *      |-----------------------|
 *      |       incoming        |
 *      |       arguments       |
 *      +=======================+ <---- Caller's SP
 *      |     optional homed    | // this is only needed if reg argument need to be homed, e.g., for varargs
 *      |   register arguments  |
 *      |-----------------------| <---- Virtual '0'
 *      |Callee saved registers |
 *      |   except fp/lr        |
 *      |-----------------------|
 *      |        PSPSym         | // Only for frames with EH, which requires FP-based frames
 *      |-----------------------|
 *      |   security object     |
 *      |-----------------------|
 *      |     ParamTypeArg      |
 *      |-----------------------|
 *      |  possible GS cookie   |
 *      |-----------------------|
 *      |       Variables       |
 *      |-----------------------|
 *      |  possible GS cookie   |
 *      |-----------------------|
 *      |        Temps          |
 *      |-----------------------|
 *      |   Stub Argument Var   |
 *      |-----------------------|
 *      |Inlined PInvoke Frame V|
 *      |-----------------------|
 *      |      Saved LR         |
 *      |-----------------------|
 *      |      Saved FP         | <---- Frame pointer
 *      |-----------------------|
 *      ~       localloc        ~
 *      |-----------------------|
 *      |  Stack arguments for  |
 *      |   the next function   |
 *      |-----------------------| <---- Ambient SP
 *      |       |               |
 *      ~       | Stack grows   ~
 *      |       | downward      |
 *              V
 *
 *
 *              FP (R29 / x29) frames where FP/LR are stored at the top of the frame (frames requiring GS that have localloc)
 *      |                       |
 *      |-----------------------|
 *      |       incoming        |
 *      |       arguments       |
 *      +=======================+ <---- Caller's SP
 *      |     optional homed    | // this is only needed if reg argument need to be homed, e.g., for varargs
 *      |   register arguments  |
 *      |-----------------------| <---- Virtual '0'
 *      |      Saved LR         |
 *      |-----------------------|
 *      |      Saved FP         | <---- Frame pointer
 *      |-----------------------|
 *      |Callee saved registers |
 *      |-----------------------|
 *      |        PSPSym         | // Only for frames with EH, which requires FP-based frames
 *      |-----------------------|
 *      |   security object     |
 *      |-----------------------|
 *      |     ParamTypeArg      |
 *      |-----------------------|
 *      |  possible GS cookie   |
 *      |-----------------------|
 *      |       Variables       |
 *      |-----------------------|
 *      |  possible GS cookie   |
 *      |-----------------------|
 *      |        Temps          |
 *      |-----------------------|
 *      |   Stub Argument Var   |
 *      |-----------------------|
 *      |Inlined PInvoke Frame V|
 *      |-----------------------|
 *      ~       localloc        ~
 *      |-----------------------|
 *      |  Stack arguments for  |
 *      |   the next function   |
 *      |-----------------------| <---- Ambient SP
 *      |       |               |
 *      ~       | Stack grows   ~
 *      |       | downward      |
 *              V
 *
 *
 *  Doing this all in one pass is 'hard'.  So instead we do it in 2 basic passes:
 *    1. Assign all the offsets relative to the Virtual '0'. Offsets above (the
 *      incoming arguments) are positive. Offsets below (everything else) are
 *      negative.  This pass also calcuates the total frame size (between Caller's
 *      SP/return address and the Ambient SP).
 *    2. Figure out where to place the frame pointer, and then adjust the offsets
 *      as needed for the final stack size and whether the offset is frame pointer
 *      relative or stack pointer relative.
 *
 */
// clang-format on

void Compiler::lvaAssignFrameOffsets(FrameLayoutState curState)
{
    noway_assert((lvaDoneFrameLayout < curState) || (curState == REGALLOC_FRAME_LAYOUT));

    lvaDoneFrameLayout = curState;

#ifdef DEBUG
    if (verbose)
    {

        printf("*************** In lvaAssignFrameOffsets");
        if (curState == INITIAL_FRAME_LAYOUT)
        {
            printf("(INITIAL_FRAME_LAYOUT)");
        }
        else if (curState == PRE_REGALLOC_FRAME_LAYOUT)
        {
            printf("(PRE_REGALLOC_FRAME_LAYOUT)");
        }
        else if (curState == REGALLOC_FRAME_LAYOUT)
        {
            printf("(REGALLOC_FRAME_LAYOUT)");
        }
        else if (curState == TENTATIVE_FRAME_LAYOUT)
        {
            printf("(TENTATIVE_FRAME_LAYOUT)");
        }
        else if (curState == FINAL_FRAME_LAYOUT)
        {
            printf("(FINAL_FRAME_LAYOUT)");
        }
        else
        {
            printf("(UNKNOWN)");
            unreached();
        }
        printf("\n");
    }
#endif

#if FEATURE_FIXED_OUT_ARGS
    assert(lvaOutgoingArgSpaceVar != BAD_VAR_NUM);
#endif // FEATURE_FIXED_OUT_ARGS

    /*-------------------------------------------------------------------------
     *
     * First process the arguments.
     *
     *-------------------------------------------------------------------------
     */

    lvaAssignVirtualFrameOffsetsToArgs();

    /*-------------------------------------------------------------------------
     *
     * Now compute stack offsets for any variables that don't live in registers
     *
     *-------------------------------------------------------------------------
     */

    lvaAssignVirtualFrameOffsetsToLocals();

    lvaAlignFrame();

    /*-------------------------------------------------------------------------
     *
     * Now patch the offsets
     *
     *-------------------------------------------------------------------------
     */

    lvaFixVirtualFrameOffsets();

    // Modify the stack offset for fields of promoted structs.
    lvaAssignFrameOffsetsToPromotedStructs();

    /*-------------------------------------------------------------------------
     *
     * Finalize
     *
     *-------------------------------------------------------------------------
     */

    // If it's not the final frame layout, then it's just an estimate. This means
    // we're allowed to once again write to these variables, even if we've read
    // from them to make tentative code generation or frame layout decisions.
    if (curState < FINAL_FRAME_LAYOUT)
    {
        codeGen->resetFramePointerUsedWritePhase();
    }
}

/*****************************************************************************
 *  lvaFixVirtualFrameOffsets() : Now that everything has a virtual offset,
 *  determine the final value for the frame pointer (if needed) and then
 *  adjust all the offsets appropriately.
 *
 *  This routine fixes virtual offset to be relative to frame pointer or SP
 *  based on whether varDsc->lvFramePointerBased is true or false respectively.
 */
void Compiler::lvaFixVirtualFrameOffsets()
{
    LclVarDsc* varDsc;

#if defined(FEATURE_EH_FUNCLETS) && defined(TARGET_AMD64)
    if (lvaPSPSym != BAD_VAR_NUM)
    {
        // We need to fix the offset of the PSPSym so there is no padding between it and the outgoing argument space.
        // Without this code, lvaAlignFrame might have put the padding lower than the PSPSym, which would be between
        // the PSPSym and the outgoing argument space.
        varDsc = lvaGetDesc(lvaPSPSym);
        assert(varDsc->lvFramePointerBased); // We always access it RBP-relative.
        assert(!varDsc->lvMustInit);         // It is never "must init".
        varDsc->SetStackOffset(codeGen->genCallerSPtoInitialSPdelta() + lvaLclSize(lvaOutgoingArgSpaceVar));

        if (opts.IsOSR())
        {
            // With OSR RBP points at the base of the OSR frame, but the virtual offsets
            // are from the base of the Tier0 frame. Adjust.
            //
            varDsc->SetStackOffset(varDsc->GetStackOffset() - info.compPatchpointInfo->TotalFrameSize());
        }
    }
#endif

    // The delta to be added to virtual offset to adjust it relative to frame pointer or SP
    int delta = 0;

#ifdef TARGET_XARCH
    delta += REGSIZE_BYTES; // pushed PC (return address) for x86/x64
    JITDUMP("--- delta bump %d for RA\n", REGSIZE_BYTES);

    if (codeGen->doubleAlignOrFramePointerUsed())
    {
        JITDUMP("--- delta bump %d for FP\n", REGSIZE_BYTES);
        delta += REGSIZE_BYTES; // pushed EBP (frame pointer)
    }
#endif

    if (!codeGen->isFramePointerUsed())
    {
        // pushed registers, return address, and padding
        JITDUMP("--- delta bump %d for RSP frame\n", codeGen->genTotalFrameSize());
        delta += codeGen->genTotalFrameSize();
    }
#if defined(TARGET_ARM)
    else
    {
        // We set FP to be after LR, FP
        delta += 2 * REGSIZE_BYTES;
    }
#elif defined(TARGET_AMD64) || defined(TARGET_ARM64) || defined(TARGET_LOONGARCH64) || defined(TARGET_RISCV64)
    else
    {
        // FP is used.
        JITDUMP("--- delta bump %d for FP frame\n", codeGen->genTotalFrameSize() - codeGen->genSPtoFPdelta());
        delta += codeGen->genTotalFrameSize() - codeGen->genSPtoFPdelta();
    }
#endif // TARGET_AMD64 || TARGET_ARM64 || TARGET_LOONGARCH64 || TARGET_RISCV64

    if (opts.IsOSR())
    {
#if defined(TARGET_AMD64) || defined(TARGET_ARM64) || defined(TARGET_LOONGARCH64) || defined(TARGET_RISCV64)
        // Stack offset includes Tier0 frame.
        //
        JITDUMP("--- delta bump %d for OSR + Tier0 frame\n", info.compPatchpointInfo->TotalFrameSize());
        delta += info.compPatchpointInfo->TotalFrameSize();
#endif
    }

    JITDUMP("--- virtual stack offset to actual stack offset delta is %d\n", delta);

    unsigned lclNum;
    for (lclNum = 0, varDsc = lvaTable; lclNum < lvaCount; lclNum++, varDsc++)
    {
        bool doAssignStkOffs = true;

        // Can't be relative to EBP unless we have an EBP
        noway_assert(!varDsc->lvFramePointerBased || codeGen->doubleAlignOrFramePointerUsed());

        // Is this a non-param promoted struct field?
        //   if so then set doAssignStkOffs to false.
        //
        if (varDsc->lvIsStructField)
        {
            LclVarDsc*       parentvarDsc  = lvaGetDesc(varDsc->lvParentLcl);
            lvaPromotionType promotionType = lvaGetPromotionType(parentvarDsc);

#if defined(TARGET_X86)
            // On x86, we set the stack offset for a promoted field
            // to match a struct parameter in lvAssignFrameOffsetsToPromotedStructs.
            if ((!varDsc->lvIsParam || parentvarDsc->lvIsParam) && promotionType == PROMOTION_TYPE_DEPENDENT)
#else
            if (!varDsc->lvIsParam && promotionType == PROMOTION_TYPE_DEPENDENT)
#endif
            {
                doAssignStkOffs = false; // Assigned later in lvaAssignFrameOffsetsToPromotedStructs()
            }
        }

        if (!varDsc->lvOnFrame)
        {
            if (!varDsc->lvIsParam
#if !defined(TARGET_AMD64)
                || (varDsc->lvIsRegArg
#if defined(TARGET_ARM) && defined(PROFILING_SUPPORTED)
                    && compIsProfilerHookNeeded() &&
                    !lvaIsPreSpilled(lclNum, codeGen->regSet.rsMaskPreSpillRegs(false)) // We need assign stack offsets
                                                                                        // for prespilled arguments
#endif
                    )
#endif // !defined(TARGET_AMD64)
                    )
            {
                doAssignStkOffs = false; // Not on frame or an incoming stack arg
            }
        }

        if (doAssignStkOffs)
        {
            JITDUMP("-- V%02u was %d, now %d\n", lclNum, varDsc->GetStackOffset(), varDsc->GetStackOffset() + delta);
            varDsc->SetStackOffset(varDsc->GetStackOffset() + delta);

#if DOUBLE_ALIGN
            if (genDoubleAlign() && !codeGen->isFramePointerUsed())
            {
                if (varDsc->lvFramePointerBased)
                {
                    varDsc->SetStackOffset(varDsc->GetStackOffset() - delta);

                    // We need to re-adjust the offsets of the parameters so they are EBP
                    // relative rather than stack/frame pointer relative

                    varDsc->SetStackOffset(varDsc->GetStackOffset() +
                                           (2 * TARGET_POINTER_SIZE)); // return address and pushed EBP

                    noway_assert(varDsc->GetStackOffset() >= FIRST_ARG_STACK_OFFS);
                }
            }
#endif
            // On System V environments the stkOffs could be 0 for params passed in registers.
            //
            // For normal methods only EBP relative references can have negative offsets.
            assert(codeGen->isFramePointerUsed() || varDsc->GetStackOffset() >= 0);
        }
    }

    assert(codeGen->regSet.tmpAllFree());
    for (TempDsc* temp = codeGen->regSet.tmpListBeg(); temp != nullptr; temp = codeGen->regSet.tmpListNxt(temp))
    {
        temp->tdAdjustTempOffs(delta);
    }

    lvaCachedGenericContextArgOffs += delta;

#if FEATURE_FIXED_OUT_ARGS

    if (lvaOutgoingArgSpaceVar != BAD_VAR_NUM)
    {
        varDsc = lvaGetDesc(lvaOutgoingArgSpaceVar);
        varDsc->SetStackOffset(0);
        varDsc->lvFramePointerBased = false;
        varDsc->lvMustInit          = false;
    }

#endif // FEATURE_FIXED_OUT_ARGS

#if defined(TARGET_ARM64)
    // We normally add alignment below the locals between them and the outgoing
    // arg space area. When we store fp/lr(ra) at the bottom, however, this will
    // be below the alignment. So we should not apply the alignment adjustment to
    // them. It turns out we always store these at +0 and +8 of the FP,
    // so instead of dealing with skipping adjustment just for them we just set
    // them here always.
    assert(codeGen->isFramePointerUsed());
    if (lvaRetAddrVar != BAD_VAR_NUM)
    {
        lvaTable[lvaRetAddrVar].SetStackOffset(REGSIZE_BYTES);
    }
#elif defined(TARGET_LOONGARCH64) || defined(TARGET_RISCV64)
    assert(codeGen->isFramePointerUsed());
    if (lvaRetAddrVar != BAD_VAR_NUM)
    {
        // For LoongArch64 and RISCV64, the RA is below the fp. see the `genPushCalleeSavedRegisters`
        lvaTable[lvaRetAddrVar].SetStackOffset(-REGSIZE_BYTES);
    }
#endif // !TARGET_LOONGARCH64
}

#ifdef TARGET_ARM
bool Compiler::lvaIsPreSpilled(unsigned lclNum, regMaskTP preSpillMask)
{
    const LclVarDsc& desc = lvaTable[lclNum];
    return desc.lvIsRegArg && (preSpillMask & genRegMask(desc.GetArgReg()));
}
#endif // TARGET_ARM

//------------------------------------------------------------------------
// lvaUpdateArgWithInitialReg: Set the initial register of a local variable
//                             to the one assigned by the register allocator.
//
// Arguments:
//    varDsc - the local variable descriptor
//
void Compiler::lvaUpdateArgWithInitialReg(LclVarDsc* varDsc)
{
    noway_assert(varDsc->lvIsParam);

    if (varDsc->lvIsRegCandidate())
    {
        varDsc->SetRegNum(varDsc->GetArgInitReg());
    }
}

//------------------------------------------------------------------------
// lvaUpdateArgsWithInitialReg() : For each argument variable descriptor, update
//     its current register with the initial register as assigned by LSRA.
//
void Compiler::lvaUpdateArgsWithInitialReg()
{
    if (!compLSRADone)
    {
        return;
    }

    for (unsigned lclNum = 0; lclNum < info.compArgsCount; lclNum++)
    {
        LclVarDsc* varDsc = lvaGetDesc(lclNum);

        if (varDsc->lvPromoted)
        {
            for (unsigned fieldVarNum = varDsc->lvFieldLclStart;
                 fieldVarNum < varDsc->lvFieldLclStart + varDsc->lvFieldCnt; ++fieldVarNum)
            {
                LclVarDsc* fieldVarDsc = lvaGetDesc(fieldVarNum);
                lvaUpdateArgWithInitialReg(fieldVarDsc);
            }
        }
        else
        {
            lvaUpdateArgWithInitialReg(varDsc);
        }
    }
}

/*****************************************************************************
 *  lvaAssignVirtualFrameOffsetsToArgs() : Assign virtual stack offsets to the
 *  arguments, and implicit arguments (this ptr, return buffer, generics,
 *  and varargs).
 */
void Compiler::lvaAssignVirtualFrameOffsetsToArgs()
{
    unsigned lclNum  = 0;
    int      argOffs = 0;
#ifdef UNIX_AMD64_ABI
    int callerArgOffset = 0;
#endif // UNIX_AMD64_ABI

    /*
        Assign stack offsets to arguments (in reverse order of passing).

        This means that if we pass arguments left->right, we start at
        the end of the list and work backwards, for right->left we start
        with the first argument and move forward.

        This is all relative to our Virtual '0'
     */

    if (info.compArgOrder == Target::ARG_ORDER_L2R)
    {
        argOffs = compArgSize;
    }

    /* Update the argOffs to reflect arguments that are passed in registers */

    noway_assert(codeGen->intRegState.rsCalleeRegArgCount <= MAX_REG_ARG);
    noway_assert(compAppleArm64Abi() || compArgSize >= codeGen->intRegState.rsCalleeRegArgCount * REGSIZE_BYTES);

    if (info.compArgOrder == Target::ARG_ORDER_L2R)
    {
        argOffs -= codeGen->intRegState.rsCalleeRegArgCount * REGSIZE_BYTES;
    }

    // Update the arg initial register locations.
    lvaUpdateArgsWithInitialReg();

    /* Is there a "this" argument? */

    if (!info.compIsStatic)
    {
        noway_assert(lclNum == info.compThisArg);
#ifndef TARGET_X86
        argOffs =
            lvaAssignVirtualFrameOffsetToArg(lclNum, REGSIZE_BYTES, argOffs UNIX_AMD64_ABI_ONLY_ARG(&callerArgOffset));
#endif // TARGET_X86
        lclNum++;
    }

    unsigned userArgsToSkip = 0;
#if !defined(TARGET_ARM)
    // In the native instance method calling convention on Windows,
    // the this parameter comes before the hidden return buffer parameter.
    // So, we want to process the native "this" parameter before we process
    // the native return buffer parameter.
    if (TargetOS::IsWindows && callConvIsInstanceMethodCallConv(info.compCallConv))
    {
#ifdef TARGET_X86
        if (!lvaTable[lclNum].lvIsRegArg)
        {
            argOffs = lvaAssignVirtualFrameOffsetToArg(lclNum, REGSIZE_BYTES, argOffs);
        }
#elif !defined(UNIX_AMD64_ABI)
        argOffs              = lvaAssignVirtualFrameOffsetToArg(lclNum, REGSIZE_BYTES, argOffs);
#endif // TARGET_X86
        lclNum++;
        userArgsToSkip++;
    }
#endif

    /* if we have a hidden buffer parameter, that comes here */

    if (info.compRetBuffArg != BAD_VAR_NUM)
    {
        noway_assert(lclNum == info.compRetBuffArg);
        argOffs =
            lvaAssignVirtualFrameOffsetToArg(lclNum, REGSIZE_BYTES, argOffs UNIX_AMD64_ABI_ONLY_ARG(&callerArgOffset));
        lclNum++;
    }

#if USER_ARGS_COME_LAST

    //@GENERICS: extra argument for instantiation info
    if (info.compMethodInfo->args.callConv & CORINFO_CALLCONV_PARAMTYPE)
    {
        noway_assert(lclNum == info.compTypeCtxtArg);
        argOffs = lvaAssignVirtualFrameOffsetToArg(lclNum++, REGSIZE_BYTES,
                                                   argOffs UNIX_AMD64_ABI_ONLY_ARG(&callerArgOffset));
    }

    if (info.compIsVarArgs)
    {
        argOffs = lvaAssignVirtualFrameOffsetToArg(lclNum++, REGSIZE_BYTES,
                                                   argOffs UNIX_AMD64_ABI_ONLY_ARG(&callerArgOffset));
    }

#endif // USER_ARGS_COME_LAST

    CORINFO_ARG_LIST_HANDLE argLst    = info.compMethodInfo->args.args;
    unsigned                argSigLen = info.compMethodInfo->args.numArgs;
    // Skip any user args that we've already processed.
    assert(userArgsToSkip <= argSigLen);
    argSigLen -= userArgsToSkip;
    for (unsigned i = 0; i < userArgsToSkip; i++, argLst = info.compCompHnd->getArgNext(argLst))
    {
        ;
    }

#ifdef TARGET_ARM
    //
    // struct_n { int; int; ... n times };
    //
    // Consider signature:
    //
    // Foo (float a,double b,float c,double d,float e,double f,float g,double h,
    //      float i,double j,float k,double l,struct_3 m) { }
    //
    // Basically the signature is: (all float regs full, 1 double, struct_3);
    //
    // The double argument occurs before pre spill in the argument iteration and
    // computes an argOffset of 0. struct_3 offset becomes 8. This is wrong.
    // Because struct_3 is prespilled and double occurs after prespill.
    // The correct offsets are double = 16 (aligned stk), struct_3 = 0..12,
    // Offset 12 will be skipped for double alignment of double.
    //
    // Another example is (struct_2, all float regs full, double, struct_2);
    // Here, notice the order is similarly messed up because of 2 pre-spilled
    // struct_2.
    //
    // Succinctly,
    // ARG_INDEX(i) > ARG_INDEX(j) DOES NOT IMPLY |ARG_OFFSET(i)| > |ARG_OFFSET(j)|
    //
    // Therefore, we'll do a two pass offset calculation, one that considers pre-spill
    // and the next, stack args.
    //

    unsigned argLcls = 0;

    // Take care of pre spill registers first.
    regMaskTP preSpillMask = codeGen->regSet.rsMaskPreSpillRegs(false);
    regMaskTP tempMask     = RBM_NONE;
    for (unsigned i = 0, preSpillLclNum = lclNum; i < argSigLen; ++i, ++preSpillLclNum)
    {
        if (lvaIsPreSpilled(preSpillLclNum, preSpillMask))
        {
            CORINFO_CLASS_HANDLE argClass = NO_CLASS_HANDLE;
            CorInfoType argTypeJit = strip(info.compCompHnd->getArgType(&info.compMethodInfo->args, argLst, &argClass));
            unsigned    argSize    = eeGetArgSize(argTypeJit, argClass);
            argOffs                = lvaAssignVirtualFrameOffsetToArg(preSpillLclNum, argSize, argOffs);
            argLcls++;

            // Early out if we can. If size is 8 and base reg is 2, then the mask is 0x1100
            tempMask |= ((((1 << (roundUp(argSize, TARGET_POINTER_SIZE) / REGSIZE_BYTES))) - 1)
                         << lvaTable[preSpillLclNum].GetArgReg());
            if (tempMask == preSpillMask)
            {
                // We won't encounter more pre-spilled registers,
                // so don't bother iterating further.
                break;
            }
        }
        argLst = info.compCompHnd->getArgNext(argLst);
    }

    // Take care of non pre-spilled stack arguments.
    argLst = info.compMethodInfo->args.args;
    for (unsigned i = 0, stkLclNum = lclNum; i < argSigLen; ++i, ++stkLclNum)
    {
        if (!lvaIsPreSpilled(stkLclNum, preSpillMask))
        {
            CORINFO_CLASS_HANDLE argClass = NO_CLASS_HANDLE;
            CorInfoType argTypeJit = strip(info.compCompHnd->getArgType(&info.compMethodInfo->args, argLst, &argClass));
            const unsigned argSize = eeGetArgSize(argTypeJit, argClass);
            argOffs                = lvaAssignVirtualFrameOffsetToArg(stkLclNum, argSize, argOffs);
            argLcls++;
        }
        argLst = info.compCompHnd->getArgNext(argLst);
    }

    lclNum += argLcls;
#else  // !TARGET_ARM
    for (unsigned i = 0; i < argSigLen; i++)
    {
        CORINFO_CLASS_HANDLE argClass = NO_CLASS_HANDLE;
        CorInfoType argTypeJit   = strip(info.compCompHnd->getArgType(&info.compMethodInfo->args, argLst, &argClass));
        unsigned    argumentSize = eeGetArgSize(argTypeJit, argClass);

        assert(compAppleArm64Abi() || argumentSize % TARGET_POINTER_SIZE == 0);

        argOffs =
            lvaAssignVirtualFrameOffsetToArg(lclNum++, argumentSize, argOffs UNIX_AMD64_ABI_ONLY_ARG(&callerArgOffset));
        argLst = info.compCompHnd->getArgNext(argLst);
    }
#endif // !TARGET_ARM

#if !USER_ARGS_COME_LAST

    //@GENERICS: extra argument for instantiation info
    if (info.compMethodInfo->args.callConv & CORINFO_CALLCONV_PARAMTYPE)
    {
        noway_assert(lclNum == info.compTypeCtxtArg);
        argOffs = lvaAssignVirtualFrameOffsetToArg(lclNum++, REGSIZE_BYTES,
                                                   argOffs UNIX_AMD64_ABI_ONLY_ARG(&callerArgOffset));
    }

    if (info.compIsVarArgs)
    {
        argOffs = lvaAssignVirtualFrameOffsetToArg(lclNum++, REGSIZE_BYTES,
                                                   argOffs UNIX_AMD64_ABI_ONLY_ARG(&callerArgOffset));
    }

#endif // USER_ARGS_COME_LAST
}

#ifdef UNIX_AMD64_ABI
//
//  lvaAssignVirtualFrameOffsetToArg() : Assign virtual stack offsets to an
//  individual argument, and return the offset for the next argument.
//  Note: This method only calculates the initial offset of the stack passed/spilled arguments
//  (if any - the RA might decide to spill(home on the stack) register passed arguments, if rarely used.)
//        The final offset is calculated in lvaFixVirtualFrameOffsets method. It accounts for FP existence,
//        ret address slot, stack frame padding, alloca instructions, etc.
//  Note: This is the implementation for UNIX_AMD64 System V platforms.
//
int Compiler::lvaAssignVirtualFrameOffsetToArg(unsigned lclNum,
                                               unsigned argSize,
                                               int argOffs UNIX_AMD64_ABI_ONLY_ARG(int* callerArgOffset))
{
    noway_assert(lclNum < info.compArgsCount);
    noway_assert(argSize);

    if (info.compArgOrder == Target::ARG_ORDER_L2R)
    {
        argOffs -= argSize;
    }

    unsigned fieldVarNum = BAD_VAR_NUM;

    LclVarDsc* varDsc = lvaGetDesc(lclNum);

    noway_assert(varDsc->lvIsParam);

    if (varDsc->lvIsRegArg)
    {
        // Argument is passed in a register, don't count it
        // when updating the current offset on the stack.

        if (varDsc->lvOnFrame)
        {
            // The offset for args needs to be set only for the stack homed arguments for System V.
            varDsc->SetStackOffset(argOffs);
        }
        else
        {
            varDsc->SetStackOffset(0);
        }
    }
    else
    {
        // For Windows AMD64 there are 4 slots for the register passed arguments on the top of the caller's stack.
        // This is where they are always homed. So, they can be accessed with positive offset.
        // On System V platforms, if the RA decides to home a register passed arg on the stack, it creates a stack
        // location on the callee stack (like any other local var.) In such a case, the register passed, stack homed
        // arguments are accessed using negative offsets and the stack passed arguments are accessed using positive
        // offset (from the caller's stack.)
        // For  System V platforms if there is no frame pointer the caller stack parameter offset should include the
        // callee allocated space. If frame register is used, the callee allocated space should not be included for
        // accessing the caller stack parameters. The last two requirements are met in lvaFixVirtualFrameOffsets
        // method, which fixes the offsets, based on frame pointer existence, existence of alloca instructions, ret
        // address pushed, ets.

        varDsc->SetStackOffset(*callerArgOffset);
        // Structs passed on stack could be of size less than TARGET_POINTER_SIZE.
        // Make sure they get at least TARGET_POINTER_SIZE on the stack - this is required for alignment.
        if (argSize > TARGET_POINTER_SIZE)
        {
            *callerArgOffset += (int)roundUp(argSize, TARGET_POINTER_SIZE);
        }
        else
        {
            *callerArgOffset += TARGET_POINTER_SIZE;
        }
    }

    // For struct promoted parameters we need to set the offsets for the field lclVars.
    //
    // For a promoted struct we also assign the struct fields stack offset
    if (varDsc->lvPromoted)
    {
        unsigned firstFieldNum = varDsc->lvFieldLclStart;
        int      offset        = varDsc->GetStackOffset();
        for (unsigned i = 0; i < varDsc->lvFieldCnt; i++)
        {
            LclVarDsc* fieldVarDsc = lvaGetDesc(firstFieldNum + i);
            fieldVarDsc->SetStackOffset(offset + fieldVarDsc->lvFldOffset);
        }
    }

    if (info.compArgOrder == Target::ARG_ORDER_R2L && !varDsc->lvIsRegArg)
    {
        argOffs += argSize;
    }

    return argOffs;
}

#else // !UNIX_AMD64_ABI

//
//  lvaAssignVirtualFrameOffsetToArg() : Assign virtual stack offsets to an
//  individual argument, and return the offset for the next argument.
//  Note: This method only calculates the initial offset of the stack passed/spilled arguments
//  (if any - the RA might decide to spill(home on the stack) register passed arguments, if rarely used.)
//        The final offset is calculated in lvaFixVirtualFrameOffsets method. It accounts for FP existence,
//        ret address slot, stack frame padding, alloca instructions, etc.
//  Note: This implementation for all the platforms but UNIX_AMD64 OSs (System V 64 bit.)
int Compiler::lvaAssignVirtualFrameOffsetToArg(unsigned lclNum,
                                               unsigned argSize,
                                               int argOffs UNIX_AMD64_ABI_ONLY_ARG(int* callerArgOffset))
{
    noway_assert(lclNum < info.compArgsCount);
    noway_assert(argSize);

    if (info.compArgOrder == Target::ARG_ORDER_L2R)
    {
        argOffs -= argSize;
    }

    unsigned fieldVarNum = BAD_VAR_NUM;

    LclVarDsc* varDsc = lvaGetDesc(lclNum);

    noway_assert(varDsc->lvIsParam);

    if (varDsc->lvIsRegArg)
    {
        /* Argument is passed in a register, don't count it
         * when updating the current offset on the stack */
        CLANG_FORMAT_COMMENT_ANCHOR;

#if !defined(TARGET_ARMARCH) && !defined(TARGET_LOONGARCH64) && !defined(TARGET_RISCV64)
#if DEBUG
        // TODO: Remove this noway_assert and replace occurrences of TARGET_POINTER_SIZE with argSize
        // Also investigate why we are incrementing argOffs for X86 as this seems incorrect
        //
        noway_assert(argSize == TARGET_POINTER_SIZE);
#endif // DEBUG
#endif

#if defined(TARGET_X86)
        argOffs += TARGET_POINTER_SIZE;
#elif defined(TARGET_AMD64)
        // Register arguments on AMD64 also takes stack space. (in the backing store)
        varDsc->SetStackOffset(argOffs);
        argOffs += TARGET_POINTER_SIZE;
#elif defined(TARGET_ARM64)
        // Register arguments on ARM64 only take stack space when they have a frame home.
        // Unless on windows and in a vararg method.
        if (compFeatureArgSplit() && this->info.compIsVarArgs)
        {
            if (varDsc->lvType == TYP_STRUCT && varDsc->GetOtherArgReg() >= MAX_REG_ARG &&
                varDsc->GetOtherArgReg() != REG_NA)
            {
                // This is a split struct. It will account for an extra (8 bytes)
                // of alignment.
                varDsc->SetStackOffset(varDsc->GetStackOffset() + TARGET_POINTER_SIZE);
                argOffs += TARGET_POINTER_SIZE;
            }
        }

#elif defined(TARGET_ARM)
        // On ARM we spill the registers in codeGen->regSet.rsMaskPreSpillRegArg
        // in the prolog, so we have to do SetStackOffset() here
        //
        regMaskTP regMask = genRegMask(varDsc->GetArgReg());
        if (codeGen->regSet.rsMaskPreSpillRegArg & regMask)
        {
            // Signature: void foo(struct_8, int, struct_4)
            // ------- CALLER SP -------
            // r3 struct_4
            // r2 int - not prespilled, but added for alignment. argOffs should skip this.
            // r1 struct_8
            // r0 struct_8
            // -------------------------
            // If we added alignment we need to fix argOffs for all registers above alignment.
            if (codeGen->regSet.rsMaskPreSpillAlign != RBM_NONE)
            {
                assert(genCountBits(codeGen->regSet.rsMaskPreSpillAlign) == 1);
                // Is register beyond the alignment pos?
                if (regMask > codeGen->regSet.rsMaskPreSpillAlign)
                {
                    // Increment argOffs just once for the _first_ register after alignment pos
                    // in the prespill mask.
                    if (!BitsBetween(codeGen->regSet.rsMaskPreSpillRegArg, regMask,
                                     codeGen->regSet.rsMaskPreSpillAlign))
                    {
                        argOffs += TARGET_POINTER_SIZE;
                    }
                }
            }

            switch (varDsc->lvType)
            {
                case TYP_STRUCT:
                    if (!varDsc->lvStructDoubleAlign)
                    {
                        break;
                    }
                    FALLTHROUGH;

                case TYP_DOUBLE:
                case TYP_LONG:
                {
                    //
                    // Let's assign offsets to arg1, a double in r2. argOffs has to be 4 not 8.
                    //
                    // ------- CALLER SP -------
                    // r3
                    // r2 double   -- argOffs = 4, but it doesn't need to be skipped, because there is no skipping.
                    // r1 VACookie -- argOffs = 0
                    // -------------------------
                    //
                    // Consider argOffs as if it accounts for number of prespilled registers before the current
                    // register. In the above example, for r2, it is r1 that is prespilled, but since r1 is
                    // accounted for by argOffs being 4, there should have been no skipping. Instead, if we didn't
                    // assign r1 to any variable, then argOffs would still be 0 which implies it is not accounting
                    // for r1, equivalently r1 is skipped.
                    //
                    // If prevRegsSize is unaccounted for by a corresponding argOffs, we must have skipped a register.
                    int prevRegsSize =
                        genCountBits(codeGen->regSet.rsMaskPreSpillRegArg & (regMask - 1)) * TARGET_POINTER_SIZE;
                    if (argOffs < prevRegsSize)
                    {
                        // We must align up the argOffset to a multiple of 8 to account for skipped registers.
                        argOffs = roundUp((unsigned)argOffs, 2 * TARGET_POINTER_SIZE);
                    }
                    // We should've skipped only a single register.
                    assert(argOffs == prevRegsSize);
                }
                break;

                default:
                    // No alignment of argOffs required
                    break;
            }
            varDsc->SetStackOffset(argOffs);
            argOffs += argSize;
        }

#elif defined(TARGET_LOONGARCH64) || defined(TARGET_RISCV64)

        if (varDsc->lvIsSplit)
        {
            assert((varDsc->lvType == TYP_STRUCT) && (varDsc->GetOtherArgReg() == REG_STK));
            // This is a split struct. It will account for an extra (8 bytes) for the whole struct.
            varDsc->SetStackOffset(varDsc->GetStackOffset() + TARGET_POINTER_SIZE);
            argOffs += TARGET_POINTER_SIZE;
        }

#else // TARGET*
#error Unsupported or unset target architecture
#endif // TARGET*
    }
    else
    {
#if defined(TARGET_ARM)
        // Dev11 Bug 42817: incorrect codegen for DrawFlatCheckBox causes A/V in WinForms
        //
        // Here we have method with a signature (int a1, struct a2, struct a3, int a4, int a5).
        // Struct parameter 'a2' is 16-bytes with no alignment requirements;
        //  it uses r1,r2,r3 and [OutArg+0] when passed.
        // Struct parameter 'a3' is 16-bytes that is required to be double aligned;
        //  the caller skips [OutArg+4] and starts the argument at [OutArg+8].
        // Thus the caller generates the correct code to pass the arguments.
        // When generating code to receive the arguments we set codeGen->regSet.rsMaskPreSpillRegArg to [r1,r2,r3]
        //  and spill these three registers as the first instruction in the prolog.
        // Then when we layout the arguments' stack offsets we have an argOffs 0 which
        //  points at the location that we spilled r1 into the stack.  For this first
        //  struct we take the lvIsRegArg path above with "codeGen->regSet.rsMaskPreSpillRegArg &" matching.
        // Next when we calculate the argOffs for the second 16-byte struct we have an argOffs
        //  of 16, which appears to be aligned properly so we don't skip a stack slot.
        //
        // To fix this we must recover the actual OutArg offset by subtracting off the
        //  sizeof of the PreSpill register args.
        // Then we align this offset to a multiple of 8 and add back the sizeof
        //  of the PreSpill register args.
        //
        // Dev11 Bug 71767: failure of assert(sizeofPreSpillRegArgs <= argOffs)
        //
        // We have a method with 'this' passed in r0, RetBuf arg in r1, VarArgs cookie
        // in r2. The first user arg is a 144 byte struct with double alignment required,
        // r3 is skipped, and the struct is passed on the stack. However, 'r3' is added
        // to the codeGen->regSet.rsMaskPreSpillRegArg mask by the VarArgs cookie code, since we need to
        // home all the potential varargs arguments in registers, even if we don't have
        // signature type information for the variadic arguments. However, due to alignment,
        // we have skipped a register that doesn't have a corresponding symbol. Make up
        // for that by increasing argOffs here.
        //

        int sizeofPreSpillRegArgs = genCountBits(codeGen->regSet.rsMaskPreSpillRegs(true)) * REGSIZE_BYTES;

        if (argOffs < sizeofPreSpillRegArgs)
        {
            // This can only happen if we skipped the last register spot because current stk arg
            // is a struct requiring alignment or a pre-spill alignment was required because the
            // first reg arg needed alignment.
            //
            // Example 1: First Stk Argument requiring alignment in vararg case (same as above comment.)
            //            Signature (int a0, int a1, int a2, struct {long} a3, ...)
            //
            // stk arg    a3             --> argOffs here will be 12 (r0-r2) but pre-spill will be 16.
            // ---- Caller SP ----
            // r3                        --> Stack slot is skipped in this case.
            // r2    int  a2
            // r1    int  a1
            // r0    int  a0
            //
            // Example 2: First Reg Argument requiring alignment in no-vararg case.
            //            Signature (struct {long} a0, struct {int} a1, int a2, int a3)
            //
            // stk arg                  --> argOffs here will be 12 {r0-r2} but pre-spill will be 16.
            // ---- Caller SP ----
            // r3    int             a2 --> pushed (not pre-spilled) for alignment of a0 by lvaInitUserArgs.
            // r2    struct { int }  a1
            // r0-r1 struct { long } a0
            CLANG_FORMAT_COMMENT_ANCHOR;

#ifdef PROFILING_SUPPORTED
            // On Arm under profiler, r0-r3 are always prespilled on stack.
            // It is possible to have methods that accept only HFAs as parameters e.g. Signature(struct hfa1, struct
            // hfa2), in which case hfa1 and hfa2 will be en-registered in co-processor registers and will have an
            // argument offset less than size of preSpill.
            //
            // For this reason the following conditions are asserted when not under profiler.
            if (!compIsProfilerHookNeeded())
#endif
            {
                bool cond = ((info.compIsVarArgs || opts.compUseSoftFP) &&
                             // Does cur stk arg require double alignment?
                             ((varDsc->lvType == TYP_STRUCT && varDsc->lvStructDoubleAlign) ||
                              (varDsc->lvType == TYP_DOUBLE) || (varDsc->lvType == TYP_LONG))) ||
                            // Did first reg arg require alignment?
                            (codeGen->regSet.rsMaskPreSpillAlign & genRegMask(REG_ARG_LAST));

                noway_assert(cond);
                noway_assert(sizeofPreSpillRegArgs <=
                             argOffs + TARGET_POINTER_SIZE); // at most one register of alignment
            }
            argOffs = sizeofPreSpillRegArgs;
        }

        noway_assert(argOffs >= sizeofPreSpillRegArgs);
        int argOffsWithoutPreSpillRegArgs = argOffs - sizeofPreSpillRegArgs;

        switch (varDsc->lvType)
        {
            case TYP_STRUCT:
                if (!varDsc->lvStructDoubleAlign)
                    break;

                FALLTHROUGH;

            case TYP_DOUBLE:
            case TYP_LONG:
                // We must align up the argOffset to a multiple of 8
                argOffs =
                    roundUp((unsigned)argOffsWithoutPreSpillRegArgs, 2 * TARGET_POINTER_SIZE) + sizeofPreSpillRegArgs;
                break;

            default:
                // No alignment of argOffs required
                break;
        }
#endif // TARGET_ARM
        const bool     isFloatHfa   = (varDsc->lvIsHfa() && (varDsc->GetHfaType() == TYP_FLOAT));
        const unsigned argAlignment = eeGetArgSizeAlignment(varDsc->lvType, isFloatHfa);
        if (compAppleArm64Abi())
        {
            argOffs = roundUp(argOffs, argAlignment);
        }

        assert((argSize % argAlignment) == 0);
        assert((argOffs % argAlignment) == 0);
        varDsc->SetStackOffset(argOffs);
    }

    // For struct promoted parameters we need to set the offsets for both LclVars.
    //
    // For a dependent promoted struct we also assign the struct fields stack offset
    CLANG_FORMAT_COMMENT_ANCHOR;

    if (varDsc->lvPromoted)
    {
        unsigned firstFieldNum = varDsc->lvFieldLclStart;
        for (unsigned i = 0; i < varDsc->lvFieldCnt; i++)
        {
            LclVarDsc* fieldVarDsc = lvaGetDesc(firstFieldNum + i);

            JITDUMP("Adjusting offset of dependent V%02u of arg V%02u: parent %u field %u net %u\n", lclNum,
                    firstFieldNum + i, varDsc->GetStackOffset(), fieldVarDsc->lvFldOffset,
                    varDsc->GetStackOffset() + fieldVarDsc->lvFldOffset);

            fieldVarDsc->SetStackOffset(varDsc->GetStackOffset() + fieldVarDsc->lvFldOffset);
        }
    }

    if (info.compArgOrder == Target::ARG_ORDER_R2L && !varDsc->lvIsRegArg)
    {
        argOffs += argSize;
    }

    return argOffs;
}
#endif // !UNIX_AMD64_ABI

//-----------------------------------------------------------------------------
// lvaAssignVirtualFrameOffsetsToLocals: compute the virtual stack offsets for
//  all elements on the stackframe.
//
// Notes:
//  Can be called multiple times. Early calls can be used to estimate various
//  frame offsets, but details may change.
//
void Compiler::lvaAssignVirtualFrameOffsetsToLocals()
{
    // (1) Account for things that are set up by the prolog and undone by the epilog.
    //
    int stkOffs              = 0;
    int originalFrameStkOffs = 0;
    int originalFrameSize    = 0;
    // codeGen->isFramePointerUsed is set in regalloc phase. Initialize it to a guess for pre-regalloc layout.
    if (lvaDoneFrameLayout <= PRE_REGALLOC_FRAME_LAYOUT)
    {
        codeGen->setFramePointerUsed(codeGen->isFramePointerRequired());
    }

#ifdef TARGET_ARM64
    // Decide where to save FP and LR registers. We store FP/LR registers at the bottom of the frame if there is
    // a frame pointer used (so we get positive offsets from the frame pointer to access locals), but not if we
    // need a GS cookie AND localloc is used, since we need the GS cookie to protect the saved return value,
    // and also the saved frame pointer. See CodeGen::genPushCalleeSavedRegisters() for more details about the
    // frame types. Since saving FP/LR at high addresses is a relatively rare case, force using it during stress.
    // (It should be legal to use these frame types for every frame).

    if (opts.compJitSaveFpLrWithCalleeSavedRegisters == 0)
    {
        // Default configuration
        codeGen->SetSaveFpLrWithAllCalleeSavedRegisters((getNeedsGSSecurityCookie() && compLocallocUsed) ||
                                                        opts.compDbgEnC || compStressCompile(STRESS_GENERIC_VARN, 20));
    }
    else if (opts.compJitSaveFpLrWithCalleeSavedRegisters == 1)
    {
        codeGen->SetSaveFpLrWithAllCalleeSavedRegisters(false); // Disable using new frames
    }
    else if ((opts.compJitSaveFpLrWithCalleeSavedRegisters == 2) || (opts.compJitSaveFpLrWithCalleeSavedRegisters == 3))
    {
        codeGen->SetSaveFpLrWithAllCalleeSavedRegisters(true); // Force using new frames
    }
#endif // TARGET_ARM64

#ifdef TARGET_XARCH
    // On x86/amd64, the return address has already been pushed by the call instruction in the caller.
    stkOffs -= TARGET_POINTER_SIZE; // return address;
    if (lvaRetAddrVar != BAD_VAR_NUM)
    {
        lvaTable[lvaRetAddrVar].SetStackOffset(stkOffs);
    }
#endif

    // If we are an OSR method, we "inherit" the frame of the original method
    //
    if (opts.IsOSR())
    {
        originalFrameSize    = info.compPatchpointInfo->TotalFrameSize();
        originalFrameStkOffs = stkOffs;
        stkOffs -= originalFrameSize;
    }

#ifdef TARGET_XARCH
    // TODO-AMD64-CQ: for X64 eventually this should be pushed with all the other
    // calleeregs.  When you fix this, you'll also need to fix
    // the assert at the bottom of this method
    if (codeGen->doubleAlignOrFramePointerUsed())
    {
        stkOffs -= REGSIZE_BYTES;
    }
#endif

    int  preSpillSize    = 0;
    bool mustDoubleAlign = false;

#ifdef TARGET_ARM
    mustDoubleAlign = true;
    preSpillSize    = genCountBits(codeGen->regSet.rsMaskPreSpillRegs(true)) * REGSIZE_BYTES;
#else // !TARGET_ARM
#if DOUBLE_ALIGN
    if (genDoubleAlign())
    {
        mustDoubleAlign = true; // X86 only
    }
#endif
#endif // !TARGET_ARM

#ifdef TARGET_ARM64
    // If the frame pointer is used, then we'll save FP/LR at the bottom of the stack.
    // Otherwise, we won't store FP, and we'll store LR at the top, with the other callee-save
    // registers (if any).

    int initialStkOffs = 0;
    if (info.compIsVarArgs)
    {
        // For varargs we always save all of the integer register arguments
        // so that they are contiguous with the incoming stack arguments.
        initialStkOffs = MAX_REG_ARG * REGSIZE_BYTES;
        stkOffs -= initialStkOffs;
    }

    if (codeGen->IsSaveFpLrWithAllCalleeSavedRegisters() ||
        !isFramePointerUsed()) // Note that currently we always have a frame pointer
    {
        stkOffs -= compCalleeRegsPushed * REGSIZE_BYTES;
    }
    else
    {
        // Subtract off FP and LR.
        assert(compCalleeRegsPushed >= 2);
        stkOffs -= (compCalleeRegsPushed - 2) * REGSIZE_BYTES;
    }

#elif defined(TARGET_LOONGARCH64) || defined(TARGET_RISCV64)

    assert(compCalleeRegsPushed >= 2);

#else // !TARGET_LOONGARCH64 && !TARGET_RISCV64
#ifdef TARGET_ARM
    // On ARM32 LR is part of the pushed registers and is always stored at the
    // top.
    if (lvaRetAddrVar != BAD_VAR_NUM)
    {
        lvaTable[lvaRetAddrVar].SetStackOffset(stkOffs - REGSIZE_BYTES);
    }
#endif

    stkOffs -= compCalleeRegsPushed * REGSIZE_BYTES;
#endif // !TARGET_LOONGARCH64 && !TARGET_RISCV64

    // (2) Account for the remainder of the frame
    //
    // From this point on the code must generally adjust both
    // stkOffs and the local frame size. The latter is done via:
    //
    //   lvaIncrementFrameSize -- for space not associated with a local var
    //   lvaAllocLocalAndSetVirtualOffset -- for space associated with a local var
    //
    // One exception to the above: OSR locals that have offsets within the Tier0
    // portion of the frame.
    //
    compLclFrameSize = 0;

#ifdef TARGET_AMD64
    // For methods with patchpoints, the Tier0 method must reserve
    // space for all the callee saves, as this area is shared with the
    // OSR method, and we have to anticipate that collectively the
    // Tier0 and OSR methods end up saving all callee saves.
    //
    // Currently this is x64 only.
    //
    if (doesMethodHavePatchpoints() || doesMethodHavePartialCompilationPatchpoints())
    {
        const unsigned regsPushed    = compCalleeRegsPushed + (codeGen->isFramePointerUsed() ? 1 : 0);
        const unsigned extraSlots    = genCountBits(RBM_OSR_INT_CALLEE_SAVED) - regsPushed;
        const unsigned extraSlotSize = extraSlots * REGSIZE_BYTES;

        JITDUMP("\nMethod has patchpoints and has %u callee saves.\n"
                "Reserving %u extra slots (%u bytes) for potential OSR method callee saves\n",
                regsPushed, extraSlots, extraSlotSize);

        stkOffs -= extraSlotSize;
        lvaIncrementFrameSize(extraSlotSize);
    }

    // In case of Amd64 compCalleeRegsPushed does not include float regs (xmm6-xmm31) that
    // need to be pushed.  But Amd64 doesn't support push/pop of xmm registers.
    // Instead we need to allocate space for them on the stack and save them in prolog.
    // Therefore, we consider xmm registers being saved while computing stack offsets
    // but space for xmm registers is considered part of compLclFrameSize.
    // Notes
    //  1) We need to save the entire 128-bits of xmm register to stack, since amd64
    //     prolog unwind codes allow encoding of an instruction that stores the entire xmm reg
    //     at an offset relative to SP
    //  2) We adjust frame size so that SP is aligned at 16-bytes after pushing integer registers.
    //     This means while saving the first xmm register to its allocated stack location we might
    //     have to skip 8-bytes.  The reason for padding is to use efficient "movaps" to save/restore
    //     xmm registers to/from stack to match Jit64 codegen.  Without the aligning on 16-byte
    //     boundary we would have to use movups when offset turns out unaligned.  Movaps is more
    //     performant than movups.
    const unsigned calleeFPRegsSavedSize = genCountBits(compCalleeFPRegsSavedMask) * XMM_REGSIZE_BYTES;

    // For OSR the alignment pad computation should not take the original frame into account.
    // Original frame size includes the pseudo-saved RA and so is always = 8 mod 16.
    const int offsetForAlign = -(stkOffs + originalFrameSize);

    if ((calleeFPRegsSavedSize > 0) && ((offsetForAlign % XMM_REGSIZE_BYTES) != 0))
    {
        // Take care of alignment
        int alignPad = (int)AlignmentPad((unsigned)offsetForAlign, XMM_REGSIZE_BYTES);
        assert(alignPad != 0);
        stkOffs -= alignPad;
        lvaIncrementFrameSize(alignPad);
    }

    stkOffs -= calleeFPRegsSavedSize;
    lvaIncrementFrameSize(calleeFPRegsSavedSize);

    // Quirk for VS debug-launch scenario to work
    if (compVSQuirkStackPaddingNeeded > 0)
    {
#ifdef DEBUG
        if (verbose)
        {
            printf("\nAdding VS quirk stack padding of %d bytes between save-reg area and locals\n",
                   compVSQuirkStackPaddingNeeded);
        }
#endif // DEBUG

        stkOffs -= compVSQuirkStackPaddingNeeded;
        lvaIncrementFrameSize(compVSQuirkStackPaddingNeeded);
    }
#endif // TARGET_AMD64

    if (lvaMonAcquired != BAD_VAR_NUM)
    {
        // For OSR we use the flag set up by the original method.
        //
        if (opts.IsOSR())
        {
            assert(info.compPatchpointInfo->HasMonitorAcquired());
            int originalOffset = info.compPatchpointInfo->MonitorAcquiredOffset();
            int offset         = originalFrameStkOffs + originalOffset;

            JITDUMP(
                "---OSR--- V%02u (on tier0 frame, monitor acquired) tier0 FP-rel offset %d tier0 frame offset %d new "
                "virt offset %d\n",
                lvaMonAcquired, originalOffset, originalFrameStkOffs, offset);

            lvaTable[lvaMonAcquired].SetStackOffset(offset);
        }
        else
        {
            // This var must go first, in what is called the 'frame header' for EnC so that it is
            // preserved when remapping occurs.  See vm\eetwain.cpp for detailed comment specifying frame
            // layout requirements for EnC to work.
            stkOffs = lvaAllocLocalAndSetVirtualOffset(lvaMonAcquired, lvaLclSize(lvaMonAcquired), stkOffs);
        }
    }

#if defined(FEATURE_EH_FUNCLETS) && (defined(TARGET_ARMARCH) || defined(TARGET_LOONGARCH64) || defined(TARGET_RISCV64))
    if (lvaPSPSym != BAD_VAR_NUM)
    {
        // On ARM/ARM64, if we need a PSPSym we allocate it early since funclets
        // will need to have it at the same caller-SP relative offset so anything
        // allocated before this will also leak into the funclet's frame.
        noway_assert(codeGen->isFramePointerUsed()); // We need an explicit frame pointer
        stkOffs = lvaAllocLocalAndSetVirtualOffset(lvaPSPSym, TARGET_POINTER_SIZE, stkOffs);
    }
#endif // FEATURE_EH_FUNCLETS && (TARGET_ARMARCH || TARGET_LOONGARCH64 || TARGET_RISCV64)

    if (mustDoubleAlign)
    {
        if (lvaDoneFrameLayout != FINAL_FRAME_LAYOUT)
        {
            // Allocate a pointer sized stack slot, since we may need to double align here
            // when lvaDoneFrameLayout == FINAL_FRAME_LAYOUT
            //
            lvaIncrementFrameSize(TARGET_POINTER_SIZE);
            stkOffs -= TARGET_POINTER_SIZE;

            // If we have any TYP_LONG, TYP_DOUBLE or double aligned structs
            // then we need to allocate a second pointer sized stack slot,
            // since we may need to double align that LclVar when we see it
            // in the loop below.  We will just always do this so that the
            // offsets that we calculate for the stack frame will always
            // be greater (or equal) to what they can be in the final layout.
            //
            lvaIncrementFrameSize(TARGET_POINTER_SIZE);
            stkOffs -= TARGET_POINTER_SIZE;
        }
        else // FINAL_FRAME_LAYOUT
        {
            if (((stkOffs + preSpillSize) % (2 * TARGET_POINTER_SIZE)) != 0)
            {
                lvaIncrementFrameSize(TARGET_POINTER_SIZE);
                stkOffs -= TARGET_POINTER_SIZE;
            }
            // We should now have a double-aligned (stkOffs+preSpillSize)
            noway_assert(((stkOffs + preSpillSize) % (2 * TARGET_POINTER_SIZE)) == 0);
        }
    }

#ifdef JIT32_GCENCODER
    if (lvaLocAllocSPvar != BAD_VAR_NUM)
    {
        noway_assert(codeGen->isFramePointerUsed()); // else offsets of locals of frameless methods will be incorrect
        stkOffs = lvaAllocLocalAndSetVirtualOffset(lvaLocAllocSPvar, TARGET_POINTER_SIZE, stkOffs);
    }
#endif // JIT32_GCENCODER

    // For OSR methods, param type args are always reportable via the root method frame slot.
    // (see gcInfoBlockHdrSave) and so do not need a new slot on the frame.
    //
    // OSR methods may also be able to use the root frame kept alive this, if the root
    // method needed to report this.
    //
    // Inlining done under OSR may introduce new reporting, in which case the OSR frame
    // must allocate a slot.
    if (lvaReportParamTypeArg())
    {
#ifdef JIT32_GCENCODER
        noway_assert(codeGen->isFramePointerUsed());
#endif
        if (opts.IsOSR())
        {
            PatchpointInfo* ppInfo = info.compPatchpointInfo;
            assert(ppInfo->HasGenericContextArgOffset());
            const int originalOffset       = ppInfo->GenericContextArgOffset();
            lvaCachedGenericContextArgOffs = originalFrameStkOffs + originalOffset;
        }
        else
        {
            // For CORINFO_CALLCONV_PARAMTYPE (if needed)
            lvaIncrementFrameSize(TARGET_POINTER_SIZE);
            stkOffs -= TARGET_POINTER_SIZE;
            lvaCachedGenericContextArgOffs = stkOffs;
        }
    }
#ifndef JIT32_GCENCODER
    else if (lvaKeepAliveAndReportThis())
    {
        bool canUseExistingSlot = false;
        if (opts.IsOSR())
        {
            PatchpointInfo* ppInfo = info.compPatchpointInfo;
            if (ppInfo->HasKeptAliveThis())
            {
                const int originalOffset       = ppInfo->KeptAliveThisOffset();
                lvaCachedGenericContextArgOffs = originalFrameStkOffs + originalOffset;
                canUseExistingSlot             = true;
            }
        }

        if (!canUseExistingSlot)
        {
            // When "this" is also used as generic context arg.
            lvaIncrementFrameSize(TARGET_POINTER_SIZE);
            stkOffs -= TARGET_POINTER_SIZE;
            lvaCachedGenericContextArgOffs = stkOffs;
        }
    }
#endif

#if !defined(FEATURE_EH_FUNCLETS)
    /* If we need space for slots for shadow SP, reserve it now */
    if (ehNeedsShadowSPslots())
    {
        noway_assert(codeGen->isFramePointerUsed()); // else offsets of locals of frameless methods will be incorrect
        if (!lvaReportParamTypeArg())
        {
#ifndef JIT32_GCENCODER
            if (!lvaKeepAliveAndReportThis())
#endif
            {
                // In order to keep the gc info encoding smaller, the VM assumes that all methods with EH
                // have also saved space for a ParamTypeArg, so we need to do that here
                lvaIncrementFrameSize(TARGET_POINTER_SIZE);
                stkOffs -= TARGET_POINTER_SIZE;
            }
        }
        stkOffs = lvaAllocLocalAndSetVirtualOffset(lvaShadowSPslotsVar, lvaLclSize(lvaShadowSPslotsVar), stkOffs);
    }
#endif // !FEATURE_EH_FUNCLETS

    if (compGSReorderStackLayout)
    {
        assert(getNeedsGSSecurityCookie());

        if (!opts.IsOSR() || !info.compPatchpointInfo->HasSecurityCookie())
        {
            stkOffs = lvaAllocLocalAndSetVirtualOffset(lvaGSSecurityCookie, lvaLclSize(lvaGSSecurityCookie), stkOffs);
        }
    }

    /*
        If we're supposed to track lifetimes of pointer temps, we'll
        assign frame offsets in the following order:

            non-pointer local variables (also untracked pointer variables)
                pointer local variables
                pointer temps
            non-pointer temps
     */

    enum Allocation
    {
        ALLOC_NON_PTRS                 = 0x1, // assign offsets to non-ptr
        ALLOC_PTRS                     = 0x2, // Second pass, assign offsets to tracked ptrs
        ALLOC_UNSAFE_BUFFERS           = 0x4,
        ALLOC_UNSAFE_BUFFERS_WITH_PTRS = 0x8
    };
    UINT alloc_order[5];

    unsigned int cur = 0;

    if (compGSReorderStackLayout)
    {
        noway_assert(getNeedsGSSecurityCookie());

        if (codeGen->isFramePointerUsed())
        {
            alloc_order[cur++] = ALLOC_UNSAFE_BUFFERS;
            alloc_order[cur++] = ALLOC_UNSAFE_BUFFERS_WITH_PTRS;
        }
    }

    bool tempsAllocated = false;

    if (lvaTempsHaveLargerOffsetThanVars() && !codeGen->isFramePointerUsed())
    {
        // Because we want the temps to have a larger offset than locals
        // and we're not using a frame pointer, we have to place the temps
        // above the vars.  Otherwise we place them after the vars (at the
        // bottom of the frame).
        noway_assert(!tempsAllocated);
        stkOffs        = lvaAllocateTemps(stkOffs, mustDoubleAlign);
        tempsAllocated = true;
    }

    alloc_order[cur++] = ALLOC_NON_PTRS;

    if (opts.compDbgEnC)
    {
        /* We will use just one pass, and assign offsets to all variables */
        alloc_order[cur - 1] |= ALLOC_PTRS;
        noway_assert(compGSReorderStackLayout == false);
    }
    else
    {
        alloc_order[cur++] = ALLOC_PTRS;
    }

    if (!codeGen->isFramePointerUsed() && compGSReorderStackLayout)
    {
        alloc_order[cur++] = ALLOC_UNSAFE_BUFFERS_WITH_PTRS;
        alloc_order[cur++] = ALLOC_UNSAFE_BUFFERS;
    }

    alloc_order[cur] = 0;

    noway_assert(cur < ArrLen(alloc_order));

    // Force first pass to happen
    UINT assignMore             = 0xFFFFFFFF;
    bool have_LclVarDoubleAlign = false;

    for (cur = 0; alloc_order[cur]; cur++)
    {
        if ((assignMore & alloc_order[cur]) == 0)
        {
            continue;
        }

        assignMore = 0;

        unsigned   lclNum;
        LclVarDsc* varDsc;

        for (lclNum = 0, varDsc = lvaTable; lclNum < lvaCount; lclNum++, varDsc++)
        {
            /* Ignore field locals of the promotion type PROMOTION_TYPE_FIELD_DEPENDENT.
               In other words, we will not calculate the "base" address of the struct local if
               the promotion type is PROMOTION_TYPE_FIELD_DEPENDENT.
            */
            if (lvaIsFieldOfDependentlyPromotedStruct(varDsc))
            {
                continue;
            }

#if FEATURE_FIXED_OUT_ARGS
            // The scratch mem is used for the outgoing arguments, and it must be absolutely last
            if (lclNum == lvaOutgoingArgSpaceVar)
            {
                continue;
            }
#endif

            bool allocateOnFrame = varDsc->lvOnFrame;

            if (varDsc->lvRegister && (lvaDoneFrameLayout == REGALLOC_FRAME_LAYOUT) &&
                ((varDsc->TypeGet() != TYP_LONG) || (varDsc->GetOtherReg() != REG_STK)))
            {
                allocateOnFrame = false;
            }

            // For OSR args and locals, we use the slots on the original frame.
            //
            // Note we must do this even for "non frame" locals, as we sometimes
            // will refer to their memory homes.
            if (lvaIsOSRLocal(lclNum))
            {
                if (varDsc->lvIsStructField)
                {
                    const unsigned parentLclNum         = varDsc->lvParentLcl;
                    const int      parentOriginalOffset = info.compPatchpointInfo->Offset(parentLclNum);
                    const int      offset = originalFrameStkOffs + parentOriginalOffset + varDsc->lvFldOffset;

                    JITDUMP("---OSR--- V%02u (promoted field of V%02u; on tier0 frame) tier0 FP-rel offset %d tier0 "
                            "frame offset %d field offset %d new virt offset "
                            "%d\n",
                            lclNum, parentLclNum, parentOriginalOffset, originalFrameStkOffs, varDsc->lvFldOffset,
                            offset);

                    lvaTable[lclNum].SetStackOffset(offset);
                }
                else
                {
                    // Add frampointer-relative offset of this OSR live local in the original frame
                    // to the offset of original frame in our new frame.
                    const int originalOffset = info.compPatchpointInfo->Offset(lclNum);
                    const int offset         = originalFrameStkOffs + originalOffset;

                    JITDUMP(
                        "---OSR--- V%02u (on tier0 frame) tier0 FP-rel offset %d tier0 frame offset %d new virt offset "
                        "%d\n",
                        lclNum, originalOffset, originalFrameStkOffs, offset);

                    lvaTable[lclNum].SetStackOffset(offset);
                }
                continue;
            }

            /* Ignore variables that are not on the stack frame */

            if (!allocateOnFrame)
            {
                /* For EnC, all variables have to be allocated space on the
                   stack, even though they may actually be enregistered. This
                   way, the frame layout can be directly inferred from the
                   locals-sig.
                 */

                if (!opts.compDbgEnC)
                {
                    continue;
                }
                else if (lclNum >= info.compLocalsCount)
                { // ignore temps for EnC
                    continue;
                }
            }
            else if (lvaGSSecurityCookie == lclNum && getNeedsGSSecurityCookie())
            {
                // Special case for OSR. If the original method had a cookie,
                // we use its slot on the original frame.
                if (opts.IsOSR() && info.compPatchpointInfo->HasSecurityCookie())
                {
                    int originalOffset = info.compPatchpointInfo->SecurityCookieOffset();
                    int offset         = originalFrameStkOffs + originalOffset;

                    JITDUMP("---OSR--- V%02u (on tier0 frame, security cookie) tier0 FP-rel offset %d tier0 frame "
                            "offset %d new "
                            "virt offset %d\n",
                            lclNum, originalOffset, originalFrameStkOffs, offset);

                    lvaTable[lclNum].SetStackOffset(offset);
                }

                continue;
            }

            // These need to be located as the very first variables (highest memory address)
            // and so they have already been assigned an offset
            if (
#if defined(FEATURE_EH_FUNCLETS)
                lclNum == lvaPSPSym ||
#else
                lclNum == lvaShadowSPslotsVar ||
#endif // FEATURE_EH_FUNCLETS
#ifdef JIT32_GCENCODER
                lclNum == lvaLocAllocSPvar ||
#endif // JIT32_GCENCODER
                lclNum == lvaRetAddrVar)
            {
                assert(varDsc->GetStackOffset() != BAD_STK_OFFS);
                continue;
            }

            if (lclNum == lvaMonAcquired)
            {
                continue;
            }

            // This should be low on the stack. Hence, it will be assigned later.
            if (lclNum == lvaStubArgumentVar)
            {
#ifdef JIT32_GCENCODER
                noway_assert(codeGen->isFramePointerUsed());
#endif
                continue;
            }

            // This should be low on the stack. Hence, it will be assigned later.
            if (lclNum == lvaInlinedPInvokeFrameVar)
            {
                noway_assert(codeGen->isFramePointerUsed());
                continue;
            }

            if (varDsc->lvIsParam)
            {
#if defined(TARGET_AMD64) && !defined(UNIX_AMD64_ABI)

                // On Windows AMD64 we can use the caller-reserved stack area that is already setup
                assert(varDsc->GetStackOffset() != BAD_STK_OFFS);
                continue;

#else // !TARGET_AMD64

                //  A register argument that is not enregistered ends up as
                //  a local variable which will need stack frame space.
                //
                if (!varDsc->lvIsRegArg)
                {
                    continue;
                }

#ifdef TARGET_ARM64
                if (info.compIsVarArgs && (varDsc->GetArgReg() != theFixedRetBuffReg(info.compCallConv)))
                {
                    // Stack offset to varargs (parameters) should point to home area which will be preallocated.
                    const unsigned regArgNum = genMapIntRegNumToRegArgNum(varDsc->GetArgReg(), info.compCallConv);
                    varDsc->SetStackOffset(-initialStkOffs + regArgNum * REGSIZE_BYTES);
                    continue;
                }

#endif

#ifdef TARGET_ARM
                // On ARM we spill the registers in codeGen->regSet.rsMaskPreSpillRegArg
                // in the prolog, thus they don't need stack frame space.
                //
                if ((codeGen->regSet.rsMaskPreSpillRegs(false) & genRegMask(varDsc->GetArgReg())) != 0)
                {
                    assert(varDsc->GetStackOffset() != BAD_STK_OFFS);
                    continue;
                }
#endif

#endif // !TARGET_AMD64
            }

            /* Make sure the type is appropriate */

            if (varDsc->lvIsUnsafeBuffer && compGSReorderStackLayout)
            {
                if (varDsc->lvIsPtr)
                {
                    if ((alloc_order[cur] & ALLOC_UNSAFE_BUFFERS_WITH_PTRS) == 0)
                    {
                        assignMore |= ALLOC_UNSAFE_BUFFERS_WITH_PTRS;
                        continue;
                    }
                }
                else
                {
                    if ((alloc_order[cur] & ALLOC_UNSAFE_BUFFERS) == 0)
                    {
                        assignMore |= ALLOC_UNSAFE_BUFFERS;
                        continue;
                    }
                }
            }
            else if (varTypeIsGC(varDsc->TypeGet()) && varDsc->lvTracked)
            {
                if ((alloc_order[cur] & ALLOC_PTRS) == 0)
                {
                    assignMore |= ALLOC_PTRS;
                    continue;
                }
            }
            else
            {
                if ((alloc_order[cur] & ALLOC_NON_PTRS) == 0)
                {
                    assignMore |= ALLOC_NON_PTRS;
                    continue;
                }
            }

            /* Need to align the offset? */

            if (mustDoubleAlign && (varDsc->lvType == TYP_DOUBLE // Align doubles for ARM and x86
#ifdef TARGET_ARM
                                    || varDsc->lvType == TYP_LONG // Align longs for ARM
#endif
#ifndef TARGET_64BIT
                                    || varDsc->lvStructDoubleAlign // Align when lvStructDoubleAlign is true
#endif                                                             // !TARGET_64BIT
                                    ))
            {
                noway_assert((compLclFrameSize % TARGET_POINTER_SIZE) == 0);

                if ((lvaDoneFrameLayout != FINAL_FRAME_LAYOUT) && !have_LclVarDoubleAlign)
                {
                    // If this is the first TYP_LONG, TYP_DOUBLE or double aligned struct
                    // then we have seen in this loop then we allocate a pointer sized
                    // stack slot since we may need to double align this LclVar
                    // when lvaDoneFrameLayout == FINAL_FRAME_LAYOUT
                    //
                    lvaIncrementFrameSize(TARGET_POINTER_SIZE);
                    stkOffs -= TARGET_POINTER_SIZE;
                }
                else
                {
                    if (((stkOffs + preSpillSize) % (2 * TARGET_POINTER_SIZE)) != 0)
                    {
                        lvaIncrementFrameSize(TARGET_POINTER_SIZE);
                        stkOffs -= TARGET_POINTER_SIZE;
                    }

                    // We should now have a double-aligned (stkOffs+preSpillSize)
                    noway_assert(((stkOffs + preSpillSize) % (2 * TARGET_POINTER_SIZE)) == 0);
                }

                // Remember that we had to double align a LclVar
                have_LclVarDoubleAlign = true;
            }

            // Reserve the stack space for this variable
            stkOffs = lvaAllocLocalAndSetVirtualOffset(lclNum, lvaLclSize(lclNum), stkOffs);
#if defined(TARGET_ARMARCH) || defined(TARGET_LOONGARCH64) || defined(TARGET_RISCV64)
            // If we have an incoming register argument that has a promoted field then we
            // need to copy the lvStkOff (the stack home) from the reg arg to the field lclvar
            //
            if (varDsc->lvIsRegArg && varDsc->lvPromoted)
            {
                unsigned firstFieldNum = varDsc->lvFieldLclStart;
                for (unsigned i = 0; i < varDsc->lvFieldCnt; i++)
                {
                    LclVarDsc* fieldVarDsc = lvaGetDesc(firstFieldNum + i);
                    fieldVarDsc->SetStackOffset(varDsc->GetStackOffset() + fieldVarDsc->lvFldOffset);
                }
            }
#endif // defined(TARGET_ARMARCH) || defined(TARGET_LOONGARCH64) || defined(TARGET_RISCV64)
        }
    }

    if (getNeedsGSSecurityCookie() && !compGSReorderStackLayout)
    {
        if (!opts.IsOSR() || !info.compPatchpointInfo->HasSecurityCookie())
        {
            // LOCALLOC used, but we have no unsafe buffer.  Allocated cookie last, close to localloc buffer.
            stkOffs = lvaAllocLocalAndSetVirtualOffset(lvaGSSecurityCookie, lvaLclSize(lvaGSSecurityCookie), stkOffs);
        }
    }

    if (tempsAllocated == false)
    {
        /*-------------------------------------------------------------------------
         *
         * Now the temps
         *
         *-------------------------------------------------------------------------
         */
        stkOffs = lvaAllocateTemps(stkOffs, mustDoubleAlign);
    }

    /*-------------------------------------------------------------------------
     *
     * Now do some final stuff
     *
     *-------------------------------------------------------------------------
     */

    // lvaInlinedPInvokeFrameVar and lvaStubArgumentVar need to be assigned last
    // Important: The stack walker depends on lvaStubArgumentVar immediately
    // following lvaInlinedPInvokeFrameVar in the frame.

    if (lvaStubArgumentVar != BAD_VAR_NUM)
    {
#ifdef JIT32_GCENCODER
        noway_assert(codeGen->isFramePointerUsed());
#endif
        stkOffs = lvaAllocLocalAndSetVirtualOffset(lvaStubArgumentVar, lvaLclSize(lvaStubArgumentVar), stkOffs);
    }

    if (lvaInlinedPInvokeFrameVar != BAD_VAR_NUM)
    {
        noway_assert(codeGen->isFramePointerUsed());
        stkOffs =
            lvaAllocLocalAndSetVirtualOffset(lvaInlinedPInvokeFrameVar, lvaLclSize(lvaInlinedPInvokeFrameVar), stkOffs);
    }

#ifdef JIT32_GCENCODER
    // JIT32 encoder cannot handle GS cookie at fp+0 since NO_GS_COOKIE == 0.
    // Add some padding if it is the last allocated local.
    if ((lvaGSSecurityCookie != BAD_VAR_NUM) && (lvaGetDesc(lvaGSSecurityCookie)->GetStackOffset() == stkOffs))
    {
        lvaIncrementFrameSize(TARGET_POINTER_SIZE);
        stkOffs -= TARGET_POINTER_SIZE;
    }
#endif

    if (mustDoubleAlign)
    {
        if (lvaDoneFrameLayout != FINAL_FRAME_LAYOUT)
        {
            // Allocate a pointer sized stack slot, since we may need to double align here
            // when lvaDoneFrameLayout == FINAL_FRAME_LAYOUT
            //
            lvaIncrementFrameSize(TARGET_POINTER_SIZE);
            stkOffs -= TARGET_POINTER_SIZE;

            if (have_LclVarDoubleAlign)
            {
                // If we have any TYP_LONG, TYP_DOUBLE or double aligned structs
                // the we need to allocate a second pointer sized stack slot,
                // since we may need to double align the last LclVar that we saw
                // in the loop above. We do this so that the offsets that we
                // calculate for the stack frame are always greater than they will
                // be in the final layout.
                //
                lvaIncrementFrameSize(TARGET_POINTER_SIZE);
                stkOffs -= TARGET_POINTER_SIZE;
            }
        }
        else // FINAL_FRAME_LAYOUT
        {
            if (((stkOffs + preSpillSize) % (2 * TARGET_POINTER_SIZE)) != 0)
            {
                lvaIncrementFrameSize(TARGET_POINTER_SIZE);
                stkOffs -= TARGET_POINTER_SIZE;
            }
            // We should now have a double-aligned (stkOffs+preSpillSize)
            noway_assert(((stkOffs + preSpillSize) % (2 * TARGET_POINTER_SIZE)) == 0);
        }
    }

#if defined(FEATURE_EH_FUNCLETS) && defined(TARGET_AMD64)
    if (lvaPSPSym != BAD_VAR_NUM)
    {
        // On AMD64, if we need a PSPSym, allocate it last, immediately above the outgoing argument
        // space. Any padding will be higher on the stack than this
        // (including the padding added by lvaAlignFrame()).
        noway_assert(codeGen->isFramePointerUsed()); // We need an explicit frame pointer
        stkOffs = lvaAllocLocalAndSetVirtualOffset(lvaPSPSym, TARGET_POINTER_SIZE, stkOffs);
    }
#endif // FEATURE_EH_FUNCLETS && defined(TARGET_AMD64)

#ifdef TARGET_ARM64
    if (!codeGen->IsSaveFpLrWithAllCalleeSavedRegisters() &&
        isFramePointerUsed()) // Note that currently we always have a frame pointer
    {
        // Create space for saving FP and LR.
        stkOffs -= 2 * REGSIZE_BYTES;
    }
#endif // TARGET_ARM64

#if FEATURE_FIXED_OUT_ARGS
    if (lvaOutgoingArgSpaceSize > 0)
    {
#if defined(TARGET_AMD64) && !defined(UNIX_AMD64_ABI) // No 4 slots for outgoing params on System V.
        noway_assert(lvaOutgoingArgSpaceSize >= (4 * TARGET_POINTER_SIZE));
#endif
        noway_assert((lvaOutgoingArgSpaceSize % TARGET_POINTER_SIZE) == 0);

        // Give it a value so we can avoid asserts in CHK builds.
        // Since this will always use an SP relative offset of zero
        // at the end of lvaFixVirtualFrameOffsets, it will be set to absolute '0'

        stkOffs = lvaAllocLocalAndSetVirtualOffset(lvaOutgoingArgSpaceVar, lvaLclSize(lvaOutgoingArgSpaceVar), stkOffs);
    }
#endif // FEATURE_FIXED_OUT_ARGS

#if defined(TARGET_LOONGARCH64) || defined(TARGET_RISCV64)
    // For LoongArch64 and RISCV64, CalleeSavedRegs are at bottom.
    int pushedCount = 0;
#else
    // compLclFrameSize equals our negated virtual stack offset minus the pushed registers and return address
    // and the pushed frame pointer register which for some strange reason isn't part of 'compCalleeRegsPushed'.
    int pushedCount = compCalleeRegsPushed;
#endif

#ifdef TARGET_ARM64
    if (info.compIsVarArgs)
    {
        pushedCount += MAX_REG_ARG;
    }
#endif

#ifdef TARGET_XARCH
    if (codeGen->doubleAlignOrFramePointerUsed())
    {
        pushedCount += 1; // pushed EBP (frame pointer)
    }
    pushedCount += 1; // pushed PC (return address)
#endif

    noway_assert(compLclFrameSize + originalFrameSize ==
                 (unsigned)-(stkOffs + (pushedCount * (int)TARGET_POINTER_SIZE)));
}

int Compiler::lvaAllocLocalAndSetVirtualOffset(unsigned lclNum, unsigned size, int stkOffs)
{
    noway_assert(lclNum != BAD_VAR_NUM);

    LclVarDsc* lcl = lvaGetDesc(lclNum);
#ifdef TARGET_64BIT
    // Before final frame layout, assume the worst case, that every >=8 byte local will need
    // maximum padding to be aligned. This is because we generate code based on the stack offset
    // computed during tentative frame layout. These offsets cannot get bigger during final
    // frame layout, as that would possibly require different code generation (for example,
    // using a 4-byte offset instead of a 1-byte offset in an instruction). The offsets can get
    // smaller. It is possible there is different alignment at the point locals are allocated
    // between tentative and final frame layout which would introduce padding between locals
    // and thus increase the offset (from the stack pointer) of one of the locals. Hence the
    // need to assume the worst alignment before final frame layout.
    // We could probably improve this by sorting all the objects by alignment,
    // such that all 8 byte objects are together, 4 byte objects are together, etc., which
    // would require at most one alignment padding per group.
    //
    // TYP_SIMD structs locals have alignment preference given by getSIMDTypeAlignment() for
    // better performance.
    if ((size >= 8) && ((lvaDoneFrameLayout != FINAL_FRAME_LAYOUT) || ((stkOffs % 8) != 0)
#if defined(FEATURE_SIMD) && ALIGN_SIMD_TYPES
                        || varTypeIsSIMD(lcl)
#endif
                            ))
    {
        // Note that stack offsets are negative or equal to zero
        assert(stkOffs <= 0);

        // alignment padding
        unsigned pad = 0;
#if defined(FEATURE_SIMD) && ALIGN_SIMD_TYPES
        if (varTypeIsSIMD(lcl))
        {
            int alignment = getSIMDTypeAlignment(lcl->TypeGet());

            if (stkOffs % alignment != 0)
            {
                if (lvaDoneFrameLayout != FINAL_FRAME_LAYOUT)
                {
                    pad = alignment - 1;
                    // Note that all the objects will probably be misaligned, but we'll fix that in final layout.
                }
                else
                {
                    pad = alignment + (stkOffs % alignment); // +1 to +(alignment-1) bytes
                }
            }
        }
        else
#endif // FEATURE_SIMD && ALIGN_SIMD_TYPES
        {
            if (lvaDoneFrameLayout != FINAL_FRAME_LAYOUT)
            {
                pad = 7;
                // Note that all the objects will probably be misaligned, but we'll fix that in final layout.
            }
            else
            {
                pad = 8 + (stkOffs % 8); // +1 to +7 bytes
            }
        }
        // Will the pad ever be anything except 4? Do we put smaller-than-4-sized objects on the stack?
        lvaIncrementFrameSize(pad);
        stkOffs -= pad;

#ifdef DEBUG
        if (verbose)
        {
            printf("Pad ");
            gtDispLclVar(lclNum, /*pad*/ false);
            printf(", size=%d, stkOffs=%c0x%x, pad=%d\n", size, stkOffs < 0 ? '-' : '+',
                   stkOffs < 0 ? -stkOffs : stkOffs, pad);
        }
#endif
    }
#endif // TARGET_64BIT

    /* Reserve space on the stack by bumping the frame size */

    lvaIncrementFrameSize(size);
    stkOffs -= size;
    lcl->SetStackOffset(stkOffs);

#ifdef DEBUG
    if (verbose)
    {
        printf("Assign ");
        gtDispLclVar(lclNum, /*pad*/ false);
        printf(", size=%d, stkOffs=%c0x%x\n", size, stkOffs < 0 ? '-' : '+', stkOffs < 0 ? -stkOffs : stkOffs);
    }
#endif

    return stkOffs;
}

#ifdef TARGET_AMD64
/*****************************************************************************
 *  lvaIsCalleeSavedIntRegCountEven() :  returns true if the number of integer registers
 *  pushed onto stack is even including RBP if used as frame pointer
 *
 *  Note that this excludes return address (PC) pushed by caller.  To know whether
 *  the SP offset after pushing integer registers is aligned, we need to take
 *  negation of this routine.
 */
bool Compiler::lvaIsCalleeSavedIntRegCountEven()
{
    unsigned regsPushed = compCalleeRegsPushed + (codeGen->isFramePointerUsed() ? 1 : 0);
    return (regsPushed % (16 / REGSIZE_BYTES)) == 0;
}
#endif // TARGET_AMD64

/*****************************************************************************
 *  lvaAlignFrame() :  After allocating everything on the frame, reserve any
 *  extra space needed to keep the frame aligned
 */
void Compiler::lvaAlignFrame()
{
#if defined(TARGET_AMD64)

    // Leaf frames do not need full alignment, but the unwind info is smaller if we
    // are at least 8 byte aligned (and we assert as much)
    if ((compLclFrameSize % 8) != 0)
    {
        lvaIncrementFrameSize(8 - (compLclFrameSize % 8));
    }
    else if (lvaDoneFrameLayout != FINAL_FRAME_LAYOUT)
    {
        // If we are not doing final layout, we don't know the exact value of compLclFrameSize
        // and thus do not know how much we will need to add in order to be aligned.
        // We add 8 so compLclFrameSize is still a multiple of 8.
        lvaIncrementFrameSize(8);
    }
    assert((compLclFrameSize % 8) == 0);

    // Ensure that the stack is always 16-byte aligned by grabbing an unused QWORD
    // if needed, but off by 8 because of the return value.
    // And don't forget that compCalleeRegsPused does *not* include RBP if we are
    // using it as the frame pointer.
    //
    bool regPushedCountAligned = lvaIsCalleeSavedIntRegCountEven();
    bool lclFrameSizeAligned   = (compLclFrameSize % 16) == 0;

    // If this isn't the final frame layout, assume we have to push an extra QWORD
    // Just so the offsets are true upper limits.
    CLANG_FORMAT_COMMENT_ANCHOR;

#ifdef UNIX_AMD64_ABI
    // The compNeedToAlignFrame flag  is indicating if there is a need to align the frame.
    // On AMD64-Windows, if there are calls, 4 slots for the outgoing ars are allocated, except for
    // FastTailCall. This slots makes the frame size non-zero, so alignment logic will be called.
    // On AMD64-Unix, there are no such slots. There is a possibility to have calls in the method with frame size of 0.
    // The frame alignment logic won't kick in. This flags takes care of the AMD64-Unix case by remembering that there
    // are calls and making sure the frame alignment logic is executed.
    bool stackNeedsAlignment = (compLclFrameSize != 0 || opts.compNeedToAlignFrame);
#else  // !UNIX_AMD64_ABI
    bool stackNeedsAlignment = compLclFrameSize != 0;
#endif // !UNIX_AMD64_ABI
    if ((!codeGen->isFramePointerUsed() && (lvaDoneFrameLayout != FINAL_FRAME_LAYOUT)) ||
        (stackNeedsAlignment && (regPushedCountAligned == lclFrameSizeAligned)))
    {
        lvaIncrementFrameSize(REGSIZE_BYTES);
    }

#elif defined(TARGET_ARM64) || defined(TARGET_LOONGARCH64) || defined(TARGET_RISCV64)

    // The stack on ARM64/LoongArch64 must be 16 byte aligned.

    // First, align up to 8.
    if ((compLclFrameSize % 8) != 0)
    {
        lvaIncrementFrameSize(8 - (compLclFrameSize % 8));
    }
    else if (lvaDoneFrameLayout != FINAL_FRAME_LAYOUT)
    {
        // If we are not doing final layout, we don't know the exact value of compLclFrameSize
        // and thus do not know how much we will need to add in order to be aligned.
        // We add 8 so compLclFrameSize is still a multiple of 8.
        lvaIncrementFrameSize(8);
    }
    assert((compLclFrameSize % 8) == 0);

    // Ensure that the stack is always 16-byte aligned by grabbing an unused QWORD
    // if needed.
    bool regPushedCountAligned = (compCalleeRegsPushed % (16 / REGSIZE_BYTES)) == 0;
    bool lclFrameSizeAligned   = (compLclFrameSize % 16) == 0;

    // If this isn't the final frame layout, assume we have to push an extra QWORD
    // Just so the offsets are true upper limits.
    if ((lvaDoneFrameLayout != FINAL_FRAME_LAYOUT) || (regPushedCountAligned != lclFrameSizeAligned))
    {
        lvaIncrementFrameSize(REGSIZE_BYTES);
    }

#elif defined(TARGET_ARM)

    // Ensure that stack offsets will be double-aligned by grabbing an unused DWORD if needed.
    //
    bool lclFrameSizeAligned   = (compLclFrameSize % sizeof(double)) == 0;
    bool regPushedCountAligned = ((compCalleeRegsPushed + genCountBits(codeGen->regSet.rsMaskPreSpillRegs(true))) %
                                  (sizeof(double) / TARGET_POINTER_SIZE)) == 0;

    if (regPushedCountAligned != lclFrameSizeAligned)
    {
        lvaIncrementFrameSize(TARGET_POINTER_SIZE);
    }

#elif defined(TARGET_X86)

#if DOUBLE_ALIGN
    if (genDoubleAlign())
    {
        // Double Frame Alignment for x86 is handled in Compiler::lvaAssignVirtualFrameOffsetsToLocals()

        if (compLclFrameSize == 0)
        {
            // This can only happen with JitStress=1 or JitDoubleAlign=2
            lvaIncrementFrameSize(TARGET_POINTER_SIZE);
        }
    }
#endif

    if (STACK_ALIGN > REGSIZE_BYTES)
    {
        if (lvaDoneFrameLayout != FINAL_FRAME_LAYOUT)
        {
            // If we are not doing final layout, we don't know the exact value of compLclFrameSize
            // and thus do not know how much we will need to add in order to be aligned.
            // We add the maximum pad that we could ever have (which is 12)
            lvaIncrementFrameSize(STACK_ALIGN - REGSIZE_BYTES);
        }

        // Align the stack with STACK_ALIGN value.
        int  adjustFrameSize = compLclFrameSize;
#if defined(UNIX_X86_ABI)
        bool isEbpPushed     = codeGen->isFramePointerUsed();
#if DOUBLE_ALIGN
        isEbpPushed |= genDoubleAlign();
#endif
        // we need to consider spilled register(s) plus return address and/or EBP
        int adjustCount = compCalleeRegsPushed + 1 + (isEbpPushed ? 1 : 0);
        adjustFrameSize += (adjustCount * REGSIZE_BYTES) % STACK_ALIGN;
#endif
        if ((adjustFrameSize % STACK_ALIGN) != 0)
        {
            lvaIncrementFrameSize(STACK_ALIGN - (adjustFrameSize % STACK_ALIGN));
        }
    }

#else
    NYI("TARGET specific lvaAlignFrame");
#endif // !TARGET_AMD64
}

/*****************************************************************************
 *  lvaAssignFrameOffsetsToPromotedStructs() :  Assign offsets to fields
 *  within a promoted struct (worker for lvaAssignFrameOffsets).
 */
void Compiler::lvaAssignFrameOffsetsToPromotedStructs()
{
    LclVarDsc* varDsc = lvaTable;
    for (unsigned lclNum = 0; lclNum < lvaCount; lclNum++, varDsc++)
    {
        // For promoted struct fields that are params, we will
        // assign their offsets in lvaAssignVirtualFrameOffsetToArg().
        // This is not true for the System V systems since there is no
        // outgoing args space. Assign the dependently promoted fields properly.
        //
        CLANG_FORMAT_COMMENT_ANCHOR;

#if defined(UNIX_AMD64_ABI) || defined(TARGET_ARM) || defined(TARGET_X86)
        // ARM: lo/hi parts of a promoted long arg need to be updated.
        //
        // For System V platforms there is no outgoing args space.
        //
        // For System V and x86, a register passed struct arg is homed on the stack in a separate local var.
        // The offset of these structs is already calculated in lvaAssignVirtualFrameOffsetToArg method.
        // Make sure the code below is not executed for these structs and the offset is not changed.
        //
        const bool mustProcessParams = true;
#else
        // OSR must also assign offsets here.
        //
        const bool mustProcessParams = opts.IsOSR();
#endif // defined(UNIX_AMD64_ABI) || defined(TARGET_ARM) || defined(TARGET_X86)

        if (varDsc->lvIsStructField && (!varDsc->lvIsParam || mustProcessParams))
        {
            LclVarDsc*       parentvarDsc  = lvaGetDesc(varDsc->lvParentLcl);
            lvaPromotionType promotionType = lvaGetPromotionType(parentvarDsc);

            if (promotionType == PROMOTION_TYPE_INDEPENDENT)
            {
                // The stack offset for these field locals must have been calculated
                // by the normal frame offset assignment.
                continue;
            }
            else
            {
                noway_assert(promotionType == PROMOTION_TYPE_DEPENDENT);
                noway_assert(varDsc->lvOnFrame);
                if (parentvarDsc->lvOnFrame)
                {
                    JITDUMP("Adjusting offset of dependent V%02u of V%02u: parent %u field %u net %u\n", lclNum,
                            varDsc->lvParentLcl, parentvarDsc->GetStackOffset(), varDsc->lvFldOffset,
                            parentvarDsc->GetStackOffset() + varDsc->lvFldOffset);
                    varDsc->SetStackOffset(parentvarDsc->GetStackOffset() + varDsc->lvFldOffset);
                }
                else
                {
                    varDsc->lvOnFrame = false;
                    noway_assert(varDsc->lvRefCnt() == 0);
                }
            }
        }
    }
}

/*****************************************************************************
 *  lvaAllocateTemps() :  Assign virtual offsets to temps (always negative).
 */
int Compiler::lvaAllocateTemps(int stkOffs, bool mustDoubleAlign)
{
    unsigned spillTempSize = 0;

    if (lvaDoneFrameLayout == FINAL_FRAME_LAYOUT)
    {
        int preSpillSize = 0;
#ifdef TARGET_ARM
        preSpillSize = genCountBits(codeGen->regSet.rsMaskPreSpillRegs(true)) * TARGET_POINTER_SIZE;
#endif

        /* Allocate temps */

        assert(codeGen->regSet.tmpAllFree());

        for (TempDsc* temp = codeGen->regSet.tmpListBeg(); temp != nullptr; temp = codeGen->regSet.tmpListNxt(temp))
        {
            var_types tempType = temp->tdTempType();
            unsigned  size     = temp->tdTempSize();

            /* Figure out and record the stack offset of the temp */

            /* Need to align the offset? */
            CLANG_FORMAT_COMMENT_ANCHOR;

#ifdef TARGET_64BIT
            if (varTypeIsGC(tempType) && ((stkOffs % TARGET_POINTER_SIZE) != 0))
            {
                // Calculate 'pad' as the number of bytes to align up 'stkOffs' to be a multiple of TARGET_POINTER_SIZE
                // In practice this is really just a fancy way of writing 4. (as all stack locations are at least 4-byte
                // aligned). Note stkOffs is always negative, so (stkOffs % TARGET_POINTER_SIZE) yields a negative
                // value.
                //
                int alignPad = (int)AlignmentPad((unsigned)-stkOffs, TARGET_POINTER_SIZE);

                spillTempSize += alignPad;
                lvaIncrementFrameSize(alignPad);
                stkOffs -= alignPad;

                noway_assert((stkOffs % TARGET_POINTER_SIZE) == 0);
            }
#endif

            if (mustDoubleAlign && (tempType == TYP_DOUBLE)) // Align doubles for x86 and ARM
            {
                noway_assert((compLclFrameSize % TARGET_POINTER_SIZE) == 0);

                if (((stkOffs + preSpillSize) % (2 * TARGET_POINTER_SIZE)) != 0)
                {
                    spillTempSize += TARGET_POINTER_SIZE;
                    lvaIncrementFrameSize(TARGET_POINTER_SIZE);
                    stkOffs -= TARGET_POINTER_SIZE;
                }
                // We should now have a double-aligned (stkOffs+preSpillSize)
                noway_assert(((stkOffs + preSpillSize) % (2 * TARGET_POINTER_SIZE)) == 0);
            }

            spillTempSize += size;
            lvaIncrementFrameSize(size);
            stkOffs -= size;
            temp->tdSetTempOffs(stkOffs);
        }
#ifdef TARGET_ARM
        // Only required for the ARM platform that we have an accurate estimate for the spillTempSize
        noway_assert(spillTempSize <= lvaGetMaxSpillTempSize());
#endif
    }
    else // We haven't run codegen, so there are no Spill temps yet!
    {
        unsigned size = lvaGetMaxSpillTempSize();

        lvaIncrementFrameSize(size);
        stkOffs -= size;
    }

    return stkOffs;
}

#ifdef DEBUG

/*****************************************************************************
 *
 *  Dump the register a local is in right now. It is only the current location, since the location changes and it
 *  is updated throughout code generation based on LSRA register assignments.
 */

void Compiler::lvaDumpRegLocation(unsigned lclNum)
{
    const LclVarDsc* varDsc = lvaGetDesc(lclNum);

#ifdef TARGET_ARM
    if (varDsc->TypeGet() == TYP_DOUBLE)
    {
        // The assigned registers are `lvRegNum:RegNext(lvRegNum)`
        printf("%3s:%-3s    ", getRegName(varDsc->GetRegNum()), getRegName(REG_NEXT(varDsc->GetRegNum())));
    }
    else
#endif // TARGET_ARM
    {
        printf("%3s        ", getRegName(varDsc->GetRegNum()));
    }
}

/*****************************************************************************
 *
 *  Dump the frame location assigned to a local.
 *  It's the home location, even though the variable doesn't always live
 *  in its home location.
 */

void Compiler::lvaDumpFrameLocation(unsigned lclNum)
{
    int       offset;
    regNumber baseReg;

#ifdef TARGET_ARM
    offset = lvaFrameAddress(lclNum, compLocallocUsed, &baseReg, 0, /* isFloatUsage */ false);
#else
    bool EBPbased;
    offset  = lvaFrameAddress(lclNum, &EBPbased);
    baseReg = EBPbased ? REG_FPBASE : REG_SPBASE;
#endif

    printf("[%2s%1s0x%02X] ", getRegName(baseReg), (offset < 0 ? "-" : "+"), (offset < 0 ? -offset : offset));
}

/*****************************************************************************
 *
 *  dump a single lvaTable entry
 */

void Compiler::lvaDumpEntry(unsigned lclNum, FrameLayoutState curState, size_t refCntWtdWidth)
{
    LclVarDsc* varDsc = lvaGetDesc(lclNum);
    var_types  type   = varDsc->TypeGet();

    if (curState == INITIAL_FRAME_LAYOUT)
    {
        printf(";  ");
        gtDispLclVar(lclNum);

        printf(" %7s ", varTypeName(type));
        gtDispLclVarStructType(lclNum);
    }
    else
    {
        if (varDsc->lvRefCnt() == 0)
        {
            // Print this with a special indicator that the variable is unused. Even though the
            // variable itself is unused, it might be a struct that is promoted, so seeing it
            // can be useful when looking at the promoted struct fields. It's also weird to see
            // missing var numbers if these aren't printed.
            printf(";* ");
        }
#if FEATURE_FIXED_OUT_ARGS
        // Since lvaOutgoingArgSpaceSize is a PhasedVar we can't read it for Dumping until
        // after we set it to something.
        else if ((lclNum == lvaOutgoingArgSpaceVar) && lvaOutgoingArgSpaceSize.HasFinalValue() &&
                 (lvaOutgoingArgSpaceSize == 0))
        {
            // Similar to above; print this anyway.
            printf(";# ");
        }
#endif // FEATURE_FIXED_OUT_ARGS
        else
        {
            printf(";  ");
        }

        gtDispLclVar(lclNum);

        printf("[V%02u", lclNum);
        if (varDsc->lvTracked)
        {
            printf(",T%02u]", varDsc->lvVarIndex);
        }
        else
        {
            printf("    ]");
        }

        printf(" (%3u,%*s)", varDsc->lvRefCnt(lvaRefCountState), (int)refCntWtdWidth,
               refCntWtd2str(varDsc->lvRefCntWtd(lvaRefCountState), /* padForDecimalPlaces */ true));

        printf(" %7s ", varTypeName(type));
        if (genTypeSize(type) == 0)
        {
            printf("(%2d) ", lvaLclSize(lclNum));
        }
        else
        {
            printf(" ->  ");
        }

        // The register or stack location field is 11 characters wide.
        if ((varDsc->lvRefCnt(lvaRefCountState) == 0) && !varDsc->lvImplicitlyReferenced)
        {
            printf("zero-ref   ");
        }
        else if (varDsc->lvRegister != 0)
        {
            // It's always a register, and always in the same register.
            lvaDumpRegLocation(lclNum);
        }
        else if (varDsc->lvOnFrame == 0)
        {
            printf("registers  ");
        }
        else
        {
            // For RyuJIT backend, it might be in a register part of the time, but it will definitely have a stack home
            // location. Otherwise, it's always on the stack.
            if (lvaDoneFrameLayout != NO_FRAME_LAYOUT)
            {
                lvaDumpFrameLocation(lclNum);
            }
        }
    }

    if (varDsc->lvIsHfa())
    {
        printf(" HFA(%s) ", varTypeName(varDsc->GetHfaType()));
    }

    if (varDsc->lvDoNotEnregister)
    {
        printf(" do-not-enreg[");
        if (varDsc->IsAddressExposed())
        {
            printf("X");
        }
        if (varDsc->IsHiddenBufferStructArg())
        {
            printf("H");
        }
        if (varTypeIsStruct(varDsc))
        {
            printf("S");
        }
        if (varDsc->GetDoNotEnregReason() == DoNotEnregisterReason::VMNeedsStackAddr)
        {
            printf("V");
        }
        if (lvaEnregEHVars && varDsc->lvLiveInOutOfHndlr)
        {
            printf("%c", varDsc->lvSingleDefDisqualifyReason);
        }
        if (varDsc->GetDoNotEnregReason() == DoNotEnregisterReason::LocalField)
        {
            printf("F");
        }
        if (varDsc->GetDoNotEnregReason() == DoNotEnregisterReason::BlockOp)
        {
            printf("B");
        }
        if (varDsc->lvIsMultiRegArg)
        {
            printf("A");
        }
        if (varDsc->lvIsMultiRegRet)
        {
            printf("R");
        }
#ifdef JIT32_GCENCODER
        if (varDsc->lvPinned)
            printf("P");
#endif // JIT32_GCENCODER
        printf("]");
    }

    if (varDsc->lvIsMultiRegArg)
    {
        printf(" multireg-arg");
    }
    if (varDsc->lvIsMultiRegRet)
    {
        printf(" multireg-ret");
    }
    if (varDsc->lvMustInit)
    {
        printf(" must-init");
    }
    if (varDsc->IsAddressExposed())
    {
        printf(" addr-exposed");
    }
    if (varDsc->IsHiddenBufferStructArg())
    {
        printf(" hidden-struct-arg");
    }
    if (varDsc->lvHasLdAddrOp)
    {
        printf(" ld-addr-op");
    }
    if (lvaIsOriginalThisArg(lclNum))
    {
        printf(" this");
    }
    if (varDsc->lvPinned)
    {
        printf(" pinned");
    }
    if (varDsc->lvClassHnd != NO_CLASS_HANDLE)
    {
        printf(" class-hnd");
    }
    if (varDsc->lvClassIsExact)
    {
        printf(" exact");
    }
    if (varDsc->lvLiveInOutOfHndlr)
    {
        printf(" EH-live");
    }
    if (varDsc->lvSpillAtSingleDef)
    {
        printf(" spill-single-def");
    }
    else if (varDsc->lvSingleDefRegCandidate)
    {
        printf(" single-def");
    }
    if (lvaIsOSRLocal(lclNum) && varDsc->lvOnFrame)
    {
        printf(" tier0-frame");
    }
    if (varDsc->lvIsHoist)
    {
        printf(" hoist");
    }
    if (varDsc->lvIsMultiDefCSE)
    {
        printf(" multi-def");
    }

#ifndef TARGET_64BIT
    if (varDsc->lvStructDoubleAlign)
        printf(" double-align");
#endif // !TARGET_64BIT

    if (compGSReorderStackLayout && !varDsc->lvRegister)
    {
        if (varDsc->lvIsPtr)
        {
            printf(" ptr");
        }
        if (varDsc->lvIsUnsafeBuffer)
        {
            printf(" unsafe-buffer");
        }
    }

    if (varDsc->lvReason != nullptr)
    {
        printf(" \"%s\"", varDsc->lvReason);
    }

    if (varDsc->lvIsStructField)
    {
        LclVarDsc*       parentVarDsc  = lvaGetDesc(varDsc->lvParentLcl);
        lvaPromotionType promotionType = lvaGetPromotionType(parentVarDsc);
        switch (promotionType)
        {
            case PROMOTION_TYPE_NONE:
                printf(" P-NONE");
                break;
            case PROMOTION_TYPE_DEPENDENT:
                printf(" P-DEP");
                break;
            case PROMOTION_TYPE_INDEPENDENT:
                printf(" P-INDEP");
                break;
        }
    }

    if (varDsc->lvClassHnd != NO_CLASS_HANDLE)
    {
        printf(" <%s>", eeGetClassName(varDsc->lvClassHnd));
    }
    else if (varTypeIsStruct(varDsc->TypeGet()))
    {
        ClassLayout* layout = varDsc->GetLayout();
        if (layout != nullptr && !layout->IsBlockLayout())
        {
            printf(" <%s>", layout->GetClassName());
        }
    }

    printf("\n");
}

/*****************************************************************************
*
*  dump the lvaTable
*/

void Compiler::lvaTableDump(FrameLayoutState curState)
{
    if (curState == NO_FRAME_LAYOUT)
    {
        curState = lvaDoneFrameLayout;
        if (curState == NO_FRAME_LAYOUT)
        {
            // Still no layout? Could be a bug, but just display the initial layout
            curState = INITIAL_FRAME_LAYOUT;
        }
    }

    if (curState == INITIAL_FRAME_LAYOUT)
    {
        printf("; Initial");
    }
    else if (curState == PRE_REGALLOC_FRAME_LAYOUT)
    {
        printf("; Pre-RegAlloc");
    }
    else if (curState == REGALLOC_FRAME_LAYOUT)
    {
        printf("; RegAlloc");
    }
    else if (curState == TENTATIVE_FRAME_LAYOUT)
    {
        printf("; Tentative");
    }
    else if (curState == FINAL_FRAME_LAYOUT)
    {
        printf("; Final");
    }
    else
    {
        printf("UNKNOWN FrameLayoutState!");
        unreached();
    }

    printf(" local variable assignments\n");
    printf(";\n");

    unsigned   lclNum;
    LclVarDsc* varDsc;

    // Figure out some sizes, to help line things up

    size_t refCntWtdWidth = 6; // Use 6 as the minimum width

    if (curState != INITIAL_FRAME_LAYOUT) // don't need this info for INITIAL_FRAME_LAYOUT
    {
        for (lclNum = 0, varDsc = lvaTable; lclNum < lvaCount; lclNum++, varDsc++)
        {
            size_t width = strlen(refCntWtd2str(varDsc->lvRefCntWtd(lvaRefCountState), /* padForDecimalPlaces */ true));
            if (width > refCntWtdWidth)
            {
                refCntWtdWidth = width;
            }
        }
    }

    // Do the actual output

    for (lclNum = 0, varDsc = lvaTable; lclNum < lvaCount; lclNum++, varDsc++)
    {
        lvaDumpEntry(lclNum, curState, refCntWtdWidth);
    }

    //-------------------------------------------------------------------------
    // Display the code-gen temps

    assert(codeGen->regSet.tmpAllFree());
    for (TempDsc* temp = codeGen->regSet.tmpListBeg(); temp != nullptr; temp = codeGen->regSet.tmpListNxt(temp))
    {
        printf(";  TEMP_%02u %26s%*s%7s  -> ", -temp->tdTempNum(), " ", refCntWtdWidth, " ",
               varTypeName(temp->tdTempType()));
        int offset = temp->tdTempOffs();
        printf(" [%2s%1s0x%02X]\n", isFramePointerUsed() ? STR_FPBASE : STR_SPBASE, (offset < 0 ? "-" : "+"),
               (offset < 0 ? -offset : offset));
    }

    if (curState >= TENTATIVE_FRAME_LAYOUT)
    {
        printf(";\n");
        printf("; Lcl frame size = %d\n", compLclFrameSize);
    }
}
#endif // DEBUG

/*****************************************************************************
 *
 *  Conservatively estimate the layout of the stack frame.
 *
 *  This function is only used before final frame layout. It conservatively estimates the
 *  number of callee-saved registers that must be saved, then calls lvaAssignFrameOffsets().
 *  To do final frame layout, the callee-saved registers are known precisely, so
 *  lvaAssignFrameOffsets() is called directly.
 *
 *  Returns the (conservative, that is, overly large) estimated size of the frame,
 *  including the callee-saved registers. This is only used by the emitter during code
 *  generation when estimating the size of the offset of instructions accessing temps,
 *  and only if temps have a larger offset than variables.
 */

unsigned Compiler::lvaFrameSize(FrameLayoutState curState)
{
    assert(curState < FINAL_FRAME_LAYOUT);

    unsigned result;

    /* Layout the stack frame conservatively.
       Assume all callee-saved registers are spilled to stack */

    compCalleeRegsPushed = CNT_CALLEE_SAVED;

#if defined(TARGET_ARMARCH) || defined(TARGET_LOONGARCH64) || defined(TARGET_RISCV64)
    if (compFloatingPointUsed)
        compCalleeRegsPushed += CNT_CALLEE_SAVED_FLOAT;

    compCalleeRegsPushed++; // we always push LR or RA. See genPushCalleeSavedRegisters
#elif defined(TARGET_AMD64)
    if (compFloatingPointUsed)
    {
        compCalleeFPRegsSavedMask = RBM_FLT_CALLEE_SAVED;
    }
    else
    {
        compCalleeFPRegsSavedMask = RBM_NONE;
    }
#endif

#if DOUBLE_ALIGN
    if (genDoubleAlign())
    {
        // X86 only - account for extra 4-byte pad that may be created by "and  esp, -8"  instruction
        compCalleeRegsPushed++;
    }
#endif

#ifdef TARGET_XARCH
    // Since FP/EBP is included in the SAVED_REG_MAXSZ we need to
    // subtract 1 register if codeGen->isFramePointerUsed() is true.
    if (codeGen->isFramePointerUsed())
    {
        compCalleeRegsPushed--;
    }
#endif

    lvaAssignFrameOffsets(curState);

    unsigned calleeSavedRegMaxSz = CALLEE_SAVED_REG_MAXSZ;
#if defined(TARGET_ARMARCH) || defined(TARGET_LOONGARCH64) || defined(TARGET_RISCV64)
    if (compFloatingPointUsed)
    {
        calleeSavedRegMaxSz += CALLEE_SAVED_FLOAT_MAXSZ;
    }
    calleeSavedRegMaxSz += REGSIZE_BYTES; // we always push LR or RA. See genPushCalleeSavedRegisters
#endif

    result = compLclFrameSize + calleeSavedRegMaxSz;
    return result;
}

//------------------------------------------------------------------------
// lvaGetSPRelativeOffset: Given a variable, return the offset of that
// variable in the frame from the stack pointer. This number will be positive,
// since the stack pointer must be at a lower address than everything on the
// stack.
//
// This can't be called for localloc functions, since the stack pointer
// varies, and thus there is no fixed offset to a variable from the stack pointer.
//
// Arguments:
//    varNum - the variable number
//
// Return Value:
//    The offset.

int Compiler::lvaGetSPRelativeOffset(unsigned varNum)
{
    assert(!compLocallocUsed);
    assert(lvaDoneFrameLayout == FINAL_FRAME_LAYOUT);
    const LclVarDsc* varDsc = lvaGetDesc(varNum);
    assert(varDsc->lvOnFrame);
    int spRelativeOffset;

    if (varDsc->lvFramePointerBased)
    {
        // The stack offset is relative to the frame pointer, so convert it to be
        // relative to the stack pointer (which makes no sense for localloc functions).
        spRelativeOffset = varDsc->GetStackOffset() + codeGen->genSPtoFPdelta();
    }
    else
    {
        spRelativeOffset = varDsc->GetStackOffset();
    }

    assert(spRelativeOffset >= 0);
    return spRelativeOffset;
}

/*****************************************************************************
 *
 *  Return the caller-SP-relative stack offset of a local/parameter.
 *  Requires the local to be on the stack and frame layout to be complete.
 */

int Compiler::lvaGetCallerSPRelativeOffset(unsigned varNum)
{
    assert(lvaDoneFrameLayout == FINAL_FRAME_LAYOUT);
    const LclVarDsc* varDsc = lvaGetDesc(varNum);
    assert(varDsc->lvOnFrame);

    return lvaToCallerSPRelativeOffset(varDsc->GetStackOffset(), varDsc->lvFramePointerBased);
}

//-----------------------------------------------------------------------------
// lvaToCallerSPRelativeOffset: translate a frame offset into an offset from
//    the caller's stack pointer.
//
// Arguments:
//    offset - frame offset
//    isFpBase - if true, offset is from FP, otherwise offset is from SP
//    forRootFrame - if the current method is an OSR method, adjust the offset
//      to be relative to the SP for the root method, instead of being relative
//      to the SP for the OSR method.
//
// Returins:
//    suitable offset
//
int Compiler::lvaToCallerSPRelativeOffset(int offset, bool isFpBased, bool forRootFrame) const
{
    assert(lvaDoneFrameLayout == FINAL_FRAME_LAYOUT);

    if (isFpBased)
    {
        offset += codeGen->genCallerSPtoFPdelta();
    }
    else
    {
        offset += codeGen->genCallerSPtoInitialSPdelta();
    }

#if defined(TARGET_AMD64) || defined(TARGET_ARM64) || defined(TARGET_LOONGARCH64) || defined(TARGET_RISCV64)
    if (forRootFrame && opts.IsOSR())
    {
        const PatchpointInfo* const ppInfo = info.compPatchpointInfo;

#if defined(TARGET_AMD64)
        // The offset computed above already includes the OSR frame adjustment, plus the
        // pop of the "pseudo return address" from the OSR frame.
        //
        // To get to root method caller-SP, we need to subtract off the tier0 frame
        // size and the pushed return address and RBP for the tier0 frame (which we know is an
        // RPB frame).
        //
        // ppInfo's TotalFrameSize also accounts for the popped pseudo return address
        // between the tier0 method frame and the OSR frame. So the net adjustment
        // is simply TotalFrameSize plus one register.
        //
        const int adjustment = ppInfo->TotalFrameSize() + REGSIZE_BYTES;

#elif defined(TARGET_ARM64) || defined(TARGET_LOONGARCH64) || defined(TARGET_RISCV64)

        const int adjustment = ppInfo->TotalFrameSize();
#endif

        offset -= adjustment;
    }
#else
    // OSR NYI for other targets.
    assert(!opts.IsOSR());
#endif

    return offset;
}

/*****************************************************************************
 *
 *  Return the Initial-SP-relative stack offset of a local/parameter.
 *  Requires the local to be on the stack and frame layout to be complete.
 */

int Compiler::lvaGetInitialSPRelativeOffset(unsigned varNum)
{
    assert(lvaDoneFrameLayout == FINAL_FRAME_LAYOUT);
    const LclVarDsc* varDsc = lvaGetDesc(varNum);
    assert(varDsc->lvOnFrame);

    return lvaToInitialSPRelativeOffset(varDsc->GetStackOffset(), varDsc->lvFramePointerBased);
}

// Given a local variable offset, and whether that offset is frame-pointer based, return its offset from Initial-SP.
// This is used, for example, to figure out the offset of the frame pointer from Initial-SP.
int Compiler::lvaToInitialSPRelativeOffset(unsigned offset, bool isFpBased)
{
    assert(lvaDoneFrameLayout == FINAL_FRAME_LAYOUT);
#ifdef TARGET_AMD64
    if (isFpBased)
    {
        // Currently, the frame starts by pushing ebp, ebp points to the saved ebp
        // (so we have ebp pointer chaining). Add the fixed-size frame size plus the
        // size of the callee-saved regs (not including ebp itself) to find Initial-SP.

        assert(codeGen->isFramePointerUsed());
        offset += codeGen->genSPtoFPdelta();
    }
    else
    {
        // The offset is correct already!
    }
#else  // !TARGET_AMD64
    NYI("lvaToInitialSPRelativeOffset");
#endif // !TARGET_AMD64

    return offset;
}

/*****************************************************************************/

#ifdef DEBUG
//-----------------------------------------------------------------------------
// lvaStressLclFldPadding: Pick a padding size at "random".
//
// Returns:
//   Padding amoount in bytes
//
unsigned Compiler::lvaStressLclFldPadding(unsigned lclNum)
{
    // TODO: make this a bit more random, eg:
    // return (lclNum ^ info.compMethodHash() ^ getJitStressLevel()) % 8;

    // Convert every 2nd variable
    if (lclNum % 2)
    {
        return 0;
    }

    // Pick a padding size at "random"
    unsigned size = lclNum % 7;

    return size;
}

//-----------------------------------------------------------------------------
// lvaStressLclFldCB: Convert GT_LCL_VAR's to GT_LCL_FLD's
//
// Arguments:
//    pTree -- pointer to tree to possibly convert
//    data  -- walker data
//
// Notes:
//    The stress mode does 2 passes.
//
//    In the first pass we will mark the locals where we CAN't apply the stress mode.
//    In the second pass we will do the appropriate morphing wherever we've not determined we can't do it.
//
Compiler::fgWalkResult Compiler::lvaStressLclFldCB(GenTree** pTree, fgWalkData* data)
{
    GenTree* const       tree = *pTree;
    GenTreeLclVarCommon* lcl  = tree->OperIsAnyLocal() ? tree->AsLclVarCommon() : nullptr;

    if (lcl == nullptr)
    {
        return WALK_CONTINUE;
    }

    Compiler* const  pComp      = ((lvaStressLclFldArgs*)data->pCallbackData)->m_pCompiler;
    bool const       bFirstPass = ((lvaStressLclFldArgs*)data->pCallbackData)->m_bFirstPass;
    unsigned const   lclNum     = lcl->GetLclNum();
    LclVarDsc* const varDsc     = pComp->lvaGetDesc(lclNum);
    var_types const  lclType    = lcl->TypeGet();
    var_types const  varType    = varDsc->TypeGet();

    if (varDsc->lvNoLclFldStress)
    {
        // Already determined we can't do anything for this var
        return WALK_CONTINUE;
    }

    if (bFirstPass)
    {
        // Ignore locals that already have field appearances
        if (lcl->OperIs(GT_LCL_FLD, GT_STORE_LCL_FLD) ||
            (lcl->OperIs(GT_LCL_ADDR) && (lcl->AsLclFld()->GetLclOffs() != 0)))
        {
            varDsc->lvNoLclFldStress = true;
            return WALK_CONTINUE;
        }

        // Ignore arguments and temps
        if (varDsc->lvIsParam || lclNum >= pComp->info.compLocalsCount)
        {
            varDsc->lvNoLclFldStress = true;
            return WALK_CONTINUE;
        }

        // Ignore OSR locals; if in memory, they will live on the
        // Tier0 frame and so can't have their storage adjusted.
        //
        if (pComp->lvaIsOSRLocal(lclNum))
        {
            varDsc->lvNoLclFldStress = true;
            return WALK_CONTINUE;
        }

        // Likewise for Tier0 methods with patchpoints --
        // if we modify them we'll misreport their locations in the patchpoint info.
        //
        if (pComp->doesMethodHavePatchpoints() || pComp->doesMethodHavePartialCompilationPatchpoints())
        {
            varDsc->lvNoLclFldStress = true;
            return WALK_CONTINUE;
        }

        // Converting tail calls to loops may require insertion of explicit
        // zero initialization for IL locals. The JIT does not support this for
        // TYP_BLK locals.
        // TODO-Cleanup: Can probably be removed now since TYP_BLK does not
        // exist anymore.
        if (pComp->doesMethodHaveRecursiveTailcall())
        {
            varDsc->lvNoLclFldStress = true;
            return WALK_CONTINUE;
        }

        // Fix for lcl_fld stress mode
        if (varDsc->lvKeepType)
        {
            varDsc->lvNoLclFldStress = true;
            return WALK_CONTINUE;
        }

        // Can't have GC ptrs in block layouts.
        if (!varTypeIsArithmetic(lclType))
        {
            varDsc->lvNoLclFldStress = true;
            return WALK_CONTINUE;
        }

        // The noway_assert in the second pass below, requires that these types match
        //
        if (varType != lclType)
        {
            varDsc->lvNoLclFldStress = true;
            return WALK_CONTINUE;
        }

        // Weed out "small" types like TYP_BYTE as we don't mark the GT_LCL_VAR
        // node with the accurate small type. If we bash lvaTable[].lvType,
        // then there will be no indication that it was ever a small type.

        if (genTypeSize(varType) != genTypeSize(genActualType(varType)))
        {
            varDsc->lvNoLclFldStress = true;
            return WALK_CONTINUE;
        }

        // Offset some of the local variable by a "random" non-zero amount

        unsigned padding = pComp->lvaStressLclFldPadding(lclNum);
        if (padding == 0)
        {
            varDsc->lvNoLclFldStress = true;
            return WALK_CONTINUE;
        }
    }
    else
    {
        // Do the morphing
        noway_assert((varType == lclType) || ((varType == TYP_STRUCT) && varDsc->GetLayout()->IsBlockLayout()));

        // Calculate padding
        unsigned padding = pComp->lvaStressLclFldPadding(lclNum);

#if defined(TARGET_ARMARCH) || defined(TARGET_LOONGARCH64) || defined(TARGET_RISCV64)
        // We need to support alignment requirements to access memory.
        // Be conservative and use the maximally aligned type here.
        padding = roundUp(padding, genTypeSize(TYP_DOUBLE));
#endif // defined(TARGET_ARMARCH) || defined(TARGET_LOONGARCH64) || defined(TARGET_RISCV64)

        if (varType != TYP_STRUCT)
        {
            // Change the variable to a block struct
            ClassLayout* layout =
                pComp->typGetBlkLayout(roundUp(padding + pComp->lvaLclSize(lclNum), TARGET_POINTER_SIZE));
            varDsc->lvType = TYP_STRUCT;
            varDsc->SetLayout(layout);
            pComp->lvaSetVarAddrExposed(lclNum DEBUGARG(AddressExposedReason::STRESS_LCL_FLD));

            JITDUMP("Converting V%02u to %u sized block with LCL_FLD at offset (padding %u)\n", lclNum,
                    layout->GetSize(), padding);
        }

        tree->gtFlags |= GTF_GLOB_REF;

        // Update the trees
        if (tree->OperIs(GT_LCL_VAR))
        {
            tree->SetOper(GT_LCL_FLD);
        }
        else if (tree->OperIs(GT_STORE_LCL_VAR))
        {
            tree->SetOper(GT_STORE_LCL_FLD);
        }

        tree->AsLclFld()->SetLclOffs(padding);

        if (tree->OperIs(GT_STORE_LCL_FLD) && tree->IsPartialLclFld(pComp))
        {
            tree->gtFlags |= GTF_VAR_USEASG;
        }
    }

    return WALK_CONTINUE;
}

/*****************************************************************************/

void Compiler::lvaStressLclFld()
{
    if (!compStressCompile(STRESS_LCL_FLDS, 5))
    {
        return;
    }

    lvaStressLclFldArgs Args;
    Args.m_pCompiler  = this;
    Args.m_bFirstPass = true;

    // Do First pass
    fgWalkAllTreesPre(lvaStressLclFldCB, &Args);

    // Second pass
    Args.m_bFirstPass = false;
    fgWalkAllTreesPre(lvaStressLclFldCB, &Args);
}

#endif // DEBUG

/*****************************************************************************
 *
 *  A little routine that displays a local variable bitset.
 *  'set' is mask of variables that have to be displayed
 *  'allVars' is the complete set of interesting variables (blank space is
 *    inserted if its corresponding bit is not in 'set').
 */

#ifdef DEBUG
void Compiler::lvaDispVarSet(VARSET_VALARG_TP set)
{
    VARSET_TP allVars(VarSetOps::MakeEmpty(this));
    lvaDispVarSet(set, allVars);
}

void Compiler::lvaDispVarSet(VARSET_VALARG_TP set, VARSET_VALARG_TP allVars)
{
    printf("{");

    bool needSpace = false;

    for (unsigned index = 0; index < lvaTrackedCount; index++)
    {
        if (VarSetOps::IsMember(this, set, index))
        {
            unsigned   lclNum;
            LclVarDsc* varDsc;

            /* Look for the matching variable */

            for (lclNum = 0, varDsc = lvaTable; lclNum < lvaCount; lclNum++, varDsc++)
            {
                if ((varDsc->lvVarIndex == index) && varDsc->lvTracked)
                {
                    break;
                }
            }

            if (needSpace)
            {
                printf(" ");
            }
            else
            {
                needSpace = true;
            }

            printf("V%02u", lclNum);
        }
        else if (VarSetOps::IsMember(this, allVars, index))
        {
            if (needSpace)
            {
                printf(" ");
            }
            else
            {
                needSpace = true;
            }

            printf("   ");
        }
    }

    printf("}");
}

#endif // DEBUG<|MERGE_RESOLUTION|>--- conflicted
+++ resolved
@@ -1407,7 +1407,6 @@
     const char* className = info.compCompHnd->getClassNameFromMetadata(typeHnd, &namespaceName);
     if ((strcmp(className, "SwiftSelf") == 0) && (strcmp(namespaceName, "System.Runtime.InteropServices.Swift") == 0))
     {
-<<<<<<< HEAD
         if (argIsByrefOrPtr)
         {
             BADCODE("Expected SwiftSelf struct, got pointer/reference");
@@ -1419,10 +1418,6 @@
         }
 
         LclVarDsc*             varDsc  = varDscInfo->varDsc;
-        ABIPassingInformation* abiInfo = varDscInfo->abiInfo;
-=======
-        LclVarDsc* varDsc = varDscInfo->varDsc;
->>>>>>> ef866615
         varDsc->SetArgReg(REG_SWIFT_SELF);
         varDsc->SetOtherArgReg(REG_NA);
         varDsc->lvIsRegArg = true;
