// Licensed to the .NET Foundation under one or more agreements.
// The .NET Foundation licenses this file to you under the MIT license.

/*XXXXXXXXXXXXXXXXXXXXXXXXXXXXXXXXXXXXXXXXXXXXXXXXXXXXXXXXXXXXXXXXXXXXXXXXXXXXX
XXXXXXXXXXXXXXXXXXXXXXXXXXXXXXXXXXXXXXXXXXXXXXXXXXXXXXXXXXXXXXXXXXXXXXXXXXXXXXX
XX                                                                           XX
XX                           LclVarsInfo                                     XX
XX                                                                           XX
XX   The variables to be used by the code generator.                         XX
XX                                                                           XX
XXXXXXXXXXXXXXXXXXXXXXXXXXXXXXXXXXXXXXXXXXXXXXXXXXXXXXXXXXXXXXXXXXXXXXXXXXXXXXX
XXXXXXXXXXXXXXXXXXXXXXXXXXXXXXXXXXXXXXXXXXXXXXXXXXXXXXXXXXXXXXXXXXXXXXXXXXXXXXX
*/

#include "jitpch.h"
#ifdef _MSC_VER
#pragma hdrstop
#endif

#include "emit.h"
#include "registerargconvention.h"
#include "jitstd/algorithm.h"
#include "patchpointinfo.h"

/*****************************************************************************/

#ifdef DEBUG
#if DOUBLE_ALIGN
/* static */
unsigned Compiler::s_lvaDoubleAlignedProcsCount = 0;
#endif
#endif

/*****************************************************************************/

void Compiler::lvaInit()
{
    /* We haven't allocated stack variables yet */
    lvaRefCountState = RCS_INVALID;

    lvaGenericsContextInUse = false;

    lvaTrackedToVarNumSize = 0;
    lvaTrackedToVarNum     = nullptr;

    lvaTrackedFixed = false; // false: We can still add new tracked variables

    lvaDoneFrameLayout = NO_FRAME_LAYOUT;
#if !defined(FEATURE_EH_FUNCLETS)
    lvaShadowSPslotsVar = BAD_VAR_NUM;
#endif // !FEATURE_EH_FUNCLETS
    lvaInlinedPInvokeFrameVar = BAD_VAR_NUM;
    lvaReversePInvokeFrameVar = BAD_VAR_NUM;
#if FEATURE_FIXED_OUT_ARGS
    lvaOutgoingArgSpaceVar  = BAD_VAR_NUM;
    lvaOutgoingArgSpaceSize = PhasedVar<unsigned>();
#endif // FEATURE_FIXED_OUT_ARGS
#ifdef JIT32_GCENCODER
    lvaLocAllocSPvar = BAD_VAR_NUM;
#endif // JIT32_GCENCODER
    lvaNewObjArrayArgs  = BAD_VAR_NUM;
    lvaGSSecurityCookie = BAD_VAR_NUM;
#ifdef TARGET_X86
    lvaVarargsBaseOfStkArgs = BAD_VAR_NUM;
#endif // TARGET_X86
    lvaVarargsHandleArg = BAD_VAR_NUM;
    lvaStubArgumentVar  = BAD_VAR_NUM;
    lvaArg0Var          = BAD_VAR_NUM;
    lvaMonAcquired      = BAD_VAR_NUM;
    lvaRetAddrVar       = BAD_VAR_NUM;

    lvaInlineeReturnSpillTemp = BAD_VAR_NUM;

    gsShadowVarInfo = nullptr;
#if defined(FEATURE_EH_FUNCLETS)
    lvaPSPSym = BAD_VAR_NUM;
#endif
#if FEATURE_SIMD
    lvaSIMDInitTempVarNum = BAD_VAR_NUM;
#endif // FEATURE_SIMD
    lvaCurEpoch = 0;

#if defined(DEBUG) && defined(TARGET_XARCH)
    lvaReturnSpCheck = BAD_VAR_NUM;
#endif

#if defined(DEBUG) && defined(TARGET_X86)
    lvaCallSpCheck = BAD_VAR_NUM;
#endif

    structPromotionHelper = new (this, CMK_Generic) StructPromotionHelper(this);
}

/*****************************************************************************/

void Compiler::lvaInitTypeRef()
{

    /* x86 args look something like this:
        [this ptr] [hidden return buffer] [declared arguments]* [generic context] [var arg cookie]

       x64 is closer to the native ABI:
        [this ptr] [hidden return buffer] [generic context] [var arg cookie] [declared arguments]*
        (Note: prior to .NET Framework 4.5.1 for Windows 8.1 (but not .NET Framework 4.5.1 "downlevel"),
        the "hidden return buffer" came before the "this ptr". Now, the "this ptr" comes first. This
        is different from the C++ order, where the "hidden return buffer" always comes first.)

       ARM and ARM64 are the same as the current x64 convention:
        [this ptr] [hidden return buffer] [generic context] [var arg cookie] [declared arguments]*

       Key difference:
           The var arg cookie and generic context are swapped with respect to the user arguments
    */

    /* Set compArgsCount and compLocalsCount */

    info.compArgsCount = info.compMethodInfo->args.numArgs;

    // Is there a 'this' pointer

    if (!info.compIsStatic)
    {
        info.compArgsCount++;
    }
    else
    {
        info.compThisArg = BAD_VAR_NUM;
    }

    info.compILargsCount = info.compArgsCount;

    // Initialize "compRetNativeType" (along with "compRetTypeDesc"):
    //
    //  1. For structs returned via a return buffer, or in multiple registers, make it TYP_STRUCT.
    //  2. For structs returned in a single register, make it the corresponding primitive type.
    //  3. For primitives, leave it as-is. Note this makes it "incorrect" for soft-FP conventions.
    //
    ReturnTypeDesc retTypeDesc;
    retTypeDesc.InitializeReturnType(this, info.compRetType, info.compMethodInfo->args.retTypeClass, info.compCallConv);

    compRetTypeDesc         = retTypeDesc;
    unsigned returnRegCount = retTypeDesc.GetReturnRegCount();
    bool     hasRetBuffArg  = false;
    if (returnRegCount > 1)
    {
        info.compRetNativeType = varTypeIsMultiReg(info.compRetType) ? info.compRetType : TYP_STRUCT;
    }
    else if (returnRegCount == 1)
    {
        info.compRetNativeType = retTypeDesc.GetReturnRegType(0);
    }
    else
    {
        hasRetBuffArg          = info.compRetType != TYP_VOID;
        info.compRetNativeType = hasRetBuffArg ? TYP_STRUCT : TYP_VOID;
    }

    // Do we have a RetBuffArg?
    if (hasRetBuffArg)
    {
        info.compArgsCount++;
    }
    else
    {
        info.compRetBuffArg = BAD_VAR_NUM;
    }

    /* There is a 'hidden' cookie pushed last when the
       calling convention is varargs */

    if (info.compIsVarArgs)
    {
        info.compArgsCount++;
    }

    // Is there an extra parameter used to pass instantiation info to
    // shared generic methods and shared generic struct instance methods?
    if (info.compMethodInfo->args.callConv & CORINFO_CALLCONV_PARAMTYPE)
    {
        info.compArgsCount++;
    }
    else
    {
        info.compTypeCtxtArg = BAD_VAR_NUM;
    }

    lvaCount = info.compLocalsCount = info.compArgsCount + info.compMethodInfo->locals.numArgs;

    info.compILlocalsCount = info.compILargsCount + info.compMethodInfo->locals.numArgs;

    /* Now allocate the variable descriptor table */

    if (compIsForInlining())
    {
        lvaTable    = impInlineInfo->InlinerCompiler->lvaTable;
        lvaCount    = impInlineInfo->InlinerCompiler->lvaCount;
        lvaTableCnt = impInlineInfo->InlinerCompiler->lvaTableCnt;

        // No more stuff needs to be done.
        return;
    }

    lvaTableCnt = lvaCount * 2;

    if (lvaTableCnt < 16)
    {
        lvaTableCnt = 16;
    }

    lvaTable         = getAllocator(CMK_LvaTable).allocate<LclVarDsc>(lvaTableCnt);
    size_t tableSize = lvaTableCnt * sizeof(*lvaTable);
    memset((void*)lvaTable, 0, tableSize);
    for (unsigned i = 0; i < lvaTableCnt; i++)
    {
        new (&lvaTable[i], jitstd::placement_t()) LclVarDsc(); // call the constructor.
    }

    //-------------------------------------------------------------------------
    // Count the arguments and initialize the respective lvaTable[] entries
    //
    // First the implicit arguments
    //-------------------------------------------------------------------------

    InitVarDscInfo varDscInfo;
#ifdef TARGET_X86
    // x86 unmanaged calling conventions limit the number of registers supported
    // for accepting arguments. As a result, we need to modify the number of registers
    // when we emit a method with an unmanaged calling convention.
    switch (info.compCallConv)
    {
        case CorInfoCallConvExtension::Thiscall:
            // In thiscall the this parameter goes into a register.
            varDscInfo.Init(lvaTable, hasRetBuffArg, 1, 0);
            break;
        case CorInfoCallConvExtension::C:
        case CorInfoCallConvExtension::Stdcall:
        case CorInfoCallConvExtension::CMemberFunction:
        case CorInfoCallConvExtension::StdcallMemberFunction:
            varDscInfo.Init(lvaTable, hasRetBuffArg, 0, 0);
            break;
        case CorInfoCallConvExtension::Managed:
        case CorInfoCallConvExtension::Fastcall:
        case CorInfoCallConvExtension::FastcallMemberFunction:
        default:
            varDscInfo.Init(lvaTable, hasRetBuffArg, MAX_REG_ARG, MAX_FLOAT_REG_ARG);
            break;
    }
#else
    varDscInfo.Init(lvaTable, hasRetBuffArg, MAX_REG_ARG, MAX_FLOAT_REG_ARG);
#endif

    lvaInitArgs(&varDscInfo);

    //-------------------------------------------------------------------------
    // Finally the local variables
    //-------------------------------------------------------------------------

    unsigned                varNum    = varDscInfo.varNum;
    LclVarDsc*              varDsc    = varDscInfo.varDsc;
    CORINFO_ARG_LIST_HANDLE localsSig = info.compMethodInfo->locals.args;

#ifdef TARGET_ARM
    compHasSplitParam = varDscInfo.hasSplitParam;
#endif

    for (unsigned i = 0; i < info.compMethodInfo->locals.numArgs;
         i++, varNum++, varDsc++, localsSig = info.compCompHnd->getArgNext(localsSig))
    {
        CORINFO_CLASS_HANDLE typeHnd;
        CorInfoTypeWithMod   corInfoTypeWithMod =
            info.compCompHnd->getArgType(&info.compMethodInfo->locals, localsSig, &typeHnd);
        CorInfoType corInfoType = strip(corInfoTypeWithMod);

        lvaInitVarDsc(varDsc, varNum, corInfoType, typeHnd, localsSig, &info.compMethodInfo->locals);

        if ((corInfoTypeWithMod & CORINFO_TYPE_MOD_PINNED) != 0)
        {
            if ((corInfoType == CORINFO_TYPE_CLASS) || (corInfoType == CORINFO_TYPE_BYREF))
            {
                JITDUMP("Setting lvPinned for V%02u\n", varNum);
                varDsc->lvPinned = 1;

                if (opts.IsOSR())
                {
                    // OSR method may not see any references to the pinned local,
                    // but must still report it in GC info.
                    //
                    varDsc->lvImplicitlyReferenced = 1;
                }
            }
            else
            {
                JITDUMP("Ignoring pin for non-GC type V%02u\n", varNum);
            }
        }

        varDsc->lvOnFrame = true; // The final home for this local variable might be our local stack frame

        if (corInfoType == CORINFO_TYPE_CLASS)
        {
            CORINFO_CLASS_HANDLE clsHnd = info.compCompHnd->getArgClass(&info.compMethodInfo->locals, localsSig);
            lvaSetClass(varNum, clsHnd);
        }
    }

    if ( // If there already exist unsafe buffers, don't mark more structs as unsafe
        // as that will cause them to be placed along with the real unsafe buffers,
        // unnecessarily exposing them to overruns. This can affect GS tests which
        // intentionally do buffer-overruns.
        !getNeedsGSSecurityCookie() &&
        // GS checks require the stack to be re-ordered, which can't be done with EnC
        !opts.compDbgEnC && compStressCompile(STRESS_UNSAFE_BUFFER_CHECKS, 25))
    {
        setNeedsGSSecurityCookie();
        compGSReorderStackLayout = true;

        for (unsigned i = 0; i < lvaCount; i++)
        {
            if ((lvaTable[i].lvType == TYP_STRUCT) && compStressCompile(STRESS_GENERIC_VARN, 60))
            {
                lvaTable[i].lvIsUnsafeBuffer = true;
            }
        }
    }

    // If this is an OSR method, mark all the OSR locals.
    //
    // Do this before we add the GS Cookie Dummy or Outgoing args to the locals
    // so we don't have to do special checks to exclude them.
    //
    if (opts.IsOSR())
    {
        for (unsigned lclNum = 0; lclNum < lvaCount; lclNum++)
        {
            LclVarDsc* const varDsc = lvaGetDesc(lclNum);
            varDsc->lvIsOSRLocal    = true;

            if (info.compPatchpointInfo->IsExposed(lclNum))
            {
                JITDUMP("-- V%02u is OSR exposed\n", lclNum);
                varDsc->lvIsOSRExposedLocal = true;
            }
        }
    }

    if (getNeedsGSSecurityCookie())
    {
        // Ensure that there will be at least one stack variable since
        // we require that the GSCookie does not have a 0 stack offset.
        unsigned   dummy         = lvaGrabTempWithImplicitUse(false DEBUGARG("GSCookie dummy"));
        LclVarDsc* gsCookieDummy = lvaGetDesc(dummy);
        gsCookieDummy->lvType    = TYP_INT;
        gsCookieDummy->lvIsTemp  = true; // It is not alive at all, set the flag to prevent zero-init.
        lvaSetVarDoNotEnregister(dummy DEBUGARG(DoNotEnregisterReason::VMNeedsStackAddr));
    }

    // Allocate the lvaOutgoingArgSpaceVar now because we can run into problems in the
    // emitter when the varNum is greater that 32767 (see emitLclVarAddr::initLclVarAddr)
    lvaAllocOutgoingArgSpaceVar();

#ifdef DEBUG
    if (verbose)
    {
        lvaTableDump(INITIAL_FRAME_LAYOUT);
    }
#endif
}

/*****************************************************************************/
void Compiler::lvaInitArgs(InitVarDscInfo* varDscInfo)
{
    compArgSize = 0;

#if defined(TARGET_ARM) && defined(PROFILING_SUPPORTED)
    // Prespill all argument regs on to stack in case of Arm when under profiler.
    if (compIsProfilerHookNeeded())
    {
        codeGen->regSet.rsMaskPreSpillRegArg |= RBM_ARG_REGS;
    }
#endif

    //----------------------------------------------------------------------

    /* Is there a "this" pointer ? */
    lvaInitThisPtr(varDscInfo);

    unsigned numUserArgsToSkip = 0;
    unsigned numUserArgs       = info.compMethodInfo->args.numArgs;
#if !defined(TARGET_ARM)
    if (TargetOS::IsWindows && callConvIsInstanceMethodCallConv(info.compCallConv))
    {
        // If we are a native instance method, handle the first user arg
        // (the unmanaged this parameter) and then handle the hidden
        // return buffer parameter.
        assert(numUserArgs >= 1);
        lvaInitUserArgs(varDscInfo, 0, 1);
        numUserArgsToSkip++;
        numUserArgs--;

        lvaInitRetBuffArg(varDscInfo, false);
    }
    else
#endif
    {
        /* If we have a hidden return-buffer parameter, that comes here */
        lvaInitRetBuffArg(varDscInfo, true);
    }

//======================================================================

#if USER_ARGS_COME_LAST
    //@GENERICS: final instantiation-info argument for shared generic methods
    // and shared generic struct instance methods
    lvaInitGenericsCtxt(varDscInfo);

    /* If the method is varargs, process the varargs cookie */
    lvaInitVarArgsHandle(varDscInfo);
#endif

    //-------------------------------------------------------------------------
    // Now walk the function signature for the explicit user arguments
    //-------------------------------------------------------------------------
    lvaInitUserArgs(varDscInfo, numUserArgsToSkip, numUserArgs);
#if !USER_ARGS_COME_LAST
    //@GENERICS: final instantiation-info argument for shared generic methods
    // and shared generic struct instance methods
    lvaInitGenericsCtxt(varDscInfo);

    /* If the method is varargs, process the varargs cookie */
    lvaInitVarArgsHandle(varDscInfo);
#endif

    //----------------------------------------------------------------------

    // We have set info.compArgsCount in compCompile()
    noway_assert(varDscInfo->varNum == info.compArgsCount);
    assert(varDscInfo->intRegArgNum <= MAX_REG_ARG);

    codeGen->intRegState.rsCalleeRegArgCount   = varDscInfo->intRegArgNum;
    codeGen->floatRegState.rsCalleeRegArgCount = varDscInfo->floatRegArgNum;

#if FEATURE_FASTTAILCALL
    // Save the stack usage information
    // We can get register usage information using codeGen->intRegState and
    // codeGen->floatRegState
    info.compArgStackSize = varDscInfo->stackArgSize;
#endif // FEATURE_FASTTAILCALL

    // The total argument size must be aligned.
    noway_assert((compArgSize % TARGET_POINTER_SIZE) == 0);

#ifdef TARGET_X86
    /* We can not pass more than 2^16 dwords as arguments as the "ret"
       instruction can only pop 2^16 arguments. Could be handled correctly
       but it will be very difficult for fully interruptible code */

    if (compArgSize != (size_t)(unsigned short)compArgSize)
        IMPL_LIMITATION("Too many arguments for the \"ret\" instruction to pop");
#endif
}

/*****************************************************************************/
void Compiler::lvaInitThisPtr(InitVarDscInfo* varDscInfo)
{
    LclVarDsc* varDsc = varDscInfo->varDsc;
    if (!info.compIsStatic)
    {
        varDsc->lvIsParam = 1;
        varDsc->lvIsPtr   = 1;

        lvaArg0Var = info.compThisArg = varDscInfo->varNum;
        noway_assert(info.compThisArg == 0);

        if (eeIsValueClass(info.compClassHnd))
        {
            varDsc->lvType = TYP_BYREF;
        }
        else
        {
            varDsc->lvType = TYP_REF;
            lvaSetClass(varDscInfo->varNum, info.compClassHnd);
        }

        varDsc->lvIsRegArg = 1;
        noway_assert(varDscInfo->intRegArgNum == 0);

        varDsc->SetArgReg(genMapRegArgNumToRegNum(varDscInfo->allocRegArg(TYP_INT), varDsc->TypeGet()));
#if FEATURE_MULTIREG_ARGS
        varDsc->SetOtherArgReg(REG_NA);
#endif
        varDsc->lvOnFrame = true; // The final home for this incoming register might be our local stack frame

#ifdef DEBUG
        if (verbose)
        {
            printf("'this'    passed in register %s\n", getRegName(varDsc->GetArgReg()));
        }
#endif
        compArgSize += TARGET_POINTER_SIZE;

        varDscInfo->varNum++;
        varDscInfo->varDsc++;
    }
}

/*****************************************************************************/
void Compiler::lvaInitRetBuffArg(InitVarDscInfo* varDscInfo, bool useFixedRetBufReg)
{
    if (varDscInfo->hasRetBufArg)
    {
        info.compRetBuffArg = varDscInfo->varNum;

        LclVarDsc* varDsc  = varDscInfo->varDsc;
        varDsc->lvType     = TYP_BYREF;
        varDsc->lvIsParam  = 1;
        varDsc->lvIsRegArg = 0;

        if (useFixedRetBufReg && hasFixedRetBuffReg())
        {
            varDsc->lvIsRegArg = 1;
            varDsc->SetArgReg(theFixedRetBuffReg());
        }
        else if (varDscInfo->canEnreg(TYP_INT))
        {
            varDsc->lvIsRegArg     = 1;
            unsigned retBuffArgNum = varDscInfo->allocRegArg(TYP_INT);
            varDsc->SetArgReg(genMapIntRegArgNumToRegNum(retBuffArgNum));
        }

#if FEATURE_MULTIREG_ARGS
        varDsc->SetOtherArgReg(REG_NA);
#endif
        varDsc->lvOnFrame = true; // The final home for this incoming register might be our local stack frame

        assert(!varDsc->lvIsRegArg || isValidIntArgReg(varDsc->GetArgReg()));

#ifdef DEBUG
        if (varDsc->lvIsRegArg && verbose)
        {
            printf("'__retBuf'  passed in register %s\n", getRegName(varDsc->GetArgReg()));
        }
#endif

        /* Update the total argument size, count and varDsc */

        compArgSize += TARGET_POINTER_SIZE;
        varDscInfo->varNum++;
        varDscInfo->varDsc++;
    }
}

//-----------------------------------------------------------------------------
// lvaInitUserArgs:
//     Initialize local var descriptions for incoming user arguments
//
// Arguments:
//    varDscInfo     - the local var descriptions
//    skipArgs       - the number of user args to skip processing.
//    takeArgs       - the number of user args to process (after skipping skipArgs number of args)
//
void Compiler::lvaInitUserArgs(InitVarDscInfo* varDscInfo, unsigned skipArgs, unsigned takeArgs)
{
//-------------------------------------------------------------------------
// Walk the function signature for the explicit arguments
//-------------------------------------------------------------------------

#if defined(TARGET_X86)
    // Only (some of) the implicit args are enregistered for varargs
    if (info.compIsVarArgs)
    {
        varDscInfo->maxIntRegArgNum = varDscInfo->intRegArgNum;
    }
#elif defined(TARGET_AMD64) && !defined(UNIX_AMD64_ABI)
    // On System V type environment the float registers are not indexed together with the int ones.
    varDscInfo->floatRegArgNum = varDscInfo->intRegArgNum;
#endif // TARGET*

    CORINFO_ARG_LIST_HANDLE argLst = info.compMethodInfo->args.args;

    const unsigned argSigLen = info.compMethodInfo->args.numArgs;

    // We will process at most takeArgs arguments from the signature after skipping skipArgs arguments
    const int64_t numUserArgs = min(takeArgs, (argSigLen - (int64_t)skipArgs));

    // If there are no user args or less than skipArgs args, return here since there's no work to do.
    if (numUserArgs <= 0)
    {
        return;
    }

#ifdef TARGET_ARM
    regMaskTP doubleAlignMask = RBM_NONE;
#endif // TARGET_ARM

    // Skip skipArgs arguments from the signature.
    for (unsigned i = 0; i < skipArgs; i++, argLst = info.compCompHnd->getArgNext(argLst))
    {
        ;
    }

    // Process each user arg.
    for (unsigned i = 0; i < numUserArgs;
         i++, varDscInfo->varNum++, varDscInfo->varDsc++, argLst = info.compCompHnd->getArgNext(argLst))
    {
        LclVarDsc*           varDsc  = varDscInfo->varDsc;
        CORINFO_CLASS_HANDLE typeHnd = nullptr;

        CorInfoTypeWithMod corInfoType = info.compCompHnd->getArgType(&info.compMethodInfo->args, argLst, &typeHnd);
        varDsc->lvIsParam              = 1;

        lvaInitVarDsc(varDsc, varDscInfo->varNum, strip(corInfoType), typeHnd, argLst, &info.compMethodInfo->args);

        if (strip(corInfoType) == CORINFO_TYPE_CLASS)
        {
            CORINFO_CLASS_HANDLE clsHnd = info.compCompHnd->getArgClass(&info.compMethodInfo->args, argLst);
            lvaSetClass(varDscInfo->varNum, clsHnd);
        }

        // For ARM, ARM64, LOONGARCH64, RISCV64 and AMD64 varargs, all arguments go in integer registers
        var_types argType = mangleVarArgsType(varDsc->TypeGet());

        var_types origArgType = argType;

        // ARM softfp calling convention should affect only the floating point arguments.
        // Otherwise there appear too many surplus pre-spills and other memory operations
        // with the associated locations .
        bool     isSoftFPPreSpill = opts.compUseSoftFP && varTypeIsFloating(varDsc->TypeGet());
        unsigned argSize          = eeGetArgSize(argLst, &info.compMethodInfo->args);
        unsigned cSlots =
            (argSize + TARGET_POINTER_SIZE - 1) / TARGET_POINTER_SIZE; // the total number of slots of this argument
        bool      isHfaArg = false;
        var_types hfaType  = TYP_UNDEF;

        // Methods that use VarArg or SoftFP cannot have HFA arguments except
        // Native varargs on arm64 unix use the regular calling convention.
        if (((TargetOS::IsUnix && TargetArchitecture::IsArm64) || !info.compIsVarArgs) && !opts.compUseSoftFP)
        {
            // If the argType is a struct, then check if it is an HFA
            if (varTypeIsStruct(argType))
            {
                // hfaType is set to float, double, or SIMD type if it is an HFA, otherwise TYP_UNDEF
                hfaType  = GetHfaType(typeHnd);
                isHfaArg = varTypeIsValidHfaType(hfaType);
            }
        }
        else if (info.compIsVarArgs)
        {
            // Currently native varargs is not implemented on non windows targets.
            //
            // Note that some targets like Arm64 Unix should not need much work as
            // the ABI is the same. While other targets may only need small changes
            // such as amd64 Unix, which just expects RAX to pass numFPArguments.
            if (TargetOS::IsUnix)
            {
                NYI("InitUserArgs for Vararg callee is not yet implemented on non Windows targets.");
            }
        }

        if (isHfaArg)
        {
            // We have an HFA argument, so from here on out treat the type as a float, double, or vector.
            // The original struct type is available by using origArgType.
            // We also update the cSlots to be the number of float/double/vector fields in the HFA.
            argType = hfaType; // TODO-Cleanup: remove this assignment and mark `argType` as const.
            varDsc->SetHfaType(hfaType);
            cSlots = varDsc->lvHfaSlots();
        }
        // The number of slots that must be enregistered if we are to consider this argument enregistered.
        // This is normally the same as cSlots, since we normally either enregister the entire object,
        // or none of it. For structs on ARM, however, we only need to enregister a single slot to consider
        // it enregistered, as long as we can split the rest onto the stack.
        unsigned cSlotsToEnregister = cSlots;

#if defined(TARGET_ARM64)

        if (compFeatureArgSplit())
        {
            // On arm64 Windows we will need to properly handle the case where a >8byte <=16byte
            // struct is split between register r7 and virtual stack slot s[0]
            // We will only do this for calls to vararg methods on Windows Arm64
            //
            // !!This does not affect the normal arm64 calling convention or Unix Arm64!!
            if (this->info.compIsVarArgs && argType == TYP_STRUCT)
            {
                if (varDscInfo->canEnreg(TYP_INT, 1) &&     // The beginning of the struct can go in a register
                    !varDscInfo->canEnreg(TYP_INT, cSlots)) // The end of the struct can't fit in a register
                {
                    cSlotsToEnregister = 1; // Force the split
                }
            }
        }

#endif // defined(TARGET_ARM64)

#ifdef TARGET_ARM
        // On ARM we pass the first 4 words of integer arguments and non-HFA structs in registers.
        // But we pre-spill user arguments in varargs methods and structs.
        //
        unsigned cAlign;
        bool     preSpill = info.compIsVarArgs || isSoftFPPreSpill;

        switch (origArgType)
        {
            case TYP_STRUCT:
                assert(varDsc->lvSize() == argSize);
                cAlign = varDsc->lvStructDoubleAlign ? 2 : 1;

                // HFA arguments go on the stack frame. They don't get spilled in the prolog like struct
                // arguments passed in the integer registers but get homed immediately after the prolog.
                if (!isHfaArg)
                {
                    // TODO-Arm32-Windows: vararg struct should be forced to split like
                    // ARM64 above.
                    cSlotsToEnregister = 1; // HFAs must be totally enregistered or not, but other structs can be split.
                    preSpill           = true;
                }
                break;

            case TYP_DOUBLE:
            case TYP_LONG:
                cAlign = 2;
                break;

            default:
                cAlign = 1;
                break;
        }

        if (isRegParamType(argType))
        {
            compArgSize += varDscInfo->alignReg(argType, cAlign) * REGSIZE_BYTES;
        }

        if (argType == TYP_STRUCT)
        {
            // Are we going to split the struct between registers and stack? We can do that as long as
            // no floating-point arguments have been put on the stack.
            //
            // From the ARM Procedure Call Standard:
            // Rule C.5: "If the NCRN is less than r4 **and** the NSAA is equal to the SP,"
            // then split the argument between registers and stack. Implication: if something
            // has already been spilled to the stack, then anything that would normally be
            // split between the core registers and the stack will be put on the stack.
            // Anything that follows will also be on the stack. However, if something from
            // floating point regs has been spilled to the stack, we can still use r0-r3 until they are full.

            if (varDscInfo->canEnreg(TYP_INT, 1) &&       // The beginning of the struct can go in a register
                !varDscInfo->canEnreg(TYP_INT, cSlots) && // The end of the struct can't fit in a register
                varDscInfo->existAnyFloatStackArgs())     // There's at least one stack-based FP arg already
            {
                varDscInfo->setAllRegArgUsed(TYP_INT); // Prevent all future use of integer registers
                preSpill = false;                      // This struct won't be prespilled, since it will go on the stack
            }
        }

        if (preSpill)
        {
            for (unsigned ix = 0; ix < cSlots; ix++)
            {
                if (!varDscInfo->canEnreg(TYP_INT, ix + 1))
                {
                    break;
                }
                regMaskTP regMask = genMapArgNumToRegMask(varDscInfo->regArgNum(TYP_INT) + ix, TYP_INT);
                if (cAlign == 2)
                {
                    doubleAlignMask |= regMask;
                }
                codeGen->regSet.rsMaskPreSpillRegArg |= regMask;
            }
        }
#else // !TARGET_ARM

#if defined(UNIX_AMD64_ABI)
        SYSTEMV_AMD64_CORINFO_STRUCT_REG_PASSING_DESCRIPTOR structDesc;
        if (varTypeIsStruct(argType))
        {
            assert(typeHnd != nullptr);
            eeGetSystemVAmd64PassStructInRegisterDescriptor(typeHnd, &structDesc);
            if (structDesc.passedInRegisters)
            {
                unsigned intRegCount   = 0;
                unsigned floatRegCount = 0;

                for (unsigned int i = 0; i < structDesc.eightByteCount; i++)
                {
                    if (structDesc.IsIntegralSlot(i))
                    {
                        intRegCount++;
                    }
                    else if (structDesc.IsSseSlot(i))
                    {
                        floatRegCount++;
                    }
                    else
                    {
                        assert(false && "Invalid eightbyte classification type.");
                        break;
                    }
                }

                if (intRegCount != 0 && !varDscInfo->canEnreg(TYP_INT, intRegCount))
                {
                    structDesc.passedInRegisters = false; // No register to enregister the eightbytes.
                }

                if (floatRegCount != 0 && !varDscInfo->canEnreg(TYP_FLOAT, floatRegCount))
                {
                    structDesc.passedInRegisters = false; // No register to enregister the eightbytes.
                }
            }
        }
#endif // UNIX_AMD64_ABI
#endif // !TARGET_ARM

        // The final home for this incoming register might be our local stack frame.
        // For System V platforms the final home will always be on the local stack frame.
        varDsc->lvOnFrame = true;

        bool canPassArgInRegisters = false;

#if defined(UNIX_AMD64_ABI)
        if (varTypeIsStruct(argType))
        {
            canPassArgInRegisters = structDesc.passedInRegisters;
        }
        else
#elif defined(TARGET_X86)
        if (varTypeIsStruct(argType) && isTrivialPointerSizedStruct(typeHnd))
        {
            canPassArgInRegisters = varDscInfo->canEnreg(TYP_I_IMPL, cSlotsToEnregister);
        }
        else
#elif defined(TARGET_LOONGARCH64) || defined(TARGET_RISCV64)
        uint32_t  floatFlags          = STRUCT_NO_FLOAT_FIELD;
        var_types argRegTypeInStruct1 = TYP_UNKNOWN;
        var_types argRegTypeInStruct2 = TYP_UNKNOWN;

        if ((strip(corInfoType) == CORINFO_TYPE_VALUECLASS) && (argSize <= MAX_PASS_MULTIREG_BYTES))
        {
#if defined(TARGET_LOONGARCH64)
            floatFlags = info.compCompHnd->getLoongArch64PassStructInRegisterFlags(typeHnd);
#else
            floatFlags = info.compCompHnd->getRISCV64PassStructInRegisterFlags(typeHnd);
#endif
        }

        if ((floatFlags & STRUCT_HAS_FLOAT_FIELDS_MASK) != 0)
        {
            assert(varTypeIsStruct(argType));
            int floatNum = 0;
            if ((floatFlags & STRUCT_FLOAT_FIELD_ONLY_ONE) != 0)
            {
                assert(argSize <= 8);
                assert(varDsc->lvExactSize() <= argSize);

                floatNum              = 1;
                canPassArgInRegisters = varDscInfo->canEnreg(TYP_DOUBLE, 1);

                argRegTypeInStruct1 = (varDsc->lvExactSize() == 8) ? TYP_DOUBLE : TYP_FLOAT;
            }
            else if ((floatFlags & STRUCT_FLOAT_FIELD_ONLY_TWO) != 0)
            {
                floatNum              = 2;
                canPassArgInRegisters = varDscInfo->canEnreg(TYP_DOUBLE, 2);

                argRegTypeInStruct1 = (floatFlags & STRUCT_FIRST_FIELD_SIZE_IS8) ? TYP_DOUBLE : TYP_FLOAT;
                argRegTypeInStruct2 = (floatFlags & STRUCT_SECOND_FIELD_SIZE_IS8) ? TYP_DOUBLE : TYP_FLOAT;
            }
            else if ((floatFlags & STRUCT_FLOAT_FIELD_FIRST) != 0)
            {
                floatNum              = 1;
                canPassArgInRegisters = varDscInfo->canEnreg(TYP_DOUBLE, 1);
                canPassArgInRegisters = canPassArgInRegisters && varDscInfo->canEnreg(TYP_I_IMPL, 1);

                argRegTypeInStruct1 = (floatFlags & STRUCT_FIRST_FIELD_SIZE_IS8) ? TYP_DOUBLE : TYP_FLOAT;
                argRegTypeInStruct2 = (floatFlags & STRUCT_SECOND_FIELD_SIZE_IS8) ? TYP_LONG : TYP_INT;
            }
            else if ((floatFlags & STRUCT_FLOAT_FIELD_SECOND) != 0)
            {
                floatNum              = 1;
                canPassArgInRegisters = varDscInfo->canEnreg(TYP_DOUBLE, 1);
                canPassArgInRegisters = canPassArgInRegisters && varDscInfo->canEnreg(TYP_I_IMPL, 1);

                argRegTypeInStruct1 = (floatFlags & STRUCT_FIRST_FIELD_SIZE_IS8) ? TYP_LONG : TYP_INT;
                argRegTypeInStruct2 = (floatFlags & STRUCT_SECOND_FIELD_SIZE_IS8) ? TYP_DOUBLE : TYP_FLOAT;
            }

            assert((floatNum == 1) || (floatNum == 2));

            if (!canPassArgInRegisters)
            {
                // On LoongArch64, if there aren't any remaining floating-point registers to pass the argument,
                // integer registers (if any) are used instead.
                canPassArgInRegisters = varDscInfo->canEnreg(argType, cSlotsToEnregister);

                argRegTypeInStruct1 = TYP_UNKNOWN;
                argRegTypeInStruct2 = TYP_UNKNOWN;

                if (cSlotsToEnregister == 2)
                {
                    if (!canPassArgInRegisters && varDscInfo->canEnreg(TYP_I_IMPL, 1))
                    {
                        // Here a struct-arg which needs two registers but only one integer register available,
                        // it has to be split.
                        argRegTypeInStruct1   = TYP_I_IMPL;
                        canPassArgInRegisters = true;
                    }
                }
            }
        }
        else
#endif // defined(TARGET_LOONGARCH64) || defined(TARGET_RISCV64)
        {
            canPassArgInRegisters = varDscInfo->canEnreg(argType, cSlotsToEnregister);
#if defined(TARGET_LOONGARCH64) || defined(TARGET_RISCV64)
            // On LoongArch64 and TARGET_RISCV64 , if there aren't any remaining floating-point registers to pass the
            // argument,
            // integer registers (if any) are used instead.
            if (!canPassArgInRegisters && varTypeIsFloating(argType))
            {
                canPassArgInRegisters = varDscInfo->canEnreg(TYP_I_IMPL, cSlotsToEnregister);
                argType               = canPassArgInRegisters ? TYP_I_IMPL : argType;
            }
            if (!canPassArgInRegisters && (cSlots > 1))
            {
                // If a struct-arg which needs two registers but only one integer register available,
                // it has to be split.
                canPassArgInRegisters = varDscInfo->canEnreg(TYP_I_IMPL, 1);
                argRegTypeInStruct1   = canPassArgInRegisters ? TYP_I_IMPL : TYP_UNKNOWN;
            }
#endif
        }

        if (canPassArgInRegisters)
        {
            /* Another register argument */

            // Allocate the registers we need. allocRegArg() returns the first argument register number of the set.
            // For non-HFA structs, we still "try" to enregister the whole thing; it will just max out if splitting
            // to the stack happens.
            unsigned firstAllocatedRegArgNum = 0;

#if FEATURE_MULTIREG_ARGS
            varDsc->SetOtherArgReg(REG_NA);
#endif // FEATURE_MULTIREG_ARGS

#if defined(UNIX_AMD64_ABI)
            unsigned  secondAllocatedRegArgNum = 0;
            var_types firstEightByteType       = TYP_UNDEF;
            var_types secondEightByteType      = TYP_UNDEF;

            if (varTypeIsStruct(argType))
            {
                if (structDesc.eightByteCount >= 1)
                {
                    firstEightByteType      = GetEightByteType(structDesc, 0);
                    firstAllocatedRegArgNum = varDscInfo->allocRegArg(firstEightByteType, 1);
                }
            }
            else
#elif defined(TARGET_LOONGARCH64) || defined(TARGET_RISCV64)
            if (argRegTypeInStruct1 != TYP_UNKNOWN)
            {
                firstAllocatedRegArgNum = varDscInfo->allocRegArg(argRegTypeInStruct1, 1);
            }
            else
#endif // defined(TARGET_LOONGARCH64) || defined(TARGET_RISCV64)
            {
                firstAllocatedRegArgNum = varDscInfo->allocRegArg(argType, cSlots);
            }

            if (isHfaArg)
            {
                // We need to save the fact that this HFA is enregistered
                // Note that we can have HVAs of SIMD types even if we are not recognizing intrinsics.
                // In that case, we won't have normalized the vector types on the varDsc, so if we have a single vector
                // register, we need to set the type now. Otherwise, later we'll assume this is passed by reference.
                if (varDsc->lvHfaSlots() != 1)
                {
                    varDsc->lvIsMultiRegArg = true;
                }
            }

            varDsc->lvIsRegArg = 1;

#if FEATURE_MULTIREG_ARGS
#ifdef TARGET_ARM64
            if (argType == TYP_STRUCT)
            {
                varDsc->SetArgReg(genMapRegArgNumToRegNum(firstAllocatedRegArgNum, TYP_I_IMPL));
                if (cSlots == 2)
                {
                    varDsc->SetOtherArgReg(genMapRegArgNumToRegNum(firstAllocatedRegArgNum + 1, TYP_I_IMPL));
                    varDsc->lvIsMultiRegArg = true;
                }
            }
#elif defined(UNIX_AMD64_ABI)
            if (varTypeIsStruct(argType))
            {
                varDsc->SetArgReg(genMapRegArgNumToRegNum(firstAllocatedRegArgNum, firstEightByteType));

                // If there is a second eightbyte, get a register for it too and map the arg to the reg number.
                if (structDesc.eightByteCount >= 2)
                {
                    secondEightByteType      = GetEightByteType(structDesc, 1);
                    secondAllocatedRegArgNum = varDscInfo->allocRegArg(secondEightByteType, 1);
                    varDsc->lvIsMultiRegArg  = true;
                }

                if (secondEightByteType != TYP_UNDEF)
                {
                    varDsc->SetOtherArgReg(genMapRegArgNumToRegNum(secondAllocatedRegArgNum, secondEightByteType));
                }
            }
#elif defined(TARGET_LOONGARCH64) || defined(TARGET_RISCV64)
            if (argType == TYP_STRUCT)
            {
                if (argRegTypeInStruct1 != TYP_UNKNOWN)
                {
                    varDsc->SetArgReg(genMapRegArgNumToRegNum(firstAllocatedRegArgNum, argRegTypeInStruct1));
                    varDsc->lvIs4Field1 = (genTypeSize(argRegTypeInStruct1) == 4) ? 1 : 0;
                    if (argRegTypeInStruct2 != TYP_UNKNOWN)
                    {
                        unsigned secondAllocatedRegArgNum = varDscInfo->allocRegArg(argRegTypeInStruct2, 1);
                        varDsc->SetOtherArgReg(genMapRegArgNumToRegNum(secondAllocatedRegArgNum, argRegTypeInStruct2));
                        varDsc->lvIs4Field2 = (genTypeSize(argRegTypeInStruct2) == 4) ? 1 : 0;
                    }
                    else if (cSlots > 1)
                    {
                        // Here a struct-arg which needs two registers but only one integer register available,
                        // it has to be split. But we reserved extra 8-bytes for the whole struct.
                        varDsc->lvIsSplit = 1;
                        varDsc->SetOtherArgReg(REG_STK);
                        varDscInfo->setAllRegArgUsed(argRegTypeInStruct1);
#if FEATURE_FASTTAILCALL
                        varDscInfo->stackArgSize += TARGET_POINTER_SIZE;
#endif
                    }
                }
                else
                {
                    varDsc->SetArgReg(genMapRegArgNumToRegNum(firstAllocatedRegArgNum, TYP_I_IMPL));
                    if (cSlots == 2)
                    {
                        varDsc->SetOtherArgReg(genMapRegArgNumToRegNum(firstAllocatedRegArgNum + 1, TYP_I_IMPL));
                    }
                }
            }
#else  // ARM32
            if (varTypeIsStruct(argType))
            {
                varDsc->SetArgReg(genMapRegArgNumToRegNum(firstAllocatedRegArgNum, TYP_I_IMPL));
            }
#endif // ARM32
            else
#endif // FEATURE_MULTIREG_ARGS
            {
                varDsc->SetArgReg(genMapRegArgNumToRegNum(firstAllocatedRegArgNum, argType));
            }

#ifdef TARGET_ARM
            if (varDsc->TypeGet() == TYP_LONG)
            {
                varDsc->SetOtherArgReg(genMapRegArgNumToRegNum(firstAllocatedRegArgNum + 1, TYP_INT));
            }

#if FEATURE_FASTTAILCALL
            // Check if arg was split between registers and stack.
            if (varTypeUsesIntReg(argType))
            {
                unsigned firstRegArgNum = genMapIntRegNumToRegArgNum(varDsc->GetArgReg());
                unsigned lastRegArgNum  = firstRegArgNum + cSlots - 1;
                if (lastRegArgNum >= varDscInfo->maxIntRegArgNum)
                {
                    assert(varDscInfo->stackArgSize == 0);
                    unsigned numEnregistered = varDscInfo->maxIntRegArgNum - firstRegArgNum;
                    varDsc->SetStackOffset(-(int)numEnregistered * REGSIZE_BYTES);
                    varDscInfo->stackArgSize += (cSlots - numEnregistered) * REGSIZE_BYTES;
                    varDscInfo->hasSplitParam = true;
                    JITDUMP("set user arg V%02u offset to %d\n", varDscInfo->varNum, varDsc->GetStackOffset());
                }
            }
#endif
#endif // TARGET_ARM

#ifdef DEBUG
            if (verbose)
            {
                printf("Arg #%u    passed in register(s) ", varDscInfo->varNum);

#if defined(UNIX_AMD64_ABI)
                if (varTypeIsStruct(argType))
                {
                    // Print both registers, just to be clear
                    if (firstEightByteType == TYP_UNDEF)
                    {
                        printf("firstEightByte: <not used>");
                    }
                    else
                    {
                        printf("firstEightByte: %s",
                               getRegName(genMapRegArgNumToRegNum(firstAllocatedRegArgNum, firstEightByteType)));
                    }

                    if (secondEightByteType == TYP_UNDEF)
                    {
                        printf(", secondEightByte: <not used>");
                    }
                    else
                    {
                        printf(", secondEightByte: %s",
                               getRegName(genMapRegArgNumToRegNum(secondAllocatedRegArgNum, secondEightByteType)));
                    }
                }
                else
#endif // defined(UNIX_AMD64_ABI)
                {
                    assert(varTypeUsesFloatReg(argType) || varTypeUsesIntReg(argType));

                    bool     isFloat   = varTypeUsesFloatReg(argType);
                    unsigned regArgNum = genMapRegNumToRegArgNum(varDsc->GetArgReg(), argType);

                    for (unsigned ix = 0; ix < cSlots; ix++, regArgNum++)
                    {
                        if (ix > 0)
                        {
                            printf(",");
                        }

                        if (!isFloat && (regArgNum >= varDscInfo->maxIntRegArgNum)) // a struct has been split between
                                                                                    // registers and stack
                        {
                            printf(" stack slots:%d", cSlots - ix);
                            break;
                        }

#ifdef TARGET_ARM
                        if (isFloat)
                        {
                            // Print register size prefix
                            if (argType == TYP_DOUBLE)
                            {
                                // Print both registers, just to be clear
                                printf("%s/%s", getRegName(genMapRegArgNumToRegNum(regArgNum, argType)),
                                       getRegName(genMapRegArgNumToRegNum(regArgNum + 1, argType)));

                                // doubles take 2 slots
                                assert(ix + 1 < cSlots);
                                ++ix;
                                ++regArgNum;
                            }
                            else
                            {
                                printf("%s", getRegName(genMapRegArgNumToRegNum(regArgNum, argType)));
                            }
                        }
                        else
#endif // TARGET_ARM
                        {
                            printf("%s", getRegName(genMapRegArgNumToRegNum(regArgNum, argType)));
                        }
                    }
                }
                printf("\n");
            }
#endif    // DEBUG
        } // end if (canPassArgInRegisters)
        else
        {
#if defined(TARGET_ARM)
            varDscInfo->setAllRegArgUsed(argType);

            if (varTypeUsesFloatReg(argType))
            {
                varDscInfo->setAnyFloatStackArgs();
            }
            else
            {
                assert(varTypeUsesIntReg(argType));
            }

#elif defined(TARGET_ARM64) || defined(TARGET_LOONGARCH64) || defined(TARGET_RISCV64)

            // If we needed to use the stack in order to pass this argument then
            // record the fact that we have used up any remaining registers of this 'type'
            // This prevents any 'backfilling' from occurring on ARM64/LoongArch64.
            //
            varDscInfo->setAllRegArgUsed(argType);

#endif // TARGET_XXX

#if FEATURE_FASTTAILCALL
#ifdef TARGET_ARM
            unsigned argAlignment = cAlign * TARGET_POINTER_SIZE;
#else
            unsigned argAlignment = eeGetArgSizeAlignment(origArgType, (hfaType == TYP_FLOAT));
            // We expect the following rounding operation to be a noop on all
            // ABIs except ARM (where we have 8-byte aligned args) and macOS
            // ARM64 (that allows to pack multiple smaller parameters in a
            // single stack slot).
            assert(compMacOsArm64Abi() || ((varDscInfo->stackArgSize % argAlignment) == 0));
#endif
            varDscInfo->stackArgSize = roundUp(varDscInfo->stackArgSize, argAlignment);

            JITDUMP("set user arg V%02u offset to %u\n", varDscInfo->varNum, varDscInfo->stackArgSize);
            varDsc->SetStackOffset(varDscInfo->stackArgSize);
            varDscInfo->stackArgSize += argSize;
#endif // FEATURE_FASTTAILCALL
        }

#ifdef UNIX_AMD64_ABI
        // The arg size is returning the number of bytes of the argument. For a struct it could return a size not a
        // multiple of TARGET_POINTER_SIZE. The stack allocated space should always be multiple of TARGET_POINTER_SIZE,
        // so round it up.
        compArgSize += roundUp(argSize, TARGET_POINTER_SIZE);
#else  // !UNIX_AMD64_ABI
        compArgSize += argSize;
#endif // !UNIX_AMD64_ABI
        if (info.compIsVarArgs || isSoftFPPreSpill)
        {
#if defined(TARGET_X86)
            varDsc->SetStackOffset(compArgSize);
#else  // !TARGET_X86
            // TODO-CQ: We shouldn't have to go as far as to declare these
            // address-exposed -- DoNotEnregister should suffice.

            lvaSetVarAddrExposed(varDscInfo->varNum DEBUGARG(AddressExposedReason::TOO_CONSERVATIVE));
#endif // !TARGET_X86
        }
    }

    compArgSize = GetOutgoingArgByteSize(compArgSize);

#ifdef TARGET_ARM
    if (doubleAlignMask != RBM_NONE)
    {
        assert(RBM_ARG_REGS == 0xF);
        assert((doubleAlignMask & RBM_ARG_REGS) == doubleAlignMask);
        if (doubleAlignMask != RBM_NONE && doubleAlignMask != RBM_ARG_REGS)
        {
            // 'double aligned types' can begin only at r0 or r2 and we always expect at least two registers to be used
            // Note that in rare cases, we can have double-aligned structs of 12 bytes (if specified explicitly with
            // attributes)
            assert((doubleAlignMask == 0b0011) || (doubleAlignMask == 0b1100) ||
                   (doubleAlignMask == 0b0111) /* || 0b1111 is if'ed out */);

            // Now if doubleAlignMask is xyz1 i.e., the struct starts in r0, and we prespill r2 or r3
            // but not both, then the stack would be misaligned for r0. So spill both
            // r2 and r3.
            //
            // ; +0 --- caller SP double aligned ----
            // ; -4 r2    r3
            // ; -8 r1    r1
            // ; -c r0    r0   <-- misaligned.
            // ; callee saved regs
            bool startsAtR0 = (doubleAlignMask & 1) == 1;
            bool r2XorR3    = ((codeGen->regSet.rsMaskPreSpillRegArg & RBM_R2) == 0) !=
                           ((codeGen->regSet.rsMaskPreSpillRegArg & RBM_R3) == 0);
            if (startsAtR0 && r2XorR3)
            {
                codeGen->regSet.rsMaskPreSpillAlign =
                    (~codeGen->regSet.rsMaskPreSpillRegArg & ~doubleAlignMask) & RBM_ARG_REGS;
            }
        }
    }
#endif // TARGET_ARM
}

/*****************************************************************************/
void Compiler::lvaInitGenericsCtxt(InitVarDscInfo* varDscInfo)
{
    //@GENERICS: final instantiation-info argument for shared generic methods
    // and shared generic struct instance methods
    if (info.compMethodInfo->args.callConv & CORINFO_CALLCONV_PARAMTYPE)
    {
        info.compTypeCtxtArg = varDscInfo->varNum;

        LclVarDsc* varDsc = varDscInfo->varDsc;
        varDsc->lvIsParam = 1;
        varDsc->lvType    = TYP_I_IMPL;

        if (varDscInfo->canEnreg(TYP_I_IMPL))
        {
            /* Another register argument */

            varDsc->lvIsRegArg = 1;
            varDsc->SetArgReg(genMapRegArgNumToRegNum(varDscInfo->regArgNum(TYP_INT), varDsc->TypeGet()));
#if FEATURE_MULTIREG_ARGS
            varDsc->SetOtherArgReg(REG_NA);
#endif
            varDsc->lvOnFrame = true; // The final home for this incoming register might be our local stack frame

            varDscInfo->intRegArgNum++;

#ifdef DEBUG
            if (verbose)
            {
                printf("'GenCtxt'   passed in register %s\n", getRegName(varDsc->GetArgReg()));
            }
#endif
        }
        else
        {
            // We need to mark these as being on the stack, as this is not done elsewhere in the case that canEnreg
            // returns false.
            varDsc->lvOnFrame = true;
#if FEATURE_FASTTAILCALL
            varDsc->SetStackOffset(varDscInfo->stackArgSize);
            varDscInfo->stackArgSize += TARGET_POINTER_SIZE;
#endif // FEATURE_FASTTAILCALL
        }

        compArgSize += TARGET_POINTER_SIZE;

#if defined(TARGET_X86)
        if (info.compIsVarArgs)
            varDsc->SetStackOffset(compArgSize);
#endif // TARGET_X86

        varDscInfo->varNum++;
        varDscInfo->varDsc++;
    }
}

/*****************************************************************************/
void Compiler::lvaInitVarArgsHandle(InitVarDscInfo* varDscInfo)
{
    if (info.compIsVarArgs)
    {
        lvaVarargsHandleArg = varDscInfo->varNum;

        LclVarDsc* varDsc = varDscInfo->varDsc;
        varDsc->lvType    = TYP_I_IMPL;
        varDsc->lvIsParam = 1;
#if defined(TARGET_X86)
        // Codegen will need it for x86 scope info.
        varDsc->lvImplicitlyReferenced = 1;
#endif // TARGET_X86
        varDsc->lvHasLdAddrOp = 1;

        lvaSetVarDoNotEnregister(lvaVarargsHandleArg DEBUGARG(DoNotEnregisterReason::VMNeedsStackAddr));

        assert(mostRecentlyActivePhase == PHASE_PRE_IMPORT);

        // TODO-Cleanup: this is preImportation phase, why do we try to work with regs here?
        // Should it be just deleted?
        if (varDscInfo->canEnreg(TYP_I_IMPL))
        {
            /* Another register argument */

            unsigned varArgHndArgNum = varDscInfo->allocRegArg(TYP_I_IMPL);

            varDsc->lvIsRegArg = 1;
            varDsc->SetArgReg(genMapRegArgNumToRegNum(varArgHndArgNum, TYP_I_IMPL));
#if FEATURE_MULTIREG_ARGS
            varDsc->SetOtherArgReg(REG_NA);
#endif
            varDsc->lvOnFrame = true; // The final home for this incoming register might be our local stack frame
#ifdef TARGET_ARM
            // This has to be spilled right in front of the real arguments and we have
            // to pre-spill all the argument registers explicitly because we only have
            // have symbols for the declared ones, not any potential variadic ones.
            for (unsigned ix = varArgHndArgNum; ix < ArrLen(intArgMasks); ix++)
            {
                codeGen->regSet.rsMaskPreSpillRegArg |= intArgMasks[ix];
            }
#endif // TARGET_ARM

#ifdef DEBUG
            if (verbose)
            {
                printf("'VarArgHnd' passed in register %s\n", getRegName(varDsc->GetArgReg()));
            }
#endif // DEBUG
        }
        else
        {
            // We need to mark these as being on the stack, as this is not done elsewhere in the case that canEnreg
            // returns false.
            varDsc->lvOnFrame = true;
#if FEATURE_FASTTAILCALL
            varDsc->SetStackOffset(varDscInfo->stackArgSize);
            varDscInfo->stackArgSize += TARGET_POINTER_SIZE;
#endif // FEATURE_FASTTAILCALL
        }

        /* Update the total argument size, count and varDsc */

        compArgSize += TARGET_POINTER_SIZE;

        varDscInfo->varNum++;
        varDscInfo->varDsc++;

#if defined(TARGET_X86)
        varDsc->SetStackOffset(compArgSize);

        // Allocate a temp to point at the beginning of the args

        lvaVarargsBaseOfStkArgs                  = lvaGrabTemp(false DEBUGARG("Varargs BaseOfStkArgs"));
        lvaTable[lvaVarargsBaseOfStkArgs].lvType = TYP_I_IMPL;

#endif // TARGET_X86
    }
}

/*****************************************************************************/
void Compiler::lvaInitVarDsc(LclVarDsc*              varDsc,
                             unsigned                varNum,
                             CorInfoType             corInfoType,
                             CORINFO_CLASS_HANDLE    typeHnd,
                             CORINFO_ARG_LIST_HANDLE varList,
                             CORINFO_SIG_INFO*       varSig)
{
    noway_assert(varDsc == lvaGetDesc(varNum));

    switch (corInfoType)
    {
        // Mark types that looks like a pointer for doing shadow-copying of
        // parameters if we have an unsafe buffer.
        // Note that this does not handle structs with pointer fields. Instead,
        // we rely on using the assign-groups/equivalence-groups in
        // gsFindVulnerableParams() to determine if a buffer-struct contains a
        // pointer. We could do better by having the EE determine this for us.
        // Note that we want to keep buffers without pointers at lower memory
        // addresses than buffers with pointers.
        case CORINFO_TYPE_PTR:
        case CORINFO_TYPE_BYREF:
        case CORINFO_TYPE_CLASS:
        case CORINFO_TYPE_STRING:
        case CORINFO_TYPE_VAR:
        case CORINFO_TYPE_REFANY:
            varDsc->lvIsPtr = 1;
            break;
        default:
            break;
    }

    var_types type = JITtype2varType(corInfoType);
    if (varTypeIsFloating(type))
    {
        compFloatingPointUsed = true;
    }

#if FEATURE_IMPLICIT_BYREFS
    varDsc->lvIsImplicitByRef = 0;
#endif // FEATURE_IMPLICIT_BYREFS
#if defined(TARGET_LOONGARCH64) || defined(TARGET_RISCV64)
    varDsc->lvIs4Field1 = 0;
    varDsc->lvIs4Field2 = 0;
    varDsc->lvIsSplit   = 0;
#endif // TARGET_LOONGARCH64 || TARGET_RISCV64

    // Set the lvType (before this point it is TYP_UNDEF).

    if (GlobalJitOptions::compFeatureHfa)
    {
        varDsc->SetHfaType(TYP_UNDEF);
    }
    if ((varTypeIsStruct(type)))
    {
        lvaSetStruct(varNum, typeHnd, typeHnd != NO_CLASS_HANDLE);
        if (info.compIsVarArgs)
        {
            lvaSetStructUsedAsVarArg(varNum);
        }
    }
    else
    {
        varDsc->lvType = type;
    }

    if (type == TYP_BOOL)
    {
        varDsc->lvIsBoolean = true;
    }

#ifdef DEBUG
    varDsc->SetStackOffset(BAD_STK_OFFS);
#endif

#if FEATURE_MULTIREG_ARGS
    varDsc->SetOtherArgReg(REG_NA);
#endif // FEATURE_MULTIREG_ARGS
}

/*****************************************************************************
 * Returns our internal varNum for a given IL variable.
 * Asserts assume it is called after lvaTable[] has been set up.
 */

unsigned Compiler::compMapILvarNum(unsigned ILvarNum)
{
    noway_assert(ILvarNum < info.compILlocalsCount || ILvarNum > unsigned(ICorDebugInfo::UNKNOWN_ILNUM));

    unsigned varNum;

    if (ILvarNum == (unsigned)ICorDebugInfo::VARARGS_HND_ILNUM)
    {
        // The varargs cookie is the last argument in lvaTable[]
        noway_assert(info.compIsVarArgs);

        varNum = lvaVarargsHandleArg;
        noway_assert(lvaTable[varNum].lvIsParam);
    }
    else if (ILvarNum == (unsigned)ICorDebugInfo::RETBUF_ILNUM)
    {
        noway_assert(info.compRetBuffArg != BAD_VAR_NUM);
        varNum = info.compRetBuffArg;
    }
    else if (ILvarNum == (unsigned)ICorDebugInfo::TYPECTXT_ILNUM)
    {
        noway_assert(info.compTypeCtxtArg >= 0);
        varNum = unsigned(info.compTypeCtxtArg);
    }
    else if (ILvarNum < info.compILargsCount)
    {
        // Parameter
        varNum = compMapILargNum(ILvarNum);
        noway_assert(lvaTable[varNum].lvIsParam);
    }
    else if (ILvarNum < info.compILlocalsCount)
    {
        // Local variable
        unsigned lclNum = ILvarNum - info.compILargsCount;
        varNum          = info.compArgsCount + lclNum;
        noway_assert(!lvaTable[varNum].lvIsParam);
    }
    else
    {
        unreached();
    }

    noway_assert(varNum < info.compLocalsCount);
    return varNum;
}

/*****************************************************************************
 * Returns the IL variable number given our internal varNum.
 * Special return values are VARG_ILNUM, RETBUF_ILNUM, TYPECTXT_ILNUM.
 *
 * Returns UNKNOWN_ILNUM if it can't be mapped.
 */

unsigned Compiler::compMap2ILvarNum(unsigned varNum) const
{
    if (compIsForInlining())
    {
        return impInlineInfo->InlinerCompiler->compMap2ILvarNum(varNum);
    }

    noway_assert(varNum < lvaCount);

    if (varNum == info.compRetBuffArg)
    {
        return (unsigned)ICorDebugInfo::RETBUF_ILNUM;
    }

    // Is this a varargs function?
    if (info.compIsVarArgs && varNum == lvaVarargsHandleArg)
    {
        return (unsigned)ICorDebugInfo::VARARGS_HND_ILNUM;
    }

    // We create an extra argument for the type context parameter
    // needed for shared generic code.
    if ((info.compMethodInfo->args.callConv & CORINFO_CALLCONV_PARAMTYPE) && varNum == (unsigned)info.compTypeCtxtArg)
    {
        return (unsigned)ICorDebugInfo::TYPECTXT_ILNUM;
    }

#if FEATURE_FIXED_OUT_ARGS
    if (varNum == lvaOutgoingArgSpaceVar)
    {
        return (unsigned)ICorDebugInfo::UNKNOWN_ILNUM; // Cannot be mapped
    }
#endif // FEATURE_FIXED_OUT_ARGS

    // Now mutate varNum to remove extra parameters from the count.
    if ((info.compMethodInfo->args.callConv & CORINFO_CALLCONV_PARAMTYPE) && varNum > (unsigned)info.compTypeCtxtArg)
    {
        varNum--;
    }

    if (info.compIsVarArgs && varNum > lvaVarargsHandleArg)
    {
        varNum--;
    }

    /* Is there a hidden argument for the return buffer.
       Note that this code works because if the RetBuffArg is not present,
       compRetBuffArg will be BAD_VAR_NUM */
    if (info.compRetBuffArg != BAD_VAR_NUM && varNum > info.compRetBuffArg)
    {
        varNum--;
    }

    if (varNum >= info.compLocalsCount)
    {
        return (unsigned)ICorDebugInfo::UNKNOWN_ILNUM; // Cannot be mapped
    }

    return varNum;
}

/*****************************************************************************
 * Returns true if variable "varNum" may be address-exposed.
 */

bool Compiler::lvaVarAddrExposed(unsigned varNum) const
{
    const LclVarDsc* varDsc = lvaGetDesc(varNum);
    return varDsc->IsAddressExposed();
}

/*****************************************************************************
 * Returns true iff variable "varNum" should not be enregistered (or one of several reasons).
 */

bool Compiler::lvaVarDoNotEnregister(unsigned varNum)
{
    LclVarDsc* varDsc = lvaGetDesc(varNum);
    return varDsc->lvDoNotEnregister;
}

//------------------------------------------------------------------------
// lvInitializeDoNotEnregFlag: a helper to initialize `lvDoNotEnregister` flag
//    for locals that were created before the compiler decided its optimization level.
//
// Assumptions:
//    compEnregLocals() value is finalized and is set to false.
//
void Compiler::lvSetMinOptsDoNotEnreg()
{
    JITDUMP("compEnregLocals() is false, setting doNotEnreg flag for all locals.");
    assert(!compEnregLocals());
    for (unsigned lclNum = 0; lclNum < lvaCount; lclNum++)
    {
        lvaSetVarDoNotEnregister(lclNum DEBUGARG(DoNotEnregisterReason::NoRegVars));
    }
}

//--------------------------------------------------------------------------------------------
// lvaFieldOffsetCmp - a static compare function passed to jitstd::sort() by Compiler::StructPromotionHelper;
//   compares fields' offsets.
//
// Arguments:
//   field1 - pointer to the first field;
//   field2 - pointer to the second field.
//
// Return value:
//   0 if the fields' offsets are equal, 1 if the first field has bigger offset, -1 otherwise.
//
bool Compiler::lvaFieldOffsetCmp::operator()(const lvaStructFieldInfo& field1, const lvaStructFieldInfo& field2)
{
    return field1.fldOffset < field2.fldOffset;
}

//------------------------------------------------------------------------
// StructPromotionHelper constructor.
//
// Arguments:
//   compiler - pointer to a compiler to get access to an allocator, compHandle etc.
//
Compiler::StructPromotionHelper::StructPromotionHelper(Compiler* compiler) : compiler(compiler), structPromotionInfo()
{
}

//--------------------------------------------------------------------------------------------
// TryPromoteStructVar - promote struct var if it is possible and profitable.
//
// Arguments:
//   lclNum - struct number to try.
//
// Return value:
//   true if the struct var was promoted.
//
bool Compiler::StructPromotionHelper::TryPromoteStructVar(unsigned lclNum)
{
    if (CanPromoteStructVar(lclNum))
    {
#if 0
            // Often-useful debugging code: if you've narrowed down a struct-promotion problem to a single
            // method, this allows you to select a subset of the vars to promote (by 1-based ordinal number).
            static int structPromoVarNum = 0;
            structPromoVarNum++;
            if (atoi(getenv("structpromovarnumlo")) <= structPromoVarNum && structPromoVarNum <= atoi(getenv("structpromovarnumhi")))
#endif // 0
        if (ShouldPromoteStructVar(lclNum))
        {
            PromoteStructVar(lclNum);
            return true;
        }
    }
    return false;
}

//--------------------------------------------------------------------------------------------
// CanPromoteStructType - checks if the struct type can be promoted.
//
// Arguments:
//   typeHnd - struct handle to check.
//
// Return value:
//   true if the struct type can be promoted.
//
// Notes:
//   The last analyzed type is memorized to skip the check if we ask about the same time again next.
//   However, it was not found profitable to memorize all analyzed types in a map.
//
//   The check initializes only necessary fields in lvaStructPromotionInfo,
//   so if the promotion is rejected early than most fields will be uninitialized.
//
bool Compiler::StructPromotionHelper::CanPromoteStructType(CORINFO_CLASS_HANDLE typeHnd)
{
    assert(typeHnd != nullptr);
    if (!compiler->eeIsValueClass(typeHnd))
    {
        // TODO-ObjectStackAllocation: Enable promotion of fields of stack-allocated objects.
        return false;
    }

    if (structPromotionInfo.typeHnd == typeHnd)
    {
        // Asking for the same type of struct as the last time.
        // Nothing need to be done.
        // Fall through ...
        return structPromotionInfo.canPromote;
    }

    // Analyze this type from scratch.
    structPromotionInfo = lvaStructPromotionInfo(typeHnd);

    // sizeof(double) represents the size of the largest primitive type that we can struct promote.
    // In the future this may be changing to XMM_REGSIZE_BYTES.
    // Note: MaxOffset is used below to declare a local array, and therefore must be a compile-time constant.
    CLANG_FORMAT_COMMENT_ANCHOR;
#if defined(FEATURE_SIMD)
#if defined(TARGET_XARCH)
    // This will allow promotion of 4 Vector<T> fields on AVX2 or Vector256<T> on AVX,
    // or 8 Vector<T>/Vector128<T> fields on SSE2.
    const int MaxOffset = MAX_NumOfFieldsInPromotableStruct * YMM_REGSIZE_BYTES;
#elif defined(TARGET_ARM64)
    const int MaxOffset      = MAX_NumOfFieldsInPromotableStruct * FP_REGSIZE_BYTES;
#endif // defined(TARGET_XARCH) || defined(TARGET_ARM64)
#else  // !FEATURE_SIMD
    const int MaxOffset = MAX_NumOfFieldsInPromotableStruct * sizeof(double);
#endif // !FEATURE_SIMD

    assert((BYTE)MaxOffset == MaxOffset); // because lvaStructFieldInfo.fldOffset is byte-sized
    assert((BYTE)MAX_NumOfFieldsInPromotableStruct ==
           MAX_NumOfFieldsInPromotableStruct); // because lvaStructFieldInfo.fieldCnt is byte-sized

    bool containsGCpointers = false;

    COMP_HANDLE compHandle = compiler->info.compCompHnd;

    unsigned structSize = compHandle->getClassSize(typeHnd);
    if (structSize > MaxOffset)
    {
        return false; // struct is too large
    }

    unsigned fieldCnt = compHandle->getClassNumInstanceFields(typeHnd);
    if (fieldCnt == 0 || fieldCnt > MAX_NumOfFieldsInPromotableStruct)
    {
        return false; // struct must have between 1 and MAX_NumOfFieldsInPromotableStruct fields
    }

    structPromotionInfo.fieldCnt = (unsigned char)fieldCnt;
    DWORD typeFlags              = compHandle->getClassAttribs(typeHnd);

    bool overlappingFields = StructHasOverlappingFields(typeFlags);
    if (overlappingFields)
    {
        return false;
    }

    if (StructHasIndexableFields(typeFlags))
    {
        return false;
    }

    // Don't struct promote if we have an CUSTOMLAYOUT flag on an HFA type
    if (StructHasCustomLayout(typeFlags) && compiler->IsHfa(typeHnd))
    {
        return false;
    }

#ifdef TARGET_ARM
    // On ARM, we have a requirement on the struct alignment; see below.
    unsigned structAlignment = roundUp(compHandle->getClassAlignmentRequirement(typeHnd), TARGET_POINTER_SIZE);
#endif // TARGET_ARM

    // If we have "Custom Layout" then we might have an explicit Size attribute
    // Managed C++ uses this for its structs, such C++ types will not contain GC pointers.
    //
    // The current VM implementation also incorrectly sets the CORINFO_FLG_CUSTOMLAYOUT
    // whenever a managed value class contains any GC pointers.
    // (See the comment for VMFLAG_NOT_TIGHTLY_PACKED in class.h)
    //
    // It is important to struct promote managed value classes that have GC pointers
    // So we compute the correct value for "CustomLayout" here
    //
    if (StructHasCustomLayout(typeFlags) && ((typeFlags & CORINFO_FLG_CONTAINS_GC_PTR) == 0))
    {
        structPromotionInfo.customLayout = true;
    }

    if (StructHasDontDigFieldsFlagSet(typeFlags))
    {
        return CanConstructAndPromoteField(&structPromotionInfo);
    }

    unsigned fieldsSize = 0;

    for (BYTE ordinal = 0; ordinal < fieldCnt; ++ordinal)
    {
        CORINFO_FIELD_HANDLE fieldHnd       = compHandle->getFieldInClass(typeHnd, ordinal);
        structPromotionInfo.fields[ordinal] = GetFieldInfo(fieldHnd, ordinal);
        const lvaStructFieldInfo& fieldInfo = structPromotionInfo.fields[ordinal];

        noway_assert(fieldInfo.fldOffset < structSize);

        if (fieldInfo.fldSize == 0)
        {
            // Not a scalar type.
            return false;
        }

        if ((fieldInfo.fldOffset % fieldInfo.fldSize) != 0)
        {
            // The code in Compiler::genPushArgList that reconstitutes
            // struct values on the stack from promoted fields expects
            // those fields to be at their natural alignment.
            return false;
        }

        if (varTypeIsGC(fieldInfo.fldType))
        {
            containsGCpointers = true;
        }

        // The end offset for this field should never be larger than our structSize.
        noway_assert(fieldInfo.fldOffset + fieldInfo.fldSize <= structSize);

        fieldsSize += fieldInfo.fldSize;

#ifdef TARGET_ARM
        // On ARM, for struct types that don't use explicit layout, the alignment of the struct is
        // at least the max alignment of its fields.  We take advantage of this invariant in struct promotion,
        // so verify it here.
        if (fieldInfo.fldSize > structAlignment)
        {
            // Don't promote vars whose struct types violates the invariant.  (Alignment == size for primitives.)
            return false;
        }
#endif // TARGET_ARM
    }

    // If we saw any GC pointer or by-ref fields above then CORINFO_FLG_CONTAINS_GC_PTR or
    // CORINFO_FLG_BYREF_LIKE has to be set!
    noway_assert((containsGCpointers == false) ||
                 ((typeFlags & (CORINFO_FLG_CONTAINS_GC_PTR | CORINFO_FLG_BYREF_LIKE)) != 0));

    // Check if this promoted struct contains any holes.
    assert(!overlappingFields);
    if (fieldsSize != structSize)
    {
        // If sizes do not match it means we have an overlapping fields or holes.
        // Overlapping fields were rejected early, so here it can mean only holes.
        structPromotionInfo.containsHoles = true;
    }

    // Cool, this struct is promotable.

    structPromotionInfo.canPromote = true;
    return true;
}

//--------------------------------------------------------------------------------------------
// CanConstructAndPromoteField - checks if we can construct field types without asking about them directly.
//
// Arguments:
//   structPromotionInfo - struct promotion candidate information.
//
// Return value:
//   true if we can figure out the fields from available knowledge.
//
// Notes:
//   This is needed for AOT R2R compilation when we can't cross compilation bubble borders
//   so we should not ask about fields that are not directly referenced. If we do VM will have
//   to emit a type check for this field type but it does not have enough information about it.
//   As a workaround for performance critical corner case: struct with 1 gcref, we try to construct
//   the field information from indirect observations.
//
bool Compiler::StructPromotionHelper::CanConstructAndPromoteField(lvaStructPromotionInfo* structPromotionInfo)
{
    const CORINFO_CLASS_HANDLE typeHnd    = structPromotionInfo->typeHnd;
    const COMP_HANDLE          compHandle = compiler->info.compCompHnd;
    const DWORD                typeFlags  = compHandle->getClassAttribs(typeHnd);
    if (structPromotionInfo->fieldCnt != 1)
    {
        // Can't find out values for several fields.
        return false;
    }
    if ((typeFlags & CORINFO_FLG_CONTAINS_GC_PTR) == 0)
    {
        // Can't find out type of a non-gc field.
        return false;
    }

    const unsigned structSize = compHandle->getClassSize(typeHnd);
    if (structSize != TARGET_POINTER_SIZE)
    {
        return false;
    }

    assert(!structPromotionInfo->containsHoles);
    assert(!structPromotionInfo->customLayout);
    lvaStructFieldInfo& fldInfo = structPromotionInfo->fields[0];

    fldInfo.fldHnd = compHandle->getFieldInClass(typeHnd, 0);

    // We should not read it anymore.
    fldInfo.fldTypeHnd = 0;

    fldInfo.fldOffset  = 0;
    fldInfo.fldOrdinal = 0;
    fldInfo.fldSize    = TARGET_POINTER_SIZE;
    fldInfo.fldType    = TYP_REF;

    structPromotionInfo->canPromote = true;
    return true;
}

//--------------------------------------------------------------------------------------------
// CanPromoteStructVar - checks if the struct can be promoted.
//
// Arguments:
//   lclNum - struct number to check.
//
// Return value:
//   true if the struct var can be promoted.
//
bool Compiler::StructPromotionHelper::CanPromoteStructVar(unsigned lclNum)
{
    LclVarDsc* varDsc = compiler->lvaGetDesc(lclNum);

    assert(varTypeIsStruct(varDsc));
    assert(!varDsc->lvPromoted); // Don't ask again :)

    // If this lclVar is used in a SIMD intrinsic, then we don't want to struct promote it.
    // Note, however, that SIMD lclVars that are NOT used in a SIMD intrinsic may be
    // profitably promoted.
    if (varDsc->lvIsUsedInSIMDIntrinsic())
    {
        JITDUMP("  struct promotion of V%02u is disabled because lvIsUsedInSIMDIntrinsic()\n", lclNum);
        return false;
    }

    // Reject struct promotion of parameters when -GS stack reordering is enabled
    // as we could introduce shadow copies of them.
    if (varDsc->lvIsParam && compiler->compGSReorderStackLayout)
    {
        JITDUMP("  struct promotion of V%02u is disabled because lvIsParam and compGSReorderStackLayout\n", lclNum);
        return false;
    }

    if (varDsc->lvIsParam && compiler->fgNoStructParamPromotion)
    {
        JITDUMP("  struct promotion of V%02u is disabled by fgNoStructParamPromotion\n", lclNum);
        return false;
    }

    if (!compiler->lvaEnregMultiRegVars && varDsc->lvIsMultiRegArgOrRet())
    {
        JITDUMP("  struct promotion of V%02u is disabled because lvIsMultiRegArgOrRet()\n", lclNum);
        return false;
    }

    // If the local was exposed at Tier0, we currently have to assume it's aliased for OSR.
    //
    if (compiler->lvaIsOSRLocal(lclNum) && compiler->info.compPatchpointInfo->IsExposed(lclNum))
    {
        JITDUMP("  struct promotion of V%02u is disabled because it is an exposed OSR local\n", lclNum);
        return false;
    }

    if (varDsc->IsAddressExposed())
    {
        JITDUMP("  struct promotion of V%02u is disabled because it has already been marked address exposed\n", lclNum);
        return false;
    }

    if (varDsc->GetLayout()->IsBlockLayout())
    {
        return false;
    }

    CORINFO_CLASS_HANDLE typeHnd = varDsc->GetLayout()->GetClassHandle();
    assert(typeHnd != NO_CLASS_HANDLE);

    bool canPromote = CanPromoteStructType(typeHnd);
    if (canPromote && varDsc->lvIsMultiRegArgOrRet())
    {
        unsigned fieldCnt = structPromotionInfo.fieldCnt;
        if (fieldCnt > MAX_MULTIREG_COUNT)
        {
            canPromote = false;
        }
#if defined(TARGET_ARMARCH) || defined(TARGET_LOONGARCH64) || defined(TARGET_RISCV64)
        else
        {
            for (unsigned i = 0; canPromote && (i < fieldCnt); i++)
            {
                var_types fieldType = structPromotionInfo.fields[i].fldType;
                // Non-HFA structs are always passed in general purpose registers.
                // If there are any floating point fields, don't promote for now.
                // Likewise, since HVA structs are passed in SIMD registers
                // promotion of non FP or SIMD type fields is disallowed.
                // TODO-1stClassStructs: add support in Lowering and prolog generation
                // to enable promoting these types.
                if (varDsc->lvIsParam && (varDsc->lvIsHfa() != varTypeUsesFloatReg(fieldType)))
                {
                    canPromote = false;
                }
#if defined(FEATURE_SIMD)
                // If we have a register-passed struct with mixed non-opaque SIMD types (i.e. with defined fields)
                // and non-SIMD types, we don't currently handle that case in the prolog, so we can't promote.
                else if ((fieldCnt > 1) && varTypeIsStruct(fieldType) &&
                         !compiler->isOpaqueSIMDType(structPromotionInfo.fields[i].fldTypeHnd))
                {
                    canPromote = false;
                }
#endif // FEATURE_SIMD
            }
        }
#elif defined(UNIX_AMD64_ABI)
        else
        {
            SortStructFields();
            // Only promote if the field types match the registers, unless we have a single SIMD field.
            SYSTEMV_AMD64_CORINFO_STRUCT_REG_PASSING_DESCRIPTOR structDesc;
            compiler->eeGetSystemVAmd64PassStructInRegisterDescriptor(typeHnd, &structDesc);
            unsigned regCount = structDesc.eightByteCount;
            if ((structPromotionInfo.fieldCnt == 1) && varTypeIsSIMD(structPromotionInfo.fields[0].fldType))
            {
                // Allow the case of promoting a single SIMD field, even if there are multiple registers.
                // We will fix this up in the prolog.
            }
            else if (structPromotionInfo.fieldCnt != regCount)
            {
                canPromote = false;
            }
            else
            {
                for (unsigned i = 0; canPromote && (i < regCount); i++)
                {
                    lvaStructFieldInfo* fieldInfo = &(structPromotionInfo.fields[i]);
                    var_types           fieldType = fieldInfo->fldType;
                    // We don't currently support passing SIMD types in registers.
                    if (varTypeIsSIMD(fieldType))
                    {
                        canPromote = false;
                    }
                    else if (varTypeUsesFloatReg(fieldType) !=
                             (structDesc.eightByteClassifications[i] == SystemVClassificationTypeSSE))
                    {
                        canPromote = false;
                    }
                }
            }
        }
#endif // UNIX_AMD64_ABI
    }
    return canPromote;
}

//--------------------------------------------------------------------------------------------
// ShouldPromoteStructVar - Should a struct var be promoted if it can be promoted?
// This routine mainly performs profitability checks.  Right now it also has
// some correctness checks due to limitations of down-stream phases.
//
// Arguments:
//   lclNum - struct local number;
//
// Return value:
//   true if the struct should be promoted.
//
bool Compiler::StructPromotionHelper::ShouldPromoteStructVar(unsigned lclNum)
{
    LclVarDsc* varDsc = compiler->lvaGetDesc(lclNum);
    assert(varTypeIsStruct(varDsc));
    assert(varDsc->GetLayout()->GetClassHandle() == structPromotionInfo.typeHnd);
    assert(structPromotionInfo.canPromote);

    bool shouldPromote = true;

    // We *can* promote; *should* we promote?
    // We should only do so if promotion has potential savings.  One source of savings
    // is if a field of the struct is accessed, since this access will be turned into
    // an access of the corresponding promoted field variable.  Even if there are no
    // field accesses, but only block-level operations on the whole struct, if the struct
    // has only one or two fields, then doing those block operations field-wise is probably faster
    // than doing a whole-variable block operation (e.g., a hardware "copy loop" on x86).
    // Struct promotion also provides the following benefits: reduce stack frame size,
    // reduce the need for zero init of stack frame and fine grained constant/copy prop.
    // Asm diffs indicate that promoting structs up to 3 fields is a net size win.
    // So if no fields are accessed independently, and there are four or more fields,
    // then do not promote.
    //
    // TODO: Ideally we would want to consider the impact of whether the struct is
    // passed as a parameter or assigned the return value of a call. Because once promoted,
    // struct copying is done by field by field assignment instead of a more efficient
    // rep.stos or xmm reg based copy.
    if (structPromotionInfo.fieldCnt > 3 && !varDsc->lvFieldAccessed)
    {
        JITDUMP("Not promoting promotable struct local V%02u: #fields = %d, fieldAccessed = %d.\n", lclNum,
                structPromotionInfo.fieldCnt, varDsc->lvFieldAccessed);
        shouldPromote = false;
    }
    else if (varDsc->lvIsMultiRegRet && structPromotionInfo.containsHoles && structPromotionInfo.customLayout)
    {
        JITDUMP("Not promoting multi-reg returned struct local V%02u with holes.\n", lclNum);
        shouldPromote = false;
    }
#if defined(TARGET_AMD64) || defined(TARGET_ARM64) || defined(TARGET_ARM) || defined(TARGET_LOONGARCH64) ||            \
    defined(TARGET_RISCV64)
    // TODO-PERF - Only do this when the LclVar is used in an argument context
    // TODO-ARM64 - HFA support should also eliminate the need for this.
    // TODO-ARM32 - HFA support should also eliminate the need for this.
    // TODO-LSRA - Currently doesn't support the passing of floating point LCL_VARS in the integer registers
    //
    // For now we currently don't promote structs with a single float field
    // Promoting it can cause us to shuffle it back and forth between the int and
    //  the float regs when it is used as a argument, which is very expensive for XARCH
    //
    else if ((structPromotionInfo.fieldCnt == 1) && varTypeIsFloating(structPromotionInfo.fields[0].fldType))
    {
        JITDUMP("Not promoting promotable struct local V%02u: #fields = %d because it is a struct with "
                "single float field.\n",
                lclNum, structPromotionInfo.fieldCnt);
        shouldPromote = false;
    }
#if defined(TARGET_LOONGARCH64) || defined(TARGET_RISCV64)
    else if ((structPromotionInfo.fieldCnt == 2) && (varTypeIsFloating(structPromotionInfo.fields[0].fldType) ||
                                                     varTypeIsFloating(structPromotionInfo.fields[1].fldType)))
    {
        // TODO-LoongArch64 - struct passed by float registers.
        JITDUMP("Not promoting promotable struct local V%02u: #fields = %d because it is a struct with "
                "float field(s).\n",
                lclNum, structPromotionInfo.fieldCnt);
        shouldPromote = false;
    }
#endif
#endif // TARGET_AMD64 || TARGET_ARM64 || TARGET_ARM || TARGET_LOONGARCH64 || TARGET_RISCV64
    else if (varDsc->lvIsParam && !compiler->lvaIsImplicitByRefLocal(lclNum) && !varDsc->lvIsHfa())
    {
#if FEATURE_MULTIREG_STRUCT_PROMOTE
        // Is this a variable holding a value with exactly two fields passed in
        // multiple registers?
        if (compiler->lvaIsMultiregStruct(varDsc, compiler->info.compIsVarArgs))
        {
            if (structPromotionInfo.containsHoles && structPromotionInfo.customLayout)
            {
                JITDUMP("Not promoting multi-reg struct local V%02u with holes.\n", lclNum);
                shouldPromote = false;
            }
            else if ((structPromotionInfo.fieldCnt != 2) &&
                     !((structPromotionInfo.fieldCnt == 1) && varTypeIsSIMD(structPromotionInfo.fields[0].fldType)))
            {
                JITDUMP("Not promoting multireg struct local V%02u, because lvIsParam is true, #fields != 2 and it's "
                        "not a single SIMD.\n",
                        lclNum);
                shouldPromote = false;
            }
        }
        else
#endif // !FEATURE_MULTIREG_STRUCT_PROMOTE

            // TODO-PERF - Implement struct promotion for incoming single-register structs.
            //             Also the implementation of jmp uses the 4 byte move to store
            //             byte parameters to the stack, so that if we have a byte field
            //             with something else occupying the same 4-byte slot, it will
            //             overwrite other fields.
            if (structPromotionInfo.fieldCnt != 1)
        {
            JITDUMP("Not promoting promotable struct local V%02u, because lvIsParam is true and #fields = "
                    "%d.\n",
                    lclNum, structPromotionInfo.fieldCnt);
            shouldPromote = false;
        }
    }
    else if ((lclNum == compiler->genReturnLocal) && (structPromotionInfo.fieldCnt > 1))
    {
        // TODO-1stClassStructs: a temporary solution to keep diffs small, it will be fixed later.
        shouldPromote = false;
    }
#if defined(DEBUG)
    else if (compiler->compPromoteFewerStructs(lclNum))
    {
        // Do not promote some structs, that can be promoted, to stress promoted/unpromoted moves.
        JITDUMP("Not promoting promotable struct local V%02u, because of STRESS_PROMOTE_FEWER_STRUCTS\n", lclNum);
        shouldPromote = false;
    }
#endif

    //
    // If the lvRefCnt is zero and we have a struct promoted parameter we can end up with an extra store of
    // the incoming register into the stack frame slot.
    // In that case, we would like to avoid promortion.
    // However we haven't yet computed the lvRefCnt values so we can't do that.
    //
    CLANG_FORMAT_COMMENT_ANCHOR;

    return shouldPromote;
}

//--------------------------------------------------------------------------------------------
// SortStructFields - sort the fields according to the increasing order of the field offset.
//
// Notes:
//   This is needed because the fields need to be pushed on stack (when referenced as a struct) in offset order.
//
void Compiler::StructPromotionHelper::SortStructFields()
{
    if (!structPromotionInfo.fieldsSorted)
    {
        jitstd::sort(structPromotionInfo.fields, structPromotionInfo.fields + structPromotionInfo.fieldCnt,
                     lvaFieldOffsetCmp());
        structPromotionInfo.fieldsSorted = true;
    }
}

//--------------------------------------------------------------------------------------------
// GetFieldInfo - get struct field information.
// Arguments:
//   fieldHnd - field handle to get info for;
//   ordinal  - field ordinal.
//
// Return value:
//  field information.
//
Compiler::lvaStructFieldInfo Compiler::StructPromotionHelper::GetFieldInfo(CORINFO_FIELD_HANDLE fieldHnd, BYTE ordinal)
{
    lvaStructFieldInfo fieldInfo;
    fieldInfo.fldHnd = fieldHnd;

    unsigned fldOffset  = compiler->info.compCompHnd->getFieldOffset(fieldInfo.fldHnd);
    fieldInfo.fldOffset = (BYTE)fldOffset;

    fieldInfo.fldOrdinal = ordinal;
    CorInfoType corType  = compiler->info.compCompHnd->getFieldType(fieldInfo.fldHnd, &fieldInfo.fldTypeHnd);
    fieldInfo.fldType    = JITtype2varType(corType);
    fieldInfo.fldSize    = genTypeSize(fieldInfo.fldType);

#ifdef FEATURE_SIMD
    // Check to see if this is a SIMD type.
    // We will only check this if we have already found a SIMD type, which will be true if
    // we have encountered any SIMD intrinsics.
    if (compiler->usesSIMDTypes() && (fieldInfo.fldSize == 0) && compiler->isSIMDorHWSIMDClass(fieldInfo.fldTypeHnd))
    {
        unsigned    simdSize;
        CorInfoType simdBaseJitType = compiler->getBaseJitTypeAndSizeOfSIMDType(fieldInfo.fldTypeHnd, &simdSize);
        // We will only promote fields of SIMD types that fit into a SIMD register.
        if (simdBaseJitType != CORINFO_TYPE_UNDEF)
        {
            if ((simdSize >= compiler->minSIMDStructBytes()) && (simdSize <= compiler->maxSIMDStructBytes()))
            {
                fieldInfo.fldType = compiler->getSIMDTypeForSize(simdSize);
                fieldInfo.fldSize = simdSize;
            }
        }
    }
#endif // FEATURE_SIMD

    if (fieldInfo.fldSize == 0)
    {
        TryPromoteStructField(fieldInfo);
    }

    return fieldInfo;
}

//--------------------------------------------------------------------------------------------
// TryPromoteStructField - checks that this struct's field is a struct that can be promoted as scalar type
//   aligned at its natural boundary. Promotes the field as a scalar if the check succeeded.
//
// Arguments:
//   fieldInfo - information about the field in the outer struct.
//
// Return value:
//   true if the internal struct was promoted.
//
bool Compiler::StructPromotionHelper::TryPromoteStructField(lvaStructFieldInfo& fieldInfo)
{
    if (fieldInfo.fldType != TYP_STRUCT)
    {
        return false;
    }

    COMP_HANDLE compHandle = compiler->info.compCompHnd;

    // Do not promote if the struct field in turn has more than one field.
    if (compHandle->getClassNumInstanceFields(fieldInfo.fldTypeHnd) != 1)
    {
        return false;
    }

    // Do not promote if the single field is not aligned at its natural boundary within
    // the struct field.
    CORINFO_FIELD_HANDLE innerFieldHndl   = compHandle->getFieldInClass(fieldInfo.fldTypeHnd, 0);
    unsigned             innerFieldOffset = compHandle->getFieldOffset(innerFieldHndl);
    if (innerFieldOffset != 0)
    {
        return false;
    }

    CorInfoType fieldCorType = compHandle->getFieldType(innerFieldHndl);
    var_types   fieldVarType = JITtype2varType(fieldCorType);
    unsigned    fieldSize    = genTypeSize(fieldVarType);

    // Do not promote if the field is not a primitive type, is floating-point,
    // or is not properly aligned.
    //
    // TODO-PERF: Structs containing a single floating-point field on Amd64
    // need to be passed in integer registers. Right now LSRA doesn't support
    // passing of floating-point LCL_VARS in integer registers.  Enabling promotion
    // of such structs results in an assert in lsra right now.
    //
    // TODO-CQ: Right now we only promote an actual SIMD typed field, which would cause
    // a nested SIMD type to fail promotion.
    if (fieldSize == 0 || fieldSize > TARGET_POINTER_SIZE || varTypeIsFloating(fieldVarType))
    {
        JITDUMP("Promotion blocked: struct contains struct field with one field,"
                " but that field has invalid size or type.\n");
        return false;
    }

    if (fieldSize != TARGET_POINTER_SIZE)
    {
        unsigned outerFieldOffset = compHandle->getFieldOffset(fieldInfo.fldHnd);

        if ((outerFieldOffset % fieldSize) != 0)
        {
            JITDUMP("Promotion blocked: struct contains struct field with one field,"
                    " but the outer struct offset %u is not a multiple of the inner field size %u.\n",
                    outerFieldOffset, fieldSize);
            return false;
        }
    }

    // Insist this wrapped field occupy all of its parent storage.
    unsigned innerStructSize = compHandle->getClassSize(fieldInfo.fldTypeHnd);

    if (fieldSize != innerStructSize)
    {
        JITDUMP("Promotion blocked: struct contains struct field with one field,"
                " but that field is not the same size as its parent.\n");
        return false;
    }

    // Retype the field as the type of the single field of the struct.
    // This is a hack that allows us to promote such fields before we support recursive struct promotion
    // (tracked by #10019).
    fieldInfo.fldType = fieldVarType;
    fieldInfo.fldSize = fieldSize;

    return true;
}

//--------------------------------------------------------------------------------------------
// PromoteStructVar - promote struct variable.
//
// Arguments:
//   lclNum - struct local number;
//
void Compiler::StructPromotionHelper::PromoteStructVar(unsigned lclNum)
{
    LclVarDsc* varDsc = compiler->lvaGetDesc(lclNum);

    // We should never see a reg-sized non-field-addressed struct here.
    assert(!varDsc->lvRegStruct);

    assert(varDsc->GetLayout()->GetClassHandle() == structPromotionInfo.typeHnd);
    assert(structPromotionInfo.canPromote);

    varDsc->lvFieldCnt      = structPromotionInfo.fieldCnt;
    varDsc->lvFieldLclStart = compiler->lvaCount;
    varDsc->lvPromoted      = true;
    varDsc->lvContainsHoles = structPromotionInfo.containsHoles;
    varDsc->lvCustomLayout  = structPromotionInfo.customLayout;

#ifdef DEBUG
    // Don't stress this in LCL_FLD stress.
    varDsc->lvKeepType = 1;
#endif

#ifdef DEBUG
    if (compiler->verbose)
    {
        printf("\nPromoting struct local V%02u (%s):", lclNum,
               compiler->eeGetClassName(varDsc->GetLayout()->GetClassHandle()));
    }
#endif

    SortStructFields();

    for (unsigned index = 0; index < structPromotionInfo.fieldCnt; ++index)
    {
        const lvaStructFieldInfo* pFieldInfo = &structPromotionInfo.fields[index];

        if (!varTypeUsesIntReg(pFieldInfo->fldType))
        {
            // Whenever we promote a struct that contains a floating point field
            // it's possible we transition from a method that originally only had integer
            // local vars to start having FP.  We have to communicate this through this flag
            // since LSRA later on will use this flag to determine whether or not to track FP register sets.
            compiler->compFloatingPointUsed = true;
        }

// Now grab the temp for the field local.

#ifdef DEBUG
        char        fieldNameBuffer[128];
        const char* fieldName =
            compiler->eeGetFieldName(pFieldInfo->fldHnd, false, fieldNameBuffer, sizeof(fieldNameBuffer));
        char buf[200];
        sprintf_s(buf, sizeof(buf), "field V%02u.%s (fldOffset=0x%x)", lclNum, fieldName, pFieldInfo->fldOffset);

        // We need to copy 'buf' as lvaGrabTemp() below caches a copy to its argument.
        size_t len  = strlen(buf) + 1;
        char*  bufp = compiler->getAllocator(CMK_DebugOnly).allocate<char>(len);
        strcpy_s(bufp, len, buf);

        if (index > 0)
        {
            noway_assert(pFieldInfo->fldOffset > (pFieldInfo - 1)->fldOffset);
        }
#endif

        // Lifetime of field locals might span multiple BBs, so they must be long lifetime temps.
        const unsigned varNum = compiler->lvaGrabTemp(false DEBUGARG(bufp));

        // lvaGrabTemp can reallocate the lvaTable, so
        // refresh the cached varDsc for lclNum.
        varDsc = compiler->lvaGetDesc(lclNum);

        LclVarDsc* fieldVarDsc           = compiler->lvaGetDesc(varNum);
        fieldVarDsc->lvType              = pFieldInfo->fldType;
        fieldVarDsc->lvIsStructField     = true;
        fieldVarDsc->lvFldOffset         = pFieldInfo->fldOffset;
        fieldVarDsc->lvFldOrdinal        = pFieldInfo->fldOrdinal;
        fieldVarDsc->lvParentLcl         = lclNum;
        fieldVarDsc->lvIsParam           = varDsc->lvIsParam;
        fieldVarDsc->lvIsOSRLocal        = varDsc->lvIsOSRLocal;
        fieldVarDsc->lvIsOSRExposedLocal = varDsc->lvIsOSRExposedLocal;

        // This new local may be the first time we've seen a long typed local.
        if (fieldVarDsc->lvType == TYP_LONG)
        {
            compiler->compLongUsed = true;
        }

#if FEATURE_IMPLICIT_BYREFS
        // Reset the implicitByRef flag.
        fieldVarDsc->lvIsImplicitByRef = 0;
#endif // FEATURE_IMPLICIT_BYREFS

        // Do we have a parameter that can be enregistered?
        //
        if (varDsc->lvIsRegArg)
        {
            fieldVarDsc->lvIsRegArg = true;
            regNumber parentArgReg  = varDsc->GetArgReg();
#if FEATURE_MULTIREG_ARGS
            if (!compiler->lvaIsImplicitByRefLocal(lclNum))
            {
#ifdef UNIX_AMD64_ABI
                if (varTypeIsSIMD(fieldVarDsc) && (varDsc->lvFieldCnt == 1))
                {
                    // This SIMD typed field may be passed in multiple registers.
                    fieldVarDsc->SetArgReg(parentArgReg);
                    fieldVarDsc->SetOtherArgReg(varDsc->GetOtherArgReg());
                }
                else
#endif // UNIX_AMD64_ABI
                {
                    regNumber fieldRegNum;
                    if (index == 0)
                    {
                        fieldRegNum = parentArgReg;
                    }
                    else if (varDsc->lvIsHfa())
                    {
                        unsigned regIncrement = fieldVarDsc->lvFldOrdinal;
#ifdef TARGET_ARM
                        // TODO: Need to determine if/how to handle split args.
                        if (varDsc->GetHfaType() == TYP_DOUBLE)
                        {
                            regIncrement *= 2;
                        }
#endif // TARGET_ARM
                        fieldRegNum = (regNumber)(parentArgReg + regIncrement);
                    }
                    else
                    {
                        assert(index == 1);
                        fieldRegNum = varDsc->GetOtherArgReg();
                    }
                    fieldVarDsc->SetArgReg(fieldRegNum);
                }
            }
            else
#endif // FEATURE_MULTIREG_ARGS && defined(FEATURE_SIMD)
            {
                fieldVarDsc->SetArgReg(parentArgReg);
            }
        }

#ifdef FEATURE_SIMD
        if (varTypeIsSIMD(pFieldInfo->fldType))
        {
            compiler->lvaSetStruct(varNum, pFieldInfo->fldTypeHnd, false);
            // We will not recursively promote this, so mark it as 'lvRegStruct' (note that we wouldn't
            // be promoting this if we didn't think it could be enregistered.
            fieldVarDsc->lvRegStruct = true;
        }
#endif // FEATURE_SIMD

#ifdef DEBUG
        // This temporary should not be converted to a double in stress mode,
        // because we introduce assigns to it after the stress conversion
        fieldVarDsc->lvKeepType = 1;
#endif
    }
}

//--------------------------------------------------------------------------------------------
// lvaGetFieldLocal - returns the local var index for a promoted field in a promoted struct var.
//
// Arguments:
//   varDsc    - the promoted struct var descriptor;
//   fldOffset - field offset in the struct.
//
// Return value:
//   the index of the local that represents this field.
//
unsigned Compiler::lvaGetFieldLocal(const LclVarDsc* varDsc, unsigned int fldOffset)
{
    noway_assert(varTypeIsStruct(varDsc));
    noway_assert(varDsc->lvPromoted);

    for (unsigned i = varDsc->lvFieldLclStart; i < varDsc->lvFieldLclStart + varDsc->lvFieldCnt; ++i)
    {
        noway_assert(lvaTable[i].lvIsStructField);
        noway_assert(lvaTable[i].lvParentLcl == (unsigned)(varDsc - lvaTable));
        if (lvaTable[i].lvFldOffset == fldOffset)
        {
            return i;
        }
    }

    // This is the not-found error return path, the caller should check for BAD_VAR_NUM
    return BAD_VAR_NUM;
}

/*****************************************************************************
 *
 *  Set the local var "varNum" as address-exposed.
 *  If this is a promoted struct, label it's fields the same way.
 */

void Compiler::lvaSetVarAddrExposed(unsigned varNum DEBUGARG(AddressExposedReason reason))
{
    LclVarDsc* varDsc = lvaGetDesc(varNum);
    assert(!varDsc->lvIsStructField);

    varDsc->SetAddressExposed(true DEBUGARG(reason));

    if (varDsc->lvPromoted)
    {
        noway_assert(varTypeIsStruct(varDsc));

        for (unsigned i = varDsc->lvFieldLclStart; i < varDsc->lvFieldLclStart + varDsc->lvFieldCnt; ++i)
        {
            noway_assert(lvaTable[i].lvIsStructField);
            lvaTable[i].SetAddressExposed(true DEBUGARG(AddressExposedReason::PARENT_EXPOSED));
            lvaSetVarDoNotEnregister(i DEBUGARG(DoNotEnregisterReason::AddrExposed));
        }
    }

    lvaSetVarDoNotEnregister(varNum DEBUGARG(DoNotEnregisterReason::AddrExposed));
}

//------------------------------------------------------------------------
// lvaSetHiddenBufferStructArg: Set the local var "varNum" as hidden buffer struct arg.
//
// Arguments:
//    varNum - the varNum of the local
//
// Notes:
//    Most ABIs "return" large structures via return buffers, where the callee takes an address as the
//    argument, and writes the result to it. This presents a problem: ordinarily, addresses of locals
//    that escape to calls leave the local in question address-exposed. For this very special case of
//    a return buffer, however, it is known that the callee will not do anything with it except write
//    to it, once. As such, we handle addresses of locals that represent return buffers specially: we
//    *do not* mark the local address-exposed, instead saving the address' "Use*" in the call node, and
//    treat the call much like an "ASG(IND(addr), ...)" node throughout the compilation. A complicating
//    factor here is that the address can be moved to the late args list, and we have to fetch it from
//    the ASG setup node in that case. In the future, we should make it such that these addresses do
//    not ever need temps (currently they may because of conservative GLOB_REF setting on FIELD nodes).
//
//    TODO-ADDR-Bug: currently, we rely on these locals not being present in call argument lists,
//    outside of the buffer address argument itself, as liveness - currently - treats the location node
//    associated with the address itself as the definition point, and call arguments can be reordered
//    rather arbitrarily. We should fix liveness to treat the call as the definition point instead and
//    enable this optimization for "!lvIsTemp" locals.
//

void Compiler::lvaSetHiddenBufferStructArg(unsigned varNum)
{
    LclVarDsc* varDsc = lvaGetDesc(varNum);

#ifdef DEBUG
    varDsc->SetHiddenBufferStructArg(true);
#endif

    if (varDsc->lvPromoted)
    {
        noway_assert(varTypeIsStruct(varDsc));

        for (unsigned i = varDsc->lvFieldLclStart; i < varDsc->lvFieldLclStart + varDsc->lvFieldCnt; ++i)
        {
            noway_assert(lvaTable[i].lvIsStructField);
#ifdef DEBUG
            lvaTable[i].SetHiddenBufferStructArg(true);
#endif

            lvaSetVarDoNotEnregister(i DEBUGARG(DoNotEnregisterReason::HiddenBufferStructArg));
        }
    }

    lvaSetVarDoNotEnregister(varNum DEBUGARG(DoNotEnregisterReason::HiddenBufferStructArg));
}

//------------------------------------------------------------------------
// lvaSetVarLiveInOutOfHandler: Set the local varNum as being live in and/or out of a handler
//
// Arguments:
//    varNum - the varNum of the local
//
void Compiler::lvaSetVarLiveInOutOfHandler(unsigned varNum)
{
    LclVarDsc* varDsc = lvaGetDesc(varNum);

    varDsc->lvLiveInOutOfHndlr = 1;

    if (varDsc->lvPromoted)
    {
        noway_assert(varTypeIsStruct(varDsc));

        for (unsigned i = varDsc->lvFieldLclStart; i < varDsc->lvFieldLclStart + varDsc->lvFieldCnt; ++i)
        {
            noway_assert(lvaTable[i].lvIsStructField);
            lvaTable[i].lvLiveInOutOfHndlr = 1;
            // For now, only enregister an EH Var if it is a single def and whose refCnt > 1.
            if (!lvaEnregEHVars || !lvaTable[i].lvSingleDefRegCandidate || lvaTable[i].lvRefCnt() <= 1)
            {
                lvaSetVarDoNotEnregister(i DEBUGARG(DoNotEnregisterReason::LiveInOutOfHandler));
            }
        }
    }

    // For now, only enregister an EH Var if it is a single def and whose refCnt > 1.
    if (!lvaEnregEHVars || !varDsc->lvSingleDefRegCandidate || varDsc->lvRefCnt() <= 1)
    {
        lvaSetVarDoNotEnregister(varNum DEBUGARG(DoNotEnregisterReason::LiveInOutOfHandler));
    }
#ifdef JIT32_GCENCODER
    else if (lvaKeepAliveAndReportThis() && (varNum == info.compThisArg))
    {
        // For the JIT32_GCENCODER, when lvaKeepAliveAndReportThis is true, we must either keep the "this" pointer
        // in the same register for the entire method, or keep it on the stack. If it is EH-exposed, we can't ever
        // keep it in a register, since it must also be live on the stack. Therefore, we won't attempt to allocate it.
        lvaSetVarDoNotEnregister(varNum DEBUGARG(DoNotEnregisterReason::LiveInOutOfHandler));
    }
#endif // JIT32_GCENCODER
}

/*****************************************************************************
 *
 *  Record that the local var "varNum" should not be enregistered (for one of several reasons.)
 */

void Compiler::lvaSetVarDoNotEnregister(unsigned varNum DEBUGARG(DoNotEnregisterReason reason))
{
    LclVarDsc* varDsc = lvaGetDesc(varNum);

    const bool wasAlreadyMarkedDoNotEnreg = (varDsc->lvDoNotEnregister == 1);
    varDsc->lvDoNotEnregister             = 1;

#ifdef DEBUG
    if (!wasAlreadyMarkedDoNotEnreg)
    {
        varDsc->SetDoNotEnregReason(reason);
    }

    if (verbose)
    {
        printf("\nLocal V%02u should not be enregistered because: ", varNum);
    }

    switch (reason)
    {
        case DoNotEnregisterReason::AddrExposed:
            JITDUMP("it is address exposed\n");
            assert(varDsc->IsAddressExposed());
            break;
        case DoNotEnregisterReason::HiddenBufferStructArg:
            JITDUMP("it is hidden buffer struct arg\n");
            assert(varDsc->IsHiddenBufferStructArg());
            break;
        case DoNotEnregisterReason::DontEnregStructs:
            JITDUMP("struct enregistration is disabled\n");
            assert(varTypeIsStruct(varDsc));
            break;
        case DoNotEnregisterReason::NotRegSizeStruct:
            JITDUMP("struct size does not match reg size\n");
            assert(varTypeIsStruct(varDsc));
            break;
        case DoNotEnregisterReason::LocalField:
            JITDUMP("was accessed as a local field\n");
            break;
        case DoNotEnregisterReason::VMNeedsStackAddr:
            JITDUMP("VM needs stack addr\n");
            break;
        case DoNotEnregisterReason::LiveInOutOfHandler:
            JITDUMP("live in/out of a handler\n");
            varDsc->lvLiveInOutOfHndlr = 1;
            break;
        case DoNotEnregisterReason::BlockOp:
            JITDUMP("written/read in a block op\n");
            break;
        case DoNotEnregisterReason::IsStructArg:
            if (varTypeIsStruct(varDsc))
            {
                JITDUMP("it is a struct arg\n");
            }
            else
            {
                JITDUMP("it is reinterpreted as a struct arg\n");
            }
            break;
        case DoNotEnregisterReason::DepField:
            JITDUMP("field of a dependently promoted struct\n");
            assert(varDsc->lvIsStructField && (lvaGetParentPromotionType(varNum) != PROMOTION_TYPE_INDEPENDENT));
            break;
        case DoNotEnregisterReason::NoRegVars:
            JITDUMP("opts.compFlags & CLFLG_REGVAR is not set\n");
            assert(!compEnregLocals());
            break;
        case DoNotEnregisterReason::MinOptsGC:
            JITDUMP("it is a GC Ref and we are compiling MinOpts\n");
            assert(!JitConfig.JitMinOptsTrackGCrefs() && varTypeIsGC(varDsc->TypeGet()));
            break;
#if !defined(TARGET_64BIT)
        case DoNotEnregisterReason::LongParamField:
            JITDUMP("it is a decomposed field of a long parameter\n");
            break;
#endif
#ifdef JIT32_GCENCODER
        case DoNotEnregisterReason::PinningRef:
            JITDUMP("pinning ref\n");
            assert(varDsc->lvPinned);
            break;
#endif
        case DoNotEnregisterReason::LclAddrNode:
            JITDUMP("LclAddrVar/Fld takes the address of this node\n");
            break;

        case DoNotEnregisterReason::CastTakesAddr:
            JITDUMP("cast takes addr\n");
            break;

        case DoNotEnregisterReason::StoreBlkSrc:
            JITDUMP("the local is used as store block src\n");
            break;

        case DoNotEnregisterReason::SwizzleArg:
            JITDUMP("SwizzleArg\n");
            break;

        case DoNotEnregisterReason::BlockOpRet:
            JITDUMP("return uses a block op\n");
            break;

        case DoNotEnregisterReason::ReturnSpCheck:
            JITDUMP("Used for SP check on return\n");
            break;

        case DoNotEnregisterReason::CallSpCheck:
            JITDUMP("Used for SP check on call\n");
            break;

        case DoNotEnregisterReason::SimdUserForcesDep:
            JITDUMP("Promoted struct used by a SIMD/HWI node\n");
            break;

        default:
            unreached();
            break;
    }
#endif
}

//------------------------------------------------------------------------
// lvaIsImplicitByRefLocal: Is the local an "implicit byref" parameter?
//
// We term structs passed via pointers to shadow copies "implicit byrefs".
// They are used on Windows x64 for structs 3, 5, 6, 7, > 8 bytes in size,
// and on ARM64/LoongArch64 for structs larger than 16 bytes.
//
// They are "byrefs" because the VM sometimes uses memory allocated on the
// GC heap for the shadow copies.
//
// Arguments:
//    lclNum - The local in question
//
// Return Value:
//    Whether "lclNum" refers to an implicit byref.
//
bool Compiler::lvaIsImplicitByRefLocal(unsigned lclNum) const
{
#if FEATURE_IMPLICIT_BYREFS
    LclVarDsc* varDsc = lvaGetDesc(lclNum);
    if (varDsc->lvIsImplicitByRef)
    {
        assert(varDsc->lvIsParam);

        assert(varTypeIsStruct(varDsc) || (varDsc->TypeGet() == TYP_BYREF));
        return true;
    }
#endif // FEATURE_IMPLICIT_BYREFS
    return false;
}

//------------------------------------------------------------------------
// lvaIsLocalImplicitlyAccessedByRef: Will this local be accessed indirectly?
//
// Arguments:
//    lclNum - The number of local in question
//
// Return Value:
//    If "lclNum" is an implicit byref parameter, or its dependently promoted
//    field, "true", otherwise, "false".
//
// Notes:
//   This method is only meaningful before the locals have been morphed into
//   explicit indirections.
//
bool Compiler::lvaIsLocalImplicitlyAccessedByRef(unsigned lclNum) const
{
    if (lvaGetDesc(lclNum)->lvIsStructField)
    {
        return lvaIsImplicitByRefLocal(lvaGetDesc(lclNum)->lvParentLcl);
    }

    return lvaIsImplicitByRefLocal(lclNum);
}

// Returns true if this local var is a multireg struct.
// TODO-Throughput: This does a lookup on the class handle, and in the outgoing arg context
// this information is already available on the CallArgABIInformation, and shouldn't need to be
// recomputed.
//
bool Compiler::lvaIsMultiregStruct(LclVarDsc* varDsc, bool isVarArg)
{
    if (varTypeIsStruct(varDsc->TypeGet()))
    {
        CORINFO_CLASS_HANDLE clsHnd = varDsc->GetLayout()->GetClassHandle();
        structPassingKind    howToPassStruct;

        var_types type = getArgTypeForStruct(clsHnd, &howToPassStruct, isVarArg, varDsc->lvExactSize());

        if (howToPassStruct == SPK_ByValueAsHfa)
        {
            assert(type == TYP_STRUCT);
            return true;
        }

#if defined(UNIX_AMD64_ABI) || defined(TARGET_ARM64) || defined(TARGET_LOONGARCH64) || defined(TARGET_RISCV64)
        if (howToPassStruct == SPK_ByValue)
        {
            assert(type == TYP_STRUCT);
            return true;
        }
#endif
    }
    return false;
}

//------------------------------------------------------------------------
// lvaSetStruct: Set the type of a local to a struct, given a layout.
//
// Arguments:
//    varNum              - The local
//    layout              - The layout
//    unsafeValueClsCheck - Whether to check if we should potentially emit a GS cookie due to this local.
//
void Compiler::lvaSetStruct(unsigned varNum, ClassLayout* layout, bool unsafeValueClsCheck)
{
    LclVarDsc* varDsc = lvaGetDesc(varNum);

    // Set the type and associated info if we haven't already set it.
    if (varDsc->lvType == TYP_UNDEF)
    {
        varDsc->lvType = TYP_STRUCT;
    }
    if (varDsc->GetLayout() == nullptr)
    {
        varDsc->SetLayout(layout);

        if (layout->IsValueClass())
        {
            varDsc->lvType = layout->GetType();

#if FEATURE_IMPLICIT_BYREFS
            // Mark implicit byref struct parameters
            if (varDsc->lvIsParam && !varDsc->lvIsStructField)
            {
                structPassingKind howToReturnStruct;
                getArgTypeForStruct(layout->GetClassHandle(), &howToReturnStruct, this->info.compIsVarArgs,
                                    varDsc->lvExactSize());

                if (howToReturnStruct == SPK_ByReference)
                {
                    JITDUMP("Marking V%02i as a byref parameter\n", varNum);
                    varDsc->lvIsImplicitByRef = 1;
                }
            }
#endif // FEATURE_IMPLICIT_BYREFS

#if FEATURE_SIMD
            if (varTypeIsSIMD(layout->GetType()))
            {
                CorInfoType simdBaseJitType = CORINFO_TYPE_UNDEF;
                impNormStructType(layout->GetClassHandle(), &simdBaseJitType);

                if (simdBaseJitType != CORINFO_TYPE_UNDEF)
                {
                    assert(varTypeIsSIMD(varDsc));
                    varDsc->SetSimdBaseJitType(simdBaseJitType);
                }
            }
#endif // FEATURE_SIMD
            // For structs that are small enough, we check and set HFA element type
            if (GlobalJitOptions::compFeatureHfa && (layout->GetSize() <= MAX_PASS_MULTIREG_BYTES))
            {
                // hfaType is set to float, double or SIMD type if it is an HFA, otherwise TYP_UNDEF
                var_types hfaType = GetHfaType(layout->GetClassHandle());
                if (varTypeIsValidHfaType(hfaType))
                {
                    varDsc->SetHfaType(hfaType);

                    // hfa variables can never contain GC pointers
                    assert(!layout->HasGCPtr());
                    // The size of this struct should be evenly divisible by 4 or 8
                    assert((varDsc->lvExactSize() % genTypeSize(hfaType)) == 0);
                    // The number of elements in the HFA should fit into our MAX_ARG_REG_COUNT limit
                    assert((varDsc->lvExactSize() / genTypeSize(hfaType)) <= MAX_ARG_REG_COUNT);
                }
            }
        }
    }
    else
    {
#if FEATURE_SIMD
        assert(!varTypeIsSIMD(varDsc) || (varDsc->GetSimdBaseType() != TYP_UNKNOWN));
#endif // FEATURE_SIMD
        assert(ClassLayout::AreCompatible(varDsc->GetLayout(), layout));
        // Inlining could replace a canon struct type with an exact one.
        varDsc->SetLayout(layout);
        assert(layout->IsBlockLayout() || (layout->GetSize() != 0));
    }

    if (!layout->IsBlockLayout())
    {
#ifndef TARGET_64BIT
        bool fDoubleAlignHint = false;
#ifdef TARGET_X86
        fDoubleAlignHint = true;
#endif

        if (info.compCompHnd->getClassAlignmentRequirement(layout->GetClassHandle(), fDoubleAlignHint) == 8)
        {
#ifdef DEBUG
            if (verbose)
            {
                printf("Marking struct in V%02i with double align flag\n", varNum);
            }
#endif
            varDsc->lvStructDoubleAlign = 1;
        }
#endif // not TARGET_64BIT

        unsigned classAttribs = info.compCompHnd->getClassAttribs(layout->GetClassHandle());

        // Check whether this local is an unsafe value type and requires GS cookie protection.
        // GS checks require the stack to be re-ordered, which can't be done with EnC.
        if (unsafeValueClsCheck && (classAttribs & CORINFO_FLG_UNSAFE_VALUECLASS) && !opts.compDbgEnC)
        {
            setNeedsGSSecurityCookie();
            compGSReorderStackLayout = true;
            varDsc->lvIsUnsafeBuffer = true;
        }
#ifdef DEBUG
        if (JitConfig.EnableExtraSuperPmiQueries())
        {
            makeExtraStructQueries(layout->GetClassHandle(), 2);
        }
#endif // DEBUG
    }
}

//------------------------------------------------------------------------
// lvaSetStruct: Set the type of a local to a struct, given its type handle.
//
// Arguments:
//    varNum              - The local
//    typeHnd             - The type handle
//    unsafeValueClsCheck - Whether to check if we should potentially emit a GS cookie due to this local.
//
void Compiler::lvaSetStruct(unsigned varNum, CORINFO_CLASS_HANDLE typeHnd, bool unsafeValueClsCheck)
{
    lvaSetStruct(varNum, typGetObjLayout(typeHnd), unsafeValueClsCheck);
}

#ifdef DEBUG
//------------------------------------------------------------------------
// makeExtraStructQueries: Query the information for the given struct handle.
//
// Arguments:
//    structHandle -- The handle for the struct type we're querying.
//    level        -- How many more levels to recurse.
//
void Compiler::makeExtraStructQueries(CORINFO_CLASS_HANDLE structHandle, int level)
{
    if (level <= 0)
    {
        return;
    }
    assert(structHandle != NO_CLASS_HANDLE);
    (void)typGetObjLayout(structHandle);
    DWORD typeFlags = info.compCompHnd->getClassAttribs(structHandle);
    if (StructHasDontDigFieldsFlagSet(typeFlags))
    {
        // In AOT ReadyToRun compilation, don't query fields of types
        // outside of the current version bubble.
        return;
    }

    unsigned const fieldCnt = info.compCompHnd->getClassNumInstanceFields(structHandle);
    impNormStructType(structHandle);
#ifdef TARGET_ARMARCH
    GetHfaType(structHandle);
#endif

    // Bypass fetching instance fields of ref classes for now,
    // as it requires traversing the class hierarchy.
    //
    if ((typeFlags & CORINFO_FLG_VALUECLASS) == 0)
    {
        return;
    }

    for (unsigned int i = 0; i < fieldCnt; i++)
    {
        CORINFO_FIELD_HANDLE fieldHandle      = info.compCompHnd->getFieldInClass(structHandle, i);
        unsigned             fldOffset        = info.compCompHnd->getFieldOffset(fieldHandle);
        CORINFO_CLASS_HANDLE fieldClassHandle = NO_CLASS_HANDLE;
        CorInfoType          fieldCorType     = info.compCompHnd->getFieldType(fieldHandle, &fieldClassHandle);
        var_types            fieldVarType     = JITtype2varType(fieldCorType);
        if (fieldClassHandle != NO_CLASS_HANDLE)
        {
            if (varTypeIsStruct(fieldVarType))
            {
                makeExtraStructQueries(fieldClassHandle, level - 1);
            }
        }
    }
}
#endif // DEBUG

//------------------------------------------------------------------------
// lvaSetStructUsedAsVarArg: update hfa information for vararg struct args
//
// Arguments:
//    varNum   -- number of the variable
//
// Notes:
//    This only affects arm64 varargs on windows where we need to pass
//    hfa arguments as if they are not HFAs.
//
//    This function should only be called if the struct is used in a varargs
//    method.

void Compiler::lvaSetStructUsedAsVarArg(unsigned varNum)
{
    if (GlobalJitOptions::compFeatureHfa && TargetOS::IsWindows)
    {
#if defined(TARGET_ARM64)
        LclVarDsc* varDsc = lvaGetDesc(varNum);
        // For varargs methods incoming and outgoing arguments should not be treated
        // as HFA.
        varDsc->SetHfaType(TYP_UNDEF);
#endif // defined(TARGET_ARM64)
    }
}

//------------------------------------------------------------------------
// lvaSetClass: set class information for a local var.
//
// Arguments:
//    varNum -- number of the variable
//    clsHnd -- class handle to use in set or update
//    isExact -- true if class is known exactly
//
// Notes:
//    varNum must not already have a ref class handle.

void Compiler::lvaSetClass(unsigned varNum, CORINFO_CLASS_HANDLE clsHnd, bool isExact)
{
    noway_assert(varNum < lvaCount);

    // If we are just importing, we cannot reliably track local ref types,
    // since the jit maps CORINFO_TYPE_VAR to TYP_REF.
    if (compIsForImportOnly())
    {
        return;
    }

    if (clsHnd != NO_CLASS_HANDLE && !isExact && JitConfig.JitEnableExactDevirtualization())
    {
        CORINFO_CLASS_HANDLE exactClass;
        if (info.compCompHnd->getExactClasses(clsHnd, 1, &exactClass) == 1)
        {
            isExact = true;
            clsHnd  = exactClass;
        }
    }

    // Else we should have a type handle.
    assert(clsHnd != nullptr);

    LclVarDsc* varDsc = lvaGetDesc(varNum);
    assert(varDsc->lvType == TYP_REF);

    // We should not have any ref type information for this var.
    assert(varDsc->lvClassHnd == NO_CLASS_HANDLE);
    assert(!varDsc->lvClassIsExact);

    JITDUMP("\nlvaSetClass: setting class for V%02i to (%p) %s %s\n", varNum, dspPtr(clsHnd), eeGetClassName(clsHnd),
            isExact ? " [exact]" : "");

    varDsc->lvClassHnd     = clsHnd;
    varDsc->lvClassIsExact = isExact;
}

//------------------------------------------------------------------------
// lvaSetClass: set class information for a local var from a tree or stack type
//
// Arguments:
//    varNum -- number of the variable. Must be a single def local
//    tree  -- tree establishing the variable's value
//    stackHnd -- handle for the type from the evaluation stack
//
// Notes:
//    Preferentially uses the tree's type, when available. Since not all
//    tree kinds can track ref types, the stack type is used as a
//    fallback. If there is no stack type, then the class is set to object.

void Compiler::lvaSetClass(unsigned varNum, GenTree* tree, CORINFO_CLASS_HANDLE stackHnd)
{
    bool                 isExact   = false;
    bool                 isNonNull = false;
    CORINFO_CLASS_HANDLE clsHnd    = gtGetClassHandle(tree, &isExact, &isNonNull);

    if (clsHnd != nullptr)
    {
        lvaSetClass(varNum, clsHnd, isExact);
    }
    else if (stackHnd != nullptr)
    {
        lvaSetClass(varNum, stackHnd);
    }
    else
    {
        lvaSetClass(varNum, impGetObjectClass());
    }
}

//------------------------------------------------------------------------
// lvaUpdateClass: update class information for a local var.
//
// Arguments:
//    varNum -- number of the variable
//    clsHnd -- class handle to use in set or update
//    isExact -- true if class is known exactly
//
// Notes:
//
//    This method models the type update rule for an assignment.
//
//    Updates currently should only happen for single-def user args or
//    locals, when we are processing the expression actually being
//    used to initialize the local (or inlined arg). The update will
//    change the local from the declared type to the type of the
//    initial value.
//
//    These updates should always *improve* what we know about the
//    type, that is making an inexact type exact, or changing a type
//    to some subtype. However the jit lacks precise type information
//    for shared code, so ensuring this is so is currently not
//    possible.

void Compiler::lvaUpdateClass(unsigned varNum, CORINFO_CLASS_HANDLE clsHnd, bool isExact)
{
    assert(varNum < lvaCount);

    // If we are just importing, we cannot reliably track local ref types,
    // since the jit maps CORINFO_TYPE_VAR to TYP_REF.
    if (compIsForImportOnly())
    {
        return;
    }

    // Else we should have a class handle to consider
    assert(clsHnd != nullptr);

    LclVarDsc* varDsc = lvaGetDesc(varNum);
    assert(varDsc->lvType == TYP_REF);

    // We should already have a class
    assert(varDsc->lvClassHnd != NO_CLASS_HANDLE);

    // We should only be updating classes for single-def locals.
    assert(varDsc->lvSingleDef);

    // Now see if we should update.
    //
    // New information may not always be "better" so do some
    // simple analysis to decide if the update is worthwhile.
    const bool isNewClass   = (clsHnd != varDsc->lvClassHnd);
    bool       shouldUpdate = false;

    // Are we attempting to update the class? Only check this when we have
    // an new type and the existing class is inexact... we should not be
    // updating exact classes.
    if (!varDsc->lvClassIsExact && isNewClass)
    {
        shouldUpdate = !!info.compCompHnd->isMoreSpecificType(varDsc->lvClassHnd, clsHnd);
    }
    // Else are we attempting to update exactness?
    else if (isExact && !varDsc->lvClassIsExact && !isNewClass)
    {
        shouldUpdate = true;
    }

#if DEBUG
    if (isNewClass || (isExact != varDsc->lvClassIsExact))
    {
        JITDUMP("\nlvaUpdateClass:%s Updating class for V%02u", shouldUpdate ? "" : " NOT", varNum);
        JITDUMP(" from (%p) %s%s", dspPtr(varDsc->lvClassHnd), eeGetClassName(varDsc->lvClassHnd),
                varDsc->lvClassIsExact ? " [exact]" : "");
        JITDUMP(" to (%p) %s%s\n", dspPtr(clsHnd), eeGetClassName(clsHnd), isExact ? " [exact]" : "");
    }
#endif // DEBUG

    if (shouldUpdate)
    {
        varDsc->lvClassHnd     = clsHnd;
        varDsc->lvClassIsExact = isExact;

#if DEBUG
        // Note we've modified the type...
        varDsc->lvClassInfoUpdated = true;
#endif // DEBUG
    }

    return;
}

//------------------------------------------------------------------------
// lvaUpdateClass: Uupdate class information for a local var from a tree
//  or stack type
//
// Arguments:
//    varNum -- number of the variable. Must be a single def local
//    tree  -- tree establishing the variable's value
//    stackHnd -- handle for the type from the evaluation stack
//
// Notes:
//    Preferentially uses the tree's type, when available. Since not all
//    tree kinds can track ref types, the stack type is used as a
//    fallback.

void Compiler::lvaUpdateClass(unsigned varNum, GenTree* tree, CORINFO_CLASS_HANDLE stackHnd)
{
    bool                 isExact   = false;
    bool                 isNonNull = false;
    CORINFO_CLASS_HANDLE clsHnd    = gtGetClassHandle(tree, &isExact, &isNonNull);

    if (clsHnd != nullptr)
    {
        lvaUpdateClass(varNum, clsHnd, isExact);
    }
    else if (stackHnd != nullptr)
    {
        lvaUpdateClass(varNum, stackHnd);
    }
}

//------------------------------------------------------------------------
// lvaLclSize: returns size of a local variable, in bytes
//
// Arguments:
//    varNum -- variable to query
//
// Returns:
//    Number of bytes needed on the frame for such a local.
//
unsigned Compiler::lvaLclSize(unsigned varNum)
{
    assert(varNum < lvaCount);

    var_types varType = lvaTable[varNum].TypeGet();

    if (varType == TYP_STRUCT)
    {
        return lvaTable[varNum].lvSize();
    }

#ifdef TARGET_64BIT
    // We only need this Quirk for TARGET_64BIT
    if (lvaTable[varNum].lvQuirkToLong)
    {
        noway_assert(lvaTable[varNum].IsAddressExposed());
        return genTypeStSz(TYP_LONG) * sizeof(int); // return 8  (2 * 4)
    }
#endif
    return genTypeStSz(varType) * sizeof(int);
}

//
// Return the exact width of local variable "varNum" -- the number of bytes
// you'd need to copy in order to overwrite the value.
//
unsigned Compiler::lvaLclExactSize(unsigned varNum)
{
    assert(varNum < lvaCount);
    return lvaGetDesc(varNum)->lvExactSize();
}

// getCalledCount -- get the value used to normalized weights for this method
//  if we don't have profile data then getCalledCount will return BB_UNITY_WEIGHT (100)
//  otherwise it returns the number of times that profile data says the method was called.
//
// static
weight_t BasicBlock::getCalledCount(Compiler* comp)
{
    // when we don't have profile data then fgCalledCount will be BB_UNITY_WEIGHT (100)
    weight_t calledCount = comp->fgCalledCount;

    // If we haven't yet reach the place where we setup fgCalledCount it could still be zero
    // so return a reasonable value to use until we set it.
    //
    if (calledCount == 0)
    {
        if (comp->fgIsUsingProfileWeights())
        {
            // When we use profile data block counts we have exact counts,
            // not multiples of BB_UNITY_WEIGHT (100)
            calledCount = 1;
        }
        else
        {
            calledCount = comp->fgFirstBB->bbWeight;

            if (calledCount == 0)
            {
                calledCount = BB_UNITY_WEIGHT;
            }
        }
    }
    return calledCount;
}

// getBBWeight -- get the normalized weight of this block
weight_t BasicBlock::getBBWeight(Compiler* comp)
{
    if (this->bbWeight == BB_ZERO_WEIGHT)
    {
        return BB_ZERO_WEIGHT;
    }
    else
    {
        weight_t calledCount = getCalledCount(comp);

        // Normalize the bbWeights by multiplying by BB_UNITY_WEIGHT and dividing by the calledCount.
        //
        weight_t fullResult = this->bbWeight * BB_UNITY_WEIGHT / calledCount;

        return fullResult;
    }
}

// LclVarDsc "less" comparer used to compare the weight of two locals, when optimizing for small code.
class LclVarDsc_SmallCode_Less
{
    const LclVarDsc* m_lvaTable;
    RefCountState    m_rcs;
    INDEBUG(unsigned m_lvaCount;)

public:
    LclVarDsc_SmallCode_Less(const LclVarDsc* lvaTable, RefCountState rcs DEBUGARG(unsigned lvaCount))
        : m_lvaTable(lvaTable)
        , m_rcs(rcs)
#ifdef DEBUG
        , m_lvaCount(lvaCount)
#endif
    {
    }

    bool operator()(unsigned n1, unsigned n2)
    {
        assert(n1 < m_lvaCount);
        assert(n2 < m_lvaCount);

        const LclVarDsc* dsc1 = &m_lvaTable[n1];
        const LclVarDsc* dsc2 = &m_lvaTable[n2];

        // We should not be sorting untracked variables
        assert(dsc1->lvTracked);
        assert(dsc2->lvTracked);
        // We should not be sorting after registers have been allocated
        assert(!dsc1->lvRegister);
        assert(!dsc2->lvRegister);

        unsigned weight1 = dsc1->lvRefCnt(m_rcs);
        unsigned weight2 = dsc2->lvRefCnt(m_rcs);

#ifndef TARGET_ARM
        // ARM-TODO: this was disabled for ARM under !FEATURE_FP_REGALLOC; it was probably a left-over from
        // legacy backend. It should be enabled and verified.

        // Force integer candidates to sort above float candidates.
        const bool isFloat1 = isFloatRegType(dsc1->lvType);
        const bool isFloat2 = isFloatRegType(dsc2->lvType);

        if (isFloat1 != isFloat2)
        {
            if ((weight2 != 0) && isFloat1)
            {
                return false;
            }

            if ((weight1 != 0) && isFloat2)
            {
                return true;
            }
        }
#endif

        if (weight1 != weight2)
        {
            return weight1 > weight2;
        }

        // If the weighted ref counts are different then use their difference.
        if (dsc1->lvRefCntWtd() != dsc2->lvRefCntWtd())
        {
            return dsc1->lvRefCntWtd() > dsc2->lvRefCntWtd();
        }

        // We have equal ref counts and weighted ref counts.
        // Break the tie by:
        //   - Increasing the weight by 2   if we are a register arg.
        //   - Increasing the weight by 0.5 if we are a GC type.
        //
        // Review: seems odd that this is mixing counts and weights.

        if (weight1 != 0)
        {
            if (dsc1->lvIsRegArg)
            {
                weight1 += 2 * BB_UNITY_WEIGHT_UNSIGNED;
            }

            if (varTypeIsGC(dsc1->TypeGet()))
            {
                weight1 += BB_UNITY_WEIGHT_UNSIGNED / 2;
            }
        }

        if (weight2 != 0)
        {
            if (dsc2->lvIsRegArg)
            {
                weight2 += 2 * BB_UNITY_WEIGHT_UNSIGNED;
            }

            if (varTypeIsGC(dsc2->TypeGet()))
            {
                weight2 += BB_UNITY_WEIGHT_UNSIGNED / 2;
            }
        }

        if (weight1 != weight2)
        {
            return weight1 > weight2;
        }

        // To achieve a stable sort we use the LclNum (by way of the pointer address).
        return dsc1 < dsc2;
    }
};

// LclVarDsc "less" comparer used to compare the weight of two locals, when optimizing for blended code.
class LclVarDsc_BlendedCode_Less
{
    const LclVarDsc* m_lvaTable;
    RefCountState    m_rcs;
    INDEBUG(unsigned m_lvaCount;)

public:
    LclVarDsc_BlendedCode_Less(const LclVarDsc* lvaTable, RefCountState rcs DEBUGARG(unsigned lvaCount))
        : m_lvaTable(lvaTable)
        , m_rcs(rcs)
#ifdef DEBUG
        , m_lvaCount(lvaCount)
#endif
    {
    }

    bool operator()(unsigned n1, unsigned n2)
    {
        assert(n1 < m_lvaCount);
        assert(n2 < m_lvaCount);

        const LclVarDsc* dsc1 = &m_lvaTable[n1];
        const LclVarDsc* dsc2 = &m_lvaTable[n2];

        // We should not be sorting untracked variables
        assert(dsc1->lvTracked);
        assert(dsc2->lvTracked);
        // We should not be sorting after registers have been allocated
        assert(!dsc1->lvRegister);
        assert(!dsc2->lvRegister);

        weight_t weight1 = dsc1->lvRefCntWtd(m_rcs);
        weight_t weight2 = dsc2->lvRefCntWtd(m_rcs);

#ifndef TARGET_ARM
        // ARM-TODO: this was disabled for ARM under !FEATURE_FP_REGALLOC; it was probably a left-over from
        // legacy backend. It should be enabled and verified.

        // Force integer candidates to sort above float candidates.
        const bool isFloat1 = isFloatRegType(dsc1->lvType);
        const bool isFloat2 = isFloatRegType(dsc2->lvType);

        if (isFloat1 != isFloat2)
        {
            if (!Compiler::fgProfileWeightsEqual(weight2, 0) && isFloat1)
            {
                return false;
            }

            if (!Compiler::fgProfileWeightsEqual(weight1, 0) && isFloat2)
            {
                return true;
            }
        }
#endif

        if (!Compiler::fgProfileWeightsEqual(weight1, 0) && dsc1->lvIsRegArg)
        {
            weight1 += 2 * BB_UNITY_WEIGHT;
        }

        if (!Compiler::fgProfileWeightsEqual(weight2, 0) && dsc2->lvIsRegArg)
        {
            weight2 += 2 * BB_UNITY_WEIGHT;
        }

        if (!Compiler::fgProfileWeightsEqual(weight1, weight2))
        {
            return weight1 > weight2;
        }

        // If the weighted ref counts are different then try the unweighted ref counts.
        if (dsc1->lvRefCnt(m_rcs) != dsc2->lvRefCnt(m_rcs))
        {
            return dsc1->lvRefCnt(m_rcs) > dsc2->lvRefCnt(m_rcs);
        }

        // If one is a GC type and the other is not the GC type wins.
        if (varTypeIsGC(dsc1->TypeGet()) != varTypeIsGC(dsc2->TypeGet()))
        {
            return varTypeIsGC(dsc1->TypeGet());
        }

        // To achieve a stable sort we use the LclNum (by way of the pointer address).
        return dsc1 < dsc2;
    }
};

/*****************************************************************************
 *
 *  Sort the local variable table by refcount and assign tracking indices.
 */

void Compiler::lvaSortByRefCount()
{
    lvaTrackedCount             = 0;
    lvaTrackedCountInSizeTUnits = 0;

#ifdef DEBUG
    VarSetOps::AssignNoCopy(this, lvaTrackedVars, VarSetOps::MakeEmpty(this));
#endif

    if (lvaCount == 0)
    {
        return;
    }

    /* We'll sort the variables by ref count - allocate the sorted table */

    if (lvaTrackedToVarNumSize < lvaCount)
    {
        lvaTrackedToVarNumSize = lvaCount;
        lvaTrackedToVarNum     = new (getAllocator(CMK_LvaTable)) unsigned[lvaTrackedToVarNumSize];
    }

    unsigned  trackedCandidateCount = 0;
    unsigned* trackedCandidates     = lvaTrackedToVarNum;

    // Fill in the table used for sorting

    for (unsigned lclNum = 0; lclNum < lvaCount; lclNum++)
    {
        LclVarDsc* varDsc = lvaGetDesc(lclNum);

        // Start by assuming that the variable will be tracked.
        varDsc->lvTracked = 1;

        if (varDsc->lvRefCnt(lvaRefCountState) == 0)
        {
            // Zero ref count, make this untracked.
            varDsc->lvTracked = 0;
            varDsc->setLvRefCntWtd(0, lvaRefCountState);
        }

#if !defined(TARGET_64BIT)
        if (varTypeIsLong(varDsc) && varDsc->lvPromoted)
        {
            varDsc->lvTracked = 0;
        }
#endif // !defined(TARGET_64BIT)

        // Variables that are address-exposed, and all struct locals, are never enregistered, or tracked.
        // (The struct may be promoted, and its field variables enregistered/tracked, or the VM may "normalize"
        // its type so that its not seen by the JIT as a struct.)
        // Pinned variables may not be tracked (a condition of the GCInfo representation)
        // or enregistered, on x86 -- it is believed that we can enregister pinned (more properly, "pinning")
        // references when using the general GC encoding.
        if (varDsc->IsAddressExposed())
        {
            varDsc->lvTracked = 0;
            assert(varDsc->lvType != TYP_STRUCT ||
                   varDsc->lvDoNotEnregister); // For structs, should have set this when we set m_addrExposed.
        }
        if (varTypeIsStruct(varDsc))
        {
            // Promoted structs will never be considered for enregistration anyway,
            // and the DoNotEnregister flag was used to indicate whether promotion was
            // independent or dependent.
            if (varDsc->lvPromoted)
            {
                varDsc->lvTracked = 0;
            }
            else if (!varDsc->IsEnregisterableType())
            {
                lvaSetVarDoNotEnregister(lclNum DEBUGARG(DoNotEnregisterReason::NotRegSizeStruct));
            }
            else if (varDsc->lvType == TYP_STRUCT)
            {
                if (!varDsc->lvRegStruct && !compEnregStructLocals())
                {
                    lvaSetVarDoNotEnregister(lclNum DEBUGARG(DoNotEnregisterReason::DontEnregStructs));
                }
                else if (varDsc->lvIsMultiRegArgOrRet())
                {
                    // Prolog and return generators do not support SIMD<->general register moves.
                    lvaSetVarDoNotEnregister(lclNum DEBUGARG(DoNotEnregisterReason::IsStructArg));
                }
#if defined(TARGET_ARM)
                else if (varDsc->lvIsParam)
                {
                    // On arm we prespill all struct args,
                    // TODO-Arm-CQ: keep them in registers, it will need a fix
                    // to "On the ARM we will spill any incoming struct args" logic in codegencommon.
                    lvaSetVarDoNotEnregister(lclNum DEBUGARG(DoNotEnregisterReason::IsStructArg));
                }
#endif // TARGET_ARM
            }
        }
        if (varDsc->lvIsStructField && (lvaGetParentPromotionType(lclNum) != PROMOTION_TYPE_INDEPENDENT))
        {
            lvaSetVarDoNotEnregister(lclNum DEBUGARG(DoNotEnregisterReason::DepField));
        }
        if (varDsc->lvPinned)
        {
            varDsc->lvTracked = 0;
#ifdef JIT32_GCENCODER
            lvaSetVarDoNotEnregister(lclNum DEBUGARG(DoNotEnregisterReason::PinningRef));
#endif
        }
        if (opts.MinOpts() && !JitConfig.JitMinOptsTrackGCrefs() && varTypeIsGC(varDsc->TypeGet()))
        {
            varDsc->lvTracked = 0;
            lvaSetVarDoNotEnregister(lclNum DEBUGARG(DoNotEnregisterReason::MinOptsGC));
        }
        if (!compEnregLocals())
        {
            lvaSetVarDoNotEnregister(lclNum DEBUGARG(DoNotEnregisterReason::NoRegVars));
        }
#if defined(JIT32_GCENCODER) && defined(FEATURE_EH_FUNCLETS)
        if (lvaIsOriginalThisArg(lclNum) && (info.compMethodInfo->options & CORINFO_GENERICS_CTXT_FROM_THIS) != 0)
        {
            // For x86/Linux, we need to track "this".
            // However we cannot have it in tracked variables, so we set "this" pointer always untracked
            varDsc->lvTracked = 0;
        }
#endif

        //  Are we not optimizing and we have exception handlers?
        //   if so mark all args and locals "do not enregister".
        //
        if (opts.MinOpts() && compHndBBtabCount > 0)
        {
            lvaSetVarDoNotEnregister(lclNum DEBUGARG(DoNotEnregisterReason::LiveInOutOfHandler));
        }
        else
        {
            var_types type = genActualType(varDsc->TypeGet());

            switch (type)
            {
                case TYP_FLOAT:
                case TYP_DOUBLE:
                case TYP_INT:
                case TYP_LONG:
                case TYP_REF:
                case TYP_BYREF:
#ifdef FEATURE_SIMD
                case TYP_SIMD8:
                case TYP_SIMD12:
                case TYP_SIMD16:
#if defined(TARGET_XARCH)
                case TYP_SIMD32:
                case TYP_SIMD64:
#endif // TARGET_XARCH
#endif // FEATURE_SIMD
                case TYP_STRUCT:
                    break;

                case TYP_UNDEF:
                case TYP_UNKNOWN:
                    noway_assert(!"lvType not set correctly");
                    varDsc->lvType = TYP_INT;

                    FALLTHROUGH;

                default:
                    varDsc->lvTracked = 0;
            }
        }

        if (varDsc->lvTracked)
        {
            trackedCandidates[trackedCandidateCount++] = lclNum;
        }
    }

    lvaTrackedCount = min(trackedCandidateCount, (unsigned)JitConfig.JitMaxLocalsToTrack());

    // Sort the candidates. In the late liveness passes we want lower tracked
    // indices to be more important variables, so we always do this. In early
    // liveness it does not matter, so we can skip it when we are going to
    // track everything.
    // TODO-TP: For early liveness we could do a partial sort for the large
    // case.
    if (!fgIsDoingEarlyLiveness || (lvaTrackedCount < trackedCandidateCount))
    {
        // Now sort the tracked variable table by ref-count
        if (compCodeOpt() == SMALL_CODE)
        {
            jitstd::sort(trackedCandidates, trackedCandidates + trackedCandidateCount,
                         LclVarDsc_SmallCode_Less(lvaTable, lvaRefCountState DEBUGARG(lvaCount)));
        }
        else
        {
            jitstd::sort(trackedCandidates, trackedCandidates + trackedCandidateCount,
                         LclVarDsc_BlendedCode_Less(lvaTable, lvaRefCountState DEBUGARG(lvaCount)));
        }
    }

    JITDUMP("Tracked variable (%u out of %u) table:\n", lvaTrackedCount, lvaCount);

    // Assign indices to all the variables we've decided to track
    for (unsigned varIndex = 0; varIndex < lvaTrackedCount; varIndex++)
    {
        LclVarDsc* varDsc = lvaGetDesc(trackedCandidates[varIndex]);
        assert(varDsc->lvTracked);
        varDsc->lvVarIndex = static_cast<unsigned short>(varIndex);

        INDEBUG(if (verbose) { gtDispLclVar(trackedCandidates[varIndex]); })
        JITDUMP(" [%6s]: refCnt = %4u, refCntWtd = %6s\n", varTypeName(varDsc->TypeGet()),
                varDsc->lvRefCnt(lvaRefCountState),
                refCntWtd2str(varDsc->lvRefCntWtd(lvaRefCountState), /* padForDecimalPlaces */ true));
    }

    JITDUMP("\n");

    // Mark all variables past the first 'lclMAX_TRACKED' as untracked
    for (unsigned varIndex = lvaTrackedCount; varIndex < trackedCandidateCount; varIndex++)
    {
        LclVarDsc* varDsc = lvaGetDesc(trackedCandidates[varIndex]);
        assert(varDsc->lvTracked);
        varDsc->lvTracked = 0;
    }

    // We have a new epoch, and also cache the tracked var count in terms of size_t's sufficient to hold that many bits.
    lvaCurEpoch++;
    lvaTrackedCountInSizeTUnits =
        roundUp((unsigned)lvaTrackedCount, (unsigned)(sizeof(size_t) * 8)) / unsigned(sizeof(size_t) * 8);

#ifdef DEBUG
    VarSetOps::AssignNoCopy(this, lvaTrackedVars, VarSetOps::MakeFull(this));
#endif
}

#ifdef FEATURE_SIMD
var_types LclVarDsc::GetSimdBaseType() const
{
    CorInfoType simdBaseJitType = GetSimdBaseJitType();

    if (simdBaseJitType == CORINFO_TYPE_UNDEF)
    {
        return TYP_UNKNOWN;
    }
    return JitType2PreciseVarType(simdBaseJitType);
}
#endif // FEATURE_SIMD

//------------------------------------------------------------------------
// lvExactSize: Get the exact size of the type of this local.
//
// Return Value:
//    Size in bytes. Always non-zero, but not necessarily a multiple of the
//    stack slot size.
//
unsigned LclVarDsc::lvExactSize() const
{
    return (lvType == TYP_STRUCT) ? GetLayout()->GetSize() : genTypeSize(lvType);
}

//------------------------------------------------------------------------
// lvSize: Get the size of a struct local on the stack frame.
//
// Return Value:
//    Size in bytes.
//
unsigned LclVarDsc::lvSize() const // Size needed for storage representation. Only used for structs.
{
    // TODO-Review: Sometimes we get called on ARM with HFA struct variables that have been promoted,
    // where the struct itself is no longer used because all access is via its member fields.
    // When that happens, the struct is marked as unused and its type has been changed to
    // TYP_INT (to keep the GC tracking code from looking at it).
    // See Compiler::raAssignVars() for details. For example:
    //      N002 (  4,  3) [00EA067C] -------------               return    struct $346
    //      N001 (  3,  2) [00EA0628] -------------                  lclVar    struct(U) V03 loc2
    //                                                                        float  V03.f1 (offs=0x00) -> V12 tmp7
    //                                                                        f8 (last use) (last use) $345
    // Here, the "struct(U)" shows that the "V03 loc2" variable is unused. Not shown is that V03
    // is now TYP_INT in the local variable table. It's not really unused, because it's in the tree.

    assert(varTypeIsStruct(lvType) || (lvPromoted && lvUnusedStruct));

    if (lvIsParam)
    {
        assert(varTypeIsStruct(lvType));
        const bool     isFloatHfa       = (lvIsHfa() && (GetHfaType() == TYP_FLOAT));
        const unsigned argSizeAlignment = Compiler::eeGetArgSizeAlignment(lvType, isFloatHfa);
        return roundUp(lvExactSize(), argSizeAlignment);
    }

#if defined(FEATURE_SIMD) && !defined(TARGET_64BIT)
    // For 32-bit architectures, we make local variable SIMD12 types 16 bytes instead of just 12. We can't do
    // this for arguments, which must be passed according the defined ABI. We don't want to do this for
    // dependently promoted struct fields, but we don't know that here. See lvaMapSimd12ToSimd16().
    // (Note that for 64-bits, we are already rounding up to 16.)
    if (lvType == TYP_SIMD12)
    {
        assert(!lvIsParam);
        return 16;
    }
#endif // defined(FEATURE_SIMD) && !defined(TARGET_64BIT)

    return roundUp(lvExactSize(), TARGET_POINTER_SIZE);
}

/**********************************************************************************
* Get stack size of the varDsc.
*/
size_t LclVarDsc::lvArgStackSize() const
{
    // Make sure this will have a stack size
    assert(!this->lvIsRegArg);

    size_t stackSize = 0;
    if (varTypeIsStruct(this))
    {
#if defined(WINDOWS_AMD64_ABI)
        // Structs are either passed by reference or can be passed by value using one pointer
        stackSize = TARGET_POINTER_SIZE;
#elif defined(TARGET_ARM64) || defined(UNIX_AMD64_ABI) || defined(TARGET_LOONGARCH64) || defined(TARGET_RISCV64)
        // lvSize performs a roundup.
        stackSize = this->lvSize();

#if defined(TARGET_ARM64) || defined(TARGET_LOONGARCH64) || defined(TARGET_RISCV64)
        if ((stackSize > TARGET_POINTER_SIZE * 2) && (!this->lvIsHfa()))
        {
            // If the size is greater than 16 bytes then it will
            // be passed by reference.
            stackSize = TARGET_POINTER_SIZE;
        }
#endif // defined(TARGET_ARM64) || defined(TARGET_LOONGARCH64) || defined(TARGET_RISCV64)

#else // !TARGET_ARM64 !WINDOWS_AMD64_ABI !UNIX_AMD64_ABI !TARGET_LOONGARCH64 !TARGET_RISCV64

        NYI("Unsupported target.");
        unreached();

#endif //  !TARGET_ARM64 !WINDOWS_AMD64_ABI !UNIX_AMD64_ABI
    }
    else
    {
        stackSize = TARGET_POINTER_SIZE;
    }

    return stackSize;
}

//------------------------------------------------------------------------
// GetRegisterType: Determine register type for this local var.
//
// Arguments:
//    tree - node that uses the local, its type is checked first.
//
// Return Value:
//    TYP_UNDEF if the layout is not enregistrable, the register type otherwise.
//
var_types LclVarDsc::GetRegisterType(const GenTreeLclVarCommon* tree) const
{
    var_types targetType = tree->TypeGet();

    if (targetType == TYP_STRUCT)
    {
        ClassLayout* layout;
        if (tree->OperIs(GT_LCL_FLD, GT_STORE_LCL_FLD))
        {
            layout = tree->AsLclFld()->GetLayout();
        }
        else
        {
            assert((TypeGet() == TYP_STRUCT) && tree->OperIs(GT_LCL_VAR, GT_STORE_LCL_VAR));
            layout = GetLayout();
        }

        targetType = layout->GetRegisterType();
    }

#ifdef DEBUG
    if ((targetType != TYP_UNDEF) && tree->OperIs(GT_STORE_LCL_VAR) && lvNormalizeOnStore())
    {
        const bool phiStore = (tree->gtGetOp1()->OperIsNonPhiLocal() == false);
        // Ensure that the lclVar node is typed correctly,
        // does not apply to phi-stores because they do not produce code in the merge block.
        assert(phiStore || targetType == genActualType(TypeGet()));
    }
#endif
    return targetType;
}

//------------------------------------------------------------------------
// GetRegisterType: Determine register type for this local var.
//
// Return Value:
//    TYP_UNDEF if the layout is not enregistrable, the register type otherwise.
//
var_types LclVarDsc::GetRegisterType() const
{
    if (TypeGet() != TYP_STRUCT)
    {
#if !defined(TARGET_64BIT)
        if (TypeGet() == TYP_LONG)
        {
            return TYP_UNDEF;
        }
#endif
        return TypeGet();
    }
    assert(m_layout != nullptr);
    return m_layout->GetRegisterType();
}

//------------------------------------------------------------------------
// GetStackSlotHomeType:
//   Get the canonical type of the stack slot that this enregistrable local is
//   using when stored on the stack.
//
// Return Value:
//   TYP_UNDEF if the layout is not enregistrable. Otherwise returns the type
//    of the stack slot home for the local.
//
// Remarks:
//   This function always returns a canonical type: for all 4-byte types
//   (structs, floats, ints) it will return TYP_INT. It is meant to be used
//   when moving locals between register and stack. Because of this the
//   returned type is usually at least one 4-byte stack slot. However, there
//   are certain exceptions for promoted fields in OSR methods (that may refer
//   back to the original frame) and due to macOS arm64 where subsequent small
//   parameters can be packed into the same stack slot.
//
var_types LclVarDsc::GetStackSlotHomeType() const
{
    if (varTypeIsSmall(TypeGet()))
    {
        if (compMacOsArm64Abi() && lvIsParam && !lvIsRegArg)
        {
            // Allocated by caller and potentially only takes up a small slot
            return GetRegisterType();
        }

        if (lvIsOSRLocal && lvIsStructField)
        {
#if defined(TARGET_X86)
            // Revisit when we support OSR on x86
            unreached();
#else
            return GetRegisterType();
#endif
        }
    }

    return genActualType(GetRegisterType());
}

//----------------------------------------------------------------------------------------------
// CanBeReplacedWithItsField: check if a whole struct reference could be replaced by a field.
//
// Arguments:
//    comp - the compiler instance;
//
// Return Value:
//    true if that can be replaced, false otherwise.
//
// Notes:
//    The replacement can be made only for independently promoted structs
//    with 1 field without holes.
//
bool LclVarDsc::CanBeReplacedWithItsField(Compiler* comp) const
{
    if (!lvPromoted)
    {
        return false;
    }

    if (comp->lvaGetPromotionType(this) != Compiler::PROMOTION_TYPE_INDEPENDENT)
    {
        return false;
    }
    if (lvFieldCnt != 1)
    {
        return false;
    }
    if (lvContainsHoles)
    {
        return false;
    }

#if defined(FEATURE_SIMD)
    // If we return `struct A { SIMD16 a; }` we split the struct into several fields.
    // In order to do that we have to have its field `a` in memory. Right now lowering cannot
    // handle RETURN struct(multiple registers)->SIMD16(one register), but it can be improved.
    LclVarDsc* fieldDsc = comp->lvaGetDesc(lvFieldLclStart);
    if (varTypeIsSIMD(fieldDsc))
    {
        return false;
    }
#endif // FEATURE_SIMD

    return true;
}

//------------------------------------------------------------------------
// lvaMarkLclRefs: increment local var references counts and more
//
// Arguments:
//     tree - some node in a tree
//     block - block that the tree node belongs to
//     stmt - stmt that the tree node belongs to
//     isRecompute - true if we should just recompute counts
//
// Notes:
//     Invoked via the MarkLocalVarsVisitor
//
//     Primarily increments the regular and weighted local var ref
//     counts for any local referred to directly by tree.
//
//     Also:
//
//     Accounts for implicit references to frame list root for
//     pinvokes that will be expanded later.
//
//     Determines if locals of TYP_BOOL can safely be considered
//     to hold only 0 or 1 or may have a broader range of true values.
//
//     Does some setup work for assertion prop, noting locals that are
//     eligible for assertion prop, single defs, and tracking which blocks
//     hold uses.
//
//     Looks for uses of generic context and sets lvaGenericsContextInUse.
//
//     In checked builds:
//
//     Verifies that local accesses are consistently typed.
//     Verifies that casts remain in bounds.

void Compiler::lvaMarkLclRefs(GenTree* tree, BasicBlock* block, Statement* stmt, bool isRecompute)
{
    const weight_t weight = block->getBBWeight(this);

    /* Is this a call to unmanaged code ? */
    if (tree->IsCall() && compMethodRequiresPInvokeFrame())
    {
        assert((!opts.ShouldUsePInvokeHelpers()) || (info.compLvFrameListRoot == BAD_VAR_NUM));
        if (!opts.ShouldUsePInvokeHelpers())
        {
            /* Get the special variable descriptor */
            LclVarDsc* varDsc = lvaGetDesc(info.compLvFrameListRoot);

            /* Increment the ref counts twice */
            varDsc->incRefCnts(weight, this);
            varDsc->incRefCnts(weight, this);
        }
    }

    if (!isRecompute)
    {
        /* Is this an assignment? */

        if (tree->OperIs(GT_ASG))
        {
            GenTree* op1 = tree->AsOp()->gtOp1;
            GenTree* op2 = tree->AsOp()->gtOp2;

            /* Is this an assignment to a local variable? */

            if (op1->gtOper == GT_LCL_VAR)
            {
                LclVarDsc* varDsc = lvaGetDesc(op1->AsLclVarCommon());

                if (varDsc->lvPinned && varDsc->lvAllDefsAreNoGc)
                {
                    if (!op2->IsNotGcDef())
                    {
                        varDsc->lvAllDefsAreNoGc = false;
                    }
                }

                if (op2->gtType != TYP_BOOL)
                {
                    /* Only simple assignments allowed for booleans */

                    if (tree->gtOper != GT_ASG)
                    {
                        goto NOT_BOOL;
                    }

                    /* Is the RHS clearly a boolean value? */

                    switch (op2->gtOper)
                    {
                        case GT_CNS_INT:

                            if (op2->AsIntCon()->gtIconVal == 0)
                            {
                                break;
                            }
                            if (op2->AsIntCon()->gtIconVal == 1)
                            {
                                break;
                            }

                            // Not 0 or 1, fall through ....
                            FALLTHROUGH;

                        default:

                            if (op2->OperIsCompare())
                            {
                                break;
                            }

                        NOT_BOOL:

                            varDsc->lvIsBoolean = false;
                            break;
                    }
                }
            }
        }
    }

    if (tree->OperIs(GT_LCL_ADDR))
    {
        LclVarDsc* varDsc = lvaGetDesc(tree->AsLclVarCommon());
        assert(varDsc->IsAddressExposed() || varDsc->IsHiddenBufferStructArg());
        varDsc->incRefCnts(weight, this);
        return;
    }

    if ((tree->gtOper != GT_LCL_VAR) && (tree->gtOper != GT_LCL_FLD))
    {
        return;
    }

    /* This must be a local variable reference */

    // See if this is a generics context use.
    if ((tree->gtFlags & GTF_VAR_CONTEXT) != 0)
    {
        assert(tree->OperIs(GT_LCL_VAR));
        if (!lvaGenericsContextInUse)
        {
            JITDUMP("-- generic context in use at [%06u]\n", dspTreeID(tree));
            lvaGenericsContextInUse = true;
        }
    }

    assert((tree->gtOper == GT_LCL_VAR) || (tree->gtOper == GT_LCL_FLD));
    unsigned lclNum = tree->AsLclVarCommon()->GetLclNum();

    LclVarDsc* varDsc = lvaGetDesc(lclNum);

    /* Increment the reference counts */

    varDsc->incRefCnts(weight, this);

#ifdef DEBUG
    if (varDsc->lvIsStructField)
    {
        // If ref count was increased for struct field, ensure that the
        // parent struct is still promoted.
        LclVarDsc* parentStruct = lvaGetDesc(varDsc->lvParentLcl);
        assert(!parentStruct->lvUndoneStructPromotion);
    }
#endif

    if (!isRecompute)
    {
        if (lvaVarAddrExposed(lclNum))
        {
            varDsc->lvIsBoolean      = false;
            varDsc->lvAllDefsAreNoGc = false;
        }

        if (tree->gtOper == GT_LCL_FLD)
        {
            return;
        }

        if (fgDomsComputed && IsDominatedByExceptionalEntry(block))
        {
            SetVolatileHint(varDsc);
        }

        /* Record if the variable has a single def or not */

        if (!varDsc->lvDisqualifySingleDefRegCandidate) // If this var is already disqualified, we can skip this
        {
            if (tree->gtFlags & GTF_VAR_DEF) // Is this is a def of our variable
            {
                bool bbInALoop  = (block->bbFlags & BBF_BACKWARD_JUMP) != 0;
                bool bbIsReturn = block->bbJumpKind == BBJ_RETURN;
                // TODO: Zero-inits in LSRA are created with below condition. But if filter out based on that condition
                // we filter lot of interesting variables that would benefit otherwise with EH var enregistration.
                // bool needsExplicitZeroInit = !varDsc->lvIsParam && (info.compInitMem ||
                // varTypeIsGC(varDsc->TypeGet()));
                bool needsExplicitZeroInit = fgVarNeedsExplicitZeroInit(lclNum, bbInALoop, bbIsReturn);

                if (varDsc->lvSingleDefRegCandidate || needsExplicitZeroInit)
                {
#ifdef DEBUG
                    if (needsExplicitZeroInit)
                    {
                        varDsc->lvSingleDefDisqualifyReason = 'Z';
                        JITDUMP("V%02u needs explicit zero init. Disqualified as a single-def register candidate.\n",
                                lclNum);
                    }
                    else
                    {
                        varDsc->lvSingleDefDisqualifyReason = 'M';
                        JITDUMP("V%02u has multiple definitions. Disqualified as a single-def register candidate.\n",
                                lclNum);
                    }

#endif // DEBUG
                    varDsc->lvSingleDefRegCandidate           = false;
                    varDsc->lvDisqualifySingleDefRegCandidate = true;
                }
                else if (!varDsc->lvDoNotEnregister)
                {
                    // Variables can be marked as DoNotEngister in earlier stages like LocalAddressVisitor.
                    // No need to track them for single-def.
                    CLANG_FORMAT_COMMENT_ANCHOR;

#if FEATURE_PARTIAL_SIMD_CALLEE_SAVE
                    // TODO-CQ: If the varType needs partial callee save, conservatively do not enregister
                    // such variable. In future, we should enable enregisteration for such variables.
                    if (!varTypeNeedsPartialCalleeSave(varDsc->GetRegisterType()))
#endif
                    {
                        varDsc->lvSingleDefRegCandidate = true;
                        JITDUMP("Marking EH Var V%02u as a register candidate.\n", lclNum);
                    }
                }
            }
        }

        // Check that the LCL_VAR node has the same type as the underlying variable, save a few mismatches we allow.
        assert(tree->TypeIs(varDsc->TypeGet(), genActualType(varDsc)) ||
               (tree->TypeIs(TYP_I_IMPL) && (varDsc->TypeGet() == TYP_BYREF)) || // Created for spill clique import.
               (tree->TypeIs(TYP_BYREF) && (varDsc->TypeGet() == TYP_I_IMPL)) || // Created by inliner substitution.
               (tree->TypeIs(TYP_INT) && (varDsc->TypeGet() == TYP_LONG)));      // Created by "optNarrowTree".
    }
}

//------------------------------------------------------------------------
// IsDominatedByExceptionalEntry: Check is the block dominated by an exception entry block.
//
// Arguments:
//    block - the checking block.
//
bool Compiler::IsDominatedByExceptionalEntry(BasicBlock* block)
{
    assert(fgDomsComputed);
    return block->IsDominatedByExceptionalEntryFlag();
}

//------------------------------------------------------------------------
// SetVolatileHint: Set a local var's volatile hint.
//
// Arguments:
//    varDsc - the local variable that needs the hint.
//
void Compiler::SetVolatileHint(LclVarDsc* varDsc)
{
    varDsc->lvVolatileHint = true;
}

//------------------------------------------------------------------------
// lvaMarkLocalVars: update local var ref counts for IR in a basic block
//
// Arguments:
//    block - the block in question
//    isRecompute - true if counts are being recomputed
//
// Notes:
//    Invokes lvaMarkLclRefs on each tree node for each
//    statement in the block.

void Compiler::lvaMarkLocalVars(BasicBlock* block, bool isRecompute)
{
    class MarkLocalVarsVisitor final : public GenTreeVisitor<MarkLocalVarsVisitor>
    {
    private:
        BasicBlock* m_block;
        Statement*  m_stmt;
        bool        m_isRecompute;

    public:
        enum
        {
            DoPreOrder = true,
        };

        MarkLocalVarsVisitor(Compiler* compiler, BasicBlock* block, Statement* stmt, bool isRecompute)
            : GenTreeVisitor<MarkLocalVarsVisitor>(compiler), m_block(block), m_stmt(stmt), m_isRecompute(isRecompute)
        {
        }

        Compiler::fgWalkResult PreOrderVisit(GenTree** use, GenTree* user)
        {
            // TODO: Stop passing isRecompute once we are sure that this assert is never hit.
            assert(!m_isRecompute);
            m_compiler->lvaMarkLclRefs(*use, m_block, m_stmt, m_isRecompute);
            return WALK_CONTINUE;
        }
    };

    JITDUMP("\n*** %s local variables in block " FMT_BB " (weight=%s)\n", isRecompute ? "recomputing" : "marking",
            block->bbNum, refCntWtd2str(block->getBBWeight(this)));

    for (Statement* const stmt : block->NonPhiStatements())
    {
        MarkLocalVarsVisitor visitor(this, block, stmt, isRecompute);
        DISPSTMT(stmt);
        visitor.WalkTree(stmt->GetRootNodePointer(), nullptr);
    }
}

//------------------------------------------------------------------------
// lvaMarkLocalVars: enable normal ref counting, compute initial counts, sort locals table
//
// Returns:
//    suitable phase status
//
// Notes:
//    Now behaves differently in minopts / debug. Instead of actually inspecting
//    the IR and counting references, the jit assumes all locals are referenced
//    and does not sort the locals table.
//
//    Also, when optimizing, lays the groundwork for assertion prop and more.
//    See details in lvaMarkLclRefs.

PhaseStatus Compiler::lvaMarkLocalVars()
{
    JITDUMP("\n*************** In lvaMarkLocalVars()");

    // If we have direct pinvokes, verify the frame list root local was set up properly
    if (compMethodRequiresPInvokeFrame())
    {
        assert((!opts.ShouldUsePInvokeHelpers()) || (info.compLvFrameListRoot == BAD_VAR_NUM));
        if (!opts.ShouldUsePInvokeHelpers())
        {
            noway_assert(info.compLvFrameListRoot >= info.compLocalsCount && info.compLvFrameListRoot < lvaCount);
        }
    }

    unsigned const lvaCountOrig = lvaCount;

#if !defined(FEATURE_EH_FUNCLETS)

    // Grab space for exception handling

    if (ehNeedsShadowSPslots())
    {
        // The first slot is reserved for ICodeManager::FixContext(ppEndRegion)
        // ie. the offset of the end-of-last-executed-filter
        unsigned slotsNeeded = 1;

        unsigned handlerNestingLevel = ehMaxHndNestingCount;

        if (opts.compDbgEnC && (handlerNestingLevel < (unsigned)MAX_EnC_HANDLER_NESTING_LEVEL))
            handlerNestingLevel = (unsigned)MAX_EnC_HANDLER_NESTING_LEVEL;

        slotsNeeded += handlerNestingLevel;

        // For a filter (which can be active at the same time as a catch/finally handler)
        slotsNeeded++;
        // For zero-termination of the shadow-Stack-pointer chain
        slotsNeeded++;

        lvaShadowSPslotsVar = lvaGrabTempWithImplicitUse(false DEBUGARG("lvaShadowSPslotsVar"));
        lvaSetStruct(lvaShadowSPslotsVar, typGetBlkLayout(slotsNeeded * TARGET_POINTER_SIZE), false);
        lvaSetVarAddrExposed(lvaShadowSPslotsVar DEBUGARG(AddressExposedReason::EXTERNALLY_VISIBLE_IMPLICITLY));
    }

#endif // !FEATURE_EH_FUNCLETS

    // PSPSym and LocAllocSPvar are not used by the NativeAOT ABI
    if (!IsTargetAbi(CORINFO_NATIVEAOT_ABI))
    {
#if defined(FEATURE_EH_FUNCLETS)
        if (ehNeedsPSPSym())
        {
            lvaPSPSym            = lvaGrabTempWithImplicitUse(false DEBUGARG("PSPSym"));
            LclVarDsc* lclPSPSym = lvaGetDesc(lvaPSPSym);
            lclPSPSym->lvType    = TYP_I_IMPL;
            lvaSetVarDoNotEnregister(lvaPSPSym DEBUGARG(DoNotEnregisterReason::VMNeedsStackAddr));
        }
#endif // FEATURE_EH_FUNCLETS

#ifdef JIT32_GCENCODER
        // LocAllocSPvar is only required by the implicit frame layout expected by the VM on x86. Whether
        // a function contains a Localloc is conveyed in the GC information, in the InfoHdrSmall.localloc
        // field. The function must have an EBP frame. Then, the VM finds the LocAllocSP slot by assuming
        // the following stack layout:
        //
        //      -- higher addresses --
        //      saved EBP                       <-- EBP points here
        //      other callee-saved registers    // InfoHdrSmall.savedRegsCountExclFP specifies this size
        //      optional GS cookie              // InfoHdrSmall.security is 1 if this exists
        //      LocAllocSP slot
        //      -- lower addresses --
        //
        // See also eetwain.cpp::GetLocallocSPOffset() and its callers.
        if (compLocallocUsed)
        {
            lvaLocAllocSPvar         = lvaGrabTempWithImplicitUse(false DEBUGARG("LocAllocSPvar"));
            LclVarDsc* locAllocSPvar = lvaGetDesc(lvaLocAllocSPvar);
            locAllocSPvar->lvType    = TYP_I_IMPL;
        }
#endif // JIT32_GCENCODER
    }

    // Ref counting is now enabled normally.
    lvaRefCountState = RCS_NORMAL;

#if defined(DEBUG)
    const bool setSlotNumbers = true;
#else
    const bool setSlotNumbers = opts.compScopeInfo && (info.compVarScopesCount > 0);
#endif // defined(DEBUG)

    const bool isRecompute = false;
    lvaComputeRefCounts(isRecompute, setSlotNumbers);

    // If we don't need precise reference counts, e.g. we're not optimizing, we're done.
    if (!PreciseRefCountsRequired())
    {
        // This phase may add new locals
        //
        return (lvaCount != lvaCountOrig) ? PhaseStatus::MODIFIED_EVERYTHING : PhaseStatus::MODIFIED_NOTHING;
    }

    const bool reportParamTypeArg = lvaReportParamTypeArg();

    // Update bookkeeping on the generic context.
    if (lvaKeepAliveAndReportThis())
    {
        lvaGetDesc(0u)->lvImplicitlyReferenced = reportParamTypeArg;
    }
    else if (lvaReportParamTypeArg())
    {
        // We should have a context arg.
        assert(info.compTypeCtxtArg != (int)BAD_VAR_NUM);
        lvaGetDesc(info.compTypeCtxtArg)->lvImplicitlyReferenced = reportParamTypeArg;
    }

    assert(PreciseRefCountsRequired());

    // This phase may add new locals.
    //
    return (lvaCount != lvaCountOrig) ? PhaseStatus::MODIFIED_EVERYTHING : PhaseStatus::MODIFIED_NOTHING;
}

//------------------------------------------------------------------------
// lvaComputeRefCounts: compute ref counts for locals
//
// Arguments:
//    isRecompute -- true if we just want ref counts and no other side effects;
//                   false means to also look for true boolean locals, lay
//                   groundwork for assertion prop, check type consistency, etc.
//                   See lvaMarkLclRefs for details on what else goes on.
//    setSlotNumbers -- true if local slot numbers should be assigned.
//
// Notes:
//    Some implicit references are given actual counts or weight bumps here
//    to match pre-existing behavior.
//
//    In fast-jitting modes where we don't ref count locals, this bypasses
//    actual counting, and makes all locals implicitly referenced on first
//    compute. It asserts all locals are implicitly referenced on recompute.
//
//    When optimizing we also recompute lvaGenericsContextInUse based
//    on specially flagged LCL_VAR appearances.
//
void Compiler::lvaComputeRefCounts(bool isRecompute, bool setSlotNumbers)
{
    JITDUMP("\n*** lvaComputeRefCounts ***\n");
    unsigned   lclNum = 0;
    LclVarDsc* varDsc = nullptr;

    // Fast path for minopts and debug codegen.
    //
    // On first compute: mark all locals as implicitly referenced and untracked.
    // On recompute: do nothing.
    if (!PreciseRefCountsRequired())
    {
        if (isRecompute)
        {

#if defined(DEBUG)
            // All local vars should be marked as implicitly referenced
            // and not tracked.
            for (lclNum = 0, varDsc = lvaTable; lclNum < lvaCount; lclNum++, varDsc++)
            {
                const bool isSpecialVarargsParam = varDsc->lvIsParam && raIsVarargsStackArg(lclNum);

                if (isSpecialVarargsParam)
                {
                    assert(varDsc->lvRefCnt() == 0);
                }
                else
                {
                    assert(varDsc->lvImplicitlyReferenced);
                }

                assert(!varDsc->lvTracked);
            }
#endif // defined (DEBUG)

            return;
        }

        // First compute.
        for (lclNum = 0, varDsc = lvaTable; lclNum < lvaCount; lclNum++, varDsc++)
        {
            // Using lvImplicitlyReferenced here ensures that we can't
            // accidentally make locals be unreferenced later by decrementing
            // the ref count to zero.
            //
            // If, in minopts/debug, we really want to allow locals to become
            // unreferenced later, we'll have to explicitly clear this bit.
            varDsc->setLvRefCnt(0);
            varDsc->setLvRefCntWtd(BB_ZERO_WEIGHT);

            // Special case for some varargs params ... these must
            // remain unreferenced.
            const bool isSpecialVarargsParam = varDsc->lvIsParam && raIsVarargsStackArg(lclNum);

            if (!isSpecialVarargsParam)
            {
                varDsc->lvImplicitlyReferenced = 1;
            }

            varDsc->lvTracked = 0;

            if (setSlotNumbers)
            {
                varDsc->lvSlotNum = lclNum;
            }

            // Assert that it's ok to bypass the type repair logic in lvaMarkLclRefs
            assert((varDsc->lvType != TYP_UNDEF) && (varDsc->lvType != TYP_VOID) && (varDsc->lvType != TYP_UNKNOWN));
        }

        lvaCurEpoch++;
        lvaTrackedCount             = 0;
        lvaTrackedCountInSizeTUnits = 0;
        return;
    }

    // Slower path we take when optimizing, to get accurate counts.
    //
    // First, reset all explicit ref counts and weights.
    for (lclNum = 0, varDsc = lvaTable; lclNum < lvaCount; lclNum++, varDsc++)
    {
        varDsc->setLvRefCnt(0);
        varDsc->setLvRefCntWtd(BB_ZERO_WEIGHT);

        if (setSlotNumbers)
        {
            varDsc->lvSlotNum = lclNum;
        }

        // Set initial value for lvSingleDef for explicit and implicit
        // argument locals as they are "defined" on entry.
        // However, if we are just recomputing the ref counts, retain the value
        // that was set by past phases.
        if (!isRecompute)
        {
            varDsc->lvSingleDef             = varDsc->lvIsParam;
            varDsc->lvSingleDefRegCandidate = varDsc->lvIsParam;

            varDsc->lvAllDefsAreNoGc = (varDsc->lvImplicitlyReferenced == false);
        }
    }

    // Remember current state of generic context use, and prepare
    // to compute new state.
    const bool oldLvaGenericsContextInUse = lvaGenericsContextInUse;
    lvaGenericsContextInUse               = false;

    JITDUMP("\n*** lvaComputeRefCounts -- explicit counts ***\n");

    // Second, account for all explicit local variable references
    for (BasicBlock* const block : Blocks())
    {
        if (block->IsLIR())
        {
            assert(isRecompute);

            const weight_t weight = block->getBBWeight(this);
            for (GenTree* node : LIR::AsRange(block))
            {
                if (node->OperIsAnyLocal())
                {
                    LclVarDsc* varDsc = lvaGetDesc(node->AsLclVarCommon());
                    // If this is an EH var, use a zero weight for defs, so that we don't
                    // count those in our heuristic for register allocation, since they always
                    // must be stored, so there's no value in enregistering them at defs; only
                    // if there are enough uses to justify it.
                    if (varDsc->lvLiveInOutOfHndlr && !varDsc->lvDoNotEnregister &&
                        ((node->gtFlags & GTF_VAR_DEF) != 0))
                    {
                        varDsc->incRefCnts(0, this);
                    }
                    else
                    {
                        varDsc->incRefCnts(weight, this);
                    }

                    if ((node->gtFlags & GTF_VAR_CONTEXT) != 0)
                    {
                        assert(node->OperIs(GT_LCL_VAR));
                        lvaGenericsContextInUse = true;
                    }
                }
            }
        }
        else
        {
            lvaMarkLocalVars(block, isRecompute);
        }
    }

    if (oldLvaGenericsContextInUse && !lvaGenericsContextInUse)
    {
        // Context was in use but no longer is. This can happen
        // if we're able to optimize, so just leave a note.
        JITDUMP("\n** Generics context no longer in use\n");
    }
    else if (lvaGenericsContextInUse && !oldLvaGenericsContextInUse)
    {
        // Context was not in use but now is.
        //
        // Changing from unused->used should never happen; creation of any new IR
        // for context use should also be setting lvaGenericsContextInUse.
        assert(!"unexpected new use of generics context");
    }

    JITDUMP("\n*** lvaComputeRefCounts -- implicit counts ***\n");

    // Third, bump ref counts for some implicit prolog references
    for (lclNum = 0, varDsc = lvaTable; lclNum < lvaCount; lclNum++, varDsc++)
    {
        // Todo: review justification for these count bumps.
        if (varDsc->lvIsRegArg)
        {
            if ((lclNum < info.compArgsCount) && (varDsc->lvRefCnt() > 0))
            {
                // Fix 388376 ARM JitStress WP7
                varDsc->incRefCnts(BB_UNITY_WEIGHT, this);
                varDsc->incRefCnts(BB_UNITY_WEIGHT, this);
            }

            // Ref count bump that was in lvaPromoteStructVar
            //
            // This was formerly done during RCS_EARLY counting,
            // and we did not used to reset counts like we do now.
            if (varDsc->lvIsStructField && varTypeIsStruct(lvaGetDesc(varDsc->lvParentLcl)))
            {
                varDsc->incRefCnts(BB_UNITY_WEIGHT, this);
            }
        }

        // If we have JMP, all arguments must have a location
        // even if we don't use them inside the method
        if (compJmpOpUsed && varDsc->lvIsParam && (varDsc->lvRefCnt() == 0))
        {
            // except when we have varargs and the argument is
            // passed on the stack.  In that case, it's important
            // for the ref count to be zero, so that we don't attempt
            // to track them for GC info (which is not possible since we
            // don't know their offset in the stack).  See the assert at the
            // end of raMarkStkVars and bug #28949 for more info.
            if (!raIsVarargsStackArg(lclNum))
            {
                varDsc->lvImplicitlyReferenced = 1;
            }
        }

        if (varDsc->lvPinned && varDsc->lvAllDefsAreNoGc)
        {
            varDsc->lvPinned = 0;

            JITDUMP("V%02u was unpinned as all def candidates were local.\n", lclNum);
        }
    }
}

void Compiler::lvaAllocOutgoingArgSpaceVar()
{
#if FEATURE_FIXED_OUT_ARGS

    // Setup the outgoing argument region, in case we end up using it later

    if (lvaOutgoingArgSpaceVar == BAD_VAR_NUM)
    {
        lvaOutgoingArgSpaceVar = lvaGrabTempWithImplicitUse(false DEBUGARG("OutgoingArgSpace"));
        lvaSetStruct(lvaOutgoingArgSpaceVar, typGetBlkLayout(0), false);
        lvaSetVarAddrExposed(lvaOutgoingArgSpaceVar DEBUGARG(AddressExposedReason::EXTERNALLY_VISIBLE_IMPLICITLY));
    }

    noway_assert(lvaOutgoingArgSpaceVar >= info.compLocalsCount && lvaOutgoingArgSpaceVar < lvaCount);

#endif // FEATURE_FIXED_OUT_ARGS
}

inline void Compiler::lvaIncrementFrameSize(unsigned size)
{
    if (size > MAX_FrameSize || compLclFrameSize + size > MAX_FrameSize)
    {
        BADCODE("Frame size overflow");
    }

    compLclFrameSize += size;
}

/****************************************************************************
*
*  Return true if absolute offsets of temps are larger than vars, or in other
*  words, did we allocate temps before of after vars.  The /GS buffer overrun
*  checks want temps to be at low stack addresses than buffers
*/
bool Compiler::lvaTempsHaveLargerOffsetThanVars()
{
#ifdef TARGET_ARM
    // We never want to place the temps with larger offsets for ARM
    return false;
#else
    if (compGSReorderStackLayout)
    {
        return codeGen->isFramePointerUsed();
    }
    else
    {
        return true;
    }
#endif
}

/****************************************************************************
*
*  Return an upper bound estimate for the size of the compiler spill temps
*
*/
unsigned Compiler::lvaGetMaxSpillTempSize()
{
    unsigned result = 0;

    if (codeGen->regSet.hasComputedTmpSize())
    {
        result = codeGen->regSet.tmpGetTotalSize();
    }
    else
    {
        result = MAX_SPILL_TEMP_SIZE;
    }
    return result;
}

// clang-format off
/*****************************************************************************
 *
 *  Compute stack frame offsets for arguments, locals and optionally temps.
 *
 *  The frame is laid out as follows for x86:
 *
 *              ESP frames
 *
 *      |                       |
 *      |-----------------------|
 *      |       incoming        |
 *      |       arguments       |
 *      |-----------------------| <---- Virtual '0'
 *      |    return address     |
 *      +=======================+
 *      |Callee saved registers |
 *      |-----------------------|
 *      |       Temps           |
 *      |-----------------------|
 *      |       Variables       |
 *      |-----------------------| <---- Ambient ESP
 *      |   Arguments for the   |
 *      ~    next function      ~
 *      |                       |
 *      |       |               |
 *      |       | Stack grows   |
 *              | downward
 *              V
 *
 *
 *              EBP frames
 *
 *      |                       |
 *      |-----------------------|
 *      |       incoming        |
 *      |       arguments       |
 *      |-----------------------| <---- Virtual '0'
 *      |    return address     |
 *      +=======================+
 *      |    incoming EBP       |
 *      |-----------------------| <---- EBP
 *      |Callee saved registers |
 *      |-----------------------|
 *      |   security object     |
 *      |-----------------------|
 *      |     ParamTypeArg      |
 *      |-----------------------|
 *      |  Last-executed-filter |
 *      |-----------------------|
 *      |                       |
 *      ~      Shadow SPs       ~
 *      |                       |
 *      |-----------------------|
 *      |                       |
 *      ~      Variables        ~
 *      |                       |
 *      ~-----------------------|
 *      |       Temps           |
 *      |-----------------------|
 *      |       localloc        |
 *      |-----------------------| <---- Ambient ESP
 *      |   Arguments for the   |
 *      |    next function      ~
 *      |                       |
 *      |       |               |
 *      |       | Stack grows   |
 *              | downward
 *              V
 *
 *
 *  The frame is laid out as follows for x64:
 *
 *              RSP frames
 *      |                       |
 *      |-----------------------|
 *      |       incoming        |
 *      |       arguments       |
 *      |-----------------------|
 *      |   4 fixed incoming    |
 *      |    argument slots     |
 *      |-----------------------| <---- Caller's SP & Virtual '0'
 *      |    return address     |
 *      +=======================+
 *      | Callee saved Int regs |
 *      -------------------------
 *      |        Padding        | <---- this padding (0 or 8 bytes) is to ensure flt registers are saved at a mem location aligned at 16-bytes
 *      |                       |       so that we can save 128-bit callee saved xmm regs using performant "movaps" instruction instead of "movups"
 *      -------------------------
 *      | Callee saved Flt regs | <----- entire 128-bits of callee saved xmm registers are stored here
 *      |-----------------------|
 *      |         Temps         |
 *      |-----------------------|
 *      |       Variables       |
 *      |-----------------------|
 *      |   Arguments for the   |
 *      ~    next function      ~
 *      |                       |
 *      |-----------------------|
 *      |   4 fixed outgoing    |
 *      |    argument slots     |
 *      |-----------------------| <---- Ambient RSP
 *      |       |               |
 *      ~       | Stack grows   ~
 *      |       | downward      |
 *              V
 *
 *
 *              RBP frames
 *      |                       |
 *      |-----------------------|
 *      |       incoming        |
 *      |       arguments       |
 *      |-----------------------|
 *      |   4 fixed incoming    |
 *      |    argument slots     |
 *      |-----------------------| <---- Caller's SP & Virtual '0'
 *      |    return address     |
 *      +=======================+
 *      | Callee saved Int regs |
 *      -------------------------
 *      |        Padding        |
 *      -------------------------
 *      | Callee saved Flt regs |
 *      |-----------------------|
 *      |   security object     |
 *      |-----------------------|
 *      |     ParamTypeArg      |
 *      |-----------------------|
 *      |                       |
 *      |                       |
 *      ~       Variables       ~
 *      |                       |
 *      |                       |
 *      |-----------------------|
 *      |        Temps          |
 *      |-----------------------|
 *      |                       |
 *      ~       localloc        ~   // not in frames with EH
 *      |                       |
 *      |-----------------------|
 *      |        PSPSym         |   // only in frames with EH (thus no localloc)
 *      |                       |
 *      |-----------------------| <---- RBP in localloc frames (max 240 bytes from Initial-SP)
 *      |   Arguments for the   |
 *      ~    next function      ~
 *      |                       |
 *      |-----------------------|
 *      |   4 fixed outgoing    |
 *      |    argument slots     |
 *      |-----------------------| <---- Ambient RSP (before localloc, this is Initial-SP)
 *      |       |               |
 *      ~       | Stack grows   ~
 *      |       | downward      |
 *              V
 *
 *
 *  The frame is laid out as follows for ARM (this is a general picture; details may differ for different conditions):
 *
 *              SP frames
 *      |                       |
 *      |-----------------------|
 *      |       incoming        |
 *      |       arguments       |
 *      +=======================+ <---- Caller's SP
 *      |  Pre-spill registers  |
 *      |-----------------------| <---- Virtual '0'
 *      |Callee saved registers |
 *      |-----------------------|
 *      ~ possible double align ~
 *      |-----------------------|
 *      |   security object     |
 *      |-----------------------|
 *      |     ParamTypeArg      |
 *      |-----------------------|
 *      |  possible GS cookie   |
 *      |-----------------------|
 *      |       Variables       |
 *      |-----------------------|
 *      |  possible GS cookie   |
 *      |-----------------------|
 *      |        Temps          |
 *      |-----------------------|
 *      |   Stub Argument Var   |
 *      |-----------------------|
 *      |Inlined PInvoke Frame V|
 *      |-----------------------|
 *      ~ possible double align ~
 *      |-----------------------|
 *      |   Arguments for the   |
 *      ~    next function      ~
 *      |                       |
 *      |-----------------------| <---- Ambient SP
 *      |       |               |
 *      ~       | Stack grows   ~
 *      |       | downward      |
 *              V
 *
 *
 *              FP / R11 frames
 *      |                       |
 *      |-----------------------|
 *      |       incoming        |
 *      |       arguments       |
 *      +=======================+ <---- Caller's SP
 *      |  Pre-spill registers  |
 *      |-----------------------| <---- Virtual '0'
 *      |Callee saved registers |
 *      |-----------------------|
 *      |        PSPSym         |   // Only for frames with EH, which means FP-based frames
 *      |-----------------------|
 *      ~ possible double align ~
 *      |-----------------------|
 *      |   security object     |
 *      |-----------------------|
 *      |     ParamTypeArg      |
 *      |-----------------------|
 *      |  possible GS cookie   |
 *      |-----------------------|
 *      |       Variables       |
 *      |-----------------------|
 *      |  possible GS cookie   |
 *      |-----------------------|
 *      |        Temps          |
 *      |-----------------------|
 *      |   Stub Argument Var   |
 *      |-----------------------|
 *      |Inlined PInvoke Frame V|
 *      |-----------------------|
 *      ~ possible double align ~
 *      |-----------------------|
 *      |       localloc        |
 *      |-----------------------|
 *      |   Arguments for the   |
 *      ~    next function      ~
 *      |                       |
 *      |-----------------------| <---- Ambient SP
 *      |       |               |
 *      ~       | Stack grows   ~
 *      |       | downward      |
 *              V
 *
 *
 *  The frame is laid out as follows for ARM64 (this is a general picture; details may differ for different conditions):
 *  NOTE: SP must be 16-byte aligned, so there may be alignment slots in the frame.
 *  We will often save and establish a frame pointer to create better ETW stack walks.
 *
 *              SP frames
 *      |                       |
 *      |-----------------------|
 *      |       incoming        |
 *      |       arguments       |
 *      +=======================+ <---- Caller's SP
 *      |         homed         | // this is only needed if reg argument need to be homed, e.g., for varargs
 *      |   register arguments  |
 *      |-----------------------| <---- Virtual '0'
 *      |Callee saved registers |
 *      |   except fp/lr        |
 *      |-----------------------|
 *      |   security object     |
 *      |-----------------------|
 *      |     ParamTypeArg      |
 *      |-----------------------|
 *      |  possible GS cookie   |
 *      |-----------------------|
 *      |       Variables       |
 *      |-----------------------|
 *      |  possible GS cookie   |
 *      |-----------------------|
 *      |        Temps          |
 *      |-----------------------|
 *      |   Stub Argument Var   |
 *      |-----------------------|
 *      |Inlined PInvoke Frame V|
 *      |-----------------------|
 *      |      Saved LR         |
 *      |-----------------------|
 *      |      Saved FP         | <---- Frame pointer
 *      |-----------------------|
 *      |  Stack arguments for  |
 *      |   the next function   |
 *      |-----------------------| <---- SP
 *      |       |               |
 *      ~       | Stack grows   ~
 *      |       | downward      |
 *              V
 *
 *
 *              FP (R29 / x29) frames
 *      |                       |
 *      |-----------------------|
 *      |       incoming        |
 *      |       arguments       |
 *      +=======================+ <---- Caller's SP
 *      |     optional homed    | // this is only needed if reg argument need to be homed, e.g., for varargs
 *      |   register arguments  |
 *      |-----------------------| <---- Virtual '0'
 *      |Callee saved registers |
 *      |   except fp/lr        |
 *      |-----------------------|
 *      |        PSPSym         | // Only for frames with EH, which requires FP-based frames
 *      |-----------------------|
 *      |   security object     |
 *      |-----------------------|
 *      |     ParamTypeArg      |
 *      |-----------------------|
 *      |  possible GS cookie   |
 *      |-----------------------|
 *      |       Variables       |
 *      |-----------------------|
 *      |  possible GS cookie   |
 *      |-----------------------|
 *      |        Temps          |
 *      |-----------------------|
 *      |   Stub Argument Var   |
 *      |-----------------------|
 *      |Inlined PInvoke Frame V|
 *      |-----------------------|
 *      |      Saved LR         |
 *      |-----------------------|
 *      |      Saved FP         | <---- Frame pointer
 *      |-----------------------|
 *      ~       localloc        ~
 *      |-----------------------|
 *      |  Stack arguments for  |
 *      |   the next function   |
 *      |-----------------------| <---- Ambient SP
 *      |       |               |
 *      ~       | Stack grows   ~
 *      |       | downward      |
 *              V
 *
 *
 *              FP (R29 / x29) frames where FP/LR are stored at the top of the frame (frames requiring GS that have localloc)
 *      |                       |
 *      |-----------------------|
 *      |       incoming        |
 *      |       arguments       |
 *      +=======================+ <---- Caller's SP
 *      |     optional homed    | // this is only needed if reg argument need to be homed, e.g., for varargs
 *      |   register arguments  |
 *      |-----------------------| <---- Virtual '0'
 *      |      Saved LR         |
 *      |-----------------------|
 *      |      Saved FP         | <---- Frame pointer
 *      |-----------------------|
 *      |Callee saved registers |
 *      |-----------------------|
 *      |        PSPSym         | // Only for frames with EH, which requires FP-based frames
 *      |-----------------------|
 *      |   security object     |
 *      |-----------------------|
 *      |     ParamTypeArg      |
 *      |-----------------------|
 *      |  possible GS cookie   |
 *      |-----------------------|
 *      |       Variables       |
 *      |-----------------------|
 *      |  possible GS cookie   |
 *      |-----------------------|
 *      |        Temps          |
 *      |-----------------------|
 *      |   Stub Argument Var   |
 *      |-----------------------|
 *      |Inlined PInvoke Frame V|
 *      |-----------------------|
 *      ~       localloc        ~
 *      |-----------------------|
 *      |  Stack arguments for  |
 *      |   the next function   |
 *      |-----------------------| <---- Ambient SP
 *      |       |               |
 *      ~       | Stack grows   ~
 *      |       | downward      |
 *              V
 *
 *
 *  Doing this all in one pass is 'hard'.  So instead we do it in 2 basic passes:
 *    1. Assign all the offsets relative to the Virtual '0'. Offsets above (the
 *      incoming arguments) are positive. Offsets below (everything else) are
 *      negative.  This pass also calcuates the total frame size (between Caller's
 *      SP/return address and the Ambient SP).
 *    2. Figure out where to place the frame pointer, and then adjust the offsets
 *      as needed for the final stack size and whether the offset is frame pointer
 *      relative or stack pointer relative.
 *
 */
// clang-format on

void Compiler::lvaAssignFrameOffsets(FrameLayoutState curState)
{
    noway_assert((lvaDoneFrameLayout < curState) || (curState == REGALLOC_FRAME_LAYOUT));

    lvaDoneFrameLayout = curState;

#ifdef DEBUG
    if (verbose)
    {

        printf("*************** In lvaAssignFrameOffsets");
        if (curState == INITIAL_FRAME_LAYOUT)
        {
            printf("(INITIAL_FRAME_LAYOUT)");
        }
        else if (curState == PRE_REGALLOC_FRAME_LAYOUT)
        {
            printf("(PRE_REGALLOC_FRAME_LAYOUT)");
        }
        else if (curState == REGALLOC_FRAME_LAYOUT)
        {
            printf("(REGALLOC_FRAME_LAYOUT)");
        }
        else if (curState == TENTATIVE_FRAME_LAYOUT)
        {
            printf("(TENTATIVE_FRAME_LAYOUT)");
        }
        else if (curState == FINAL_FRAME_LAYOUT)
        {
            printf("(FINAL_FRAME_LAYOUT)");
        }
        else
        {
            printf("(UNKNOWN)");
            unreached();
        }
        printf("\n");
    }
#endif

#if FEATURE_FIXED_OUT_ARGS
    assert(lvaOutgoingArgSpaceVar != BAD_VAR_NUM);
#endif // FEATURE_FIXED_OUT_ARGS

    /*-------------------------------------------------------------------------
     *
     * First process the arguments.
     *
     *-------------------------------------------------------------------------
     */

    lvaAssignVirtualFrameOffsetsToArgs();

    /*-------------------------------------------------------------------------
     *
     * Now compute stack offsets for any variables that don't live in registers
     *
     *-------------------------------------------------------------------------
     */

    lvaAssignVirtualFrameOffsetsToLocals();

    lvaAlignFrame();

    /*-------------------------------------------------------------------------
     *
     * Now patch the offsets
     *
     *-------------------------------------------------------------------------
     */

    lvaFixVirtualFrameOffsets();

    // Modify the stack offset for fields of promoted structs.
    lvaAssignFrameOffsetsToPromotedStructs();

    /*-------------------------------------------------------------------------
     *
     * Finalize
     *
     *-------------------------------------------------------------------------
     */

    // If it's not the final frame layout, then it's just an estimate. This means
    // we're allowed to once again write to these variables, even if we've read
    // from them to make tentative code generation or frame layout decisions.
    if (curState < FINAL_FRAME_LAYOUT)
    {
        codeGen->resetFramePointerUsedWritePhase();
    }
}

/*****************************************************************************
 *  lvaFixVirtualFrameOffsets() : Now that everything has a virtual offset,
 *  determine the final value for the frame pointer (if needed) and then
 *  adjust all the offsets appropriately.
 *
 *  This routine fixes virtual offset to be relative to frame pointer or SP
 *  based on whether varDsc->lvFramePointerBased is true or false respectively.
 */
void Compiler::lvaFixVirtualFrameOffsets()
{
    LclVarDsc* varDsc;

#if defined(FEATURE_EH_FUNCLETS) && defined(TARGET_AMD64)
    if (lvaPSPSym != BAD_VAR_NUM)
    {
        // We need to fix the offset of the PSPSym so there is no padding between it and the outgoing argument space.
        // Without this code, lvaAlignFrame might have put the padding lower than the PSPSym, which would be between
        // the PSPSym and the outgoing argument space.
        varDsc = lvaGetDesc(lvaPSPSym);
        assert(varDsc->lvFramePointerBased); // We always access it RBP-relative.
        assert(!varDsc->lvMustInit);         // It is never "must init".
        varDsc->SetStackOffset(codeGen->genCallerSPtoInitialSPdelta() + lvaLclSize(lvaOutgoingArgSpaceVar));

        if (opts.IsOSR())
        {
            // With OSR RBP points at the base of the OSR frame, but the virtual offsets
            // are from the base of the Tier0 frame. Adjust.
            //
            varDsc->SetStackOffset(varDsc->GetStackOffset() - info.compPatchpointInfo->TotalFrameSize());
        }
    }
#endif

    // The delta to be added to virtual offset to adjust it relative to frame pointer or SP
    int delta = 0;

#ifdef TARGET_XARCH
    delta += REGSIZE_BYTES; // pushed PC (return address) for x86/x64
    JITDUMP("--- delta bump %d for RA\n", REGSIZE_BYTES);

    if (codeGen->doubleAlignOrFramePointerUsed())
    {
        JITDUMP("--- delta bump %d for FP\n", REGSIZE_BYTES);
        delta += REGSIZE_BYTES; // pushed EBP (frame pointer)
    }
#endif

    if (!codeGen->isFramePointerUsed())
    {
        // pushed registers, return address, and padding
        JITDUMP("--- delta bump %d for RSP frame\n", codeGen->genTotalFrameSize());
        delta += codeGen->genTotalFrameSize();
    }
#if defined(TARGET_ARM)
    else
    {
        // We set FP to be after LR, FP
        delta += 2 * REGSIZE_BYTES;
    }
#elif defined(TARGET_AMD64) || defined(TARGET_ARM64) || defined(TARGET_LOONGARCH64) || defined(TARGET_RISCV64)
    else
    {
        // FP is used.
        JITDUMP("--- delta bump %d for FP frame\n", codeGen->genTotalFrameSize() - codeGen->genSPtoFPdelta());
        delta += codeGen->genTotalFrameSize() - codeGen->genSPtoFPdelta();
    }
#endif // TARGET_AMD64 || TARGET_ARM64 || TARGET_LOONGARCH64 || TARGET_RISCV64

    if (opts.IsOSR())
    {
#if defined(TARGET_AMD64) || defined(TARGET_ARM64)
        // Stack offset includes Tier0 frame.
        //
        JITDUMP("--- delta bump %d for OSR + Tier0 frame\n", info.compPatchpointInfo->TotalFrameSize());
        delta += info.compPatchpointInfo->TotalFrameSize();
#endif
    }

    JITDUMP("--- virtual stack offset to actual stack offset delta is %d\n", delta);

    unsigned lclNum;
    for (lclNum = 0, varDsc = lvaTable; lclNum < lvaCount; lclNum++, varDsc++)
    {
        bool doAssignStkOffs = true;

        // Can't be relative to EBP unless we have an EBP
        noway_assert(!varDsc->lvFramePointerBased || codeGen->doubleAlignOrFramePointerUsed());

        // Is this a non-param promoted struct field?
        //   if so then set doAssignStkOffs to false.
        //
        if (varDsc->lvIsStructField)
        {
            LclVarDsc*       parentvarDsc  = lvaGetDesc(varDsc->lvParentLcl);
            lvaPromotionType promotionType = lvaGetPromotionType(parentvarDsc);

#if defined(TARGET_X86)
            // On x86, we set the stack offset for a promoted field
            // to match a struct parameter in lvAssignFrameOffsetsToPromotedStructs.
            if ((!varDsc->lvIsParam || parentvarDsc->lvIsParam) && promotionType == PROMOTION_TYPE_DEPENDENT)
#else
            if (!varDsc->lvIsParam && promotionType == PROMOTION_TYPE_DEPENDENT)
#endif
            {
                doAssignStkOffs = false; // Assigned later in lvaAssignFrameOffsetsToPromotedStructs()
            }
        }

        if (!varDsc->lvOnFrame)
        {
            if (!varDsc->lvIsParam
#if !defined(TARGET_AMD64)
                || (varDsc->lvIsRegArg
#if defined(TARGET_ARM) && defined(PROFILING_SUPPORTED)
                    && compIsProfilerHookNeeded() &&
                    !lvaIsPreSpilled(lclNum, codeGen->regSet.rsMaskPreSpillRegs(false)) // We need assign stack offsets
                                                                                        // for prespilled arguments
#endif
                    )
#endif // !defined(TARGET_AMD64)
                    )
            {
                doAssignStkOffs = false; // Not on frame or an incoming stack arg
            }
        }

        if (doAssignStkOffs)
        {
            JITDUMP("-- V%02u was %d, now %d\n", lclNum, varDsc->GetStackOffset(), varDsc->GetStackOffset() + delta);
            varDsc->SetStackOffset(varDsc->GetStackOffset() + delta);

#if DOUBLE_ALIGN
            if (genDoubleAlign() && !codeGen->isFramePointerUsed())
            {
                if (varDsc->lvFramePointerBased)
                {
                    varDsc->SetStackOffset(varDsc->GetStackOffset() - delta);

                    // We need to re-adjust the offsets of the parameters so they are EBP
                    // relative rather than stack/frame pointer relative

                    varDsc->SetStackOffset(varDsc->GetStackOffset() +
                                           (2 * TARGET_POINTER_SIZE)); // return address and pushed EBP

                    noway_assert(varDsc->GetStackOffset() >= FIRST_ARG_STACK_OFFS);
                }
            }
#endif
            // On System V environments the stkOffs could be 0 for params passed in registers.
            //
            // For normal methods only EBP relative references can have negative offsets.
            assert(codeGen->isFramePointerUsed() || varDsc->GetStackOffset() >= 0);
        }
    }

    assert(codeGen->regSet.tmpAllFree());
    for (TempDsc* temp = codeGen->regSet.tmpListBeg(); temp != nullptr; temp = codeGen->regSet.tmpListNxt(temp))
    {
        temp->tdAdjustTempOffs(delta);
    }

    lvaCachedGenericContextArgOffs += delta;

#if FEATURE_FIXED_OUT_ARGS

    if (lvaOutgoingArgSpaceVar != BAD_VAR_NUM)
    {
        varDsc = lvaGetDesc(lvaOutgoingArgSpaceVar);
        varDsc->SetStackOffset(0);
        varDsc->lvFramePointerBased = false;
        varDsc->lvMustInit          = false;
    }

#endif // FEATURE_FIXED_OUT_ARGS

#if defined(TARGET_ARM64) || defined(TARGET_LOONGARCH64) || defined(TARGET_RISCV64)
    // We normally add alignment below the locals between them and the outgoing
    // arg space area. When we store fp/lr(ra) at the bottom, however, this will
    // be below the alignment. So we should not apply the alignment adjustment to
    // them. It turns out we always store these at +0 and +8 of the FP,
    // so instead of dealing with skipping adjustment just for them we just set
    // them here always.
    assert(codeGen->isFramePointerUsed());
    if (lvaRetAddrVar != BAD_VAR_NUM)
    {
        lvaTable[lvaRetAddrVar].SetStackOffset(REGSIZE_BYTES);
    }
#endif // TARGET_ARM64 || TARGET_LOONGARCH64 || TARGET_RISCV64
}

#ifdef TARGET_ARM
bool Compiler::lvaIsPreSpilled(unsigned lclNum, regMaskTP preSpillMask)
{
    const LclVarDsc& desc = lvaTable[lclNum];
    return desc.lvIsRegArg && (preSpillMask & genRegMask(desc.GetArgReg()));
}
#endif // TARGET_ARM

//------------------------------------------------------------------------
// lvaUpdateArgWithInitialReg: Set the initial register of a local variable
//                             to the one assigned by the register allocator.
//
// Arguments:
//    varDsc - the local variable descriptor
//
void Compiler::lvaUpdateArgWithInitialReg(LclVarDsc* varDsc)
{
    noway_assert(varDsc->lvIsParam);

    if (varDsc->lvIsRegCandidate())
    {
        varDsc->SetRegNum(varDsc->GetArgInitReg());
    }
}

//------------------------------------------------------------------------
// lvaUpdateArgsWithInitialReg() : For each argument variable descriptor, update
//     its current register with the initial register as assigned by LSRA.
//
void Compiler::lvaUpdateArgsWithInitialReg()
{
    if (!compLSRADone)
    {
        return;
    }

    for (unsigned lclNum = 0; lclNum < info.compArgsCount; lclNum++)
    {
        LclVarDsc* varDsc = lvaGetDesc(lclNum);

        if (varDsc->lvPromoted)
        {
            for (unsigned fieldVarNum = varDsc->lvFieldLclStart;
                 fieldVarNum < varDsc->lvFieldLclStart + varDsc->lvFieldCnt; ++fieldVarNum)
            {
                LclVarDsc* fieldVarDsc = lvaGetDesc(fieldVarNum);
                lvaUpdateArgWithInitialReg(fieldVarDsc);
            }
        }
        else
        {
            lvaUpdateArgWithInitialReg(varDsc);
        }
    }
}

/*****************************************************************************
 *  lvaAssignVirtualFrameOffsetsToArgs() : Assign virtual stack offsets to the
 *  arguments, and implicit arguments (this ptr, return buffer, generics,
 *  and varargs).
 */
void Compiler::lvaAssignVirtualFrameOffsetsToArgs()
{
    unsigned lclNum  = 0;
    int      argOffs = 0;
#ifdef UNIX_AMD64_ABI
    int callerArgOffset = 0;
#endif // UNIX_AMD64_ABI

    /*
        Assign stack offsets to arguments (in reverse order of passing).

        This means that if we pass arguments left->right, we start at
        the end of the list and work backwards, for right->left we start
        with the first argument and move forward.

        This is all relative to our Virtual '0'
     */

    if (info.compArgOrder == Target::ARG_ORDER_L2R)
    {
        argOffs = compArgSize;
    }

    /* Update the argOffs to reflect arguments that are passed in registers */

    noway_assert(codeGen->intRegState.rsCalleeRegArgCount <= MAX_REG_ARG);
    noway_assert(compMacOsArm64Abi() || compArgSize >= codeGen->intRegState.rsCalleeRegArgCount * REGSIZE_BYTES);

    if (info.compArgOrder == Target::ARG_ORDER_L2R)
    {
        argOffs -= codeGen->intRegState.rsCalleeRegArgCount * REGSIZE_BYTES;
    }

    // Update the arg initial register locations.
    lvaUpdateArgsWithInitialReg();

    /* Is there a "this" argument? */

    if (!info.compIsStatic)
    {
        noway_assert(lclNum == info.compThisArg);
#ifndef TARGET_X86
        argOffs =
            lvaAssignVirtualFrameOffsetToArg(lclNum, REGSIZE_BYTES, argOffs UNIX_AMD64_ABI_ONLY_ARG(&callerArgOffset));
#endif // TARGET_X86
        lclNum++;
    }

    unsigned userArgsToSkip = 0;
#if !defined(TARGET_ARM)
    // In the native instance method calling convention on Windows,
    // the this parameter comes before the hidden return buffer parameter.
    // So, we want to process the native "this" parameter before we process
    // the native return buffer parameter.
    if (TargetOS::IsWindows && callConvIsInstanceMethodCallConv(info.compCallConv))
    {
#ifdef TARGET_X86
        if (!lvaTable[lclNum].lvIsRegArg)
        {
            argOffs = lvaAssignVirtualFrameOffsetToArg(lclNum, REGSIZE_BYTES, argOffs);
        }
#elif !defined(UNIX_AMD64_ABI)
        argOffs              = lvaAssignVirtualFrameOffsetToArg(lclNum, REGSIZE_BYTES, argOffs);
#endif // TARGET_X86
        lclNum++;
        userArgsToSkip++;
    }
#endif

    /* if we have a hidden buffer parameter, that comes here */

    if (info.compRetBuffArg != BAD_VAR_NUM)
    {
        noway_assert(lclNum == info.compRetBuffArg);
        argOffs =
            lvaAssignVirtualFrameOffsetToArg(lclNum, REGSIZE_BYTES, argOffs UNIX_AMD64_ABI_ONLY_ARG(&callerArgOffset));
        lclNum++;
    }

#if USER_ARGS_COME_LAST

    //@GENERICS: extra argument for instantiation info
    if (info.compMethodInfo->args.callConv & CORINFO_CALLCONV_PARAMTYPE)
    {
        noway_assert(lclNum == (unsigned)info.compTypeCtxtArg);
        argOffs = lvaAssignVirtualFrameOffsetToArg(lclNum++, REGSIZE_BYTES,
                                                   argOffs UNIX_AMD64_ABI_ONLY_ARG(&callerArgOffset));
    }

    if (info.compIsVarArgs)
    {
        argOffs = lvaAssignVirtualFrameOffsetToArg(lclNum++, REGSIZE_BYTES,
                                                   argOffs UNIX_AMD64_ABI_ONLY_ARG(&callerArgOffset));
    }

#endif // USER_ARGS_COME_LAST

    CORINFO_ARG_LIST_HANDLE argLst    = info.compMethodInfo->args.args;
    unsigned                argSigLen = info.compMethodInfo->args.numArgs;
    // Skip any user args that we've already processed.
    assert(userArgsToSkip <= argSigLen);
    argSigLen -= userArgsToSkip;
    for (unsigned i = 0; i < userArgsToSkip; i++, argLst = info.compCompHnd->getArgNext(argLst))
    {
        ;
    }

#ifdef TARGET_ARM
    //
    // struct_n { int; int; ... n times };
    //
    // Consider signature:
    //
    // Foo (float a,double b,float c,double d,float e,double f,float g,double h,
    //      float i,double j,float k,double l,struct_3 m) { }
    //
    // Basically the signature is: (all float regs full, 1 double, struct_3);
    //
    // The double argument occurs before pre spill in the argument iteration and
    // computes an argOffset of 0. struct_3 offset becomes 8. This is wrong.
    // Because struct_3 is prespilled and double occurs after prespill.
    // The correct offsets are double = 16 (aligned stk), struct_3 = 0..12,
    // Offset 12 will be skipped for double alignment of double.
    //
    // Another example is (struct_2, all float regs full, double, struct_2);
    // Here, notice the order is similarly messed up because of 2 pre-spilled
    // struct_2.
    //
    // Succinctly,
    // ARG_INDEX(i) > ARG_INDEX(j) DOES NOT IMPLY |ARG_OFFSET(i)| > |ARG_OFFSET(j)|
    //
    // Therefore, we'll do a two pass offset calculation, one that considers pre-spill
    // and the next, stack args.
    //

    unsigned argLcls = 0;

    // Take care of pre spill registers first.
    regMaskTP preSpillMask = codeGen->regSet.rsMaskPreSpillRegs(false);
    regMaskTP tempMask     = RBM_NONE;
    for (unsigned i = 0, preSpillLclNum = lclNum; i < argSigLen; ++i, ++preSpillLclNum)
    {
        if (lvaIsPreSpilled(preSpillLclNum, preSpillMask))
        {
            unsigned argSize = eeGetArgSize(argLst, &info.compMethodInfo->args);
            argOffs          = lvaAssignVirtualFrameOffsetToArg(preSpillLclNum, argSize, argOffs);
            argLcls++;

            // Early out if we can. If size is 8 and base reg is 2, then the mask is 0x1100
            tempMask |= ((((1 << (roundUp(argSize, TARGET_POINTER_SIZE) / REGSIZE_BYTES))) - 1)
                         << lvaTable[preSpillLclNum].GetArgReg());
            if (tempMask == preSpillMask)
            {
                // We won't encounter more pre-spilled registers,
                // so don't bother iterating further.
                break;
            }
        }
        argLst = info.compCompHnd->getArgNext(argLst);
    }

    // Take care of non pre-spilled stack arguments.
    argLst = info.compMethodInfo->args.args;
    for (unsigned i = 0, stkLclNum = lclNum; i < argSigLen; ++i, ++stkLclNum)
    {
        if (!lvaIsPreSpilled(stkLclNum, preSpillMask))
        {
            const unsigned argSize = eeGetArgSize(argLst, &info.compMethodInfo->args);
            argOffs                = lvaAssignVirtualFrameOffsetToArg(stkLclNum, argSize, argOffs);
            argLcls++;
        }
        argLst = info.compCompHnd->getArgNext(argLst);
    }

    lclNum += argLcls;
#else  // !TARGET_ARM
    for (unsigned i = 0; i < argSigLen; i++)
    {
        unsigned argumentSize = eeGetArgSize(argLst, &info.compMethodInfo->args);

        assert(compMacOsArm64Abi() || argumentSize % TARGET_POINTER_SIZE == 0);

        argOffs =
            lvaAssignVirtualFrameOffsetToArg(lclNum++, argumentSize, argOffs UNIX_AMD64_ABI_ONLY_ARG(&callerArgOffset));
        argLst = info.compCompHnd->getArgNext(argLst);
    }
#endif // !TARGET_ARM

#if !USER_ARGS_COME_LAST

    //@GENERICS: extra argument for instantiation info
    if (info.compMethodInfo->args.callConv & CORINFO_CALLCONV_PARAMTYPE)
    {
        noway_assert(lclNum == (unsigned)info.compTypeCtxtArg);
        argOffs = lvaAssignVirtualFrameOffsetToArg(lclNum++, REGSIZE_BYTES,
                                                   argOffs UNIX_AMD64_ABI_ONLY_ARG(&callerArgOffset));
    }

    if (info.compIsVarArgs)
    {
        argOffs = lvaAssignVirtualFrameOffsetToArg(lclNum++, REGSIZE_BYTES,
                                                   argOffs UNIX_AMD64_ABI_ONLY_ARG(&callerArgOffset));
    }

#endif // USER_ARGS_COME_LAST
}

#ifdef UNIX_AMD64_ABI
//
//  lvaAssignVirtualFrameOffsetToArg() : Assign virtual stack offsets to an
//  individual argument, and return the offset for the next argument.
//  Note: This method only calculates the initial offset of the stack passed/spilled arguments
//  (if any - the RA might decide to spill(home on the stack) register passed arguments, if rarely used.)
//        The final offset is calculated in lvaFixVirtualFrameOffsets method. It accounts for FP existence,
//        ret address slot, stack frame padding, alloca instructions, etc.
//  Note: This is the implementation for UNIX_AMD64 System V platforms.
//
int Compiler::lvaAssignVirtualFrameOffsetToArg(unsigned lclNum,
                                               unsigned argSize,
                                               int argOffs UNIX_AMD64_ABI_ONLY_ARG(int* callerArgOffset))
{
    noway_assert(lclNum < info.compArgsCount);
    noway_assert(argSize);

    if (info.compArgOrder == Target::ARG_ORDER_L2R)
    {
        argOffs -= argSize;
    }

    unsigned fieldVarNum = BAD_VAR_NUM;

    LclVarDsc* varDsc = lvaGetDesc(lclNum);

    noway_assert(varDsc->lvIsParam);

    if (varDsc->lvIsRegArg)
    {
        // Argument is passed in a register, don't count it
        // when updating the current offset on the stack.

        if (varDsc->lvOnFrame)
        {
            // The offset for args needs to be set only for the stack homed arguments for System V.
            varDsc->SetStackOffset(argOffs);
        }
        else
        {
            varDsc->SetStackOffset(0);
        }
    }
    else
    {
        // For Windows AMD64 there are 4 slots for the register passed arguments on the top of the caller's stack.
        // This is where they are always homed. So, they can be accessed with positive offset.
        // On System V platforms, if the RA decides to home a register passed arg on the stack, it creates a stack
        // location on the callee stack (like any other local var.) In such a case, the register passed, stack homed
        // arguments are accessed using negative offsets and the stack passed arguments are accessed using positive
        // offset (from the caller's stack.)
        // For  System V platforms if there is no frame pointer the caller stack parameter offset should include the
        // callee allocated space. If frame register is used, the callee allocated space should not be included for
        // accessing the caller stack parameters. The last two requirements are met in lvaFixVirtualFrameOffsets
        // method, which fixes the offsets, based on frame pointer existence, existence of alloca instructions, ret
        // address pushed, ets.

        varDsc->SetStackOffset(*callerArgOffset);
        // Structs passed on stack could be of size less than TARGET_POINTER_SIZE.
        // Make sure they get at least TARGET_POINTER_SIZE on the stack - this is required for alignment.
        if (argSize > TARGET_POINTER_SIZE)
        {
            *callerArgOffset += (int)roundUp(argSize, TARGET_POINTER_SIZE);
        }
        else
        {
            *callerArgOffset += TARGET_POINTER_SIZE;
        }
    }

    // For struct promoted parameters we need to set the offsets for the field lclVars.
    //
    // For a promoted struct we also assign the struct fields stack offset
    if (varDsc->lvPromoted)
    {
        unsigned firstFieldNum = varDsc->lvFieldLclStart;
        int      offset        = varDsc->GetStackOffset();
        for (unsigned i = 0; i < varDsc->lvFieldCnt; i++)
        {
            LclVarDsc* fieldVarDsc = lvaGetDesc(firstFieldNum + i);
            fieldVarDsc->SetStackOffset(offset + fieldVarDsc->lvFldOffset);
        }
    }

    if (info.compArgOrder == Target::ARG_ORDER_R2L && !varDsc->lvIsRegArg)
    {
        argOffs += argSize;
    }

    return argOffs;
}

#else // !UNIX_AMD64_ABI

//
//  lvaAssignVirtualFrameOffsetToArg() : Assign virtual stack offsets to an
//  individual argument, and return the offset for the next argument.
//  Note: This method only calculates the initial offset of the stack passed/spilled arguments
//  (if any - the RA might decide to spill(home on the stack) register passed arguments, if rarely used.)
//        The final offset is calculated in lvaFixVirtualFrameOffsets method. It accounts for FP existence,
//        ret address slot, stack frame padding, alloca instructions, etc.
//  Note: This implementation for all the platforms but UNIX_AMD64 OSs (System V 64 bit.)
int Compiler::lvaAssignVirtualFrameOffsetToArg(unsigned lclNum,
                                               unsigned argSize,
                                               int argOffs UNIX_AMD64_ABI_ONLY_ARG(int* callerArgOffset))
{
    noway_assert(lclNum < info.compArgsCount);
    noway_assert(argSize);

    if (info.compArgOrder == Target::ARG_ORDER_L2R)
    {
        argOffs -= argSize;
    }

    unsigned fieldVarNum = BAD_VAR_NUM;

    LclVarDsc* varDsc = lvaGetDesc(lclNum);

    noway_assert(varDsc->lvIsParam);

    if (varDsc->lvIsRegArg)
    {
        /* Argument is passed in a register, don't count it
         * when updating the current offset on the stack */
        CLANG_FORMAT_COMMENT_ANCHOR;

#if !defined(TARGET_ARMARCH) && !defined(TARGET_LOONGARCH64) && !defined(TARGET_RISCV64)
#if DEBUG
        // TODO: Remove this noway_assert and replace occurrences of TARGET_POINTER_SIZE with argSize
        // Also investigate why we are incrementing argOffs for X86 as this seems incorrect
        //
        noway_assert(argSize == TARGET_POINTER_SIZE);
#endif // DEBUG
#endif

#if defined(TARGET_X86)
        argOffs += TARGET_POINTER_SIZE;
#elif defined(TARGET_AMD64)
        // Register arguments on AMD64 also takes stack space. (in the backing store)
        varDsc->SetStackOffset(argOffs);
        argOffs += TARGET_POINTER_SIZE;
#elif defined(TARGET_ARM64)
        // Register arguments on ARM64 only take stack space when they have a frame home.
        // Unless on windows and in a vararg method.
        if (compFeatureArgSplit() && this->info.compIsVarArgs)
        {
            if (varDsc->lvType == TYP_STRUCT && varDsc->GetOtherArgReg() >= MAX_REG_ARG &&
                varDsc->GetOtherArgReg() != REG_NA)
            {
                // This is a split struct. It will account for an extra (8 bytes)
                // of alignment.
                varDsc->SetStackOffset(varDsc->GetStackOffset() + TARGET_POINTER_SIZE);
                argOffs += TARGET_POINTER_SIZE;
            }
        }

#elif defined(TARGET_ARM)
        // On ARM we spill the registers in codeGen->regSet.rsMaskPreSpillRegArg
        // in the prolog, so we have to do SetStackOffset() here
        //
        regMaskTP regMask = genRegMask(varDsc->GetArgReg());
        if (codeGen->regSet.rsMaskPreSpillRegArg & regMask)
        {
            // Signature: void foo(struct_8, int, struct_4)
            // ------- CALLER SP -------
            // r3 struct_4
            // r2 int - not prespilled, but added for alignment. argOffs should skip this.
            // r1 struct_8
            // r0 struct_8
            // -------------------------
            // If we added alignment we need to fix argOffs for all registers above alignment.
            if (codeGen->regSet.rsMaskPreSpillAlign != RBM_NONE)
            {
                assert(genCountBits(codeGen->regSet.rsMaskPreSpillAlign) == 1);
                // Is register beyond the alignment pos?
                if (regMask > codeGen->regSet.rsMaskPreSpillAlign)
                {
                    // Increment argOffs just once for the _first_ register after alignment pos
                    // in the prespill mask.
                    if (!BitsBetween(codeGen->regSet.rsMaskPreSpillRegArg, regMask,
                                     codeGen->regSet.rsMaskPreSpillAlign))
                    {
                        argOffs += TARGET_POINTER_SIZE;
                    }
                }
            }

            switch (varDsc->lvType)
            {
                case TYP_STRUCT:
                    if (!varDsc->lvStructDoubleAlign)
                    {
                        break;
                    }
                    FALLTHROUGH;

                case TYP_DOUBLE:
                case TYP_LONG:
                {
                    //
                    // Let's assign offsets to arg1, a double in r2. argOffs has to be 4 not 8.
                    //
                    // ------- CALLER SP -------
                    // r3
                    // r2 double   -- argOffs = 4, but it doesn't need to be skipped, because there is no skipping.
                    // r1 VACookie -- argOffs = 0
                    // -------------------------
                    //
                    // Consider argOffs as if it accounts for number of prespilled registers before the current
                    // register. In the above example, for r2, it is r1 that is prespilled, but since r1 is
                    // accounted for by argOffs being 4, there should have been no skipping. Instead, if we didn't
                    // assign r1 to any variable, then argOffs would still be 0 which implies it is not accounting
                    // for r1, equivalently r1 is skipped.
                    //
                    // If prevRegsSize is unaccounted for by a corresponding argOffs, we must have skipped a register.
                    int prevRegsSize =
                        genCountBits(codeGen->regSet.rsMaskPreSpillRegArg & (regMask - 1)) * TARGET_POINTER_SIZE;
                    if (argOffs < prevRegsSize)
                    {
                        // We must align up the argOffset to a multiple of 8 to account for skipped registers.
                        argOffs = roundUp((unsigned)argOffs, 2 * TARGET_POINTER_SIZE);
                    }
                    // We should've skipped only a single register.
                    assert(argOffs == prevRegsSize);
                }
                break;

                default:
                    // No alignment of argOffs required
                    break;
            }
            varDsc->SetStackOffset(argOffs);
            argOffs += argSize;
        }

#elif defined(TARGET_LOONGARCH64) || defined(TARGET_RISCV64)

        if (varDsc->lvIsSplit)
        {
            assert((varDsc->lvType == TYP_STRUCT) && (varDsc->GetOtherArgReg() == REG_STK));
            // This is a split struct. It will account for an extra (8 bytes) for the whole struct.
            varDsc->SetStackOffset(varDsc->GetStackOffset() + TARGET_POINTER_SIZE);
            argOffs += TARGET_POINTER_SIZE;
        }

#else // TARGET*
#error Unsupported or unset target architecture
#endif // TARGET*
    }
    else
    {
#if defined(TARGET_ARM)
        // Dev11 Bug 42817: incorrect codegen for DrawFlatCheckBox causes A/V in WinForms
        //
        // Here we have method with a signature (int a1, struct a2, struct a3, int a4, int a5).
        // Struct parameter 'a2' is 16-bytes with no alignment requirements;
        //  it uses r1,r2,r3 and [OutArg+0] when passed.
        // Struct parameter 'a3' is 16-bytes that is required to be double aligned;
        //  the caller skips [OutArg+4] and starts the argument at [OutArg+8].
        // Thus the caller generates the correct code to pass the arguments.
        // When generating code to receive the arguments we set codeGen->regSet.rsMaskPreSpillRegArg to [r1,r2,r3]
        //  and spill these three registers as the first instruction in the prolog.
        // Then when we layout the arguments' stack offsets we have an argOffs 0 which
        //  points at the location that we spilled r1 into the stack.  For this first
        //  struct we take the lvIsRegArg path above with "codeGen->regSet.rsMaskPreSpillRegArg &" matching.
        // Next when we calculate the argOffs for the second 16-byte struct we have an argOffs
        //  of 16, which appears to be aligned properly so we don't skip a stack slot.
        //
        // To fix this we must recover the actual OutArg offset by subtracting off the
        //  sizeof of the PreSpill register args.
        // Then we align this offset to a multiple of 8 and add back the sizeof
        //  of the PreSpill register args.
        //
        // Dev11 Bug 71767: failure of assert(sizeofPreSpillRegArgs <= argOffs)
        //
        // We have a method with 'this' passed in r0, RetBuf arg in r1, VarArgs cookie
        // in r2. The first user arg is a 144 byte struct with double alignment required,
        // r3 is skipped, and the struct is passed on the stack. However, 'r3' is added
        // to the codeGen->regSet.rsMaskPreSpillRegArg mask by the VarArgs cookie code, since we need to
        // home all the potential varargs arguments in registers, even if we don't have
        // signature type information for the variadic arguments. However, due to alignment,
        // we have skipped a register that doesn't have a corresponding symbol. Make up
        // for that by increasing argOffs here.
        //

        int sizeofPreSpillRegArgs = genCountBits(codeGen->regSet.rsMaskPreSpillRegs(true)) * REGSIZE_BYTES;

        if (argOffs < sizeofPreSpillRegArgs)
        {
            // This can only happen if we skipped the last register spot because current stk arg
            // is a struct requiring alignment or a pre-spill alignment was required because the
            // first reg arg needed alignment.
            //
            // Example 1: First Stk Argument requiring alignment in vararg case (same as above comment.)
            //            Signature (int a0, int a1, int a2, struct {long} a3, ...)
            //
            // stk arg    a3             --> argOffs here will be 12 (r0-r2) but pre-spill will be 16.
            // ---- Caller SP ----
            // r3                        --> Stack slot is skipped in this case.
            // r2    int  a2
            // r1    int  a1
            // r0    int  a0
            //
            // Example 2: First Reg Argument requiring alignment in no-vararg case.
            //            Signature (struct {long} a0, struct {int} a1, int a2, int a3)
            //
            // stk arg                  --> argOffs here will be 12 {r0-r2} but pre-spill will be 16.
            // ---- Caller SP ----
            // r3    int             a2 --> pushed (not pre-spilled) for alignment of a0 by lvaInitUserArgs.
            // r2    struct { int }  a1
            // r0-r1 struct { long } a0
            CLANG_FORMAT_COMMENT_ANCHOR;

#ifdef PROFILING_SUPPORTED
            // On Arm under profiler, r0-r3 are always prespilled on stack.
            // It is possible to have methods that accept only HFAs as parameters e.g. Signature(struct hfa1, struct
            // hfa2), in which case hfa1 and hfa2 will be en-registered in co-processor registers and will have an
            // argument offset less than size of preSpill.
            //
            // For this reason the following conditions are asserted when not under profiler.
            if (!compIsProfilerHookNeeded())
#endif
            {
                bool cond = ((info.compIsVarArgs || opts.compUseSoftFP) &&
                             // Does cur stk arg require double alignment?
                             ((varDsc->lvType == TYP_STRUCT && varDsc->lvStructDoubleAlign) ||
                              (varDsc->lvType == TYP_DOUBLE) || (varDsc->lvType == TYP_LONG))) ||
                            // Did first reg arg require alignment?
                            (codeGen->regSet.rsMaskPreSpillAlign & genRegMask(REG_ARG_LAST));

                noway_assert(cond);
                noway_assert(sizeofPreSpillRegArgs <=
                             argOffs + TARGET_POINTER_SIZE); // at most one register of alignment
            }
            argOffs = sizeofPreSpillRegArgs;
        }

        noway_assert(argOffs >= sizeofPreSpillRegArgs);
        int argOffsWithoutPreSpillRegArgs = argOffs - sizeofPreSpillRegArgs;

        switch (varDsc->lvType)
        {
            case TYP_STRUCT:
                if (!varDsc->lvStructDoubleAlign)
                    break;

                FALLTHROUGH;

            case TYP_DOUBLE:
            case TYP_LONG:
                // We must align up the argOffset to a multiple of 8
                argOffs =
                    roundUp((unsigned)argOffsWithoutPreSpillRegArgs, 2 * TARGET_POINTER_SIZE) + sizeofPreSpillRegArgs;
                break;

            default:
                // No alignment of argOffs required
                break;
        }
#endif // TARGET_ARM
        const bool     isFloatHfa   = (varDsc->lvIsHfa() && (varDsc->GetHfaType() == TYP_FLOAT));
        const unsigned argAlignment = eeGetArgSizeAlignment(varDsc->lvType, isFloatHfa);
        if (compMacOsArm64Abi())
        {
            argOffs = roundUp(argOffs, argAlignment);
        }

        assert((argSize % argAlignment) == 0);
        assert((argOffs % argAlignment) == 0);
        varDsc->SetStackOffset(argOffs);
    }

    // For struct promoted parameters we need to set the offsets for both LclVars.
    //
    // For a dependent promoted struct we also assign the struct fields stack offset
    CLANG_FORMAT_COMMENT_ANCHOR;

    if (varDsc->lvPromoted)
    {
        unsigned firstFieldNum = varDsc->lvFieldLclStart;
        for (unsigned i = 0; i < varDsc->lvFieldCnt; i++)
        {
            LclVarDsc* fieldVarDsc = lvaGetDesc(firstFieldNum + i);

            JITDUMP("Adjusting offset of dependent V%02u of arg V%02u: parent %u field %u net %u\n", lclNum,
                    firstFieldNum + i, varDsc->GetStackOffset(), fieldVarDsc->lvFldOffset,
                    varDsc->GetStackOffset() + fieldVarDsc->lvFldOffset);

            fieldVarDsc->SetStackOffset(varDsc->GetStackOffset() + fieldVarDsc->lvFldOffset);
        }
    }

    if (info.compArgOrder == Target::ARG_ORDER_R2L && !varDsc->lvIsRegArg)
    {
        argOffs += argSize;
    }

    return argOffs;
}
#endif // !UNIX_AMD64_ABI

//-----------------------------------------------------------------------------
// lvaAssignVirtualFrameOffsetsToLocals: compute the virtual stack offsets for
//  all elements on the stackframe.
//
// Notes:
//  Can be called multiple times. Early calls can be used to estimate various
//  frame offsets, but details may change.
//
void Compiler::lvaAssignVirtualFrameOffsetsToLocals()
{
    // (1) Account for things that are set up by the prolog and undone by the epilog.
    //
    int stkOffs              = 0;
    int originalFrameStkOffs = 0;
    int originalFrameSize    = 0;
    // codeGen->isFramePointerUsed is set in regalloc phase. Initialize it to a guess for pre-regalloc layout.
    if (lvaDoneFrameLayout <= PRE_REGALLOC_FRAME_LAYOUT)
    {
        codeGen->setFramePointerUsed(codeGen->isFramePointerRequired());
    }

#ifdef TARGET_ARM64
    // Decide where to save FP and LR registers. We store FP/LR registers at the bottom of the frame if there is
    // a frame pointer used (so we get positive offsets from the frame pointer to access locals), but not if we
    // need a GS cookie AND localloc is used, since we need the GS cookie to protect the saved return value,
    // and also the saved frame pointer. See CodeGen::genPushCalleeSavedRegisters() for more details about the
    // frame types. Since saving FP/LR at high addresses is a relatively rare case, force using it during stress.
    // (It should be legal to use these frame types for every frame).

    if (opts.compJitSaveFpLrWithCalleeSavedRegisters == 0)
    {
        // Default configuration
        codeGen->SetSaveFpLrWithAllCalleeSavedRegisters((getNeedsGSSecurityCookie() && compLocallocUsed) ||
                                                        opts.compDbgEnC || compStressCompile(STRESS_GENERIC_VARN, 20));
    }
    else if (opts.compJitSaveFpLrWithCalleeSavedRegisters == 1)
    {
        codeGen->SetSaveFpLrWithAllCalleeSavedRegisters(false); // Disable using new frames
    }
    else if ((opts.compJitSaveFpLrWithCalleeSavedRegisters == 2) || (opts.compJitSaveFpLrWithCalleeSavedRegisters == 3))
    {
        codeGen->SetSaveFpLrWithAllCalleeSavedRegisters(true); // Force using new frames
    }
#endif // TARGET_ARM64

#ifdef TARGET_XARCH
    // On x86/amd64, the return address has already been pushed by the call instruction in the caller.
    stkOffs -= TARGET_POINTER_SIZE; // return address;
    if (lvaRetAddrVar != BAD_VAR_NUM)
    {
        lvaTable[lvaRetAddrVar].SetStackOffset(stkOffs);
    }
#endif

    // If we are an OSR method, we "inherit" the frame of the original method
    //
    if (opts.IsOSR())
    {
        originalFrameSize    = info.compPatchpointInfo->TotalFrameSize();
        originalFrameStkOffs = stkOffs;
        stkOffs -= originalFrameSize;
    }

#ifdef TARGET_XARCH
    // TODO-AMD64-CQ: for X64 eventually this should be pushed with all the other
    // calleeregs.  When you fix this, you'll also need to fix
    // the assert at the bottom of this method
    if (codeGen->doubleAlignOrFramePointerUsed())
    {
        stkOffs -= REGSIZE_BYTES;
    }
#endif

    int  preSpillSize    = 0;
    bool mustDoubleAlign = false;

#ifdef TARGET_ARM
    mustDoubleAlign = true;
    preSpillSize    = genCountBits(codeGen->regSet.rsMaskPreSpillRegs(true)) * REGSIZE_BYTES;
#else // !TARGET_ARM
#if DOUBLE_ALIGN
    if (genDoubleAlign())
    {
        mustDoubleAlign = true; // X86 only
    }
#endif
#endif // !TARGET_ARM

#ifdef TARGET_ARM64
    // If the frame pointer is used, then we'll save FP/LR at the bottom of the stack.
    // Otherwise, we won't store FP, and we'll store LR at the top, with the other callee-save
    // registers (if any).

    int initialStkOffs = 0;
    if (info.compIsVarArgs)
    {
        // For varargs we always save all of the integer register arguments
        // so that they are contiguous with the incoming stack arguments.
        initialStkOffs = MAX_REG_ARG * REGSIZE_BYTES;
        stkOffs -= initialStkOffs;
    }

    if (codeGen->IsSaveFpLrWithAllCalleeSavedRegisters() ||
        !isFramePointerUsed()) // Note that currently we always have a frame pointer
    {
        stkOffs -= compCalleeRegsPushed * REGSIZE_BYTES;
    }
    else
    {
        // Subtract off FP and LR.
        assert(compCalleeRegsPushed >= 2);
        stkOffs -= (compCalleeRegsPushed - 2) * REGSIZE_BYTES;
    }

#elif defined(TARGET_LOONGARCH64) || defined(TARGET_RISCV64)

    // Subtract off FP and RA.
    assert(compCalleeRegsPushed >= 2);
    stkOffs -= (compCalleeRegsPushed - 2) * REGSIZE_BYTES;

#else // !TARGET_LOONGARCH64 !TARGET_RISCV64
#ifdef TARGET_ARM
    // On ARM32 LR is part of the pushed registers and is always stored at the
    // top.
    if (lvaRetAddrVar != BAD_VAR_NUM)
    {
        lvaTable[lvaRetAddrVar].SetStackOffset(stkOffs - REGSIZE_BYTES);
    }
#endif

    stkOffs -= compCalleeRegsPushed * REGSIZE_BYTES;
#endif // !TARGET_LOONGARCH64 !TARGET_RISCV64

    // (2) Account for the remainder of the frame
    //
    // From this point on the code must generally adjust both
    // stkOffs and the local frame size. The latter is done via:
    //
    //   lvaIncrementFrameSize -- for space not associated with a local var
    //   lvaAllocLocalAndSetVirtualOffset -- for space associated with a local var
    //
    // One exception to the above: OSR locals that have offsets within the Tier0
    // portion of the frame.
    //
    compLclFrameSize = 0;

#ifdef TARGET_AMD64
    // For methods with patchpoints, the Tier0 method must reserve
    // space for all the callee saves, as this area is shared with the
    // OSR method, and we have to anticipate that collectively the
    // Tier0 and OSR methods end up saving all callee saves.
    //
    // Currently this is x64 only.
    //
    if (doesMethodHavePatchpoints() || doesMethodHavePartialCompilationPatchpoints())
    {
        const unsigned regsPushed    = compCalleeRegsPushed + (codeGen->isFramePointerUsed() ? 1 : 0);
        const unsigned extraSlots    = genCountBits(RBM_OSR_INT_CALLEE_SAVED) - regsPushed;
        const unsigned extraSlotSize = extraSlots * REGSIZE_BYTES;

        JITDUMP("\nMethod has patchpoints and has %u callee saves.\n"
                "Reserving %u extra slots (%u bytes) for potential OSR method callee saves\n",
                regsPushed, extraSlots, extraSlotSize);

        stkOffs -= extraSlotSize;
        lvaIncrementFrameSize(extraSlotSize);
    }

    // In case of Amd64 compCalleeRegsPushed does not include float regs (xmm6-xmm31) that
    // need to be pushed.  But Amd64 doesn't support push/pop of xmm registers.
    // Instead we need to allocate space for them on the stack and save them in prolog.
    // Therefore, we consider xmm registers being saved while computing stack offsets
    // but space for xmm registers is considered part of compLclFrameSize.
    // Notes
    //  1) We need to save the entire 128-bits of xmm register to stack, since amd64
    //     prolog unwind codes allow encoding of an instruction that stores the entire xmm reg
    //     at an offset relative to SP
    //  2) We adjust frame size so that SP is aligned at 16-bytes after pushing integer registers.
    //     This means while saving the first xmm register to its allocated stack location we might
    //     have to skip 8-bytes.  The reason for padding is to use efficient "movaps" to save/restore
    //     xmm registers to/from stack to match Jit64 codegen.  Without the aligning on 16-byte
    //     boundary we would have to use movups when offset turns out unaligned.  Movaps is more
    //     performant than movups.
    const unsigned calleeFPRegsSavedSize = genCountBits(compCalleeFPRegsSavedMask) * XMM_REGSIZE_BYTES;

    // For OSR the alignment pad computation should not take the original frame into account.
    // Original frame size includes the pseudo-saved RA and so is always = 8 mod 16.
    const int offsetForAlign = -(stkOffs + originalFrameSize);

    if ((calleeFPRegsSavedSize > 0) && ((offsetForAlign % XMM_REGSIZE_BYTES) != 0))
    {
        // Take care of alignment
        int alignPad = (int)AlignmentPad((unsigned)offsetForAlign, XMM_REGSIZE_BYTES);
        assert(alignPad != 0);
        stkOffs -= alignPad;
        lvaIncrementFrameSize(alignPad);
    }

    stkOffs -= calleeFPRegsSavedSize;
    lvaIncrementFrameSize(calleeFPRegsSavedSize);

    // Quirk for VS debug-launch scenario to work
    if (compVSQuirkStackPaddingNeeded > 0)
    {
#ifdef DEBUG
        if (verbose)
        {
            printf("\nAdding VS quirk stack padding of %d bytes between save-reg area and locals\n",
                   compVSQuirkStackPaddingNeeded);
        }
#endif // DEBUG

        stkOffs -= compVSQuirkStackPaddingNeeded;
        lvaIncrementFrameSize(compVSQuirkStackPaddingNeeded);
    }
#endif // TARGET_AMD64

    if (lvaMonAcquired != BAD_VAR_NUM)
    {
        // For OSR we use the flag set up by the original method.
        //
        if (opts.IsOSR())
        {
            assert(info.compPatchpointInfo->HasMonitorAcquired());
            int originalOffset = info.compPatchpointInfo->MonitorAcquiredOffset();
            int offset         = originalFrameStkOffs + originalOffset;

            JITDUMP(
                "---OSR--- V%02u (on tier0 frame, monitor acquired) tier0 FP-rel offset %d tier0 frame offset %d new "
                "virt offset %d\n",
                lvaMonAcquired, originalOffset, originalFrameStkOffs, offset);

            lvaTable[lvaMonAcquired].SetStackOffset(offset);
        }
        else
        {
            // This var must go first, in what is called the 'frame header' for EnC so that it is
            // preserved when remapping occurs.  See vm\eetwain.cpp for detailed comment specifying frame
            // layout requirements for EnC to work.
            stkOffs = lvaAllocLocalAndSetVirtualOffset(lvaMonAcquired, lvaLclSize(lvaMonAcquired), stkOffs);
        }
    }

#if defined(FEATURE_EH_FUNCLETS) && (defined(TARGET_ARMARCH) || defined(TARGET_LOONGARCH64) || defined(TARGET_RISCV64))
    if (lvaPSPSym != BAD_VAR_NUM)
    {
        // On ARM/ARM64, if we need a PSPSym we allocate it early since funclets
        // will need to have it at the same caller-SP relative offset so anything
        // allocated before this will also leak into the funclet's frame.
        noway_assert(codeGen->isFramePointerUsed()); // We need an explicit frame pointer
        stkOffs = lvaAllocLocalAndSetVirtualOffset(lvaPSPSym, TARGET_POINTER_SIZE, stkOffs);
    }
#endif // FEATURE_EH_FUNCLETS && (TARGET_ARMARCH || TARGET_LOONGARCH64 || TARGET_RISCV64)

    if (mustDoubleAlign)
    {
        if (lvaDoneFrameLayout != FINAL_FRAME_LAYOUT)
        {
            // Allocate a pointer sized stack slot, since we may need to double align here
            // when lvaDoneFrameLayout == FINAL_FRAME_LAYOUT
            //
            lvaIncrementFrameSize(TARGET_POINTER_SIZE);
            stkOffs -= TARGET_POINTER_SIZE;

            // If we have any TYP_LONG, TYP_DOUBLE or double aligned structs
            // then we need to allocate a second pointer sized stack slot,
            // since we may need to double align that LclVar when we see it
            // in the loop below.  We will just always do this so that the
            // offsets that we calculate for the stack frame will always
            // be greater (or equal) to what they can be in the final layout.
            //
            lvaIncrementFrameSize(TARGET_POINTER_SIZE);
            stkOffs -= TARGET_POINTER_SIZE;
        }
        else // FINAL_FRAME_LAYOUT
        {
            if (((stkOffs + preSpillSize) % (2 * TARGET_POINTER_SIZE)) != 0)
            {
                lvaIncrementFrameSize(TARGET_POINTER_SIZE);
                stkOffs -= TARGET_POINTER_SIZE;
            }
            // We should now have a double-aligned (stkOffs+preSpillSize)
            noway_assert(((stkOffs + preSpillSize) % (2 * TARGET_POINTER_SIZE)) == 0);
        }
    }

#ifdef JIT32_GCENCODER
    if (lvaLocAllocSPvar != BAD_VAR_NUM)
    {
        noway_assert(codeGen->isFramePointerUsed()); // else offsets of locals of frameless methods will be incorrect
        stkOffs = lvaAllocLocalAndSetVirtualOffset(lvaLocAllocSPvar, TARGET_POINTER_SIZE, stkOffs);
    }
#endif // JIT32_GCENCODER

    // For OSR methods, param type args are always reportable via the root method frame slot.
    // (see gcInfoBlockHdrSave) and so do not need a new slot on the frame.
    //
    // OSR methods may also be able to use the root frame kept alive this, if the root
    // method needed to report this.
    //
    // Inlining done under OSR may introduce new reporting, in which case the OSR frame
    // must allocate a slot.
    if (lvaReportParamTypeArg())
    {
#ifdef JIT32_GCENCODER
        noway_assert(codeGen->isFramePointerUsed());
#endif
        if (opts.IsOSR())
        {
            PatchpointInfo* ppInfo = info.compPatchpointInfo;
            assert(ppInfo->HasGenericContextArgOffset());
            const int originalOffset       = ppInfo->GenericContextArgOffset();
            lvaCachedGenericContextArgOffs = originalFrameStkOffs + originalOffset;
        }
        else
        {
            // For CORINFO_CALLCONV_PARAMTYPE (if needed)
            lvaIncrementFrameSize(TARGET_POINTER_SIZE);
            stkOffs -= TARGET_POINTER_SIZE;
            lvaCachedGenericContextArgOffs = stkOffs;
        }
    }
#ifndef JIT32_GCENCODER
    else if (lvaKeepAliveAndReportThis())
    {
        bool canUseExistingSlot = false;
        if (opts.IsOSR())
        {
            PatchpointInfo* ppInfo = info.compPatchpointInfo;
            if (ppInfo->HasKeptAliveThis())
            {
                const int originalOffset       = ppInfo->KeptAliveThisOffset();
                lvaCachedGenericContextArgOffs = originalFrameStkOffs + originalOffset;
                canUseExistingSlot             = true;
            }
        }

        if (!canUseExistingSlot)
        {
            // When "this" is also used as generic context arg.
            lvaIncrementFrameSize(TARGET_POINTER_SIZE);
            stkOffs -= TARGET_POINTER_SIZE;
            lvaCachedGenericContextArgOffs = stkOffs;
        }
    }
#endif

#if !defined(FEATURE_EH_FUNCLETS)
    /* If we need space for slots for shadow SP, reserve it now */
    if (ehNeedsShadowSPslots())
    {
        noway_assert(codeGen->isFramePointerUsed()); // else offsets of locals of frameless methods will be incorrect
        if (!lvaReportParamTypeArg())
        {
#ifndef JIT32_GCENCODER
            if (!lvaKeepAliveAndReportThis())
#endif
            {
                // In order to keep the gc info encoding smaller, the VM assumes that all methods with EH
                // have also saved space for a ParamTypeArg, so we need to do that here
                lvaIncrementFrameSize(TARGET_POINTER_SIZE);
                stkOffs -= TARGET_POINTER_SIZE;
            }
        }
        stkOffs = lvaAllocLocalAndSetVirtualOffset(lvaShadowSPslotsVar, lvaLclSize(lvaShadowSPslotsVar), stkOffs);
    }
#endif // !FEATURE_EH_FUNCLETS

    if (compGSReorderStackLayout)
    {
        assert(getNeedsGSSecurityCookie());

        if (!opts.IsOSR() || !info.compPatchpointInfo->HasSecurityCookie())
        {
            stkOffs = lvaAllocLocalAndSetVirtualOffset(lvaGSSecurityCookie, lvaLclSize(lvaGSSecurityCookie), stkOffs);
        }
    }

    /*
        If we're supposed to track lifetimes of pointer temps, we'll
        assign frame offsets in the following order:

            non-pointer local variables (also untracked pointer variables)
                pointer local variables
                pointer temps
            non-pointer temps
     */

    enum Allocation
    {
        ALLOC_NON_PTRS                 = 0x1, // assign offsets to non-ptr
        ALLOC_PTRS                     = 0x2, // Second pass, assign offsets to tracked ptrs
        ALLOC_UNSAFE_BUFFERS           = 0x4,
        ALLOC_UNSAFE_BUFFERS_WITH_PTRS = 0x8
    };
    UINT alloc_order[5];

    unsigned int cur = 0;

    if (compGSReorderStackLayout)
    {
        noway_assert(getNeedsGSSecurityCookie());

        if (codeGen->isFramePointerUsed())
        {
            alloc_order[cur++] = ALLOC_UNSAFE_BUFFERS;
            alloc_order[cur++] = ALLOC_UNSAFE_BUFFERS_WITH_PTRS;
        }
    }

    bool tempsAllocated = false;

    if (lvaTempsHaveLargerOffsetThanVars() && !codeGen->isFramePointerUsed())
    {
        // Because we want the temps to have a larger offset than locals
        // and we're not using a frame pointer, we have to place the temps
        // above the vars.  Otherwise we place them after the vars (at the
        // bottom of the frame).
        noway_assert(!tempsAllocated);
        stkOffs        = lvaAllocateTemps(stkOffs, mustDoubleAlign);
        tempsAllocated = true;
    }

    alloc_order[cur++] = ALLOC_NON_PTRS;

    if (opts.compDbgEnC)
    {
        /* We will use just one pass, and assign offsets to all variables */
        alloc_order[cur - 1] |= ALLOC_PTRS;
        noway_assert(compGSReorderStackLayout == false);
    }
    else
    {
        alloc_order[cur++] = ALLOC_PTRS;
    }

    if (!codeGen->isFramePointerUsed() && compGSReorderStackLayout)
    {
        alloc_order[cur++] = ALLOC_UNSAFE_BUFFERS_WITH_PTRS;
        alloc_order[cur++] = ALLOC_UNSAFE_BUFFERS;
    }

    alloc_order[cur] = 0;

    noway_assert(cur < ArrLen(alloc_order));

    // Force first pass to happen
    UINT assignMore             = 0xFFFFFFFF;
    bool have_LclVarDoubleAlign = false;

    for (cur = 0; alloc_order[cur]; cur++)
    {
        if ((assignMore & alloc_order[cur]) == 0)
        {
            continue;
        }

        assignMore = 0;

        unsigned   lclNum;
        LclVarDsc* varDsc;

        for (lclNum = 0, varDsc = lvaTable; lclNum < lvaCount; lclNum++, varDsc++)
        {
            /* Ignore field locals of the promotion type PROMOTION_TYPE_FIELD_DEPENDENT.
               In other words, we will not calculate the "base" address of the struct local if
               the promotion type is PROMOTION_TYPE_FIELD_DEPENDENT.
            */
            if (lvaIsFieldOfDependentlyPromotedStruct(varDsc))
            {
                continue;
            }

#if FEATURE_FIXED_OUT_ARGS
            // The scratch mem is used for the outgoing arguments, and it must be absolutely last
            if (lclNum == lvaOutgoingArgSpaceVar)
            {
                continue;
            }
#endif

            bool allocateOnFrame = varDsc->lvOnFrame;

            if (varDsc->lvRegister && (lvaDoneFrameLayout == REGALLOC_FRAME_LAYOUT) &&
                ((varDsc->TypeGet() != TYP_LONG) || (varDsc->GetOtherReg() != REG_STK)))
            {
                allocateOnFrame = false;
            }

            // For OSR args and locals, we use the slots on the original frame.
            //
            // Note we must do this even for "non frame" locals, as we sometimes
            // will refer to their memory homes.
            if (lvaIsOSRLocal(lclNum))
            {
                if (varDsc->lvIsStructField)
                {
                    const unsigned parentLclNum         = varDsc->lvParentLcl;
                    const int      parentOriginalOffset = info.compPatchpointInfo->Offset(parentLclNum);
                    const int      offset = originalFrameStkOffs + parentOriginalOffset + varDsc->lvFldOffset;

                    JITDUMP("---OSR--- V%02u (promoted field of V%02u; on tier0 frame) tier0 FP-rel offset %d tier0 "
                            "frame offset %d field offset %d new virt offset "
                            "%d\n",
                            lclNum, parentLclNum, parentOriginalOffset, originalFrameStkOffs, varDsc->lvFldOffset,
                            offset);

                    lvaTable[lclNum].SetStackOffset(offset);
                }
                else
                {
                    // Add frampointer-relative offset of this OSR live local in the original frame
                    // to the offset of original frame in our new frame.
                    const int originalOffset = info.compPatchpointInfo->Offset(lclNum);
                    const int offset         = originalFrameStkOffs + originalOffset;

                    JITDUMP(
                        "---OSR--- V%02u (on tier0 frame) tier0 FP-rel offset %d tier0 frame offset %d new virt offset "
                        "%d\n",
                        lclNum, originalOffset, originalFrameStkOffs, offset);

                    lvaTable[lclNum].SetStackOffset(offset);
                }
                continue;
            }

            /* Ignore variables that are not on the stack frame */

            if (!allocateOnFrame)
            {
                /* For EnC, all variables have to be allocated space on the
                   stack, even though they may actually be enregistered. This
                   way, the frame layout can be directly inferred from the
                   locals-sig.
                 */

                if (!opts.compDbgEnC)
                {
                    continue;
                }
                else if (lclNum >= info.compLocalsCount)
                { // ignore temps for EnC
                    continue;
                }
            }
            else if (lvaGSSecurityCookie == lclNum && getNeedsGSSecurityCookie())
            {
                // Special case for OSR. If the original method had a cookie,
                // we use its slot on the original frame.
                if (opts.IsOSR() && info.compPatchpointInfo->HasSecurityCookie())
                {
                    int originalOffset = info.compPatchpointInfo->SecurityCookieOffset();
                    int offset         = originalFrameStkOffs + originalOffset;

                    JITDUMP("---OSR--- V%02u (on tier0 frame, security cookie) tier0 FP-rel offset %d tier0 frame "
                            "offset %d new "
                            "virt offset %d\n",
                            lclNum, originalOffset, originalFrameStkOffs, offset);

                    lvaTable[lclNum].SetStackOffset(offset);
                }

                continue;
            }

            // These need to be located as the very first variables (highest memory address)
            // and so they have already been assigned an offset
            if (
#if defined(FEATURE_EH_FUNCLETS)
                lclNum == lvaPSPSym ||
#else
                lclNum == lvaShadowSPslotsVar ||
#endif // FEATURE_EH_FUNCLETS
#ifdef JIT32_GCENCODER
                lclNum == lvaLocAllocSPvar ||
#endif // JIT32_GCENCODER
                lclNum == lvaRetAddrVar)
            {
                assert(varDsc->GetStackOffset() != BAD_STK_OFFS);
                continue;
            }

            if (lclNum == lvaMonAcquired)
            {
                continue;
            }

            // This should be low on the stack. Hence, it will be assigned later.
            if (lclNum == lvaStubArgumentVar)
            {
#ifdef JIT32_GCENCODER
                noway_assert(codeGen->isFramePointerUsed());
#endif
                continue;
            }

            // This should be low on the stack. Hence, it will be assigned later.
            if (lclNum == lvaInlinedPInvokeFrameVar)
            {
                noway_assert(codeGen->isFramePointerUsed());
                continue;
            }

            if (varDsc->lvIsParam)
            {
#if defined(TARGET_AMD64) && !defined(UNIX_AMD64_ABI)

                // On Windows AMD64 we can use the caller-reserved stack area that is already setup
                assert(varDsc->GetStackOffset() != BAD_STK_OFFS);
                continue;

#else // !TARGET_AMD64

                //  A register argument that is not enregistered ends up as
                //  a local variable which will need stack frame space.
                //
                if (!varDsc->lvIsRegArg)
                {
                    continue;
                }

#ifdef TARGET_ARM64
                if (info.compIsVarArgs && varDsc->GetArgReg() != theFixedRetBuffArgNum())
                {
                    // Stack offset to varargs (parameters) should point to home area which will be preallocated.
                    const unsigned regArgNum = genMapIntRegNumToRegArgNum(varDsc->GetArgReg());
                    varDsc->SetStackOffset(-initialStkOffs + regArgNum * REGSIZE_BYTES);
                    continue;
                }

#endif

#ifdef TARGET_ARM
                // On ARM we spill the registers in codeGen->regSet.rsMaskPreSpillRegArg
                // in the prolog, thus they don't need stack frame space.
                //
                if ((codeGen->regSet.rsMaskPreSpillRegs(false) & genRegMask(varDsc->GetArgReg())) != 0)
                {
                    assert(varDsc->GetStackOffset() != BAD_STK_OFFS);
                    continue;
                }
#endif

#endif // !TARGET_AMD64
            }

            /* Make sure the type is appropriate */

            if (varDsc->lvIsUnsafeBuffer && compGSReorderStackLayout)
            {
                if (varDsc->lvIsPtr)
                {
                    if ((alloc_order[cur] & ALLOC_UNSAFE_BUFFERS_WITH_PTRS) == 0)
                    {
                        assignMore |= ALLOC_UNSAFE_BUFFERS_WITH_PTRS;
                        continue;
                    }
                }
                else
                {
                    if ((alloc_order[cur] & ALLOC_UNSAFE_BUFFERS) == 0)
                    {
                        assignMore |= ALLOC_UNSAFE_BUFFERS;
                        continue;
                    }
                }
            }
            else if (varTypeIsGC(varDsc->TypeGet()) && varDsc->lvTracked)
            {
                if ((alloc_order[cur] & ALLOC_PTRS) == 0)
                {
                    assignMore |= ALLOC_PTRS;
                    continue;
                }
            }
            else
            {
                if ((alloc_order[cur] & ALLOC_NON_PTRS) == 0)
                {
                    assignMore |= ALLOC_NON_PTRS;
                    continue;
                }
            }

            /* Need to align the offset? */

            if (mustDoubleAlign && (varDsc->lvType == TYP_DOUBLE // Align doubles for ARM and x86
#ifdef TARGET_ARM
                                    || varDsc->lvType == TYP_LONG // Align longs for ARM
#endif
#ifndef TARGET_64BIT
                                    || varDsc->lvStructDoubleAlign // Align when lvStructDoubleAlign is true
#endif                                                             // !TARGET_64BIT
                                    ))
            {
                noway_assert((compLclFrameSize % TARGET_POINTER_SIZE) == 0);

                if ((lvaDoneFrameLayout != FINAL_FRAME_LAYOUT) && !have_LclVarDoubleAlign)
                {
                    // If this is the first TYP_LONG, TYP_DOUBLE or double aligned struct
                    // then we have seen in this loop then we allocate a pointer sized
                    // stack slot since we may need to double align this LclVar
                    // when lvaDoneFrameLayout == FINAL_FRAME_LAYOUT
                    //
                    lvaIncrementFrameSize(TARGET_POINTER_SIZE);
                    stkOffs -= TARGET_POINTER_SIZE;
                }
                else
                {
                    if (((stkOffs + preSpillSize) % (2 * TARGET_POINTER_SIZE)) != 0)
                    {
                        lvaIncrementFrameSize(TARGET_POINTER_SIZE);
                        stkOffs -= TARGET_POINTER_SIZE;
                    }

                    // We should now have a double-aligned (stkOffs+preSpillSize)
                    noway_assert(((stkOffs + preSpillSize) % (2 * TARGET_POINTER_SIZE)) == 0);
                }

                // Remember that we had to double align a LclVar
                have_LclVarDoubleAlign = true;
            }

            // Reserve the stack space for this variable
            stkOffs = lvaAllocLocalAndSetVirtualOffset(lclNum, lvaLclSize(lclNum), stkOffs);
#if defined(TARGET_ARMARCH) || defined(TARGET_LOONGARCH64) || defined(TARGET_RISCV64)
            // If we have an incoming register argument that has a promoted field then we
            // need to copy the lvStkOff (the stack home) from the reg arg to the field lclvar
            //
            if (varDsc->lvIsRegArg && varDsc->lvPromoted)
            {
                unsigned firstFieldNum = varDsc->lvFieldLclStart;
                for (unsigned i = 0; i < varDsc->lvFieldCnt; i++)
                {
                    LclVarDsc* fieldVarDsc = lvaGetDesc(firstFieldNum + i);
                    fieldVarDsc->SetStackOffset(varDsc->GetStackOffset() + fieldVarDsc->lvFldOffset);
                }
            }
#endif // defined(TARGET_ARMARCH) || defined(TARGET_LOONGARCH64) || defined(TARGET_RISCV64)
        }
    }

    if (getNeedsGSSecurityCookie() && !compGSReorderStackLayout)
    {
        if (!opts.IsOSR() || !info.compPatchpointInfo->HasSecurityCookie())
        {
            // LOCALLOC used, but we have no unsafe buffer.  Allocated cookie last, close to localloc buffer.
            stkOffs = lvaAllocLocalAndSetVirtualOffset(lvaGSSecurityCookie, lvaLclSize(lvaGSSecurityCookie), stkOffs);
        }
    }

    if (tempsAllocated == false)
    {
        /*-------------------------------------------------------------------------
         *
         * Now the temps
         *
         *-------------------------------------------------------------------------
         */
        stkOffs = lvaAllocateTemps(stkOffs, mustDoubleAlign);
    }

    /*-------------------------------------------------------------------------
     *
     * Now do some final stuff
     *
     *-------------------------------------------------------------------------
     */

    // lvaInlinedPInvokeFrameVar and lvaStubArgumentVar need to be assigned last
    // Important: The stack walker depends on lvaStubArgumentVar immediately
    // following lvaInlinedPInvokeFrameVar in the frame.

    if (lvaStubArgumentVar != BAD_VAR_NUM)
    {
#ifdef JIT32_GCENCODER
        noway_assert(codeGen->isFramePointerUsed());
#endif
        stkOffs = lvaAllocLocalAndSetVirtualOffset(lvaStubArgumentVar, lvaLclSize(lvaStubArgumentVar), stkOffs);
    }

    if (lvaInlinedPInvokeFrameVar != BAD_VAR_NUM)
    {
        noway_assert(codeGen->isFramePointerUsed());
        stkOffs =
            lvaAllocLocalAndSetVirtualOffset(lvaInlinedPInvokeFrameVar, lvaLclSize(lvaInlinedPInvokeFrameVar), stkOffs);
    }

#ifdef JIT32_GCENCODER
    // JIT32 encoder cannot handle GS cookie at fp+0 since NO_GS_COOKIE == 0.
    // Add some padding if it is the last allocated local.
    if ((lvaGSSecurityCookie != BAD_VAR_NUM) && (lvaGetDesc(lvaGSSecurityCookie)->GetStackOffset() == stkOffs))
    {
        lvaIncrementFrameSize(TARGET_POINTER_SIZE);
        stkOffs -= TARGET_POINTER_SIZE;
    }
#endif

    if (mustDoubleAlign)
    {
        if (lvaDoneFrameLayout != FINAL_FRAME_LAYOUT)
        {
            // Allocate a pointer sized stack slot, since we may need to double align here
            // when lvaDoneFrameLayout == FINAL_FRAME_LAYOUT
            //
            lvaIncrementFrameSize(TARGET_POINTER_SIZE);
            stkOffs -= TARGET_POINTER_SIZE;

            if (have_LclVarDoubleAlign)
            {
                // If we have any TYP_LONG, TYP_DOUBLE or double aligned structs
                // the we need to allocate a second pointer sized stack slot,
                // since we may need to double align the last LclVar that we saw
                // in the loop above. We do this so that the offsets that we
                // calculate for the stack frame are always greater than they will
                // be in the final layout.
                //
                lvaIncrementFrameSize(TARGET_POINTER_SIZE);
                stkOffs -= TARGET_POINTER_SIZE;
            }
        }
        else // FINAL_FRAME_LAYOUT
        {
            if (((stkOffs + preSpillSize) % (2 * TARGET_POINTER_SIZE)) != 0)
            {
                lvaIncrementFrameSize(TARGET_POINTER_SIZE);
                stkOffs -= TARGET_POINTER_SIZE;
            }
            // We should now have a double-aligned (stkOffs+preSpillSize)
            noway_assert(((stkOffs + preSpillSize) % (2 * TARGET_POINTER_SIZE)) == 0);
        }
    }

#if defined(FEATURE_EH_FUNCLETS) && defined(TARGET_AMD64)
    if (lvaPSPSym != BAD_VAR_NUM)
    {
        // On AMD64, if we need a PSPSym, allocate it last, immediately above the outgoing argument
        // space. Any padding will be higher on the stack than this
        // (including the padding added by lvaAlignFrame()).
        noway_assert(codeGen->isFramePointerUsed()); // We need an explicit frame pointer
        stkOffs = lvaAllocLocalAndSetVirtualOffset(lvaPSPSym, TARGET_POINTER_SIZE, stkOffs);
    }
#endif // FEATURE_EH_FUNCLETS && defined(TARGET_AMD64)

#ifdef TARGET_ARM64
    if (!codeGen->IsSaveFpLrWithAllCalleeSavedRegisters() &&
        isFramePointerUsed()) // Note that currently we always have a frame pointer
    {
        // Create space for saving FP and LR.
        stkOffs -= 2 * REGSIZE_BYTES;
    }
#endif // TARGET_ARM64

#if defined(TARGET_LOONGARCH64) || defined(TARGET_RISCV64)
    assert(isFramePointerUsed()); // Note that currently we always have a frame pointer
    stkOffs -= 2 * REGSIZE_BYTES;
#endif // TARGET_LOONGARCH64 || TARGET_RISCV64

#if FEATURE_FIXED_OUT_ARGS
    if (lvaOutgoingArgSpaceSize > 0)
    {
#if defined(TARGET_AMD64) && !defined(UNIX_AMD64_ABI) // No 4 slots for outgoing params on System V.
        noway_assert(lvaOutgoingArgSpaceSize >= (4 * TARGET_POINTER_SIZE));
#endif
        noway_assert((lvaOutgoingArgSpaceSize % TARGET_POINTER_SIZE) == 0);

        // Give it a value so we can avoid asserts in CHK builds.
        // Since this will always use an SP relative offset of zero
        // at the end of lvaFixVirtualFrameOffsets, it will be set to absolute '0'

        stkOffs = lvaAllocLocalAndSetVirtualOffset(lvaOutgoingArgSpaceVar, lvaLclSize(lvaOutgoingArgSpaceVar), stkOffs);
    }
#endif // FEATURE_FIXED_OUT_ARGS

    // compLclFrameSize equals our negated virtual stack offset minus the pushed registers and return address
    // and the pushed frame pointer register which for some strange reason isn't part of 'compCalleeRegsPushed'.
    int pushedCount = compCalleeRegsPushed;

#ifdef TARGET_ARM64
    if (info.compIsVarArgs)
    {
        pushedCount += MAX_REG_ARG;
    }
#endif

#ifdef TARGET_XARCH
    if (codeGen->doubleAlignOrFramePointerUsed())
    {
        pushedCount += 1; // pushed EBP (frame pointer)
    }
    pushedCount += 1; // pushed PC (return address)
#endif

    noway_assert(compLclFrameSize + originalFrameSize ==
                 (unsigned)-(stkOffs + (pushedCount * (int)TARGET_POINTER_SIZE)));
}

int Compiler::lvaAllocLocalAndSetVirtualOffset(unsigned lclNum, unsigned size, int stkOffs)
{
    noway_assert(lclNum != BAD_VAR_NUM);

    LclVarDsc* lcl = lvaGetDesc(lclNum);
#ifdef TARGET_64BIT
    // Before final frame layout, assume the worst case, that every >=8 byte local will need
    // maximum padding to be aligned. This is because we generate code based on the stack offset
    // computed during tentative frame layout. These offsets cannot get bigger during final
    // frame layout, as that would possibly require different code generation (for example,
    // using a 4-byte offset instead of a 1-byte offset in an instruction). The offsets can get
    // smaller. It is possible there is different alignment at the point locals are allocated
    // between tentative and final frame layout which would introduce padding between locals
    // and thus increase the offset (from the stack pointer) of one of the locals. Hence the
    // need to assume the worst alignment before final frame layout.
    // We could probably improve this by sorting all the objects by alignment,
    // such that all 8 byte objects are together, 4 byte objects are together, etc., which
    // would require at most one alignment padding per group.
    //
    // TYP_SIMD structs locals have alignment preference given by getSIMDTypeAlignment() for
    // better performance.
    if ((size >= 8) && ((lvaDoneFrameLayout != FINAL_FRAME_LAYOUT) || ((stkOffs % 8) != 0)
#if defined(FEATURE_SIMD) && ALIGN_SIMD_TYPES
                        || varTypeIsSIMD(lcl)
#endif
                            ))
    {
        // Note that stack offsets are negative or equal to zero
        assert(stkOffs <= 0);

        // alignment padding
        unsigned pad = 0;
#if defined(FEATURE_SIMD) && ALIGN_SIMD_TYPES
        if (varTypeIsSIMD(lcl))
        {
            int alignment = getSIMDTypeAlignment(lcl->TypeGet());

            if (stkOffs % alignment != 0)
            {
                if (lvaDoneFrameLayout != FINAL_FRAME_LAYOUT)
                {
                    pad = alignment - 1;
                    // Note that all the objects will probably be misaligned, but we'll fix that in final layout.
                }
                else
                {
                    pad = alignment + (stkOffs % alignment); // +1 to +(alignment-1) bytes
                }
            }
        }
        else
#endif // FEATURE_SIMD && ALIGN_SIMD_TYPES
        {
            if (lvaDoneFrameLayout != FINAL_FRAME_LAYOUT)
            {
                pad = 7;
                // Note that all the objects will probably be misaligned, but we'll fix that in final layout.
            }
            else
            {
                pad = 8 + (stkOffs % 8); // +1 to +7 bytes
            }
        }
        // Will the pad ever be anything except 4? Do we put smaller-than-4-sized objects on the stack?
        lvaIncrementFrameSize(pad);
        stkOffs -= pad;

#ifdef DEBUG
        if (verbose)
        {
            printf("Pad ");
            gtDispLclVar(lclNum, /*pad*/ false);
            printf(", size=%d, stkOffs=%c0x%x, pad=%d\n", size, stkOffs < 0 ? '-' : '+',
                   stkOffs < 0 ? -stkOffs : stkOffs, pad);
        }
#endif
    }
#endif // TARGET_64BIT

    /* Reserve space on the stack by bumping the frame size */

    lvaIncrementFrameSize(size);
    stkOffs -= size;
    lcl->SetStackOffset(stkOffs);

#ifdef DEBUG
    if (verbose)
    {
        printf("Assign ");
        gtDispLclVar(lclNum, /*pad*/ false);
        printf(", size=%d, stkOffs=%c0x%x\n", size, stkOffs < 0 ? '-' : '+', stkOffs < 0 ? -stkOffs : stkOffs);
    }
#endif

    return stkOffs;
}

#ifdef TARGET_AMD64
/*****************************************************************************
 *  lvaIsCalleeSavedIntRegCountEven() :  returns true if the number of integer registers
 *  pushed onto stack is even including RBP if used as frame pointer
 *
 *  Note that this excludes return address (PC) pushed by caller.  To know whether
 *  the SP offset after pushing integer registers is aligned, we need to take
 *  negation of this routine.
 */
bool Compiler::lvaIsCalleeSavedIntRegCountEven()
{
    unsigned regsPushed = compCalleeRegsPushed + (codeGen->isFramePointerUsed() ? 1 : 0);
    return (regsPushed % (16 / REGSIZE_BYTES)) == 0;
}
#endif // TARGET_AMD64

/*****************************************************************************
 *  lvaAlignFrame() :  After allocating everything on the frame, reserve any
 *  extra space needed to keep the frame aligned
 */
void Compiler::lvaAlignFrame()
{
#if defined(TARGET_AMD64)

    // Leaf frames do not need full alignment, but the unwind info is smaller if we
    // are at least 8 byte aligned (and we assert as much)
    if ((compLclFrameSize % 8) != 0)
    {
        lvaIncrementFrameSize(8 - (compLclFrameSize % 8));
    }
    else if (lvaDoneFrameLayout != FINAL_FRAME_LAYOUT)
    {
        // If we are not doing final layout, we don't know the exact value of compLclFrameSize
        // and thus do not know how much we will need to add in order to be aligned.
        // We add 8 so compLclFrameSize is still a multiple of 8.
        lvaIncrementFrameSize(8);
    }
    assert((compLclFrameSize % 8) == 0);

    // Ensure that the stack is always 16-byte aligned by grabbing an unused QWORD
    // if needed, but off by 8 because of the return value.
    // And don't forget that compCalleeRegsPused does *not* include RBP if we are
    // using it as the frame pointer.
    //
    bool regPushedCountAligned = lvaIsCalleeSavedIntRegCountEven();
    bool lclFrameSizeAligned   = (compLclFrameSize % 16) == 0;

    // If this isn't the final frame layout, assume we have to push an extra QWORD
    // Just so the offsets are true upper limits.
    CLANG_FORMAT_COMMENT_ANCHOR;

#ifdef UNIX_AMD64_ABI
    // The compNeedToAlignFrame flag  is indicating if there is a need to align the frame.
    // On AMD64-Windows, if there are calls, 4 slots for the outgoing ars are allocated, except for
    // FastTailCall. This slots makes the frame size non-zero, so alignment logic will be called.
    // On AMD64-Unix, there are no such slots. There is a possibility to have calls in the method with frame size of 0.
    // The frame alignment logic won't kick in. This flags takes care of the AMD64-Unix case by remembering that there
    // are calls and making sure the frame alignment logic is executed.
    bool stackNeedsAlignment = (compLclFrameSize != 0 || opts.compNeedToAlignFrame);
#else  // !UNIX_AMD64_ABI
    bool stackNeedsAlignment = compLclFrameSize != 0;
#endif // !UNIX_AMD64_ABI
    if ((!codeGen->isFramePointerUsed() && (lvaDoneFrameLayout != FINAL_FRAME_LAYOUT)) ||
        (stackNeedsAlignment && (regPushedCountAligned == lclFrameSizeAligned)))
    {
        lvaIncrementFrameSize(REGSIZE_BYTES);
    }

#elif defined(TARGET_ARM64) || defined(TARGET_LOONGARCH64) || defined(TARGET_RISCV64)

    // The stack on ARM64/LoongArch64 must be 16 byte aligned.

    // First, align up to 8.
    if ((compLclFrameSize % 8) != 0)
    {
        lvaIncrementFrameSize(8 - (compLclFrameSize % 8));
    }
    else if (lvaDoneFrameLayout != FINAL_FRAME_LAYOUT)
    {
        // If we are not doing final layout, we don't know the exact value of compLclFrameSize
        // and thus do not know how much we will need to add in order to be aligned.
        // We add 8 so compLclFrameSize is still a multiple of 8.
        lvaIncrementFrameSize(8);
    }
    assert((compLclFrameSize % 8) == 0);

    // Ensure that the stack is always 16-byte aligned by grabbing an unused QWORD
    // if needed.
    bool regPushedCountAligned = (compCalleeRegsPushed % (16 / REGSIZE_BYTES)) == 0;
    bool lclFrameSizeAligned   = (compLclFrameSize % 16) == 0;

    // If this isn't the final frame layout, assume we have to push an extra QWORD
    // Just so the offsets are true upper limits.
    if ((lvaDoneFrameLayout != FINAL_FRAME_LAYOUT) || (regPushedCountAligned != lclFrameSizeAligned))
    {
        lvaIncrementFrameSize(REGSIZE_BYTES);
    }

#elif defined(TARGET_ARM)

    // Ensure that stack offsets will be double-aligned by grabbing an unused DWORD if needed.
    //
    bool lclFrameSizeAligned   = (compLclFrameSize % sizeof(double)) == 0;
    bool regPushedCountAligned = ((compCalleeRegsPushed + genCountBits(codeGen->regSet.rsMaskPreSpillRegs(true))) %
                                  (sizeof(double) / TARGET_POINTER_SIZE)) == 0;

    if (regPushedCountAligned != lclFrameSizeAligned)
    {
        lvaIncrementFrameSize(TARGET_POINTER_SIZE);
    }

#elif defined(TARGET_X86)

#if DOUBLE_ALIGN
    if (genDoubleAlign())
    {
        // Double Frame Alignment for x86 is handled in Compiler::lvaAssignVirtualFrameOffsetsToLocals()

        if (compLclFrameSize == 0)
        {
            // This can only happen with JitStress=1 or JitDoubleAlign=2
            lvaIncrementFrameSize(TARGET_POINTER_SIZE);
        }
    }
#endif

    if (STACK_ALIGN > REGSIZE_BYTES)
    {
        if (lvaDoneFrameLayout != FINAL_FRAME_LAYOUT)
        {
            // If we are not doing final layout, we don't know the exact value of compLclFrameSize
            // and thus do not know how much we will need to add in order to be aligned.
            // We add the maximum pad that we could ever have (which is 12)
            lvaIncrementFrameSize(STACK_ALIGN - REGSIZE_BYTES);
        }

        // Align the stack with STACK_ALIGN value.
        int  adjustFrameSize = compLclFrameSize;
#if defined(UNIX_X86_ABI)
        bool isEbpPushed     = codeGen->isFramePointerUsed();
#if DOUBLE_ALIGN
        isEbpPushed |= genDoubleAlign();
#endif
        // we need to consider spilled register(s) plus return address and/or EBP
        int adjustCount = compCalleeRegsPushed + 1 + (isEbpPushed ? 1 : 0);
        adjustFrameSize += (adjustCount * REGSIZE_BYTES) % STACK_ALIGN;
#endif
        if ((adjustFrameSize % STACK_ALIGN) != 0)
        {
            lvaIncrementFrameSize(STACK_ALIGN - (adjustFrameSize % STACK_ALIGN));
        }
    }

#else
    NYI("TARGET specific lvaAlignFrame");
#endif // !TARGET_AMD64
}

/*****************************************************************************
 *  lvaAssignFrameOffsetsToPromotedStructs() :  Assign offsets to fields
 *  within a promoted struct (worker for lvaAssignFrameOffsets).
 */
void Compiler::lvaAssignFrameOffsetsToPromotedStructs()
{
    LclVarDsc* varDsc = lvaTable;
    for (unsigned lclNum = 0; lclNum < lvaCount; lclNum++, varDsc++)
    {
        // For promoted struct fields that are params, we will
        // assign their offsets in lvaAssignVirtualFrameOffsetToArg().
        // This is not true for the System V systems since there is no
        // outgoing args space. Assign the dependently promoted fields properly.
        //
        CLANG_FORMAT_COMMENT_ANCHOR;

#if defined(UNIX_AMD64_ABI) || defined(TARGET_ARM) || defined(TARGET_X86)
        // ARM: lo/hi parts of a promoted long arg need to be updated.
        //
        // For System V platforms there is no outgoing args space.
        //
        // For System V and x86, a register passed struct arg is homed on the stack in a separate local var.
        // The offset of these structs is already calculated in lvaAssignVirtualFrameOffsetToArg method.
        // Make sure the code below is not executed for these structs and the offset is not changed.
        //
        const bool mustProcessParams = true;
#else
        // OSR must also assign offsets here.
        //
        const bool mustProcessParams = opts.IsOSR();
#endif // defined(UNIX_AMD64_ABI) || defined(TARGET_ARM) || defined(TARGET_X86)

        if (varDsc->lvIsStructField && (!varDsc->lvIsParam || mustProcessParams))
        {
            LclVarDsc*       parentvarDsc  = lvaGetDesc(varDsc->lvParentLcl);
            lvaPromotionType promotionType = lvaGetPromotionType(parentvarDsc);

            if (promotionType == PROMOTION_TYPE_INDEPENDENT)
            {
                // The stack offset for these field locals must have been calculated
                // by the normal frame offset assignment.
                continue;
            }
            else
            {
                noway_assert(promotionType == PROMOTION_TYPE_DEPENDENT);
                noway_assert(varDsc->lvOnFrame);
                if (parentvarDsc->lvOnFrame)
                {
                    JITDUMP("Adjusting offset of dependent V%02u of V%02u: parent %u field %u net %u\n", lclNum,
                            varDsc->lvParentLcl, parentvarDsc->GetStackOffset(), varDsc->lvFldOffset,
                            parentvarDsc->GetStackOffset() + varDsc->lvFldOffset);
                    varDsc->SetStackOffset(parentvarDsc->GetStackOffset() + varDsc->lvFldOffset);
                }
                else
                {
                    varDsc->lvOnFrame = false;
                    noway_assert(varDsc->lvRefCnt() == 0);
                }
            }
        }
    }
}

/*****************************************************************************
 *  lvaAllocateTemps() :  Assign virtual offsets to temps (always negative).
 */
int Compiler::lvaAllocateTemps(int stkOffs, bool mustDoubleAlign)
{
    unsigned spillTempSize = 0;

    if (lvaDoneFrameLayout == FINAL_FRAME_LAYOUT)
    {
        int preSpillSize = 0;
#ifdef TARGET_ARM
        preSpillSize = genCountBits(codeGen->regSet.rsMaskPreSpillRegs(true)) * TARGET_POINTER_SIZE;
#endif

        /* Allocate temps */

        assert(codeGen->regSet.tmpAllFree());

        for (TempDsc* temp = codeGen->regSet.tmpListBeg(); temp != nullptr; temp = codeGen->regSet.tmpListNxt(temp))
        {
            var_types tempType = temp->tdTempType();
            unsigned  size     = temp->tdTempSize();

            /* Figure out and record the stack offset of the temp */

            /* Need to align the offset? */
            CLANG_FORMAT_COMMENT_ANCHOR;

#ifdef TARGET_64BIT
            if (varTypeIsGC(tempType) && ((stkOffs % TARGET_POINTER_SIZE) != 0))
            {
                // Calculate 'pad' as the number of bytes to align up 'stkOffs' to be a multiple of TARGET_POINTER_SIZE
                // In practice this is really just a fancy way of writing 4. (as all stack locations are at least 4-byte
                // aligned). Note stkOffs is always negative, so (stkOffs % TARGET_POINTER_SIZE) yields a negative
                // value.
                //
                int alignPad = (int)AlignmentPad((unsigned)-stkOffs, TARGET_POINTER_SIZE);

                spillTempSize += alignPad;
                lvaIncrementFrameSize(alignPad);
                stkOffs -= alignPad;

                noway_assert((stkOffs % TARGET_POINTER_SIZE) == 0);
            }
#endif

            if (mustDoubleAlign && (tempType == TYP_DOUBLE)) // Align doubles for x86 and ARM
            {
                noway_assert((compLclFrameSize % TARGET_POINTER_SIZE) == 0);

                if (((stkOffs + preSpillSize) % (2 * TARGET_POINTER_SIZE)) != 0)
                {
                    spillTempSize += TARGET_POINTER_SIZE;
                    lvaIncrementFrameSize(TARGET_POINTER_SIZE);
                    stkOffs -= TARGET_POINTER_SIZE;
                }
                // We should now have a double-aligned (stkOffs+preSpillSize)
                noway_assert(((stkOffs + preSpillSize) % (2 * TARGET_POINTER_SIZE)) == 0);
            }

            spillTempSize += size;
            lvaIncrementFrameSize(size);
            stkOffs -= size;
            temp->tdSetTempOffs(stkOffs);
        }
#ifdef TARGET_ARM
        // Only required for the ARM platform that we have an accurate estimate for the spillTempSize
        noway_assert(spillTempSize <= lvaGetMaxSpillTempSize());
#endif
    }
    else // We haven't run codegen, so there are no Spill temps yet!
    {
        unsigned size = lvaGetMaxSpillTempSize();

        lvaIncrementFrameSize(size);
        stkOffs -= size;
    }

    return stkOffs;
}

#ifdef DEBUG

/*****************************************************************************
 *
 *  Dump the register a local is in right now. It is only the current location, since the location changes and it
 *  is updated throughout code generation based on LSRA register assignments.
 */

void Compiler::lvaDumpRegLocation(unsigned lclNum)
{
    const LclVarDsc* varDsc = lvaGetDesc(lclNum);

#ifdef TARGET_ARM
    if (varDsc->TypeGet() == TYP_DOUBLE)
    {
        // The assigned registers are `lvRegNum:RegNext(lvRegNum)`
        printf("%3s:%-3s    ", getRegName(varDsc->GetRegNum()), getRegName(REG_NEXT(varDsc->GetRegNum())));
    }
    else
#endif // TARGET_ARM
    {
        printf("%3s        ", getRegName(varDsc->GetRegNum()));
    }
}

/*****************************************************************************
 *
 *  Dump the frame location assigned to a local.
 *  It's the home location, even though the variable doesn't always live
 *  in its home location.
 */

void Compiler::lvaDumpFrameLocation(unsigned lclNum)
{
    int       offset;
    regNumber baseReg;

#ifdef TARGET_ARM
    offset = lvaFrameAddress(lclNum, compLocallocUsed, &baseReg, 0, /* isFloatUsage */ false);
#else
    bool EBPbased;
    offset  = lvaFrameAddress(lclNum, &EBPbased);
    baseReg = EBPbased ? REG_FPBASE : REG_SPBASE;
#endif

    printf("[%2s%1s%02XH]  ", getRegName(baseReg), (offset < 0 ? "-" : "+"), (offset < 0 ? -offset : offset));
}

/*****************************************************************************
 *
 *  dump a single lvaTable entry
 */

void Compiler::lvaDumpEntry(unsigned lclNum, FrameLayoutState curState, size_t refCntWtdWidth)
{
    LclVarDsc* varDsc = lvaGetDesc(lclNum);
    var_types  type   = varDsc->TypeGet();

    if (curState == INITIAL_FRAME_LAYOUT)
    {
        printf(";  ");
        gtDispLclVar(lclNum);

        printf(" %7s ", varTypeName(type));
        gtDispLclVarStructType(lclNum);
    }
    else
    {
        if (varDsc->lvRefCnt() == 0)
        {
            // Print this with a special indicator that the variable is unused. Even though the
            // variable itself is unused, it might be a struct that is promoted, so seeing it
            // can be useful when looking at the promoted struct fields. It's also weird to see
            // missing var numbers if these aren't printed.
            printf(";* ");
        }
#if FEATURE_FIXED_OUT_ARGS
        // Since lvaOutgoingArgSpaceSize is a PhasedVar we can't read it for Dumping until
        // after we set it to something.
        else if ((lclNum == lvaOutgoingArgSpaceVar) && lvaOutgoingArgSpaceSize.HasFinalValue() &&
                 (lvaOutgoingArgSpaceSize == 0))
        {
            // Similar to above; print this anyway.
            printf(";# ");
        }
#endif // FEATURE_FIXED_OUT_ARGS
        else
        {
            printf(";  ");
        }

        gtDispLclVar(lclNum);

        printf("[V%02u", lclNum);
        if (varDsc->lvTracked)
        {
            printf(",T%02u]", varDsc->lvVarIndex);
        }
        else
        {
            printf("    ]");
        }

        printf(" (%3u,%*s)", varDsc->lvRefCnt(lvaRefCountState), (int)refCntWtdWidth,
               refCntWtd2str(varDsc->lvRefCntWtd(lvaRefCountState), /* padForDecimalPlaces */ true));

        printf(" %7s ", varTypeName(type));
        if (genTypeSize(type) == 0)
        {
            printf("(%2d) ", lvaLclSize(lclNum));
        }
        else
        {
            printf(" ->  ");
        }

        // The register or stack location field is 11 characters wide.
        if ((varDsc->lvRefCnt(lvaRefCountState) == 0) && !varDsc->lvImplicitlyReferenced)
        {
            printf("zero-ref   ");
        }
        else if (varDsc->lvRegister != 0)
        {
            // It's always a register, and always in the same register.
            lvaDumpRegLocation(lclNum);
        }
        else if (varDsc->lvOnFrame == 0)
        {
            printf("registers  ");
        }
        else
        {
            // For RyuJIT backend, it might be in a register part of the time, but it will definitely have a stack home
            // location. Otherwise, it's always on the stack.
            if (lvaDoneFrameLayout != NO_FRAME_LAYOUT)
            {
                lvaDumpFrameLocation(lclNum);
            }
        }
    }

    if (varDsc->lvIsHfa())
    {
        printf(" HFA(%s) ", varTypeName(varDsc->GetHfaType()));
    }

    if (varDsc->lvDoNotEnregister)
    {
        printf(" do-not-enreg[");
        if (varDsc->IsAddressExposed())
        {
            printf("X");
        }
        if (varDsc->IsHiddenBufferStructArg())
        {
            printf("H");
        }
        if (varTypeIsStruct(varDsc))
        {
            printf("S");
        }
        if (varDsc->GetDoNotEnregReason() == DoNotEnregisterReason::VMNeedsStackAddr)
        {
            printf("V");
        }
        if (lvaEnregEHVars && varDsc->lvLiveInOutOfHndlr)
        {
            printf("%c", varDsc->lvSingleDefDisqualifyReason);
        }
        if (varDsc->GetDoNotEnregReason() == DoNotEnregisterReason::LocalField)
        {
            printf("F");
        }
        if (varDsc->GetDoNotEnregReason() == DoNotEnregisterReason::BlockOp)
        {
            printf("B");
        }
        if (varDsc->lvIsMultiRegArg)
        {
            printf("A");
        }
        if (varDsc->lvIsMultiRegRet)
        {
            printf("R");
        }
#ifdef JIT32_GCENCODER
        if (varDsc->lvPinned)
            printf("P");
#endif // JIT32_GCENCODER
        printf("]");
    }

    if (varDsc->lvIsMultiRegArg)
    {
        printf(" multireg-arg");
    }
    if (varDsc->lvIsMultiRegRet)
    {
        printf(" multireg-ret");
    }
    if (varDsc->lvMustInit)
    {
        printf(" must-init");
    }
    if (varDsc->IsAddressExposed())
    {
        printf(" addr-exposed");
    }
    if (varDsc->IsHiddenBufferStructArg())
    {
        printf(" hidden-struct-arg");
    }
    if (varDsc->lvHasLdAddrOp)
    {
        printf(" ld-addr-op");
    }
    if (lvaIsOriginalThisArg(lclNum))
    {
        printf(" this");
    }
    if (varDsc->lvPinned)
    {
        printf(" pinned");
    }
    if (varDsc->lvClassHnd != NO_CLASS_HANDLE)
    {
        printf(" class-hnd");
    }
    if (varDsc->lvClassIsExact)
    {
        printf(" exact");
    }
    if (varDsc->lvLiveInOutOfHndlr)
    {
        printf(" EH-live");
    }
    if (varDsc->lvSpillAtSingleDef)
    {
        printf(" spill-single-def");
    }
    else if (varDsc->lvSingleDefRegCandidate)
    {
        printf(" single-def");
    }
    if (lvaIsOSRLocal(lclNum) && varDsc->lvOnFrame)
    {
        printf(" tier0-frame");
    }

#ifndef TARGET_64BIT
    if (varDsc->lvStructDoubleAlign)
        printf(" double-align");
#endif // !TARGET_64BIT

    if (compGSReorderStackLayout && !varDsc->lvRegister)
    {
        if (varDsc->lvIsPtr)
        {
            printf(" ptr");
        }
        if (varDsc->lvIsUnsafeBuffer)
        {
            printf(" unsafe-buffer");
        }
    }
    if (varDsc->lvIsStructField)
    {
        LclVarDsc* parentvarDsc = lvaGetDesc(varDsc->lvParentLcl);
#if !defined(TARGET_64BIT)
        if (varTypeIsLong(parentvarDsc))
        {
            bool isLo = (lclNum == parentvarDsc->lvFieldLclStart);
            printf(" V%02u.%s(offs=0x%02x)", varDsc->lvParentLcl, isLo ? "lo" : "hi", isLo ? 0 : genTypeSize(TYP_INT));
        }
        else
#endif // !defined(TARGET_64BIT)
        {
            CORINFO_CLASS_HANDLE typeHnd = parentvarDsc->GetLayout()->GetClassHandle();
            CORINFO_FIELD_HANDLE fldHnd  = info.compCompHnd->getFieldInClass(typeHnd, varDsc->lvFldOrdinal);

            char buffer[128];
            printf(" V%02u.%s(offs=0x%02x)", varDsc->lvParentLcl, eeGetFieldName(fldHnd, false, buffer, sizeof(buffer)),
                   varDsc->lvFldOffset);

            lvaPromotionType promotionType = lvaGetPromotionType(parentvarDsc);
            switch (promotionType)
            {
                case PROMOTION_TYPE_NONE:
                    printf(" P-NONE");
                    break;
                case PROMOTION_TYPE_DEPENDENT:
                    printf(" P-DEP");
                    break;
                case PROMOTION_TYPE_INDEPENDENT:
                    printf(" P-INDEP");
                    break;
            }
        }
    }

    if (varDsc->lvReason != nullptr)
    {
        printf(" \"%s\"", varDsc->lvReason);
    }

    printf("\n");
}

/*****************************************************************************
*
*  dump the lvaTable
*/

void Compiler::lvaTableDump(FrameLayoutState curState)
{
    if (curState == NO_FRAME_LAYOUT)
    {
        curState = lvaDoneFrameLayout;
        if (curState == NO_FRAME_LAYOUT)
        {
            // Still no layout? Could be a bug, but just display the initial layout
            curState = INITIAL_FRAME_LAYOUT;
        }
    }

    if (curState == INITIAL_FRAME_LAYOUT)
    {
        printf("; Initial");
    }
    else if (curState == PRE_REGALLOC_FRAME_LAYOUT)
    {
        printf("; Pre-RegAlloc");
    }
    else if (curState == REGALLOC_FRAME_LAYOUT)
    {
        printf("; RegAlloc");
    }
    else if (curState == TENTATIVE_FRAME_LAYOUT)
    {
        printf("; Tentative");
    }
    else if (curState == FINAL_FRAME_LAYOUT)
    {
        printf("; Final");
    }
    else
    {
        printf("UNKNOWN FrameLayoutState!");
        unreached();
    }

    printf(" local variable assignments\n");
    printf(";\n");

    unsigned   lclNum;
    LclVarDsc* varDsc;

    // Figure out some sizes, to help line things up

    size_t refCntWtdWidth = 6; // Use 6 as the minimum width

    if (curState != INITIAL_FRAME_LAYOUT) // don't need this info for INITIAL_FRAME_LAYOUT
    {
        for (lclNum = 0, varDsc = lvaTable; lclNum < lvaCount; lclNum++, varDsc++)
        {
            size_t width = strlen(refCntWtd2str(varDsc->lvRefCntWtd(lvaRefCountState), /* padForDecimalPlaces */ true));
            if (width > refCntWtdWidth)
            {
                refCntWtdWidth = width;
            }
        }
    }

    // Do the actual output

    for (lclNum = 0, varDsc = lvaTable; lclNum < lvaCount; lclNum++, varDsc++)
    {
        lvaDumpEntry(lclNum, curState, refCntWtdWidth);
    }

    //-------------------------------------------------------------------------
    // Display the code-gen temps

    assert(codeGen->regSet.tmpAllFree());
    for (TempDsc* temp = codeGen->regSet.tmpListBeg(); temp != nullptr; temp = codeGen->regSet.tmpListNxt(temp))
    {
        printf(";  TEMP_%02u %26s%*s%7s  -> ", -temp->tdTempNum(), " ", refCntWtdWidth, " ",
               varTypeName(temp->tdTempType()));
        int offset = temp->tdTempOffs();
        printf(" [%2s%1s0x%02X]\n", isFramePointerUsed() ? STR_FPBASE : STR_SPBASE, (offset < 0 ? "-" : "+"),
               (offset < 0 ? -offset : offset));
    }

    if (curState >= TENTATIVE_FRAME_LAYOUT)
    {
        printf(";\n");
        printf("; Lcl frame size = %d\n", compLclFrameSize);
    }
}
#endif // DEBUG

/*****************************************************************************
 *
 *  Conservatively estimate the layout of the stack frame.
 *
 *  This function is only used before final frame layout. It conservatively estimates the
 *  number of callee-saved registers that must be saved, then calls lvaAssignFrameOffsets().
 *  To do final frame layout, the callee-saved registers are known precisely, so
 *  lvaAssignFrameOffsets() is called directly.
 *
 *  Returns the (conservative, that is, overly large) estimated size of the frame,
 *  including the callee-saved registers. This is only used by the emitter during code
 *  generation when estimating the size of the offset of instructions accessing temps,
 *  and only if temps have a larger offset than variables.
 */

unsigned Compiler::lvaFrameSize(FrameLayoutState curState)
{
    assert(curState < FINAL_FRAME_LAYOUT);

    unsigned result;

    /* Layout the stack frame conservatively.
       Assume all callee-saved registers are spilled to stack */

    compCalleeRegsPushed = CNT_CALLEE_SAVED;

#if defined(TARGET_ARMARCH) || defined(TARGET_LOONGARCH64) || defined(TARGET_RISCV64)
    if (compFloatingPointUsed)
        compCalleeRegsPushed += CNT_CALLEE_SAVED_FLOAT;

    compCalleeRegsPushed++; // we always push LR/RA.  See genPushCalleeSavedRegisters
#elif defined(TARGET_AMD64)
    if (compFloatingPointUsed)
    {
        compCalleeFPRegsSavedMask = RBM_FLT_CALLEE_SAVED;
    }
    else
    {
        compCalleeFPRegsSavedMask = RBM_NONE;
    }
#endif

#if DOUBLE_ALIGN
    if (genDoubleAlign())
    {
        // X86 only - account for extra 4-byte pad that may be created by "and  esp, -8"  instruction
        compCalleeRegsPushed++;
    }
#endif

#ifdef TARGET_XARCH
    // Since FP/EBP is included in the SAVED_REG_MAXSZ we need to
    // subtract 1 register if codeGen->isFramePointerUsed() is true.
    if (codeGen->isFramePointerUsed())
    {
        compCalleeRegsPushed--;
    }
#endif

    lvaAssignFrameOffsets(curState);

    unsigned calleeSavedRegMaxSz = CALLEE_SAVED_REG_MAXSZ;
#if defined(TARGET_ARMARCH) || defined(TARGET_LOONGARCH64) || defined(TARGET_RISCV64)
    if (compFloatingPointUsed)
    {
        calleeSavedRegMaxSz += CALLEE_SAVED_FLOAT_MAXSZ;
    }
    calleeSavedRegMaxSz += REGSIZE_BYTES; // we always push LR/RA.  See genPushCalleeSavedRegisters
#endif

    result = compLclFrameSize + calleeSavedRegMaxSz;
    return result;
}

//------------------------------------------------------------------------
// lvaGetSPRelativeOffset: Given a variable, return the offset of that
// variable in the frame from the stack pointer. This number will be positive,
// since the stack pointer must be at a lower address than everything on the
// stack.
//
// This can't be called for localloc functions, since the stack pointer
// varies, and thus there is no fixed offset to a variable from the stack pointer.
//
// Arguments:
//    varNum - the variable number
//
// Return Value:
//    The offset.

int Compiler::lvaGetSPRelativeOffset(unsigned varNum)
{
    assert(!compLocallocUsed);
    assert(lvaDoneFrameLayout == FINAL_FRAME_LAYOUT);
    const LclVarDsc* varDsc = lvaGetDesc(varNum);
    assert(varDsc->lvOnFrame);
    int spRelativeOffset;

    if (varDsc->lvFramePointerBased)
    {
        // The stack offset is relative to the frame pointer, so convert it to be
        // relative to the stack pointer (which makes no sense for localloc functions).
        spRelativeOffset = varDsc->GetStackOffset() + codeGen->genSPtoFPdelta();
    }
    else
    {
        spRelativeOffset = varDsc->GetStackOffset();
    }

    assert(spRelativeOffset >= 0);
    return spRelativeOffset;
}

/*****************************************************************************
 *
 *  Return the caller-SP-relative stack offset of a local/parameter.
 *  Requires the local to be on the stack and frame layout to be complete.
 */

int Compiler::lvaGetCallerSPRelativeOffset(unsigned varNum)
{
    assert(lvaDoneFrameLayout == FINAL_FRAME_LAYOUT);
    const LclVarDsc* varDsc = lvaGetDesc(varNum);
    assert(varDsc->lvOnFrame);

    return lvaToCallerSPRelativeOffset(varDsc->GetStackOffset(), varDsc->lvFramePointerBased);
}

//-----------------------------------------------------------------------------
// lvaToCallerSPRelativeOffset: translate a frame offset into an offset from
//    the caller's stack pointer.
//
// Arguments:
//    offset - frame offset
//    isFpBase - if true, offset is from FP, otherwise offset is from SP
//    forRootFrame - if the current method is an OSR method, adjust the offset
//      to be relative to the SP for the root method, instead of being relative
//      to the SP for the OSR method.
//
// Returins:
//    suitable offset
//
int Compiler::lvaToCallerSPRelativeOffset(int offset, bool isFpBased, bool forRootFrame) const
{
    assert(lvaDoneFrameLayout == FINAL_FRAME_LAYOUT);

    if (isFpBased)
    {
        offset += codeGen->genCallerSPtoFPdelta();
    }
    else
    {
        offset += codeGen->genCallerSPtoInitialSPdelta();
    }

#if defined(TARGET_AMD64) || defined(TARGET_ARM64)
    if (forRootFrame && opts.IsOSR())
    {
        const PatchpointInfo* const ppInfo = info.compPatchpointInfo;

#if defined(TARGET_AMD64)
        // The offset computed above already includes the OSR frame adjustment, plus the
        // pop of the "pseudo return address" from the OSR frame.
        //
        // To get to root method caller-SP, we need to subtract off the tier0 frame
        // size and the pushed return address and RBP for the tier0 frame (which we know is an
        // RPB frame).
        //
        // ppInfo's TotalFrameSize also accounts for the popped pseudo return address
        // between the tier0 method frame and the OSR frame. So the net adjustment
        // is simply TotalFrameSize plus one register.
        //
        const int adjustment = ppInfo->TotalFrameSize() + REGSIZE_BYTES;

#elif defined(TARGET_ARM64)

        const int adjustment = ppInfo->TotalFrameSize();
#endif

        offset -= adjustment;
    }
#else
    // OSR NYI for other targets.
    assert(!opts.IsOSR());
#endif

    return offset;
}

/*****************************************************************************
 *
 *  Return the Initial-SP-relative stack offset of a local/parameter.
 *  Requires the local to be on the stack and frame layout to be complete.
 */

int Compiler::lvaGetInitialSPRelativeOffset(unsigned varNum)
{
    assert(lvaDoneFrameLayout == FINAL_FRAME_LAYOUT);
    const LclVarDsc* varDsc = lvaGetDesc(varNum);
    assert(varDsc->lvOnFrame);

    return lvaToInitialSPRelativeOffset(varDsc->GetStackOffset(), varDsc->lvFramePointerBased);
}

// Given a local variable offset, and whether that offset is frame-pointer based, return its offset from Initial-SP.
// This is used, for example, to figure out the offset of the frame pointer from Initial-SP.
int Compiler::lvaToInitialSPRelativeOffset(unsigned offset, bool isFpBased)
{
    assert(lvaDoneFrameLayout == FINAL_FRAME_LAYOUT);
#ifdef TARGET_AMD64
    if (isFpBased)
    {
        // Currently, the frame starts by pushing ebp, ebp points to the saved ebp
        // (so we have ebp pointer chaining). Add the fixed-size frame size plus the
        // size of the callee-saved regs (not including ebp itself) to find Initial-SP.

        assert(codeGen->isFramePointerUsed());
        offset += codeGen->genSPtoFPdelta();
    }
    else
    {
        // The offset is correct already!
    }
#else  // !TARGET_AMD64
    NYI("lvaToInitialSPRelativeOffset");
#endif // !TARGET_AMD64

    return offset;
}

/*****************************************************************************/

#ifdef DEBUG
//-----------------------------------------------------------------------------
// lvaStressLclFldPadding: Pick a padding size at "random".
//
// Returns:
//   Padding amoount in bytes
//
unsigned Compiler::lvaStressLclFldPadding(unsigned lclNum)
{
    // TODO: make this a bit more random, eg:
    // return (lclNum ^ info.compMethodHash() ^ getJitStressLevel()) % 8;

    // Convert every 2nd variable
    if (lclNum % 2)
    {
        return 0;
    }

    // Pick a padding size at "random"
    unsigned size = lclNum % 7;

    return size;
}

//-----------------------------------------------------------------------------
// lvaStressLclFldCB: Convert GT_LCL_VAR's to GT_LCL_FLD's
//
// Arguments:
//    pTree -- pointer to tree to possibly convert
//    data  -- walker data
//
// Notes:
//    The stress mode does 2 passes.
//
//    In the first pass we will mark the locals where we CAN't apply the stress mode.
//    In the second pass we will do the appropriate morphing wherever we've not determined we can't do it.
//
Compiler::fgWalkResult Compiler::lvaStressLclFldCB(GenTree** pTree, fgWalkData* data)
{
    GenTree* const       tree = *pTree;
    GenTreeLclVarCommon* lcl  = nullptr;

    if (tree->OperIs(GT_LCL_VAR, GT_LCL_FLD, GT_LCL_ADDR))
    {
        lcl = tree->AsLclVarCommon();
    }

    if (lcl == nullptr)
    {
        return WALK_CONTINUE;
    }

    Compiler* const  pComp      = ((lvaStressLclFldArgs*)data->pCallbackData)->m_pCompiler;
    bool const       bFirstPass = ((lvaStressLclFldArgs*)data->pCallbackData)->m_bFirstPass;
    unsigned const   lclNum     = lcl->GetLclNum();
    LclVarDsc* const varDsc     = pComp->lvaGetDesc(lclNum);
    var_types const  lclType    = lcl->TypeGet();
    var_types const  varType    = varDsc->TypeGet();

    if (varDsc->lvNoLclFldStress)
    {
        // Already determined we can't do anything for this var
        return WALK_SKIP_SUBTREES;
    }

    if (bFirstPass)
    {
        // Ignore locals that already have field appearances
        if (lcl->OperIs(GT_LCL_FLD) || (lcl->OperIs(GT_LCL_ADDR) && (lcl->AsLclFld()->GetLclOffs() != 0)))
        {
            varDsc->lvNoLclFldStress = true;
            return WALK_SKIP_SUBTREES;
        }

        // Ignore arguments and temps
        if (varDsc->lvIsParam || lclNum >= pComp->info.compLocalsCount)
        {
            varDsc->lvNoLclFldStress = true;
            return WALK_SKIP_SUBTREES;
        }

        // Ignore OSR locals; if in memory, they will live on the
        // Tier0 frame and so can't have their storage adjusted.
        //
        if (pComp->lvaIsOSRLocal(lclNum))
        {
            varDsc->lvNoLclFldStress = true;
            return WALK_SKIP_SUBTREES;
        }

        // Likewise for Tier0 methods with patchpoints --
        // if we modify them we'll misreport their locations in the patchpoint info.
        //
        if (pComp->doesMethodHavePatchpoints() || pComp->doesMethodHavePartialCompilationPatchpoints())
        {
            varDsc->lvNoLclFldStress = true;
            return WALK_SKIP_SUBTREES;
        }

        // Converting tail calls to loops may require insertion of explicit
        // zero initialization for IL locals. The JIT does not support this for
        // TYP_BLK locals.
        // TODO-Cleanup: Can probably be removed now since TYP_BLK does not
        // exist anymore.
        if (pComp->compMayConvertTailCallToLoop)
        {
            varDsc->lvNoLclFldStress = true;
            return WALK_SKIP_SUBTREES;
        }

        // Fix for lcl_fld stress mode
        if (varDsc->lvKeepType)
        {
            varDsc->lvNoLclFldStress = true;
            return WALK_SKIP_SUBTREES;
        }

        // Can't have GC ptrs in block layouts.
        if (!varTypeIsArithmetic(lclType))
        {
            varDsc->lvNoLclFldStress = true;
            return WALK_SKIP_SUBTREES;
        }

        // The noway_assert in the second pass below, requires that these types match
        //
        if (varType != lclType)
        {
            varDsc->lvNoLclFldStress = true;
            return WALK_SKIP_SUBTREES;
        }

        // Weed out "small" types like TYP_BYTE as we don't mark the GT_LCL_VAR
        // node with the accurate small type. If we bash lvaTable[].lvType,
        // then there will be no indication that it was ever a small type.

        if (genTypeSize(varType) != genTypeSize(genActualType(varType)))
        {
            varDsc->lvNoLclFldStress = true;
            return WALK_SKIP_SUBTREES;
        }

        // Offset some of the local variable by a "random" non-zero amount

        unsigned padding = pComp->lvaStressLclFldPadding(lclNum);
        if (padding == 0)
        {
            varDsc->lvNoLclFldStress = true;
            return WALK_SKIP_SUBTREES;
        }
    }
    else
    {
        // Do the morphing
        noway_assert((varType == lclType) || ((varType == TYP_STRUCT) && varDsc->GetLayout()->IsBlockLayout()));

        // Calculate padding
        unsigned padding = pComp->lvaStressLclFldPadding(lclNum);

#if defined(TARGET_ARMARCH) || defined(TARGET_LOONGARCH64) || defined(TARGET_RISCV64)
        // We need to support alignment requirements to access memory.
<<<<<<< HEAD
        // Be conservative and use the maximally aligned type here.
        padding = roundUp(padding, genTypeSize(TYP_DOUBLE));
#endif // TARGET_ARMARCH || TARGET_LOONGARCH64
=======
        unsigned alignment = 1;
        pComp->codeGen->InferOpSizeAlign(lcl, &alignment);
        alignment = roundUp(alignment, TARGET_POINTER_SIZE);
        padding   = roundUp(padding, alignment);
#endif // TARGET_ARMARCH || TARGET_LOONGARCH64 || TARGET_RISCV64
>>>>>>> d20c29eb

        if (varType != TYP_STRUCT)
        {
            // Change the variable to a block struct
            ClassLayout* layout =
                pComp->typGetBlkLayout(roundUp(padding + pComp->lvaLclSize(lclNum), TARGET_POINTER_SIZE));
            varDsc->lvType = TYP_STRUCT;
            varDsc->SetLayout(layout);
            pComp->lvaSetVarAddrExposed(lclNum DEBUGARG(AddressExposedReason::STRESS_LCL_FLD));

            JITDUMP("Converting V%02u to %u sized block with LCL_FLD at offset (padding %u)\n", lclNum,
                    layout->GetSize(), padding);
        }

        tree->gtFlags |= GTF_GLOB_REF;

        // Update the trees
        if (tree->OperIs(GT_LCL_VAR))
        {
            tree->ChangeOper(GT_LCL_FLD);
        }

        tree->AsLclFld()->SetLclOffs(padding);
    }

    return WALK_SKIP_SUBTREES;
}

/*****************************************************************************/

void Compiler::lvaStressLclFld()
{
    if (!compStressCompile(STRESS_LCL_FLDS, 5))
    {
        return;
    }

    lvaStressLclFldArgs Args;
    Args.m_pCompiler  = this;
    Args.m_bFirstPass = true;

    // Do First pass
    fgWalkAllTreesPre(lvaStressLclFldCB, &Args);

    // Second pass
    Args.m_bFirstPass = false;
    fgWalkAllTreesPre(lvaStressLclFldCB, &Args);
}

#endif // DEBUG

/*****************************************************************************
 *
 *  A little routine that displays a local variable bitset.
 *  'set' is mask of variables that have to be displayed
 *  'allVars' is the complete set of interesting variables (blank space is
 *    inserted if its corresponding bit is not in 'set').
 */

#ifdef DEBUG
void Compiler::lvaDispVarSet(VARSET_VALARG_TP set)
{
    VARSET_TP allVars(VarSetOps::MakeEmpty(this));
    lvaDispVarSet(set, allVars);
}

void Compiler::lvaDispVarSet(VARSET_VALARG_TP set, VARSET_VALARG_TP allVars)
{
    printf("{");

    bool needSpace = false;

    for (unsigned index = 0; index < lvaTrackedCount; index++)
    {
        if (VarSetOps::IsMember(this, set, index))
        {
            unsigned   lclNum;
            LclVarDsc* varDsc;

            /* Look for the matching variable */

            for (lclNum = 0, varDsc = lvaTable; lclNum < lvaCount; lclNum++, varDsc++)
            {
                if ((varDsc->lvVarIndex == index) && varDsc->lvTracked)
                {
                    break;
                }
            }

            if (needSpace)
            {
                printf(" ");
            }
            else
            {
                needSpace = true;
            }

            printf("V%02u", lclNum);
        }
        else if (VarSetOps::IsMember(this, allVars, index))
        {
            if (needSpace)
            {
                printf(" ");
            }
            else
            {
                needSpace = true;
            }

            printf("   ");
        }
    }

    printf("}");
}

#endif // DEBUG<|MERGE_RESOLUTION|>--- conflicted
+++ resolved
@@ -8307,17 +8307,9 @@
 
 #if defined(TARGET_ARMARCH) || defined(TARGET_LOONGARCH64) || defined(TARGET_RISCV64)
         // We need to support alignment requirements to access memory.
-<<<<<<< HEAD
         // Be conservative and use the maximally aligned type here.
         padding = roundUp(padding, genTypeSize(TYP_DOUBLE));
-#endif // TARGET_ARMARCH || TARGET_LOONGARCH64
-=======
-        unsigned alignment = 1;
-        pComp->codeGen->InferOpSizeAlign(lcl, &alignment);
-        alignment = roundUp(alignment, TARGET_POINTER_SIZE);
-        padding   = roundUp(padding, alignment);
-#endif // TARGET_ARMARCH || TARGET_LOONGARCH64 || TARGET_RISCV64
->>>>>>> d20c29eb
+#endif // defined(TARGET_ARMARCH) || defined(TARGET_LOONGARCH64) || defined(TARGET_RISCV64)
 
         if (varType != TYP_STRUCT)
         {
