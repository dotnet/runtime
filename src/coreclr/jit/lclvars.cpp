// Licensed to the .NET Foundation under one or more agreements.
// The .NET Foundation licenses this file to you under the MIT license.

/*XXXXXXXXXXXXXXXXXXXXXXXXXXXXXXXXXXXXXXXXXXXXXXXXXXXXXXXXXXXXXXXXXXXXXXXXXXXXX
XXXXXXXXXXXXXXXXXXXXXXXXXXXXXXXXXXXXXXXXXXXXXXXXXXXXXXXXXXXXXXXXXXXXXXXXXXXXXXX
XX                                                                           XX
XX                           LclVarsInfo                                     XX
XX                                                                           XX
XX   The variables to be used by the code generator.                         XX
XX                                                                           XX
XXXXXXXXXXXXXXXXXXXXXXXXXXXXXXXXXXXXXXXXXXXXXXXXXXXXXXXXXXXXXXXXXXXXXXXXXXXXXXX
XXXXXXXXXXXXXXXXXXXXXXXXXXXXXXXXXXXXXXXXXXXXXXXXXXXXXXXXXXXXXXXXXXXXXXXXXXXXXXX
*/

#include "jitpch.h"
#ifdef _MSC_VER
#pragma hdrstop
#endif

#include "emit.h"
#include "registerargconvention.h"
#include "jitstd/algorithm.h"
#include "patchpointinfo.h"

/*****************************************************************************/

#ifdef DEBUG
#if DOUBLE_ALIGN
/* static */
unsigned Compiler::s_lvaDoubleAlignedProcsCount = 0;
#endif
#endif

/*****************************************************************************/

void Compiler::lvaInit()
{
    lvaParameterPassingInfo = nullptr;

    /* We haven't allocated stack variables yet */
    lvaRefCountState = RCS_INVALID;

    lvaGenericsContextInUse = false;

    lvaTrackedToVarNumSize = 0;
    lvaTrackedToVarNum     = nullptr;

    lvaTrackedFixed = false; // false: We can still add new tracked variables

    lvaDoneFrameLayout = NO_FRAME_LAYOUT;
#if !defined(FEATURE_EH_FUNCLETS)
    lvaShadowSPslotsVar = BAD_VAR_NUM;
#endif // !FEATURE_EH_FUNCLETS
    lvaInlinedPInvokeFrameVar = BAD_VAR_NUM;
    lvaReversePInvokeFrameVar = BAD_VAR_NUM;
#if FEATURE_FIXED_OUT_ARGS
    lvaOutgoingArgSpaceVar  = BAD_VAR_NUM;
    lvaOutgoingArgSpaceSize = PhasedVar<unsigned>();
#endif // FEATURE_FIXED_OUT_ARGS
#ifdef JIT32_GCENCODER
    lvaLocAllocSPvar = BAD_VAR_NUM;
#endif // JIT32_GCENCODER
    lvaNewObjArrayArgs  = BAD_VAR_NUM;
    lvaGSSecurityCookie = BAD_VAR_NUM;
#ifdef TARGET_X86
    lvaVarargsBaseOfStkArgs = BAD_VAR_NUM;
#endif // TARGET_X86
    lvaVarargsHandleArg = BAD_VAR_NUM;
    lvaStubArgumentVar  = BAD_VAR_NUM;
    lvaArg0Var          = BAD_VAR_NUM;
    lvaMonAcquired      = BAD_VAR_NUM;
    lvaRetAddrVar       = BAD_VAR_NUM;

#ifdef SWIFT_SUPPORT
    lvaSwiftSelfArg = BAD_VAR_NUM;
#endif

    lvaInlineeReturnSpillTemp = BAD_VAR_NUM;

    gsShadowVarInfo = nullptr;
#if defined(FEATURE_EH_FUNCLETS)
    lvaPSPSym = BAD_VAR_NUM;
#endif
#if FEATURE_SIMD
    lvaSIMDInitTempVarNum = BAD_VAR_NUM;
#endif // FEATURE_SIMD
    lvaCurEpoch = 0;

#if defined(DEBUG) && defined(TARGET_XARCH)
    lvaReturnSpCheck = BAD_VAR_NUM;
#endif

#if defined(DEBUG) && defined(TARGET_X86)
    lvaCallSpCheck = BAD_VAR_NUM;
#endif

    structPromotionHelper = new (this, CMK_Promotion) StructPromotionHelper(this);
}

/*****************************************************************************/

void Compiler::lvaInitTypeRef()
{

    /* x86 args look something like this:
        [this ptr] [hidden return buffer] [declared arguments]* [generic context] [var arg cookie]

       x64 is closer to the native ABI:
        [this ptr] [hidden return buffer] [generic context] [var arg cookie] [declared arguments]*
        (Note: prior to .NET Framework 4.5.1 for Windows 8.1 (but not .NET Framework 4.5.1 "downlevel"),
        the "hidden return buffer" came before the "this ptr". Now, the "this ptr" comes first. This
        is different from the C++ order, where the "hidden return buffer" always comes first.)

       ARM and ARM64 are the same as the current x64 convention:
        [this ptr] [hidden return buffer] [generic context] [var arg cookie] [declared arguments]*

       Key difference:
           The var arg cookie and generic context are swapped with respect to the user arguments
    */

    /* Set compArgsCount and compLocalsCount */

    info.compArgsCount = info.compMethodInfo->args.numArgs;

    // Is there a 'this' pointer

    if (!info.compIsStatic)
    {
        info.compArgsCount++;
    }
    else
    {
        info.compThisArg = BAD_VAR_NUM;
    }

    info.compILargsCount = info.compArgsCount;

    // Initialize "compRetNativeType" (along with "compRetTypeDesc"):
    //
    //  1. For structs returned via a return buffer, or in multiple registers, make it TYP_STRUCT.
    //  2. For structs returned in a single register, make it the corresponding primitive type.
    //  3. For primitives, leave it as-is. Note this makes it "incorrect" for soft-FP conventions.
    //
    ReturnTypeDesc retTypeDesc;
    retTypeDesc.InitializeReturnType(this, info.compRetType, info.compMethodInfo->args.retTypeClass, info.compCallConv);

    compRetTypeDesc         = retTypeDesc;
    unsigned returnRegCount = retTypeDesc.GetReturnRegCount();
    bool     hasRetBuffArg  = false;
    if (returnRegCount > 1)
    {
        info.compRetNativeType = varTypeIsMultiReg(info.compRetType) ? info.compRetType : TYP_STRUCT;
    }
    else if (returnRegCount == 1)
    {
        info.compRetNativeType = retTypeDesc.GetReturnRegType(0);
    }
    else
    {
        hasRetBuffArg          = info.compRetType != TYP_VOID;
        info.compRetNativeType = hasRetBuffArg ? TYP_STRUCT : TYP_VOID;
    }

    // Do we have a RetBuffArg?
    if (hasRetBuffArg)
    {
        info.compArgsCount++;
    }
    else
    {
        info.compRetBuffArg = BAD_VAR_NUM;
    }

#if defined(DEBUG) && defined(SWIFT_SUPPORT)
    if (verbose && (info.compCallConv == CorInfoCallConvExtension::Swift) && varTypeIsStruct(info.compRetType))
    {
        CORINFO_CLASS_HANDLE          retTypeHnd = info.compMethodInfo->args.retTypeClass;
        const CORINFO_SWIFT_LOWERING* lowering   = GetSwiftLowering(retTypeHnd);
        if (lowering->byReference)
        {
            printf("Swift compilation returns %s by reference\n", typGetObjLayout(retTypeHnd)->GetClassName());
        }
        else
        {
            printf("Swift compilation returns %s as %d primitive(s) in registers\n",
                   typGetObjLayout(retTypeHnd)->GetClassName(), lowering->numLoweredElements);
            for (size_t i = 0; i < lowering->numLoweredElements; i++)
            {
                printf("    [%zu] @ +%02u: %s\n", i, lowering->offsets[i],
                       varTypeName(JitType2PreciseVarType(lowering->loweredElements[i])));
            }
        }
    }
#endif

    /* There is a 'hidden' cookie pushed last when the
       calling convention is varargs */

    if (info.compIsVarArgs)
    {
        info.compArgsCount++;
    }

    // Is there an extra parameter used to pass instantiation info to
    // shared generic methods and shared generic struct instance methods?
    if (info.compMethodInfo->args.callConv & CORINFO_CALLCONV_PARAMTYPE)
    {
        info.compArgsCount++;
    }
    else
    {
        info.compTypeCtxtArg = BAD_VAR_NUM;
    }

    lvaCount = info.compLocalsCount = info.compArgsCount + info.compMethodInfo->locals.numArgs;

    info.compILlocalsCount = info.compILargsCount + info.compMethodInfo->locals.numArgs;

    /* Now allocate the variable descriptor table */

    if (compIsForInlining())
    {
        lvaTable    = impInlineInfo->InlinerCompiler->lvaTable;
        lvaCount    = impInlineInfo->InlinerCompiler->lvaCount;
        lvaTableCnt = impInlineInfo->InlinerCompiler->lvaTableCnt;

        // No more stuff needs to be done.
        return;
    }

    lvaTableCnt = lvaCount * 2;

    if (lvaTableCnt < 16)
    {
        lvaTableCnt = 16;
    }

    lvaTable         = getAllocator(CMK_LvaTable).allocate<LclVarDsc>(lvaTableCnt);
    size_t tableSize = lvaTableCnt * sizeof(*lvaTable);
    memset((void*)lvaTable, 0, tableSize);
    for (unsigned i = 0; i < lvaTableCnt; i++)
    {
        new (&lvaTable[i], jitstd::placement_t()) LclVarDsc(); // call the constructor.
    }

    //-------------------------------------------------------------------------
    // Count the arguments and initialize the respective lvaTable[] entries
    //
    // First the implicit arguments
    //-------------------------------------------------------------------------

    InitVarDscInfo varDscInfo;
#ifdef TARGET_X86
    // x86 unmanaged calling conventions limit the number of registers supported
    // for accepting arguments. As a result, we need to modify the number of registers
    // when we emit a method with an unmanaged calling convention.
    switch (info.compCallConv)
    {
        case CorInfoCallConvExtension::Thiscall:
            // In thiscall the this parameter goes into a register.
            varDscInfo.Init(lvaTable, hasRetBuffArg, 1, 0);
            break;
        case CorInfoCallConvExtension::C:
        case CorInfoCallConvExtension::Stdcall:
        case CorInfoCallConvExtension::CMemberFunction:
        case CorInfoCallConvExtension::StdcallMemberFunction:
            varDscInfo.Init(lvaTable, hasRetBuffArg, 0, 0);
            break;
        case CorInfoCallConvExtension::Managed:
        case CorInfoCallConvExtension::Fastcall:
        case CorInfoCallConvExtension::FastcallMemberFunction:
        default:
            varDscInfo.Init(lvaTable, hasRetBuffArg, MAX_REG_ARG, MAX_FLOAT_REG_ARG);
            break;
    }
#else
    varDscInfo.Init(lvaTable, hasRetBuffArg, MAX_REG_ARG, MAX_FLOAT_REG_ARG);
#endif

    lvaInitArgs(&varDscInfo);

    //-------------------------------------------------------------------------
    // Finally the local variables
    //-------------------------------------------------------------------------

    unsigned                varNum    = varDscInfo.varNum;
    LclVarDsc*              varDsc    = varDscInfo.varDsc;
    CORINFO_ARG_LIST_HANDLE localsSig = info.compMethodInfo->locals.args;

#if defined(TARGET_ARM) || defined(TARGET_RISCV64)
    compHasSplitParam = varDscInfo.hasSplitParam;
#endif // TARGET_ARM || TARGET_RISCV64

    for (unsigned i = 0; i < info.compMethodInfo->locals.numArgs;
         i++, varNum++, varDsc++, localsSig = info.compCompHnd->getArgNext(localsSig))
    {
        CORINFO_CLASS_HANDLE typeHnd;
        CorInfoTypeWithMod   corInfoTypeWithMod =
            info.compCompHnd->getArgType(&info.compMethodInfo->locals, localsSig, &typeHnd);
        CorInfoType corInfoType = strip(corInfoTypeWithMod);

        lvaInitVarDsc(varDsc, varNum, corInfoType, typeHnd, localsSig, &info.compMethodInfo->locals);

        if ((corInfoTypeWithMod & CORINFO_TYPE_MOD_PINNED) != 0)
        {
            if ((corInfoType == CORINFO_TYPE_CLASS) || (corInfoType == CORINFO_TYPE_BYREF))
            {
                JITDUMP("Setting lvPinned for V%02u\n", varNum);
                varDsc->lvPinned = 1;

                if (opts.IsOSR())
                {
                    // OSR method may not see any references to the pinned local,
                    // but must still report it in GC info.
                    //
                    varDsc->lvImplicitlyReferenced = 1;
                }
            }
            else
            {
                JITDUMP("Ignoring pin for non-GC type V%02u\n", varNum);
            }
        }

        varDsc->lvOnFrame = true; // The final home for this local variable might be our local stack frame

        if (corInfoType == CORINFO_TYPE_CLASS)
        {
            CORINFO_CLASS_HANDLE clsHnd = info.compCompHnd->getArgClass(&info.compMethodInfo->locals, localsSig);
            lvaSetClass(varNum, clsHnd);
        }
    }

    if ( // If there already exist unsafe buffers, don't mark more structs as unsafe
         // as that will cause them to be placed along with the real unsafe buffers,
         // unnecessarily exposing them to overruns. This can affect GS tests which
         // intentionally do buffer-overruns.
        !getNeedsGSSecurityCookie() &&
        // GS checks require the stack to be re-ordered, which can't be done with EnC
        !opts.compDbgEnC && compStressCompile(STRESS_UNSAFE_BUFFER_CHECKS, 25))
    {
        setNeedsGSSecurityCookie();
        compGSReorderStackLayout = true;

        for (unsigned i = 0; i < lvaCount; i++)
        {
            if ((lvaTable[i].lvType == TYP_STRUCT) && compStressCompile(STRESS_GENERIC_VARN, 60))
            {
                lvaTable[i].lvIsUnsafeBuffer = true;
            }
        }
    }

    // If this is an OSR method, mark all the OSR locals.
    //
    // Do this before we add the GS Cookie Dummy or Outgoing args to the locals
    // so we don't have to do special checks to exclude them.
    //
    if (opts.IsOSR())
    {
        for (unsigned lclNum = 0; lclNum < lvaCount; lclNum++)
        {
            LclVarDsc* const varDsc = lvaGetDesc(lclNum);
            varDsc->lvIsOSRLocal    = true;

            if (info.compPatchpointInfo->IsExposed(lclNum))
            {
                JITDUMP("-- V%02u is OSR exposed\n", lclNum);
                varDsc->lvIsOSRExposedLocal = true;

                // Ensure that ref counts for exposed OSR locals take into account
                // that some of the refs might be in the Tier0 parts of the method
                // that get trimmed away.
                //
                varDsc->lvImplicitlyReferenced = 1;
            }
        }
    }

    if (getNeedsGSSecurityCookie())
    {
        // Ensure that there will be at least one stack variable since
        // we require that the GSCookie does not have a 0 stack offset.
        unsigned   dummy         = lvaGrabTempWithImplicitUse(false DEBUGARG("GSCookie dummy"));
        LclVarDsc* gsCookieDummy = lvaGetDesc(dummy);
        gsCookieDummy->lvType    = TYP_INT;
        gsCookieDummy->lvIsTemp  = true; // It is not alive at all, set the flag to prevent zero-init.
        lvaSetVarDoNotEnregister(dummy DEBUGARG(DoNotEnregisterReason::VMNeedsStackAddr));
    }

    // Allocate the lvaOutgoingArgSpaceVar now because we can run into problems in the
    // emitter when the varNum is greater that 32767 (see emitLclVarAddr::initLclVarAddr)
    lvaAllocOutgoingArgSpaceVar();

#ifdef DEBUG
    if (verbose)
    {
        lvaTableDump(INITIAL_FRAME_LAYOUT);
    }
#endif
}

/*****************************************************************************/
void Compiler::lvaInitArgs(InitVarDscInfo* varDscInfo)
{
    compArgSize = 0;

#if defined(TARGET_ARM) && defined(PROFILING_SUPPORTED)
    // Prespill all argument regs on to stack in case of Arm when under profiler.
    if (compIsProfilerHookNeeded())
    {
        codeGen->regSet.rsMaskPreSpillRegArg |= RBM_ARG_REGS;
    }
#endif

    //----------------------------------------------------------------------

    // Is there a "this" pointer ?
    lvaInitThisPtr(varDscInfo);

    unsigned numUserArgsToSkip = 0;
    unsigned numUserArgs       = info.compMethodInfo->args.numArgs;
#if !defined(TARGET_ARM)
    if (TargetOS::IsWindows && callConvIsInstanceMethodCallConv(info.compCallConv))
    {
        // If we are a native instance method, handle the first user arg
        // (the unmanaged this parameter) and then handle the hidden
        // return buffer parameter.
        assert(numUserArgs >= 1);
        lvaInitUserArgs(varDscInfo, 0, 1);
        numUserArgsToSkip++;
        numUserArgs--;

        lvaInitRetBuffArg(varDscInfo, false);
    }
    else
#endif
    {
        /* If we have a hidden return-buffer parameter, that comes here */
        lvaInitRetBuffArg(varDscInfo, true);
    }

    //======================================================================

#if USER_ARGS_COME_LAST
    //@GENERICS: final instantiation-info argument for shared generic methods
    // and shared generic struct instance methods
    lvaInitGenericsCtxt(varDscInfo);

    /* If the method is varargs, process the varargs cookie */
    lvaInitVarArgsHandle(varDscInfo);
#endif

    //-------------------------------------------------------------------------
    // Now walk the function signature for the explicit user arguments
    //-------------------------------------------------------------------------
    lvaInitUserArgs(varDscInfo, numUserArgsToSkip, numUserArgs);
#if !USER_ARGS_COME_LAST
    //@GENERICS: final instantiation-info argument for shared generic methods
    // and shared generic struct instance methods
    lvaInitGenericsCtxt(varDscInfo);

    /* If the method is varargs, process the varargs cookie */
    lvaInitVarArgsHandle(varDscInfo);
#endif

    //----------------------------------------------------------------------

    // We have set info.compArgsCount in compCompile()
    noway_assert(varDscInfo->varNum == info.compArgsCount);

    assert(varDscInfo->intRegArgNum <= MAX_REG_ARG);

    codeGen->intRegState.rsCalleeRegArgCount   = varDscInfo->intRegArgNum;
    codeGen->floatRegState.rsCalleeRegArgCount = varDscInfo->floatRegArgNum;

    // Now we have parameters created in the right order. Figure out how they're passed.
    lvaClassifyParameterABI();

#if FEATURE_FASTTAILCALL
    // Save the stack usage information
    // We can get register usage information using codeGen->intRegState and
    // codeGen->floatRegState
    info.compArgStackSize = varDscInfo->stackArgSize;
#endif // FEATURE_FASTTAILCALL

    // The total argument size must be aligned.
    noway_assert((compArgSize % TARGET_POINTER_SIZE) == 0);

#ifdef TARGET_X86
    /* We can not pass more than 2^16 dwords as arguments as the "ret"
       instruction can only pop 2^16 arguments. Could be handled correctly
       but it will be very difficult for fully interruptible code */

    if (compArgSize != (size_t)(unsigned short)compArgSize)
        IMPL_LIMITATION("Too many arguments for the \"ret\" instruction to pop");
#endif
}

/*****************************************************************************/
void Compiler::lvaInitThisPtr(InitVarDscInfo* varDscInfo)
{
    LclVarDsc* varDsc = varDscInfo->varDsc;
    if (!info.compIsStatic)
    {
        varDsc->lvIsParam = 1;
        varDsc->lvIsPtr   = 1;

        lvaArg0Var = info.compThisArg = varDscInfo->varNum;
        noway_assert(info.compThisArg == 0);

        if (eeIsValueClass(info.compClassHnd))
        {
            varDsc->lvType = TYP_BYREF;
        }
        else
        {
            varDsc->lvType = TYP_REF;
            lvaSetClass(varDscInfo->varNum, info.compClassHnd);
        }

        varDsc->lvIsRegArg = 1;
        noway_assert(varDscInfo->intRegArgNum == 0);

        varDsc->SetArgReg(
            genMapRegArgNumToRegNum(varDscInfo->allocRegArg(TYP_INT), varDsc->TypeGet(), info.compCallConv));
#if FEATURE_MULTIREG_ARGS
        varDsc->SetOtherArgReg(REG_NA);
#endif
        varDsc->lvOnFrame = true; // The final home for this incoming register might be our local stack frame

#ifdef DEBUG
        if (verbose)
        {
            printf("'this'    passed in register %s\n", getRegName(varDsc->GetArgReg()));
        }
#endif
        compArgSize += TARGET_POINTER_SIZE;

        varDscInfo->nextParam();
    }
}

/*****************************************************************************/
void Compiler::lvaInitRetBuffArg(InitVarDscInfo* varDscInfo, bool useFixedRetBufReg)
{
    if (varDscInfo->hasRetBufArg)
    {
        info.compRetBuffArg = varDscInfo->varNum;

        LclVarDsc* varDsc  = varDscInfo->varDsc;
        varDsc->lvType     = TYP_BYREF;
        varDsc->lvIsParam  = 1;
        varDsc->lvIsRegArg = 0;

        if (useFixedRetBufReg && hasFixedRetBuffReg(info.compCallConv))
        {
            varDsc->lvIsRegArg = 1;
            varDsc->SetArgReg(theFixedRetBuffReg(info.compCallConv));
        }
        else if (varDscInfo->canEnreg(TYP_INT))
        {
            varDsc->lvIsRegArg     = 1;
            unsigned retBuffArgNum = varDscInfo->allocRegArg(TYP_INT);
            varDsc->SetArgReg(genMapIntRegArgNumToRegNum(retBuffArgNum, info.compCallConv));
        }
        else
        {
            varDscInfo->stackArgSize = roundUp(varDscInfo->stackArgSize, TARGET_POINTER_SIZE);
            varDsc->SetStackOffset(varDscInfo->stackArgSize);
            varDscInfo->stackArgSize += TARGET_POINTER_SIZE;
        }

#if FEATURE_MULTIREG_ARGS
        varDsc->SetOtherArgReg(REG_NA);
#endif
        varDsc->lvOnFrame = true; // The final home for this incoming register might be our local stack frame

        assert(!varDsc->lvIsRegArg || isValidIntArgReg(varDsc->GetArgReg(), info.compCallConv));

#ifdef DEBUG
        if (varDsc->lvIsRegArg && verbose)
        {
            printf("'__retBuf'  passed in register %s\n", getRegName(varDsc->GetArgReg()));
        }
#endif

        compArgSize += TARGET_POINTER_SIZE;

        varDscInfo->nextParam();
    }
}

//-----------------------------------------------------------------------------
// lvaInitUserArgs:
//     Initialize local var descriptions for incoming user arguments
//
// Arguments:
//    varDscInfo     - the local var descriptions
//    skipArgs       - the number of user args to skip processing.
//    takeArgs       - the number of user args to process (after skipping skipArgs number of args)
//
void Compiler::lvaInitUserArgs(InitVarDscInfo* varDscInfo, unsigned skipArgs, unsigned takeArgs)
{
    //-------------------------------------------------------------------------
    // Walk the function signature for the explicit arguments
    //-------------------------------------------------------------------------

#if defined(TARGET_X86)
    // Only (some of) the implicit args are enregistered for varargs
    if (info.compIsVarArgs)
    {
        varDscInfo->maxIntRegArgNum = varDscInfo->intRegArgNum;
    }
#elif defined(TARGET_AMD64) && !defined(UNIX_AMD64_ABI)
    // On System V type environment the float registers are not indexed together with the int ones.
    varDscInfo->floatRegArgNum = varDscInfo->intRegArgNum;
#endif // TARGET*

    CORINFO_ARG_LIST_HANDLE argLst = info.compMethodInfo->args.args;

    const unsigned argSigLen = info.compMethodInfo->args.numArgs;

    // We will process at most takeArgs arguments from the signature after skipping skipArgs arguments
    const int64_t numUserArgs = min((int64_t)takeArgs, (argSigLen - (int64_t)skipArgs));

    // If there are no user args or less than skipArgs args, return here since there's no work to do.
    if (numUserArgs <= 0)
    {
        return;
    }

#ifdef TARGET_ARM
    regMaskTP doubleAlignMask = RBM_NONE;
#endif // TARGET_ARM

    // Skip skipArgs arguments from the signature.
    for (unsigned i = 0; i < skipArgs; i++, argLst = info.compCompHnd->getArgNext(argLst))
    {
        ;
    }

    // Process each user arg.
    for (unsigned i = 0; i < numUserArgs; i++, varDscInfo->nextParam(), argLst = info.compCompHnd->getArgNext(argLst))
    {
        LclVarDsc*           varDsc  = varDscInfo->varDsc;
        CORINFO_CLASS_HANDLE typeHnd = nullptr;

        CorInfoTypeWithMod corInfoType = info.compCompHnd->getArgType(&info.compMethodInfo->args, argLst, &typeHnd);
        varDsc->lvIsParam              = 1;

        lvaInitVarDsc(varDsc, varDscInfo->varNum, strip(corInfoType), typeHnd, argLst, &info.compMethodInfo->args);

        if (strip(corInfoType) == CORINFO_TYPE_CLASS)
        {
            CORINFO_CLASS_HANDLE clsHnd = info.compCompHnd->getArgClass(&info.compMethodInfo->args, argLst);
            lvaSetClass(varDscInfo->varNum, clsHnd);
        }

        // The final home for this incoming parameter might be our local stack frame.
        varDsc->lvOnFrame = true;

#ifdef SWIFT_SUPPORT
        if (info.compCallConv == CorInfoCallConvExtension::Swift)
        {
            if (varTypeIsSIMD(varDsc))
            {
                IMPL_LIMITATION("SIMD types are currently unsupported in Swift reverse pinvokes");
            }

            if (lvaInitSpecialSwiftParam(varDscInfo, strip(corInfoType), typeHnd))
            {
                continue;
            }

            if (varDsc->TypeGet() == TYP_STRUCT)
            {
                // Struct parameters are lowered to separate primitives in the
                // Swift calling convention. We cannot handle these patterns
                // efficiently, so we always DNER them and home them to stack
                // in the prolog.
                lvaSetVarDoNotEnregister(varDscInfo->varNum DEBUGARG(DoNotEnregisterReason::IsStructArg));
            }
        }
#endif

        // For ARM, ARM64, LOONGARCH64, RISCV64 and AMD64 varargs, all arguments go in integer registers
        var_types argType = mangleVarArgsType(varDsc->TypeGet());

        var_types origArgType = argType;

        // ARM softfp calling convention should affect only the floating point arguments.
        // Otherwise there appear too many surplus pre-spills and other memory operations
        // with the associated locations .
        bool     isSoftFPPreSpill = opts.compUseSoftFP && varTypeIsFloating(varDsc->TypeGet());
        unsigned argSize          = eeGetArgSize(strip(corInfoType), typeHnd);
        unsigned cSlots =
            (argSize + TARGET_POINTER_SIZE - 1) / TARGET_POINTER_SIZE; // the total number of slots of this argument
        bool      isHfaArg = false;
        var_types hfaType  = TYP_UNDEF;

        // Methods that use VarArg or SoftFP cannot have HFA arguments except
        // Native varargs on arm64 unix use the regular calling convention.
        if (((TargetOS::IsUnix && TargetArchitecture::IsArm64) || !info.compIsVarArgs) && !opts.compUseSoftFP)
        {
            // If the argType is a struct, then check if it is an HFA
            if (varTypeIsStruct(argType))
            {
                // hfaType is set to float, double, or SIMD type if it is an HFA, otherwise TYP_UNDEF
                hfaType  = GetHfaType(typeHnd);
                isHfaArg = varTypeIsValidHfaType(hfaType);
            }
        }
        else if (info.compIsVarArgs)
        {
            // Currently native varargs is not implemented on non windows targets.
            //
            // Note that some targets like Arm64 Unix should not need much work as
            // the ABI is the same. While other targets may only need small changes
            // such as amd64 Unix, which just expects RAX to pass numFPArguments.
            if (TargetOS::IsUnix)
            {
                NYI("InitUserArgs for Vararg callee is not yet implemented on non Windows targets.");
            }
        }

        if (isHfaArg)
        {
            // We have an HFA argument, so from here on out treat the type as a float, double, or vector.
            // The original struct type is available by using origArgType.
            // We also update the cSlots to be the number of float/double/vector fields in the HFA.
            argType = hfaType; // TODO-Cleanup: remove this assignment and mark `argType` as const.
            varDsc->SetHfaType(hfaType);
            cSlots = varDsc->lvHfaSlots();
        }

        // The number of slots that must be enregistered if we are to consider this argument enregistered.
        // This is normally the same as cSlots, since we normally either enregister the entire object,
        // or none of it. For structs on ARM, however, we only need to enregister a single slot to consider
        // it enregistered, as long as we can split the rest onto the stack.
        unsigned cSlotsToEnregister = cSlots;

#if defined(TARGET_ARM64)

        if (compFeatureArgSplit())
        {
            // On arm64 Windows we will need to properly handle the case where a >8byte <=16byte
            // struct (or vector) is split between register r7 and virtual stack slot s[0].
            // We will only do this for calls to vararg methods on Windows Arm64.
            // SIMD types (for which `varTypeIsStruct()` returns `true`) are also passed in general-purpose
            // registers and can be split between registers and stack with Windows arm64 native varargs.
            //
            // !!This does not affect the normal arm64 calling convention or Unix Arm64!!
            if (info.compIsVarArgs && (cSlots > 1))
            {
                if (varDscInfo->canEnreg(TYP_INT, 1) &&     // The beginning of the struct can go in a register
                    !varDscInfo->canEnreg(TYP_INT, cSlots)) // The end of the struct can't fit in a register
                {
                    cSlotsToEnregister = 1; // Force the split
                    varDscInfo->stackArgSize += TARGET_POINTER_SIZE;
                }
            }
        }

#endif // defined(TARGET_ARM64)

#ifdef TARGET_ARM
        // On ARM we pass the first 4 words of integer arguments and non-HFA structs in registers.
        // But we pre-spill user arguments in varargs methods and structs.
        //
        unsigned cAlign;
        bool     preSpill = info.compIsVarArgs || isSoftFPPreSpill;

        switch (origArgType)
        {
            case TYP_STRUCT:
                assert(varDsc->lvSize() == argSize);
                cAlign = varDsc->lvStructDoubleAlign ? 2 : 1;

                // HFA arguments go on the stack frame. They don't get spilled in the prolog like struct
                // arguments passed in the integer registers but get homed immediately after the prolog.
                if (!isHfaArg)
                {
                    cSlotsToEnregister = 1; // HFAs must be totally enregistered or not, but other structs can be split.
                    preSpill           = true;
                }
                break;

            case TYP_DOUBLE:
            case TYP_LONG:
                cAlign = 2;
                break;

            default:
                cAlign = 1;
                break;
        }

        if (isRegParamType(argType))
        {
            compArgSize += varDscInfo->alignReg(argType, cAlign) * REGSIZE_BYTES;
        }

        if (argType == TYP_STRUCT)
        {
            // Are we going to split the struct between registers and stack? We can do that as long as
            // no floating-point arguments have been put on the stack.
            //
            // From the ARM Procedure Call Standard:
            // Rule C.5: "If the NCRN is less than r4 **and** the NSAA is equal to the SP,"
            // then split the argument between registers and stack. Implication: if something
            // has already been spilled to the stack, then anything that would normally be
            // split between the core registers and the stack will be put on the stack.
            // Anything that follows will also be on the stack. However, if something from
            // floating point regs has been spilled to the stack, we can still use r0-r3 until they are full.

            if (varDscInfo->canEnreg(TYP_INT, 1) &&       // The beginning of the struct can go in a register
                !varDscInfo->canEnreg(TYP_INT, cSlots) && // The end of the struct can't fit in a register
                varDscInfo->existAnyFloatStackArgs())     // There's at least one stack-based FP arg already
            {
                varDscInfo->setAllRegArgUsed(TYP_INT); // Prevent all future use of integer registers
                preSpill = false;                      // This struct won't be prespilled, since it will go on the stack
            }
        }

        if (preSpill)
        {
            for (unsigned ix = 0; ix < cSlots; ix++)
            {
                if (!varDscInfo->canEnreg(TYP_INT, ix + 1))
                {
                    break;
                }
                regMaskTP regMask = genMapArgNumToRegMask(varDscInfo->regArgNum(TYP_INT) + ix, TYP_INT);
                if (cAlign == 2)
                {
                    doubleAlignMask |= regMask;
                }
                codeGen->regSet.rsMaskPreSpillRegArg |= regMask;
            }
        }
#endif // TARGET_ARM

#if defined(UNIX_AMD64_ABI)
        SYSTEMV_AMD64_CORINFO_STRUCT_REG_PASSING_DESCRIPTOR structDesc;
        if (varTypeIsStruct(argType))
        {
            assert(typeHnd != nullptr);
            eeGetSystemVAmd64PassStructInRegisterDescriptor(typeHnd, &structDesc);
            if (structDesc.passedInRegisters)
            {
                unsigned intRegCount   = 0;
                unsigned floatRegCount = 0;

                for (unsigned int i = 0; i < structDesc.eightByteCount; i++)
                {
                    if (structDesc.IsIntegralSlot(i))
                    {
                        intRegCount++;
                    }
                    else if (structDesc.IsSseSlot(i))
                    {
                        floatRegCount++;
                    }
                    else
                    {
                        assert(false && "Invalid eightbyte classification type.");
                        break;
                    }
                }

                if (intRegCount != 0 && !varDscInfo->canEnreg(TYP_INT, intRegCount))
                {
                    structDesc.passedInRegisters = false; // No register to enregister the eightbytes.
                }

                if (floatRegCount != 0 && !varDscInfo->canEnreg(TYP_FLOAT, floatRegCount))
                {
                    structDesc.passedInRegisters = false; // No register to enregister the eightbytes.
                }
            }
        }
#endif // UNIX_AMD64_ABI

        bool canPassArgInRegisters = false;

#if defined(UNIX_AMD64_ABI)
        if (varTypeIsStruct(argType))
        {
            canPassArgInRegisters = structDesc.passedInRegisters;
        }
        else
#elif defined(TARGET_X86)
        if (varTypeIsStruct(argType) && isTrivialPointerSizedStruct(typeHnd))
        {
            canPassArgInRegisters = varDscInfo->canEnreg(TYP_I_IMPL, cSlotsToEnregister);
        }
        else
#elif defined(TARGET_LOONGARCH64) || defined(TARGET_RISCV64)
        uint32_t  floatFlags          = STRUCT_NO_FLOAT_FIELD;
        var_types argRegTypeInStruct1 = TYP_UNKNOWN;
        var_types argRegTypeInStruct2 = TYP_UNKNOWN;

        if ((strip(corInfoType) == CORINFO_TYPE_VALUECLASS) && (argSize <= MAX_PASS_MULTIREG_BYTES))
        {
#if defined(TARGET_LOONGARCH64)
            floatFlags = info.compCompHnd->getLoongArch64PassStructInRegisterFlags(typeHnd);
#else
            floatFlags = info.compCompHnd->getRISCV64PassStructInRegisterFlags(typeHnd);
#endif
        }

        if ((floatFlags & STRUCT_HAS_FLOAT_FIELDS_MASK) != 0)
        {
            assert(varTypeIsStruct(argType));
            int floatNum = 0;
            if ((floatFlags & STRUCT_FLOAT_FIELD_ONLY_ONE) != 0)
            {
                assert(argSize <= 8);
                assert(varDsc->lvExactSize() <= argSize);

                floatNum              = 1;
                canPassArgInRegisters = varDscInfo->canEnreg(TYP_DOUBLE, 1);

                argRegTypeInStruct1 = (varDsc->lvExactSize() == 8) ? TYP_DOUBLE : TYP_FLOAT;
            }
            else if ((floatFlags & STRUCT_FLOAT_FIELD_ONLY_TWO) != 0)
            {
                floatNum              = 2;
                canPassArgInRegisters = varDscInfo->canEnreg(TYP_DOUBLE, 2);

                argRegTypeInStruct1 = (floatFlags & STRUCT_FIRST_FIELD_SIZE_IS8) ? TYP_DOUBLE : TYP_FLOAT;
                argRegTypeInStruct2 = (floatFlags & STRUCT_SECOND_FIELD_SIZE_IS8) ? TYP_DOUBLE : TYP_FLOAT;
            }
            else if ((floatFlags & STRUCT_FLOAT_FIELD_FIRST) != 0)
            {
                floatNum              = 1;
                canPassArgInRegisters = varDscInfo->canEnreg(TYP_DOUBLE, 1);
                canPassArgInRegisters = canPassArgInRegisters && varDscInfo->canEnreg(TYP_I_IMPL, 1);

                argRegTypeInStruct1 = (floatFlags & STRUCT_FIRST_FIELD_SIZE_IS8) ? TYP_DOUBLE : TYP_FLOAT;
                argRegTypeInStruct2 = (floatFlags & STRUCT_SECOND_FIELD_SIZE_IS8) ? TYP_LONG : TYP_INT;
            }
            else if ((floatFlags & STRUCT_FLOAT_FIELD_SECOND) != 0)
            {
                floatNum              = 1;
                canPassArgInRegisters = varDscInfo->canEnreg(TYP_DOUBLE, 1);
                canPassArgInRegisters = canPassArgInRegisters && varDscInfo->canEnreg(TYP_I_IMPL, 1);

                argRegTypeInStruct1 = (floatFlags & STRUCT_FIRST_FIELD_SIZE_IS8) ? TYP_LONG : TYP_INT;
                argRegTypeInStruct2 = (floatFlags & STRUCT_SECOND_FIELD_SIZE_IS8) ? TYP_DOUBLE : TYP_FLOAT;
            }

            assert((floatNum == 1) || (floatNum == 2));

            if (!canPassArgInRegisters)
            {
                // On LoongArch64, if there aren't any remaining floating-point registers to pass the argument,
                // integer registers (if any) are used instead.
                canPassArgInRegisters = varDscInfo->canEnreg(argType, cSlotsToEnregister);

                argRegTypeInStruct1 = TYP_UNKNOWN;
                argRegTypeInStruct2 = TYP_UNKNOWN;

                if (cSlotsToEnregister == 2)
                {
                    if (!canPassArgInRegisters && varDscInfo->canEnreg(TYP_I_IMPL, 1))
                    {
                        // Here a struct-arg which needs two registers but only one integer register available,
                        // it has to be split.
                        argRegTypeInStruct1   = TYP_I_IMPL;
                        canPassArgInRegisters = true;
                    }
                }
            }
        }
        else
#endif // defined(TARGET_LOONGARCH64) || defined(TARGET_RISCV64)
        {
            canPassArgInRegisters = varDscInfo->canEnreg(argType, cSlotsToEnregister);
#if defined(TARGET_LOONGARCH64) || defined(TARGET_RISCV64)
            // On LoongArch64 and RISCV64, if there aren't any remaining floating-point registers to pass the
            // argument, integer registers (if any) are used instead.
            if (!canPassArgInRegisters && varTypeIsFloating(argType))
            {
                canPassArgInRegisters = varDscInfo->canEnreg(TYP_I_IMPL, cSlotsToEnregister);
                argType               = canPassArgInRegisters ? TYP_I_IMPL : argType;
            }
            if (!canPassArgInRegisters && (cSlots > 1))
            {
                // If a struct-arg which needs two registers but only one integer register available,
                // it has to be split.
                canPassArgInRegisters = varDscInfo->canEnreg(TYP_I_IMPL, 1);
                argRegTypeInStruct1   = canPassArgInRegisters ? TYP_I_IMPL : TYP_UNKNOWN;
            }
#endif
        }

        if (canPassArgInRegisters)
        {
            /* Another register argument */

            // Allocate the registers we need. allocRegArg() returns the first argument register number of the set.
            // For non-HFA structs, we still "try" to enregister the whole thing; it will just max out if splitting
            // to the stack happens.
            unsigned firstAllocatedRegArgNum = 0;

#if FEATURE_MULTIREG_ARGS
            varDsc->SetOtherArgReg(REG_NA);
#endif // FEATURE_MULTIREG_ARGS

#if defined(UNIX_AMD64_ABI)
            unsigned  secondAllocatedRegArgNum = 0;
            var_types firstEightByteType       = TYP_UNDEF;
            var_types secondEightByteType      = TYP_UNDEF;

            if (varTypeIsStruct(argType))
            {
                if (structDesc.eightByteCount >= 1)
                {
                    firstEightByteType      = GetEightByteType(structDesc, 0);
                    firstAllocatedRegArgNum = varDscInfo->allocRegArg(firstEightByteType, 1);
                }
            }
            else
#elif defined(TARGET_LOONGARCH64) || defined(TARGET_RISCV64)
            unsigned secondAllocatedRegArgNum = 0;
            if (argRegTypeInStruct1 != TYP_UNKNOWN)
            {
                firstAllocatedRegArgNum = varDscInfo->allocRegArg(argRegTypeInStruct1, 1);
            }
            else
#endif // defined(TARGET_LOONGARCH64) || defined(TARGET_RISCV64)
            {
                firstAllocatedRegArgNum = varDscInfo->allocRegArg(argType, cSlots);
            }

            if (isHfaArg)
            {
                // We need to save the fact that this HFA is enregistered.
                // Note that we can have HVAs of SIMD types even if we are not recognizing intrinsics.
                // In that case, we won't have normalized the vector types on the varDsc, so if we have a single vector
                // register, we need to set the type now. Otherwise, later we'll assume this is passed by reference.
                if (varDsc->lvHfaSlots() != 1)
                {
                    varDsc->lvIsMultiRegArg = true;
                }
            }

            varDsc->lvIsRegArg = 1;

#if FEATURE_MULTIREG_ARGS
#ifdef TARGET_ARM64
            if (argType == TYP_STRUCT)
            {
                varDsc->SetArgReg(genMapRegArgNumToRegNum(firstAllocatedRegArgNum, TYP_I_IMPL, info.compCallConv));
                if (cSlots == 2)
                {
                    varDsc->SetOtherArgReg(
                        genMapRegArgNumToRegNum(firstAllocatedRegArgNum + 1, TYP_I_IMPL, info.compCallConv));
                    varDsc->lvIsMultiRegArg = true;
                }
            }
#elif defined(UNIX_AMD64_ABI)
            if (varTypeIsStruct(argType))
            {
                varDsc->SetArgReg(
                    genMapRegArgNumToRegNum(firstAllocatedRegArgNum, firstEightByteType, info.compCallConv));

                // If there is a second eightbyte, get a register for it too and map the arg to the reg number.
                if (structDesc.eightByteCount >= 2)
                {
                    secondEightByteType      = GetEightByteType(structDesc, 1);
                    secondAllocatedRegArgNum = varDscInfo->allocRegArg(secondEightByteType, 1);
                    varDsc->lvIsMultiRegArg  = true;
                }

                if (secondEightByteType != TYP_UNDEF)
                {
                    varDsc->SetOtherArgReg(
                        genMapRegArgNumToRegNum(secondAllocatedRegArgNum, secondEightByteType, info.compCallConv));
                }

                assert(structDesc.eightByteCount <= 2);
            }
#elif defined(TARGET_LOONGARCH64) || defined(TARGET_RISCV64)
            if (argType == TYP_STRUCT)
            {
                if (argRegTypeInStruct1 != TYP_UNKNOWN)
                {
                    varDsc->SetArgReg(
                        genMapRegArgNumToRegNum(firstAllocatedRegArgNum, argRegTypeInStruct1, info.compCallConv));
                    varDsc->lvIs4Field1 = (genTypeSize(argRegTypeInStruct1) == 4) ? 1 : 0;
                    if (argRegTypeInStruct2 != TYP_UNKNOWN)
                    {
                        secondAllocatedRegArgNum = varDscInfo->allocRegArg(argRegTypeInStruct2, 1);
                        varDsc->SetOtherArgReg(
                            genMapRegArgNumToRegNum(secondAllocatedRegArgNum, argRegTypeInStruct2, info.compCallConv));
                        varDsc->lvIs4Field2 = (genTypeSize(argRegTypeInStruct2) == 4) ? 1 : 0;
                    }
                    else if (cSlots > 1)
                    {
                        // Here a struct-arg which needs two registers but only one integer register available,
                        // it has to be split. But we reserved extra 8-bytes for the whole struct.
                        varDsc->lvIsSplit = 1;
                        varDsc->SetOtherArgReg(REG_STK);
                        varDscInfo->setAllRegArgUsed(argRegTypeInStruct1);
                        varDscInfo->stackArgSize += TARGET_POINTER_SIZE;
#ifdef TARGET_RISCV64
                        varDscInfo->hasSplitParam = true;
#endif
                    }
                }
                else
                {
                    varDsc->SetArgReg(genMapRegArgNumToRegNum(firstAllocatedRegArgNum, TYP_I_IMPL, info.compCallConv));
                    if (cSlots == 2)
                    {
                        varDsc->SetOtherArgReg(
                            genMapRegArgNumToRegNum(firstAllocatedRegArgNum + 1, TYP_I_IMPL, info.compCallConv));
                    }

                    assert(cSlots <= 2);
                }
            }
#else  // ARM32
            if (varTypeIsStruct(argType))
            {
                varDsc->SetArgReg(genMapRegArgNumToRegNum(firstAllocatedRegArgNum, TYP_I_IMPL, info.compCallConv));
            }
#endif // ARM32
            else
#endif // FEATURE_MULTIREG_ARGS
            {
                varDsc->SetArgReg(genMapRegArgNumToRegNum(firstAllocatedRegArgNum, argType, info.compCallConv));
            }

#ifdef TARGET_ARM
            if (varDsc->TypeGet() == TYP_LONG)
            {
                varDsc->SetOtherArgReg(
                    genMapRegArgNumToRegNum(firstAllocatedRegArgNum + 1, TYP_INT, info.compCallConv));
            }

            unsigned numEnregistered = 0;
            unsigned stackSize       = 0;
            // Check if arg was split between registers and stack.
            if (varTypeUsesIntReg(argType))
            {
                unsigned firstRegArgNum = genMapIntRegNumToRegArgNum(varDsc->GetArgReg(), info.compCallConv);
                unsigned lastRegArgNum  = firstRegArgNum + cSlots - 1;
                if (lastRegArgNum >= varDscInfo->maxIntRegArgNum)
                {
                    assert(varDscInfo->stackArgSize == 0);
                    numEnregistered = varDscInfo->maxIntRegArgNum - firstRegArgNum;
                    varDsc->SetStackOffset(-(int)numEnregistered * REGSIZE_BYTES);
                    stackSize = (cSlots - numEnregistered) * REGSIZE_BYTES;
                    varDscInfo->stackArgSize += stackSize;
                    varDscInfo->hasSplitParam = true;
                    JITDUMP("set user arg V%02u offset to %d\n", varDscInfo->varNum, varDsc->GetStackOffset());
                }
                else
                {
                    numEnregistered = cSlots;
                }
            }
            else
            {
                numEnregistered = cSlots;
            }
#endif // TARGET_ARM

#ifdef DEBUG
            if (verbose)
            {
                printf("Arg #%u    passed in register(s) ", varDscInfo->varNum);

#if defined(UNIX_AMD64_ABI)
                if (varTypeIsStruct(argType))
                {
                    // Print both registers, just to be clear
                    if (firstEightByteType == TYP_UNDEF)
                    {
                        printf("firstEightByte: <not used>");
                    }
                    else
                    {
                        printf("firstEightByte: %s",
                               getRegName(genMapRegArgNumToRegNum(firstAllocatedRegArgNum, firstEightByteType,
                                                                  info.compCallConv)));
                    }

                    if (secondEightByteType == TYP_UNDEF)
                    {
                        printf(", secondEightByte: <not used>");
                    }
                    else
                    {
                        printf(", secondEightByte: %s",
                               getRegName(genMapRegArgNumToRegNum(secondAllocatedRegArgNum, secondEightByteType,
                                                                  info.compCallConv)));
                    }
                }
                else
#elif defined(TARGET_LOONGARCH64) || defined(TARGET_RISCV64)
                if (varTypeIsStruct(argType))
                {
                    if (argRegTypeInStruct1 == TYP_UNKNOWN)
                    {
                        printf("first: <not used>");
                    }
                    else
                    {
                        printf("first: %s",
                               getRegName(genMapRegArgNumToRegNum(firstAllocatedRegArgNum, argRegTypeInStruct1,
                                                                  info.compCallConv)));
                    }
                    if (argRegTypeInStruct2 == TYP_UNKNOWN)
                    {
                        printf(", second: <not used>");
                    }
                    else
                    {
                        printf(", second: %s",
                               getRegName(genMapRegArgNumToRegNum(secondAllocatedRegArgNum, argRegTypeInStruct2,
                                                                  info.compCallConv)));
                    }
                }
                else
#endif // UNIX_AMD64_ABI, TARGET_LOONGARCH64, TARGET_RISCV64
                {
                    assert(varTypeUsesFloatReg(argType) || varTypeUsesIntReg(argType));

                    bool     isFloat   = varTypeUsesFloatReg(argType);
                    unsigned regArgNum = genMapRegNumToRegArgNum(varDsc->GetArgReg(), argType, info.compCallConv);

                    for (unsigned ix = 0; ix < cSlots; ix++, regArgNum++)
                    {
                        if (ix > 0)
                        {
                            printf(",");
                        }

                        if (!isFloat && (regArgNum >= varDscInfo->maxIntRegArgNum))
                        {
                            // a struct has been split between registers and stack
                            printf(" stack slots:%d", cSlots - ix);
                            break;
                        }

#ifdef TARGET_ARM
                        if (isFloat)
                        {
                            // Print register size prefix
                            if (argType == TYP_DOUBLE)
                            {
                                // Print both registers, just to be clear
                                printf("%s/%s",
                                       getRegName(genMapRegArgNumToRegNum(regArgNum, argType, info.compCallConv)),
                                       getRegName(genMapRegArgNumToRegNum(regArgNum + 1, argType, info.compCallConv)));

                                // doubles take 2 slots
                                assert(ix + 1 < cSlots);
                                ++ix;
                                ++regArgNum;
                            }
                            else
                            {
                                printf("%s",
                                       getRegName(genMapRegArgNumToRegNum(regArgNum, argType, info.compCallConv)));
                            }
                        }
                        else
#endif // TARGET_ARM
                        {
                            printf("%s", getRegName(genMapRegArgNumToRegNum(regArgNum, argType, info.compCallConv)));
                        }
                    }
                }
                printf("\n");
            }
#endif    // DEBUG
        } // end if (canPassArgInRegisters)
        else
        {
#if defined(TARGET_ARM)
            varDscInfo->setAllRegArgUsed(argType);

            if (varTypeUsesFloatReg(argType))
            {
                varDscInfo->setAnyFloatStackArgs();
            }
            else
            {
                assert(varTypeUsesIntReg(argType));
            }

#elif defined(TARGET_ARM64) || defined(TARGET_LOONGARCH64) || defined(TARGET_RISCV64)

            // If we needed to use the stack in order to pass this argument then
            // record the fact that we have used up any remaining registers of this 'type'
            // This prevents any 'backfilling' from occurring on ARM64/LoongArch64.
            //
            varDscInfo->setAllRegArgUsed(argType);

#endif // TARGET_XXX

#ifdef TARGET_ARM
            unsigned argAlignment = cAlign * TARGET_POINTER_SIZE;
#else
            unsigned argAlignment = eeGetArgSizeAlignment(origArgType, (hfaType == TYP_FLOAT));
            // We expect the following rounding operation to be a noop on all
            // ABIs except ARM (where we have 8-byte aligned args) and Apple
            // ARM64 (that allows to pack multiple smaller parameters in a
            // single stack slot).
            assert(compAppleArm64Abi() || ((varDscInfo->stackArgSize % argAlignment) == 0));
#endif
            varDscInfo->stackArgSize = roundUp(varDscInfo->stackArgSize, argAlignment);

            JITDUMP("set user arg V%02u offset to %u\n", varDscInfo->varNum, varDscInfo->stackArgSize);
            varDsc->SetStackOffset(varDscInfo->stackArgSize);
            varDscInfo->stackArgSize += argSize;
        }

#ifdef UNIX_AMD64_ABI
        // The arg size is returning the number of bytes of the argument. For a struct it could return a size not a
        // multiple of TARGET_POINTER_SIZE. The stack allocated space should always be multiple of TARGET_POINTER_SIZE,
        // so round it up.
        compArgSize += roundUp(argSize, TARGET_POINTER_SIZE);
#else  // !UNIX_AMD64_ABI
        compArgSize += argSize;
#endif // !UNIX_AMD64_ABI
        if (info.compIsVarArgs || isSoftFPPreSpill)
        {
#if defined(TARGET_X86)
            varDsc->SetStackOffset(compArgSize);
#else  // !TARGET_X86
       // TODO-CQ: We shouldn't have to go as far as to declare these
       // address-exposed -- DoNotEnregister should suffice.

            lvaSetVarAddrExposed(varDscInfo->varNum DEBUGARG(AddressExposedReason::TOO_CONSERVATIVE));
#endif // !TARGET_X86
        }
    }

    compArgSize = GetOutgoingArgByteSize(compArgSize);

#ifdef TARGET_ARM
    if (doubleAlignMask != RBM_NONE)
    {
        assert(RBM_ARG_REGS == 0xF);
        assert((doubleAlignMask & RBM_ARG_REGS) == doubleAlignMask);
        if (doubleAlignMask != RBM_NONE && doubleAlignMask != RBM_ARG_REGS)
        {
            // 'double aligned types' can begin only at r0 or r2 and we always expect at least two registers to be used
            // Note that in rare cases, we can have double-aligned structs of 12 bytes (if specified explicitly with
            // attributes)
            assert((doubleAlignMask == 0b0011) || (doubleAlignMask == 0b1100) ||
                   (doubleAlignMask == 0b0111) /* || 0b1111 is if'ed out */);

            // Now if doubleAlignMask is xyz1 i.e., the struct starts in r0, and we prespill r2 or r3
            // but not both, then the stack would be misaligned for r0. So spill both
            // r2 and r3.
            //
            // ; +0 --- caller SP double aligned ----
            // ; -4 r2    r3
            // ; -8 r1    r1
            // ; -c r0    r0   <-- misaligned.
            // ; callee saved regs
            bool startsAtR0 = (doubleAlignMask & 1) == 1;
            bool r2XorR3    = ((codeGen->regSet.rsMaskPreSpillRegArg & RBM_R2) == 0) !=
                           ((codeGen->regSet.rsMaskPreSpillRegArg & RBM_R3) == 0);
            if (startsAtR0 && r2XorR3)
            {
                codeGen->regSet.rsMaskPreSpillAlign =
                    (~codeGen->regSet.rsMaskPreSpillRegArg & ~doubleAlignMask) & RBM_ARG_REGS;
            }
        }
    }
#endif // TARGET_ARM
}

#ifdef SWIFT_SUPPORT
//-----------------------------------------------------------------------------
// lvaInitSpecialSwiftParam:
//  If the parameter is a special Swift parameter then initialize it and return true.
//
// Parameters:
//   varDsc  - LclVarDsc* for the parameter
//   type    - Type of the parameter
//   typeHnd - Class handle for the type of the parameter
//
// Remarks:
//   Handles SwiftSelf.
//
bool Compiler::lvaInitSpecialSwiftParam(InitVarDscInfo* varDscInfo, CorInfoType type, CORINFO_CLASS_HANDLE typeHnd)
{
    if (type != CORINFO_TYPE_VALUECLASS)
    {
        return false;
    }

    if (!info.compCompHnd->isIntrinsicType(typeHnd))
    {
        return false;
    }

    const char* namespaceName;
    const char* className = info.compCompHnd->getClassNameFromMetadata(typeHnd, &namespaceName);
    if ((strcmp(className, "SwiftSelf") == 0) && (strcmp(namespaceName, "System.Runtime.InteropServices.Swift") == 0))
    {
        LclVarDsc* varDsc = varDscInfo->varDsc;
        varDsc->SetArgReg(REG_SWIFT_SELF);
        varDsc->SetOtherArgReg(REG_NA);
        varDsc->lvIsRegArg = true;

        compArgSize += TARGET_POINTER_SIZE;

        lvaSwiftSelfArg = varDscInfo->varNum;
        lvaSetVarDoNotEnregister(lvaSwiftSelfArg DEBUGARG(DoNotEnregisterReason::NonStandardParameter));
        return true;
    }

    return false;
}
#endif

/*****************************************************************************/
void Compiler::lvaInitGenericsCtxt(InitVarDscInfo* varDscInfo)
{
    //@GENERICS: final instantiation-info argument for shared generic methods
    // and shared generic struct instance methods
    if (info.compMethodInfo->args.callConv & CORINFO_CALLCONV_PARAMTYPE)
    {
        info.compTypeCtxtArg = varDscInfo->varNum;

        LclVarDsc* varDsc = varDscInfo->varDsc;
        varDsc->lvIsParam = 1;
        varDsc->lvType    = TYP_I_IMPL;

        if (varDscInfo->canEnreg(TYP_I_IMPL))
        {
            /* Another register argument */

            varDsc->lvIsRegArg = 1;
            varDsc->SetArgReg(
                genMapRegArgNumToRegNum(varDscInfo->regArgNum(TYP_INT), varDsc->TypeGet(), info.compCallConv));
#if FEATURE_MULTIREG_ARGS
            varDsc->SetOtherArgReg(REG_NA);
#endif
            varDsc->lvOnFrame = true; // The final home for this incoming register might be our local stack frame

            varDscInfo->intRegArgNum++;

#ifdef DEBUG
            if (verbose)
            {
                printf("'GenCtxt'   passed in register %s\n", getRegName(varDsc->GetArgReg()));
            }
#endif
        }
        else
        {
            // We need to mark these as being on the stack, as this is not done elsewhere in the case that canEnreg
            // returns false.
            varDsc->lvOnFrame = true;
            varDsc->SetStackOffset(varDscInfo->stackArgSize);
            varDscInfo->stackArgSize += TARGET_POINTER_SIZE;
        }

        compArgSize += TARGET_POINTER_SIZE;

#if defined(TARGET_X86)
        if (info.compIsVarArgs)
            varDsc->SetStackOffset(compArgSize);
#endif // TARGET_X86

        varDscInfo->nextParam();
    }
}

/*****************************************************************************/
void Compiler::lvaInitVarArgsHandle(InitVarDscInfo* varDscInfo)
{
    if (info.compIsVarArgs)
    {
        lvaVarargsHandleArg = varDscInfo->varNum;

        LclVarDsc* varDsc = varDscInfo->varDsc;
        varDsc->lvType    = TYP_I_IMPL;
        varDsc->lvIsParam = 1;
#if defined(TARGET_X86)
        // Codegen will need it for x86 scope info.
        varDsc->lvImplicitlyReferenced = 1;
#endif // TARGET_X86
        varDsc->lvHasLdAddrOp = 1;

        lvaSetVarDoNotEnregister(lvaVarargsHandleArg DEBUGARG(DoNotEnregisterReason::VMNeedsStackAddr));

        assert(mostRecentlyActivePhase == PHASE_PRE_IMPORT);

        if (varDscInfo->canEnreg(TYP_I_IMPL))
        {
            /* Another register argument */

            unsigned varArgHndArgNum = varDscInfo->allocRegArg(TYP_I_IMPL);

            varDsc->lvIsRegArg = 1;
            varDsc->SetArgReg(genMapRegArgNumToRegNum(varArgHndArgNum, TYP_I_IMPL, info.compCallConv));
#if FEATURE_MULTIREG_ARGS
            varDsc->SetOtherArgReg(REG_NA);
#endif
            varDsc->lvOnFrame = true; // The final home for this incoming register might be our local stack frame
#ifdef TARGET_ARM
            // This has to be spilled right in front of the real arguments and we have
            // to pre-spill all the argument registers explicitly because we only have
            // have symbols for the declared ones, not any potential variadic ones.
            for (unsigned ix = varArgHndArgNum; ix < ArrLen(intArgMasks); ix++)
            {
                codeGen->regSet.rsMaskPreSpillRegArg |= intArgMasks[ix];
            }
#endif // TARGET_ARM

#ifdef DEBUG
            if (verbose)
            {
                printf("'VarArgHnd' passed in register %s\n", getRegName(varDsc->GetArgReg()));
            }
#endif // DEBUG
        }
        else
        {
            // We need to mark these as being on the stack, as this is not done elsewhere in the case that canEnreg
            // returns false.
            varDsc->lvOnFrame = true;
            varDsc->SetStackOffset(varDscInfo->stackArgSize);
            varDscInfo->stackArgSize += TARGET_POINTER_SIZE;
        }

        /* Update the total argument size, count and varDsc */

        compArgSize += TARGET_POINTER_SIZE;

        varDscInfo->nextParam();

#if defined(TARGET_X86)
        varDsc->SetStackOffset(compArgSize);

        // Allocate a temp to point at the beginning of the args

        lvaVarargsBaseOfStkArgs                  = lvaGrabTemp(false DEBUGARG("Varargs BaseOfStkArgs"));
        lvaTable[lvaVarargsBaseOfStkArgs].lvType = TYP_I_IMPL;

#endif // TARGET_X86
    }
}

/*****************************************************************************/
void Compiler::lvaInitVarDsc(LclVarDsc*              varDsc,
                             unsigned                varNum,
                             CorInfoType             corInfoType,
                             CORINFO_CLASS_HANDLE    typeHnd,
                             CORINFO_ARG_LIST_HANDLE varList,
                             CORINFO_SIG_INFO*       varSig)
{
    noway_assert(varDsc == lvaGetDesc(varNum));

    switch (corInfoType)
    {
        // Mark types that looks like a pointer for doing shadow-copying of
        // parameters if we have an unsafe buffer.
        // Note that this does not handle structs with pointer fields. Instead,
        // we rely on using the assign-groups/equivalence-groups in
        // gsFindVulnerableParams() to determine if a buffer-struct contains a
        // pointer. We could do better by having the EE determine this for us.
        // Note that we want to keep buffers without pointers at lower memory
        // addresses than buffers with pointers.
        case CORINFO_TYPE_PTR:
        case CORINFO_TYPE_BYREF:
        case CORINFO_TYPE_CLASS:
        case CORINFO_TYPE_STRING:
        case CORINFO_TYPE_VAR:
        case CORINFO_TYPE_REFANY:
            varDsc->lvIsPtr = 1;
            break;
        default:
            break;
    }

    var_types type = JITtype2varType(corInfoType);
    if (varTypeIsFloating(type))
    {
        compFloatingPointUsed = true;
    }

#if FEATURE_IMPLICIT_BYREFS
    varDsc->lvIsImplicitByRef = 0;
#endif // FEATURE_IMPLICIT_BYREFS
#if defined(TARGET_LOONGARCH64) || defined(TARGET_RISCV64)
    varDsc->lvIs4Field1 = 0;
    varDsc->lvIs4Field2 = 0;
    varDsc->lvIsSplit   = 0;
#endif // TARGET_LOONGARCH64 || TARGET_RISCV64

    // Set the lvType (before this point it is TYP_UNDEF).

    if (GlobalJitOptions::compFeatureHfa)
    {
        varDsc->SetHfaType(TYP_UNDEF);
    }
    if ((varTypeIsStruct(type)))
    {
        lvaSetStruct(varNum, typeHnd, typeHnd != NO_CLASS_HANDLE);
        if (info.compIsVarArgs)
        {
            lvaSetStructUsedAsVarArg(varNum);
        }
    }
    else
    {
        varDsc->lvType = type;
    }

#ifdef DEBUG
    varDsc->SetStackOffset(BAD_STK_OFFS);
#endif

#if FEATURE_MULTIREG_ARGS
    varDsc->SetOtherArgReg(REG_NA);
#endif // FEATURE_MULTIREG_ARGS
}

//-----------------------------------------------------------------------------
// lvaClassifyParameterABI:
//  Classify the ABI information for all parameters.
//
// Type parameters:
//   Classifier - The type of classifier to use.
//
// Parameters:
//   classifier - The classifier to use
//
template <typename Classifier>
void Compiler::lvaClassifyParameterABI(Classifier& classifier)
{
    lvaParameterPassingInfo = new (this, CMK_LvaTable) ABIPassingInformation[info.compArgsCount];

    for (unsigned i = 0; i < info.compArgsCount; i++)
    {
        LclVarDsc*   dsc          = lvaGetDesc(i);
        ClassLayout* structLayout = varTypeIsStruct(dsc) ? dsc->GetLayout() : nullptr;

        WellKnownArg wellKnownArg = WellKnownArg::None;
        if (i == info.compRetBuffArg)
        {
            wellKnownArg = WellKnownArg::RetBuffer;
        }
#ifdef SWIFT_SUPPORT
        else if (i == lvaSwiftSelfArg)
        {
            wellKnownArg = WellKnownArg::SwiftSelf;
        }
#endif

        lvaParameterPassingInfo[i] = classifier.Classify(this, dsc->TypeGet(), structLayout, wellKnownArg);

#ifdef DEBUG
        if (verbose)
        {
            printf("Parameter #%u ABI info: ", i);
            lvaParameterPassingInfo[i].Dump();
        }
#endif
    }
}

//-----------------------------------------------------------------------------
// lvaClassifyParameterABI:
//  Classify the ABI information for all parameters.
//
void Compiler::lvaClassifyParameterABI()
{
    if (info.compArgsCount == 0)
    {
        return;
    }

    ClassifierInfo cInfo;
    cInfo.CallConv   = info.compCallConv;
    cInfo.IsVarArgs  = info.compIsVarArgs;
    cInfo.HasThis    = info.compThisArg != BAD_VAR_NUM;
    cInfo.HasRetBuff = info.compRetBuffArg != BAD_VAR_NUM;

#ifdef SWIFT_SUPPORT
    if (info.compCallConv == CorInfoCallConvExtension::Swift)
    {
        SwiftABIClassifier classifier(cInfo);
        lvaClassifyParameterABI(classifier);

        regMaskTP argRegs = RBM_NONE;

        // The calling convention details computed by the old ABI classifier
        // are wrong since it does not handle the Swift ABI for structs
        // appropriately. Grab them from the new ABI information.
        for (unsigned lclNum = 0; lclNum < info.compArgsCount; lclNum++)
        {
            LclVarDsc*                   dsc     = lvaGetDesc(lclNum);
            const ABIPassingInformation& abiInfo = lvaParameterPassingInfo[lclNum];

            if (dsc->TypeGet() == TYP_STRUCT)
            {
                const CORINFO_SWIFT_LOWERING* lowering = GetSwiftLowering(dsc->GetLayout()->GetClassHandle());
                dsc->lvIsImplicitByRef                 = lowering->byReference;
            }

            if ((dsc->TypeGet() == TYP_STRUCT) && !lvaIsImplicitByRefLocal(lclNum) &&
                !abiInfo.HasExactlyOneStackSegment())
            {
                dsc->lvIsRegArg = false;
            }
            else
            {
                assert(abiInfo.NumSegments == 1);
                if (abiInfo.Segments[0].IsPassedInRegister())
                {
                    dsc->lvIsRegArg = true;
                    dsc->SetArgReg(abiInfo.Segments[0].GetRegister());
                    dsc->SetOtherArgReg(REG_NA);
                }
                else
                {
                    dsc->lvIsRegArg = false;
                    dsc->SetArgReg(REG_STK);
                    dsc->SetOtherArgReg(REG_NA);
                    dsc->SetStackOffset(abiInfo.Segments[0].GetStackOffset());
                }
            }

            for (unsigned i = 0; i < abiInfo.NumSegments; i++)
            {
                const ABIPassingSegment& segment = abiInfo.Segments[i];
                if (segment.IsPassedInRegister())
                {
                    argRegs |= segment.GetRegisterMask();
                }
            }
        }

        // genFnPrologCalleeRegArgs expect these to be the counts of registers it knows how to handle.
        codeGen->intRegState.rsCalleeRegArgCount   = genCountBits(argRegs & RBM_ARG_REGS);
        codeGen->floatRegState.rsCalleeRegArgCount = genCountBits(argRegs & RBM_FLTARG_REGS);
    }
    else
#endif
#if defined(TARGET_X86) || defined(TARGET_AMD64) || defined(TARGET_ARM64) || defined(TARGET_ARM)
    {
        PlatformClassifier classifier(cInfo);
        lvaClassifyParameterABI(classifier);
    }
#endif

#ifdef DEBUG
    if (lvaParameterPassingInfo == nullptr)
    {
        return;
    }

    for (unsigned lclNum = 0; lclNum < info.compArgsCount; lclNum++)
    {
        LclVarDsc*                   dsc     = lvaGetDesc(lclNum);
        const ABIPassingInformation& abiInfo = lvaParameterPassingInfo[lclNum];

        assert(abiInfo.NumSegments > 0);

        if ((dsc->TypeGet() == TYP_STRUCT) && info.compCallConv == CorInfoCallConvExtension::Swift)
        {
            continue;
        }

        unsigned numSegmentsToCompare = abiInfo.NumSegments;
        if (dsc->lvIsHfa())
        {
            // LclVarDsc only has one register set for HFAs
            numSegmentsToCompare = 1;
        }

#ifdef TARGET_ARM
        // On arm the old representation only represents the start register for
        // struct multireg args.
        if (varTypeIsStruct(dsc))
        {
            numSegmentsToCompare = 1;
        }

        // And also for TYP_DOUBLE on soft FP
        if (opts.compUseSoftFP && (dsc->TypeGet() == TYP_DOUBLE))
        {
            numSegmentsToCompare = 1;
        }
#endif

        for (unsigned i = 0; i < numSegmentsToCompare; i++)
        {
            const ABIPassingSegment& expected = abiInfo.Segments[i];
            regNumber                reg      = REG_NA;
            if (i == 0)
            {
                reg = dsc->GetArgReg();
            }
#if FEATURE_MULTIREG_ARGS
            else if (i == 1)
            {
                reg = dsc->GetOtherArgReg();
            }
#endif

            if (expected.IsPassedOnStack())
            {
                if (i == 0)
                {
                    assert(reg == REG_STK);

// On x86, varargs methods access stack args off of a base pointer, and the
// first stack arg is not considered to be at offset 0.
// TODO-Cleanup: Unify things so that x86 is consistent with other platforms
// here and change fgMorphExpandStackArgForVarArgs to account for that.
#ifndef TARGET_X86
                    assert((unsigned)dsc->GetStackOffset() == expected.GetStackOffset());
#endif
                }
            }
            else
            {
                assert(reg == expected.GetRegister());
            }
        }
    }
#endif
}

//--------------------------------------------------------------------------------------------
// lvaHaveSwiftStructStackParamsToReassemble:
//   Check if this compilation has any Swift parameters that are passed on the
//   stack and that need to be reassembled on the local stack frame.
//
// Return value:
//   True if so.
//
bool Compiler::lvaHasAnySwiftStackParamToReassemble()
{
#ifdef SWIFT_SUPPORT
    if (info.compCallConv != CorInfoCallConvExtension::Swift)
    {
        return false;
    }

    for (unsigned lclNum = 0; lclNum < info.compArgsCount; lclNum++)
    {
        const ABIPassingInformation& abiInfo = lvaParameterPassingInfo[lclNum];
        if (abiInfo.HasAnyStackSegment() && !abiInfo.HasExactlyOneStackSegment())
        {
            return true;
        }
    }
#endif

    return false;
}

/*****************************************************************************
 * Returns our internal varNum for a given IL variable.
 * Asserts assume it is called after lvaTable[] has been set up.
 */

unsigned Compiler::compMapILvarNum(unsigned ILvarNum)
{
    noway_assert(ILvarNum < info.compILlocalsCount || ILvarNum > unsigned(ICorDebugInfo::UNKNOWN_ILNUM));

    unsigned varNum;

    if (ILvarNum == (unsigned)ICorDebugInfo::VARARGS_HND_ILNUM)
    {
        // The varargs cookie is the last argument in lvaTable[]
        noway_assert(info.compIsVarArgs);

        varNum = lvaVarargsHandleArg;
        noway_assert(lvaTable[varNum].lvIsParam);
    }
    else if (ILvarNum == (unsigned)ICorDebugInfo::RETBUF_ILNUM)
    {
        noway_assert(info.compRetBuffArg != BAD_VAR_NUM);
        varNum = info.compRetBuffArg;
    }
    else if (ILvarNum == (unsigned)ICorDebugInfo::TYPECTXT_ILNUM)
    {
        noway_assert(info.compTypeCtxtArg >= 0);
        varNum = info.compTypeCtxtArg;
    }
    else if (ILvarNum < info.compILargsCount)
    {
        // Parameter
        varNum = compMapILargNum(ILvarNum);
        noway_assert(lvaTable[varNum].lvIsParam);
    }
    else if (ILvarNum < info.compILlocalsCount)
    {
        // Local variable
        unsigned lclNum = ILvarNum - info.compILargsCount;
        varNum          = info.compArgsCount + lclNum;
        noway_assert(!lvaTable[varNum].lvIsParam);
    }
    else
    {
        unreached();
    }

    noway_assert(varNum < info.compLocalsCount);
    return varNum;
}

/*****************************************************************************
 * Returns the IL variable number given our internal varNum.
 * Special return values are VARG_ILNUM, RETBUF_ILNUM, TYPECTXT_ILNUM.
 *
 * Returns UNKNOWN_ILNUM if it can't be mapped.
 */

unsigned Compiler::compMap2ILvarNum(unsigned varNum) const
{
    if (compIsForInlining())
    {
        return impInlineInfo->InlinerCompiler->compMap2ILvarNum(varNum);
    }

    noway_assert(varNum < lvaCount);

    if (varNum == info.compRetBuffArg)
    {
        return (unsigned)ICorDebugInfo::RETBUF_ILNUM;
    }

    // Is this a varargs function?
    if (info.compIsVarArgs && varNum == lvaVarargsHandleArg)
    {
        return (unsigned)ICorDebugInfo::VARARGS_HND_ILNUM;
    }

    // We create an extra argument for the type context parameter
    // needed for shared generic code.
    if ((info.compMethodInfo->args.callConv & CORINFO_CALLCONV_PARAMTYPE) && varNum == info.compTypeCtxtArg)
    {
        return (unsigned)ICorDebugInfo::TYPECTXT_ILNUM;
    }

#if FEATURE_FIXED_OUT_ARGS
    if (varNum == lvaOutgoingArgSpaceVar)
    {
        return (unsigned)ICorDebugInfo::UNKNOWN_ILNUM; // Cannot be mapped
    }
#endif // FEATURE_FIXED_OUT_ARGS

    // Now mutate varNum to remove extra parameters from the count.
    if ((info.compMethodInfo->args.callConv & CORINFO_CALLCONV_PARAMTYPE) && varNum > info.compTypeCtxtArg)
    {
        varNum--;
    }

    if (info.compIsVarArgs && varNum > lvaVarargsHandleArg)
    {
        varNum--;
    }

    /* Is there a hidden argument for the return buffer.
       Note that this code works because if the RetBuffArg is not present,
       compRetBuffArg will be BAD_VAR_NUM */
    if (info.compRetBuffArg != BAD_VAR_NUM && varNum > info.compRetBuffArg)
    {
        varNum--;
    }

    if (varNum >= info.compLocalsCount)
    {
        return (unsigned)ICorDebugInfo::UNKNOWN_ILNUM; // Cannot be mapped
    }

    return varNum;
}

/*****************************************************************************
 * Returns true if variable "varNum" may be address-exposed.
 */

bool Compiler::lvaVarAddrExposed(unsigned varNum) const
{
    const LclVarDsc* varDsc = lvaGetDesc(varNum);
    return varDsc->IsAddressExposed();
}

/*****************************************************************************
 * Returns true iff variable "varNum" should not be enregistered (or one of several reasons).
 */

bool Compiler::lvaVarDoNotEnregister(unsigned varNum)
{
    LclVarDsc* varDsc = lvaGetDesc(varNum);
    return varDsc->lvDoNotEnregister;
}

//------------------------------------------------------------------------
// lvInitializeDoNotEnregFlag: a helper to initialize `lvDoNotEnregister` flag
//    for locals that were created before the compiler decided its optimization level.
//
// Assumptions:
//    compEnregLocals() value is finalized and is set to false.
//
void Compiler::lvSetMinOptsDoNotEnreg()
{
    JITDUMP("compEnregLocals() is false, setting doNotEnreg flag for all locals.");
    assert(!compEnregLocals());
    for (unsigned lclNum = 0; lclNum < lvaCount; lclNum++)
    {
        lvaSetVarDoNotEnregister(lclNum DEBUGARG(DoNotEnregisterReason::NoRegVars));
    }
}

//------------------------------------------------------------------------
// StructPromotionHelper constructor.
//
// Arguments:
//   compiler - pointer to a compiler to get access to an allocator, compHandle etc.
//
Compiler::StructPromotionHelper::StructPromotionHelper(Compiler* compiler)
    : compiler(compiler)
    , structPromotionInfo()
{
}

//--------------------------------------------------------------------------------------------
// TryPromoteStructVar - promote struct var if it is possible and profitable.
//
// Arguments:
//   lclNum - struct number to try.
//
// Return value:
//   true if the struct var was promoted.
//
bool Compiler::StructPromotionHelper::TryPromoteStructVar(unsigned lclNum)
{
    if (CanPromoteStructVar(lclNum))
    {
#if 0
            // Often-useful debugging code: if you've narrowed down a struct-promotion problem to a single
            // method, this allows you to select a subset of the vars to promote (by 1-based ordinal number).
            static int structPromoVarNum = 0;
            structPromoVarNum++;
            if (atoi(getenv("structpromovarnumlo")) <= structPromoVarNum && structPromoVarNum <= atoi(getenv("structpromovarnumhi")))
#endif // 0
        if (ShouldPromoteStructVar(lclNum))
        {
            PromoteStructVar(lclNum);
            return true;
        }
    }
    return false;
}

//--------------------------------------------------------------------------------------------
// CanPromoteStructType - checks if the struct type can be promoted.
//
// Arguments:
//   typeHnd - struct handle to check.
//
// Return value:
//   true if the struct type can be promoted.
//
// Notes:
//   The last analyzed type is memorized to skip the check if we ask about the same time again next.
//   However, it was not found profitable to memorize all analyzed types in a map.
//
//   The check initializes only necessary fields in lvaStructPromotionInfo,
//   so if the promotion is rejected early than most fields will be uninitialized.
//
bool Compiler::StructPromotionHelper::CanPromoteStructType(CORINFO_CLASS_HANDLE typeHnd)
{
    assert(typeHnd != nullptr);
    if (!compiler->eeIsValueClass(typeHnd))
    {
        // TODO-ObjectStackAllocation: Enable promotion of fields of stack-allocated objects.
        return false;
    }

    if (structPromotionInfo.typeHnd == typeHnd)
    {
        // Asking for the same type of struct as the last time.
        // Nothing need to be done.
        // Fall through ...
        return structPromotionInfo.canPromote;
    }

    // Analyze this type from scratch.
    structPromotionInfo = lvaStructPromotionInfo(typeHnd);

#if defined(FEATURE_SIMD)
    // getMaxVectorByteLength() represents the size of the largest primitive type that we can struct promote.
    const unsigned maxSize =
        MAX_NumOfFieldsInPromotableStruct * max(compiler->getMaxVectorByteLength(), (uint32_t)sizeof(double));
#else  // !FEATURE_SIMD
    // sizeof(double) represents the size of the largest primitive type that we can struct promote.
    const unsigned maxSize = MAX_NumOfFieldsInPromotableStruct * sizeof(double);
#endif // !FEATURE_SIMD

    // lvaStructFieldInfo.fldOffset is byte-sized and offsets start from 0, so the max size can be 256
    assert(static_cast<unsigned char>(maxSize - 1) == (maxSize - 1));

    // lvaStructFieldInfo.fieldCnt is byte-sized
    assert(static_cast<unsigned char>(MAX_NumOfFieldsInPromotableStruct) == MAX_NumOfFieldsInPromotableStruct);

    COMP_HANDLE compHandle = compiler->info.compCompHnd;

    unsigned structSize = compHandle->getClassSize(typeHnd);
    if (structSize > maxSize)
    {
        return false; // struct is too large
    }

    DWORD typeFlags = compHandle->getClassAttribs(typeHnd);

    if (StructHasOverlappingFields(typeFlags))
    {
        return false;
    }

    if (StructHasIndexableFields(typeFlags))
    {
        return false;
    }

#ifdef TARGET_ARM
    // On ARM, we have a requirement on the struct alignment; see below.
    unsigned structAlignment = roundUp(compHandle->getClassAlignmentRequirement(typeHnd), TARGET_POINTER_SIZE);
#endif // TARGET_ARM

    // At most 1 (root node) + (4 promoted fields) + (each could be a wrapped primitive)
    CORINFO_TYPE_LAYOUT_NODE treeNodes[1 + MAX_NumOfFieldsInPromotableStruct * 2];
    size_t                   numTreeNodes = ArrLen(treeNodes);
    GetTypeLayoutResult      result       = compHandle->getTypeLayout(typeHnd, treeNodes, &numTreeNodes);

    if ((result != GetTypeLayoutResult::Success) || (numTreeNodes <= 1))
    {
        return false;
    }

    assert(treeNodes[0].size == structSize);

    structPromotionInfo.fieldCnt = 0;

    unsigned fieldsSize = 0;

    // Some notes on the following:
    // 1. At most MAX_NumOfFieldsInPromotableStruct fields can be promoted
    // 2. Recursive promotion is not enabled as the rest of the JIT cannot
    //    handle some of the patterns produced efficiently
    // 3. The exception to the above is structs wrapping primitive types; we do
    //    support promoting those, but only through one layer of nesting (as a
    //    quirk -- this can probably be relaxed).

    for (size_t i = 1; i < numTreeNodes;)
    {
        if (structPromotionInfo.fieldCnt >= MAX_NumOfFieldsInPromotableStruct)
        {
            return false;
        }

        const CORINFO_TYPE_LAYOUT_NODE& node = treeNodes[i];
        assert(node.parent == 0);
        lvaStructFieldInfo& promField = structPromotionInfo.fields[structPromotionInfo.fieldCnt];
        INDEBUG(promField.diagFldHnd = node.diagFieldHnd);

        // Ensured by assertion on size above.
        assert(FitsIn<decltype(promField.fldOffset)>(node.offset));
        promField.fldOffset = (uint8_t)node.offset;

        promField.fldOrdinal = structPromotionInfo.fieldCnt;
        promField.fldSize    = node.size;

        structPromotionInfo.fieldCnt++;

        if (node.type == CORINFO_TYPE_VALUECLASS)
        {
            var_types fldType = TryPromoteValueClassAsPrimitive(treeNodes, numTreeNodes, i);
            if (fldType == TYP_UNDEF)
            {
                return false;
            }

            promField.fldType        = fldType;
            promField.fldSIMDTypeHnd = node.simdTypeHnd;
            AdvanceSubTree(treeNodes, numTreeNodes, &i);
        }
        else
        {
            promField.fldType = JITtype2varType(node.type);
            i++;
        }

        fieldsSize += promField.fldSize;

        if ((promField.fldOffset % promField.fldSize) != 0)
        {
            // The code in Compiler::genPushArgList that reconstitutes
            // struct values on the stack from promoted fields expects
            // those fields to be at their natural alignment.
            return false;
        }

        noway_assert(promField.fldOffset + promField.fldSize <= structSize);

#ifdef TARGET_ARM
        // On ARM, for struct types that don't use explicit layout, the alignment of the struct is
        // at least the max alignment of its fields.  We take advantage of this invariant in struct promotion,
        // so verify it here.
        if (promField.fldSize > structAlignment)
        {
            // Don't promote vars whose struct types violates the invariant.  (Alignment == size for primitives.)
            return false;
        }
#endif // TARGET_ARM
    }

    if (fieldsSize != treeNodes[0].size)
    {
        structPromotionInfo.containsHoles = true;
    }

    structPromotionInfo.anySignificantPadding = treeNodes[0].hasSignificantPadding && structPromotionInfo.containsHoles;

    // Cool, this struct is promotable.

    structPromotionInfo.canPromote = true;
    return true;
}

//--------------------------------------------------------------------------------------------
// TryPromoteValueClassAsPrimitive - Attempt to promote a value type as a primitive type.
//
// Arguments:
//   treeNodes    - Layout tree
//   maxTreeNodes - Size of 'treeNodes'
//   index        - Index of layout tree node corresponding to the value class
//
// Return value:
//   Primitive type to promote the field as.
//
var_types Compiler::StructPromotionHelper::TryPromoteValueClassAsPrimitive(CORINFO_TYPE_LAYOUT_NODE* treeNodes,
                                                                           size_t                    maxTreeNodes,
                                                                           size_t                    index)
{
    assert(index < maxTreeNodes);
    CORINFO_TYPE_LAYOUT_NODE& node = treeNodes[index];
    assert(node.type == CORINFO_TYPE_VALUECLASS);

    if (node.simdTypeHnd != NO_CLASS_HANDLE)
    {
        const char* namespaceName = nullptr;
        const char* className = compiler->info.compCompHnd->getClassNameFromMetadata(node.simdTypeHnd, &namespaceName);

#ifdef FEATURE_SIMD
        if (compiler->isRuntimeIntrinsicsNamespace(namespaceName) || compiler->isNumericsNamespace(namespaceName))
        {
            unsigned    simdSize;
            CorInfoType simdBaseJitType = compiler->getBaseJitTypeAndSizeOfSIMDType(node.simdTypeHnd, &simdSize);
            // We will only promote fields of SIMD types that fit into a SIMD register.
            if (simdBaseJitType != CORINFO_TYPE_UNDEF)
            {
                if (compiler->structSizeMightRepresentSIMDType(simdSize))
                {
                    return compiler->getSIMDTypeForSize(simdSize);
                }
            }
        }
#endif

#ifdef TARGET_64BIT
        // TODO-Quirk: Vector64 is a SIMD type with one 64-bit field, so when
        // compiler->usesSIMDTypes() == false, it used to be promoted as a long
        // field.
        if (compiler->isRuntimeIntrinsicsNamespace(namespaceName) && (strcmp(className, "Vector64`1") == 0))
        {
            return TYP_LONG;
        }
#endif
    }

    // Check for a single primitive wrapper.
    if (node.numFields != 1)
    {
        return TYP_UNDEF;
    }

    if (index + 1 >= maxTreeNodes)
    {
        return TYP_UNDEF;
    }

    CORINFO_TYPE_LAYOUT_NODE& primNode = treeNodes[index + 1];

    // Do not promote if the field is not a primitive.
    // TODO-CQ: We could likely permit recursive primitive wrappers here quite easily.
    if (primNode.type == CORINFO_TYPE_VALUECLASS)
    {
        return TYP_UNDEF;
    }

    // Do not promote if the single field is not aligned at its natural boundary within
    // the struct field.
    if (primNode.offset != node.offset)
    {
        return TYP_UNDEF;
    }

    // Insist this wrapped field occupies all of its parent storage.
    if (primNode.size != node.size)
    {
        JITDUMP("Promotion blocked: struct contains struct field with one field,"
                " but that field is not the same size as its parent.\n");
        return TYP_UNDEF;
    }

    // Only promote up to pointer sized fields.
    // TODO-CQ: Right now we only promote an actual SIMD typed field, which would cause
    // a nested SIMD type to fail promotion.
    if (primNode.size > TARGET_POINTER_SIZE)
    {
        JITDUMP("Promotion blocked: struct contains struct field with one field,"
                " but that field has invalid size.\n");
        return TYP_UNDEF;
    }

    if ((primNode.size != TARGET_POINTER_SIZE) && ((node.offset % primNode.size) != 0))
    {
        JITDUMP("Promotion blocked: struct contains struct field with one field,"
                " but the outer struct offset %u is not a multiple of the inner field size %u.\n",
                node.offset, primNode.size);
        return TYP_UNDEF;
    }

    return JITtype2varType(primNode.type);
}

//--------------------------------------------------------------------------------------------
// AdvanceSubTree - Skip over a tree node and all its children.
//
// Arguments:
//   treeNodes    - array of type layout nodes, stored in preorder.
//   maxTreeNodes - size of 'treeNodes'
//   index        - [in, out] Index pointing to root of subtree to skip.
//
// Remarks:
//   Requires the tree nodes to be stored in preorder (as guaranteed by getTypeLayout).
//
void Compiler::StructPromotionHelper::AdvanceSubTree(CORINFO_TYPE_LAYOUT_NODE* treeNodes,
                                                     size_t                    maxTreeNodes,
                                                     size_t*                   index)
{
    size_t parIndex = *index;
    (*index)++;
    while ((*index < maxTreeNodes) && (treeNodes[*index].parent >= parIndex))
    {
        (*index)++;
    }
}

//--------------------------------------------------------------------------------------------
// CanPromoteStructVar - checks if the struct can be promoted.
//
// Arguments:
//   lclNum - struct number to check.
//
// Return value:
//   true if the struct var can be promoted.
//
bool Compiler::StructPromotionHelper::CanPromoteStructVar(unsigned lclNum)
{
    LclVarDsc* varDsc = compiler->lvaGetDesc(lclNum);

    assert(varTypeIsStruct(varDsc));
    assert(!varDsc->lvPromoted); // Don't ask again :)

    // If this lclVar is used in a SIMD intrinsic, then we don't want to struct promote it.
    // Note, however, that SIMD lclVars that are NOT used in a SIMD intrinsic may be
    // profitably promoted.
    if (varDsc->lvIsUsedInSIMDIntrinsic())
    {
        JITDUMP("  struct promotion of V%02u is disabled because lvIsUsedInSIMDIntrinsic()\n", lclNum);
        return false;
    }

    // Reject struct promotion of parameters when -GS stack reordering is enabled
    // as we could introduce shadow copies of them.
    if (varDsc->lvIsParam && compiler->compGSReorderStackLayout)
    {
        JITDUMP("  struct promotion of V%02u is disabled because lvIsParam and compGSReorderStackLayout\n", lclNum);
        return false;
    }

    if (varDsc->lvIsParam && compiler->fgNoStructParamPromotion)
    {
        JITDUMP("  struct promotion of V%02u is disabled by fgNoStructParamPromotion\n", lclNum);
        return false;
    }

    if (!compiler->lvaEnregMultiRegVars && varDsc->lvIsMultiRegArgOrRet())
    {
        JITDUMP("  struct promotion of V%02u is disabled because lvIsMultiRegArgOrRet()\n", lclNum);
        return false;
    }

    // If the local was exposed at Tier0, we currently have to assume it's aliased for OSR.
    //
    if (compiler->lvaIsOSRLocal(lclNum) && compiler->info.compPatchpointInfo->IsExposed(lclNum))
    {
        JITDUMP("  struct promotion of V%02u is disabled because it is an exposed OSR local\n", lclNum);
        return false;
    }

    if (varDsc->IsAddressExposed())
    {
        JITDUMP("  struct promotion of V%02u is disabled because it has already been marked address exposed\n", lclNum);
        return false;
    }

    if (varDsc->GetLayout()->IsBlockLayout())
    {
        return false;
    }

#ifdef SWIFT_SUPPORT
    // Swift structs are not passed in a way that match their layout and
    // require reassembling on the local stack frame. Skip promotion for these
    // (which would result in dependent promotion anyway).
    if ((compiler->info.compCallConv == CorInfoCallConvExtension::Swift) && varDsc->lvIsParam)
    {
        JITDUMP("  struct promotion of V%02u is disabled because it is a parameter to a Swift function");
        return false;
    }
#endif

    CORINFO_CLASS_HANDLE typeHnd = varDsc->GetLayout()->GetClassHandle();
    assert(typeHnd != NO_CLASS_HANDLE);

    bool canPromote = CanPromoteStructType(typeHnd);
    if (canPromote && varDsc->lvIsMultiRegArgOrRet())
    {
        unsigned fieldCnt = structPromotionInfo.fieldCnt;
        if (fieldCnt > MAX_MULTIREG_COUNT)
        {
            canPromote = false;
        }
#if defined(TARGET_ARMARCH) || defined(TARGET_LOONGARCH64) || defined(TARGET_RISCV64)
        else
        {
            for (unsigned i = 0; canPromote && (i < fieldCnt); i++)
            {
                var_types fieldType = structPromotionInfo.fields[i].fldType;
                // Non-HFA structs are always passed in general purpose registers.
                // If there are any floating point fields, don't promote for now.
                // Likewise, since HVA structs are passed in SIMD registers
                // promotion of non FP or SIMD type fields is disallowed.
                // TODO-1stClassStructs: add support in Lowering and prolog generation
                // to enable promoting these types.
                if (varDsc->lvIsParam && (varDsc->lvIsHfa() != varTypeUsesFloatReg(fieldType)))
                {
                    canPromote = false;
                }
#if defined(FEATURE_SIMD)
                // If we have a register-passed struct with mixed non-opaque SIMD types (i.e. with defined fields)
                // and non-SIMD types, we don't currently handle that case in the prolog, so we can't promote.
                else if ((fieldCnt > 1) && varTypeIsStruct(fieldType) &&
                         (structPromotionInfo.fields[i].fldSIMDTypeHnd != NO_CLASS_HANDLE) &&
                         !compiler->isOpaqueSIMDType(structPromotionInfo.fields[i].fldSIMDTypeHnd))
                {
                    canPromote = false;
                }
#endif // FEATURE_SIMD
            }
        }
#elif defined(UNIX_AMD64_ABI)
        else
        {
            SortStructFields();
            // Only promote if the field types match the registers, unless we have a single SIMD field.
            SYSTEMV_AMD64_CORINFO_STRUCT_REG_PASSING_DESCRIPTOR structDesc;
            compiler->eeGetSystemVAmd64PassStructInRegisterDescriptor(typeHnd, &structDesc);
            unsigned regCount = structDesc.eightByteCount;
            if ((structPromotionInfo.fieldCnt == 1) && varTypeIsSIMD(structPromotionInfo.fields[0].fldType))
            {
                // Allow the case of promoting a single SIMD field, even if there are multiple registers.
                // We will fix this up in the prolog.
            }
            else if (structPromotionInfo.fieldCnt != regCount)
            {
                canPromote = false;
            }
            else
            {
                for (unsigned i = 0; canPromote && (i < regCount); i++)
                {
                    lvaStructFieldInfo* fieldInfo = &(structPromotionInfo.fields[i]);
                    var_types           fieldType = fieldInfo->fldType;
                    // We don't currently support passing SIMD types in registers.
                    if (varTypeIsSIMD(fieldType))
                    {
                        canPromote = false;
                    }
                    else if (varTypeUsesFloatReg(fieldType) !=
                             (structDesc.eightByteClassifications[i] == SystemVClassificationTypeSSE))
                    {
                        canPromote = false;
                    }
                }
            }
        }
#endif // UNIX_AMD64_ABI
    }
    return canPromote;
}

//--------------------------------------------------------------------------------------------
// ShouldPromoteStructVar - Should a struct var be promoted if it can be promoted?
// This routine mainly performs profitability checks.  Right now it also has
// some correctness checks due to limitations of down-stream phases.
//
// Arguments:
//   lclNum - struct local number;
//
// Return value:
//   true if the struct should be promoted.
//
bool Compiler::StructPromotionHelper::ShouldPromoteStructVar(unsigned lclNum)
{
    LclVarDsc* varDsc = compiler->lvaGetDesc(lclNum);
    assert(varTypeIsStruct(varDsc));
    assert(varDsc->GetLayout()->GetClassHandle() == structPromotionInfo.typeHnd);
    assert(structPromotionInfo.canPromote);

    bool shouldPromote = true;

    // We *can* promote; *should* we promote?
    // We should only do so if promotion has potential savings.  One source of savings
    // is if a field of the struct is accessed, since this access will be turned into
    // an access of the corresponding promoted field variable.  Even if there are no
    // field accesses, but only block-level operations on the whole struct, if the struct
    // has only one or two fields, then doing those block operations field-wise is probably faster
    // than doing a whole-variable block operation (e.g., a hardware "copy loop" on x86).
    // Struct promotion also provides the following benefits: reduce stack frame size,
    // reduce the need for zero init of stack frame and fine grained constant/copy prop.
    // Asm diffs indicate that promoting structs up to 3 fields is a net size win.
    // So if no fields are accessed independently, and there are four or more fields,
    // then do not promote.
    //
    // TODO: Ideally we would want to consider the impact of whether the struct is
    // passed as a parameter or assigned the return value of a call. Because once promoted,
    // struct copying is done by field by field assignment instead of a more efficient
    // rep.stos or xmm reg based copy.
    if (structPromotionInfo.fieldCnt > 3 && !varDsc->lvFieldAccessed)
    {
        JITDUMP("Not promoting promotable struct local V%02u: #fields = %d, fieldAccessed = %d.\n", lclNum,
                structPromotionInfo.fieldCnt, varDsc->lvFieldAccessed);
        shouldPromote = false;
    }
    else if (varDsc->lvIsMultiRegRet && structPromotionInfo.anySignificantPadding)
    {
        JITDUMP("Not promoting multi-reg returned struct local V%02u with significant padding.\n", lclNum);
        shouldPromote = false;
    }
#if defined(TARGET_LOONGARCH64) || defined(TARGET_RISCV64)
    else if ((structPromotionInfo.fieldCnt == 2) && (varTypeIsFloating(structPromotionInfo.fields[0].fldType) ||
                                                     varTypeIsFloating(structPromotionInfo.fields[1].fldType)))
    {
        // TODO-LoongArch64 - struct passed by float registers.
        JITDUMP("Not promoting promotable struct local V%02u: #fields = %d because it is a struct with "
                "float field(s).\n",
                lclNum, structPromotionInfo.fieldCnt);
        shouldPromote = false;
    }
#endif // TARGET_LOONGARCH64 || TARGET_RISCV64
    else if (varDsc->lvIsParam && !compiler->lvaIsImplicitByRefLocal(lclNum) && !varDsc->lvIsHfa())
    {
#if FEATURE_MULTIREG_STRUCT_PROMOTE
        // Is this a variable holding a value with exactly two fields passed in
        // multiple registers?
        if (compiler->lvaIsMultiregStruct(varDsc, compiler->info.compIsVarArgs))
        {
            if (structPromotionInfo.anySignificantPadding)
            {
                JITDUMP("Not promoting multi-reg struct local V%02u with significant padding.\n", lclNum);
                shouldPromote = false;
            }
            else if ((structPromotionInfo.fieldCnt != 2) &&
                     !((structPromotionInfo.fieldCnt == 1) && varTypeIsSIMD(structPromotionInfo.fields[0].fldType)))
            {
                JITDUMP("Not promoting multireg struct local V%02u, because lvIsParam is true, #fields != 2 and it's "
                        "not a single SIMD.\n",
                        lclNum);
                shouldPromote = false;
            }
#if defined(TARGET_LOONGARCH64) || defined(TARGET_RISCV64)
            else if (varDsc->lvIsSplit)
            {
                JITDUMP("Not promoting multireg struct local V%02u, because it is splitted.\n", lclNum);
                shouldPromote = false;
            }
#endif // TARGET_LOONGARCH64 || TARGET_RISCV64
        }
        else
#endif // !FEATURE_MULTIREG_STRUCT_PROMOTE

            // TODO-PERF - Implement struct promotion for incoming single-register structs.
            //             Also the implementation of jmp uses the 4 byte move to store
            //             byte parameters to the stack, so that if we have a byte field
            //             with something else occupying the same 4-byte slot, it will
            //             overwrite other fields.
            if (structPromotionInfo.fieldCnt != 1)
            {
                JITDUMP("Not promoting promotable struct local V%02u, because lvIsParam is true and #fields = "
                        "%d.\n",
                        lclNum, structPromotionInfo.fieldCnt);
                shouldPromote = false;
            }
    }
    else if ((lclNum == compiler->genReturnLocal) && (structPromotionInfo.fieldCnt > 1))
    {
        // TODO-1stClassStructs: a temporary solution to keep diffs small, it will be fixed later.
        shouldPromote = false;
    }
#if defined(DEBUG)
    else if (compiler->compPromoteFewerStructs(lclNum))
    {
        // Do not promote some structs, that can be promoted, to stress promoted/unpromoted moves.
        JITDUMP("Not promoting promotable struct local V%02u, because of STRESS_PROMOTE_FEWER_STRUCTS\n", lclNum);
        shouldPromote = false;
    }
#endif

    //
    // If the lvRefCnt is zero and we have a struct promoted parameter we can end up with an extra store of
    // the incoming register into the stack frame slot.
    // In that case, we would like to avoid promortion.
    // However we haven't yet computed the lvRefCnt values so we can't do that.
    //
    CLANG_FORMAT_COMMENT_ANCHOR;

    return shouldPromote;
}

//--------------------------------------------------------------------------------------------
// SortStructFields - sort the fields according to the increasing order of the field offset.
//
// Notes:
//   This is needed because the fields need to be pushed on stack (when referenced as a struct) in offset order.
//
void Compiler::StructPromotionHelper::SortStructFields()
{
    if (!structPromotionInfo.fieldsSorted)
    {
        jitstd::sort(structPromotionInfo.fields, structPromotionInfo.fields + structPromotionInfo.fieldCnt,
                     [](const lvaStructFieldInfo& lhs, const lvaStructFieldInfo& rhs) {
            return lhs.fldOffset < rhs.fldOffset;
        });
        structPromotionInfo.fieldsSorted = true;
    }
}

//--------------------------------------------------------------------------------------------
// PromoteStructVar - promote struct variable.
//
// Arguments:
//   lclNum - struct local number;
//
void Compiler::StructPromotionHelper::PromoteStructVar(unsigned lclNum)
{
    LclVarDsc* varDsc = compiler->lvaGetDesc(lclNum);

    // We should never see a reg-sized non-field-addressed struct here.
    assert(!varDsc->lvRegStruct);

    assert(varDsc->GetLayout()->GetClassHandle() == structPromotionInfo.typeHnd);
    assert(structPromotionInfo.canPromote);

    varDsc->lvFieldCnt              = structPromotionInfo.fieldCnt;
    varDsc->lvFieldLclStart         = compiler->lvaCount;
    varDsc->lvPromoted              = true;
    varDsc->lvContainsHoles         = structPromotionInfo.containsHoles;
    varDsc->lvAnySignificantPadding = structPromotionInfo.anySignificantPadding;

#ifdef DEBUG
    // Don't stress this in LCL_FLD stress.
    varDsc->lvKeepType = 1;
#endif

#ifdef DEBUG
    if (compiler->verbose)
    {
        printf("\nPromoting struct local V%02u (%s):", lclNum,
               compiler->eeGetClassName(varDsc->GetLayout()->GetClassHandle()));
    }
#endif

    SortStructFields();

    for (unsigned index = 0; index < structPromotionInfo.fieldCnt; ++index)
    {
        const lvaStructFieldInfo* pFieldInfo = &structPromotionInfo.fields[index];

        if (!varTypeUsesIntReg(pFieldInfo->fldType))
        {
            // Whenever we promote a struct that contains a floating point field
            // it's possible we transition from a method that originally only had integer
            // local vars to start having FP.  We have to communicate this through this flag
            // since LSRA later on will use this flag to determine whether or not to track FP register sets.
            compiler->compFloatingPointUsed = true;
        }

        // Now grab the temp for the field local.

#ifdef DEBUG
        char        fieldNameBuffer[128];
        const char* fieldName =
            compiler->eeGetFieldName(pFieldInfo->diagFldHnd, false, fieldNameBuffer, sizeof(fieldNameBuffer));

        const char* bufp =
            compiler->printfAlloc("field V%02u.%s (fldOffset=0x%x)", lclNum, fieldName, pFieldInfo->fldOffset);

        if (index > 0)
        {
            noway_assert(pFieldInfo->fldOffset > (pFieldInfo - 1)->fldOffset);
        }
#endif

        // Lifetime of field locals might span multiple BBs, so they must be long lifetime temps.
        const unsigned varNum = compiler->lvaGrabTemp(false DEBUGARG(bufp));

        // lvaGrabTemp can reallocate the lvaTable, so
        // refresh the cached varDsc for lclNum.
        varDsc = compiler->lvaGetDesc(lclNum);

        LclVarDsc* fieldVarDsc           = compiler->lvaGetDesc(varNum);
        fieldVarDsc->lvType              = pFieldInfo->fldType;
        fieldVarDsc->lvIsStructField     = true;
        fieldVarDsc->lvFldOffset         = pFieldInfo->fldOffset;
        fieldVarDsc->lvFldOrdinal        = pFieldInfo->fldOrdinal;
        fieldVarDsc->lvParentLcl         = lclNum;
        fieldVarDsc->lvIsParam           = varDsc->lvIsParam;
        fieldVarDsc->lvIsOSRLocal        = varDsc->lvIsOSRLocal;
        fieldVarDsc->lvIsOSRExposedLocal = varDsc->lvIsOSRExposedLocal;

        if (varDsc->IsSpan() && fieldVarDsc->lvFldOffset == OFFSETOF__CORINFO_Span__length)
        {
            fieldVarDsc->SetIsNeverNegative(true);
        }

        // This new local may be the first time we've seen a long typed local.
        if (fieldVarDsc->lvType == TYP_LONG)
        {
            compiler->compLongUsed = true;
        }

#if FEATURE_IMPLICIT_BYREFS
        // Reset the implicitByRef flag.
        fieldVarDsc->lvIsImplicitByRef = 0;
#endif // FEATURE_IMPLICIT_BYREFS

        // Do we have a parameter that can be enregistered?
        //
        if (varDsc->lvIsRegArg)
        {
            fieldVarDsc->lvIsRegArg = true;
            regNumber parentArgReg  = varDsc->GetArgReg();
#if FEATURE_MULTIREG_ARGS
            if (!compiler->lvaIsImplicitByRefLocal(lclNum))
            {
#ifdef UNIX_AMD64_ABI
                if (varTypeIsSIMD(fieldVarDsc) && (varDsc->lvFieldCnt == 1))
                {
                    // This SIMD typed field may be passed in multiple registers.
                    fieldVarDsc->SetArgReg(parentArgReg);
                    fieldVarDsc->SetOtherArgReg(varDsc->GetOtherArgReg());
                }
                else
#endif // UNIX_AMD64_ABI
                {
                    regNumber fieldRegNum;
                    if (index == 0)
                    {
                        fieldRegNum = parentArgReg;
                    }
                    else if (varDsc->lvIsHfa())
                    {
                        unsigned regIncrement = fieldVarDsc->lvFldOrdinal;
#ifdef TARGET_ARM
                        // TODO: Need to determine if/how to handle split args.
                        if (varDsc->GetHfaType() == TYP_DOUBLE)
                        {
                            regIncrement *= 2;
                        }
#endif // TARGET_ARM
                        fieldRegNum = (regNumber)(parentArgReg + regIncrement);
                    }
                    else
                    {
                        assert(index == 1);
                        fieldRegNum = varDsc->GetOtherArgReg();
                    }
                    fieldVarDsc->SetArgReg(fieldRegNum);
                }
            }
            else
#endif // FEATURE_MULTIREG_ARGS && defined(FEATURE_SIMD)
            {
                fieldVarDsc->SetArgReg(parentArgReg);
            }
        }

#ifdef FEATURE_SIMD
        if (varTypeIsSIMD(pFieldInfo->fldType))
        {
            // We will not recursively promote this, so mark it as 'lvRegStruct' (note that we wouldn't
            // be promoting this if we didn't think it could be enregistered.
            fieldVarDsc->lvRegStruct = true;

            // SIMD types may be HFAs so we need to set the correct state on
            // the promoted fields to get the right ABI treatment in the
            // backend.
            if (GlobalJitOptions::compFeatureHfa && (pFieldInfo->fldSize <= MAX_PASS_MULTIREG_BYTES))
            {
                // hfaType is set to float, double or SIMD type if it is an HFA, otherwise TYP_UNDEF
                var_types hfaType = compiler->GetHfaType(pFieldInfo->fldSIMDTypeHnd);
                if (varTypeIsValidHfaType(hfaType))
                {
                    fieldVarDsc->SetHfaType(hfaType);
                    fieldVarDsc->lvIsMultiRegArg = (varDsc->lvIsMultiRegArg != 0) && (fieldVarDsc->lvHfaSlots() > 1);
                }
            }
        }
#endif // FEATURE_SIMD

#ifdef DEBUG
        // This temporary should not be converted to a double in stress mode,
        // because we introduce assigns to it after the stress conversion
        fieldVarDsc->lvKeepType = 1;
#endif
    }
}

//--------------------------------------------------------------------------------------------
// lvaGetFieldLocal - returns the local var index for a promoted field in a promoted struct var.
//
// Arguments:
//   varDsc    - the promoted struct var descriptor;
//   fldOffset - field offset in the struct.
//
// Return value:
//   the index of the local that represents this field.
//
unsigned Compiler::lvaGetFieldLocal(const LclVarDsc* varDsc, unsigned int fldOffset)
{
    noway_assert(varTypeIsStruct(varDsc));
    noway_assert(varDsc->lvPromoted);

    for (unsigned i = varDsc->lvFieldLclStart; i < varDsc->lvFieldLclStart + varDsc->lvFieldCnt; ++i)
    {
        noway_assert(lvaTable[i].lvIsStructField);
        noway_assert(lvaTable[i].lvParentLcl == (unsigned)(varDsc - lvaTable));
        if (lvaTable[i].lvFldOffset == fldOffset)
        {
            return i;
        }
    }

    // This is the not-found error return path, the caller should check for BAD_VAR_NUM
    return BAD_VAR_NUM;
}

/*****************************************************************************
 *
 *  Set the local var "varNum" as address-exposed.
 *  If this is a promoted struct, label it's fields the same way.
 */

void Compiler::lvaSetVarAddrExposed(unsigned varNum DEBUGARG(AddressExposedReason reason))
{
    LclVarDsc* varDsc = lvaGetDesc(varNum);
    assert(!varDsc->lvIsStructField);

    varDsc->SetAddressExposed(true DEBUGARG(reason));

    if (varDsc->lvPromoted)
    {
        noway_assert(varTypeIsStruct(varDsc));

        for (unsigned i = varDsc->lvFieldLclStart; i < varDsc->lvFieldLclStart + varDsc->lvFieldCnt; ++i)
        {
            noway_assert(lvaTable[i].lvIsStructField);
            lvaTable[i].SetAddressExposed(true DEBUGARG(AddressExposedReason::PARENT_EXPOSED));
            lvaSetVarDoNotEnregister(i DEBUGARG(DoNotEnregisterReason::AddrExposed));
        }
    }

    lvaSetVarDoNotEnregister(varNum DEBUGARG(DoNotEnregisterReason::AddrExposed));
}

//------------------------------------------------------------------------
// lvaSetHiddenBufferStructArg: Set the local var "varNum" as hidden buffer struct arg.
//
// Arguments:
//    varNum - the varNum of the local
//
// Notes:
//    Most ABIs "return" large structures via return buffers, where the callee takes an address as the
//    argument, and writes the result to it. This presents a problem: ordinarily, addresses of locals
//    that escape to calls leave the local in question address-exposed. For this very special case of
//    a return buffer, however, it is known that the callee will not do anything with it except write
//    to it, once. As such, we handle addresses of locals that represent return buffers specially: we
//    *do not* mark the local address-exposed and treat the call much like a local store node throughout
//    the compilation.
//
//    TODO-ADDR-Bug: currently, we rely on these locals not being present in call argument lists,
//    outside of the buffer address argument itself, as liveness - currently - treats the location node
//    associated with the address itself as the definition point, and call arguments can be reordered
//    rather arbitrarily. We should fix liveness to treat the call as the definition point instead and
//    enable this optimization for "!lvIsTemp" locals.
//
void Compiler::lvaSetHiddenBufferStructArg(unsigned varNum)
{
    LclVarDsc* varDsc = lvaGetDesc(varNum);

#ifdef DEBUG
    varDsc->SetHiddenBufferStructArg(true);
#endif

    if (varDsc->lvPromoted)
    {
        noway_assert(varTypeIsStruct(varDsc));

        for (unsigned i = varDsc->lvFieldLclStart; i < varDsc->lvFieldLclStart + varDsc->lvFieldCnt; ++i)
        {
            noway_assert(lvaTable[i].lvIsStructField);
#ifdef DEBUG
            lvaTable[i].SetHiddenBufferStructArg(true);
#endif

            lvaSetVarDoNotEnregister(i DEBUGARG(DoNotEnregisterReason::HiddenBufferStructArg));
        }
    }

    lvaSetVarDoNotEnregister(varNum DEBUGARG(DoNotEnregisterReason::HiddenBufferStructArg));
}

//------------------------------------------------------------------------
// lvaSetVarLiveInOutOfHandler: Set the local varNum as being live in and/or out of a handler
//
// Arguments:
//    varNum - the varNum of the local
//
void Compiler::lvaSetVarLiveInOutOfHandler(unsigned varNum)
{
    LclVarDsc* varDsc = lvaGetDesc(varNum);

    varDsc->lvLiveInOutOfHndlr = 1;

    if (varDsc->lvPromoted)
    {
        noway_assert(varTypeIsStruct(varDsc));

        for (unsigned i = varDsc->lvFieldLclStart; i < varDsc->lvFieldLclStart + varDsc->lvFieldCnt; ++i)
        {
            noway_assert(lvaTable[i].lvIsStructField);
            lvaTable[i].lvLiveInOutOfHndlr = 1;
            // For now, only enregister an EH Var if it is a single def and whose refCnt > 1.
            if (!lvaEnregEHVars || !lvaTable[i].lvSingleDefRegCandidate || lvaTable[i].lvRefCnt() <= 1)
            {
                lvaSetVarDoNotEnregister(i DEBUGARG(DoNotEnregisterReason::LiveInOutOfHandler));
            }
        }
    }

    // For now, only enregister an EH Var if it is a single def and whose refCnt > 1.
    if (!lvaEnregEHVars || !varDsc->lvSingleDefRegCandidate || varDsc->lvRefCnt() <= 1)
    {
        lvaSetVarDoNotEnregister(varNum DEBUGARG(DoNotEnregisterReason::LiveInOutOfHandler));
    }
#ifdef JIT32_GCENCODER
    else if (lvaKeepAliveAndReportThis() && (varNum == info.compThisArg))
    {
        // For the JIT32_GCENCODER, when lvaKeepAliveAndReportThis is true, we must either keep the "this" pointer
        // in the same register for the entire method, or keep it on the stack. If it is EH-exposed, we can't ever
        // keep it in a register, since it must also be live on the stack. Therefore, we won't attempt to allocate it.
        lvaSetVarDoNotEnregister(varNum DEBUGARG(DoNotEnregisterReason::LiveInOutOfHandler));
    }
#endif // JIT32_GCENCODER
}

/*****************************************************************************
 *
 *  Record that the local var "varNum" should not be enregistered (for one of several reasons.)
 */

void Compiler::lvaSetVarDoNotEnregister(unsigned varNum DEBUGARG(DoNotEnregisterReason reason))
{
    LclVarDsc* varDsc = lvaGetDesc(varNum);

    const bool wasAlreadyMarkedDoNotEnreg = (varDsc->lvDoNotEnregister == 1);
    varDsc->lvDoNotEnregister             = 1;

#ifdef DEBUG
    if (!wasAlreadyMarkedDoNotEnreg)
    {
        varDsc->SetDoNotEnregReason(reason);
    }

    if (verbose)
    {
        printf("\nLocal V%02u should not be enregistered because: ", varNum);
    }

    switch (reason)
    {
        case DoNotEnregisterReason::AddrExposed:
            JITDUMP("it is address exposed\n");
            assert(varDsc->IsAddressExposed());
            break;
        case DoNotEnregisterReason::HiddenBufferStructArg:
            JITDUMP("it is hidden buffer struct arg\n");
            assert(varDsc->IsHiddenBufferStructArg());
            break;
        case DoNotEnregisterReason::DontEnregStructs:
            JITDUMP("struct enregistration is disabled\n");
            assert(varTypeIsStruct(varDsc));
            break;
        case DoNotEnregisterReason::NotRegSizeStruct:
            JITDUMP("struct size does not match reg size\n");
            assert(varTypeIsStruct(varDsc));
            break;
        case DoNotEnregisterReason::LocalField:
            JITDUMP("was accessed as a local field\n");
            break;
        case DoNotEnregisterReason::VMNeedsStackAddr:
            JITDUMP("VM needs stack addr\n");
            break;
        case DoNotEnregisterReason::LiveInOutOfHandler:
            JITDUMP("live in/out of a handler\n");
            varDsc->lvLiveInOutOfHndlr = 1;
            break;
        case DoNotEnregisterReason::BlockOp:
            JITDUMP("written/read in a block op\n");
            break;
        case DoNotEnregisterReason::IsStructArg:
            if (varTypeIsStruct(varDsc))
            {
                JITDUMP("it is a struct arg\n");
            }
            else
            {
                JITDUMP("it is reinterpreted as a struct arg\n");
            }
            break;
        case DoNotEnregisterReason::DepField:
            JITDUMP("field of a dependently promoted struct\n");
            assert(varDsc->lvIsStructField && (lvaGetParentPromotionType(varNum) != PROMOTION_TYPE_INDEPENDENT));
            break;
        case DoNotEnregisterReason::NoRegVars:
            JITDUMP("opts.compFlags & CLFLG_REGVAR is not set\n");
            assert(!compEnregLocals());
            break;
        case DoNotEnregisterReason::MinOptsGC:
            JITDUMP("it is a GC Ref and we are compiling MinOpts\n");
            assert(!JitConfig.JitMinOptsTrackGCrefs() && varTypeIsGC(varDsc->TypeGet()));
            break;
#if !defined(TARGET_64BIT)
        case DoNotEnregisterReason::LongParamField:
            JITDUMP("it is a decomposed field of a long parameter\n");
            break;
#endif
#ifdef JIT32_GCENCODER
        case DoNotEnregisterReason::PinningRef:
            JITDUMP("pinning ref\n");
            assert(varDsc->lvPinned);
            break;
#endif
        case DoNotEnregisterReason::LclAddrNode:
            JITDUMP("LclAddrVar/Fld takes the address of this node\n");
            break;

        case DoNotEnregisterReason::CastTakesAddr:
            JITDUMP("cast takes addr\n");
            break;

        case DoNotEnregisterReason::StoreBlkSrc:
            JITDUMP("the local is used as store block src\n");
            break;

        case DoNotEnregisterReason::SwizzleArg:
            JITDUMP("SwizzleArg\n");
            break;

        case DoNotEnregisterReason::BlockOpRet:
            JITDUMP("return uses a block op\n");
            break;

        case DoNotEnregisterReason::ReturnSpCheck:
            JITDUMP("Used for SP check on return\n");
            break;

        case DoNotEnregisterReason::CallSpCheck:
            JITDUMP("Used for SP check on call\n");
            break;

        case DoNotEnregisterReason::SimdUserForcesDep:
            JITDUMP("Promoted struct used by a SIMD/HWI node\n");
            break;

        case DoNotEnregisterReason::NonStandardParameter:
            JITDUMP("Non-standard parameter\n");
            break;

        default:
            unreached();
            break;
    }
#endif
}

//------------------------------------------------------------------------
// lvaIsImplicitByRefLocal: Is the local an "implicit byref" parameter?
//
// We term structs passed via pointers to shadow copies "implicit byrefs".
// They are used on Windows x64 for structs 3, 5, 6, 7, > 8 bytes in size,
// and on ARM64/LoongArch64 for structs larger than 16 bytes.
//
// They are "byrefs" because the VM sometimes uses memory allocated on the
// GC heap for the shadow copies.
//
// Arguments:
//    lclNum - The local in question
//
// Return Value:
//    Whether "lclNum" refers to an implicit byref.
//
bool Compiler::lvaIsImplicitByRefLocal(unsigned lclNum) const
{
#if FEATURE_IMPLICIT_BYREFS
    LclVarDsc* varDsc = lvaGetDesc(lclNum);
    if (varDsc->lvIsImplicitByRef)
    {
        assert(varDsc->lvIsParam);

        assert(varTypeIsStruct(varDsc) || (varDsc->TypeGet() == TYP_BYREF));
        return true;
    }
#endif // FEATURE_IMPLICIT_BYREFS
    return false;
}

//------------------------------------------------------------------------
// lvaIsLocalImplicitlyAccessedByRef: Will this local be accessed indirectly?
//
// Arguments:
//    lclNum - The number of local in question
//
// Return Value:
//    If "lclNum" is an implicit byref parameter, or its dependently promoted
//    field, "true", otherwise, "false".
//
// Notes:
//   This method is only meaningful before the locals have been morphed into
//   explicit indirections.
//
bool Compiler::lvaIsLocalImplicitlyAccessedByRef(unsigned lclNum) const
{
    if (lvaGetDesc(lclNum)->lvIsStructField)
    {
        return lvaIsImplicitByRefLocal(lvaGetDesc(lclNum)->lvParentLcl);
    }

    return lvaIsImplicitByRefLocal(lclNum);
}

// Returns true if this local var is a multireg struct.
// TODO-Throughput: This does a lookup on the class handle, and in the outgoing arg context
// this information is already available on the CallArgABIInformation, and shouldn't need to be
// recomputed.
//
bool Compiler::lvaIsMultiregStruct(LclVarDsc* varDsc, bool isVarArg)
{
    if (varTypeIsStruct(varDsc->TypeGet()))
    {
        CORINFO_CLASS_HANDLE clsHnd = varDsc->GetLayout()->GetClassHandle();
        structPassingKind    howToPassStruct;

        var_types type = getArgTypeForStruct(clsHnd, &howToPassStruct, isVarArg, varDsc->lvExactSize());

        if (howToPassStruct == SPK_ByValueAsHfa)
        {
            assert(type == TYP_STRUCT);
            return true;
        }

#if defined(UNIX_AMD64_ABI) || defined(TARGET_ARM64) || defined(TARGET_LOONGARCH64) || defined(TARGET_RISCV64)
        if (howToPassStruct == SPK_ByValue)
        {
            assert(type == TYP_STRUCT);
            return true;
        }
#endif
    }
    return false;
}

//------------------------------------------------------------------------
// lvaSetStruct: Set the type of a local to a struct, given a layout.
//
// Arguments:
//    varNum              - The local
//    layout              - The layout
//    unsafeValueClsCheck - Whether to check if we should potentially emit a GS cookie due to this local.
//
void Compiler::lvaSetStruct(unsigned varNum, ClassLayout* layout, bool unsafeValueClsCheck)
{
    LclVarDsc* varDsc = lvaGetDesc(varNum);

    // Set the type and associated info if we haven't already set it.
    if (varDsc->lvType == TYP_UNDEF)
    {
        varDsc->lvType = TYP_STRUCT;
    }
    if (varDsc->GetLayout() == nullptr)
    {
        varDsc->SetLayout(layout);

        if (layout->IsValueClass())
        {
            varDsc->lvType = layout->GetType();

#if FEATURE_IMPLICIT_BYREFS
            // Mark implicit byref struct parameters
            if (varDsc->lvIsParam && !varDsc->lvIsStructField)
            {
                structPassingKind howToReturnStruct;
                getArgTypeForStruct(layout->GetClassHandle(), &howToReturnStruct, info.compIsVarArgs,
                                    varDsc->lvExactSize());

                if (howToReturnStruct == SPK_ByReference)
                {
                    JITDUMP("Marking V%02i as a byref parameter\n", varNum);
                    varDsc->lvIsImplicitByRef = 1;
                }
            }
#endif // FEATURE_IMPLICIT_BYREFS

            // For structs that are small enough, we check and set HFA element type
            if (GlobalJitOptions::compFeatureHfa && (layout->GetSize() <= MAX_PASS_MULTIREG_BYTES))
            {
                // hfaType is set to float, double or SIMD type if it is an HFA, otherwise TYP_UNDEF
                var_types hfaType = GetHfaType(layout->GetClassHandle());
                if (varTypeIsValidHfaType(hfaType))
                {
                    varDsc->SetHfaType(hfaType);

                    // hfa variables can never contain GC pointers
                    assert(!layout->HasGCPtr());
                    // The size of this struct should be evenly divisible by 4 or 8
                    assert((varDsc->lvExactSize() % genTypeSize(hfaType)) == 0);
                    // The number of elements in the HFA should fit into our MAX_ARG_REG_COUNT limit
                    assert((varDsc->lvExactSize() / genTypeSize(hfaType)) <= MAX_ARG_REG_COUNT);
                }
            }
        }
    }
    else
    {
        assert(ClassLayout::AreCompatible(varDsc->GetLayout(), layout));
        // Inlining could replace a canon struct type with an exact one.
        varDsc->SetLayout(layout);
        assert(layout->IsBlockLayout() || (layout->GetSize() != 0));
    }

    if (!layout->IsBlockLayout())
    {
#ifndef TARGET_64BIT
        bool fDoubleAlignHint = false;
#ifdef TARGET_X86
        fDoubleAlignHint = true;
#endif

        if (info.compCompHnd->getClassAlignmentRequirement(layout->GetClassHandle(), fDoubleAlignHint) == 8)
        {
#ifdef DEBUG
            if (verbose)
            {
                printf("Marking struct in V%02i with double align flag\n", varNum);
            }
#endif
            varDsc->lvStructDoubleAlign = 1;
        }
#endif // not TARGET_64BIT

        varDsc->SetIsSpan(this->isSpanClass(layout->GetClassHandle()));

        // Check whether this local is an unsafe value type and requires GS cookie protection.
        // GS checks require the stack to be re-ordered, which can't be done with EnC.
        if (unsafeValueClsCheck)
        {
            unsigned classAttribs = info.compCompHnd->getClassAttribs(layout->GetClassHandle());

            if ((classAttribs & CORINFO_FLG_UNSAFE_VALUECLASS) && !opts.compDbgEnC)
            {
                setNeedsGSSecurityCookie();
                compGSReorderStackLayout = true;
                varDsc->lvIsUnsafeBuffer = true;
            }
        }

#ifdef DEBUG
        if (JitConfig.EnableExtraSuperPmiQueries())
        {
            makeExtraStructQueries(layout->GetClassHandle(), 2);
        }
#endif // DEBUG
    }
}

//------------------------------------------------------------------------
// lvaSetStruct: Set the type of a local to a struct, given its type handle.
//
// Arguments:
//    varNum              - The local
//    typeHnd             - The type handle
//    unsafeValueClsCheck - Whether to check if we should potentially emit a GS cookie due to this local.
//
void Compiler::lvaSetStruct(unsigned varNum, CORINFO_CLASS_HANDLE typeHnd, bool unsafeValueClsCheck)
{
    lvaSetStruct(varNum, typGetObjLayout(typeHnd), unsafeValueClsCheck);
}

#ifdef DEBUG
//------------------------------------------------------------------------
// makeExtraStructQueries: Query the information for the given struct handle.
//
// Arguments:
//    structHandle -- The handle for the struct type we're querying.
//    level        -- How many more levels to recurse.
//
void Compiler::makeExtraStructQueries(CORINFO_CLASS_HANDLE structHandle, int level)
{
    if (level <= 0)
    {
        return;
    }
    assert(structHandle != NO_CLASS_HANDLE);
    (void)typGetObjLayout(structHandle);
    DWORD typeFlags = info.compCompHnd->getClassAttribs(structHandle);

    unsigned const fieldCnt = info.compCompHnd->getClassNumInstanceFields(structHandle);
    impNormStructType(structHandle);
#ifdef TARGET_ARMARCH
    GetHfaType(structHandle);
#endif

    // In a lambda since this requires a lot of stack and this function is recursive.
    auto queryLayout = [this, structHandle]() {
        CORINFO_TYPE_LAYOUT_NODE nodes[256];
        size_t                   numNodes = ArrLen(nodes);
        info.compCompHnd->getTypeLayout(structHandle, nodes, &numNodes);
    };
    queryLayout();

    // Bypass fetching instance fields of ref classes for now,
    // as it requires traversing the class hierarchy.
    //
    if ((typeFlags & CORINFO_FLG_VALUECLASS) == 0)
    {
        return;
    }

    // In R2R we cannot query arbitrary information about struct fields, so
    // skip it there. Note that the getTypeLayout call above is enough to cover
    // us for promotion at least.
    if (!opts.IsReadyToRun())
    {
        for (unsigned int i = 0; i < fieldCnt; i++)
        {
            CORINFO_FIELD_HANDLE fieldHandle      = info.compCompHnd->getFieldInClass(structHandle, i);
            unsigned             fldOffset        = info.compCompHnd->getFieldOffset(fieldHandle);
            CORINFO_CLASS_HANDLE fieldClassHandle = NO_CLASS_HANDLE;
            CorInfoType          fieldCorType     = info.compCompHnd->getFieldType(fieldHandle, &fieldClassHandle);
            var_types            fieldVarType     = JITtype2varType(fieldCorType);
            if (fieldClassHandle != NO_CLASS_HANDLE)
            {
                if (varTypeIsStruct(fieldVarType))
                {
                    makeExtraStructQueries(fieldClassHandle, level - 1);
                }
            }
        }
    }
}
#endif // DEBUG

//------------------------------------------------------------------------
// lvaSetStructUsedAsVarArg: update hfa information for vararg struct args
//
// Arguments:
//    varNum   -- number of the variable
//
// Notes:
//    This only affects arm64 varargs on windows where we need to pass
//    hfa arguments as if they are not HFAs.
//
//    This function should only be called if the struct is used in a varargs
//    method.

void Compiler::lvaSetStructUsedAsVarArg(unsigned varNum)
{
    if (GlobalJitOptions::compFeatureHfa && TargetOS::IsWindows)
    {
#if defined(TARGET_ARM64)
        LclVarDsc* varDsc = lvaGetDesc(varNum);
        // For varargs methods incoming and outgoing arguments should not be treated
        // as HFA.
        varDsc->SetHfaType(TYP_UNDEF);
#endif // defined(TARGET_ARM64)
    }
}

//------------------------------------------------------------------------
// lvaSetClass: set class information for a local var.
//
// Arguments:
//    varNum -- number of the variable
//    clsHnd -- class handle to use in set or update
//    isExact -- true if class is known exactly
//
// Notes:
//    varNum must not already have a ref class handle.

void Compiler::lvaSetClass(unsigned varNum, CORINFO_CLASS_HANDLE clsHnd, bool isExact)
{
    noway_assert(varNum < lvaCount);

    if (clsHnd != NO_CLASS_HANDLE && !isExact && JitConfig.JitEnableExactDevirtualization())
    {
        CORINFO_CLASS_HANDLE exactClass;
        if (info.compCompHnd->getExactClasses(clsHnd, 1, &exactClass) == 1)
        {
            isExact = true;
            clsHnd  = exactClass;
        }
    }

    // Else we should have a type handle.
    assert(clsHnd != nullptr);

    LclVarDsc* varDsc = lvaGetDesc(varNum);
    assert(varDsc->lvType == TYP_REF);

    // We should not have any ref type information for this var.
    assert(varDsc->lvClassHnd == NO_CLASS_HANDLE);
    assert(!varDsc->lvClassIsExact);

    JITDUMP("\nlvaSetClass: setting class for V%02i to (%p) %s %s\n", varNum, dspPtr(clsHnd), eeGetClassName(clsHnd),
            isExact ? " [exact]" : "");

    varDsc->lvClassHnd     = clsHnd;
    varDsc->lvClassIsExact = isExact;
}

//------------------------------------------------------------------------
// lvaSetClass: set class information for a local var from a tree or stack type
//
// Arguments:
//    varNum -- number of the variable. Must be a single def local
//    tree  -- tree establishing the variable's value
//    stackHnd -- handle for the type from the evaluation stack
//
// Notes:
//    Preferentially uses the tree's type, when available. Since not all
//    tree kinds can track ref types, the stack type is used as a
//    fallback. If there is no stack type, then the class is set to object.

void Compiler::lvaSetClass(unsigned varNum, GenTree* tree, CORINFO_CLASS_HANDLE stackHnd)
{
    bool                 isExact   = false;
    bool                 isNonNull = false;
    CORINFO_CLASS_HANDLE clsHnd    = gtGetClassHandle(tree, &isExact, &isNonNull);

    if (clsHnd != nullptr)
    {
        lvaSetClass(varNum, clsHnd, isExact);
    }
    else if (stackHnd != nullptr)
    {
        lvaSetClass(varNum, stackHnd);
    }
    else
    {
        lvaSetClass(varNum, impGetObjectClass());
    }
}

//------------------------------------------------------------------------
// lvaUpdateClass: update class information for a local var.
//
// Arguments:
//    varNum -- number of the variable
//    clsHnd -- class handle to use in set or update
//    isExact -- true if class is known exactly
//
// Notes:
//
//    This method models the type update rule for an assignment.
//
//    Updates currently should only happen for single-def user args or
//    locals, when we are processing the expression actually being
//    used to initialize the local (or inlined arg). The update will
//    change the local from the declared type to the type of the
//    initial value.
//
//    These updates should always *improve* what we know about the
//    type, that is making an inexact type exact, or changing a type
//    to some subtype. However the jit lacks precise type information
//    for shared code, so ensuring this is so is currently not
//    possible.

void Compiler::lvaUpdateClass(unsigned varNum, CORINFO_CLASS_HANDLE clsHnd, bool isExact)
{
    assert(varNum < lvaCount);

    // Else we should have a class handle to consider
    assert(clsHnd != nullptr);

    LclVarDsc* varDsc = lvaGetDesc(varNum);
    assert(varDsc->lvType == TYP_REF);

    // We should already have a class
    assert(varDsc->lvClassHnd != NO_CLASS_HANDLE);

    // We should only be updating classes for single-def locals.
    assert(varDsc->lvSingleDef);

    // Now see if we should update.
    //
    // New information may not always be "better" so do some
    // simple analysis to decide if the update is worthwhile.
    const bool isNewClass   = (clsHnd != varDsc->lvClassHnd);
    bool       shouldUpdate = false;

    // Are we attempting to update the class? Only check this when we have
    // an new type and the existing class is inexact... we should not be
    // updating exact classes.
    if (!varDsc->lvClassIsExact && isNewClass)
    {
        shouldUpdate = !!info.compCompHnd->isMoreSpecificType(varDsc->lvClassHnd, clsHnd);
    }
    // Else are we attempting to update exactness?
    else if (isExact && !varDsc->lvClassIsExact && !isNewClass)
    {
        shouldUpdate = true;
    }

#if DEBUG
    if (isNewClass || (isExact != varDsc->lvClassIsExact))
    {
        JITDUMP("\nlvaUpdateClass:%s Updating class for V%02u", shouldUpdate ? "" : " NOT", varNum);
        JITDUMP(" from (%p) %s%s", dspPtr(varDsc->lvClassHnd), eeGetClassName(varDsc->lvClassHnd),
                varDsc->lvClassIsExact ? " [exact]" : "");
        JITDUMP(" to (%p) %s%s\n", dspPtr(clsHnd), eeGetClassName(clsHnd), isExact ? " [exact]" : "");
    }
#endif // DEBUG

    if (shouldUpdate)
    {
        varDsc->lvClassHnd     = clsHnd;
        varDsc->lvClassIsExact = isExact;

#if DEBUG
        // Note we've modified the type...
        varDsc->lvClassInfoUpdated = true;
#endif // DEBUG
    }

    return;
}

//------------------------------------------------------------------------
// lvaUpdateClass: Uupdate class information for a local var from a tree
//  or stack type
//
// Arguments:
//    varNum -- number of the variable. Must be a single def local
//    tree  -- tree establishing the variable's value
//    stackHnd -- handle for the type from the evaluation stack
//
// Notes:
//    Preferentially uses the tree's type, when available. Since not all
//    tree kinds can track ref types, the stack type is used as a
//    fallback.

void Compiler::lvaUpdateClass(unsigned varNum, GenTree* tree, CORINFO_CLASS_HANDLE stackHnd)
{
    bool                 isExact   = false;
    bool                 isNonNull = false;
    CORINFO_CLASS_HANDLE clsHnd    = gtGetClassHandle(tree, &isExact, &isNonNull);

    if (clsHnd != nullptr)
    {
        lvaUpdateClass(varNum, clsHnd, isExact);
    }
    else if (stackHnd != nullptr)
    {
        lvaUpdateClass(varNum, stackHnd);
    }
}

//------------------------------------------------------------------------
// lvaLclSize: returns size of a local variable, in bytes
//
// Arguments:
//    varNum -- variable to query
//
// Returns:
//    Number of bytes needed on the frame for such a local.
//
unsigned Compiler::lvaLclSize(unsigned varNum)
{
    assert(varNum < lvaCount);

    var_types varType = lvaTable[varNum].TypeGet();

    if (varType == TYP_STRUCT)
    {
        return lvaTable[varNum].lvSize();
    }

#ifdef TARGET_64BIT
    // We only need this Quirk for TARGET_64BIT
    if (lvaTable[varNum].lvQuirkToLong)
    {
        noway_assert(lvaTable[varNum].IsAddressExposed());
        return genTypeStSz(TYP_LONG) * sizeof(int); // return 8  (2 * 4)
    }
#endif
    return genTypeStSz(varType) * sizeof(int);
}

//
// Return the exact width of local variable "varNum" -- the number of bytes
// you'd need to copy in order to overwrite the value.
//
unsigned Compiler::lvaLclExactSize(unsigned varNum)
{
    assert(varNum < lvaCount);
    return lvaGetDesc(varNum)->lvExactSize();
}

// LclVarDsc "less" comparer used to compare the weight of two locals, when optimizing for small code.
class LclVarDsc_SmallCode_Less
{
    const LclVarDsc* m_lvaTable;
    RefCountState    m_rcs;
    INDEBUG(unsigned m_lvaCount;)

public:
    LclVarDsc_SmallCode_Less(const LclVarDsc* lvaTable, RefCountState rcs DEBUGARG(unsigned lvaCount))
        : m_lvaTable(lvaTable)
        , m_rcs(rcs)
#ifdef DEBUG
        , m_lvaCount(lvaCount)
#endif
    {
    }

    bool operator()(unsigned n1, unsigned n2)
    {
        assert(n1 < m_lvaCount);
        assert(n2 < m_lvaCount);

        const LclVarDsc* dsc1 = &m_lvaTable[n1];
        const LclVarDsc* dsc2 = &m_lvaTable[n2];

        // We should not be sorting untracked variables
        assert(dsc1->lvTracked);
        assert(dsc2->lvTracked);
        // We should not be sorting after registers have been allocated
        assert(!dsc1->lvRegister);
        assert(!dsc2->lvRegister);

        unsigned weight1 = dsc1->lvRefCnt(m_rcs);
        unsigned weight2 = dsc2->lvRefCnt(m_rcs);

#ifndef TARGET_ARM
        // ARM-TODO: this was disabled for ARM under !FEATURE_FP_REGALLOC; it was probably a left-over from
        // legacy backend. It should be enabled and verified.

        // Force integer candidates to sort above float candidates.
        const bool isFloat1 = isFloatRegType(dsc1->lvType);
        const bool isFloat2 = isFloatRegType(dsc2->lvType);

        if (isFloat1 != isFloat2)
        {
            if ((weight2 != 0) && isFloat1)
            {
                return false;
            }

            if ((weight1 != 0) && isFloat2)
            {
                return true;
            }
        }
#endif

        if (weight1 != weight2)
        {
            return weight1 > weight2;
        }

        // If the weighted ref counts are different then use their difference.
        if (dsc1->lvRefCntWtd() != dsc2->lvRefCntWtd())
        {
            return dsc1->lvRefCntWtd() > dsc2->lvRefCntWtd();
        }

        // We have equal ref counts and weighted ref counts.
        // Break the tie by:
        //   - Increasing the weight by 2   if we are a register arg.
        //   - Increasing the weight by 0.5 if we are a GC type.
        //
        // Review: seems odd that this is mixing counts and weights.

        if (weight1 != 0)
        {
            if (dsc1->lvIsRegArg)
            {
                weight1 += 2 * BB_UNITY_WEIGHT_UNSIGNED;
            }

            if (varTypeIsGC(dsc1->TypeGet()))
            {
                weight1 += BB_UNITY_WEIGHT_UNSIGNED / 2;
            }
        }

        if (weight2 != 0)
        {
            if (dsc2->lvIsRegArg)
            {
                weight2 += 2 * BB_UNITY_WEIGHT_UNSIGNED;
            }

            if (varTypeIsGC(dsc2->TypeGet()))
            {
                weight2 += BB_UNITY_WEIGHT_UNSIGNED / 2;
            }
        }

        if (weight1 != weight2)
        {
            return weight1 > weight2;
        }

        // To achieve a stable sort we use the LclNum (by way of the pointer address).
        return dsc1 < dsc2;
    }
};

// LclVarDsc "less" comparer used to compare the weight of two locals, when optimizing for blended code.
class LclVarDsc_BlendedCode_Less
{
    const LclVarDsc* m_lvaTable;
    RefCountState    m_rcs;
    INDEBUG(unsigned m_lvaCount;)

public:
    LclVarDsc_BlendedCode_Less(const LclVarDsc* lvaTable, RefCountState rcs DEBUGARG(unsigned lvaCount))
        : m_lvaTable(lvaTable)
        , m_rcs(rcs)
#ifdef DEBUG
        , m_lvaCount(lvaCount)
#endif
    {
    }

    bool operator()(unsigned n1, unsigned n2)
    {
        assert(n1 < m_lvaCount);
        assert(n2 < m_lvaCount);

        const LclVarDsc* dsc1 = &m_lvaTable[n1];
        const LclVarDsc* dsc2 = &m_lvaTable[n2];

        // We should not be sorting untracked variables
        assert(dsc1->lvTracked);
        assert(dsc2->lvTracked);
        // We should not be sorting after registers have been allocated
        assert(!dsc1->lvRegister);
        assert(!dsc2->lvRegister);

        weight_t weight1 = dsc1->lvRefCntWtd(m_rcs);
        weight_t weight2 = dsc2->lvRefCntWtd(m_rcs);

#ifndef TARGET_ARM
        // ARM-TODO: this was disabled for ARM under !FEATURE_FP_REGALLOC; it was probably a left-over from
        // legacy backend. It should be enabled and verified.

        // Force integer candidates to sort above float candidates.
        const bool isFloat1 = isFloatRegType(dsc1->lvType);
        const bool isFloat2 = isFloatRegType(dsc2->lvType);

        if (isFloat1 != isFloat2)
        {
            if (!Compiler::fgProfileWeightsEqual(weight2, 0) && isFloat1)
            {
                return false;
            }

            if (!Compiler::fgProfileWeightsEqual(weight1, 0) && isFloat2)
            {
                return true;
            }
        }
#endif

        if (!Compiler::fgProfileWeightsEqual(weight1, 0) && dsc1->lvIsRegArg)
        {
            weight1 += 2 * BB_UNITY_WEIGHT;
        }

        if (!Compiler::fgProfileWeightsEqual(weight2, 0) && dsc2->lvIsRegArg)
        {
            weight2 += 2 * BB_UNITY_WEIGHT;
        }

        if (!Compiler::fgProfileWeightsEqual(weight1, weight2))
        {
            return weight1 > weight2;
        }

        // If the weighted ref counts are different then try the unweighted ref counts.
        if (dsc1->lvRefCnt(m_rcs) != dsc2->lvRefCnt(m_rcs))
        {
            return dsc1->lvRefCnt(m_rcs) > dsc2->lvRefCnt(m_rcs);
        }

        // If one is a GC type and the other is not the GC type wins.
        if (varTypeIsGC(dsc1->TypeGet()) != varTypeIsGC(dsc2->TypeGet()))
        {
            return varTypeIsGC(dsc1->TypeGet());
        }

        // To achieve a stable sort we use the LclNum (by way of the pointer address).
        return dsc1 < dsc2;
    }
};

/*****************************************************************************
 *
 *  Sort the local variable table by refcount and assign tracking indices.
 */

void Compiler::lvaSortByRefCount()
{
    lvaTrackedCount             = 0;
    lvaTrackedCountInSizeTUnits = 0;

#ifdef DEBUG
    VarSetOps::AssignNoCopy(this, lvaTrackedVars, VarSetOps::MakeEmpty(this));
#endif

    if (lvaCount == 0)
    {
        return;
    }

    /* We'll sort the variables by ref count - allocate the sorted table */

    if (lvaTrackedToVarNumSize < lvaCount)
    {
        lvaTrackedToVarNumSize = lvaCount;
        lvaTrackedToVarNum     = new (getAllocator(CMK_LvaTable)) unsigned[lvaTrackedToVarNumSize];
    }

    unsigned  trackedCandidateCount = 0;
    unsigned* trackedCandidates     = lvaTrackedToVarNum;

    // Fill in the table used for sorting

    for (unsigned lclNum = 0; lclNum < lvaCount; lclNum++)
    {
        LclVarDsc* varDsc = lvaGetDesc(lclNum);

        // Start by assuming that the variable will be tracked.
        varDsc->lvTracked = 1;
        INDEBUG(varDsc->lvTrackedWithoutIndex = 0);

        if (varDsc->lvRefCnt(lvaRefCountState) == 0)
        {
            // Zero ref count, make this untracked.
            varDsc->lvTracked = 0;
            varDsc->setLvRefCntWtd(0, lvaRefCountState);
        }

#if !defined(TARGET_64BIT)
        if (varTypeIsLong(varDsc) && varDsc->lvPromoted)
        {
            varDsc->lvTracked = 0;
        }
#endif // !defined(TARGET_64BIT)

        // Variables that are address-exposed, and all struct locals, are never enregistered, or tracked.
        // (The struct may be promoted, and its field variables enregistered/tracked, or the VM may "normalize"
        // its type so that its not seen by the JIT as a struct.)
        // Pinned variables may not be tracked (a condition of the GCInfo representation)
        // or enregistered, on x86 -- it is believed that we can enregister pinned (more properly, "pinning")
        // references when using the general GC encoding.
        if (varDsc->IsAddressExposed())
        {
            varDsc->lvTracked = 0;
            assert(varDsc->lvType != TYP_STRUCT || varDsc->lvDoNotEnregister); // For structs, should have set this when
                                                                               // we set m_addrExposed.
        }
        if (varTypeIsStruct(varDsc))
        {
            // Promoted structs will never be considered for enregistration anyway,
            // and the DoNotEnregister flag was used to indicate whether promotion was
            // independent or dependent.
            if (varDsc->lvPromoted)
            {
                varDsc->lvTracked = 0;
            }
            else if (!varDsc->IsEnregisterableType())
            {
                lvaSetVarDoNotEnregister(lclNum DEBUGARG(DoNotEnregisterReason::NotRegSizeStruct));
            }
            else if (varDsc->lvType == TYP_STRUCT)
            {
                if (!varDsc->lvRegStruct && !compEnregStructLocals())
                {
                    lvaSetVarDoNotEnregister(lclNum DEBUGARG(DoNotEnregisterReason::DontEnregStructs));
                }
                else if (varDsc->lvIsMultiRegArgOrRet())
                {
                    // Prolog and return generators do not support SIMD<->general register moves.
                    lvaSetVarDoNotEnregister(lclNum DEBUGARG(DoNotEnregisterReason::IsStructArg));
                }
#if defined(TARGET_ARM)
                else if (varDsc->lvIsParam)
                {
                    // On arm we prespill all struct args,
                    // TODO-Arm-CQ: keep them in registers, it will need a fix
                    // to "On the ARM we will spill any incoming struct args" logic in codegencommon.
                    lvaSetVarDoNotEnregister(lclNum DEBUGARG(DoNotEnregisterReason::IsStructArg));
                }
#endif // TARGET_ARM
            }
        }
        if (varDsc->lvIsStructField && (lvaGetParentPromotionType(lclNum) != PROMOTION_TYPE_INDEPENDENT))
        {
            lvaSetVarDoNotEnregister(lclNum DEBUGARG(DoNotEnregisterReason::DepField));
        }
        if (varDsc->lvPinned)
        {
            varDsc->lvTracked = 0;
#ifdef JIT32_GCENCODER
            lvaSetVarDoNotEnregister(lclNum DEBUGARG(DoNotEnregisterReason::PinningRef));
#endif
        }
        if (opts.MinOpts() && !JitConfig.JitMinOptsTrackGCrefs() && varTypeIsGC(varDsc->TypeGet()))
        {
            varDsc->lvTracked = 0;
            lvaSetVarDoNotEnregister(lclNum DEBUGARG(DoNotEnregisterReason::MinOptsGC));
        }
        if (!compEnregLocals())
        {
            lvaSetVarDoNotEnregister(lclNum DEBUGARG(DoNotEnregisterReason::NoRegVars));
        }
#if defined(JIT32_GCENCODER) && defined(FEATURE_EH_FUNCLETS)
        if (lvaIsOriginalThisArg(lclNum) && (info.compMethodInfo->options & CORINFO_GENERICS_CTXT_FROM_THIS) != 0)
        {
            // For x86/Linux, we need to track "this".
            // However we cannot have it in tracked variables, so we set "this" pointer always untracked
            varDsc->lvTracked = 0;
        }
#endif

        //  Are we not optimizing and we have exception handlers?
        //   if so mark all args and locals "do not enregister".
        //
        if (opts.MinOpts() && compHndBBtabCount > 0)
        {
            lvaSetVarDoNotEnregister(lclNum DEBUGARG(DoNotEnregisterReason::LiveInOutOfHandler));
        }
        else
        {
            var_types type = genActualType(varDsc->TypeGet());

            switch (type)
            {
                case TYP_FLOAT:
                case TYP_DOUBLE:
                case TYP_INT:
                case TYP_LONG:
                case TYP_REF:
                case TYP_BYREF:
#ifdef FEATURE_SIMD
                case TYP_SIMD8:
                case TYP_SIMD12:
                case TYP_SIMD16:
#if defined(TARGET_XARCH)
                case TYP_SIMD32:
                case TYP_SIMD64:
                case TYP_MASK:
#endif // TARGET_XARCH
#endif // FEATURE_SIMD
                case TYP_STRUCT:
                    break;

                case TYP_UNDEF:
                case TYP_UNKNOWN:
                    noway_assert(!"lvType not set correctly");
                    varDsc->lvType = TYP_INT;

                    FALLTHROUGH;

                default:
                    varDsc->lvTracked = 0;
            }
        }

        if (varDsc->lvTracked)
        {
            trackedCandidates[trackedCandidateCount++] = lclNum;
        }
    }

    lvaTrackedCount = min(trackedCandidateCount, (unsigned)JitConfig.JitMaxLocalsToTrack());

    // Sort the candidates. In the late liveness passes we want lower tracked
    // indices to be more important variables, so we always do this. In early
    // liveness it does not matter, so we can skip it when we are going to
    // track everything.
    // TODO-TP: For early liveness we could do a partial sort for the large
    // case.
    if (!fgIsDoingEarlyLiveness || (lvaTrackedCount < trackedCandidateCount))
    {
        // Now sort the tracked variable table by ref-count
        if (compCodeOpt() == SMALL_CODE)
        {
            jitstd::sort(trackedCandidates, trackedCandidates + trackedCandidateCount,
                         LclVarDsc_SmallCode_Less(lvaTable, lvaRefCountState DEBUGARG(lvaCount)));
        }
        else
        {
            jitstd::sort(trackedCandidates, trackedCandidates + trackedCandidateCount,
                         LclVarDsc_BlendedCode_Less(lvaTable, lvaRefCountState DEBUGARG(lvaCount)));
        }
    }

    JITDUMP("Tracked variable (%u out of %u) table:\n", lvaTrackedCount, lvaCount);

    // Assign indices to all the variables we've decided to track
    for (unsigned varIndex = 0; varIndex < lvaTrackedCount; varIndex++)
    {
        LclVarDsc* varDsc = lvaGetDesc(trackedCandidates[varIndex]);
        assert(varDsc->lvTracked);
        varDsc->lvVarIndex = static_cast<unsigned short>(varIndex);

        INDEBUG(if (verbose) { gtDispLclVar(trackedCandidates[varIndex]); })
        JITDUMP(" [%6s]: refCnt = %4u, refCntWtd = %6s\n", varTypeName(varDsc->TypeGet()),
                varDsc->lvRefCnt(lvaRefCountState),
                refCntWtd2str(varDsc->lvRefCntWtd(lvaRefCountState), /* padForDecimalPlaces */ true));
    }

    JITDUMP("\n");

    // Mark all variables past the first 'lclMAX_TRACKED' as untracked
    for (unsigned varIndex = lvaTrackedCount; varIndex < trackedCandidateCount; varIndex++)
    {
        LclVarDsc* varDsc = lvaGetDesc(trackedCandidates[varIndex]);
        assert(varDsc->lvTracked);
        varDsc->lvTracked = 0;
    }

    // We have a new epoch, and also cache the tracked var count in terms of size_t's sufficient to hold that many bits.
    lvaCurEpoch++;
    lvaTrackedCountInSizeTUnits =
        roundUp((unsigned)lvaTrackedCount, (unsigned)(sizeof(size_t) * 8)) / unsigned(sizeof(size_t) * 8);

#ifdef DEBUG
    VarSetOps::AssignNoCopy(this, lvaTrackedVars, VarSetOps::MakeFull(this));
#endif
}

//------------------------------------------------------------------------
// lvExactSize: Get the exact size of the type of this local.
//
// Return Value:
//    Size in bytes. Always non-zero, but not necessarily a multiple of the
//    stack slot size.
//
unsigned LclVarDsc::lvExactSize() const
{
    return (lvType == TYP_STRUCT) ? GetLayout()->GetSize() : genTypeSize(lvType);
}

//------------------------------------------------------------------------
// lvSize: Get the size of a struct local on the stack frame.
//
// Return Value:
//    Size in bytes.
//
unsigned LclVarDsc::lvSize() const // Size needed for storage representation. Only used for structs.
{
    // TODO-Review: Sometimes we get called on ARM with HFA struct variables that have been promoted,
    // where the struct itself is no longer used because all access is via its member fields.
    // When that happens, the struct is marked as unused and its type has been changed to
    // TYP_INT (to keep the GC tracking code from looking at it).
    // See Compiler::raAssignVars() for details. For example:
    //      N002 (  4,  3) [00EA067C] -------------               return    struct $346
    //      N001 (  3,  2) [00EA0628] -------------                  lclVar    struct(U) V03 loc2
    //                                                                        float  V03.f1 (offs=0x00) -> V12 tmp7
    //                                                                        f8 (last use) (last use) $345
    // Here, the "struct(U)" shows that the "V03 loc2" variable is unused. Not shown is that V03
    // is now TYP_INT in the local variable table. It's not really unused, because it's in the tree.

    assert(varTypeIsStruct(lvType) || (lvPromoted && lvUnusedStruct));

    if (lvIsParam)
    {
        assert(varTypeIsStruct(lvType));
        const bool     isFloatHfa       = (lvIsHfa() && (GetHfaType() == TYP_FLOAT));
        const unsigned argSizeAlignment = Compiler::eeGetArgSizeAlignment(lvType, isFloatHfa);
        return roundUp(lvExactSize(), argSizeAlignment);
    }

#if defined(FEATURE_SIMD) && !defined(TARGET_64BIT)
    // For 32-bit architectures, we make local variable SIMD12 types 16 bytes instead of just 12. We can't do
    // this for arguments, which must be passed according the defined ABI. We don't want to do this for
    // dependently promoted struct fields, but we don't know that here. See lvaMapSimd12ToSimd16().
    // (Note that for 64-bits, we are already rounding up to 16.)
    if (lvType == TYP_SIMD12)
    {
        assert(!lvIsParam);
        return 16;
    }
#endif // defined(FEATURE_SIMD) && !defined(TARGET_64BIT)

    return roundUp(lvExactSize(), TARGET_POINTER_SIZE);
}

/**********************************************************************************
 * Get stack size of the varDsc.
 */
size_t LclVarDsc::lvArgStackSize() const
{
    // Make sure this will have a stack size
    assert(!this->lvIsRegArg);

    size_t stackSize = 0;
    if (varTypeIsStruct(this))
    {
#if defined(WINDOWS_AMD64_ABI)
        // Structs are either passed by reference or can be passed by value using one pointer
        stackSize = TARGET_POINTER_SIZE;
#elif defined(TARGET_ARM64) || defined(UNIX_AMD64_ABI) || defined(TARGET_LOONGARCH64) || defined(TARGET_RISCV64)
        // lvSize performs a roundup.
        stackSize = this->lvSize();

#if defined(TARGET_ARM64) || defined(TARGET_LOONGARCH64) || defined(TARGET_RISCV64)
        if ((stackSize > TARGET_POINTER_SIZE * 2) && (!this->lvIsHfa()))
        {
            // If the size is greater than 16 bytes then it will
            // be passed by reference.
            stackSize = TARGET_POINTER_SIZE;
        }
#endif // defined(TARGET_ARM64) || defined(TARGET_LOONGARCH64) || defined(TARGET_RISCV64)

#else // !TARGET_ARM64 !WINDOWS_AMD64_ABI !UNIX_AMD64_ABI !TARGET_LOONGARCH64 !TARGET_RISCV64

        NYI("Unsupported target.");
        unreached();

#endif //  !TARGET_ARM64 !WINDOWS_AMD64_ABI !UNIX_AMD64_ABI
    }
    else
    {
        stackSize = TARGET_POINTER_SIZE;
    }

    return stackSize;
}

//------------------------------------------------------------------------
// GetRegisterType: Determine register type for this local var.
//
// Arguments:
//    tree - node that uses the local, its type is checked first.
//
// Return Value:
//    TYP_UNDEF if the layout is not enregistrable, the register type otherwise.
//
var_types LclVarDsc::GetRegisterType(const GenTreeLclVarCommon* tree) const
{
    var_types targetType = tree->TypeGet();

    if (targetType == TYP_STRUCT)
    {
        ClassLayout* layout;
        if (tree->OperIs(GT_LCL_FLD, GT_STORE_LCL_FLD))
        {
            layout = tree->AsLclFld()->GetLayout();
        }
        else
        {
            assert((TypeGet() == TYP_STRUCT) && tree->OperIs(GT_LCL_VAR, GT_STORE_LCL_VAR));
            layout = GetLayout();
        }

        targetType = layout->GetRegisterType();
    }

#ifdef DEBUG
    if ((targetType != TYP_UNDEF) && tree->OperIs(GT_STORE_LCL_VAR) && lvNormalizeOnStore())
    {
        const bool phiStore = (tree->gtGetOp1()->OperIsNonPhiLocal() == false);
        // Ensure that the lclVar node is typed correctly,
        // does not apply to phi-stores because they do not produce code in the merge block.
        assert(phiStore || targetType == genActualType(TypeGet()));
    }
#endif
    return targetType;
}

//------------------------------------------------------------------------
// GetRegisterType: Determine register type for this local var.
//
// Return Value:
//    TYP_UNDEF if the layout is not enregistrable, the register type otherwise.
//
var_types LclVarDsc::GetRegisterType() const
{
    if (TypeGet() != TYP_STRUCT)
    {
#if !defined(TARGET_64BIT)
        if (TypeGet() == TYP_LONG)
        {
            return TYP_UNDEF;
        }
#endif
        return TypeGet();
    }
    assert(m_layout != nullptr);
    return m_layout->GetRegisterType();
}

//------------------------------------------------------------------------
// GetStackSlotHomeType:
//   Get the canonical type of the stack slot that this enregistrable local is
//   using when stored on the stack.
//
// Return Value:
//   TYP_UNDEF if the layout is not enregistrable. Otherwise returns the type
//    of the stack slot home for the local.
//
// Remarks:
//   This function always returns a canonical type: for all 4-byte types
//   (structs, floats, ints) it will return TYP_INT. It is meant to be used
//   when moving locals between register and stack. Because of this the
//   returned type is usually at least one 4-byte stack slot. However, there
//   are certain exceptions for promoted fields in OSR methods (that may refer
//   back to the original frame) and due to Apple arm64 where subsequent small
//   parameters can be packed into the same stack slot.
//
var_types LclVarDsc::GetStackSlotHomeType() const
{
    if (varTypeIsSmall(TypeGet()))
    {
        if (compAppleArm64Abi() && lvIsParam && !lvIsRegArg)
        {
            // Allocated by caller and potentially only takes up a small slot
            return GetRegisterType();
        }

        if (lvIsOSRLocal && lvIsStructField)
        {
#if defined(TARGET_X86)
            // Revisit when we support OSR on x86
            unreached();
#else
            return GetRegisterType();
#endif
        }
    }

    return genActualType(GetRegisterType());
}

//----------------------------------------------------------------------------------------------
// CanBeReplacedWithItsField: check if a whole struct reference could be replaced by a field.
//
// Arguments:
//    comp - the compiler instance;
//
// Return Value:
//    true if that can be replaced, false otherwise.
//
// Notes:
//    The replacement can be made only for independently promoted structs
//    with 1 field without holes.
//
bool LclVarDsc::CanBeReplacedWithItsField(Compiler* comp) const
{
    if (!lvPromoted)
    {
        return false;
    }

    if (comp->lvaGetPromotionType(this) != Compiler::PROMOTION_TYPE_INDEPENDENT)
    {
        return false;
    }
    if (lvFieldCnt != 1)
    {
        return false;
    }
    if (lvContainsHoles)
    {
        return false;
    }

#if defined(FEATURE_SIMD)
    // If we return `struct A { SIMD16 a; }` we split the struct into several fields.
    // In order to do that we have to have its field `a` in memory. Right now lowering cannot
    // handle RETURN struct(multiple registers)->SIMD16(one register), but it can be improved.
    LclVarDsc* fieldDsc = comp->lvaGetDesc(lvFieldLclStart);
    if (varTypeIsSIMD(fieldDsc))
    {
        return false;
    }
#endif // FEATURE_SIMD

    return true;
}

//------------------------------------------------------------------------
// lvaMarkLclRefs: increment local var references counts and more
//
// Arguments:
//     tree - some node in a tree
//     block - block that the tree node belongs to
//     stmt - stmt that the tree node belongs to
//     isRecompute - true if we should just recompute counts
//
// Notes:
//     Invoked via the MarkLocalVarsVisitor
//
//     Primarily increments the regular and weighted local var ref
//     counts for any local referred to directly by tree.
//
//     Also:
//
//     Accounts for implicit references to frame list root for
//     pinvokes that will be expanded later.
//
//     Determines if locals of TYP_BOOL can safely be considered
//     to hold only 0 or 1 or may have a broader range of true values.
//
//     Does some setup work for assertion prop, noting locals that are
//     eligible for assertion prop, single defs, and tracking which blocks
//     hold uses.
//
//     Looks for uses of generic context and sets lvaGenericsContextInUse.
//
//     In checked builds:
//
//     Verifies that local accesses are consistently typed.
//     Verifies that casts remain in bounds.

void Compiler::lvaMarkLclRefs(GenTree* tree, BasicBlock* block, Statement* stmt, bool isRecompute)
{
    const weight_t weight = block->getBBWeight(this);

    /* Is this a call to unmanaged code ? */
    if (tree->IsCall() && compMethodRequiresPInvokeFrame())
    {
        assert(!opts.ShouldUsePInvokeHelpers() || (info.compLvFrameListRoot == BAD_VAR_NUM));
        if (!opts.ShouldUsePInvokeHelpers())
        {
            /* Get the special variable descriptor */
            LclVarDsc* varDsc = lvaGetDesc(info.compLvFrameListRoot);

            /* Increment the ref counts twice */
            varDsc->incRefCnts(weight, this);
            varDsc->incRefCnts(weight, this);
        }
    }

    if (tree->OperIs(GT_LCL_ADDR))
    {
        LclVarDsc* varDsc = lvaGetDesc(tree->AsLclVarCommon());
        assert(varDsc->IsAddressExposed() || varDsc->IsHiddenBufferStructArg());
        varDsc->incRefCnts(weight, this);
        return;
    }

    if (!tree->OperIsLocal())
    {
        return;
    }

    /* This must be a local variable reference */

    // See if this is a generics context use.
    if ((tree->gtFlags & GTF_VAR_CONTEXT) != 0)
    {
        assert(tree->OperIs(GT_LCL_VAR));
        if (!lvaGenericsContextInUse)
        {
            JITDUMP("-- generic context in use at [%06u]\n", dspTreeID(tree));
            lvaGenericsContextInUse = true;
        }
    }

    unsigned   lclNum = tree->AsLclVarCommon()->GetLclNum();
    LclVarDsc* varDsc = lvaGetDesc(lclNum);

    /* Increment the reference counts */

    varDsc->incRefCnts(weight, this);

#ifdef DEBUG
    if (varDsc->lvIsStructField)
    {
        // If ref count was increased for struct field, ensure that the
        // parent struct is still promoted.
        LclVarDsc* parentStruct = lvaGetDesc(varDsc->lvParentLcl);
        assert(!parentStruct->lvUndoneStructPromotion);
    }
#endif

    if (!isRecompute)
    {
        if (varDsc->IsAddressExposed())
        {
            varDsc->lvAllDefsAreNoGc = false;
        }

        if (!tree->OperIsScalarLocal())
        {
            return;
        }

        if ((m_domTree != nullptr) && IsDominatedByExceptionalEntry(block))
        {
            SetHasExceptionalUsesHint(varDsc);
        }

        if (tree->OperIs(GT_STORE_LCL_VAR))
        {
            GenTree* value = tree->AsLclVar()->Data();

            if (varDsc->lvPinned && varDsc->lvAllDefsAreNoGc && !value->IsNotGcDef())
            {
                varDsc->lvAllDefsAreNoGc = false;
            }

            if (!varDsc->lvDisqualifySingleDefRegCandidate) // If this var is already disqualified, we can skip this
            {
                bool bbInALoop  = block->HasFlag(BBF_BACKWARD_JUMP);
                bool bbIsReturn = block->KindIs(BBJ_RETURN);
                // TODO: Zero-inits in LSRA are created with below condition. But if filter out based on that condition
                // we filter a lot of interesting variables that would benefit otherwise with EH var enregistration.
                // bool needsExplicitZeroInit = !varDsc->lvIsParam && (info.compInitMem ||
                // varTypeIsGC(varDsc->TypeGet()));
                bool needsExplicitZeroInit = fgVarNeedsExplicitZeroInit(lclNum, bbInALoop, bbIsReturn);

                if (varDsc->lvSingleDefRegCandidate || needsExplicitZeroInit)
                {
#ifdef DEBUG
                    if (needsExplicitZeroInit)
                    {
                        varDsc->lvSingleDefDisqualifyReason = 'Z';
                        JITDUMP("V%02u needs explicit zero init. Disqualified as a single-def register candidate.\n",
                                lclNum);
                    }
                    else
                    {
                        varDsc->lvSingleDefDisqualifyReason = 'M';
                        JITDUMP("V%02u has multiple definitions. Disqualified as a single-def register candidate.\n",
                                lclNum);
                    }

#endif // DEBUG
                    varDsc->lvSingleDefRegCandidate           = false;
                    varDsc->lvDisqualifySingleDefRegCandidate = true;
                }
                else if (!varDsc->lvDoNotEnregister)
                {
                    // Variables can be marked as DoNotEngister in earlier stages like LocalAddressVisitor.
                    // No need to track them for single-def.
                    CLANG_FORMAT_COMMENT_ANCHOR;

#if FEATURE_PARTIAL_SIMD_CALLEE_SAVE
                    // TODO-CQ: If the varType needs partial callee save, conservatively do not enregister
                    // such variable. In future, we should enable enregisteration for such variables.
                    if (!varTypeNeedsPartialCalleeSave(varDsc->GetRegisterType()))
#endif
                    {
                        varDsc->lvSingleDefRegCandidate = true;
                        JITDUMP("Marking EH Var V%02u as a register candidate.\n", lclNum);
                    }
                }
            }
        }

        // Check that the LCL_VAR node has the same type as the underlying variable, save a few mismatches we allow.
        assert(tree->TypeIs(varDsc->TypeGet(), genActualType(varDsc)) ||
               (tree->TypeIs(TYP_BYREF) && (varDsc->TypeGet() == TYP_I_IMPL)) || // Created by inliner substitution.
               (tree->TypeIs(TYP_INT) && (varDsc->TypeGet() == TYP_LONG)));      // Created by "optNarrowTree".
    }
}

//------------------------------------------------------------------------
// IsDominatedByExceptionalEntry: Check is the block dominated by an exception entry block.
//
// Arguments:
//    block - the checking block.
//
bool Compiler::IsDominatedByExceptionalEntry(BasicBlock* block)
{
    assert(m_domTree != nullptr);
    return block->IsDominatedByExceptionalEntryFlag();
}

//------------------------------------------------------------------------
// SetHasExceptionalUsesHint: Set that a local var has exceptional uses.
//
// Arguments:
//    varDsc - the local variable that needs the hint.
//
void Compiler::SetHasExceptionalUsesHint(LclVarDsc* varDsc)
{
    varDsc->lvHasExceptionalUsesHint = true;
}

//------------------------------------------------------------------------
// lvaMarkLocalVars: update local var ref counts for IR in a basic block
//
// Arguments:
//    block - the block in question
//    isRecompute - true if counts are being recomputed
//
// Notes:
//    Invokes lvaMarkLclRefs on each tree node for each
//    statement in the block.

void Compiler::lvaMarkLocalVars(BasicBlock* block, bool isRecompute)
{
    class MarkLocalVarsVisitor final : public GenTreeVisitor<MarkLocalVarsVisitor>
    {
    private:
        BasicBlock* m_block;
        Statement*  m_stmt;
        bool        m_isRecompute;

    public:
        enum
        {
            DoPreOrder = true,
        };

        MarkLocalVarsVisitor(Compiler* compiler, BasicBlock* block, Statement* stmt, bool isRecompute)
            : GenTreeVisitor<MarkLocalVarsVisitor>(compiler)
            , m_block(block)
            , m_stmt(stmt)
            , m_isRecompute(isRecompute)
        {
        }

        Compiler::fgWalkResult PreOrderVisit(GenTree** use, GenTree* user)
        {
            // TODO: Stop passing isRecompute once we are sure that this assert is never hit.
            assert(!m_isRecompute);
            m_compiler->lvaMarkLclRefs(*use, m_block, m_stmt, m_isRecompute);
            return WALK_CONTINUE;
        }
    };

    JITDUMP("\n*** %s local variables in block " FMT_BB " (weight=%s)\n", isRecompute ? "recomputing" : "marking",
            block->bbNum, refCntWtd2str(block->getBBWeight(this)));

    for (Statement* const stmt : block->NonPhiStatements())
    {
        MarkLocalVarsVisitor visitor(this, block, stmt, isRecompute);
        DISPSTMT(stmt);
        visitor.WalkTree(stmt->GetRootNodePointer(), nullptr);
    }
}

//------------------------------------------------------------------------
// lvaMarkLocalVars: enable normal ref counting, compute initial counts, sort locals table
//
// Returns:
//    suitable phase status
//
// Notes:
//    Now behaves differently in minopts / debug. Instead of actually inspecting
//    the IR and counting references, the jit assumes all locals are referenced
//    and does not sort the locals table.
//
//    Also, when optimizing, lays the groundwork for assertion prop and more.
//    See details in lvaMarkLclRefs.

PhaseStatus Compiler::lvaMarkLocalVars()
{
    JITDUMP("\n*************** In lvaMarkLocalVars()");

    // If we have direct pinvokes, verify the frame list root local was set up properly
    if (compMethodRequiresPInvokeFrame())
    {
        assert(!opts.ShouldUsePInvokeHelpers() || (info.compLvFrameListRoot == BAD_VAR_NUM));
        if (!opts.ShouldUsePInvokeHelpers())
        {
            noway_assert(info.compLvFrameListRoot >= info.compLocalsCount && info.compLvFrameListRoot < lvaCount);
        }
    }

    unsigned const lvaCountOrig = lvaCount;

#if !defined(FEATURE_EH_FUNCLETS)

    // Grab space for exception handling

    if (ehNeedsShadowSPslots())
    {
        // The first slot is reserved for ICodeManager::FixContext(ppEndRegion)
        // ie. the offset of the end-of-last-executed-filter
        unsigned slotsNeeded = 1;

        unsigned handlerNestingLevel = ehMaxHndNestingCount;

        if (opts.compDbgEnC && (handlerNestingLevel < (unsigned)MAX_EnC_HANDLER_NESTING_LEVEL))
            handlerNestingLevel = (unsigned)MAX_EnC_HANDLER_NESTING_LEVEL;

        slotsNeeded += handlerNestingLevel;

        // For a filter (which can be active at the same time as a catch/finally handler)
        slotsNeeded++;
        // For zero-termination of the shadow-Stack-pointer chain
        slotsNeeded++;

        lvaShadowSPslotsVar = lvaGrabTempWithImplicitUse(false DEBUGARG("lvaShadowSPslotsVar"));
        lvaSetStruct(lvaShadowSPslotsVar, typGetBlkLayout(slotsNeeded * TARGET_POINTER_SIZE), false);
        lvaSetVarAddrExposed(lvaShadowSPslotsVar DEBUGARG(AddressExposedReason::EXTERNALLY_VISIBLE_IMPLICITLY));
    }

#endif // !FEATURE_EH_FUNCLETS

    // PSPSym is not used by the NativeAOT ABI
    if (!IsTargetAbi(CORINFO_NATIVEAOT_ABI))
    {
#if defined(FEATURE_EH_FUNCLETS)
        if (ehNeedsPSPSym())
        {
            lvaPSPSym            = lvaGrabTempWithImplicitUse(false DEBUGARG("PSPSym"));
            LclVarDsc* lclPSPSym = lvaGetDesc(lvaPSPSym);
            lclPSPSym->lvType    = TYP_I_IMPL;
            lvaSetVarDoNotEnregister(lvaPSPSym DEBUGARG(DoNotEnregisterReason::VMNeedsStackAddr));
        }
#endif // FEATURE_EH_FUNCLETS
    }

#ifdef JIT32_GCENCODER
    // LocAllocSPvar is only required by the implicit frame layout expected by the VM on x86. Whether
    // a function contains a Localloc is conveyed in the GC information, in the InfoHdrSmall.localloc
    // field. The function must have an EBP frame. Then, the VM finds the LocAllocSP slot by assuming
    // the following stack layout:
    //
    //      -- higher addresses --
    //      saved EBP                       <-- EBP points here
    //      other callee-saved registers    // InfoHdrSmall.savedRegsCountExclFP specifies this size
    //      optional GS cookie              // InfoHdrSmall.security is 1 if this exists
    //      LocAllocSP slot
    //      -- lower addresses --
    //
    // See also eetwain.cpp::GetLocallocSPOffset() and its callers.
    if (compLocallocUsed)
    {
        lvaLocAllocSPvar         = lvaGrabTempWithImplicitUse(false DEBUGARG("LocAllocSPvar"));
        LclVarDsc* locAllocSPvar = lvaGetDesc(lvaLocAllocSPvar);
        locAllocSPvar->lvType    = TYP_I_IMPL;
    }
#endif // JIT32_GCENCODER

    // Ref counting is now enabled normally.
    lvaRefCountState = RCS_NORMAL;

#if defined(DEBUG)
    const bool setSlotNumbers = true;
#else
    const bool setSlotNumbers = opts.compScopeInfo && (info.compVarScopesCount > 0);
#endif // defined(DEBUG)

    const bool isRecompute = false;
    lvaComputeRefCounts(isRecompute, setSlotNumbers);

    // If we don't need precise reference counts, e.g. we're not optimizing, we're done.
    if (!PreciseRefCountsRequired())
    {
        // This phase may add new locals
        //
        return (lvaCount != lvaCountOrig) ? PhaseStatus::MODIFIED_EVERYTHING : PhaseStatus::MODIFIED_NOTHING;
    }

    const bool reportParamTypeArg = lvaReportParamTypeArg();

    // Update bookkeeping on the generic context.
    if (lvaKeepAliveAndReportThis())
    {
        lvaGetDesc(0u)->lvImplicitlyReferenced = reportParamTypeArg;
    }
    else if (lvaReportParamTypeArg())
    {
        // We should have a context arg.
        assert(info.compTypeCtxtArg != BAD_VAR_NUM);
        lvaGetDesc(info.compTypeCtxtArg)->lvImplicitlyReferenced = reportParamTypeArg;
    }

    assert(PreciseRefCountsRequired());

    // This phase may add new locals.
    //
    return (lvaCount != lvaCountOrig) ? PhaseStatus::MODIFIED_EVERYTHING : PhaseStatus::MODIFIED_NOTHING;
}

//------------------------------------------------------------------------
// lvaComputeRefCounts: compute ref counts for locals
//
// Arguments:
//    isRecompute -- true if we just want ref counts and no other side effects;
//                   false means to also look for true boolean locals, lay
//                   groundwork for assertion prop, check type consistency, etc.
//                   See lvaMarkLclRefs for details on what else goes on.
//    setSlotNumbers -- true if local slot numbers should be assigned.
//
// Notes:
//    Some implicit references are given actual counts or weight bumps here
//    to match pre-existing behavior.
//
//    In fast-jitting modes where we don't ref count locals, this bypasses
//    actual counting, and makes all locals implicitly referenced on first
//    compute. It asserts all locals are implicitly referenced on recompute.
//
//    When optimizing we also recompute lvaGenericsContextInUse based
//    on specially flagged LCL_VAR appearances.
//
void Compiler::lvaComputeRefCounts(bool isRecompute, bool setSlotNumbers)
{
    JITDUMP("\n*** lvaComputeRefCounts ***\n");
    unsigned   lclNum = 0;
    LclVarDsc* varDsc = nullptr;

    // Fast path for minopts and debug codegen.
    //
    // On first compute: mark all locals as implicitly referenced and untracked.
    // On recompute: do nothing.
    if (!PreciseRefCountsRequired())
    {
        if (isRecompute)
        {

#if defined(DEBUG)
            // All local vars should be marked as implicitly referenced
            // and not tracked.
            for (lclNum = 0, varDsc = lvaTable; lclNum < lvaCount; lclNum++, varDsc++)
            {
                const bool isSpecialVarargsParam = varDsc->lvIsParam && raIsVarargsStackArg(lclNum);

                if (isSpecialVarargsParam)
                {
                    assert(varDsc->lvRefCnt() == 0);
                }
                else
                {
                    assert(varDsc->lvImplicitlyReferenced);
                }

                assert(!varDsc->lvTracked);
            }
#endif // defined (DEBUG)

            return;
        }

        // First compute.
        for (lclNum = 0, varDsc = lvaTable; lclNum < lvaCount; lclNum++, varDsc++)
        {
            // Using lvImplicitlyReferenced here ensures that we can't
            // accidentally make locals be unreferenced later by decrementing
            // the ref count to zero.
            //
            // If, in minopts/debug, we really want to allow locals to become
            // unreferenced later, we'll have to explicitly clear this bit.
            varDsc->setLvRefCnt(0);
            varDsc->setLvRefCntWtd(BB_ZERO_WEIGHT);

            // Special case for some varargs params ... these must
            // remain unreferenced.
            const bool isSpecialVarargsParam = varDsc->lvIsParam && raIsVarargsStackArg(lclNum);

            if (!isSpecialVarargsParam)
            {
                varDsc->lvImplicitlyReferenced = 1;
            }

            varDsc->lvTracked = 0;

            if (setSlotNumbers)
            {
                varDsc->lvSlotNum = lclNum;
            }

            // Assert that it's ok to bypass the type repair logic in lvaMarkLclRefs
            assert((varDsc->lvType != TYP_UNDEF) && (varDsc->lvType != TYP_VOID) && (varDsc->lvType != TYP_UNKNOWN));
        }

        lvaCurEpoch++;
        lvaTrackedCount             = 0;
        lvaTrackedCountInSizeTUnits = 0;
        return;
    }

    // Slower path we take when optimizing, to get accurate counts.
    //
    // First, reset all explicit ref counts and weights.
    for (lclNum = 0, varDsc = lvaTable; lclNum < lvaCount; lclNum++, varDsc++)
    {
        varDsc->setLvRefCnt(0);
        varDsc->setLvRefCntWtd(BB_ZERO_WEIGHT);

        if (setSlotNumbers)
        {
            varDsc->lvSlotNum = lclNum;
        }

        // Set initial value for lvSingleDef for explicit and implicit
        // argument locals as they are "defined" on entry.
        // However, if we are just recomputing the ref counts, retain the value
        // that was set by past phases.
        if (!isRecompute)
        {
            varDsc->lvSingleDef             = varDsc->lvIsParam;
            varDsc->lvSingleDefRegCandidate = varDsc->lvIsParam;

            varDsc->lvAllDefsAreNoGc = (varDsc->lvImplicitlyReferenced == false);
        }
    }

    // Remember current state of generic context use, and prepare
    // to compute new state.
    const bool oldLvaGenericsContextInUse = lvaGenericsContextInUse;
    lvaGenericsContextInUse               = false;

    JITDUMP("\n*** lvaComputeRefCounts -- explicit counts ***\n");

    // Second, account for all explicit local variable references
    for (BasicBlock* const block : Blocks())
    {
        if (block->IsLIR())
        {
            assert(isRecompute);

            const weight_t weight = block->getBBWeight(this);
            for (GenTree* node : LIR::AsRange(block))
            {
                if (node->OperIsAnyLocal())
                {
                    LclVarDsc* varDsc = lvaGetDesc(node->AsLclVarCommon());
                    // If this is an EH var, use a zero weight for defs, so that we don't
                    // count those in our heuristic for register allocation, since they always
                    // must be stored, so there's no value in enregistering them at defs; only
                    // if there are enough uses to justify it.
                    if (varDsc->lvLiveInOutOfHndlr && !varDsc->lvDoNotEnregister &&
                        ((node->gtFlags & GTF_VAR_DEF) != 0))
                    {
                        varDsc->incRefCnts(0, this);
                    }
                    else
                    {
                        varDsc->incRefCnts(weight, this);
                    }

                    if ((node->gtFlags & GTF_VAR_CONTEXT) != 0)
                    {
                        assert(node->OperIs(GT_LCL_VAR));
                        lvaGenericsContextInUse = true;
                    }
                }
            }
        }
        else
        {
            lvaMarkLocalVars(block, isRecompute);
        }
    }

    if (oldLvaGenericsContextInUse && !lvaGenericsContextInUse)
    {
        // Context was in use but no longer is. This can happen
        // if we're able to optimize, so just leave a note.
        JITDUMP("\n** Generics context no longer in use\n");
    }
    else if (lvaGenericsContextInUse && !oldLvaGenericsContextInUse)
    {
        // Context was not in use but now is.
        //
        // Changing from unused->used should never happen; creation of any new IR
        // for context use should also be setting lvaGenericsContextInUse.
        assert(!"unexpected new use of generics context");
    }

    JITDUMP("\n*** lvaComputeRefCounts -- implicit counts ***\n");

    // Third, bump ref counts for some implicit prolog references
    for (lclNum = 0, varDsc = lvaTable; lclNum < lvaCount; lclNum++, varDsc++)
    {
        // Todo: review justification for these count bumps.
        if (varDsc->lvIsRegArg)
        {
            if ((lclNum < info.compArgsCount) && (varDsc->lvRefCnt() > 0))
            {
                // Fix 388376 ARM JitStress WP7
                varDsc->incRefCnts(BB_UNITY_WEIGHT, this);
                varDsc->incRefCnts(BB_UNITY_WEIGHT, this);
            }

            // Ref count bump that was in lvaPromoteStructVar
            //
            // This was formerly done during RCS_EARLY counting,
            // and we did not used to reset counts like we do now.
            if (varDsc->lvIsStructField && varTypeIsStruct(lvaGetDesc(varDsc->lvParentLcl)))
            {
                varDsc->incRefCnts(BB_UNITY_WEIGHT, this);
            }
        }

        // If we have JMP, all arguments must have a location
        // even if we don't use them inside the method
        if (compJmpOpUsed && varDsc->lvIsParam && (varDsc->lvRefCnt() == 0))
        {
            // except when we have varargs and the argument is
            // passed on the stack.  In that case, it's important
            // for the ref count to be zero, so that we don't attempt
            // to track them for GC info (which is not possible since we
            // don't know their offset in the stack).  See the assert at the
            // end of raMarkStkVars and bug #28949 for more info.
            if (!raIsVarargsStackArg(lclNum))
            {
                varDsc->lvImplicitlyReferenced = 1;
            }
        }

        if (varDsc->lvPinned && varDsc->lvAllDefsAreNoGc)
        {
            varDsc->lvPinned = 0;

            JITDUMP("V%02u was unpinned as all def candidates were local.\n", lclNum);
        }
    }
}

void Compiler::lvaAllocOutgoingArgSpaceVar()
{
#if FEATURE_FIXED_OUT_ARGS

    // Setup the outgoing argument region, in case we end up using it later

    if (lvaOutgoingArgSpaceVar == BAD_VAR_NUM)
    {
        lvaOutgoingArgSpaceVar = lvaGrabTempWithImplicitUse(false DEBUGARG("OutgoingArgSpace"));
        lvaSetStruct(lvaOutgoingArgSpaceVar, typGetBlkLayout(0), false);
        lvaSetVarAddrExposed(lvaOutgoingArgSpaceVar DEBUGARG(AddressExposedReason::EXTERNALLY_VISIBLE_IMPLICITLY));
    }

    noway_assert(lvaOutgoingArgSpaceVar >= info.compLocalsCount && lvaOutgoingArgSpaceVar < lvaCount);

#endif // FEATURE_FIXED_OUT_ARGS
}

inline void Compiler::lvaIncrementFrameSize(unsigned size)
{
    if (size > MAX_FrameSize || compLclFrameSize + size > MAX_FrameSize)
    {
        BADCODE("Frame size overflow");
    }

    compLclFrameSize += size;
}

/****************************************************************************
 *
 *  Return true if absolute offsets of temps are larger than vars, or in other
 *  words, did we allocate temps before of after vars.  The /GS buffer overrun
 *  checks want temps to be at low stack addresses than buffers
 */
bool Compiler::lvaTempsHaveLargerOffsetThanVars()
{
#ifdef TARGET_ARM
    // We never want to place the temps with larger offsets for ARM
    return false;
#else
    if (compGSReorderStackLayout)
    {
        return codeGen->isFramePointerUsed();
    }
    else
    {
        return true;
    }
#endif
}

/****************************************************************************
 *
 *  Return an upper bound estimate for the size of the compiler spill temps
 *
 */
unsigned Compiler::lvaGetMaxSpillTempSize()
{
    unsigned result = 0;

    if (codeGen->regSet.hasComputedTmpSize())
    {
        result = codeGen->regSet.tmpGetTotalSize();
    }
    else
    {
        result = MAX_SPILL_TEMP_SIZE;
    }
    return result;
}

// clang-format off
/*****************************************************************************
 *
 *  Compute stack frame offsets for arguments, locals and optionally temps.
 *
 *  The frame is laid out as follows for x86:
 *
 *              ESP frames
 *
 *      |                       |
 *      |-----------------------|
 *      |       incoming        |
 *      |       arguments       |
 *      |-----------------------| <---- Virtual '0'
 *      |    return address     |
 *      +=======================+
 *      |Callee saved registers |
 *      |-----------------------|
 *      |       Temps           |
 *      |-----------------------|
 *      |       Variables       |
 *      |-----------------------| <---- Ambient ESP
 *      |   Arguments for the   |
 *      ~    next function      ~
 *      |                       |
 *      |       |               |
 *      |       | Stack grows   |
 *              | downward
 *              V
 *
 *
 *              EBP frames
 *
 *      |                       |
 *      |-----------------------|
 *      |       incoming        |
 *      |       arguments       |
 *      |-----------------------| <---- Virtual '0'
 *      |    return address     |
 *      +=======================+
 *      |    incoming EBP       |
 *      |-----------------------| <---- EBP
 *      |Callee saved registers |
 *      |-----------------------|
 *      |   security object     |
 *      |-----------------------|
 *      |     ParamTypeArg      |
 *      |-----------------------|
 *      |  Last-executed-filter |
 *      |-----------------------|
 *      |                       |
 *      ~      Shadow SPs       ~
 *      |                       |
 *      |-----------------------|
 *      |                       |
 *      ~      Variables        ~
 *      |                       |
 *      ~-----------------------|
 *      |       Temps           |
 *      |-----------------------|
 *      |       localloc        |
 *      |-----------------------| <---- Ambient ESP
 *      |   Arguments for the   |
 *      |    next function      ~
 *      |                       |
 *      |       |               |
 *      |       | Stack grows   |
 *              | downward
 *              V
 *
 *
 *  The frame is laid out as follows for x64:
 *
 *              RSP frames
 *      |                       |
 *      |-----------------------|
 *      |       incoming        |
 *      |       arguments       |
 *      |-----------------------|
 *      |   4 fixed incoming    |
 *      |    argument slots     |
 *      |-----------------------| <---- Caller's SP & Virtual '0'
 *      |    return address     |
 *      +=======================+
 *      | Callee saved Int regs |
 *      -------------------------
 *      |        Padding        | <---- this padding (0 or 8 bytes) is to ensure flt registers are saved at a mem location aligned at 16-bytes
 *      |                       |       so that we can save 128-bit callee saved xmm regs using performant "movaps" instruction instead of "movups"
 *      -------------------------
 *      | Callee saved Flt regs | <----- entire 128-bits of callee saved xmm registers are stored here
 *      |-----------------------|
 *      |         Temps         |
 *      |-----------------------|
 *      |       Variables       |
 *      |-----------------------|
 *      |   Arguments for the   |
 *      ~    next function      ~
 *      |                       |
 *      |-----------------------|
 *      |   4 fixed outgoing    |
 *      |    argument slots     |
 *      |-----------------------| <---- Ambient RSP
 *      |       |               |
 *      ~       | Stack grows   ~
 *      |       | downward      |
 *              V
 *
 *
 *              RBP frames
 *      |                       |
 *      |-----------------------|
 *      |       incoming        |
 *      |       arguments       |
 *      |-----------------------|
 *      |   4 fixed incoming    |
 *      |    argument slots     |
 *      |-----------------------| <---- Caller's SP & Virtual '0'
 *      |    return address     |
 *      +=======================+
 *      | Callee saved Int regs |
 *      -------------------------
 *      |        Padding        |
 *      -------------------------
 *      | Callee saved Flt regs |
 *      |-----------------------|
 *      |   security object     |
 *      |-----------------------|
 *      |     ParamTypeArg      |
 *      |-----------------------|
 *      |                       |
 *      |                       |
 *      ~       Variables       ~
 *      |                       |
 *      |                       |
 *      |-----------------------|
 *      |        Temps          |
 *      |-----------------------|
 *      |                       |
 *      ~       localloc        ~   // not in frames with EH
 *      |                       |
 *      |-----------------------|
 *      |        PSPSym         |   // only in frames with EH (thus no localloc)
 *      |                       |
 *      |-----------------------| <---- RBP in localloc frames (max 240 bytes from Initial-SP)
 *      |   Arguments for the   |
 *      ~    next function      ~
 *      |                       |
 *      |-----------------------|
 *      |   4 fixed outgoing    |
 *      |    argument slots     |
 *      |-----------------------| <---- Ambient RSP (before localloc, this is Initial-SP)
 *      |       |               |
 *      ~       | Stack grows   ~
 *      |       | downward      |
 *              V
 *
 *
 *  The frame is laid out as follows for ARM (this is a general picture; details may differ for different conditions):
 *
 *              SP frames
 *      |                       |
 *      |-----------------------|
 *      |       incoming        |
 *      |       arguments       |
 *      +=======================+ <---- Caller's SP
 *      |  Pre-spill registers  |
 *      |-----------------------| <---- Virtual '0'
 *      |Callee saved registers |
 *      |-----------------------|
 *      ~ possible double align ~
 *      |-----------------------|
 *      |   security object     |
 *      |-----------------------|
 *      |     ParamTypeArg      |
 *      |-----------------------|
 *      |  possible GS cookie   |
 *      |-----------------------|
 *      |       Variables       |
 *      |-----------------------|
 *      |  possible GS cookie   |
 *      |-----------------------|
 *      |        Temps          |
 *      |-----------------------|
 *      |   Stub Argument Var   |
 *      |-----------------------|
 *      |Inlined PInvoke Frame V|
 *      |-----------------------|
 *      ~ possible double align ~
 *      |-----------------------|
 *      |   Arguments for the   |
 *      ~    next function      ~
 *      |                       |
 *      |-----------------------| <---- Ambient SP
 *      |       |               |
 *      ~       | Stack grows   ~
 *      |       | downward      |
 *              V
 *
 *
 *              FP / R11 frames
 *      |                       |
 *      |-----------------------|
 *      |       incoming        |
 *      |       arguments       |
 *      +=======================+ <---- Caller's SP
 *      |  Pre-spill registers  |
 *      |-----------------------| <---- Virtual '0'
 *      |Callee saved registers |
 *      |-----------------------|
 *      |        PSPSym         |   // Only for frames with EH, which means FP-based frames
 *      |-----------------------|
 *      ~ possible double align ~
 *      |-----------------------|
 *      |   security object     |
 *      |-----------------------|
 *      |     ParamTypeArg      |
 *      |-----------------------|
 *      |  possible GS cookie   |
 *      |-----------------------|
 *      |       Variables       |
 *      |-----------------------|
 *      |  possible GS cookie   |
 *      |-----------------------|
 *      |        Temps          |
 *      |-----------------------|
 *      |   Stub Argument Var   |
 *      |-----------------------|
 *      |Inlined PInvoke Frame V|
 *      |-----------------------|
 *      ~ possible double align ~
 *      |-----------------------|
 *      |       localloc        |
 *      |-----------------------|
 *      |   Arguments for the   |
 *      ~    next function      ~
 *      |                       |
 *      |-----------------------| <---- Ambient SP
 *      |       |               |
 *      ~       | Stack grows   ~
 *      |       | downward      |
 *              V
 *
 *
 *  The frame is laid out as follows for ARM64 (this is a general picture; details may differ for different conditions):
 *  NOTE: SP must be 16-byte aligned, so there may be alignment slots in the frame.
 *  We will often save and establish a frame pointer to create better ETW stack walks.
 *
 *              SP frames
 *      |                       |
 *      |-----------------------|
 *      |       incoming        |
 *      |       arguments       |
 *      +=======================+ <---- Caller's SP
 *      |         homed         | // this is only needed if reg argument need to be homed, e.g., for varargs
 *      |   register arguments  |
 *      |-----------------------| <---- Virtual '0'
 *      |Callee saved registers |
 *      |   except fp/lr        |
 *      |-----------------------|
 *      |   security object     |
 *      |-----------------------|
 *      |     ParamTypeArg      |
 *      |-----------------------|
 *      |  possible GS cookie   |
 *      |-----------------------|
 *      |       Variables       |
 *      |-----------------------|
 *      |  possible GS cookie   |
 *      |-----------------------|
 *      |        Temps          |
 *      |-----------------------|
 *      |   Stub Argument Var   |
 *      |-----------------------|
 *      |Inlined PInvoke Frame V|
 *      |-----------------------|
 *      |      Saved LR         |
 *      |-----------------------|
 *      |      Saved FP         | <---- Frame pointer
 *      |-----------------------|
 *      |  Stack arguments for  |
 *      |   the next function   |
 *      |-----------------------| <---- SP
 *      |       |               |
 *      ~       | Stack grows   ~
 *      |       | downward      |
 *              V
 *
 *
 *              FP (R29 / x29) frames
 *      |                       |
 *      |-----------------------|
 *      |       incoming        |
 *      |       arguments       |
 *      +=======================+ <---- Caller's SP
 *      |     optional homed    | // this is only needed if reg argument need to be homed, e.g., for varargs
 *      |   register arguments  |
 *      |-----------------------| <---- Virtual '0'
 *      |Callee saved registers |
 *      |   except fp/lr        |
 *      |-----------------------|
 *      |        PSPSym         | // Only for frames with EH, which requires FP-based frames
 *      |-----------------------|
 *      |   security object     |
 *      |-----------------------|
 *      |     ParamTypeArg      |
 *      |-----------------------|
 *      |  possible GS cookie   |
 *      |-----------------------|
 *      |       Variables       |
 *      |-----------------------|
 *      |  possible GS cookie   |
 *      |-----------------------|
 *      |        Temps          |
 *      |-----------------------|
 *      |   Stub Argument Var   |
 *      |-----------------------|
 *      |Inlined PInvoke Frame V|
 *      |-----------------------|
 *      |      Saved LR         |
 *      |-----------------------|
 *      |      Saved FP         | <---- Frame pointer
 *      |-----------------------|
 *      ~       localloc        ~
 *      |-----------------------|
 *      |  Stack arguments for  |
 *      |   the next function   |
 *      |-----------------------| <---- Ambient SP
 *      |       |               |
 *      ~       | Stack grows   ~
 *      |       | downward      |
 *              V
 *
 *
 *              FP (R29 / x29) frames where FP/LR are stored at the top of the frame (frames requiring GS that have localloc)
 *      |                       |
 *      |-----------------------|
 *      |       incoming        |
 *      |       arguments       |
 *      +=======================+ <---- Caller's SP
 *      |     optional homed    | // this is only needed if reg argument need to be homed, e.g., for varargs
 *      |   register arguments  |
 *      |-----------------------| <---- Virtual '0'
 *      |      Saved LR         |
 *      |-----------------------|
 *      |      Saved FP         | <---- Frame pointer
 *      |-----------------------|
 *      |Callee saved registers |
 *      |-----------------------|
 *      |        PSPSym         | // Only for frames with EH, which requires FP-based frames
 *      |-----------------------|
 *      |   security object     |
 *      |-----------------------|
 *      |     ParamTypeArg      |
 *      |-----------------------|
 *      |  possible GS cookie   |
 *      |-----------------------|
 *      |       Variables       |
 *      |-----------------------|
 *      |  possible GS cookie   |
 *      |-----------------------|
 *      |        Temps          |
 *      |-----------------------|
 *      |   Stub Argument Var   |
 *      |-----------------------|
 *      |Inlined PInvoke Frame V|
 *      |-----------------------|
 *      ~       localloc        ~
 *      |-----------------------|
 *      |  Stack arguments for  |
 *      |   the next function   |
 *      |-----------------------| <---- Ambient SP
 *      |       |               |
 *      ~       | Stack grows   ~
 *      |       | downward      |
 *              V
 *
 *
 *  Doing this all in one pass is 'hard'.  So instead we do it in 2 basic passes:
 *    1. Assign all the offsets relative to the Virtual '0'. Offsets above (the
 *      incoming arguments) are positive. Offsets below (everything else) are
 *      negative.  This pass also calcuates the total frame size (between Caller's
 *      SP/return address and the Ambient SP).
 *    2. Figure out where to place the frame pointer, and then adjust the offsets
 *      as needed for the final stack size and whether the offset is frame pointer
 *      relative or stack pointer relative.
 *
 */
// clang-format on

void Compiler::lvaAssignFrameOffsets(FrameLayoutState curState)
{
    noway_assert((lvaDoneFrameLayout < curState) || (curState == REGALLOC_FRAME_LAYOUT));

    lvaDoneFrameLayout = curState;

#ifdef DEBUG
    if (verbose)
    {

        printf("*************** In lvaAssignFrameOffsets");
        if (curState == INITIAL_FRAME_LAYOUT)
        {
            printf("(INITIAL_FRAME_LAYOUT)");
        }
        else if (curState == PRE_REGALLOC_FRAME_LAYOUT)
        {
            printf("(PRE_REGALLOC_FRAME_LAYOUT)");
        }
        else if (curState == REGALLOC_FRAME_LAYOUT)
        {
            printf("(REGALLOC_FRAME_LAYOUT)");
        }
        else if (curState == TENTATIVE_FRAME_LAYOUT)
        {
            printf("(TENTATIVE_FRAME_LAYOUT)");
        }
        else if (curState == FINAL_FRAME_LAYOUT)
        {
            printf("(FINAL_FRAME_LAYOUT)");
        }
        else
        {
            printf("(UNKNOWN)");
            unreached();
        }
        printf("\n");
    }
#endif

#if FEATURE_FIXED_OUT_ARGS
    assert(lvaOutgoingArgSpaceVar != BAD_VAR_NUM);
#endif // FEATURE_FIXED_OUT_ARGS

    /*-------------------------------------------------------------------------
     *
     * First process the arguments.
     *
     *-------------------------------------------------------------------------
     */

    lvaAssignVirtualFrameOffsetsToArgs();

    /*-------------------------------------------------------------------------
     *
     * Now compute stack offsets for any variables that don't live in registers
     *
     *-------------------------------------------------------------------------
     */

    lvaAssignVirtualFrameOffsetsToLocals();

    lvaAlignFrame();

    /*-------------------------------------------------------------------------
     *
     * Now patch the offsets
     *
     *-------------------------------------------------------------------------
     */

    lvaFixVirtualFrameOffsets();

    // Modify the stack offset for fields of promoted structs.
    lvaAssignFrameOffsetsToPromotedStructs();

    /*-------------------------------------------------------------------------
     *
     * Finalize
     *
     *-------------------------------------------------------------------------
     */

    // If it's not the final frame layout, then it's just an estimate. This means
    // we're allowed to once again write to these variables, even if we've read
    // from them to make tentative code generation or frame layout decisions.
    if (curState < FINAL_FRAME_LAYOUT)
    {
        codeGen->resetFramePointerUsedWritePhase();
    }
}

/*****************************************************************************
 *  lvaFixVirtualFrameOffsets() : Now that everything has a virtual offset,
 *  determine the final value for the frame pointer (if needed) and then
 *  adjust all the offsets appropriately.
 *
 *  This routine fixes virtual offset to be relative to frame pointer or SP
 *  based on whether varDsc->lvFramePointerBased is true or false respectively.
 */
void Compiler::lvaFixVirtualFrameOffsets()
{
    LclVarDsc* varDsc;

#if defined(FEATURE_EH_FUNCLETS) && defined(TARGET_AMD64)
    if (lvaPSPSym != BAD_VAR_NUM)
    {
        // We need to fix the offset of the PSPSym so there is no padding between it and the outgoing argument space.
        // Without this code, lvaAlignFrame might have put the padding lower than the PSPSym, which would be between
        // the PSPSym and the outgoing argument space.
        varDsc = lvaGetDesc(lvaPSPSym);
        assert(varDsc->lvFramePointerBased); // We always access it RBP-relative.
        assert(!varDsc->lvMustInit);         // It is never "must init".
        varDsc->SetStackOffset(codeGen->genCallerSPtoInitialSPdelta() + lvaLclSize(lvaOutgoingArgSpaceVar));

        if (opts.IsOSR())
        {
            // With OSR RBP points at the base of the OSR frame, but the virtual offsets
            // are from the base of the Tier0 frame. Adjust.
            //
            varDsc->SetStackOffset(varDsc->GetStackOffset() - info.compPatchpointInfo->TotalFrameSize());
        }
    }
#endif

    // The delta to be added to virtual offset to adjust it relative to frame pointer or SP
    int delta = 0;

#ifdef TARGET_XARCH
    delta += REGSIZE_BYTES; // pushed PC (return address) for x86/x64
    JITDUMP("--- delta bump %d for RA\n", REGSIZE_BYTES);

    if (codeGen->doubleAlignOrFramePointerUsed())
    {
        JITDUMP("--- delta bump %d for FP\n", REGSIZE_BYTES);
        delta += REGSIZE_BYTES; // pushed EBP (frame pointer)
    }
#endif

    if (!codeGen->isFramePointerUsed())
    {
        // pushed registers, return address, and padding
        JITDUMP("--- delta bump %d for RSP frame\n", codeGen->genTotalFrameSize());
        delta += codeGen->genTotalFrameSize();
    }
#if defined(TARGET_ARM)
    else
    {
        // We set FP to be after LR, FP
        delta += 2 * REGSIZE_BYTES;
    }
#elif defined(TARGET_AMD64) || defined(TARGET_ARM64) || defined(TARGET_LOONGARCH64) || defined(TARGET_RISCV64)
    else
    {
        // FP is used.
        JITDUMP("--- delta bump %d for FP frame\n", codeGen->genTotalFrameSize() - codeGen->genSPtoFPdelta());
        delta += codeGen->genTotalFrameSize() - codeGen->genSPtoFPdelta();
    }
#endif // TARGET_AMD64 || TARGET_ARM64 || TARGET_LOONGARCH64 || TARGET_RISCV64

    if (opts.IsOSR())
    {
#if defined(TARGET_AMD64) || defined(TARGET_ARM64) || defined(TARGET_LOONGARCH64) || defined(TARGET_RISCV64)
        // Stack offset includes Tier0 frame.
        //
        JITDUMP("--- delta bump %d for OSR + Tier0 frame\n", info.compPatchpointInfo->TotalFrameSize());
        delta += info.compPatchpointInfo->TotalFrameSize();
#endif
    }

    JITDUMP("--- virtual stack offset to actual stack offset delta is %d\n", delta);

    unsigned lclNum;
    for (lclNum = 0, varDsc = lvaTable; lclNum < lvaCount; lclNum++, varDsc++)
    {
        bool doAssignStkOffs = true;

        // Can't be relative to EBP unless we have an EBP
        noway_assert(!varDsc->lvFramePointerBased || codeGen->doubleAlignOrFramePointerUsed());

        // Is this a non-param promoted struct field?
        //   if so then set doAssignStkOffs to false.
        //
        if (varDsc->lvIsStructField)
        {
            LclVarDsc*       parentvarDsc  = lvaGetDesc(varDsc->lvParentLcl);
            lvaPromotionType promotionType = lvaGetPromotionType(parentvarDsc);

#if defined(TARGET_X86)
            // On x86, we set the stack offset for a promoted field
            // to match a struct parameter in lvAssignFrameOffsetsToPromotedStructs.
            if ((!varDsc->lvIsParam || parentvarDsc->lvIsParam) && promotionType == PROMOTION_TYPE_DEPENDENT)
#else
            if (!varDsc->lvIsParam && promotionType == PROMOTION_TYPE_DEPENDENT)
#endif
            {
                doAssignStkOffs = false; // Assigned later in lvaAssignFrameOffsetsToPromotedStructs()
            }
        }

        if (!varDsc->lvOnFrame)
        {
<<<<<<< HEAD
            if (!varDsc->lvIsParam || lvaParamHasLocalStackSpace(lclNum))
=======
            if (!varDsc->lvIsParam
#if !defined(TARGET_AMD64)
                || (varDsc->lvIsRegArg
#if defined(TARGET_ARM) && defined(PROFILING_SUPPORTED)
                    && compIsProfilerHookNeeded() &&
                    !lvaIsPreSpilled(lclNum, codeGen->regSet.rsMaskPreSpillRegs(false)) // We need assign stack offsets
                                                                                        // for prespilled arguments
#endif
                    )
#endif // !defined(TARGET_AMD64)
            )
>>>>>>> e4d9e41d
            {
                doAssignStkOffs = false; // Not on frame or an incoming stack arg
            }
        }

        if (doAssignStkOffs)
        {
            JITDUMP("-- V%02u was %d, now %d\n", lclNum, varDsc->GetStackOffset(), varDsc->GetStackOffset() + delta);
            varDsc->SetStackOffset(varDsc->GetStackOffset() + delta);

#if DOUBLE_ALIGN
            if (genDoubleAlign() && !codeGen->isFramePointerUsed())
            {
                if (varDsc->lvFramePointerBased)
                {
                    varDsc->SetStackOffset(varDsc->GetStackOffset() - delta);

                    // We need to re-adjust the offsets of the parameters so they are EBP
                    // relative rather than stack/frame pointer relative

                    varDsc->SetStackOffset(varDsc->GetStackOffset() + (2 * TARGET_POINTER_SIZE)); // return address and
                                                                                                  // pushed EBP

                    noway_assert(varDsc->GetStackOffset() >= FIRST_ARG_STACK_OFFS);
                }
            }
#endif
            // On System V environments the stkOffs could be 0 for params passed in registers.
            //
            // For normal methods only EBP relative references can have negative offsets.
            assert(codeGen->isFramePointerUsed() || varDsc->GetStackOffset() >= 0);
        }
    }

    assert(codeGen->regSet.tmpAllFree());
    for (TempDsc* temp = codeGen->regSet.tmpListBeg(); temp != nullptr; temp = codeGen->regSet.tmpListNxt(temp))
    {
        temp->tdAdjustTempOffs(delta);
    }

    lvaCachedGenericContextArgOffs += delta;

#if FEATURE_FIXED_OUT_ARGS

    if (lvaOutgoingArgSpaceVar != BAD_VAR_NUM)
    {
        varDsc = lvaGetDesc(lvaOutgoingArgSpaceVar);
        varDsc->SetStackOffset(0);
        varDsc->lvFramePointerBased = false;
        varDsc->lvMustInit          = false;
    }

#endif // FEATURE_FIXED_OUT_ARGS

#if defined(TARGET_ARM64)
    // We normally add alignment below the locals between them and the outgoing
    // arg space area. When we store fp/lr(ra) at the bottom, however, this will
    // be below the alignment. So we should not apply the alignment adjustment to
    // them. It turns out we always store these at +0 and +8 of the FP,
    // so instead of dealing with skipping adjustment just for them we just set
    // them here always.
    assert(codeGen->isFramePointerUsed());
    if (lvaRetAddrVar != BAD_VAR_NUM)
    {
        lvaTable[lvaRetAddrVar].SetStackOffset(REGSIZE_BYTES);
    }
#elif defined(TARGET_LOONGARCH64) || defined(TARGET_RISCV64)
    assert(codeGen->isFramePointerUsed());
    if (lvaRetAddrVar != BAD_VAR_NUM)
    {
        // For LoongArch64 and RISCV64, the RA is below the fp. see the `genPushCalleeSavedRegisters`
        lvaTable[lvaRetAddrVar].SetStackOffset(-REGSIZE_BYTES);
    }
#endif // !TARGET_LOONGARCH64
}

#ifdef TARGET_ARM
bool Compiler::lvaIsPreSpilled(unsigned lclNum, regMaskTP preSpillMask)
{
    const LclVarDsc& desc = lvaTable[lclNum];
    return desc.lvIsRegArg && (preSpillMask & genRegMask(desc.GetArgReg()));
}
#endif // TARGET_ARM

//------------------------------------------------------------------------
// lvaUpdateArgWithInitialReg: Set the initial register of a local variable
//                             to the one assigned by the register allocator.
//
// Arguments:
//    varDsc - the local variable descriptor
//
void Compiler::lvaUpdateArgWithInitialReg(LclVarDsc* varDsc)
{
    noway_assert(varDsc->lvIsParam);

    if (varDsc->lvIsRegCandidate())
    {
        varDsc->SetRegNum(varDsc->GetArgInitReg());
    }
}

//------------------------------------------------------------------------
// lvaUpdateArgsWithInitialReg() : For each argument variable descriptor, update
//     its current register with the initial register as assigned by LSRA.
//
void Compiler::lvaUpdateArgsWithInitialReg()
{
    if (!compLSRADone)
    {
        return;
    }

    for (unsigned lclNum = 0; lclNum < info.compArgsCount; lclNum++)
    {
        LclVarDsc* varDsc = lvaGetDesc(lclNum);

        if (varDsc->lvPromoted)
        {
            for (unsigned fieldVarNum = varDsc->lvFieldLclStart;
                 fieldVarNum < varDsc->lvFieldLclStart + varDsc->lvFieldCnt; ++fieldVarNum)
            {
                LclVarDsc* fieldVarDsc = lvaGetDesc(fieldVarNum);
                lvaUpdateArgWithInitialReg(fieldVarDsc);
            }
        }
        else
        {
            lvaUpdateArgWithInitialReg(varDsc);
        }
    }
}

/*****************************************************************************
 *  lvaAssignVirtualFrameOffsetsToArgs() : Assign virtual stack offsets to the
 *  arguments, and implicit arguments (this ptr, return buffer, generics,
 *  and varargs).
 */
void Compiler::lvaAssignVirtualFrameOffsetsToArgs()
{
    unsigned lclNum  = 0;
    int      argOffs = 0;
#ifdef UNIX_AMD64_ABI
    int callerArgOffset = 0;
#endif // UNIX_AMD64_ABI

    /*
        Assign stack offsets to arguments (in reverse order of passing).

        This means that if we pass arguments left->right, we start at
        the end of the list and work backwards, for right->left we start
        with the first argument and move forward.

        This is all relative to our Virtual '0'
     */

    if (info.compArgOrder == Target::ARG_ORDER_L2R)
    {
        argOffs = compArgSize;
    }

    /* Update the argOffs to reflect arguments that are passed in registers */

    noway_assert(codeGen->intRegState.rsCalleeRegArgCount <= MAX_REG_ARG);
    noway_assert(compAppleArm64Abi() || compArgSize >= codeGen->intRegState.rsCalleeRegArgCount * REGSIZE_BYTES);

    if (info.compArgOrder == Target::ARG_ORDER_L2R)
    {
        argOffs -= codeGen->intRegState.rsCalleeRegArgCount * REGSIZE_BYTES;
    }

    // Update the arg initial register locations.
    lvaUpdateArgsWithInitialReg();

#ifdef SWIFT_SUPPORT
    if (info.compCallConv == CorInfoCallConvExtension::Swift)
    {
        // We already assigned argument offsets in lvaClassifyParameterABI.
        // Just get them from there.
        // TODO-Cleanup: We can use similar logic for all backends once we have
        // the new ABI info for all targets.
        for (unsigned lclNum = 0; lclNum < info.compArgsCount; lclNum++)
        {
            LclVarDsc*                   dsc     = lvaGetDesc(lclNum);
            const ABIPassingInformation& abiInfo = lvaParameterPassingInfo[lclNum];

            if (abiInfo.HasExactlyOneStackSegment())
            {
                dsc->SetStackOffset(abiInfo.Segments[0].GetStackOffset());
            }
        }
        return;
    }
#endif

    /* Is there a "this" argument? */

    if (!info.compIsStatic)
    {
        noway_assert(lclNum == info.compThisArg);
#ifndef TARGET_X86
        argOffs =
            lvaAssignVirtualFrameOffsetToArg(lclNum, REGSIZE_BYTES, argOffs UNIX_AMD64_ABI_ONLY_ARG(&callerArgOffset));
#endif // TARGET_X86
        lclNum++;
    }

    unsigned userArgsToSkip = 0;
#if !defined(TARGET_ARM)
    // In the native instance method calling convention on Windows,
    // the this parameter comes before the hidden return buffer parameter.
    // So, we want to process the native "this" parameter before we process
    // the native return buffer parameter.
    if (TargetOS::IsWindows && callConvIsInstanceMethodCallConv(info.compCallConv))
    {
#ifdef TARGET_X86
        if (!lvaTable[lclNum].lvIsRegArg)
        {
            argOffs = lvaAssignVirtualFrameOffsetToArg(lclNum, REGSIZE_BYTES, argOffs);
        }
#elif !defined(UNIX_AMD64_ABI)
        argOffs = lvaAssignVirtualFrameOffsetToArg(lclNum, REGSIZE_BYTES, argOffs);
#endif // TARGET_X86
        lclNum++;
        userArgsToSkip++;
    }
#endif

    /* if we have a hidden buffer parameter, that comes here */

    if (info.compRetBuffArg != BAD_VAR_NUM)
    {
        noway_assert(lclNum == info.compRetBuffArg);
        argOffs =
            lvaAssignVirtualFrameOffsetToArg(lclNum, REGSIZE_BYTES, argOffs UNIX_AMD64_ABI_ONLY_ARG(&callerArgOffset));
        lclNum++;
    }

#if USER_ARGS_COME_LAST

    //@GENERICS: extra argument for instantiation info
    if (info.compMethodInfo->args.callConv & CORINFO_CALLCONV_PARAMTYPE)
    {
        noway_assert(lclNum == info.compTypeCtxtArg);
        argOffs = lvaAssignVirtualFrameOffsetToArg(lclNum++, REGSIZE_BYTES,
                                                   argOffs UNIX_AMD64_ABI_ONLY_ARG(&callerArgOffset));
    }

    if (info.compIsVarArgs)
    {
        argOffs = lvaAssignVirtualFrameOffsetToArg(lclNum++, REGSIZE_BYTES,
                                                   argOffs UNIX_AMD64_ABI_ONLY_ARG(&callerArgOffset));
    }

#endif // USER_ARGS_COME_LAST

    CORINFO_ARG_LIST_HANDLE argLst    = info.compMethodInfo->args.args;
    unsigned                argSigLen = info.compMethodInfo->args.numArgs;
    // Skip any user args that we've already processed.
    assert(userArgsToSkip <= argSigLen);
    argSigLen -= userArgsToSkip;
    for (unsigned i = 0; i < userArgsToSkip; i++, argLst = info.compCompHnd->getArgNext(argLst))
    {
        ;
    }

#ifdef TARGET_ARM
    //
    // struct_n { int; int; ... n times };
    //
    // Consider signature:
    //
    // Foo (float a,double b,float c,double d,float e,double f,float g,double h,
    //      float i,double j,float k,double l,struct_3 m) { }
    //
    // Basically the signature is: (all float regs full, 1 double, struct_3);
    //
    // The double argument occurs before pre spill in the argument iteration and
    // computes an argOffset of 0. struct_3 offset becomes 8. This is wrong.
    // Because struct_3 is prespilled and double occurs after prespill.
    // The correct offsets are double = 16 (aligned stk), struct_3 = 0..12,
    // Offset 12 will be skipped for double alignment of double.
    //
    // Another example is (struct_2, all float regs full, double, struct_2);
    // Here, notice the order is similarly messed up because of 2 pre-spilled
    // struct_2.
    //
    // Succinctly,
    // ARG_INDEX(i) > ARG_INDEX(j) DOES NOT IMPLY |ARG_OFFSET(i)| > |ARG_OFFSET(j)|
    //
    // Therefore, we'll do a two pass offset calculation, one that considers pre-spill
    // and the next, stack args.
    //

    unsigned argLcls = 0;

    // Take care of pre spill registers first.
    regMaskTP preSpillMask = codeGen->regSet.rsMaskPreSpillRegs(false);
    regMaskTP tempMask     = RBM_NONE;
    for (unsigned i = 0, preSpillLclNum = lclNum; i < argSigLen; ++i, ++preSpillLclNum)
    {
        if (lvaIsPreSpilled(preSpillLclNum, preSpillMask))
        {
            CORINFO_CLASS_HANDLE argClass = NO_CLASS_HANDLE;
            CorInfoType argTypeJit = strip(info.compCompHnd->getArgType(&info.compMethodInfo->args, argLst, &argClass));
            unsigned    argSize    = eeGetArgSize(argTypeJit, argClass);
            argOffs                = lvaAssignVirtualFrameOffsetToArg(preSpillLclNum, argSize, argOffs);
            argLcls++;

            // Early out if we can. If size is 8 and base reg is 2, then the mask is 0x1100
            tempMask |= ((((1 << (roundUp(argSize, TARGET_POINTER_SIZE) / REGSIZE_BYTES))) - 1)
                         << lvaTable[preSpillLclNum].GetArgReg());
            if (tempMask == preSpillMask)
            {
                // We won't encounter more pre-spilled registers,
                // so don't bother iterating further.
                break;
            }
        }
        argLst = info.compCompHnd->getArgNext(argLst);
    }

    // Take care of non pre-spilled stack arguments.
    argLst = info.compMethodInfo->args.args;
    for (unsigned i = 0, stkLclNum = lclNum; i < argSigLen; ++i, ++stkLclNum)
    {
        if (!lvaIsPreSpilled(stkLclNum, preSpillMask))
        {
            CORINFO_CLASS_HANDLE argClass = NO_CLASS_HANDLE;
            CorInfoType argTypeJit = strip(info.compCompHnd->getArgType(&info.compMethodInfo->args, argLst, &argClass));
            const unsigned argSize = eeGetArgSize(argTypeJit, argClass);
            argOffs                = lvaAssignVirtualFrameOffsetToArg(stkLclNum, argSize, argOffs);
            argLcls++;
        }
        argLst = info.compCompHnd->getArgNext(argLst);
    }

    lclNum += argLcls;
#else  // !TARGET_ARM
    for (unsigned i = 0; i < argSigLen; i++)
    {
        CORINFO_CLASS_HANDLE argClass = NO_CLASS_HANDLE;
        CorInfoType argTypeJit   = strip(info.compCompHnd->getArgType(&info.compMethodInfo->args, argLst, &argClass));
        unsigned    argumentSize = eeGetArgSize(argTypeJit, argClass);

        assert(compAppleArm64Abi() || argumentSize % TARGET_POINTER_SIZE == 0);

        argOffs =
            lvaAssignVirtualFrameOffsetToArg(lclNum++, argumentSize, argOffs UNIX_AMD64_ABI_ONLY_ARG(&callerArgOffset));
        argLst = info.compCompHnd->getArgNext(argLst);
    }
#endif // !TARGET_ARM

#if !USER_ARGS_COME_LAST

    //@GENERICS: extra argument for instantiation info
    if (info.compMethodInfo->args.callConv & CORINFO_CALLCONV_PARAMTYPE)
    {
        noway_assert(lclNum == info.compTypeCtxtArg);
        argOffs = lvaAssignVirtualFrameOffsetToArg(lclNum++, REGSIZE_BYTES,
                                                   argOffs UNIX_AMD64_ABI_ONLY_ARG(&callerArgOffset));
    }

    if (info.compIsVarArgs)
    {
        argOffs = lvaAssignVirtualFrameOffsetToArg(lclNum++, REGSIZE_BYTES,
                                                   argOffs UNIX_AMD64_ABI_ONLY_ARG(&callerArgOffset));
    }

#endif // USER_ARGS_COME_LAST
}

#ifdef UNIX_AMD64_ABI
//
//  lvaAssignVirtualFrameOffsetToArg() : Assign virtual stack offsets to an
//  individual argument, and return the offset for the next argument.
//  Note: This method only calculates the initial offset of the stack passed/spilled arguments
//  (if any - the RA might decide to spill(home on the stack) register passed arguments, if rarely used.)
//        The final offset is calculated in lvaFixVirtualFrameOffsets method. It accounts for FP existence,
//        ret address slot, stack frame padding, alloca instructions, etc.
//  Note: This is the implementation for UNIX_AMD64 System V platforms.
//
int Compiler::lvaAssignVirtualFrameOffsetToArg(unsigned    lclNum,
                                               unsigned    argSize,
                                               int argOffs UNIX_AMD64_ABI_ONLY_ARG(int* callerArgOffset))
{
    noway_assert(lclNum < info.compArgsCount);
    noway_assert(argSize);

    if (info.compArgOrder == Target::ARG_ORDER_L2R)
    {
        argOffs -= argSize;
    }

    unsigned fieldVarNum = BAD_VAR_NUM;

    LclVarDsc* varDsc = lvaGetDesc(lclNum);

    noway_assert(varDsc->lvIsParam);

    if (varDsc->lvIsRegArg)
    {
        // Argument is passed in a register, don't count it
        // when updating the current offset on the stack.

        if (varDsc->lvOnFrame)
        {
            // The offset for args needs to be set only for the stack homed arguments for System V.
            varDsc->SetStackOffset(argOffs);
        }
        else
        {
            varDsc->SetStackOffset(0);
        }
    }
    else
    {
        // For Windows AMD64 there are 4 slots for the register passed arguments on the top of the caller's stack.
        // This is where they are always homed. So, they can be accessed with positive offset.
        // On System V platforms, if the RA decides to home a register passed arg on the stack, it creates a stack
        // location on the callee stack (like any other local var.) In such a case, the register passed, stack homed
        // arguments are accessed using negative offsets and the stack passed arguments are accessed using positive
        // offset (from the caller's stack.)
        // For  System V platforms if there is no frame pointer the caller stack parameter offset should include the
        // callee allocated space. If frame register is used, the callee allocated space should not be included for
        // accessing the caller stack parameters. The last two requirements are met in lvaFixVirtualFrameOffsets
        // method, which fixes the offsets, based on frame pointer existence, existence of alloca instructions, ret
        // address pushed, ets.

        varDsc->SetStackOffset(*callerArgOffset);
        // Structs passed on stack could be of size less than TARGET_POINTER_SIZE.
        // Make sure they get at least TARGET_POINTER_SIZE on the stack - this is required for alignment.
        if (argSize > TARGET_POINTER_SIZE)
        {
            *callerArgOffset += (int)roundUp(argSize, TARGET_POINTER_SIZE);
        }
        else
        {
            *callerArgOffset += TARGET_POINTER_SIZE;
        }
    }

    // For struct promoted parameters we need to set the offsets for the field lclVars.
    //
    // For a promoted struct we also assign the struct fields stack offset
    if (varDsc->lvPromoted)
    {
        unsigned firstFieldNum = varDsc->lvFieldLclStart;
        int      offset        = varDsc->GetStackOffset();
        for (unsigned i = 0; i < varDsc->lvFieldCnt; i++)
        {
            LclVarDsc* fieldVarDsc = lvaGetDesc(firstFieldNum + i);
            fieldVarDsc->SetStackOffset(offset + fieldVarDsc->lvFldOffset);
        }
    }

    if (info.compArgOrder == Target::ARG_ORDER_R2L && !varDsc->lvIsRegArg)
    {
        argOffs += argSize;
    }

    return argOffs;
}

#else // !UNIX_AMD64_ABI

//
//  lvaAssignVirtualFrameOffsetToArg() : Assign virtual stack offsets to an
//  individual argument, and return the offset for the next argument.
//  Note: This method only calculates the initial offset of the stack passed/spilled arguments
//  (if any - the RA might decide to spill(home on the stack) register passed arguments, if rarely used.)
//        The final offset is calculated in lvaFixVirtualFrameOffsets method. It accounts for FP existence,
//        ret address slot, stack frame padding, alloca instructions, etc.
//  Note: This implementation for all the platforms but UNIX_AMD64 OSs (System V 64 bit.)
int Compiler::lvaAssignVirtualFrameOffsetToArg(unsigned    lclNum,
                                               unsigned    argSize,
                                               int argOffs UNIX_AMD64_ABI_ONLY_ARG(int* callerArgOffset))
{
    noway_assert(lclNum < info.compArgsCount);
    noway_assert(argSize);

    if (info.compArgOrder == Target::ARG_ORDER_L2R)
    {
        argOffs -= argSize;
    }

    unsigned fieldVarNum = BAD_VAR_NUM;

    LclVarDsc* varDsc = lvaGetDesc(lclNum);

    noway_assert(varDsc->lvIsParam);

    if (varDsc->lvIsRegArg)
    {
        /* Argument is passed in a register, don't count it
         * when updating the current offset on the stack */
        CLANG_FORMAT_COMMENT_ANCHOR;

#if !defined(TARGET_ARMARCH) && !defined(TARGET_LOONGARCH64) && !defined(TARGET_RISCV64)
#if DEBUG
        // TODO: Remove this noway_assert and replace occurrences of TARGET_POINTER_SIZE with argSize
        // Also investigate why we are incrementing argOffs for X86 as this seems incorrect
        //
        noway_assert(argSize == TARGET_POINTER_SIZE);
#endif // DEBUG
#endif

#if defined(TARGET_X86)
        argOffs += TARGET_POINTER_SIZE;
#elif defined(TARGET_AMD64)
        // Register arguments on AMD64 also takes stack space. (in the backing store)
        varDsc->SetStackOffset(argOffs);
        argOffs += TARGET_POINTER_SIZE;
#elif defined(TARGET_ARM64)
        // Register arguments on ARM64 only take stack space when they have a frame home.
        // Unless on windows and in a vararg method.
        if (compFeatureArgSplit() && this->info.compIsVarArgs)
        {
            if (varDsc->lvType == TYP_STRUCT && varDsc->GetOtherArgReg() >= MAX_REG_ARG &&
                varDsc->GetOtherArgReg() != REG_NA)
            {
                // This is a split struct. It will account for an extra (8 bytes)
                // of alignment.
                varDsc->SetStackOffset(varDsc->GetStackOffset() + TARGET_POINTER_SIZE);
                argOffs += TARGET_POINTER_SIZE;
            }
        }

#elif defined(TARGET_ARM)
        // On ARM we spill the registers in codeGen->regSet.rsMaskPreSpillRegArg
        // in the prolog, so we have to do SetStackOffset() here
        //
        regMaskTP regMask = genRegMask(varDsc->GetArgReg());
        if (codeGen->regSet.rsMaskPreSpillRegArg & regMask)
        {
            // Signature: void foo(struct_8, int, struct_4)
            // ------- CALLER SP -------
            // r3 struct_4
            // r2 int - not prespilled, but added for alignment. argOffs should skip this.
            // r1 struct_8
            // r0 struct_8
            // -------------------------
            // If we added alignment we need to fix argOffs for all registers above alignment.
            if (codeGen->regSet.rsMaskPreSpillAlign != RBM_NONE)
            {
                assert(genCountBits(codeGen->regSet.rsMaskPreSpillAlign) == 1);
                // Is register beyond the alignment pos?
                if (regMask > codeGen->regSet.rsMaskPreSpillAlign)
                {
                    // Increment argOffs just once for the _first_ register after alignment pos
                    // in the prespill mask.
                    if (!BitsBetween(codeGen->regSet.rsMaskPreSpillRegArg, regMask,
                                     codeGen->regSet.rsMaskPreSpillAlign))
                    {
                        argOffs += TARGET_POINTER_SIZE;
                    }
                }
            }

            switch (varDsc->lvType)
            {
                case TYP_STRUCT:
                    if (!varDsc->lvStructDoubleAlign)
                    {
                        break;
                    }
                    FALLTHROUGH;

                case TYP_DOUBLE:
                case TYP_LONG:
                {
                    //
                    // Let's assign offsets to arg1, a double in r2. argOffs has to be 4 not 8.
                    //
                    // ------- CALLER SP -------
                    // r3
                    // r2 double   -- argOffs = 4, but it doesn't need to be skipped, because there is no skipping.
                    // r1 VACookie -- argOffs = 0
                    // -------------------------
                    //
                    // Consider argOffs as if it accounts for number of prespilled registers before the current
                    // register. In the above example, for r2, it is r1 that is prespilled, but since r1 is
                    // accounted for by argOffs being 4, there should have been no skipping. Instead, if we didn't
                    // assign r1 to any variable, then argOffs would still be 0 which implies it is not accounting
                    // for r1, equivalently r1 is skipped.
                    //
                    // If prevRegsSize is unaccounted for by a corresponding argOffs, we must have skipped a register.
                    int prevRegsSize =
                        genCountBits(codeGen->regSet.rsMaskPreSpillRegArg & (regMask - 1)) * TARGET_POINTER_SIZE;
                    if (argOffs < prevRegsSize)
                    {
                        // We must align up the argOffset to a multiple of 8 to account for skipped registers.
                        argOffs = roundUp((unsigned)argOffs, 2 * TARGET_POINTER_SIZE);
                    }
                    // We should've skipped only a single register.
                    assert(argOffs == prevRegsSize);
                }
                break;

                default:
                    // No alignment of argOffs required
                    break;
            }
            varDsc->SetStackOffset(argOffs);
            argOffs += argSize;
        }

#elif defined(TARGET_LOONGARCH64) || defined(TARGET_RISCV64)

        if (varDsc->lvIsSplit)
        {
            assert((varDsc->lvType == TYP_STRUCT) && (varDsc->GetOtherArgReg() == REG_STK));
            // This is a split struct. It will account for an extra (8 bytes) for the whole struct.
            varDsc->SetStackOffset(varDsc->GetStackOffset() + TARGET_POINTER_SIZE);
            argOffs += TARGET_POINTER_SIZE;
        }

#else // TARGET*
#error Unsupported or unset target architecture
#endif // TARGET*
    }
    else
    {
#if defined(TARGET_ARM)
        // Dev11 Bug 42817: incorrect codegen for DrawFlatCheckBox causes A/V in WinForms
        //
        // Here we have method with a signature (int a1, struct a2, struct a3, int a4, int a5).
        // Struct parameter 'a2' is 16-bytes with no alignment requirements;
        //  it uses r1,r2,r3 and [OutArg+0] when passed.
        // Struct parameter 'a3' is 16-bytes that is required to be double aligned;
        //  the caller skips [OutArg+4] and starts the argument at [OutArg+8].
        // Thus the caller generates the correct code to pass the arguments.
        // When generating code to receive the arguments we set codeGen->regSet.rsMaskPreSpillRegArg to [r1,r2,r3]
        //  and spill these three registers as the first instruction in the prolog.
        // Then when we layout the arguments' stack offsets we have an argOffs 0 which
        //  points at the location that we spilled r1 into the stack.  For this first
        //  struct we take the lvIsRegArg path above with "codeGen->regSet.rsMaskPreSpillRegArg &" matching.
        // Next when we calculate the argOffs for the second 16-byte struct we have an argOffs
        //  of 16, which appears to be aligned properly so we don't skip a stack slot.
        //
        // To fix this we must recover the actual OutArg offset by subtracting off the
        //  sizeof of the PreSpill register args.
        // Then we align this offset to a multiple of 8 and add back the sizeof
        //  of the PreSpill register args.
        //
        // Dev11 Bug 71767: failure of assert(sizeofPreSpillRegArgs <= argOffs)
        //
        // We have a method with 'this' passed in r0, RetBuf arg in r1, VarArgs cookie
        // in r2. The first user arg is a 144 byte struct with double alignment required,
        // r3 is skipped, and the struct is passed on the stack. However, 'r3' is added
        // to the codeGen->regSet.rsMaskPreSpillRegArg mask by the VarArgs cookie code, since we need to
        // home all the potential varargs arguments in registers, even if we don't have
        // signature type information for the variadic arguments. However, due to alignment,
        // we have skipped a register that doesn't have a corresponding symbol. Make up
        // for that by increasing argOffs here.
        //

        int sizeofPreSpillRegArgs = genCountBits(codeGen->regSet.rsMaskPreSpillRegs(true)) * REGSIZE_BYTES;

        if (argOffs < sizeofPreSpillRegArgs)
        {
            // This can only happen if we skipped the last register spot because current stk arg
            // is a struct requiring alignment or a pre-spill alignment was required because the
            // first reg arg needed alignment.
            //
            // Example 1: First Stk Argument requiring alignment in vararg case (same as above comment.)
            //            Signature (int a0, int a1, int a2, struct {long} a3, ...)
            //
            // stk arg    a3             --> argOffs here will be 12 (r0-r2) but pre-spill will be 16.
            // ---- Caller SP ----
            // r3                        --> Stack slot is skipped in this case.
            // r2    int  a2
            // r1    int  a1
            // r0    int  a0
            //
            // Example 2: First Reg Argument requiring alignment in no-vararg case.
            //            Signature (struct {long} a0, struct {int} a1, int a2, int a3)
            //
            // stk arg                  --> argOffs here will be 12 {r0-r2} but pre-spill will be 16.
            // ---- Caller SP ----
            // r3    int             a2 --> pushed (not pre-spilled) for alignment of a0 by lvaInitUserArgs.
            // r2    struct { int }  a1
            // r0-r1 struct { long } a0
            CLANG_FORMAT_COMMENT_ANCHOR;

#ifdef PROFILING_SUPPORTED
            // On Arm under profiler, r0-r3 are always prespilled on stack.
            // It is possible to have methods that accept only HFAs as parameters e.g. Signature(struct hfa1, struct
            // hfa2), in which case hfa1 and hfa2 will be en-registered in co-processor registers and will have an
            // argument offset less than size of preSpill.
            //
            // For this reason the following conditions are asserted when not under profiler.
            if (!compIsProfilerHookNeeded())
#endif
            {
                bool cond = ((info.compIsVarArgs || opts.compUseSoftFP) &&
                             // Does cur stk arg require double alignment?
                             ((varDsc->lvType == TYP_STRUCT && varDsc->lvStructDoubleAlign) ||
                              (varDsc->lvType == TYP_DOUBLE) || (varDsc->lvType == TYP_LONG))) ||
                            // Did first reg arg require alignment?
                            (codeGen->regSet.rsMaskPreSpillAlign & genRegMask(REG_ARG_LAST));

                noway_assert(cond);
                noway_assert(sizeofPreSpillRegArgs <= argOffs + TARGET_POINTER_SIZE); // at most one register of
                                                                                      // alignment
            }
            argOffs = sizeofPreSpillRegArgs;
        }

        noway_assert(argOffs >= sizeofPreSpillRegArgs);
        int argOffsWithoutPreSpillRegArgs = argOffs - sizeofPreSpillRegArgs;

        switch (varDsc->lvType)
        {
            case TYP_STRUCT:
                if (!varDsc->lvStructDoubleAlign)
                    break;

                FALLTHROUGH;

            case TYP_DOUBLE:
            case TYP_LONG:
                // We must align up the argOffset to a multiple of 8
                argOffs =
                    roundUp((unsigned)argOffsWithoutPreSpillRegArgs, 2 * TARGET_POINTER_SIZE) + sizeofPreSpillRegArgs;
                break;

            default:
                // No alignment of argOffs required
                break;
        }
#endif // TARGET_ARM
        const bool     isFloatHfa   = (varDsc->lvIsHfa() && (varDsc->GetHfaType() == TYP_FLOAT));
        const unsigned argAlignment = eeGetArgSizeAlignment(varDsc->lvType, isFloatHfa);
        if (compAppleArm64Abi())
        {
            argOffs = roundUp(argOffs, argAlignment);
        }

        assert((argSize % argAlignment) == 0);
        assert((argOffs % argAlignment) == 0);
        varDsc->SetStackOffset(argOffs);
    }

    // For struct promoted parameters we need to set the offsets for both LclVars.
    //
    // For a dependent promoted struct we also assign the struct fields stack offset
    CLANG_FORMAT_COMMENT_ANCHOR;

    if (varDsc->lvPromoted)
    {
        unsigned firstFieldNum = varDsc->lvFieldLclStart;
        for (unsigned i = 0; i < varDsc->lvFieldCnt; i++)
        {
            LclVarDsc* fieldVarDsc = lvaGetDesc(firstFieldNum + i);

            JITDUMP("Adjusting offset of dependent V%02u of arg V%02u: parent %u field %u net %u\n", lclNum,
                    firstFieldNum + i, varDsc->GetStackOffset(), fieldVarDsc->lvFldOffset,
                    varDsc->GetStackOffset() + fieldVarDsc->lvFldOffset);

            fieldVarDsc->SetStackOffset(varDsc->GetStackOffset() + fieldVarDsc->lvFldOffset);
        }
    }

    if (info.compArgOrder == Target::ARG_ORDER_R2L && !varDsc->lvIsRegArg)
    {
        argOffs += argSize;
    }

    return argOffs;
}
#endif // !UNIX_AMD64_ABI

//-----------------------------------------------------------------------------
// lvaAssignVirtualFrameOffsetsToLocals: compute the virtual stack offsets for
//  all elements on the stackframe.
//
// Notes:
//  Can be called multiple times. Early calls can be used to estimate various
//  frame offsets, but details may change.
//
void Compiler::lvaAssignVirtualFrameOffsetsToLocals()
{
    // (1) Account for things that are set up by the prolog and undone by the epilog.
    //
    int stkOffs              = 0;
    int originalFrameStkOffs = 0;
    int originalFrameSize    = 0;
    // codeGen->isFramePointerUsed is set in regalloc phase. Initialize it to a guess for pre-regalloc layout.
    if (lvaDoneFrameLayout <= PRE_REGALLOC_FRAME_LAYOUT)
    {
        codeGen->setFramePointerUsed(codeGen->isFramePointerRequired());
    }

#ifdef TARGET_ARM64
    // Decide where to save FP and LR registers. We store FP/LR registers at the bottom of the frame if there is
    // a frame pointer used (so we get positive offsets from the frame pointer to access locals), but not if we
    // need a GS cookie AND localloc is used, since we need the GS cookie to protect the saved return value,
    // and also the saved frame pointer. See CodeGen::genPushCalleeSavedRegisters() for more details about the
    // frame types. Since saving FP/LR at high addresses is a relatively rare case, force using it during stress.
    // (It should be legal to use these frame types for every frame).

    if (opts.compJitSaveFpLrWithCalleeSavedRegisters == 0)
    {
        // Default configuration
        codeGen->SetSaveFpLrWithAllCalleeSavedRegisters((getNeedsGSSecurityCookie() && compLocallocUsed) ||
                                                        opts.compDbgEnC || compStressCompile(STRESS_GENERIC_VARN, 20));
    }
    else if (opts.compJitSaveFpLrWithCalleeSavedRegisters == 1)
    {
        codeGen->SetSaveFpLrWithAllCalleeSavedRegisters(false); // Disable using new frames
    }
    else if ((opts.compJitSaveFpLrWithCalleeSavedRegisters == 2) || (opts.compJitSaveFpLrWithCalleeSavedRegisters == 3))
    {
        codeGen->SetSaveFpLrWithAllCalleeSavedRegisters(true); // Force using new frames
    }
#endif // TARGET_ARM64

#ifdef TARGET_XARCH
    // On x86/amd64, the return address has already been pushed by the call instruction in the caller.
    stkOffs -= TARGET_POINTER_SIZE; // return address;
    if (lvaRetAddrVar != BAD_VAR_NUM)
    {
        lvaTable[lvaRetAddrVar].SetStackOffset(stkOffs);
    }
#endif

    // If we are an OSR method, we "inherit" the frame of the original method
    //
    if (opts.IsOSR())
    {
        originalFrameSize    = info.compPatchpointInfo->TotalFrameSize();
        originalFrameStkOffs = stkOffs;
        stkOffs -= originalFrameSize;
    }

#ifdef TARGET_XARCH
    // TODO-AMD64-CQ: for X64 eventually this should be pushed with all the other
    // calleeregs.  When you fix this, you'll also need to fix
    // the assert at the bottom of this method
    if (codeGen->doubleAlignOrFramePointerUsed())
    {
        stkOffs -= REGSIZE_BYTES;
    }
#endif

    int  preSpillSize    = 0;
    bool mustDoubleAlign = false;

#ifdef TARGET_ARM
    mustDoubleAlign = true;
    preSpillSize    = genCountBits(codeGen->regSet.rsMaskPreSpillRegs(true)) * REGSIZE_BYTES;
#else // !TARGET_ARM
#if DOUBLE_ALIGN
    if (genDoubleAlign())
    {
        mustDoubleAlign = true; // X86 only
    }
#endif
#endif // !TARGET_ARM

#ifdef TARGET_ARM64
    // If the frame pointer is used, then we'll save FP/LR at the bottom of the stack.
    // Otherwise, we won't store FP, and we'll store LR at the top, with the other callee-save
    // registers (if any).

    int initialStkOffs = 0;
    if (info.compIsVarArgs)
    {
        // For varargs we always save all of the integer register arguments
        // so that they are contiguous with the incoming stack arguments.
        initialStkOffs = MAX_REG_ARG * REGSIZE_BYTES;
        stkOffs -= initialStkOffs;
    }

    if (codeGen->IsSaveFpLrWithAllCalleeSavedRegisters() || !isFramePointerUsed()) // Note that currently we always have
                                                                                   // a frame pointer
    {
        stkOffs -= compCalleeRegsPushed * REGSIZE_BYTES;
    }
    else
    {
        // Subtract off FP and LR.
        assert(compCalleeRegsPushed >= 2);
        stkOffs -= (compCalleeRegsPushed - 2) * REGSIZE_BYTES;
    }

#elif defined(TARGET_LOONGARCH64) || defined(TARGET_RISCV64)

    assert(compCalleeRegsPushed >= 2);

#else // !TARGET_LOONGARCH64 && !TARGET_RISCV64
#ifdef TARGET_ARM
    // On ARM32 LR is part of the pushed registers and is always stored at the
    // top.
    if (lvaRetAddrVar != BAD_VAR_NUM)
    {
        lvaTable[lvaRetAddrVar].SetStackOffset(stkOffs - REGSIZE_BYTES);
    }
#endif

    stkOffs -= compCalleeRegsPushed * REGSIZE_BYTES;
#endif // !TARGET_LOONGARCH64 && !TARGET_RISCV64

    // (2) Account for the remainder of the frame
    //
    // From this point on the code must generally adjust both
    // stkOffs and the local frame size. The latter is done via:
    //
    //   lvaIncrementFrameSize -- for space not associated with a local var
    //   lvaAllocLocalAndSetVirtualOffset -- for space associated with a local var
    //
    // One exception to the above: OSR locals that have offsets within the Tier0
    // portion of the frame.
    //
    compLclFrameSize = 0;

#ifdef TARGET_AMD64
    // For methods with patchpoints, the Tier0 method must reserve
    // space for all the callee saves, as this area is shared with the
    // OSR method, and we have to anticipate that collectively the
    // Tier0 and OSR methods end up saving all callee saves.
    //
    // Currently this is x64 only.
    //
    if (doesMethodHavePatchpoints() || doesMethodHavePartialCompilationPatchpoints())
    {
        const unsigned regsPushed    = compCalleeRegsPushed + (codeGen->isFramePointerUsed() ? 1 : 0);
        const unsigned extraSlots    = genCountBits(RBM_OSR_INT_CALLEE_SAVED) - regsPushed;
        const unsigned extraSlotSize = extraSlots * REGSIZE_BYTES;

        JITDUMP("\nMethod has patchpoints and has %u callee saves.\n"
                "Reserving %u extra slots (%u bytes) for potential OSR method callee saves\n",
                regsPushed, extraSlots, extraSlotSize);

        stkOffs -= extraSlotSize;
        lvaIncrementFrameSize(extraSlotSize);
    }

    // In case of Amd64 compCalleeRegsPushed does not include float regs (xmm6-xmm31) that
    // need to be pushed.  But Amd64 doesn't support push/pop of xmm registers.
    // Instead we need to allocate space for them on the stack and save them in prolog.
    // Therefore, we consider xmm registers being saved while computing stack offsets
    // but space for xmm registers is considered part of compLclFrameSize.
    // Notes
    //  1) We need to save the entire 128-bits of xmm register to stack, since amd64
    //     prolog unwind codes allow encoding of an instruction that stores the entire xmm reg
    //     at an offset relative to SP
    //  2) We adjust frame size so that SP is aligned at 16-bytes after pushing integer registers.
    //     This means while saving the first xmm register to its allocated stack location we might
    //     have to skip 8-bytes.  The reason for padding is to use efficient "movaps" to save/restore
    //     xmm registers to/from stack to match Jit64 codegen.  Without the aligning on 16-byte
    //     boundary we would have to use movups when offset turns out unaligned.  Movaps is more
    //     performant than movups.
    const unsigned calleeFPRegsSavedSize = genCountBits(compCalleeFPRegsSavedMask) * XMM_REGSIZE_BYTES;

    // For OSR the alignment pad computation should not take the original frame into account.
    // Original frame size includes the pseudo-saved RA and so is always = 8 mod 16.
    const int offsetForAlign = -(stkOffs + originalFrameSize);

    if ((calleeFPRegsSavedSize > 0) && ((offsetForAlign % XMM_REGSIZE_BYTES) != 0))
    {
        // Take care of alignment
        int alignPad = (int)AlignmentPad((unsigned)offsetForAlign, XMM_REGSIZE_BYTES);
        assert(alignPad != 0);
        stkOffs -= alignPad;
        lvaIncrementFrameSize(alignPad);
    }

    stkOffs -= calleeFPRegsSavedSize;
    lvaIncrementFrameSize(calleeFPRegsSavedSize);

    // Quirk for VS debug-launch scenario to work
    if (compVSQuirkStackPaddingNeeded > 0)
    {
#ifdef DEBUG
        if (verbose)
        {
            printf("\nAdding VS quirk stack padding of %d bytes between save-reg area and locals\n",
                   compVSQuirkStackPaddingNeeded);
        }
#endif // DEBUG

        stkOffs -= compVSQuirkStackPaddingNeeded;
        lvaIncrementFrameSize(compVSQuirkStackPaddingNeeded);
    }
#endif // TARGET_AMD64

    if (lvaMonAcquired != BAD_VAR_NUM)
    {
        // For OSR we use the flag set up by the original method.
        //
        if (opts.IsOSR())
        {
            assert(info.compPatchpointInfo->HasMonitorAcquired());
            int originalOffset = info.compPatchpointInfo->MonitorAcquiredOffset();
            int offset         = originalFrameStkOffs + originalOffset;

            JITDUMP(
                "---OSR--- V%02u (on tier0 frame, monitor acquired) tier0 FP-rel offset %d tier0 frame offset %d new "
                "virt offset %d\n",
                lvaMonAcquired, originalOffset, originalFrameStkOffs, offset);

            lvaTable[lvaMonAcquired].SetStackOffset(offset);
        }
        else
        {
            // This var must go first, in what is called the 'frame header' for EnC so that it is
            // preserved when remapping occurs.  See vm\eetwain.cpp for detailed comment specifying frame
            // layout requirements for EnC to work.
            stkOffs = lvaAllocLocalAndSetVirtualOffset(lvaMonAcquired, lvaLclSize(lvaMonAcquired), stkOffs);
        }
    }

#if defined(FEATURE_EH_FUNCLETS) && (defined(TARGET_ARMARCH) || defined(TARGET_LOONGARCH64) || defined(TARGET_RISCV64))
    if (lvaPSPSym != BAD_VAR_NUM)
    {
        // On ARM/ARM64, if we need a PSPSym we allocate it early since funclets
        // will need to have it at the same caller-SP relative offset so anything
        // allocated before this will also leak into the funclet's frame.
        noway_assert(codeGen->isFramePointerUsed()); // We need an explicit frame pointer
        stkOffs = lvaAllocLocalAndSetVirtualOffset(lvaPSPSym, TARGET_POINTER_SIZE, stkOffs);
    }
#endif // FEATURE_EH_FUNCLETS && (TARGET_ARMARCH || TARGET_LOONGARCH64 || TARGET_RISCV64)

    if (mustDoubleAlign)
    {
        if (lvaDoneFrameLayout != FINAL_FRAME_LAYOUT)
        {
            // Allocate a pointer sized stack slot, since we may need to double align here
            // when lvaDoneFrameLayout == FINAL_FRAME_LAYOUT
            //
            lvaIncrementFrameSize(TARGET_POINTER_SIZE);
            stkOffs -= TARGET_POINTER_SIZE;

            // If we have any TYP_LONG, TYP_DOUBLE or double aligned structs
            // then we need to allocate a second pointer sized stack slot,
            // since we may need to double align that LclVar when we see it
            // in the loop below.  We will just always do this so that the
            // offsets that we calculate for the stack frame will always
            // be greater (or equal) to what they can be in the final layout.
            //
            lvaIncrementFrameSize(TARGET_POINTER_SIZE);
            stkOffs -= TARGET_POINTER_SIZE;
        }
        else // FINAL_FRAME_LAYOUT
        {
            if (((stkOffs + preSpillSize) % (2 * TARGET_POINTER_SIZE)) != 0)
            {
                lvaIncrementFrameSize(TARGET_POINTER_SIZE);
                stkOffs -= TARGET_POINTER_SIZE;
            }
            // We should now have a double-aligned (stkOffs+preSpillSize)
            noway_assert(((stkOffs + preSpillSize) % (2 * TARGET_POINTER_SIZE)) == 0);
        }
    }

#ifdef JIT32_GCENCODER
    if (lvaLocAllocSPvar != BAD_VAR_NUM)
    {
        noway_assert(codeGen->isFramePointerUsed()); // else offsets of locals of frameless methods will be incorrect
        stkOffs = lvaAllocLocalAndSetVirtualOffset(lvaLocAllocSPvar, TARGET_POINTER_SIZE, stkOffs);
    }
#endif // JIT32_GCENCODER

    // For OSR methods, param type args are always reportable via the root method frame slot.
    // (see gcInfoBlockHdrSave) and so do not need a new slot on the frame.
    //
    // OSR methods may also be able to use the root frame kept alive this, if the root
    // method needed to report this.
    //
    // Inlining done under OSR may introduce new reporting, in which case the OSR frame
    // must allocate a slot.
    if (lvaReportParamTypeArg())
    {
#ifdef JIT32_GCENCODER
        noway_assert(codeGen->isFramePointerUsed());
#endif
        if (opts.IsOSR())
        {
            PatchpointInfo* ppInfo = info.compPatchpointInfo;
            assert(ppInfo->HasGenericContextArgOffset());
            const int originalOffset       = ppInfo->GenericContextArgOffset();
            lvaCachedGenericContextArgOffs = originalFrameStkOffs + originalOffset;
        }
        else
        {
            // For CORINFO_CALLCONV_PARAMTYPE (if needed)
            lvaIncrementFrameSize(TARGET_POINTER_SIZE);
            stkOffs -= TARGET_POINTER_SIZE;
            lvaCachedGenericContextArgOffs = stkOffs;
        }
    }
#ifndef JIT32_GCENCODER
    else if (lvaKeepAliveAndReportThis())
    {
        bool canUseExistingSlot = false;
        if (opts.IsOSR())
        {
            PatchpointInfo* ppInfo = info.compPatchpointInfo;
            if (ppInfo->HasKeptAliveThis())
            {
                const int originalOffset       = ppInfo->KeptAliveThisOffset();
                lvaCachedGenericContextArgOffs = originalFrameStkOffs + originalOffset;
                canUseExistingSlot             = true;
            }
        }

        if (!canUseExistingSlot)
        {
            // When "this" is also used as generic context arg.
            lvaIncrementFrameSize(TARGET_POINTER_SIZE);
            stkOffs -= TARGET_POINTER_SIZE;
            lvaCachedGenericContextArgOffs = stkOffs;
        }
    }
#endif

#if !defined(FEATURE_EH_FUNCLETS)
    /* If we need space for slots for shadow SP, reserve it now */
    if (ehNeedsShadowSPslots())
    {
        noway_assert(codeGen->isFramePointerUsed()); // else offsets of locals of frameless methods will be incorrect
        if (!lvaReportParamTypeArg())
        {
#ifndef JIT32_GCENCODER
            if (!lvaKeepAliveAndReportThis())
#endif
            {
                // In order to keep the gc info encoding smaller, the VM assumes that all methods with EH
                // have also saved space for a ParamTypeArg, so we need to do that here
                lvaIncrementFrameSize(TARGET_POINTER_SIZE);
                stkOffs -= TARGET_POINTER_SIZE;
            }
        }
        stkOffs = lvaAllocLocalAndSetVirtualOffset(lvaShadowSPslotsVar, lvaLclSize(lvaShadowSPslotsVar), stkOffs);
    }
#endif // !FEATURE_EH_FUNCLETS

    if (compGSReorderStackLayout)
    {
        assert(getNeedsGSSecurityCookie());

        if (!opts.IsOSR() || !info.compPatchpointInfo->HasSecurityCookie())
        {
            stkOffs = lvaAllocLocalAndSetVirtualOffset(lvaGSSecurityCookie, lvaLclSize(lvaGSSecurityCookie), stkOffs);
        }
    }

    /*
        If we're supposed to track lifetimes of pointer temps, we'll
        assign frame offsets in the following order:

            non-pointer local variables (also untracked pointer variables)
                pointer local variables
                pointer temps
            non-pointer temps
     */

    enum Allocation
    {
        ALLOC_NON_PTRS                 = 0x1, // assign offsets to non-ptr
        ALLOC_PTRS                     = 0x2, // Second pass, assign offsets to tracked ptrs
        ALLOC_UNSAFE_BUFFERS           = 0x4,
        ALLOC_UNSAFE_BUFFERS_WITH_PTRS = 0x8
    };
    UINT alloc_order[5];

    unsigned int cur = 0;

    if (compGSReorderStackLayout)
    {
        noway_assert(getNeedsGSSecurityCookie());

        if (codeGen->isFramePointerUsed())
        {
            alloc_order[cur++] = ALLOC_UNSAFE_BUFFERS;
            alloc_order[cur++] = ALLOC_UNSAFE_BUFFERS_WITH_PTRS;
        }
    }

    bool tempsAllocated = false;

    if (lvaTempsHaveLargerOffsetThanVars() && !codeGen->isFramePointerUsed())
    {
        // Because we want the temps to have a larger offset than locals
        // and we're not using a frame pointer, we have to place the temps
        // above the vars.  Otherwise we place them after the vars (at the
        // bottom of the frame).
        noway_assert(!tempsAllocated);
        stkOffs        = lvaAllocateTemps(stkOffs, mustDoubleAlign);
        tempsAllocated = true;
    }

    alloc_order[cur++] = ALLOC_NON_PTRS;

    if (opts.compDbgEnC)
    {
        /* We will use just one pass, and assign offsets to all variables */
        alloc_order[cur - 1] |= ALLOC_PTRS;
        noway_assert(compGSReorderStackLayout == false);
    }
    else
    {
        alloc_order[cur++] = ALLOC_PTRS;
    }

    if (!codeGen->isFramePointerUsed() && compGSReorderStackLayout)
    {
        alloc_order[cur++] = ALLOC_UNSAFE_BUFFERS_WITH_PTRS;
        alloc_order[cur++] = ALLOC_UNSAFE_BUFFERS;
    }

    alloc_order[cur] = 0;

    noway_assert(cur < ArrLen(alloc_order));

    // Force first pass to happen
    UINT assignMore             = 0xFFFFFFFF;
    bool have_LclVarDoubleAlign = false;

    for (cur = 0; alloc_order[cur]; cur++)
    {
        if ((assignMore & alloc_order[cur]) == 0)
        {
            continue;
        }

        assignMore = 0;

        unsigned   lclNum;
        LclVarDsc* varDsc;

        for (lclNum = 0, varDsc = lvaTable; lclNum < lvaCount; lclNum++, varDsc++)
        {
            /* Ignore field locals of the promotion type PROMOTION_TYPE_FIELD_DEPENDENT.
               In other words, we will not calculate the "base" address of the struct local if
               the promotion type is PROMOTION_TYPE_FIELD_DEPENDENT.
            */
            if (lvaIsFieldOfDependentlyPromotedStruct(varDsc))
            {
                continue;
            }

#if FEATURE_FIXED_OUT_ARGS
            // The scratch mem is used for the outgoing arguments, and it must be absolutely last
            if (lclNum == lvaOutgoingArgSpaceVar)
            {
                continue;
            }
#endif

            bool allocateOnFrame = varDsc->lvOnFrame;

            if (varDsc->lvRegister && (lvaDoneFrameLayout == REGALLOC_FRAME_LAYOUT) &&
                ((varDsc->TypeGet() != TYP_LONG) || (varDsc->GetOtherReg() != REG_STK)))
            {
                allocateOnFrame = false;
            }

            // For OSR args and locals, we use the slots on the original frame.
            //
            // Note we must do this even for "non frame" locals, as we sometimes
            // will refer to their memory homes.
            if (lvaIsOSRLocal(lclNum))
            {
                if (varDsc->lvIsStructField)
                {
                    const unsigned parentLclNum         = varDsc->lvParentLcl;
                    const int      parentOriginalOffset = info.compPatchpointInfo->Offset(parentLclNum);
                    const int      offset = originalFrameStkOffs + parentOriginalOffset + varDsc->lvFldOffset;

                    JITDUMP("---OSR--- V%02u (promoted field of V%02u; on tier0 frame) tier0 FP-rel offset %d tier0 "
                            "frame offset %d field offset %d new virt offset "
                            "%d\n",
                            lclNum, parentLclNum, parentOriginalOffset, originalFrameStkOffs, varDsc->lvFldOffset,
                            offset);

                    lvaTable[lclNum].SetStackOffset(offset);
                }
                else
                {
                    // Add frampointer-relative offset of this OSR live local in the original frame
                    // to the offset of original frame in our new frame.
                    const int originalOffset = info.compPatchpointInfo->Offset(lclNum);
                    const int offset         = originalFrameStkOffs + originalOffset;

                    JITDUMP(
                        "---OSR--- V%02u (on tier0 frame) tier0 FP-rel offset %d tier0 frame offset %d new virt offset "
                        "%d\n",
                        lclNum, originalOffset, originalFrameStkOffs, offset);

                    lvaTable[lclNum].SetStackOffset(offset);
                }
                continue;
            }

            /* Ignore variables that are not on the stack frame */

            if (!allocateOnFrame)
            {
                /* For EnC, all variables have to be allocated space on the
                   stack, even though they may actually be enregistered. This
                   way, the frame layout can be directly inferred from the
                   locals-sig.
                 */

                if (!opts.compDbgEnC)
                {
                    continue;
                }
                else if (lclNum >= info.compLocalsCount)
                { // ignore temps for EnC
                    continue;
                }
            }
            else if (lvaGSSecurityCookie == lclNum && getNeedsGSSecurityCookie())
            {
                // Special case for OSR. If the original method had a cookie,
                // we use its slot on the original frame.
                if (opts.IsOSR() && info.compPatchpointInfo->HasSecurityCookie())
                {
                    int originalOffset = info.compPatchpointInfo->SecurityCookieOffset();
                    int offset         = originalFrameStkOffs + originalOffset;

                    JITDUMP("---OSR--- V%02u (on tier0 frame, security cookie) tier0 FP-rel offset %d tier0 frame "
                            "offset %d new "
                            "virt offset %d\n",
                            lclNum, originalOffset, originalFrameStkOffs, offset);

                    lvaTable[lclNum].SetStackOffset(offset);
                }

                continue;
            }

            // These need to be located as the very first variables (highest memory address)
            // and so they have already been assigned an offset
            if (
#if defined(FEATURE_EH_FUNCLETS)
                lclNum == lvaPSPSym ||
#else
                lclNum == lvaShadowSPslotsVar ||
#endif // FEATURE_EH_FUNCLETS
#ifdef JIT32_GCENCODER
                lclNum == lvaLocAllocSPvar ||
#endif // JIT32_GCENCODER
                lclNum == lvaRetAddrVar)
            {
                assert(varDsc->GetStackOffset() != BAD_STK_OFFS);
                continue;
            }

            if (lclNum == lvaMonAcquired)
            {
                continue;
            }

            // This should be low on the stack. Hence, it will be assigned later.
            if (lclNum == lvaStubArgumentVar)
            {
#ifdef JIT32_GCENCODER
                noway_assert(codeGen->isFramePointerUsed());
#endif
                continue;
            }

            // This should be low on the stack. Hence, it will be assigned later.
            if (lclNum == lvaInlinedPInvokeFrameVar)
            {
                noway_assert(codeGen->isFramePointerUsed());
                continue;
            }

            if (varDsc->lvIsParam)
            {
#ifdef TARGET_ARM64
                if (info.compIsVarArgs && varDsc->lvIsRegArg &&
                    (varDsc->GetArgReg() != theFixedRetBuffReg(info.compCallConv)))
                {
                    // Stack offset to varargs (parameters) should point to home area which will be preallocated.
                    const unsigned regArgNum = genMapIntRegNumToRegArgNum(varDsc->GetArgReg(), info.compCallConv);
                    varDsc->SetStackOffset(-initialStkOffs + regArgNum * REGSIZE_BYTES);
                    continue;
                }
#endif

                if (!lvaParamHasLocalStackSpace(lclNum))
                {
                    continue;
                }
            }

            /* Make sure the type is appropriate */

            if (varDsc->lvIsUnsafeBuffer && compGSReorderStackLayout)
            {
                if (varDsc->lvIsPtr)
                {
                    if ((alloc_order[cur] & ALLOC_UNSAFE_BUFFERS_WITH_PTRS) == 0)
                    {
                        assignMore |= ALLOC_UNSAFE_BUFFERS_WITH_PTRS;
                        continue;
                    }
                }
                else
                {
                    if ((alloc_order[cur] & ALLOC_UNSAFE_BUFFERS) == 0)
                    {
                        assignMore |= ALLOC_UNSAFE_BUFFERS;
                        continue;
                    }
                }
            }
            else if (varTypeIsGC(varDsc->TypeGet()) && varDsc->lvTracked)
            {
                if ((alloc_order[cur] & ALLOC_PTRS) == 0)
                {
                    assignMore |= ALLOC_PTRS;
                    continue;
                }
            }
            else
            {
                if ((alloc_order[cur] & ALLOC_NON_PTRS) == 0)
                {
                    assignMore |= ALLOC_NON_PTRS;
                    continue;
                }
            }

            /* Need to align the offset? */

            if (mustDoubleAlign && (varDsc->lvType == TYP_DOUBLE // Align doubles for ARM and x86
#ifdef TARGET_ARM
                                    || varDsc->lvType == TYP_LONG // Align longs for ARM
#endif
#ifndef TARGET_64BIT
                                    || varDsc->lvStructDoubleAlign // Align when lvStructDoubleAlign is true
#endif                                                             // !TARGET_64BIT
                                    ))
            {
                noway_assert((compLclFrameSize % TARGET_POINTER_SIZE) == 0);

                if ((lvaDoneFrameLayout != FINAL_FRAME_LAYOUT) && !have_LclVarDoubleAlign)
                {
                    // If this is the first TYP_LONG, TYP_DOUBLE or double aligned struct
                    // then we have seen in this loop then we allocate a pointer sized
                    // stack slot since we may need to double align this LclVar
                    // when lvaDoneFrameLayout == FINAL_FRAME_LAYOUT
                    //
                    lvaIncrementFrameSize(TARGET_POINTER_SIZE);
                    stkOffs -= TARGET_POINTER_SIZE;
                }
                else
                {
                    if (((stkOffs + preSpillSize) % (2 * TARGET_POINTER_SIZE)) != 0)
                    {
                        lvaIncrementFrameSize(TARGET_POINTER_SIZE);
                        stkOffs -= TARGET_POINTER_SIZE;
                    }

                    // We should now have a double-aligned (stkOffs+preSpillSize)
                    noway_assert(((stkOffs + preSpillSize) % (2 * TARGET_POINTER_SIZE)) == 0);
                }

                // Remember that we had to double align a LclVar
                have_LclVarDoubleAlign = true;
            }

            // Reserve the stack space for this variable
            stkOffs = lvaAllocLocalAndSetVirtualOffset(lclNum, lvaLclSize(lclNum), stkOffs);
#if defined(TARGET_ARMARCH) || defined(TARGET_LOONGARCH64) || defined(TARGET_RISCV64)
            // If we have an incoming register argument that has a promoted field then we
            // need to copy the lvStkOff (the stack home) from the reg arg to the field lclvar
            //
            if (varDsc->lvIsRegArg && varDsc->lvPromoted)
            {
                unsigned firstFieldNum = varDsc->lvFieldLclStart;
                for (unsigned i = 0; i < varDsc->lvFieldCnt; i++)
                {
                    LclVarDsc* fieldVarDsc = lvaGetDesc(firstFieldNum + i);
                    fieldVarDsc->SetStackOffset(varDsc->GetStackOffset() + fieldVarDsc->lvFldOffset);
                }
            }
#endif // defined(TARGET_ARMARCH) || defined(TARGET_LOONGARCH64) || defined(TARGET_RISCV64)
        }
    }

    if (getNeedsGSSecurityCookie() && !compGSReorderStackLayout)
    {
        if (!opts.IsOSR() || !info.compPatchpointInfo->HasSecurityCookie())
        {
            // LOCALLOC used, but we have no unsafe buffer.  Allocated cookie last, close to localloc buffer.
            stkOffs = lvaAllocLocalAndSetVirtualOffset(lvaGSSecurityCookie, lvaLclSize(lvaGSSecurityCookie), stkOffs);
        }
    }

    if (tempsAllocated == false)
    {
        /*-------------------------------------------------------------------------
         *
         * Now the temps
         *
         *-------------------------------------------------------------------------
         */
        stkOffs = lvaAllocateTemps(stkOffs, mustDoubleAlign);
    }

    /*-------------------------------------------------------------------------
     *
     * Now do some final stuff
     *
     *-------------------------------------------------------------------------
     */

    // lvaInlinedPInvokeFrameVar and lvaStubArgumentVar need to be assigned last
    // Important: The stack walker depends on lvaStubArgumentVar immediately
    // following lvaInlinedPInvokeFrameVar in the frame.

    if (lvaStubArgumentVar != BAD_VAR_NUM)
    {
#ifdef JIT32_GCENCODER
        noway_assert(codeGen->isFramePointerUsed());
#endif
        stkOffs = lvaAllocLocalAndSetVirtualOffset(lvaStubArgumentVar, lvaLclSize(lvaStubArgumentVar), stkOffs);
    }

    if (lvaInlinedPInvokeFrameVar != BAD_VAR_NUM)
    {
        noway_assert(codeGen->isFramePointerUsed());
        stkOffs =
            lvaAllocLocalAndSetVirtualOffset(lvaInlinedPInvokeFrameVar, lvaLclSize(lvaInlinedPInvokeFrameVar), stkOffs);
    }

#ifdef JIT32_GCENCODER
    // JIT32 encoder cannot handle GS cookie at fp+0 since NO_GS_COOKIE == 0.
    // Add some padding if it is the last allocated local.
    if ((lvaGSSecurityCookie != BAD_VAR_NUM) && (lvaGetDesc(lvaGSSecurityCookie)->GetStackOffset() == stkOffs))
    {
        lvaIncrementFrameSize(TARGET_POINTER_SIZE);
        stkOffs -= TARGET_POINTER_SIZE;
    }
#endif

    if (mustDoubleAlign)
    {
        if (lvaDoneFrameLayout != FINAL_FRAME_LAYOUT)
        {
            // Allocate a pointer sized stack slot, since we may need to double align here
            // when lvaDoneFrameLayout == FINAL_FRAME_LAYOUT
            //
            lvaIncrementFrameSize(TARGET_POINTER_SIZE);
            stkOffs -= TARGET_POINTER_SIZE;

            if (have_LclVarDoubleAlign)
            {
                // If we have any TYP_LONG, TYP_DOUBLE or double aligned structs
                // the we need to allocate a second pointer sized stack slot,
                // since we may need to double align the last LclVar that we saw
                // in the loop above. We do this so that the offsets that we
                // calculate for the stack frame are always greater than they will
                // be in the final layout.
                //
                lvaIncrementFrameSize(TARGET_POINTER_SIZE);
                stkOffs -= TARGET_POINTER_SIZE;
            }
        }
        else // FINAL_FRAME_LAYOUT
        {
            if (((stkOffs + preSpillSize) % (2 * TARGET_POINTER_SIZE)) != 0)
            {
                lvaIncrementFrameSize(TARGET_POINTER_SIZE);
                stkOffs -= TARGET_POINTER_SIZE;
            }
            // We should now have a double-aligned (stkOffs+preSpillSize)
            noway_assert(((stkOffs + preSpillSize) % (2 * TARGET_POINTER_SIZE)) == 0);
        }
    }

#if defined(FEATURE_EH_FUNCLETS) && defined(TARGET_AMD64)
    if (lvaPSPSym != BAD_VAR_NUM)
    {
        // On AMD64, if we need a PSPSym, allocate it last, immediately above the outgoing argument
        // space. Any padding will be higher on the stack than this
        // (including the padding added by lvaAlignFrame()).
        noway_assert(codeGen->isFramePointerUsed()); // We need an explicit frame pointer
        stkOffs = lvaAllocLocalAndSetVirtualOffset(lvaPSPSym, TARGET_POINTER_SIZE, stkOffs);
    }
#endif // FEATURE_EH_FUNCLETS && defined(TARGET_AMD64)

#ifdef TARGET_ARM64
    if (!codeGen->IsSaveFpLrWithAllCalleeSavedRegisters() && isFramePointerUsed()) // Note that currently we always have
                                                                                   // a frame pointer
    {
        // Create space for saving FP and LR.
        stkOffs -= 2 * REGSIZE_BYTES;
    }
#endif // TARGET_ARM64

#if FEATURE_FIXED_OUT_ARGS
    if (lvaOutgoingArgSpaceSize > 0)
    {
#if defined(TARGET_AMD64) && !defined(UNIX_AMD64_ABI) // No 4 slots for outgoing params on System V.
        noway_assert(lvaOutgoingArgSpaceSize >= (4 * TARGET_POINTER_SIZE));
#endif
        noway_assert((lvaOutgoingArgSpaceSize % TARGET_POINTER_SIZE) == 0);

        // Give it a value so we can avoid asserts in CHK builds.
        // Since this will always use an SP relative offset of zero
        // at the end of lvaFixVirtualFrameOffsets, it will be set to absolute '0'

        stkOffs = lvaAllocLocalAndSetVirtualOffset(lvaOutgoingArgSpaceVar, lvaLclSize(lvaOutgoingArgSpaceVar), stkOffs);
    }
#endif // FEATURE_FIXED_OUT_ARGS

#if defined(TARGET_LOONGARCH64) || defined(TARGET_RISCV64)
    // For LoongArch64 and RISCV64, CalleeSavedRegs are at bottom.
    int pushedCount = 0;
#else
    // compLclFrameSize equals our negated virtual stack offset minus the pushed registers and return address
    // and the pushed frame pointer register which for some strange reason isn't part of 'compCalleeRegsPushed'.
    int pushedCount = compCalleeRegsPushed;
#endif

#ifdef TARGET_ARM64
    if (info.compIsVarArgs)
    {
        pushedCount += MAX_REG_ARG;
    }
#endif

#ifdef TARGET_XARCH
    if (codeGen->doubleAlignOrFramePointerUsed())
    {
        pushedCount += 1; // pushed EBP (frame pointer)
    }
    pushedCount += 1; // pushed PC (return address)
#endif

    noway_assert(compLclFrameSize + originalFrameSize ==
                 (unsigned)-(stkOffs + (pushedCount * (int)TARGET_POINTER_SIZE)));
}

//------------------------------------------------------------------------
// lvaParamHasLocalStackSpace: Check if a local that represents a parameter has
// space allocated for it in the local stack frame.
//
// Arguments:
//   lclNum - the variable number
//
// Return Value:
//   true if the local does not have reusable stack space created by the caller
//   already.
//
bool Compiler::lvaParamHasLocalStackSpace(unsigned lclNum)
{
    LclVarDsc* varDsc = lvaGetDesc(lclNum);

#ifdef SWIFT_SUPPORT
    if ((info.compCallConv == CorInfoCallConvExtension::Swift) && !lvaIsImplicitByRefLocal(lclNum) &&
        !lvaParameterPassingInfo[lclNum].HasExactlyOneStackSegment())
    {
        return true;
    }
#endif

#if defined(WINDOWS_AMD64_ABI)
    // On Windows AMD64 we can use the caller-reserved stack area that is already setup
    return false;
#else // !WINDOWS_AMD64_ABI

    //  A register argument that is not enregistered ends up as
    //  a local variable which will need stack frame space.
    //
    if (!varDsc->lvIsRegArg)
    {
        return false;
    }

#ifdef TARGET_ARM
    // On ARM we spill the registers in codeGen->regSet.rsMaskPreSpillRegArg
    // in the prolog, thus they don't need stack frame space.
    //
    if ((codeGen->regSet.rsMaskPreSpillRegs(false) & genRegMask(varDsc->GetArgReg())) != 0)
    {
        assert(varDsc->GetStackOffset() != BAD_STK_OFFS);
        return false;
    }
#endif

#endif // !WINDOWS_AMD64_ABI

    return true;
}

int Compiler::lvaAllocLocalAndSetVirtualOffset(unsigned lclNum, unsigned size, int stkOffs)
{
    noway_assert(lclNum != BAD_VAR_NUM);

    LclVarDsc* lcl = lvaGetDesc(lclNum);
#ifdef TARGET_64BIT
    // Before final frame layout, assume the worst case, that every >=8 byte local will need
    // maximum padding to be aligned. This is because we generate code based on the stack offset
    // computed during tentative frame layout. These offsets cannot get bigger during final
    // frame layout, as that would possibly require different code generation (for example,
    // using a 4-byte offset instead of a 1-byte offset in an instruction). The offsets can get
    // smaller. It is possible there is different alignment at the point locals are allocated
    // between tentative and final frame layout which would introduce padding between locals
    // and thus increase the offset (from the stack pointer) of one of the locals. Hence the
    // need to assume the worst alignment before final frame layout.
    // We could probably improve this by sorting all the objects by alignment,
    // such that all 8 byte objects are together, 4 byte objects are together, etc., which
    // would require at most one alignment padding per group.
    //
    // TYP_SIMD structs locals have alignment preference given by getSIMDTypeAlignment() for
    // better performance.
    if ((size >= 8) && ((lvaDoneFrameLayout != FINAL_FRAME_LAYOUT) || ((stkOffs % 8) != 0)
#if defined(FEATURE_SIMD) && ALIGN_SIMD_TYPES
                        || varTypeIsSIMD(lcl)
#endif
                            ))
    {
        // Note that stack offsets are negative or equal to zero
        assert(stkOffs <= 0);

        // alignment padding
        unsigned pad = 0;
#if defined(FEATURE_SIMD) && ALIGN_SIMD_TYPES
        if (varTypeIsSIMD(lcl))
        {
            int alignment = getSIMDTypeAlignment(lcl->TypeGet());

            if (stkOffs % alignment != 0)
            {
                if (lvaDoneFrameLayout != FINAL_FRAME_LAYOUT)
                {
                    pad = alignment - 1;
                    // Note that all the objects will probably be misaligned, but we'll fix that in final layout.
                }
                else
                {
                    pad = alignment + (stkOffs % alignment); // +1 to +(alignment-1) bytes
                }
            }
        }
        else
#endif // FEATURE_SIMD && ALIGN_SIMD_TYPES
        {
            if (lvaDoneFrameLayout != FINAL_FRAME_LAYOUT)
            {
                pad = 7;
                // Note that all the objects will probably be misaligned, but we'll fix that in final layout.
            }
            else
            {
                pad = 8 + (stkOffs % 8); // +1 to +7 bytes
            }
        }
        // Will the pad ever be anything except 4? Do we put smaller-than-4-sized objects on the stack?
        lvaIncrementFrameSize(pad);
        stkOffs -= pad;

#ifdef DEBUG
        if (verbose)
        {
            printf("Pad ");
            gtDispLclVar(lclNum, /*pad*/ false);
            printf(", size=%d, stkOffs=%c0x%x, pad=%d\n", size, stkOffs < 0 ? '-' : '+',
                   stkOffs < 0 ? -stkOffs : stkOffs, pad);
        }
#endif
    }
#endif // TARGET_64BIT

    /* Reserve space on the stack by bumping the frame size */

    lvaIncrementFrameSize(size);
    stkOffs -= size;
    lcl->SetStackOffset(stkOffs);

#ifdef DEBUG
    if (verbose)
    {
        printf("Assign ");
        gtDispLclVar(lclNum, /*pad*/ false);
        printf(", size=%d, stkOffs=%c0x%x\n", size, stkOffs < 0 ? '-' : '+', stkOffs < 0 ? -stkOffs : stkOffs);
    }
#endif

    return stkOffs;
}

#ifdef TARGET_AMD64
/*****************************************************************************
 *  lvaIsCalleeSavedIntRegCountEven() :  returns true if the number of integer registers
 *  pushed onto stack is even including RBP if used as frame pointer
 *
 *  Note that this excludes return address (PC) pushed by caller.  To know whether
 *  the SP offset after pushing integer registers is aligned, we need to take
 *  negation of this routine.
 */
bool Compiler::lvaIsCalleeSavedIntRegCountEven()
{
    unsigned regsPushed = compCalleeRegsPushed + (codeGen->isFramePointerUsed() ? 1 : 0);
    return (regsPushed % (16 / REGSIZE_BYTES)) == 0;
}
#endif // TARGET_AMD64

/*****************************************************************************
 *  lvaAlignFrame() :  After allocating everything on the frame, reserve any
 *  extra space needed to keep the frame aligned
 */
void Compiler::lvaAlignFrame()
{
#if defined(TARGET_AMD64)

    // Leaf frames do not need full alignment, but the unwind info is smaller if we
    // are at least 8 byte aligned (and we assert as much)
    if ((compLclFrameSize % 8) != 0)
    {
        lvaIncrementFrameSize(8 - (compLclFrameSize % 8));
    }
    else if (lvaDoneFrameLayout != FINAL_FRAME_LAYOUT)
    {
        // If we are not doing final layout, we don't know the exact value of compLclFrameSize
        // and thus do not know how much we will need to add in order to be aligned.
        // We add 8 so compLclFrameSize is still a multiple of 8.
        lvaIncrementFrameSize(8);
    }
    assert((compLclFrameSize % 8) == 0);

    // Ensure that the stack is always 16-byte aligned by grabbing an unused QWORD
    // if needed, but off by 8 because of the return value.
    // And don't forget that compCalleeRegsPused does *not* include RBP if we are
    // using it as the frame pointer.
    //
    bool regPushedCountAligned = lvaIsCalleeSavedIntRegCountEven();
    bool lclFrameSizeAligned   = (compLclFrameSize % 16) == 0;

    // If this isn't the final frame layout, assume we have to push an extra QWORD
    // Just so the offsets are true upper limits.
    CLANG_FORMAT_COMMENT_ANCHOR;

#ifdef UNIX_AMD64_ABI
    // The compNeedToAlignFrame flag  is indicating if there is a need to align the frame.
    // On AMD64-Windows, if there are calls, 4 slots for the outgoing ars are allocated, except for
    // FastTailCall. This slots makes the frame size non-zero, so alignment logic will be called.
    // On AMD64-Unix, there are no such slots. There is a possibility to have calls in the method with frame size of 0.
    // The frame alignment logic won't kick in. This flags takes care of the AMD64-Unix case by remembering that there
    // are calls and making sure the frame alignment logic is executed.
    bool stackNeedsAlignment = (compLclFrameSize != 0 || opts.compNeedToAlignFrame);
#else  // !UNIX_AMD64_ABI
    bool stackNeedsAlignment = compLclFrameSize != 0;
#endif // !UNIX_AMD64_ABI
    if ((!codeGen->isFramePointerUsed() && (lvaDoneFrameLayout != FINAL_FRAME_LAYOUT)) ||
        (stackNeedsAlignment && (regPushedCountAligned == lclFrameSizeAligned)))
    {
        lvaIncrementFrameSize(REGSIZE_BYTES);
    }

#elif defined(TARGET_ARM64) || defined(TARGET_LOONGARCH64) || defined(TARGET_RISCV64)

    // The stack on ARM64/LoongArch64 must be 16 byte aligned.

    // First, align up to 8.
    if ((compLclFrameSize % 8) != 0)
    {
        lvaIncrementFrameSize(8 - (compLclFrameSize % 8));
    }
    else if (lvaDoneFrameLayout != FINAL_FRAME_LAYOUT)
    {
        // If we are not doing final layout, we don't know the exact value of compLclFrameSize
        // and thus do not know how much we will need to add in order to be aligned.
        // We add 8 so compLclFrameSize is still a multiple of 8.
        lvaIncrementFrameSize(8);
    }
    assert((compLclFrameSize % 8) == 0);

    // Ensure that the stack is always 16-byte aligned by grabbing an unused QWORD
    // if needed.
    bool regPushedCountAligned = (compCalleeRegsPushed % (16 / REGSIZE_BYTES)) == 0;
    bool lclFrameSizeAligned   = (compLclFrameSize % 16) == 0;

    // If this isn't the final frame layout, assume we have to push an extra QWORD
    // Just so the offsets are true upper limits.
    if ((lvaDoneFrameLayout != FINAL_FRAME_LAYOUT) || (regPushedCountAligned != lclFrameSizeAligned))
    {
        lvaIncrementFrameSize(REGSIZE_BYTES);
    }

#elif defined(TARGET_ARM)

    // Ensure that stack offsets will be double-aligned by grabbing an unused DWORD if needed.
    //
    bool lclFrameSizeAligned   = (compLclFrameSize % sizeof(double)) == 0;
    bool regPushedCountAligned = ((compCalleeRegsPushed + genCountBits(codeGen->regSet.rsMaskPreSpillRegs(true))) %
                                  (sizeof(double) / TARGET_POINTER_SIZE)) == 0;

    if (regPushedCountAligned != lclFrameSizeAligned)
    {
        lvaIncrementFrameSize(TARGET_POINTER_SIZE);
    }

#elif defined(TARGET_X86)

#if DOUBLE_ALIGN
    if (genDoubleAlign())
    {
        // Double Frame Alignment for x86 is handled in Compiler::lvaAssignVirtualFrameOffsetsToLocals()

        if (compLclFrameSize == 0)
        {
            // This can only happen with JitStress=1 or JitDoubleAlign=2
            lvaIncrementFrameSize(TARGET_POINTER_SIZE);
        }
    }
#endif

    if (STACK_ALIGN > REGSIZE_BYTES)
    {
        if (lvaDoneFrameLayout != FINAL_FRAME_LAYOUT)
        {
            // If we are not doing final layout, we don't know the exact value of compLclFrameSize
            // and thus do not know how much we will need to add in order to be aligned.
            // We add the maximum pad that we could ever have (which is 12)
            lvaIncrementFrameSize(STACK_ALIGN - REGSIZE_BYTES);
        }

        // Align the stack with STACK_ALIGN value.
        int adjustFrameSize = compLclFrameSize;
#if defined(UNIX_X86_ABI)
        bool isEbpPushed = codeGen->isFramePointerUsed();
#if DOUBLE_ALIGN
        isEbpPushed |= genDoubleAlign();
#endif
        // we need to consider spilled register(s) plus return address and/or EBP
        int adjustCount = compCalleeRegsPushed + 1 + (isEbpPushed ? 1 : 0);
        adjustFrameSize += (adjustCount * REGSIZE_BYTES) % STACK_ALIGN;
#endif
        if ((adjustFrameSize % STACK_ALIGN) != 0)
        {
            lvaIncrementFrameSize(STACK_ALIGN - (adjustFrameSize % STACK_ALIGN));
        }
    }

#else
    NYI("TARGET specific lvaAlignFrame");
#endif // !TARGET_AMD64
}

/*****************************************************************************
 *  lvaAssignFrameOffsetsToPromotedStructs() :  Assign offsets to fields
 *  within a promoted struct (worker for lvaAssignFrameOffsets).
 */
void Compiler::lvaAssignFrameOffsetsToPromotedStructs()
{
    LclVarDsc* varDsc = lvaTable;
    for (unsigned lclNum = 0; lclNum < lvaCount; lclNum++, varDsc++)
    {
        // For promoted struct fields that are params, we will
        // assign their offsets in lvaAssignVirtualFrameOffsetToArg().
        // This is not true for the System V systems since there is no
        // outgoing args space. Assign the dependently promoted fields properly.
        //
        CLANG_FORMAT_COMMENT_ANCHOR;

#if defined(UNIX_AMD64_ABI) || defined(TARGET_ARM) || defined(TARGET_X86)
        // ARM: lo/hi parts of a promoted long arg need to be updated.
        //
        // For System V platforms there is no outgoing args space.
        //
        // For System V and x86, a register passed struct arg is homed on the stack in a separate local var.
        // The offset of these structs is already calculated in lvaAssignVirtualFrameOffsetToArg method.
        // Make sure the code below is not executed for these structs and the offset is not changed.
        //
        const bool mustProcessParams = true;
#else
        // OSR/Swift must also assign offsets here.
        //
        const bool mustProcessParams = opts.IsOSR() || (info.compCallConv == CorInfoCallConvExtension::Swift);
#endif // defined(UNIX_AMD64_ABI) || defined(TARGET_ARM) || defined(TARGET_X86)

        if (varDsc->lvIsStructField && (!varDsc->lvIsParam || mustProcessParams))
        {
            LclVarDsc*       parentvarDsc  = lvaGetDesc(varDsc->lvParentLcl);
            lvaPromotionType promotionType = lvaGetPromotionType(parentvarDsc);

            if (promotionType == PROMOTION_TYPE_INDEPENDENT)
            {
                // The stack offset for these field locals must have been calculated
                // by the normal frame offset assignment.
                continue;
            }
            else
            {
                noway_assert(promotionType == PROMOTION_TYPE_DEPENDENT);
                noway_assert(varDsc->lvOnFrame);
                if (parentvarDsc->lvOnFrame)
                {
                    JITDUMP("Adjusting offset of dependent V%02u of V%02u: parent %u field %u net %u\n", lclNum,
                            varDsc->lvParentLcl, parentvarDsc->GetStackOffset(), varDsc->lvFldOffset,
                            parentvarDsc->GetStackOffset() + varDsc->lvFldOffset);
                    varDsc->SetStackOffset(parentvarDsc->GetStackOffset() + varDsc->lvFldOffset);
                }
                else
                {
                    varDsc->lvOnFrame = false;
                    noway_assert(varDsc->lvRefCnt() == 0);
                }
            }
        }
    }
}

/*****************************************************************************
 *  lvaAllocateTemps() :  Assign virtual offsets to temps (always negative).
 */
int Compiler::lvaAllocateTemps(int stkOffs, bool mustDoubleAlign)
{
    unsigned spillTempSize = 0;

    if (lvaDoneFrameLayout == FINAL_FRAME_LAYOUT)
    {
        int preSpillSize = 0;
#ifdef TARGET_ARM
        preSpillSize = genCountBits(codeGen->regSet.rsMaskPreSpillRegs(true)) * TARGET_POINTER_SIZE;
#endif

        /* Allocate temps */

        assert(codeGen->regSet.tmpAllFree());

        for (TempDsc* temp = codeGen->regSet.tmpListBeg(); temp != nullptr; temp = codeGen->regSet.tmpListNxt(temp))
        {
            var_types tempType = temp->tdTempType();
            unsigned  size     = temp->tdTempSize();

            /* Figure out and record the stack offset of the temp */

            /* Need to align the offset? */
            CLANG_FORMAT_COMMENT_ANCHOR;

#ifdef TARGET_64BIT
            if (varTypeIsGC(tempType) && ((stkOffs % TARGET_POINTER_SIZE) != 0))
            {
                // Calculate 'pad' as the number of bytes to align up 'stkOffs' to be a multiple of TARGET_POINTER_SIZE
                // In practice this is really just a fancy way of writing 4. (as all stack locations are at least 4-byte
                // aligned). Note stkOffs is always negative, so (stkOffs % TARGET_POINTER_SIZE) yields a negative
                // value.
                //
                int alignPad = (int)AlignmentPad((unsigned)-stkOffs, TARGET_POINTER_SIZE);

                spillTempSize += alignPad;
                lvaIncrementFrameSize(alignPad);
                stkOffs -= alignPad;

                noway_assert((stkOffs % TARGET_POINTER_SIZE) == 0);
            }
#endif

            if (mustDoubleAlign && (tempType == TYP_DOUBLE)) // Align doubles for x86 and ARM
            {
                noway_assert((compLclFrameSize % TARGET_POINTER_SIZE) == 0);

                if (((stkOffs + preSpillSize) % (2 * TARGET_POINTER_SIZE)) != 0)
                {
                    spillTempSize += TARGET_POINTER_SIZE;
                    lvaIncrementFrameSize(TARGET_POINTER_SIZE);
                    stkOffs -= TARGET_POINTER_SIZE;
                }
                // We should now have a double-aligned (stkOffs+preSpillSize)
                noway_assert(((stkOffs + preSpillSize) % (2 * TARGET_POINTER_SIZE)) == 0);
            }

            spillTempSize += size;
            lvaIncrementFrameSize(size);
            stkOffs -= size;
            temp->tdSetTempOffs(stkOffs);
        }
#ifdef TARGET_ARM
        // Only required for the ARM platform that we have an accurate estimate for the spillTempSize
        noway_assert(spillTempSize <= lvaGetMaxSpillTempSize());
#endif
    }
    else // We haven't run codegen, so there are no Spill temps yet!
    {
        unsigned size = lvaGetMaxSpillTempSize();

        lvaIncrementFrameSize(size);
        stkOffs -= size;
    }

    return stkOffs;
}

#ifdef DEBUG

/*****************************************************************************
 *
 *  Dump the register a local is in right now. It is only the current location, since the location changes and it
 *  is updated throughout code generation based on LSRA register assignments.
 */

void Compiler::lvaDumpRegLocation(unsigned lclNum)
{
    const LclVarDsc* varDsc = lvaGetDesc(lclNum);

#ifdef TARGET_ARM
    if (varDsc->TypeGet() == TYP_DOUBLE)
    {
        // The assigned registers are `lvRegNum:RegNext(lvRegNum)`
        printf("%3s:%-3s    ", getRegName(varDsc->GetRegNum()), getRegName(REG_NEXT(varDsc->GetRegNum())));
    }
    else
#endif // TARGET_ARM
    {
        printf("%3s        ", getRegName(varDsc->GetRegNum()));
    }
}

/*****************************************************************************
 *
 *  Dump the frame location assigned to a local.
 *  It's the home location, even though the variable doesn't always live
 *  in its home location.
 */

void Compiler::lvaDumpFrameLocation(unsigned lclNum)
{
    int       offset;
    regNumber baseReg;

#ifdef TARGET_ARM
    offset = lvaFrameAddress(lclNum, compLocallocUsed, &baseReg, 0, /* isFloatUsage */ false);
#else
    bool EBPbased;
    offset  = lvaFrameAddress(lclNum, &EBPbased);
    baseReg = EBPbased ? REG_FPBASE : REG_SPBASE;
#endif

    printf("[%2s%1s0x%02X] ", getRegName(baseReg), (offset < 0 ? "-" : "+"), (offset < 0 ? -offset : offset));
}

/*****************************************************************************
 *
 *  dump a single lvaTable entry
 */

void Compiler::lvaDumpEntry(unsigned lclNum, FrameLayoutState curState, size_t refCntWtdWidth)
{
    LclVarDsc* varDsc = lvaGetDesc(lclNum);
    var_types  type   = varDsc->TypeGet();

    if (curState == INITIAL_FRAME_LAYOUT)
    {
        printf(";  ");
        gtDispLclVar(lclNum);

        printf(" %7s ", varTypeName(type));
        gtDispLclVarStructType(lclNum);
    }
    else
    {
        if (varDsc->lvRefCnt() == 0)
        {
            // Print this with a special indicator that the variable is unused. Even though the
            // variable itself is unused, it might be a struct that is promoted, so seeing it
            // can be useful when looking at the promoted struct fields. It's also weird to see
            // missing var numbers if these aren't printed.
            printf(";* ");
        }
#if FEATURE_FIXED_OUT_ARGS
        // Since lvaOutgoingArgSpaceSize is a PhasedVar we can't read it for Dumping until
        // after we set it to something.
        else if ((lclNum == lvaOutgoingArgSpaceVar) && lvaOutgoingArgSpaceSize.HasFinalValue() &&
                 (lvaOutgoingArgSpaceSize == 0))
        {
            // Similar to above; print this anyway.
            printf(";# ");
        }
#endif // FEATURE_FIXED_OUT_ARGS
        else
        {
            printf(";  ");
        }

        gtDispLclVar(lclNum);

        printf("[V%02u", lclNum);
        if (varDsc->lvTracked)
        {
            printf(",T%02u]", varDsc->lvVarIndex);
        }
        else
        {
            printf("    ]");
        }

        printf(" (%3u,%*s)", varDsc->lvRefCnt(lvaRefCountState), (int)refCntWtdWidth,
               refCntWtd2str(varDsc->lvRefCntWtd(lvaRefCountState), /* padForDecimalPlaces */ true));

        printf(" %7s ", varTypeName(type));
        if (genTypeSize(type) == 0)
        {
            printf("(%2d) ", lvaLclSize(lclNum));
        }
        else
        {
            printf(" ->  ");
        }

        // The register or stack location field is 11 characters wide.
        if ((varDsc->lvRefCnt(lvaRefCountState) == 0) && !varDsc->lvImplicitlyReferenced)
        {
            printf("zero-ref   ");
        }
        else if (varDsc->lvRegister != 0)
        {
            // It's always a register, and always in the same register.
            lvaDumpRegLocation(lclNum);
        }
        else if (varDsc->lvOnFrame == 0)
        {
            printf("registers  ");
        }
        else
        {
            // For RyuJIT backend, it might be in a register part of the time, but it will definitely have a stack home
            // location. Otherwise, it's always on the stack.
            if (lvaDoneFrameLayout != NO_FRAME_LAYOUT)
            {
                lvaDumpFrameLocation(lclNum);
            }
        }
    }

    if (varDsc->lvIsHfa())
    {
        printf(" HFA(%s) ", varTypeName(varDsc->GetHfaType()));
    }

    if (varDsc->lvDoNotEnregister)
    {
        printf(" do-not-enreg[");
        if (varDsc->IsAddressExposed())
        {
            printf("X");
        }
        if (varDsc->IsHiddenBufferStructArg())
        {
            printf("H");
        }
        if (varTypeIsStruct(varDsc))
        {
            printf("S");
        }
        if (varDsc->GetDoNotEnregReason() == DoNotEnregisterReason::VMNeedsStackAddr)
        {
            printf("V");
        }
        if (lvaEnregEHVars && varDsc->lvLiveInOutOfHndlr)
        {
            printf("%c", varDsc->lvSingleDefDisqualifyReason);
        }
        if (varDsc->GetDoNotEnregReason() == DoNotEnregisterReason::LocalField)
        {
            printf("F");
        }
        if (varDsc->GetDoNotEnregReason() == DoNotEnregisterReason::BlockOp)
        {
            printf("B");
        }
        if (varDsc->lvIsMultiRegArg)
        {
            printf("A");
        }
        if (varDsc->lvIsMultiRegRet)
        {
            printf("R");
        }
#ifdef JIT32_GCENCODER
        if (varDsc->lvPinned)
            printf("P");
#endif // JIT32_GCENCODER
        printf("]");
    }

    if (varDsc->lvIsMultiRegArg)
    {
        printf(" multireg-arg");
    }
    if (varDsc->lvIsMultiRegRet)
    {
        printf(" multireg-ret");
    }
    if (varDsc->lvMustInit)
    {
        printf(" must-init");
    }
    if (varDsc->IsAddressExposed())
    {
        printf(" addr-exposed");
    }
    if (varDsc->IsHiddenBufferStructArg())
    {
        printf(" hidden-struct-arg");
    }
    if (varDsc->lvHasLdAddrOp)
    {
        printf(" ld-addr-op");
    }
    if (lvaIsOriginalThisArg(lclNum))
    {
        printf(" this");
    }
    if (varDsc->lvPinned)
    {
        printf(" pinned");
    }
    if (varDsc->lvClassHnd != NO_CLASS_HANDLE)
    {
        printf(" class-hnd");
    }
    if (varDsc->lvClassIsExact)
    {
        printf(" exact");
    }
    if (varDsc->lvLiveInOutOfHndlr)
    {
        printf(" EH-live");
    }
    if (varDsc->lvSpillAtSingleDef)
    {
        printf(" spill-single-def");
    }
    else if (varDsc->lvSingleDefRegCandidate)
    {
        printf(" single-def");
    }
    if (lvaIsOSRLocal(lclNum) && varDsc->lvOnFrame)
    {
        printf(" tier0-frame");
    }
    if (varDsc->lvIsHoist)
    {
        printf(" hoist");
    }
    if (varDsc->lvIsMultiDefCSE)
    {
        printf(" multi-def");
    }

#ifndef TARGET_64BIT
    if (varDsc->lvStructDoubleAlign)
        printf(" double-align");
#endif // !TARGET_64BIT

    if (compGSReorderStackLayout && !varDsc->lvRegister)
    {
        if (varDsc->lvIsPtr)
        {
            printf(" ptr");
        }
        if (varDsc->lvIsUnsafeBuffer)
        {
            printf(" unsafe-buffer");
        }
    }

    if (varDsc->lvReason != nullptr)
    {
        printf(" \"%s\"", varDsc->lvReason);
    }

    if (varDsc->lvIsStructField)
    {
        LclVarDsc*       parentVarDsc  = lvaGetDesc(varDsc->lvParentLcl);
        lvaPromotionType promotionType = lvaGetPromotionType(parentVarDsc);
        switch (promotionType)
        {
            case PROMOTION_TYPE_NONE:
                printf(" P-NONE");
                break;
            case PROMOTION_TYPE_DEPENDENT:
                printf(" P-DEP");
                break;
            case PROMOTION_TYPE_INDEPENDENT:
                printf(" P-INDEP");
                break;
        }
    }

    if (varDsc->lvClassHnd != NO_CLASS_HANDLE)
    {
        printf(" <%s>", eeGetClassName(varDsc->lvClassHnd));
    }
    else if (varTypeIsStruct(varDsc->TypeGet()))
    {
        ClassLayout* layout = varDsc->GetLayout();
        if (layout != nullptr && !layout->IsBlockLayout())
        {
            printf(" <%s>", layout->GetClassName());
        }
    }

    printf("\n");
}

/*****************************************************************************
 *
 *  dump the lvaTable
 */

void Compiler::lvaTableDump(FrameLayoutState curState)
{
    if (curState == NO_FRAME_LAYOUT)
    {
        curState = lvaDoneFrameLayout;
        if (curState == NO_FRAME_LAYOUT)
        {
            // Still no layout? Could be a bug, but just display the initial layout
            curState = INITIAL_FRAME_LAYOUT;
        }
    }

    if (curState == INITIAL_FRAME_LAYOUT)
    {
        printf("; Initial");
    }
    else if (curState == PRE_REGALLOC_FRAME_LAYOUT)
    {
        printf("; Pre-RegAlloc");
    }
    else if (curState == REGALLOC_FRAME_LAYOUT)
    {
        printf("; RegAlloc");
    }
    else if (curState == TENTATIVE_FRAME_LAYOUT)
    {
        printf("; Tentative");
    }
    else if (curState == FINAL_FRAME_LAYOUT)
    {
        printf("; Final");
    }
    else
    {
        printf("UNKNOWN FrameLayoutState!");
        unreached();
    }

    printf(" local variable assignments\n");
    printf(";\n");

    unsigned   lclNum;
    LclVarDsc* varDsc;

    // Figure out some sizes, to help line things up

    size_t refCntWtdWidth = 6; // Use 6 as the minimum width

    if (curState != INITIAL_FRAME_LAYOUT) // don't need this info for INITIAL_FRAME_LAYOUT
    {
        for (lclNum = 0, varDsc = lvaTable; lclNum < lvaCount; lclNum++, varDsc++)
        {
            size_t width = strlen(refCntWtd2str(varDsc->lvRefCntWtd(lvaRefCountState), /* padForDecimalPlaces */ true));
            if (width > refCntWtdWidth)
            {
                refCntWtdWidth = width;
            }
        }
    }

    // Do the actual output

    for (lclNum = 0, varDsc = lvaTable; lclNum < lvaCount; lclNum++, varDsc++)
    {
        lvaDumpEntry(lclNum, curState, refCntWtdWidth);
    }

    //-------------------------------------------------------------------------
    // Display the code-gen temps

    assert(codeGen->regSet.tmpAllFree());
    for (TempDsc* temp = codeGen->regSet.tmpListBeg(); temp != nullptr; temp = codeGen->regSet.tmpListNxt(temp))
    {
        printf(";  TEMP_%02u %26s%*s%7s  -> ", -temp->tdTempNum(), " ", refCntWtdWidth, " ",
               varTypeName(temp->tdTempType()));
        int offset = temp->tdTempOffs();
        printf(" [%2s%1s0x%02X]\n", isFramePointerUsed() ? STR_FPBASE : STR_SPBASE, (offset < 0 ? "-" : "+"),
               (offset < 0 ? -offset : offset));
    }

    if (curState >= TENTATIVE_FRAME_LAYOUT)
    {
        printf(";\n");
        printf("; Lcl frame size = %d\n", compLclFrameSize);
    }
}
#endif // DEBUG

/*****************************************************************************
 *
 *  Conservatively estimate the layout of the stack frame.
 *
 *  This function is only used before final frame layout. It conservatively estimates the
 *  number of callee-saved registers that must be saved, then calls lvaAssignFrameOffsets().
 *  To do final frame layout, the callee-saved registers are known precisely, so
 *  lvaAssignFrameOffsets() is called directly.
 *
 *  Returns the (conservative, that is, overly large) estimated size of the frame,
 *  including the callee-saved registers. This is only used by the emitter during code
 *  generation when estimating the size of the offset of instructions accessing temps,
 *  and only if temps have a larger offset than variables.
 */

unsigned Compiler::lvaFrameSize(FrameLayoutState curState)
{
    assert(curState < FINAL_FRAME_LAYOUT);

    unsigned result;

    /* Layout the stack frame conservatively.
       Assume all callee-saved registers are spilled to stack */

    compCalleeRegsPushed = CNT_CALLEE_SAVED;

#if defined(TARGET_ARMARCH) || defined(TARGET_LOONGARCH64) || defined(TARGET_RISCV64)
    if (compFloatingPointUsed)
        compCalleeRegsPushed += CNT_CALLEE_SAVED_FLOAT;

    compCalleeRegsPushed++; // we always push LR or RA. See genPushCalleeSavedRegisters
#elif defined(TARGET_AMD64)
    if (compFloatingPointUsed)
    {
        compCalleeFPRegsSavedMask = RBM_FLT_CALLEE_SAVED;
    }
    else
    {
        compCalleeFPRegsSavedMask = RBM_NONE;
    }
#endif

#if DOUBLE_ALIGN
    if (genDoubleAlign())
    {
        // X86 only - account for extra 4-byte pad that may be created by "and  esp, -8"  instruction
        compCalleeRegsPushed++;
    }
#endif

#ifdef TARGET_XARCH
    // Since FP/EBP is included in the SAVED_REG_MAXSZ we need to
    // subtract 1 register if codeGen->isFramePointerUsed() is true.
    if (codeGen->isFramePointerUsed())
    {
        compCalleeRegsPushed--;
    }
#endif

    lvaAssignFrameOffsets(curState);

    unsigned calleeSavedRegMaxSz = CALLEE_SAVED_REG_MAXSZ;
#if defined(TARGET_ARMARCH) || defined(TARGET_LOONGARCH64) || defined(TARGET_RISCV64)
    if (compFloatingPointUsed)
    {
        calleeSavedRegMaxSz += CALLEE_SAVED_FLOAT_MAXSZ;
    }
    calleeSavedRegMaxSz += REGSIZE_BYTES; // we always push LR or RA. See genPushCalleeSavedRegisters
#endif

    result = compLclFrameSize + calleeSavedRegMaxSz;
    return result;
}

//------------------------------------------------------------------------
// lvaGetSPRelativeOffset: Given a variable, return the offset of that
// variable in the frame from the stack pointer. This number will be positive,
// since the stack pointer must be at a lower address than everything on the
// stack.
//
// This can't be called for localloc functions, since the stack pointer
// varies, and thus there is no fixed offset to a variable from the stack pointer.
//
// Arguments:
//    varNum - the variable number
//
// Return Value:
//    The offset.
//
int Compiler::lvaGetSPRelativeOffset(unsigned varNum)
{
    assert(!compLocallocUsed);
    assert(lvaDoneFrameLayout == FINAL_FRAME_LAYOUT);
    const LclVarDsc* varDsc = lvaGetDesc(varNum);
    assert(varDsc->lvOnFrame);
    int spRelativeOffset;

    if (varDsc->lvFramePointerBased)
    {
        // The stack offset is relative to the frame pointer, so convert it to be
        // relative to the stack pointer (which makes no sense for localloc functions).
        spRelativeOffset = varDsc->GetStackOffset() + codeGen->genSPtoFPdelta();
    }
    else
    {
        spRelativeOffset = varDsc->GetStackOffset();
    }

    assert(spRelativeOffset >= 0);
    return spRelativeOffset;
}

/*****************************************************************************
 *
 *  Return the caller-SP-relative stack offset of a local/parameter.
 *  Requires the local to be on the stack and frame layout to be complete.
 */

int Compiler::lvaGetCallerSPRelativeOffset(unsigned varNum)
{
    assert(lvaDoneFrameLayout == FINAL_FRAME_LAYOUT);
    const LclVarDsc* varDsc = lvaGetDesc(varNum);
    assert(varDsc->lvOnFrame);

    return lvaToCallerSPRelativeOffset(varDsc->GetStackOffset(), varDsc->lvFramePointerBased);
}

//-----------------------------------------------------------------------------
// lvaToCallerSPRelativeOffset: translate a frame offset into an offset from
//    the caller's stack pointer.
//
// Arguments:
//    offset - frame offset
//    isFpBase - if true, offset is from FP, otherwise offset is from SP
//    forRootFrame - if the current method is an OSR method, adjust the offset
//      to be relative to the SP for the root method, instead of being relative
//      to the SP for the OSR method.
//
// Returins:
//    suitable offset
//
int Compiler::lvaToCallerSPRelativeOffset(int offset, bool isFpBased, bool forRootFrame) const
{
    assert(lvaDoneFrameLayout == FINAL_FRAME_LAYOUT);

    if (isFpBased)
    {
        offset += codeGen->genCallerSPtoFPdelta();
    }
    else
    {
        offset += codeGen->genCallerSPtoInitialSPdelta();
    }

#if defined(TARGET_AMD64) || defined(TARGET_ARM64) || defined(TARGET_LOONGARCH64) || defined(TARGET_RISCV64)
    if (forRootFrame && opts.IsOSR())
    {
        const PatchpointInfo* const ppInfo = info.compPatchpointInfo;

#if defined(TARGET_AMD64)
        // The offset computed above already includes the OSR frame adjustment, plus the
        // pop of the "pseudo return address" from the OSR frame.
        //
        // To get to root method caller-SP, we need to subtract off the tier0 frame
        // size and the pushed return address and RBP for the tier0 frame (which we know is an
        // RPB frame).
        //
        // ppInfo's TotalFrameSize also accounts for the popped pseudo return address
        // between the tier0 method frame and the OSR frame. So the net adjustment
        // is simply TotalFrameSize plus one register.
        //
        const int adjustment = ppInfo->TotalFrameSize() + REGSIZE_BYTES;

#elif defined(TARGET_ARM64) || defined(TARGET_LOONGARCH64) || defined(TARGET_RISCV64)

        const int adjustment = ppInfo->TotalFrameSize();
#endif

        offset -= adjustment;
    }
#else
    // OSR NYI for other targets.
    assert(!opts.IsOSR());
#endif

    return offset;
}

/*****************************************************************************
 *
 *  Return the Initial-SP-relative stack offset of a local/parameter.
 *  Requires the local to be on the stack and frame layout to be complete.
 */

int Compiler::lvaGetInitialSPRelativeOffset(unsigned varNum)
{
    assert(lvaDoneFrameLayout == FINAL_FRAME_LAYOUT);
    const LclVarDsc* varDsc = lvaGetDesc(varNum);
    assert(varDsc->lvOnFrame);

    return lvaToInitialSPRelativeOffset(varDsc->GetStackOffset(), varDsc->lvFramePointerBased);
}

// Given a local variable offset, and whether that offset is frame-pointer based, return its offset from Initial-SP.
// This is used, for example, to figure out the offset of the frame pointer from Initial-SP.
int Compiler::lvaToInitialSPRelativeOffset(unsigned offset, bool isFpBased)
{
    assert(lvaDoneFrameLayout == FINAL_FRAME_LAYOUT);
#ifdef TARGET_AMD64
    if (isFpBased)
    {
        // Currently, the frame starts by pushing ebp, ebp points to the saved ebp
        // (so we have ebp pointer chaining). Add the fixed-size frame size plus the
        // size of the callee-saved regs (not including ebp itself) to find Initial-SP.

        assert(codeGen->isFramePointerUsed());
        offset += codeGen->genSPtoFPdelta();
    }
    else
    {
        // The offset is correct already!
    }
#else  // !TARGET_AMD64
    NYI("lvaToInitialSPRelativeOffset");
#endif // !TARGET_AMD64

    return offset;
}

/*****************************************************************************/

#ifdef DEBUG
//-----------------------------------------------------------------------------
// lvaStressLclFldPadding: Pick a padding size at "random".
//
// Returns:
//   Padding amoount in bytes
//
unsigned Compiler::lvaStressLclFldPadding(unsigned lclNum)
{
    // TODO: make this a bit more random, eg:
    // return (lclNum ^ info.compMethodHash() ^ getJitStressLevel()) % 8;

    // Convert every 2nd variable
    if (lclNum % 2)
    {
        return 0;
    }

    // Pick a padding size at "random"
    unsigned size = lclNum % 7;

    return size;
}

//-----------------------------------------------------------------------------
// lvaStressLclFldCB: Convert GT_LCL_VAR's to GT_LCL_FLD's
//
// Arguments:
//    pTree -- pointer to tree to possibly convert
//    data  -- walker data
//
// Notes:
//    The stress mode does 2 passes.
//
//    In the first pass we will mark the locals where we CAN't apply the stress mode.
//    In the second pass we will do the appropriate morphing wherever we've not determined we can't do it.
//
Compiler::fgWalkResult Compiler::lvaStressLclFldCB(GenTree** pTree, fgWalkData* data)
{
    GenTree* const       tree = *pTree;
    GenTreeLclVarCommon* lcl  = tree->OperIsAnyLocal() ? tree->AsLclVarCommon() : nullptr;

    if (lcl == nullptr)
    {
        return WALK_CONTINUE;
    }

    Compiler* const  pComp      = ((lvaStressLclFldArgs*)data->pCallbackData)->m_pCompiler;
    bool const       bFirstPass = ((lvaStressLclFldArgs*)data->pCallbackData)->m_bFirstPass;
    unsigned const   lclNum     = lcl->GetLclNum();
    LclVarDsc* const varDsc     = pComp->lvaGetDesc(lclNum);
    var_types const  lclType    = lcl->TypeGet();
    var_types const  varType    = varDsc->TypeGet();

    if (varDsc->lvNoLclFldStress)
    {
        // Already determined we can't do anything for this var
        return WALK_CONTINUE;
    }

    if (bFirstPass)
    {
        // Ignore locals that already have field appearances
        if (lcl->OperIs(GT_LCL_FLD, GT_STORE_LCL_FLD) ||
            (lcl->OperIs(GT_LCL_ADDR) && (lcl->AsLclFld()->GetLclOffs() != 0)))
        {
            varDsc->lvNoLclFldStress = true;
            return WALK_CONTINUE;
        }

        // Ignore arguments and temps
        if (varDsc->lvIsParam || lclNum >= pComp->info.compLocalsCount)
        {
            varDsc->lvNoLclFldStress = true;
            return WALK_CONTINUE;
        }

        // Ignore OSR locals; if in memory, they will live on the
        // Tier0 frame and so can't have their storage adjusted.
        //
        if (pComp->lvaIsOSRLocal(lclNum))
        {
            varDsc->lvNoLclFldStress = true;
            return WALK_CONTINUE;
        }

        // Likewise for Tier0 methods with patchpoints --
        // if we modify them we'll misreport their locations in the patchpoint info.
        //
        if (pComp->doesMethodHavePatchpoints() || pComp->doesMethodHavePartialCompilationPatchpoints())
        {
            varDsc->lvNoLclFldStress = true;
            return WALK_CONTINUE;
        }

        // Converting tail calls to loops may require insertion of explicit
        // zero initialization for IL locals. The JIT does not support this for
        // TYP_BLK locals.
        // TODO-Cleanup: Can probably be removed now since TYP_BLK does not
        // exist anymore.
        if (pComp->doesMethodHaveRecursiveTailcall())
        {
            varDsc->lvNoLclFldStress = true;
            return WALK_CONTINUE;
        }

        // Fix for lcl_fld stress mode
        if (varDsc->lvKeepType)
        {
            varDsc->lvNoLclFldStress = true;
            return WALK_CONTINUE;
        }

        // Can't have GC ptrs in block layouts.
        if (!varTypeIsArithmetic(lclType))
        {
            varDsc->lvNoLclFldStress = true;
            return WALK_CONTINUE;
        }

        // The noway_assert in the second pass below, requires that these types match
        //
        if (varType != lclType)
        {
            varDsc->lvNoLclFldStress = true;
            return WALK_CONTINUE;
        }

        // Weed out "small" types like TYP_BYTE as we don't mark the GT_LCL_VAR
        // node with the accurate small type. If we bash lvaTable[].lvType,
        // then there will be no indication that it was ever a small type.

        if (genTypeSize(varType) != genTypeSize(genActualType(varType)))
        {
            varDsc->lvNoLclFldStress = true;
            return WALK_CONTINUE;
        }

        // Offset some of the local variable by a "random" non-zero amount

        unsigned padding = pComp->lvaStressLclFldPadding(lclNum);
        if (padding == 0)
        {
            varDsc->lvNoLclFldStress = true;
            return WALK_CONTINUE;
        }
    }
    else
    {
        // Do the morphing
        noway_assert((varType == lclType) || ((varType == TYP_STRUCT) && varDsc->GetLayout()->IsBlockLayout()));

        // Calculate padding
        unsigned padding = pComp->lvaStressLclFldPadding(lclNum);

#if defined(TARGET_ARMARCH) || defined(TARGET_LOONGARCH64) || defined(TARGET_RISCV64)
        // We need to support alignment requirements to access memory.
        // Be conservative and use the maximally aligned type here.
        padding = roundUp(padding, genTypeSize(TYP_DOUBLE));
#endif // defined(TARGET_ARMARCH) || defined(TARGET_LOONGARCH64) || defined(TARGET_RISCV64)

        if (varType != TYP_STRUCT)
        {
            // Change the variable to a block struct
            ClassLayout* layout =
                pComp->typGetBlkLayout(roundUp(padding + pComp->lvaLclSize(lclNum), TARGET_POINTER_SIZE));
            varDsc->lvType = TYP_STRUCT;
            varDsc->SetLayout(layout);
            pComp->lvaSetVarAddrExposed(lclNum DEBUGARG(AddressExposedReason::STRESS_LCL_FLD));

            JITDUMP("Converting V%02u to %u sized block with LCL_FLD at offset (padding %u)\n", lclNum,
                    layout->GetSize(), padding);
        }

        tree->gtFlags |= GTF_GLOB_REF;

        // Update the trees
        if (tree->OperIs(GT_LCL_VAR))
        {
            tree->SetOper(GT_LCL_FLD);
        }
        else if (tree->OperIs(GT_STORE_LCL_VAR))
        {
            tree->SetOper(GT_STORE_LCL_FLD);
        }

        tree->AsLclFld()->SetLclOffs(padding);

        if (tree->OperIs(GT_STORE_LCL_FLD) && tree->IsPartialLclFld(pComp))
        {
            tree->gtFlags |= GTF_VAR_USEASG;
        }
    }

    return WALK_CONTINUE;
}

/*****************************************************************************/

void Compiler::lvaStressLclFld()
{
    if (!compStressCompile(STRESS_LCL_FLDS, 5))
    {
        return;
    }

    lvaStressLclFldArgs Args;
    Args.m_pCompiler  = this;
    Args.m_bFirstPass = true;

    // Do First pass
    fgWalkAllTreesPre(lvaStressLclFldCB, &Args);

    // Second pass
    Args.m_bFirstPass = false;
    fgWalkAllTreesPre(lvaStressLclFldCB, &Args);
}

#endif // DEBUG

/*****************************************************************************
 *
 *  A little routine that displays a local variable bitset.
 *  'set' is mask of variables that have to be displayed
 *  'allVars' is the complete set of interesting variables (blank space is
 *    inserted if its corresponding bit is not in 'set').
 */

#ifdef DEBUG
void Compiler::lvaDispVarSet(VARSET_VALARG_TP set)
{
    VARSET_TP allVars(VarSetOps::MakeEmpty(this));
    lvaDispVarSet(set, allVars);
}

void Compiler::lvaDispVarSet(VARSET_VALARG_TP set, VARSET_VALARG_TP allVars)
{
    printf("{");

    bool needSpace = false;

    for (unsigned index = 0; index < lvaTrackedCount; index++)
    {
        if (VarSetOps::IsMember(this, set, index))
        {
            unsigned   lclNum;
            LclVarDsc* varDsc;

            /* Look for the matching variable */

            for (lclNum = 0, varDsc = lvaTable; lclNum < lvaCount; lclNum++, varDsc++)
            {
                if ((varDsc->lvVarIndex == index) && varDsc->lvTracked)
                {
                    break;
                }
            }

            if (needSpace)
            {
                printf(" ");
            }
            else
            {
                needSpace = true;
            }

            printf("V%02u", lclNum);
        }
        else if (VarSetOps::IsMember(this, allVars, index))
        {
            if (needSpace)
            {
                printf(" ");
            }
            else
            {
                needSpace = true;
            }

            printf("   ");
        }
    }

    printf("}");
}

#endif // DEBUG<|MERGE_RESOLUTION|>--- conflicted
+++ resolved
@@ -5640,21 +5640,7 @@
 
         if (!varDsc->lvOnFrame)
         {
-<<<<<<< HEAD
             if (!varDsc->lvIsParam || lvaParamHasLocalStackSpace(lclNum))
-=======
-            if (!varDsc->lvIsParam
-#if !defined(TARGET_AMD64)
-                || (varDsc->lvIsRegArg
-#if defined(TARGET_ARM) && defined(PROFILING_SUPPORTED)
-                    && compIsProfilerHookNeeded() &&
-                    !lvaIsPreSpilled(lclNum, codeGen->regSet.rsMaskPreSpillRegs(false)) // We need assign stack offsets
-                                                                                        // for prespilled arguments
-#endif
-                    )
-#endif // !defined(TARGET_AMD64)
-            )
->>>>>>> e4d9e41d
             {
                 doAssignStkOffs = false; // Not on frame or an incoming stack arg
             }
