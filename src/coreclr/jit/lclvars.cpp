--- conflicted
+++ resolved
@@ -1769,11 +1769,7 @@
 #if FEATURE_MULTIREG_STRUCT_PROMOTE
         // Is this a variable holding a value with exactly two fields passed in
         // multiple registers?
-<<<<<<< HEAD
-        if (varDsc->lvIsMultiRegArg)
-=======
         if (varDsc->lvIsMultiRegArg || IsSysVMultiRegType(varDsc->GetLayout()))
->>>>>>> d0fe41c9
         {
             if ((structPromotionInfo.fieldCnt != 2) &&
                 ((structPromotionInfo.fieldCnt != 1) || !varTypeIsSIMD(structPromotionInfo.fields[0].fldType)))
