--- conflicted
+++ resolved
@@ -1135,35 +1135,20 @@
 
     // Now mutate varNum to remove extra parameters from the count.
     if (((info.compMethodInfo->args.callConv & CORINFO_CALLCONV_PARAMTYPE) != 0) && (varNum > info.compTypeCtxtArg))
-<<<<<<< HEAD
-=======
     {
         varNum--;
     }
 
     if (info.compIsVarArgs && (varNum > lvaVarargsHandleArg))
->>>>>>> 302a563c
     {
         varNum--;
     }
 
-<<<<<<< HEAD
-    if (info.compIsVarArgs && (varNum > lvaVarargsHandleArg))
-=======
     if ((lvaAsyncContinuationArg != BAD_VAR_NUM) && (varNum > lvaAsyncContinuationArg))
->>>>>>> 302a563c
     {
         varNum--;
     }
 
-<<<<<<< HEAD
-    if ((lvaAsyncContinuationArg != BAD_VAR_NUM) && (varNum > lvaAsyncContinuationArg))
-    {
-        varNum--;
-    }
-
-=======
->>>>>>> 302a563c
     // Is there a hidden argument for the return buffer. Note that this code
     // works because if the RetBuffArg is not present, compRetBuffArg will be
     // BAD_VAR_NUM
