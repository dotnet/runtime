--- conflicted
+++ resolved
@@ -469,12 +469,6 @@
     // We have set info.compArgsCount in compCompile()
     noway_assert(varDscInfo->varNum == info.compArgsCount);
 
-<<<<<<< HEAD
-=======
-    // Now we have parameters created in the right order. Figure out how they're passed.
-    lvaClassifyParameterABI();
-
->>>>>>> ef866615
     assert(varDscInfo->intRegArgNum <= MAX_REG_ARG);
 
     codeGen->intRegState.rsCalleeRegArgCount   = varDscInfo->intRegArgNum;
@@ -1669,17 +1663,6 @@
 #endif
 
         lvaParameterPassingInfo[i] = classifier.Classify(this, dsc->TypeGet(), structLayout, wellKnownArg);
-<<<<<<< HEAD
-
-#ifdef DEBUG
-        if (verbose)
-        {
-            printf("Parameter #%u ABI info: ", i);
-            lvaParameterPassingInfo[i].Dump();
-        }
-#endif
-=======
->>>>>>> ef866615
     }
 }
 
@@ -1705,7 +1688,6 @@
     {
         SwiftABIClassifier classifier(cInfo);
         lvaClassifyParameterABI(classifier);
-<<<<<<< HEAD
 
         regMaskTP argRegs = RBM_NONE;
 
@@ -1759,8 +1741,6 @@
         // genFnPrologCalleeRegArgs expect these to be the counts of registers it knows how to handle.
         codeGen->intRegState.rsCalleeRegArgCount   = genCountBits(argRegs & RBM_ARG_REGS);
         codeGen->floatRegState.rsCalleeRegArgCount = genCountBits(argRegs & RBM_FLTARG_REGS);
-=======
->>>>>>> ef866615
     }
     else
 #endif
@@ -1784,14 +1764,11 @@
 
         assert(abiInfo.NumSegments > 0);
 
-<<<<<<< HEAD
         if ((dsc->TypeGet() == TYP_STRUCT) && info.compCallConv == CorInfoCallConvExtension::Swift)
         {
             continue;
         }
 
-=======
->>>>>>> ef866615
         unsigned numSegmentsToCompare = abiInfo.NumSegments;
         if (dsc->lvIsHfa())
         {
@@ -1839,7 +1816,6 @@
 #endif
 }
 
-<<<<<<< HEAD
 //--------------------------------------------------------------------------------------------
 // lvaHaveSwiftStructStackParamsToReassemble:
 //   Check if this compilation has any Swift parameters that are passed on the
@@ -1869,8 +1845,6 @@
     return false;
 }
 
-=======
->>>>>>> ef866615
 /*****************************************************************************
  * Returns our internal varNum for a given IL variable.
  * Asserts assume it is called after lvaTable[] has been set up.
