// Licensed to the .NET Foundation under one or more agreements.
// The .NET Foundation licenses this file to you under the MIT license.

/*XXXXXXXXXXXXXXXXXXXXXXXXXXXXXXXXXXXXXXXXXXXXXXXXXXXXXXXXXXXXXXXXXXXXXXXXXXXXX
XXXXXXXXXXXXXXXXXXXXXXXXXXXXXXXXXXXXXXXXXXXXXXXXXXXXXXXXXXXXXXXXXXXXXXXXXXXXXXX
XX                                                                           XX
XX                           LclVarsInfo                                     XX
XX                                                                           XX
XX   The variables to be used by the code generator.                         XX
XX                                                                           XX
XXXXXXXXXXXXXXXXXXXXXXXXXXXXXXXXXXXXXXXXXXXXXXXXXXXXXXXXXXXXXXXXXXXXXXXXXXXXXXX
XXXXXXXXXXXXXXXXXXXXXXXXXXXXXXXXXXXXXXXXXXXXXXXXXXXXXXXXXXXXXXXXXXXXXXXXXXXXXXX
*/

#include "jitpch.h"
#ifdef _MSC_VER
#pragma hdrstop
#endif

#include "emit.h"
#include "registerargconvention.h"
#include "jitstd/algorithm.h"
#include "patchpointinfo.h"

/*****************************************************************************/

#ifdef DEBUG
#if DOUBLE_ALIGN
/* static */
unsigned Compiler::s_lvaDoubleAlignedProcsCount = 0;
#endif
#endif

/*****************************************************************************/

void Compiler::lvaInit()
{
    lvaParameterPassingInfo = nullptr;
    lvaParameterStackSize   = 0;

    /* We haven't allocated stack variables yet */
    lvaRefCountState = RCS_INVALID;

    lvaGenericsContextInUse = false;

    lvaTrackedToVarNumSize = 0;
    lvaTrackedToVarNum     = nullptr;

    lvaTrackedFixed = false; // false: We can still add new tracked variables

    lvaDoneFrameLayout = NO_FRAME_LAYOUT;
#if defined(FEATURE_EH_WINDOWS_X86)
    lvaShadowSPslotsVar = BAD_VAR_NUM;
#endif // FEATURE_EH_WINDOWS_X86
    lvaInlinedPInvokeFrameVar = BAD_VAR_NUM;
    lvaReversePInvokeFrameVar = BAD_VAR_NUM;
#if FEATURE_FIXED_OUT_ARGS
    lvaOutgoingArgSpaceVar  = BAD_VAR_NUM;
    lvaOutgoingArgSpaceSize = PhasedVar<unsigned>();
#endif // FEATURE_FIXED_OUT_ARGS
#ifdef JIT32_GCENCODER
    lvaLocAllocSPvar = BAD_VAR_NUM;
#endif // JIT32_GCENCODER
    lvaNewObjArrayArgs  = BAD_VAR_NUM;
    lvaGSSecurityCookie = BAD_VAR_NUM;
#ifdef TARGET_X86
    lvaVarargsBaseOfStkArgs = BAD_VAR_NUM;
#endif // TARGET_X86
    lvaVarargsHandleArg = BAD_VAR_NUM;
    lvaStubArgumentVar  = BAD_VAR_NUM;
    lvaArg0Var          = BAD_VAR_NUM;
    lvaMonAcquired      = BAD_VAR_NUM;
    lvaRetAddrVar       = BAD_VAR_NUM;

#ifdef SWIFT_SUPPORT
    lvaSwiftSelfArg           = BAD_VAR_NUM;
    lvaSwiftIndirectResultArg = BAD_VAR_NUM;
    lvaSwiftErrorArg          = BAD_VAR_NUM;
#endif

    lvaInlineeReturnSpillTemp = BAD_VAR_NUM;

    gsShadowVarInfo = nullptr;
    lvaPSPSym       = BAD_VAR_NUM;
#if FEATURE_SIMD
    lvaSIMDInitTempVarNum = BAD_VAR_NUM;
#endif // FEATURE_SIMD
    lvaCurEpoch = 0;

#if defined(DEBUG) && defined(TARGET_XARCH)
    lvaReturnSpCheck = BAD_VAR_NUM;
#endif

#if defined(DEBUG) && defined(TARGET_X86)
    lvaCallSpCheck = BAD_VAR_NUM;
#endif

    structPromotionHelper = new (this, CMK_Promotion) StructPromotionHelper(this);
}

/*****************************************************************************/

void Compiler::lvaInitTypeRef()
{

    /* x86 args look something like this:
        [this ptr] [hidden return buffer] [declared arguments]* [generic context] [var arg cookie]

       x64 is closer to the native ABI:
        [this ptr] [hidden return buffer] [generic context] [var arg cookie] [declared arguments]*
        (Note: prior to .NET Framework 4.5.1 for Windows 8.1 (but not .NET Framework 4.5.1 "downlevel"),
        the "hidden return buffer" came before the "this ptr". Now, the "this ptr" comes first. This
        is different from the C++ order, where the "hidden return buffer" always comes first.)

       ARM and ARM64 are the same as the current x64 convention:
        [this ptr] [hidden return buffer] [generic context] [var arg cookie] [declared arguments]*

       Key difference:
           The var arg cookie and generic context are swapped with respect to the user arguments
    */

    /* Set compArgsCount and compLocalsCount */

    info.compArgsCount = info.compMethodInfo->args.numArgs;

    // Is there a 'this' pointer

    if (!info.compIsStatic)
    {
        info.compArgsCount++;
    }
    else
    {
        info.compThisArg = BAD_VAR_NUM;
    }

    info.compILargsCount = info.compArgsCount;

    // Initialize "compRetNativeType" (along with "compRetTypeDesc"):
    //
    //  1. For structs returned via a return buffer, or in multiple registers, make it TYP_STRUCT.
    //  2. For structs returned in a single register, make it the corresponding primitive type.
    //  3. For primitives, leave it as-is. Note this makes it "incorrect" for soft-FP conventions.
    //
    ReturnTypeDesc retTypeDesc;
    retTypeDesc.InitializeReturnType(this, info.compRetType, info.compMethodInfo->args.retTypeClass, info.compCallConv);

    compRetTypeDesc         = retTypeDesc;
    unsigned returnRegCount = retTypeDesc.GetReturnRegCount();
    bool     hasRetBuffArg  = false;
    if (returnRegCount > 1)
    {
        info.compRetNativeType = varTypeIsMultiReg(info.compRetType) ? info.compRetType : TYP_STRUCT;
    }
    else if (returnRegCount == 1)
    {
        info.compRetNativeType = retTypeDesc.GetReturnRegType(0);
    }
    else
    {
        hasRetBuffArg          = info.compRetType != TYP_VOID;
        info.compRetNativeType = hasRetBuffArg ? TYP_STRUCT : TYP_VOID;
    }

    // Do we have a RetBuffArg?
    if (hasRetBuffArg)
    {
        info.compArgsCount++;
    }
    else
    {
        info.compRetBuffArg = BAD_VAR_NUM;
    }

#if defined(DEBUG) && defined(SWIFT_SUPPORT)
    if (verbose && (info.compCallConv == CorInfoCallConvExtension::Swift) && varTypeIsStruct(info.compRetType))
    {
        CORINFO_CLASS_HANDLE          retTypeHnd = info.compMethodInfo->args.retTypeClass;
        const CORINFO_SWIFT_LOWERING* lowering   = GetSwiftLowering(retTypeHnd);
        if (lowering->byReference)
        {
            printf("Swift compilation returns %s by reference\n", typGetObjLayout(retTypeHnd)->GetClassName());
        }
        else
        {
            printf("Swift compilation returns %s as %d primitive(s) in registers\n",
                   typGetObjLayout(retTypeHnd)->GetClassName(), lowering->numLoweredElements);
            for (size_t i = 0; i < lowering->numLoweredElements; i++)
            {
                printf("    [%zu] @ +%02u: %s\n", i, lowering->offsets[i],
                       varTypeName(JitType2PreciseVarType(lowering->loweredElements[i])));
            }
        }
    }
#endif

    /* There is a 'hidden' cookie pushed last when the
       calling convention is varargs */

    if (info.compIsVarArgs)
    {
        info.compArgsCount++;
    }

    // Is there an extra parameter used to pass instantiation info to
    // shared generic methods and shared generic struct instance methods?
    if (info.compMethodInfo->args.callConv & CORINFO_CALLCONV_PARAMTYPE)
    {
        info.compArgsCount++;
    }
    else
    {
        info.compTypeCtxtArg = BAD_VAR_NUM;
    }

    lvaCount = info.compLocalsCount = info.compArgsCount + info.compMethodInfo->locals.numArgs;

    info.compILlocalsCount = info.compILargsCount + info.compMethodInfo->locals.numArgs;

    /* Now allocate the variable descriptor table */

    if (compIsForInlining())
    {
        lvaTable    = impInlineInfo->InlinerCompiler->lvaTable;
        lvaCount    = impInlineInfo->InlinerCompiler->lvaCount;
        lvaTableCnt = impInlineInfo->InlinerCompiler->lvaTableCnt;

        // No more stuff needs to be done.
        return;
    }

    lvaTableCnt = lvaCount * 2;

    if (lvaTableCnt < 16)
    {
        lvaTableCnt = 16;
    }

    lvaTable         = getAllocator(CMK_LvaTable).allocate<LclVarDsc>(lvaTableCnt);
    size_t tableSize = lvaTableCnt * sizeof(*lvaTable);
    memset((void*)lvaTable, 0, tableSize);
    for (unsigned i = 0; i < lvaTableCnt; i++)
    {
        new (&lvaTable[i], jitstd::placement_t()) LclVarDsc(); // call the constructor.
    }

    //-------------------------------------------------------------------------
    // Count the arguments and initialize the respective lvaTable[] entries
    //
    // First the implicit arguments
    //-------------------------------------------------------------------------

    InitVarDscInfo varDscInfo;
#ifdef TARGET_X86
    // x86 unmanaged calling conventions limit the number of registers supported
    // for accepting arguments. As a result, we need to modify the number of registers
    // when we emit a method with an unmanaged calling convention.
    switch (info.compCallConv)
    {
        case CorInfoCallConvExtension::Thiscall:
            // In thiscall the this parameter goes into a register.
            varDscInfo.Init(lvaTable, hasRetBuffArg, 1, 0);
            break;
        case CorInfoCallConvExtension::C:
        case CorInfoCallConvExtension::Stdcall:
        case CorInfoCallConvExtension::CMemberFunction:
        case CorInfoCallConvExtension::StdcallMemberFunction:
            varDscInfo.Init(lvaTable, hasRetBuffArg, 0, 0);
            break;
        case CorInfoCallConvExtension::Managed:
        case CorInfoCallConvExtension::Fastcall:
        case CorInfoCallConvExtension::FastcallMemberFunction:
        default:
            varDscInfo.Init(lvaTable, hasRetBuffArg, MAX_REG_ARG, MAX_FLOAT_REG_ARG);
            break;
    }
#else
    varDscInfo.Init(lvaTable, hasRetBuffArg, MAX_REG_ARG, MAX_FLOAT_REG_ARG);
#endif

    lvaInitArgs(&varDscInfo);

    //-------------------------------------------------------------------------
    // Finally the local variables
    //-------------------------------------------------------------------------

    unsigned                varNum    = varDscInfo.varNum;
    LclVarDsc*              varDsc    = varDscInfo.varDsc;
    CORINFO_ARG_LIST_HANDLE localsSig = info.compMethodInfo->locals.args;

#if defined(TARGET_ARM) || defined(TARGET_RISCV64)
    compHasSplitParam = varDscInfo.hasSplitParam;
#endif // TARGET_ARM || TARGET_RISCV64

    for (unsigned i = 0; i < info.compMethodInfo->locals.numArgs;
         i++, varNum++, varDsc++, localsSig = info.compCompHnd->getArgNext(localsSig))
    {
        CORINFO_CLASS_HANDLE typeHnd;
        CorInfoTypeWithMod   corInfoTypeWithMod =
            info.compCompHnd->getArgType(&info.compMethodInfo->locals, localsSig, &typeHnd);
        CorInfoType corInfoType = strip(corInfoTypeWithMod);

        lvaInitVarDsc(varDsc, varNum, corInfoType, typeHnd, localsSig, &info.compMethodInfo->locals);

        if ((corInfoTypeWithMod & CORINFO_TYPE_MOD_PINNED) != 0)
        {
            if ((corInfoType == CORINFO_TYPE_CLASS) || (corInfoType == CORINFO_TYPE_BYREF))
            {
                JITDUMP("Setting lvPinned for V%02u\n", varNum);
                varDsc->lvPinned = 1;

                if (opts.IsOSR())
                {
                    // OSR method may not see any references to the pinned local,
                    // but must still report it in GC info.
                    //
                    varDsc->lvImplicitlyReferenced = 1;
                }
            }
            else
            {
                JITDUMP("Ignoring pin for non-GC type V%02u\n", varNum);
            }
        }

        varDsc->lvOnFrame = true; // The final home for this local variable might be our local stack frame

        if (corInfoType == CORINFO_TYPE_CLASS)
        {
            CORINFO_CLASS_HANDLE clsHnd = info.compCompHnd->getArgClass(&info.compMethodInfo->locals, localsSig);
            lvaSetClass(varNum, clsHnd);
        }
    }

    if ( // If there already exist unsafe buffers, don't mark more structs as unsafe
         // as that will cause them to be placed along with the real unsafe buffers,
         // unnecessarily exposing them to overruns. This can affect GS tests which
         // intentionally do buffer-overruns.
        !getNeedsGSSecurityCookie() &&
        // GS checks require the stack to be re-ordered, which can't be done with EnC
        !opts.compDbgEnC && compStressCompile(STRESS_UNSAFE_BUFFER_CHECKS, 25))
    {
        setNeedsGSSecurityCookie();
        compGSReorderStackLayout = true;

        for (unsigned i = 0; i < lvaCount; i++)
        {
            if ((lvaTable[i].lvType == TYP_STRUCT) && compStressCompile(STRESS_GENERIC_VARN, 60))
            {
                lvaTable[i].lvIsUnsafeBuffer = true;
            }
        }
    }

    // If this is an OSR method, mark all the OSR locals.
    //
    // Do this before we add the GS Cookie Dummy or Outgoing args to the locals
    // so we don't have to do special checks to exclude them.
    //
    if (opts.IsOSR())
    {
        for (unsigned lclNum = 0; lclNum < lvaCount; lclNum++)
        {
            LclVarDsc* const varDsc = lvaGetDesc(lclNum);
            varDsc->lvIsOSRLocal    = true;

            if (info.compPatchpointInfo->IsExposed(lclNum))
            {
                JITDUMP("-- V%02u is OSR exposed\n", lclNum);
                varDsc->lvIsOSRExposedLocal = true;

                // Ensure that ref counts for exposed OSR locals take into account
                // that some of the refs might be in the Tier0 parts of the method
                // that get trimmed away.
                //
                varDsc->lvImplicitlyReferenced = 1;
            }
        }
    }

    if (getNeedsGSSecurityCookie())
    {
        // Ensure that there will be at least one stack variable since
        // we require that the GSCookie does not have a 0 stack offset.
        unsigned   dummy         = lvaGrabTempWithImplicitUse(false DEBUGARG("GSCookie dummy"));
        LclVarDsc* gsCookieDummy = lvaGetDesc(dummy);
        gsCookieDummy->lvType    = TYP_INT;
        gsCookieDummy->lvIsTemp  = true; // It is not alive at all, set the flag to prevent zero-init.
        lvaSetVarDoNotEnregister(dummy DEBUGARG(DoNotEnregisterReason::VMNeedsStackAddr));
    }

    // Allocate the lvaOutgoingArgSpaceVar now because we can run into problems in the
    // emitter when the varNum is greater that 32767 (see emitLclVarAddr::initLclVarAddr)
    lvaAllocOutgoingArgSpaceVar();

#ifdef DEBUG
    if (verbose)
    {
        lvaTableDump(INITIAL_FRAME_LAYOUT);
    }
#endif
}

/*****************************************************************************/
void Compiler::lvaInitArgs(InitVarDscInfo* varDscInfo)
{
    compArgSize = 0;

#if defined(TARGET_ARM) && defined(PROFILING_SUPPORTED)
    // Prespill all argument regs on to stack in case of Arm when under profiler.
    if (compIsProfilerHookNeeded())
    {
        codeGen->regSet.rsMaskPreSpillRegArg |= RBM_ARG_REGS;
    }
#endif

    //----------------------------------------------------------------------

    // Is there a "this" pointer ?
    lvaInitThisPtr(varDscInfo);

    unsigned numUserArgsToSkip = 0;
    unsigned numUserArgs       = info.compMethodInfo->args.numArgs;
#if !defined(TARGET_ARM)
    if (TargetOS::IsWindows && callConvIsInstanceMethodCallConv(info.compCallConv))
    {
        // If we are a native instance method, handle the first user arg
        // (the unmanaged this parameter) and then handle the hidden
        // return buffer parameter.
        assert(numUserArgs >= 1);
        lvaInitUserArgs(varDscInfo, 0, 1);
        numUserArgsToSkip++;
        numUserArgs--;

        lvaInitRetBuffArg(varDscInfo, false);
    }
    else
#endif
    {
        /* If we have a hidden return-buffer parameter, that comes here */
        lvaInitRetBuffArg(varDscInfo, true);
    }

    //======================================================================

#if USER_ARGS_COME_LAST
    //@GENERICS: final instantiation-info argument for shared generic methods
    // and shared generic struct instance methods
    lvaInitGenericsCtxt(varDscInfo);

    /* If the method is varargs, process the varargs cookie */
    lvaInitVarArgsHandle(varDscInfo);
#endif

    //-------------------------------------------------------------------------
    // Now walk the function signature for the explicit user arguments
    //-------------------------------------------------------------------------
    lvaInitUserArgs(varDscInfo, numUserArgsToSkip, numUserArgs);
#if !USER_ARGS_COME_LAST
    //@GENERICS: final instantiation-info argument for shared generic methods
    // and shared generic struct instance methods
    lvaInitGenericsCtxt(varDscInfo);

    /* If the method is varargs, process the varargs cookie */
    lvaInitVarArgsHandle(varDscInfo);
#endif

    //----------------------------------------------------------------------

    // We have set info.compArgsCount in compCompile()
    noway_assert(varDscInfo->varNum == info.compArgsCount);

    assert(varDscInfo->intRegArgNum <= MAX_REG_ARG);

    codeGen->intRegState.rsCalleeRegArgCount   = varDscInfo->intRegArgNum;
    codeGen->floatRegState.rsCalleeRegArgCount = varDscInfo->floatRegArgNum;

#if FEATURE_FASTTAILCALL
    // Save the stack usage information
    // We can get register usage information using codeGen->intRegState and
    // codeGen->floatRegState
    info.compArgStackSize = varDscInfo->stackArgSize;
#endif // FEATURE_FASTTAILCALL

    // Now we have parameters created in the right order. Figure out how they're passed.
    lvaClassifyParameterABI();

    // The total argument size must be aligned.
    noway_assert((compArgSize % TARGET_POINTER_SIZE) == 0);

#ifdef TARGET_X86
    /* We can not pass more than 2^16 dwords as arguments as the "ret"
       instruction can only pop 2^16 arguments. Could be handled correctly
       but it will be very difficult for fully interruptible code */

    if (compArgSize != (size_t)(unsigned short)compArgSize)
        IMPL_LIMITATION("Too many arguments for the \"ret\" instruction to pop");
#endif
}

/*****************************************************************************/
void Compiler::lvaInitThisPtr(InitVarDscInfo* varDscInfo)
{
    LclVarDsc* varDsc = varDscInfo->varDsc;
    if (!info.compIsStatic)
    {
        varDsc->lvIsParam = 1;
        varDsc->lvIsPtr   = 1;

        lvaArg0Var = info.compThisArg = varDscInfo->varNum;
        noway_assert(info.compThisArg == 0);

        if (eeIsValueClass(info.compClassHnd))
        {
            varDsc->lvType = TYP_BYREF;
        }
        else
        {
            varDsc->lvType = TYP_REF;
            lvaSetClass(varDscInfo->varNum, info.compClassHnd);
        }

        varDsc->lvIsRegArg = 1;
        noway_assert(varDscInfo->intRegArgNum == 0);

        varDsc->SetArgReg(
            genMapRegArgNumToRegNum(varDscInfo->allocRegArg(TYP_INT), varDsc->TypeGet(), info.compCallConv));
#if FEATURE_MULTIREG_ARGS
        varDsc->SetOtherArgReg(REG_NA);
#endif
        varDsc->lvOnFrame = true; // The final home for this incoming register might be our local stack frame

#ifdef DEBUG
        if (verbose)
        {
            printf("'this'    passed in register %s\n", getRegName(varDsc->GetArgReg()));
        }
#endif
        compArgSize += TARGET_POINTER_SIZE;

        varDscInfo->nextParam();
    }
}

/*****************************************************************************/
void Compiler::lvaInitRetBuffArg(InitVarDscInfo* varDscInfo, bool useFixedRetBufReg)
{
    if (varDscInfo->hasRetBufArg)
    {
        info.compRetBuffArg = varDscInfo->varNum;

        LclVarDsc* varDsc  = varDscInfo->varDsc;
        varDsc->lvType     = TYP_BYREF;
        varDsc->lvIsParam  = 1;
        varDsc->lvIsRegArg = 0;

        if (useFixedRetBufReg && hasFixedRetBuffReg(info.compCallConv))
        {
            varDsc->lvIsRegArg = 1;
            varDsc->SetArgReg(theFixedRetBuffReg(info.compCallConv));
        }
        else if (varDscInfo->canEnreg(TYP_INT))
        {
            varDsc->lvIsRegArg     = 1;
            unsigned retBuffArgNum = varDscInfo->allocRegArg(TYP_INT);
            varDsc->SetArgReg(genMapIntRegArgNumToRegNum(retBuffArgNum, info.compCallConv));
        }
        else
        {
            varDscInfo->stackArgSize = roundUp(varDscInfo->stackArgSize, TARGET_POINTER_SIZE);
            varDsc->SetStackOffset(varDscInfo->stackArgSize);
            varDscInfo->stackArgSize += TARGET_POINTER_SIZE;
        }

#if FEATURE_MULTIREG_ARGS
        varDsc->SetOtherArgReg(REG_NA);
#endif
        varDsc->lvOnFrame = true; // The final home for this incoming register might be our local stack frame

        assert(!varDsc->lvIsRegArg || isValidIntArgReg(varDsc->GetArgReg(), info.compCallConv));

#ifdef DEBUG
        if (varDsc->lvIsRegArg && verbose)
        {
            printf("'__retBuf'  passed in register %s\n", getRegName(varDsc->GetArgReg()));
        }
#endif

        compArgSize += TARGET_POINTER_SIZE;

        varDscInfo->nextParam();
    }
}

//-----------------------------------------------------------------------------
// lvaInitUserArgs:
//     Initialize local var descriptions for incoming user arguments
//
// Arguments:
//    varDscInfo     - the local var descriptions
//    skipArgs       - the number of user args to skip processing.
//    takeArgs       - the number of user args to process (after skipping skipArgs number of args)
//
void Compiler::lvaInitUserArgs(InitVarDscInfo* varDscInfo, unsigned skipArgs, unsigned takeArgs)
{
    //-------------------------------------------------------------------------
    // Walk the function signature for the explicit arguments
    //-------------------------------------------------------------------------

#if defined(TARGET_X86)
    // Only (some of) the implicit args are enregistered for varargs
    if (info.compIsVarArgs)
    {
        varDscInfo->maxIntRegArgNum = varDscInfo->intRegArgNum;
    }
#elif defined(TARGET_AMD64) && !defined(UNIX_AMD64_ABI)
    // On System V type environment the float registers are not indexed together with the int ones.
    varDscInfo->floatRegArgNum = varDscInfo->intRegArgNum;
#endif // TARGET*

    CORINFO_ARG_LIST_HANDLE argLst = info.compMethodInfo->args.args;

    const unsigned argSigLen = info.compMethodInfo->args.numArgs;

    // We will process at most takeArgs arguments from the signature after skipping skipArgs arguments
    const int64_t numUserArgs = min((int64_t)takeArgs, (argSigLen - (int64_t)skipArgs));

    // If there are no user args or less than skipArgs args, return here since there's no work to do.
    if (numUserArgs <= 0)
    {
        return;
    }

#ifdef TARGET_ARM
    regMaskTP doubleAlignMask = RBM_NONE;
#endif // TARGET_ARM

    // Skip skipArgs arguments from the signature.
    for (unsigned i = 0; i < skipArgs; i++, argLst = info.compCompHnd->getArgNext(argLst))
    {
        ;
    }

    // Process each user arg.
    for (unsigned i = 0; i < numUserArgs; i++, varDscInfo->nextParam(), argLst = info.compCompHnd->getArgNext(argLst))
    {
        LclVarDsc*           varDsc  = varDscInfo->varDsc;
        CORINFO_CLASS_HANDLE typeHnd = nullptr;

        CorInfoTypeWithMod corInfoType = info.compCompHnd->getArgType(&info.compMethodInfo->args, argLst, &typeHnd);
        varDsc->lvIsParam              = 1;

        lvaInitVarDsc(varDsc, varDscInfo->varNum, strip(corInfoType), typeHnd, argLst, &info.compMethodInfo->args);

        if (strip(corInfoType) == CORINFO_TYPE_CLASS)
        {
            CORINFO_CLASS_HANDLE clsHnd = info.compCompHnd->getArgClass(&info.compMethodInfo->args, argLst);
            lvaSetClass(varDscInfo->varNum, clsHnd);
        }

        // The final home for this incoming parameter might be our local stack frame.
        varDsc->lvOnFrame = true;

#ifdef SWIFT_SUPPORT
        if (info.compCallConv == CorInfoCallConvExtension::Swift)
        {
            if (varTypeIsSIMD(varDsc))
            {
                IMPL_LIMITATION("SIMD types are currently unsupported in Swift reverse pinvokes");
            }

            if (lvaInitSpecialSwiftParam(argLst, varDscInfo, strip(corInfoType), typeHnd))
            {
                continue;
            }

            if (varDsc->TypeGet() == TYP_STRUCT)
            {
                // Struct parameters are lowered to separate primitives in the
                // Swift calling convention. We cannot handle these patterns
                // efficiently, so we always DNER them and home them to stack
                // in the prolog.
                lvaSetVarDoNotEnregister(varDscInfo->varNum DEBUGARG(DoNotEnregisterReason::IsStructArg));
            }
        }
#endif

        // For ARM, ARM64, LOONGARCH64, RISCV64 and AMD64 varargs, all arguments go in integer registers
        var_types argType = mangleVarArgsType(varDsc->TypeGet());

        var_types origArgType = argType;

        // ARM softfp calling convention should affect only the floating point arguments.
        // Otherwise there appear too many surplus pre-spills and other memory operations
        // with the associated locations .
        bool     isSoftFPPreSpill = opts.compUseSoftFP && varTypeIsFloating(varDsc->TypeGet());
        unsigned argSize          = eeGetArgSize(strip(corInfoType), typeHnd);
        unsigned cSlots =
            (argSize + TARGET_POINTER_SIZE - 1) / TARGET_POINTER_SIZE; // the total number of slots of this argument
        bool      isHfaArg = false;
        var_types hfaType  = TYP_UNDEF;

        // Methods that use VarArg or SoftFP cannot have HFA arguments except
        // Native varargs on arm64 unix use the regular calling convention.
        if (((TargetOS::IsUnix && TargetArchitecture::IsArm64) || !info.compIsVarArgs) && !opts.compUseSoftFP)
        {
            // If the argType is a struct, then check if it is an HFA
            if (varTypeIsStruct(argType))
            {
                // hfaType is set to float, double, or SIMD type if it is an HFA, otherwise TYP_UNDEF
                hfaType  = GetHfaType(typeHnd);
                isHfaArg = varTypeIsValidHfaType(hfaType);
            }
        }
        else if (info.compIsVarArgs)
        {
            // Currently native varargs is not implemented on non windows targets.
            //
            // Note that some targets like Arm64 Unix should not need much work as
            // the ABI is the same. While other targets may only need small changes
            // such as amd64 Unix, which just expects RAX to pass numFPArguments.
            if (TargetOS::IsUnix)
            {
                NYI("InitUserArgs for Vararg callee is not yet implemented on non Windows targets.");
            }
        }

        if (isHfaArg)
        {
            // We have an HFA argument, so from here on out treat the type as a float, double, or vector.
            // The original struct type is available by using origArgType.
            // We also update the cSlots to be the number of float/double/vector fields in the HFA.
            argType = hfaType; // TODO-Cleanup: remove this assignment and mark `argType` as const.
            varDsc->SetHfaType(hfaType);
            cSlots = varDsc->lvHfaSlots();
        }

        // The number of slots that must be enregistered if we are to consider this argument enregistered.
        // This is normally the same as cSlots, since we normally either enregister the entire object,
        // or none of it. For structs on ARM, however, we only need to enregister a single slot to consider
        // it enregistered, as long as we can split the rest onto the stack.
        unsigned cSlotsToEnregister = cSlots;

#if defined(TARGET_ARM64)

        if (compFeatureArgSplit())
        {
            // On arm64 Windows we will need to properly handle the case where a >8byte <=16byte
            // struct (or vector) is split between register r7 and virtual stack slot s[0].
            // We will only do this for calls to vararg methods on Windows Arm64.
            // SIMD types (for which `varTypeIsStruct()` returns `true`) are also passed in general-purpose
            // registers and can be split between registers and stack with Windows arm64 native varargs.
            //
            // !!This does not affect the normal arm64 calling convention or Unix Arm64!!
            if (info.compIsVarArgs && (cSlots > 1))
            {
                if (varDscInfo->canEnreg(TYP_INT, 1) &&     // The beginning of the struct can go in a register
                    !varDscInfo->canEnreg(TYP_INT, cSlots)) // The end of the struct can't fit in a register
                {
                    cSlotsToEnregister = 1; // Force the split
                    varDscInfo->stackArgSize += TARGET_POINTER_SIZE;
                }
            }
        }

#endif // defined(TARGET_ARM64)

#ifdef TARGET_ARM
        // On ARM we pass the first 4 words of integer arguments and non-HFA structs in registers.
        // But we pre-spill user arguments in varargs methods and structs.
        //
        unsigned cAlign;
        bool     preSpill = info.compIsVarArgs || isSoftFPPreSpill;

        switch (origArgType)
        {
            case TYP_STRUCT:
                assert(varDsc->lvSize() == argSize);
                cAlign = varDsc->lvStructDoubleAlign ? 2 : 1;

                // HFA arguments go on the stack frame. They don't get spilled in the prolog like struct
                // arguments passed in the integer registers but get homed immediately after the prolog.
                if (!isHfaArg)
                {
                    cSlotsToEnregister = 1; // HFAs must be totally enregistered or not, but other structs can be split.
                    preSpill           = true;
                }
                break;

            case TYP_DOUBLE:
            case TYP_LONG:
                cAlign = 2;
                break;

            default:
                cAlign = 1;
                break;
        }

        if (isRegParamType(argType))
        {
            compArgSize += varDscInfo->alignReg(argType, cAlign) * REGSIZE_BYTES;
        }

        if (argType == TYP_STRUCT)
        {
            // Are we going to split the struct between registers and stack? We can do that as long as
            // no floating-point arguments have been put on the stack.
            //
            // From the ARM Procedure Call Standard:
            // Rule C.5: "If the NCRN is less than r4 **and** the NSAA is equal to the SP,"
            // then split the argument between registers and stack. Implication: if something
            // has already been spilled to the stack, then anything that would normally be
            // split between the core registers and the stack will be put on the stack.
            // Anything that follows will also be on the stack. However, if something from
            // floating point regs has been spilled to the stack, we can still use r0-r3 until they are full.

            if (varDscInfo->canEnreg(TYP_INT, 1) &&       // The beginning of the struct can go in a register
                !varDscInfo->canEnreg(TYP_INT, cSlots) && // The end of the struct can't fit in a register
                varDscInfo->existAnyFloatStackArgs())     // There's at least one stack-based FP arg already
            {
                varDscInfo->setAllRegArgUsed(TYP_INT); // Prevent all future use of integer registers
                preSpill = false;                      // This struct won't be prespilled, since it will go on the stack
            }
        }

        if (preSpill)
        {
            for (unsigned ix = 0; ix < cSlots; ix++)
            {
                if (!varDscInfo->canEnreg(TYP_INT, ix + 1))
                {
                    break;
                }
                regMaskTP regMask = genMapArgNumToRegMask(varDscInfo->regArgNum(TYP_INT) + ix, TYP_INT);
                if (cAlign == 2)
                {
                    doubleAlignMask |= regMask;
                }
                codeGen->regSet.rsMaskPreSpillRegArg |= regMask;
            }
        }
#endif // TARGET_ARM

#if defined(UNIX_AMD64_ABI)
        SYSTEMV_AMD64_CORINFO_STRUCT_REG_PASSING_DESCRIPTOR structDesc;
        if (varTypeIsStruct(argType))
        {
            assert(typeHnd != nullptr);
            eeGetSystemVAmd64PassStructInRegisterDescriptor(typeHnd, &structDesc);
            if (structDesc.passedInRegisters)
            {
                unsigned intRegCount   = 0;
                unsigned floatRegCount = 0;

                for (unsigned int i = 0; i < structDesc.eightByteCount; i++)
                {
                    if (structDesc.IsIntegralSlot(i))
                    {
                        intRegCount++;
                    }
                    else if (structDesc.IsSseSlot(i))
                    {
                        floatRegCount++;
                    }
                    else
                    {
                        assert(false && "Invalid eightbyte classification type.");
                        break;
                    }
                }

                if (intRegCount != 0 && !varDscInfo->canEnreg(TYP_INT, intRegCount))
                {
                    structDesc.passedInRegisters = false; // No register to enregister the eightbytes.
                }

                if (floatRegCount != 0 && !varDscInfo->canEnreg(TYP_FLOAT, floatRegCount))
                {
                    structDesc.passedInRegisters = false; // No register to enregister the eightbytes.
                }
            }
        }
#endif // UNIX_AMD64_ABI

        bool canPassArgInRegisters = false;

#if defined(UNIX_AMD64_ABI)
        if (varTypeIsStruct(argType))
        {
            canPassArgInRegisters = structDesc.passedInRegisters;
        }
        else
#elif defined(TARGET_X86)
        if (varTypeIsStruct(argType) && isTrivialPointerSizedStruct(typeHnd))
        {
            canPassArgInRegisters = varDscInfo->canEnreg(TYP_I_IMPL, cSlotsToEnregister);
        }
        else
#elif defined(TARGET_LOONGARCH64) || defined(TARGET_RISCV64)
        const CORINFO_FPSTRUCT_LOWERING* lowering = nullptr;

        var_types argRegTypeInStruct1 = TYP_UNKNOWN;
        var_types argRegTypeInStruct2 = TYP_UNKNOWN;

        if ((strip(corInfoType) == CORINFO_TYPE_VALUECLASS) && (argSize <= MAX_PASS_MULTIREG_BYTES))
        {
            lowering = GetFpStructLowering(typeHnd);
        }

        if ((lowering != nullptr) && !lowering->byIntegerCallConv)
        {
            assert(varTypeIsStruct(argType));
<<<<<<< HEAD
            assert(((fpInfo.flags & FpStruct::OnlyOne) != 0) || varDsc->lvExactSize() <= argSize);
            cSlotsToEnregister = ((fpInfo.flags & FpStruct::OnlyOne) != 0) ? 1 : 2;
            int floatNum       = ((fpInfo.flags & FpStruct::BothFloat) != 0) ? 2 : 1;

            canPassArgInRegisters = varDscInfo->canEnreg(TYP_DOUBLE, floatNum);
            if (canPassArgInRegisters && ((fpInfo.flags & (FpStruct::FloatInt | FpStruct::IntFloat)) != 0))
                canPassArgInRegisters = varDscInfo->canEnreg(TYP_I_IMPL, 1);
=======
            int floatNum = 0;
            if (lowering->numLoweredElements == 1)
            {
                assert(argSize <= 8);
                assert(varDsc->lvExactSize() <= argSize);

                floatNum              = 1;
                canPassArgInRegisters = varDscInfo->canEnreg(TYP_DOUBLE, 1);

                argRegTypeInStruct1 = JITtype2varType(lowering->loweredElements[0]);
                assert(varTypeIsFloating(argRegTypeInStruct1));
            }
            else
            {
                assert(lowering->numLoweredElements == 2);
                argRegTypeInStruct1 = genActualType(JITtype2varType(lowering->loweredElements[0]));
                argRegTypeInStruct2 = genActualType(JITtype2varType(lowering->loweredElements[1]));
                floatNum = (int)varTypeIsFloating(argRegTypeInStruct1) + (int)varTypeIsFloating(argRegTypeInStruct2);
                canPassArgInRegisters = varDscInfo->canEnreg(TYP_DOUBLE, floatNum);
                if (floatNum == 1)
                    canPassArgInRegisters = canPassArgInRegisters && varDscInfo->canEnreg(TYP_I_IMPL, 1);
            }
>>>>>>> 5c478d79

            Compiler::GetTypesFromFpStructInRegistersInfo(fpInfo, &argRegTypeInStruct1, &argRegTypeInStruct2);

            if (!canPassArgInRegisters)
            {
<<<<<<< HEAD
                // If a struct eligible for passing according to floating-point calling convention cannot be fully
                // enregistered, it is passed according to integer calling convention -- in up to two integer registers
                // and/or stack slots, as a lump of bits laid out like in memory.
                cSlotsToEnregister    = cSlots;
=======
                // On LoongArch64 and RISCV64, if there aren't any remaining floating-point registers to pass the
                // argument, integer registers (if any) are used instead.
>>>>>>> 5c478d79
                canPassArgInRegisters = varDscInfo->canEnreg(argType, cSlotsToEnregister);

                argRegTypeInStruct1 = TYP_UNKNOWN;
                argRegTypeInStruct2 = TYP_UNKNOWN;

                if (cSlotsToEnregister == 2)
                {
                    if (!canPassArgInRegisters && varDscInfo->canEnreg(TYP_I_IMPL, 1))
                    {
                        // Here a struct-arg which needs two registers but only one integer register available,
                        // it has to be split.
                        argRegTypeInStruct1   = TYP_I_IMPL;
                        canPassArgInRegisters = true;
                    }
                }
            }
        }
        else
#endif // defined(TARGET_LOONGARCH64) || defined(TARGET_RISCV64)
        {
            canPassArgInRegisters = varDscInfo->canEnreg(argType, cSlotsToEnregister);
#if defined(TARGET_LOONGARCH64) || defined(TARGET_RISCV64)
            // On LoongArch64 and RISCV64, if there aren't any remaining floating-point registers to pass the
            // argument, integer registers (if any) are used instead.
            if (!canPassArgInRegisters && varTypeIsFloating(argType))
            {
                canPassArgInRegisters = varDscInfo->canEnreg(TYP_I_IMPL, cSlotsToEnregister);
                argType               = canPassArgInRegisters ? TYP_I_IMPL : argType;
            }
            if (!canPassArgInRegisters && (cSlots > 1))
            {
                // If a struct-arg which needs two registers but only one integer register available,
                // it has to be split.
                canPassArgInRegisters = varDscInfo->canEnreg(TYP_I_IMPL, 1);
                argRegTypeInStruct1   = canPassArgInRegisters ? TYP_I_IMPL : TYP_UNKNOWN;
            }
#endif
        }

        if (canPassArgInRegisters)
        {
            /* Another register argument */

            // Allocate the registers we need. allocRegArg() returns the first argument register number of the set.
            // For non-HFA structs, we still "try" to enregister the whole thing; it will just max out if splitting
            // to the stack happens.
            unsigned firstAllocatedRegArgNum = 0;

#if FEATURE_MULTIREG_ARGS
            varDsc->SetOtherArgReg(REG_NA);
#endif // FEATURE_MULTIREG_ARGS

#if defined(UNIX_AMD64_ABI)
            unsigned  secondAllocatedRegArgNum = 0;
            var_types firstEightByteType       = TYP_UNDEF;
            var_types secondEightByteType      = TYP_UNDEF;

            if (varTypeIsStruct(argType))
            {
                if (structDesc.eightByteCount >= 1)
                {
                    firstEightByteType      = GetEightByteType(structDesc, 0);
                    firstAllocatedRegArgNum = varDscInfo->allocRegArg(firstEightByteType, 1);
                }
            }
            else
#elif defined(TARGET_LOONGARCH64) || defined(TARGET_RISCV64)
            unsigned secondAllocatedRegArgNum = 0;
            if (argRegTypeInStruct1 != TYP_UNKNOWN)
            {
                firstAllocatedRegArgNum = varDscInfo->allocRegArg(argRegTypeInStruct1, 1);
            }
            else
#endif // defined(TARGET_LOONGARCH64) || defined(TARGET_RISCV64)
            {
                firstAllocatedRegArgNum = varDscInfo->allocRegArg(argType, cSlots);
            }

            if (isHfaArg)
            {
                // We need to save the fact that this HFA is enregistered.
                // Note that we can have HVAs of SIMD types even if we are not recognizing intrinsics.
                // In that case, we won't have normalized the vector types on the varDsc, so if we have a single vector
                // register, we need to set the type now. Otherwise, later we'll assume this is passed by reference.
                if (varDsc->lvHfaSlots() != 1)
                {
                    varDsc->lvIsMultiRegArg = true;
                }
            }

            varDsc->lvIsRegArg = 1;

#if FEATURE_MULTIREG_ARGS
#ifdef TARGET_ARM64
            if (argType == TYP_STRUCT)
            {
                varDsc->SetArgReg(genMapRegArgNumToRegNum(firstAllocatedRegArgNum, TYP_I_IMPL, info.compCallConv));
                if (cSlots == 2)
                {
                    varDsc->SetOtherArgReg(
                        genMapRegArgNumToRegNum(firstAllocatedRegArgNum + 1, TYP_I_IMPL, info.compCallConv));
                    varDsc->lvIsMultiRegArg = true;
                }
            }
#elif defined(UNIX_AMD64_ABI)
            if (varTypeIsStruct(argType))
            {
                varDsc->SetArgReg(
                    genMapRegArgNumToRegNum(firstAllocatedRegArgNum, firstEightByteType, info.compCallConv));

                // If there is a second eightbyte, get a register for it too and map the arg to the reg number.
                if (structDesc.eightByteCount >= 2)
                {
                    secondEightByteType      = GetEightByteType(structDesc, 1);
                    secondAllocatedRegArgNum = varDscInfo->allocRegArg(secondEightByteType, 1);
                    varDsc->lvIsMultiRegArg  = true;
                }

                if (secondEightByteType != TYP_UNDEF)
                {
                    varDsc->SetOtherArgReg(
                        genMapRegArgNumToRegNum(secondAllocatedRegArgNum, secondEightByteType, info.compCallConv));
                }

                assert(structDesc.eightByteCount <= 2);
            }
#elif defined(TARGET_LOONGARCH64) || defined(TARGET_RISCV64)
            if (argType == TYP_STRUCT)
            {
                if (argRegTypeInStruct1 != TYP_UNKNOWN)
                {
                    varDsc->SetArgReg(
                        genMapRegArgNumToRegNum(firstAllocatedRegArgNum, argRegTypeInStruct1, info.compCallConv));
                    if (argRegTypeInStruct2 != TYP_UNKNOWN)
                    {
                        secondAllocatedRegArgNum = varDscInfo->allocRegArg(argRegTypeInStruct2, 1);
                        varDsc->SetOtherArgReg(
                            genMapRegArgNumToRegNum(secondAllocatedRegArgNum, argRegTypeInStruct2, info.compCallConv));
                    }
                    else if (cSlotsToEnregister > 1)
                    {
                        // Here a struct-arg which needs two registers but only one integer register available,
                        // it has to be split. But we reserved extra 8-bytes for the whole struct.
                        varDsc->lvIsSplit = 1;
                        varDsc->SetOtherArgReg(REG_STK);
                        varDscInfo->setAllRegArgUsed(argRegTypeInStruct1);
                        varDscInfo->stackArgSize += TARGET_POINTER_SIZE;
#ifdef TARGET_RISCV64
                        varDscInfo->hasSplitParam = true;
#endif
                    }
                }
                else
                {
                    varDsc->SetArgReg(genMapRegArgNumToRegNum(firstAllocatedRegArgNum, TYP_I_IMPL, info.compCallConv));
                    if (cSlots == 2)
                    {
                        varDsc->SetOtherArgReg(
                            genMapRegArgNumToRegNum(firstAllocatedRegArgNum + 1, TYP_I_IMPL, info.compCallConv));
                    }

                    assert(cSlots <= 2);
                }
            }
#else  // ARM32
            if (varTypeIsStruct(argType))
            {
                varDsc->SetArgReg(genMapRegArgNumToRegNum(firstAllocatedRegArgNum, TYP_I_IMPL, info.compCallConv));
            }
#endif // ARM32
            else
#endif // FEATURE_MULTIREG_ARGS
            {
                varDsc->SetArgReg(genMapRegArgNumToRegNum(firstAllocatedRegArgNum, argType, info.compCallConv));
            }

#ifdef TARGET_ARM
            if (varDsc->TypeGet() == TYP_LONG)
            {
                varDsc->SetOtherArgReg(
                    genMapRegArgNumToRegNum(firstAllocatedRegArgNum + 1, TYP_INT, info.compCallConv));
            }

            unsigned numEnregistered = 0;
            unsigned stackSize       = 0;
            // Check if arg was split between registers and stack.
            if (varTypeUsesIntReg(argType))
            {
                unsigned firstRegArgNum = genMapIntRegNumToRegArgNum(varDsc->GetArgReg(), info.compCallConv);
                unsigned lastRegArgNum  = firstRegArgNum + cSlots - 1;
                if (lastRegArgNum >= varDscInfo->maxIntRegArgNum)
                {
                    assert(varDscInfo->stackArgSize == 0);
                    numEnregistered = varDscInfo->maxIntRegArgNum - firstRegArgNum;
                    varDsc->SetStackOffset(-(int)numEnregistered * REGSIZE_BYTES);
                    stackSize = (cSlots - numEnregistered) * REGSIZE_BYTES;
                    varDscInfo->stackArgSize += stackSize;
                    varDscInfo->hasSplitParam = true;
                    JITDUMP("set user arg V%02u offset to %d\n", varDscInfo->varNum, varDsc->GetStackOffset());
                }
                else
                {
                    numEnregistered = cSlots;
                }
            }
            else
            {
                numEnregistered = cSlots;
            }
#endif // TARGET_ARM

#ifdef DEBUG
            if (verbose)
            {
                printf("Arg #%u    passed in register(s) ", varDscInfo->varNum);

#if defined(UNIX_AMD64_ABI)
                if (varTypeIsStruct(argType))
                {
                    // Print both registers, just to be clear
                    if (firstEightByteType == TYP_UNDEF)
                    {
                        printf("firstEightByte: <not used>");
                    }
                    else
                    {
                        printf("firstEightByte: %s",
                               getRegName(genMapRegArgNumToRegNum(firstAllocatedRegArgNum, firstEightByteType,
                                                                  info.compCallConv)));
                    }

                    if (secondEightByteType == TYP_UNDEF)
                    {
                        printf(", secondEightByte: <not used>");
                    }
                    else
                    {
                        printf(", secondEightByte: %s",
                               getRegName(genMapRegArgNumToRegNum(secondAllocatedRegArgNum, secondEightByteType,
                                                                  info.compCallConv)));
                    }
                }
                else
#elif defined(TARGET_LOONGARCH64) || defined(TARGET_RISCV64)
                if (varTypeIsStruct(argType))
                {
                    if (argRegTypeInStruct1 == TYP_UNKNOWN)
                    {
                        printf("first: <not used>");
                    }
                    else
                    {
                        printf("first: %s",
                               getRegName(genMapRegArgNumToRegNum(firstAllocatedRegArgNum, argRegTypeInStruct1,
                                                                  info.compCallConv)));
                    }
                    if (argRegTypeInStruct2 == TYP_UNKNOWN)
                    {
                        printf(", second: <not used>");
                    }
                    else
                    {
                        printf(", second: %s",
                               getRegName(genMapRegArgNumToRegNum(secondAllocatedRegArgNum, argRegTypeInStruct2,
                                                                  info.compCallConv)));
                    }
                }
                else
#endif // UNIX_AMD64_ABI, TARGET_LOONGARCH64, TARGET_RISCV64
                {
                    assert(varTypeUsesFloatReg(argType) || varTypeUsesIntReg(argType));

                    bool     isFloat   = varTypeUsesFloatReg(argType);
                    unsigned regArgNum = genMapRegNumToRegArgNum(varDsc->GetArgReg(), argType, info.compCallConv);

                    for (unsigned ix = 0; ix < cSlots; ix++, regArgNum++)
                    {
                        if (ix > 0)
                        {
                            printf(",");
                        }

                        if (!isFloat && (regArgNum >= varDscInfo->maxIntRegArgNum))
                        {
                            // a struct has been split between registers and stack
                            printf(" stack slots:%d", cSlots - ix);
                            break;
                        }

#ifdef TARGET_ARM
                        if (isFloat)
                        {
                            // Print register size prefix
                            if (argType == TYP_DOUBLE)
                            {
                                // Print both registers, just to be clear
                                printf("%s/%s",
                                       getRegName(genMapRegArgNumToRegNum(regArgNum, argType, info.compCallConv)),
                                       getRegName(genMapRegArgNumToRegNum(regArgNum + 1, argType, info.compCallConv)));

                                // doubles take 2 slots
                                assert(ix + 1 < cSlots);
                                ++ix;
                                ++regArgNum;
                            }
                            else
                            {
                                printf("%s",
                                       getRegName(genMapRegArgNumToRegNum(regArgNum, argType, info.compCallConv)));
                            }
                        }
                        else
#endif // TARGET_ARM
                        {
                            printf("%s", getRegName(genMapRegArgNumToRegNum(regArgNum, argType, info.compCallConv)));
                        }
                    }
                }
                printf("\n");
            }
#endif    // DEBUG
        } // end if (canPassArgInRegisters)
        else
        {
#if defined(TARGET_ARM)
            varDscInfo->setAllRegArgUsed(argType);

            if (varTypeUsesFloatReg(argType))
            {
                varDscInfo->setAnyFloatStackArgs();
            }
            else
            {
                assert(varTypeUsesIntReg(argType));
            }

#elif defined(TARGET_ARM64) || defined(TARGET_LOONGARCH64) || defined(TARGET_RISCV64)

            // If we needed to use the stack in order to pass this argument then
            // record the fact that we have used up any remaining registers of this 'type'
            // This prevents any 'backfilling' from occurring on ARM64/LoongArch64.
            //
            varDscInfo->setAllRegArgUsed(argType);

#endif // TARGET_XXX

#ifdef TARGET_ARM
            unsigned argAlignment = cAlign * TARGET_POINTER_SIZE;
#else
            unsigned argAlignment = eeGetArgSizeAlignment(origArgType, (hfaType == TYP_FLOAT));
            // We expect the following rounding operation to be a noop on all
            // ABIs except ARM (where we have 8-byte aligned args) and Apple
            // ARM64 (that allows to pack multiple smaller parameters in a
            // single stack slot).
            assert(compAppleArm64Abi() || ((varDscInfo->stackArgSize % argAlignment) == 0));
#endif
            varDscInfo->stackArgSize = roundUp(varDscInfo->stackArgSize, argAlignment);

            JITDUMP("set user arg V%02u offset to %u\n", varDscInfo->varNum, varDscInfo->stackArgSize);
            varDsc->SetStackOffset(varDscInfo->stackArgSize);
            varDscInfo->stackArgSize += argSize;
        }

#ifdef UNIX_AMD64_ABI
        // The arg size is returning the number of bytes of the argument. For a struct it could return a size not a
        // multiple of TARGET_POINTER_SIZE. The stack allocated space should always be multiple of TARGET_POINTER_SIZE,
        // so round it up.
        compArgSize += roundUp(argSize, TARGET_POINTER_SIZE);
#else  // !UNIX_AMD64_ABI
        compArgSize += argSize;
#endif // !UNIX_AMD64_ABI
        if (info.compIsVarArgs || isSoftFPPreSpill)
        {
#if defined(TARGET_X86)
            varDsc->SetStackOffset(compArgSize);
#else  // !TARGET_X86
       // TODO-CQ: We shouldn't have to go as far as to declare these
       // address-exposed -- DoNotEnregister should suffice.

            lvaSetVarAddrExposed(varDscInfo->varNum DEBUGARG(AddressExposedReason::TOO_CONSERVATIVE));
#endif // !TARGET_X86
        }
    }

    compArgSize = GetOutgoingArgByteSize(compArgSize);

#ifdef TARGET_ARM
    if (doubleAlignMask != RBM_NONE)
    {
        assert(RBM_ARG_REGS == 0xF);
        assert((doubleAlignMask & RBM_ARG_REGS) == doubleAlignMask);
        if (doubleAlignMask != RBM_NONE && doubleAlignMask != RBM_ARG_REGS)
        {
            // 'double aligned types' can begin only at r0 or r2 and we always expect at least two registers to be used
            // Note that in rare cases, we can have double-aligned structs of 12 bytes (if specified explicitly with
            // attributes)
            assert((doubleAlignMask == 0b0011) || (doubleAlignMask == 0b1100) ||
                   (doubleAlignMask == 0b0111) /* || 0b1111 is if'ed out */);

            // Now if doubleAlignMask is xyz1 i.e., the struct starts in r0, and we prespill r2 or r3
            // but not both, then the stack would be misaligned for r0. So spill both
            // r2 and r3.
            //
            // ; +0 --- caller SP double aligned ----
            // ; -4 r2    r3
            // ; -8 r1    r1
            // ; -c r0    r0   <-- misaligned.
            // ; callee saved regs
            bool startsAtR0 = (doubleAlignMask & 1) == 1;
            bool r2XorR3    = ((codeGen->regSet.rsMaskPreSpillRegArg & RBM_R2) == 0) !=
                           ((codeGen->regSet.rsMaskPreSpillRegArg & RBM_R3) == 0);
            if (startsAtR0 && r2XorR3)
            {
                codeGen->regSet.rsMaskPreSpillAlign =
                    (~codeGen->regSet.rsMaskPreSpillRegArg & ~doubleAlignMask) & RBM_ARG_REGS;
            }
        }
    }
#endif // TARGET_ARM
}

#ifdef SWIFT_SUPPORT
//-----------------------------------------------------------------------------
// lvaInitSpecialSwiftParam: Initialize SwiftSelf/SwiftError* parameters.
//
// Parameters:
//   argHnd  - Handle for this parameter in the method's signature
//   varDsc  - LclVarDsc* for the parameter
//   type    - Type of the parameter
//   typeHnd - Class handle for the type of the parameter
//
// Returns:
//   true if parameter was initialized
//
bool Compiler::lvaInitSpecialSwiftParam(CORINFO_ARG_LIST_HANDLE argHnd,
                                        InitVarDscInfo*         varDscInfo,
                                        CorInfoType             type,
                                        CORINFO_CLASS_HANDLE    typeHnd)
{
    const bool argIsByrefOrPtr = (type == CORINFO_TYPE_BYREF) || (type == CORINFO_TYPE_PTR);

    if (argIsByrefOrPtr)
    {
        // For primitive types, we don't expect to be passed a CORINFO_CLASS_HANDLE; look up the actual handle
        assert(typeHnd == nullptr);
        CORINFO_CLASS_HANDLE clsHnd = info.compCompHnd->getArgClass(&info.compMethodInfo->args, argHnd);
        type                        = info.compCompHnd->getChildType(clsHnd, &typeHnd);
    }

    if (type != CORINFO_TYPE_VALUECLASS)
    {
        return false;
    }

    if (!info.compCompHnd->isIntrinsicType(typeHnd))
    {
        return false;
    }

    const char* namespaceName;
    const char* className = info.compCompHnd->getClassNameFromMetadata(typeHnd, &namespaceName);
    if ((strcmp(className, "SwiftSelf") == 0) && (strcmp(namespaceName, "System.Runtime.InteropServices.Swift") == 0))
    {
        if (argIsByrefOrPtr)
        {
            BADCODE("Expected SwiftSelf struct, got pointer/reference");
        }

        if (lvaSwiftSelfArg != BAD_VAR_NUM)
        {
            BADCODE("Duplicate SwiftSelf parameter");
        }

        LclVarDsc* const varDsc = varDscInfo->varDsc;
        varDsc->SetArgReg(REG_SWIFT_SELF);
        varDsc->SetOtherArgReg(REG_NA);
        varDsc->lvIsRegArg = true;

        compArgSize += TARGET_POINTER_SIZE;

        lvaSwiftSelfArg = varDscInfo->varNum;
        return true;
    }

    if ((strcmp(className, "SwiftIndirectResult") == 0) &&
        (strcmp(namespaceName, "System.Runtime.InteropServices.Swift") == 0))
    {
        if (argIsByrefOrPtr)
        {
            BADCODE("Expected SwiftIndirectResult struct, got pointer/reference");
        }

        if (info.compRetType != TYP_VOID)
        {
            BADCODE("Functions with SwiftIndirectResult parameters must return void");
        }

        if (lvaSwiftIndirectResultArg != BAD_VAR_NUM)
        {
            BADCODE("Duplicate SwiftIndirectResult parameter");
        }

        LclVarDsc* const varDsc = varDscInfo->varDsc;
        varDsc->SetArgReg(theFixedRetBuffReg(CorInfoCallConvExtension::Swift));
        varDsc->lvIsRegArg = true;

        compArgSize += TARGET_POINTER_SIZE;

        lvaSwiftIndirectResultArg = varDscInfo->varNum;
        return true;
    }

    if ((strcmp(className, "SwiftError") == 0) && (strcmp(namespaceName, "System.Runtime.InteropServices.Swift") == 0))
    {
        if (!argIsByrefOrPtr)
        {
            BADCODE("Expected SwiftError pointer/reference, got struct");
        }

        if (lvaSwiftErrorArg != BAD_VAR_NUM)
        {
            BADCODE("Duplicate SwiftError* parameter");
        }

        // We won't actually be passing this SwiftError* in REG_SWIFT_ERROR (or any register, for that matter).
        // We will check for this quirk when generating the prolog,
        // and ensure this fake parameter doesn't take any registers/stack space
        LclVarDsc* const varDsc = varDscInfo->varDsc;
        varDsc->SetArgReg(REG_SWIFT_ERROR);
        varDsc->SetOtherArgReg(REG_NA);
        varDsc->lvIsRegArg = true;
        lvaSwiftErrorArg   = varDscInfo->varNum;

        // Instead, all usages of the SwiftError* parameter will be redirected to this pseudolocal.
        lvaSwiftErrorLocal = lvaGrabTempWithImplicitUse(false DEBUGARG("SwiftError pseudolocal"));
        lvaSetStruct(lvaSwiftErrorLocal, typeHnd, false);
        return true;
    }

    return false;
}
#endif

/*****************************************************************************/
void Compiler::lvaInitGenericsCtxt(InitVarDscInfo* varDscInfo)
{
    //@GENERICS: final instantiation-info argument for shared generic methods
    // and shared generic struct instance methods
    if (info.compMethodInfo->args.callConv & CORINFO_CALLCONV_PARAMTYPE)
    {
        info.compTypeCtxtArg = varDscInfo->varNum;

        LclVarDsc* varDsc = varDscInfo->varDsc;
        varDsc->lvIsParam = 1;
        varDsc->lvType    = TYP_I_IMPL;

        if (varDscInfo->canEnreg(TYP_I_IMPL))
        {
            /* Another register argument */

            varDsc->lvIsRegArg = 1;
            varDsc->SetArgReg(
                genMapRegArgNumToRegNum(varDscInfo->regArgNum(TYP_INT), varDsc->TypeGet(), info.compCallConv));
#if FEATURE_MULTIREG_ARGS
            varDsc->SetOtherArgReg(REG_NA);
#endif
            varDsc->lvOnFrame = true; // The final home for this incoming register might be our local stack frame

            varDscInfo->intRegArgNum++;

#ifdef DEBUG
            if (verbose)
            {
                printf("'GenCtxt'   passed in register %s\n", getRegName(varDsc->GetArgReg()));
            }
#endif
        }
        else
        {
            // We need to mark these as being on the stack, as this is not done elsewhere in the case that canEnreg
            // returns false.
            varDsc->lvOnFrame = true;
            varDsc->SetStackOffset(varDscInfo->stackArgSize);
            varDscInfo->stackArgSize += TARGET_POINTER_SIZE;
        }

        compArgSize += TARGET_POINTER_SIZE;

#if defined(TARGET_X86)
        if (info.compIsVarArgs)
            varDsc->SetStackOffset(compArgSize);
#endif // TARGET_X86

        varDscInfo->nextParam();
    }
}

/*****************************************************************************/
void Compiler::lvaInitVarArgsHandle(InitVarDscInfo* varDscInfo)
{
    if (info.compIsVarArgs)
    {
        lvaVarargsHandleArg = varDscInfo->varNum;

        LclVarDsc* varDsc = varDscInfo->varDsc;
        varDsc->lvType    = TYP_I_IMPL;
        varDsc->lvIsParam = 1;
#if defined(TARGET_X86)
        // Codegen will need it for x86 scope info.
        varDsc->lvImplicitlyReferenced = 1;
#endif // TARGET_X86
        varDsc->lvHasLdAddrOp = 1;

        lvaSetVarDoNotEnregister(lvaVarargsHandleArg DEBUGARG(DoNotEnregisterReason::VMNeedsStackAddr));

        assert(mostRecentlyActivePhase == PHASE_PRE_IMPORT);

        if (varDscInfo->canEnreg(TYP_I_IMPL))
        {
            /* Another register argument */

            unsigned varArgHndArgNum = varDscInfo->allocRegArg(TYP_I_IMPL);

            varDsc->lvIsRegArg = 1;
            varDsc->SetArgReg(genMapRegArgNumToRegNum(varArgHndArgNum, TYP_I_IMPL, info.compCallConv));
#if FEATURE_MULTIREG_ARGS
            varDsc->SetOtherArgReg(REG_NA);
#endif
            varDsc->lvOnFrame = true; // The final home for this incoming register might be our local stack frame
#ifdef TARGET_ARM
            // This has to be spilled right in front of the real arguments and we have
            // to pre-spill all the argument registers explicitly because we only have
            // have symbols for the declared ones, not any potential variadic ones.
            for (unsigned ix = varArgHndArgNum; ix < ArrLen(intArgMasks); ix++)
            {
                codeGen->regSet.rsMaskPreSpillRegArg |= intArgMasks[ix];
            }
#endif // TARGET_ARM

#ifdef DEBUG
            if (verbose)
            {
                printf("'VarArgHnd' passed in register %s\n", getRegName(varDsc->GetArgReg()));
            }
#endif // DEBUG
        }
        else
        {
            // We need to mark these as being on the stack, as this is not done elsewhere in the case that canEnreg
            // returns false.
            varDsc->lvOnFrame = true;
            varDsc->SetStackOffset(varDscInfo->stackArgSize);
            varDscInfo->stackArgSize += TARGET_POINTER_SIZE;
        }

        /* Update the total argument size, count and varDsc */

        compArgSize += TARGET_POINTER_SIZE;

        varDscInfo->nextParam();

#if defined(TARGET_X86)
        varDsc->SetStackOffset(compArgSize);

        // Allocate a temp to point at the beginning of the args

        lvaVarargsBaseOfStkArgs                  = lvaGrabTemp(false DEBUGARG("Varargs BaseOfStkArgs"));
        lvaTable[lvaVarargsBaseOfStkArgs].lvType = TYP_I_IMPL;

#endif // TARGET_X86
    }
}

/*****************************************************************************/
void Compiler::lvaInitVarDsc(LclVarDsc*              varDsc,
                             unsigned                varNum,
                             CorInfoType             corInfoType,
                             CORINFO_CLASS_HANDLE    typeHnd,
                             CORINFO_ARG_LIST_HANDLE varList,
                             CORINFO_SIG_INFO*       varSig)
{
    noway_assert(varDsc == lvaGetDesc(varNum));

    switch (corInfoType)
    {
        // Mark types that looks like a pointer for doing shadow-copying of
        // parameters if we have an unsafe buffer.
        // Note that this does not handle structs with pointer fields. Instead,
        // we rely on using the assign-groups/equivalence-groups in
        // gsFindVulnerableParams() to determine if a buffer-struct contains a
        // pointer. We could do better by having the EE determine this for us.
        // Note that we want to keep buffers without pointers at lower memory
        // addresses than buffers with pointers.
        case CORINFO_TYPE_PTR:
        case CORINFO_TYPE_BYREF:
        case CORINFO_TYPE_CLASS:
        case CORINFO_TYPE_STRING:
        case CORINFO_TYPE_VAR:
        case CORINFO_TYPE_REFANY:
            varDsc->lvIsPtr = 1;
            break;
        default:
            break;
    }

    var_types type = JITtype2varType(corInfoType);
    if (varTypeIsFloating(type))
    {
        compFloatingPointUsed = true;
    }

#if FEATURE_IMPLICIT_BYREFS
    varDsc->lvIsImplicitByRef = 0;
#endif // FEATURE_IMPLICIT_BYREFS
#if defined(TARGET_LOONGARCH64) || defined(TARGET_RISCV64)
    varDsc->lvIsSplit = 0;
#endif // TARGET_LOONGARCH64 || TARGET_RISCV64

    // Set the lvType (before this point it is TYP_UNDEF).

    if (GlobalJitOptions::compFeatureHfa)
    {
        varDsc->SetHfaType(TYP_UNDEF);
    }
    if ((varTypeIsStruct(type)))
    {
        lvaSetStruct(varNum, typeHnd, typeHnd != NO_CLASS_HANDLE);
        if (info.compIsVarArgs)
        {
            lvaSetStructUsedAsVarArg(varNum);
        }
    }
    else
    {
        varDsc->lvType = type;
    }

#ifdef DEBUG
    varDsc->SetStackOffset(BAD_STK_OFFS);
#endif

#if FEATURE_MULTIREG_ARGS
    varDsc->SetOtherArgReg(REG_NA);
#endif // FEATURE_MULTIREG_ARGS
}

//-----------------------------------------------------------------------------
// lvaClassifyParameterABI:
//  Classify the ABI information for all parameters.
//
// Type parameters:
//   Classifier - The type of classifier to use.
//
// Parameters:
//   classifier - The classifier to use
//
template <typename Classifier>
void Compiler::lvaClassifyParameterABI(Classifier& classifier)
{
    lvaParameterPassingInfo =
        info.compArgsCount == 0 ? nullptr : new (this, CMK_LvaTable) ABIPassingInformation[info.compArgsCount];

    for (unsigned i = 0; i < info.compArgsCount; i++)
    {
        LclVarDsc*   dsc          = lvaGetDesc(i);
        ClassLayout* structLayout = varTypeIsStruct(dsc) ? dsc->GetLayout() : nullptr;

        WellKnownArg wellKnownArg = WellKnownArg::None;
        if (i == info.compRetBuffArg)
        {
            wellKnownArg = WellKnownArg::RetBuffer;
        }
#ifdef SWIFT_SUPPORT
        else if (i == lvaSwiftSelfArg)
        {
            wellKnownArg = WellKnownArg::SwiftSelf;
        }
        else if (i == lvaSwiftIndirectResultArg)
        {
            wellKnownArg = WellKnownArg::RetBuffer;
        }
        else if (i == lvaSwiftErrorArg)
        {
            wellKnownArg = WellKnownArg::SwiftError;
        }
#endif

        lvaParameterPassingInfo[i] = classifier.Classify(this, dsc->TypeGet(), structLayout, wellKnownArg);

#ifdef DEBUG
        if (verbose)
        {
            printf("Parameter V%02u ABI info: ", i);
            lvaParameterPassingInfo[i].Dump();
        }
#endif
    }

    lvaParameterStackSize = classifier.StackSize();
}

//-----------------------------------------------------------------------------
// lvaClassifyParameterABI:
//  Classify the ABI information for all parameters.
//
void Compiler::lvaClassifyParameterABI()
{
    ClassifierInfo cInfo;
    cInfo.CallConv   = info.compCallConv;
    cInfo.IsVarArgs  = info.compIsVarArgs;
    cInfo.HasThis    = info.compThisArg != BAD_VAR_NUM;
    cInfo.HasRetBuff = info.compRetBuffArg != BAD_VAR_NUM;

#ifdef SWIFT_SUPPORT
    if (info.compCallConv == CorInfoCallConvExtension::Swift)
    {
        SwiftABIClassifier classifier(cInfo);
        lvaClassifyParameterABI(classifier);

        regMaskTP argRegs = RBM_NONE;

        // The calling convention details computed by the old ABI classifier
        // are wrong since it does not handle the Swift ABI for structs
        // appropriately. Grab them from the new ABI information.
        for (unsigned lclNum = 0; lclNum < info.compArgsCount; lclNum++)
        {
            LclVarDsc*                   dsc     = lvaGetDesc(lclNum);
            const ABIPassingInformation& abiInfo = lvaGetParameterABIInfo(lclNum);

            if (dsc->TypeGet() == TYP_STRUCT)
            {
                const CORINFO_SWIFT_LOWERING* lowering = GetSwiftLowering(dsc->GetLayout()->GetClassHandle());
                dsc->lvIsImplicitByRef                 = lowering->byReference;
            }

            if ((dsc->TypeGet() == TYP_STRUCT) && !lvaIsImplicitByRefLocal(lclNum) &&
                !abiInfo.HasExactlyOneStackSegment())
            {
                dsc->lvIsRegArg = false;
            }
            else
            {
                assert(abiInfo.NumSegments == 1);
                if (abiInfo.Segment(0).IsPassedInRegister())
                {
                    dsc->lvIsRegArg = true;
                    dsc->SetArgReg(abiInfo.Segment(0).GetRegister());
                    dsc->SetOtherArgReg(REG_NA);
                }
                else
                {
                    dsc->lvIsRegArg = false;
                    dsc->SetArgReg(REG_STK);
                    dsc->SetOtherArgReg(REG_NA);
                    dsc->SetStackOffset(abiInfo.Segment(0).GetStackOffset());
                }
            }

            for (unsigned i = 0; i < abiInfo.NumSegments; i++)
            {
                const ABIPassingSegment& segment = abiInfo.Segment(i);
                if (segment.IsPassedInRegister())
                {
                    argRegs |= segment.GetRegisterMask();
                }
            }
        }

        // genFnPrologCalleeRegArgs expect these to be the counts of registers it knows how to handle.
        codeGen->intRegState.rsCalleeRegArgCount   = genCountBits(argRegs & RBM_ARG_REGS);
        codeGen->floatRegState.rsCalleeRegArgCount = genCountBits(argRegs & RBM_FLTARG_REGS);
    }
    else
#endif
    {
        PlatformClassifier classifier(cInfo);
        lvaClassifyParameterABI(classifier);
    }

#ifdef DEBUG
    if (lvaParameterPassingInfo == nullptr)
    {
        return;
    }

    for (unsigned lclNum = 0; lclNum < info.compArgsCount; lclNum++)
    {
        LclVarDsc*                   dsc     = lvaGetDesc(lclNum);
        const ABIPassingInformation& abiInfo = lvaGetParameterABIInfo(lclNum);

        assert(abiInfo.NumSegments > 0);

        if ((dsc->TypeGet() == TYP_STRUCT) && (info.compCallConv == CorInfoCallConvExtension::Swift))
        {
            continue;
        }

        unsigned numSegmentsToCompare = abiInfo.NumSegments;
        if (dsc->lvIsHfa())
        {
            // LclVarDsc only has one register set for HFAs
            numSegmentsToCompare = 1;
        }

#ifdef TARGET_ARM
        // On arm the old representation only represents the start register for
        // struct multireg args.
        if (varTypeIsStruct(dsc))
        {
            numSegmentsToCompare = 1;
        }

        // And also for TYP_DOUBLE on soft FP
        if (opts.compUseSoftFP && (dsc->TypeGet() == TYP_DOUBLE))
        {
            numSegmentsToCompare = 1;
        }
#endif

        for (unsigned i = 0; i < numSegmentsToCompare; i++)
        {
            const ABIPassingSegment& expected = abiInfo.Segment(i);
            regNumber                reg      = REG_NA;
            if (i == 0)
            {
                reg = dsc->GetArgReg();
            }
#if FEATURE_MULTIREG_ARGS
            else if (i == 1)
            {
                reg = dsc->GetOtherArgReg();
            }
#endif

            if (expected.IsPassedOnStack())
            {
                if (i == 0)
                {
                    assert(reg == REG_STK);

                    unsigned dscStackOffset = (unsigned)dsc->GetStackOffset();
#ifdef WINDOWS_AMD64_ABI
                    // The LclVarDsc value does not account for the 4 shadow slots allocated by the caller.
                    dscStackOffset += 32;
#endif

// On x86, varargs methods access stack args off of a base pointer, and the
// first stack arg is not considered to be at offset 0.
// TODO-Cleanup: Unify things so that x86 is consistent with other platforms
// here and change fgMorphExpandStackArgForVarArgs to account for that.
#ifndef TARGET_X86
                    assert(dscStackOffset == expected.GetStackOffset());
#endif
                }
            }
            else
            {
                assert(reg == expected.GetRegister());
            }
        }
    }

    for (unsigned lclNum = 0; lclNum < info.compArgsCount; lclNum++)
    {
        const ABIPassingInformation& abiInfo = lvaGetParameterABIInfo(lclNum);

        if (lvaIsImplicitByRefLocal(lclNum))
        {
            assert((abiInfo.NumSegments == 1) && (abiInfo.Segment(0).Size == TARGET_POINTER_SIZE));
        }
        else
        {
            for (unsigned i = 0; i < abiInfo.NumSegments; i++)
            {
                const ABIPassingSegment& segment = abiInfo.Segment(i);
                assert(segment.Size > 0);
                assert(segment.Offset + segment.Size <= lvaLclExactSize(lclNum));

                if (i > 0)
                {
                    assert(segment.Offset > abiInfo.Segment(i - 1).Offset);
                }

                for (unsigned j = 0; j < abiInfo.NumSegments; j++)
                {
                    if (i == j)
                    {
                        continue;
                    }

                    const ABIPassingSegment& otherSegment = abiInfo.Segment(j);
                    assert((segment.Offset + segment.Size <= otherSegment.Offset) ||
                           (segment.Offset >= otherSegment.Offset + otherSegment.Size));
                }
            }
        }
    }

#if FEATURE_FASTTAILCALL
    // Swift doesn't have correct ABI info computed by the old classification,
    // so skip this validation there.
    if (info.compCallConv != CorInfoCallConvExtension::Swift)
    {
        unsigned oldStackSize = info.compArgStackSize;

#ifdef WINDOWS_AMD64_ABI
        // Old info does not take 4 shadow slots on win-x64 into account.
        oldStackSize += 32;
#endif

        assert(lvaParameterStackSize == roundUp(oldStackSize, TARGET_POINTER_SIZE));
    }
#endif

#endif // DEBUG
}

//--------------------------------------------------------------------------------------------
// lvaHaveSwiftStructStackParamsToReassemble:
//   Check if this compilation has any Swift parameters that are passed on the
//   stack and that need to be reassembled on the local stack frame.
//
// Return value:
//   True if so.
//
bool Compiler::lvaHasAnySwiftStackParamToReassemble()
{
#ifdef SWIFT_SUPPORT
    if (info.compCallConv != CorInfoCallConvExtension::Swift)
    {
        return false;
    }

    for (unsigned lclNum = 0; lclNum < info.compArgsCount; lclNum++)
    {
        const ABIPassingInformation& abiInfo = lvaGetParameterABIInfo(lclNum);
        if (abiInfo.HasAnyStackSegment() && !abiInfo.HasExactlyOneStackSegment())
        {
            return true;
        }
    }
#endif

    return false;
}

/*****************************************************************************
 * Returns our internal varNum for a given IL variable.
 * Asserts assume it is called after lvaTable[] has been set up.
 */

unsigned Compiler::compMapILvarNum(unsigned ILvarNum)
{
    noway_assert(ILvarNum < info.compILlocalsCount || ILvarNum > unsigned(ICorDebugInfo::UNKNOWN_ILNUM));

    unsigned varNum;

    if (ILvarNum == (unsigned)ICorDebugInfo::VARARGS_HND_ILNUM)
    {
        // The varargs cookie is the last argument in lvaTable[]
        noway_assert(info.compIsVarArgs);

        varNum = lvaVarargsHandleArg;
        noway_assert(lvaTable[varNum].lvIsParam);
    }
    else if (ILvarNum == (unsigned)ICorDebugInfo::RETBUF_ILNUM)
    {
        noway_assert(info.compRetBuffArg != BAD_VAR_NUM);
        varNum = info.compRetBuffArg;
    }
    else if (ILvarNum == (unsigned)ICorDebugInfo::TYPECTXT_ILNUM)
    {
        noway_assert(info.compTypeCtxtArg >= 0);
        varNum = info.compTypeCtxtArg;
    }
    else if (ILvarNum < info.compILargsCount)
    {
        // Parameter
        varNum = compMapILargNum(ILvarNum);
        noway_assert(lvaTable[varNum].lvIsParam);
    }
    else if (ILvarNum < info.compILlocalsCount)
    {
        // Local variable
        unsigned lclNum = ILvarNum - info.compILargsCount;
        varNum          = info.compArgsCount + lclNum;
        noway_assert(!lvaTable[varNum].lvIsParam);
    }
    else
    {
        unreached();
    }

    noway_assert(varNum < info.compLocalsCount);
    return varNum;
}

/*****************************************************************************
 * Returns the IL variable number given our internal varNum.
 * Special return values are VARG_ILNUM, RETBUF_ILNUM, TYPECTXT_ILNUM.
 *
 * Returns UNKNOWN_ILNUM if it can't be mapped.
 */

unsigned Compiler::compMap2ILvarNum(unsigned varNum) const
{
    if (compIsForInlining())
    {
        return impInlineInfo->InlinerCompiler->compMap2ILvarNum(varNum);
    }

    noway_assert(varNum < lvaCount);

    if (varNum == info.compRetBuffArg)
    {
        return (unsigned)ICorDebugInfo::RETBUF_ILNUM;
    }

    // Is this a varargs function?
    if (info.compIsVarArgs && varNum == lvaVarargsHandleArg)
    {
        return (unsigned)ICorDebugInfo::VARARGS_HND_ILNUM;
    }

    // We create an extra argument for the type context parameter
    // needed for shared generic code.
    if ((info.compMethodInfo->args.callConv & CORINFO_CALLCONV_PARAMTYPE) && varNum == info.compTypeCtxtArg)
    {
        return (unsigned)ICorDebugInfo::TYPECTXT_ILNUM;
    }

#if FEATURE_FIXED_OUT_ARGS
    if (varNum == lvaOutgoingArgSpaceVar)
    {
        return (unsigned)ICorDebugInfo::UNKNOWN_ILNUM; // Cannot be mapped
    }
#endif // FEATURE_FIXED_OUT_ARGS

    // Now mutate varNum to remove extra parameters from the count.
    if ((info.compMethodInfo->args.callConv & CORINFO_CALLCONV_PARAMTYPE) && varNum > info.compTypeCtxtArg)
    {
        varNum--;
    }

    if (info.compIsVarArgs && varNum > lvaVarargsHandleArg)
    {
        varNum--;
    }

    /* Is there a hidden argument for the return buffer.
       Note that this code works because if the RetBuffArg is not present,
       compRetBuffArg will be BAD_VAR_NUM */
    if (info.compRetBuffArg != BAD_VAR_NUM && varNum > info.compRetBuffArg)
    {
        varNum--;
    }

    if (varNum >= info.compLocalsCount)
    {
        return (unsigned)ICorDebugInfo::UNKNOWN_ILNUM; // Cannot be mapped
    }

    return varNum;
}

/*****************************************************************************
 * Returns true if variable "varNum" may be address-exposed.
 */

bool Compiler::lvaVarAddrExposed(unsigned varNum) const
{
    const LclVarDsc* varDsc = lvaGetDesc(varNum);
    return varDsc->IsAddressExposed();
}

/*****************************************************************************
 * Returns true iff variable "varNum" should not be enregistered (or one of several reasons).
 */

bool Compiler::lvaVarDoNotEnregister(unsigned varNum)
{
    LclVarDsc* varDsc = lvaGetDesc(varNum);
    return varDsc->lvDoNotEnregister;
}

//------------------------------------------------------------------------
// lvInitializeDoNotEnregFlag: a helper to initialize `lvDoNotEnregister` flag
//    for locals that were created before the compiler decided its optimization level.
//
// Assumptions:
//    compEnregLocals() value is finalized and is set to false.
//
void Compiler::lvSetMinOptsDoNotEnreg()
{
    JITDUMP("compEnregLocals() is false, setting doNotEnreg flag for all locals.");
    assert(!compEnregLocals());
    for (unsigned lclNum = 0; lclNum < lvaCount; lclNum++)
    {
        lvaSetVarDoNotEnregister(lclNum DEBUGARG(DoNotEnregisterReason::NoRegVars));
    }
}

//------------------------------------------------------------------------
// StructPromotionHelper constructor.
//
// Arguments:
//   compiler - pointer to a compiler to get access to an allocator, compHandle etc.
//
Compiler::StructPromotionHelper::StructPromotionHelper(Compiler* compiler)
    : compiler(compiler)
    , structPromotionInfo()
{
}

//--------------------------------------------------------------------------------------------
// TryPromoteStructVar - promote struct var if it is possible and profitable.
//
// Arguments:
//   lclNum - struct number to try.
//
// Return value:
//   true if the struct var was promoted.
//
bool Compiler::StructPromotionHelper::TryPromoteStructVar(unsigned lclNum)
{
    if (CanPromoteStructVar(lclNum))
    {
#if 0
            // Often-useful debugging code: if you've narrowed down a struct-promotion problem to a single
            // method, this allows you to select a subset of the vars to promote (by 1-based ordinal number).
            static int structPromoVarNum = 0;
            structPromoVarNum++;
            if (atoi(getenv("structpromovarnumlo")) <= structPromoVarNum && structPromoVarNum <= atoi(getenv("structpromovarnumhi")))
#endif // 0
        if (ShouldPromoteStructVar(lclNum))
        {
            PromoteStructVar(lclNum);
            return true;
        }
    }
    return false;
}

//--------------------------------------------------------------------------------------------
// CanPromoteStructType - checks if the struct type can be promoted.
//
// Arguments:
//   typeHnd - struct handle to check.
//
// Return value:
//   true if the struct type can be promoted.
//
// Notes:
//   The last analyzed type is memorized to skip the check if we ask about the same time again next.
//   However, it was not found profitable to memorize all analyzed types in a map.
//
//   The check initializes only necessary fields in lvaStructPromotionInfo,
//   so if the promotion is rejected early than most fields will be uninitialized.
//
bool Compiler::StructPromotionHelper::CanPromoteStructType(CORINFO_CLASS_HANDLE typeHnd)
{
    assert(typeHnd != nullptr);
    if (!compiler->eeIsValueClass(typeHnd))
    {
        // TODO-ObjectStackAllocation: Enable promotion of fields of stack-allocated objects.
        return false;
    }

    if (structPromotionInfo.typeHnd == typeHnd)
    {
        // Asking for the same type of struct as the last time.
        // Nothing need to be done.
        // Fall through ...
        return structPromotionInfo.canPromote;
    }

    // Analyze this type from scratch.
    structPromotionInfo = lvaStructPromotionInfo(typeHnd);

#if defined(FEATURE_SIMD)
    // getMaxVectorByteLength() represents the size of the largest primitive type that we can struct promote.
    const unsigned maxSize =
        MAX_NumOfFieldsInPromotableStruct * max(compiler->getMaxVectorByteLength(), (uint32_t)sizeof(double));
#else  // !FEATURE_SIMD
    // sizeof(double) represents the size of the largest primitive type that we can struct promote.
    const unsigned maxSize = MAX_NumOfFieldsInPromotableStruct * sizeof(double);
#endif // !FEATURE_SIMD

    // lvaStructFieldInfo.fldOffset is byte-sized and offsets start from 0, so the max size can be 256
    assert(static_cast<unsigned char>(maxSize - 1) == (maxSize - 1));

    // lvaStructFieldInfo.fieldCnt is byte-sized
    assert(static_cast<unsigned char>(MAX_NumOfFieldsInPromotableStruct) == MAX_NumOfFieldsInPromotableStruct);

    COMP_HANDLE compHandle = compiler->info.compCompHnd;

    unsigned structSize = compHandle->getClassSize(typeHnd);
    if (structSize > maxSize)
    {
        return false; // struct is too large
    }

    DWORD typeFlags = compHandle->getClassAttribs(typeHnd);

    if (StructHasOverlappingFields(typeFlags))
    {
        return false;
    }

    if (StructHasIndexableFields(typeFlags))
    {
        return false;
    }

#ifdef TARGET_ARM
    // On ARM, we have a requirement on the struct alignment; see below.
    unsigned structAlignment = roundUp(compHandle->getClassAlignmentRequirement(typeHnd), TARGET_POINTER_SIZE);
#endif // TARGET_ARM

    // At most 1 (root node) + (4 promoted fields) + (each could be a wrapped primitive)
    CORINFO_TYPE_LAYOUT_NODE treeNodes[1 + MAX_NumOfFieldsInPromotableStruct * 2];
    size_t                   numTreeNodes = ArrLen(treeNodes);
    GetTypeLayoutResult      result       = compHandle->getTypeLayout(typeHnd, treeNodes, &numTreeNodes);

    if ((result != GetTypeLayoutResult::Success) || (numTreeNodes <= 1))
    {
        return false;
    }

    assert(treeNodes[0].size == structSize);

    structPromotionInfo.fieldCnt = 0;

    unsigned fieldsSize = 0;

    // Some notes on the following:
    // 1. At most MAX_NumOfFieldsInPromotableStruct fields can be promoted
    // 2. Recursive promotion is not enabled as the rest of the JIT cannot
    //    handle some of the patterns produced efficiently
    // 3. The exception to the above is structs wrapping primitive types; we do
    //    support promoting those, but only through one layer of nesting (as a
    //    quirk -- this can probably be relaxed).

    for (size_t i = 1; i < numTreeNodes;)
    {
        if (structPromotionInfo.fieldCnt >= MAX_NumOfFieldsInPromotableStruct)
        {
            return false;
        }

        const CORINFO_TYPE_LAYOUT_NODE& node = treeNodes[i];
        assert(node.parent == 0);
        lvaStructFieldInfo& promField = structPromotionInfo.fields[structPromotionInfo.fieldCnt];
        INDEBUG(promField.diagFldHnd = node.diagFieldHnd);

        // Ensured by assertion on size above.
        assert(FitsIn<decltype(promField.fldOffset)>(node.offset));
        promField.fldOffset = (uint8_t)node.offset;

        promField.fldOrdinal = structPromotionInfo.fieldCnt;
        promField.fldSize    = node.size;

        structPromotionInfo.fieldCnt++;

        if (node.type == CORINFO_TYPE_VALUECLASS)
        {
            var_types fldType = TryPromoteValueClassAsPrimitive(treeNodes, numTreeNodes, i);
            if (fldType == TYP_UNDEF)
            {
                return false;
            }

            promField.fldType        = fldType;
            promField.fldSIMDTypeHnd = node.simdTypeHnd;
            AdvanceSubTree(treeNodes, numTreeNodes, &i);
        }
        else
        {
            promField.fldType = JITtype2varType(node.type);
            i++;
        }

        fieldsSize += promField.fldSize;

        if ((promField.fldOffset % promField.fldSize) != 0)
        {
            // The code in Compiler::genPushArgList that reconstitutes
            // struct values on the stack from promoted fields expects
            // those fields to be at their natural alignment.
            return false;
        }

        noway_assert(promField.fldOffset + promField.fldSize <= structSize);

#ifdef TARGET_ARM
        // On ARM, for struct types that don't use explicit layout, the alignment of the struct is
        // at least the max alignment of its fields.  We take advantage of this invariant in struct promotion,
        // so verify it here.
        if (promField.fldSize > structAlignment)
        {
            // Don't promote vars whose struct types violates the invariant.  (Alignment == size for primitives.)
            return false;
        }
#endif // TARGET_ARM
    }

    if (fieldsSize != treeNodes[0].size)
    {
        structPromotionInfo.containsHoles = true;
    }

    structPromotionInfo.anySignificantPadding = treeNodes[0].hasSignificantPadding && structPromotionInfo.containsHoles;

    // Cool, this struct is promotable.

    structPromotionInfo.canPromote = true;
    return true;
}

//--------------------------------------------------------------------------------------------
// TryPromoteValueClassAsPrimitive - Attempt to promote a value type as a primitive type.
//
// Arguments:
//   treeNodes    - Layout tree
//   maxTreeNodes - Size of 'treeNodes'
//   index        - Index of layout tree node corresponding to the value class
//
// Return value:
//   Primitive type to promote the field as.
//
var_types Compiler::StructPromotionHelper::TryPromoteValueClassAsPrimitive(CORINFO_TYPE_LAYOUT_NODE* treeNodes,
                                                                           size_t                    maxTreeNodes,
                                                                           size_t                    index)
{
    assert(index < maxTreeNodes);
    CORINFO_TYPE_LAYOUT_NODE& node = treeNodes[index];
    assert(node.type == CORINFO_TYPE_VALUECLASS);

    if (node.simdTypeHnd != NO_CLASS_HANDLE)
    {
        const char* namespaceName = nullptr;
        const char* className = compiler->info.compCompHnd->getClassNameFromMetadata(node.simdTypeHnd, &namespaceName);

#ifdef FEATURE_SIMD
        if (compiler->isRuntimeIntrinsicsNamespace(namespaceName) || compiler->isNumericsNamespace(namespaceName))
        {
            unsigned    simdSize;
            CorInfoType simdBaseJitType = compiler->getBaseJitTypeAndSizeOfSIMDType(node.simdTypeHnd, &simdSize);
            // We will only promote fields of SIMD types that fit into a SIMD register.
            if (simdBaseJitType != CORINFO_TYPE_UNDEF)
            {
                if (compiler->structSizeMightRepresentSIMDType(simdSize))
                {
                    return compiler->getSIMDTypeForSize(simdSize);
                }
            }
        }
#endif

#ifdef TARGET_64BIT
        // TODO-Quirk: Vector64 is a SIMD type with one 64-bit field, so when
        // compiler->usesSIMDTypes() == false, it used to be promoted as a long
        // field.
        if (compiler->isRuntimeIntrinsicsNamespace(namespaceName) && (strcmp(className, "Vector64`1") == 0))
        {
            return TYP_LONG;
        }
#endif
    }

    // Check for a single primitive wrapper.
    if (node.numFields != 1)
    {
        return TYP_UNDEF;
    }

    if (index + 1 >= maxTreeNodes)
    {
        return TYP_UNDEF;
    }

    CORINFO_TYPE_LAYOUT_NODE& primNode = treeNodes[index + 1];

    // Do not promote if the field is not a primitive.
    // TODO-CQ: We could likely permit recursive primitive wrappers here quite easily.
    if (primNode.type == CORINFO_TYPE_VALUECLASS)
    {
        return TYP_UNDEF;
    }

    // Do not promote if the single field is not aligned at its natural boundary within
    // the struct field.
    if (primNode.offset != node.offset)
    {
        return TYP_UNDEF;
    }

    // Insist this wrapped field occupies all of its parent storage.
    if (primNode.size != node.size)
    {
        JITDUMP("Promotion blocked: struct contains struct field with one field,"
                " but that field is not the same size as its parent.\n");
        return TYP_UNDEF;
    }

    // Only promote up to pointer sized fields.
    // TODO-CQ: Right now we only promote an actual SIMD typed field, which would cause
    // a nested SIMD type to fail promotion.
    if (primNode.size > TARGET_POINTER_SIZE)
    {
        JITDUMP("Promotion blocked: struct contains struct field with one field,"
                " but that field has invalid size.\n");
        return TYP_UNDEF;
    }

    if ((primNode.size != TARGET_POINTER_SIZE) && ((node.offset % primNode.size) != 0))
    {
        JITDUMP("Promotion blocked: struct contains struct field with one field,"
                " but the outer struct offset %u is not a multiple of the inner field size %u.\n",
                node.offset, primNode.size);
        return TYP_UNDEF;
    }

    return JITtype2varType(primNode.type);
}

//--------------------------------------------------------------------------------------------
// AdvanceSubTree - Skip over a tree node and all its children.
//
// Arguments:
//   treeNodes    - array of type layout nodes, stored in preorder.
//   maxTreeNodes - size of 'treeNodes'
//   index        - [in, out] Index pointing to root of subtree to skip.
//
// Remarks:
//   Requires the tree nodes to be stored in preorder (as guaranteed by getTypeLayout).
//
void Compiler::StructPromotionHelper::AdvanceSubTree(CORINFO_TYPE_LAYOUT_NODE* treeNodes,
                                                     size_t                    maxTreeNodes,
                                                     size_t*                   index)
{
    size_t parIndex = *index;
    (*index)++;
    while ((*index < maxTreeNodes) && (treeNodes[*index].parent >= parIndex))
    {
        (*index)++;
    }
}

//--------------------------------------------------------------------------------------------
// CanPromoteStructVar - checks if the struct can be promoted.
//
// Arguments:
//   lclNum - struct number to check.
//
// Return value:
//   true if the struct var can be promoted.
//
bool Compiler::StructPromotionHelper::CanPromoteStructVar(unsigned lclNum)
{
    LclVarDsc* varDsc = compiler->lvaGetDesc(lclNum);

    assert(varTypeIsStruct(varDsc));
    assert(!varDsc->lvPromoted); // Don't ask again :)

    // If this lclVar is used in a SIMD intrinsic, then we don't want to struct promote it.
    // Note, however, that SIMD lclVars that are NOT used in a SIMD intrinsic may be
    // profitably promoted.
    if (varDsc->lvIsUsedInSIMDIntrinsic())
    {
        JITDUMP("  struct promotion of V%02u is disabled because lvIsUsedInSIMDIntrinsic()\n", lclNum);
        return false;
    }

    // Reject struct promotion of parameters when -GS stack reordering is enabled
    // as we could introduce shadow copies of them.
    if (varDsc->lvIsParam && compiler->compGSReorderStackLayout)
    {
        JITDUMP("  struct promotion of V%02u is disabled because lvIsParam and compGSReorderStackLayout\n", lclNum);
        return false;
    }

    if (varDsc->lvIsParam && compiler->fgNoStructParamPromotion)
    {
        JITDUMP("  struct promotion of V%02u is disabled by fgNoStructParamPromotion\n", lclNum);
        return false;
    }

    if (!compiler->lvaEnregMultiRegVars && varDsc->lvIsMultiRegArgOrRet())
    {
        JITDUMP("  struct promotion of V%02u is disabled because lvIsMultiRegArgOrRet()\n", lclNum);
        return false;
    }

    // If the local was exposed at Tier0, we currently have to assume it's aliased for OSR.
    //
    if (compiler->lvaIsOSRLocal(lclNum) && compiler->info.compPatchpointInfo->IsExposed(lclNum))
    {
        JITDUMP("  struct promotion of V%02u is disabled because it is an exposed OSR local\n", lclNum);
        return false;
    }

    if (varDsc->IsAddressExposed())
    {
        JITDUMP("  struct promotion of V%02u is disabled because it has already been marked address exposed\n", lclNum);
        return false;
    }

    if (varDsc->GetLayout()->IsBlockLayout())
    {
        JITDUMP("  struct promotion of V%02u is disabled because it has block layout\n", lclNum);
        return false;
    }

    if (varDsc->lvStackAllocatedBox)
    {
        JITDUMP("  struct promotion of V%02u is disabled because it is a stack allocated box\n", lclNum);
        return false;
    }

#ifdef SWIFT_SUPPORT
    // Swift structs are not passed in a way that match their layout and
    // require reassembling on the local stack frame. Skip promotion for these
    // (which would result in dependent promotion anyway).
    if ((compiler->info.compCallConv == CorInfoCallConvExtension::Swift) && varDsc->lvIsParam)
    {
        JITDUMP("  struct promotion of V%02u is disabled because it is a parameter to a Swift function");
        return false;
    }
#endif

    CORINFO_CLASS_HANDLE typeHnd = varDsc->GetLayout()->GetClassHandle();
    assert(typeHnd != NO_CLASS_HANDLE);

    bool canPromote = CanPromoteStructType(typeHnd);
    if (canPromote && varDsc->lvIsMultiRegArgOrRet())
    {
        unsigned fieldCnt = structPromotionInfo.fieldCnt;
        if (fieldCnt > MAX_MULTIREG_COUNT)
        {
            canPromote = false;
        }
#if defined(TARGET_ARMARCH) || defined(TARGET_LOONGARCH64) || defined(TARGET_RISCV64)
        else
        {
            for (unsigned i = 0; canPromote && (i < fieldCnt); i++)
            {
                var_types fieldType = structPromotionInfo.fields[i].fldType;
                // Non-HFA structs are always passed in general purpose registers.
                // If there are any floating point fields, don't promote for now.
                // Likewise, since HVA structs are passed in SIMD registers
                // promotion of non FP or SIMD type fields is disallowed.
                // TODO-1stClassStructs: add support in Lowering and prolog generation
                // to enable promoting these types.
                if (varDsc->lvIsParam && (varDsc->lvIsHfa() != varTypeUsesFloatReg(fieldType)))
                {
                    canPromote = false;
                }
#if defined(FEATURE_SIMD)
                // If we have a register-passed struct with mixed non-opaque SIMD types (i.e. with defined fields)
                // and non-SIMD types, we don't currently handle that case in the prolog, so we can't promote.
                else if ((fieldCnt > 1) && varTypeIsStruct(fieldType) &&
                         (structPromotionInfo.fields[i].fldSIMDTypeHnd != NO_CLASS_HANDLE) &&
                         !compiler->isOpaqueSIMDType(structPromotionInfo.fields[i].fldSIMDTypeHnd))
                {
                    canPromote = false;
                }
#endif // FEATURE_SIMD
            }
        }
#elif defined(UNIX_AMD64_ABI)
        else
        {
            SortStructFields();
            // Only promote if the field types match the registers, unless we have a single SIMD field.
            SYSTEMV_AMD64_CORINFO_STRUCT_REG_PASSING_DESCRIPTOR structDesc;
            compiler->eeGetSystemVAmd64PassStructInRegisterDescriptor(typeHnd, &structDesc);
            unsigned regCount = structDesc.eightByteCount;
            if ((structPromotionInfo.fieldCnt == 1) && varTypeIsSIMD(structPromotionInfo.fields[0].fldType))
            {
                // Allow the case of promoting a single SIMD field, even if there are multiple registers.
                // We will fix this up in the prolog.
            }
            else if (structPromotionInfo.fieldCnt != regCount)
            {
                canPromote = false;
            }
            else
            {
                for (unsigned i = 0; canPromote && (i < regCount); i++)
                {
                    lvaStructFieldInfo* fieldInfo = &(structPromotionInfo.fields[i]);
                    var_types           fieldType = fieldInfo->fldType;
                    // We don't currently support passing SIMD types in registers.
                    if (varTypeIsSIMD(fieldType))
                    {
                        canPromote = false;
                    }
                    else if (varTypeUsesFloatReg(fieldType) !=
                             (structDesc.eightByteClassifications[i] == SystemVClassificationTypeSSE))
                    {
                        canPromote = false;
                    }
                }
            }
        }
#endif // UNIX_AMD64_ABI
    }
    return canPromote;
}

//--------------------------------------------------------------------------------------------
// ShouldPromoteStructVar - Should a struct var be promoted if it can be promoted?
// This routine mainly performs profitability checks.  Right now it also has
// some correctness checks due to limitations of down-stream phases.
//
// Arguments:
//   lclNum - struct local number;
//
// Return value:
//   true if the struct should be promoted.
//
bool Compiler::StructPromotionHelper::ShouldPromoteStructVar(unsigned lclNum)
{
    LclVarDsc* varDsc = compiler->lvaGetDesc(lclNum);
    assert(varTypeIsStruct(varDsc));
    assert(varDsc->GetLayout()->GetClassHandle() == structPromotionInfo.typeHnd);
    assert(structPromotionInfo.canPromote);

    bool shouldPromote = true;

    // We *can* promote; *should* we promote?
    // We should only do so if promotion has potential savings.  One source of savings
    // is if a field of the struct is accessed, since this access will be turned into
    // an access of the corresponding promoted field variable.  Even if there are no
    // field accesses, but only block-level operations on the whole struct, if the struct
    // has only one or two fields, then doing those block operations field-wise is probably faster
    // than doing a whole-variable block operation (e.g., a hardware "copy loop" on x86).
    // Struct promotion also provides the following benefits: reduce stack frame size,
    // reduce the need for zero init of stack frame and fine grained constant/copy prop.
    // Asm diffs indicate that promoting structs up to 3 fields is a net size win.
    // So if no fields are accessed independently, and there are four or more fields,
    // then do not promote.
    //
    // TODO: Ideally we would want to consider the impact of whether the struct is
    // passed as a parameter or assigned the return value of a call. Because once promoted,
    // struct copying is done by field by field store instead of a more efficient
    // rep.stos or xmm reg based copy.
    if (structPromotionInfo.fieldCnt > 3 && !varDsc->lvFieldAccessed)
    {
        JITDUMP("Not promoting promotable struct local V%02u: #fields = %d, fieldAccessed = %d.\n", lclNum,
                structPromotionInfo.fieldCnt, varDsc->lvFieldAccessed);
        shouldPromote = false;
    }
    else if (varDsc->lvIsMultiRegRet && structPromotionInfo.anySignificantPadding)
    {
        JITDUMP("Not promoting multi-reg returned struct local V%02u with significant padding.\n", lclNum);
        shouldPromote = false;
    }
#if defined(TARGET_LOONGARCH64) || defined(TARGET_RISCV64)
    else if ((structPromotionInfo.fieldCnt == 2) && (varTypeIsFloating(structPromotionInfo.fields[0].fldType) ||
                                                     varTypeIsFloating(structPromotionInfo.fields[1].fldType)))
    {
        // TODO-LoongArch64 - struct passed by float registers.
        JITDUMP("Not promoting promotable struct local V%02u: #fields = %d because it is a struct with "
                "float field(s).\n",
                lclNum, structPromotionInfo.fieldCnt);
        shouldPromote = false;
    }
#endif // TARGET_LOONGARCH64 || TARGET_RISCV64
    else if (varDsc->lvIsParam && !compiler->lvaIsImplicitByRefLocal(lclNum) && !varDsc->lvIsHfa())
    {
#if FEATURE_MULTIREG_STRUCT_PROMOTE
        // Is this a variable holding a value with exactly two fields passed in
        // multiple registers?
        if (compiler->lvaIsMultiregStruct(varDsc, compiler->info.compIsVarArgs))
        {
            if (structPromotionInfo.anySignificantPadding)
            {
                JITDUMP("Not promoting multi-reg struct local V%02u with significant padding.\n", lclNum);
                shouldPromote = false;
            }
            else if ((structPromotionInfo.fieldCnt != 2) &&
                     !((structPromotionInfo.fieldCnt == 1) && varTypeIsSIMD(structPromotionInfo.fields[0].fldType)))
            {
                JITDUMP("Not promoting multireg struct local V%02u, because lvIsParam is true, #fields != 2 and it's "
                        "not a single SIMD.\n",
                        lclNum);
                shouldPromote = false;
            }
#if defined(TARGET_LOONGARCH64) || defined(TARGET_RISCV64)
            else if (varDsc->lvIsSplit)
            {
                JITDUMP("Not promoting multireg struct local V%02u, because it is splitted.\n", lclNum);
                shouldPromote = false;
            }
#endif // TARGET_LOONGARCH64 || TARGET_RISCV64
        }
        else
#endif // !FEATURE_MULTIREG_STRUCT_PROMOTE

            // TODO-PERF - Implement struct promotion for incoming single-register structs.
            //             Also the implementation of jmp uses the 4 byte move to store
            //             byte parameters to the stack, so that if we have a byte field
            //             with something else occupying the same 4-byte slot, it will
            //             overwrite other fields.
            if (structPromotionInfo.fieldCnt != 1)
            {
                JITDUMP("Not promoting promotable struct local V%02u, because lvIsParam is true and #fields = "
                        "%d.\n",
                        lclNum, structPromotionInfo.fieldCnt);
                shouldPromote = false;
            }
    }
    else if ((lclNum == compiler->genReturnLocal) && (structPromotionInfo.fieldCnt > 1))
    {
        // TODO-1stClassStructs: a temporary solution to keep diffs small, it will be fixed later.
        shouldPromote = false;
    }
#if defined(DEBUG)
    else if (compiler->compPromoteFewerStructs(lclNum))
    {
        // Do not promote some structs, that can be promoted, to stress promoted/unpromoted moves.
        JITDUMP("Not promoting promotable struct local V%02u, because of STRESS_PROMOTE_FEWER_STRUCTS\n", lclNum);
        shouldPromote = false;
    }
#endif

    //
    // If the lvRefCnt is zero and we have a struct promoted parameter we can end up with an extra store of
    // the incoming register into the stack frame slot.
    // In that case, we would like to avoid promortion.
    // However we haven't yet computed the lvRefCnt values so we can't do that.
    //

    return shouldPromote;
}

//--------------------------------------------------------------------------------------------
// SortStructFields - sort the fields according to the increasing order of the field offset.
//
// Notes:
//   This is needed because the fields need to be pushed on stack (when referenced as a struct) in offset order.
//
void Compiler::StructPromotionHelper::SortStructFields()
{
    if (!structPromotionInfo.fieldsSorted)
    {
        jitstd::sort(structPromotionInfo.fields, structPromotionInfo.fields + structPromotionInfo.fieldCnt,
                     [](const lvaStructFieldInfo& lhs, const lvaStructFieldInfo& rhs) {
            return lhs.fldOffset < rhs.fldOffset;
        });
        structPromotionInfo.fieldsSorted = true;
    }
}

//--------------------------------------------------------------------------------------------
// PromoteStructVar - promote struct variable.
//
// Arguments:
//   lclNum - struct local number;
//
void Compiler::StructPromotionHelper::PromoteStructVar(unsigned lclNum)
{
    LclVarDsc* varDsc = compiler->lvaGetDesc(lclNum);

    // We should never see a reg-sized non-field-addressed struct here.
    assert(!varDsc->lvRegStruct);

    assert(varDsc->GetLayout()->GetClassHandle() == structPromotionInfo.typeHnd);
    assert(structPromotionInfo.canPromote);

    varDsc->lvFieldCnt              = structPromotionInfo.fieldCnt;
    varDsc->lvFieldLclStart         = compiler->lvaCount;
    varDsc->lvPromoted              = true;
    varDsc->lvContainsHoles         = structPromotionInfo.containsHoles;
    varDsc->lvAnySignificantPadding = structPromotionInfo.anySignificantPadding;

#ifdef DEBUG
    // Don't stress this in LCL_FLD stress.
    varDsc->lvKeepType = 1;
#endif

#ifdef DEBUG
    if (compiler->verbose)
    {
        printf("\nPromoting struct local V%02u (%s):", lclNum,
               compiler->eeGetClassName(varDsc->GetLayout()->GetClassHandle()));
    }
#endif

    SortStructFields();

    for (unsigned index = 0; index < structPromotionInfo.fieldCnt; ++index)
    {
        const lvaStructFieldInfo* pFieldInfo = &structPromotionInfo.fields[index];

        if (!varTypeUsesIntReg(pFieldInfo->fldType))
        {
            // Whenever we promote a struct that contains a floating point field
            // it's possible we transition from a method that originally only had integer
            // local vars to start having FP.  We have to communicate this through this flag
            // since LSRA later on will use this flag to determine whether or not to track FP register sets.
            compiler->compFloatingPointUsed = true;
        }

        // Now grab the temp for the field local.

#ifdef DEBUG
        char        fieldNameBuffer[128];
        const char* fieldName =
            compiler->eeGetFieldName(pFieldInfo->diagFldHnd, false, fieldNameBuffer, sizeof(fieldNameBuffer));

        const char* bufp =
            compiler->printfAlloc("field V%02u.%s (fldOffset=0x%x)", lclNum, fieldName, pFieldInfo->fldOffset);

        if (index > 0)
        {
            noway_assert(pFieldInfo->fldOffset > (pFieldInfo - 1)->fldOffset);
        }
#endif

        // Lifetime of field locals might span multiple BBs, so they must be long lifetime temps.
        const unsigned varNum = compiler->lvaGrabTemp(false DEBUGARG(bufp));

        // lvaGrabTemp can reallocate the lvaTable, so
        // refresh the cached varDsc for lclNum.
        varDsc = compiler->lvaGetDesc(lclNum);

        LclVarDsc* fieldVarDsc           = compiler->lvaGetDesc(varNum);
        fieldVarDsc->lvType              = pFieldInfo->fldType;
        fieldVarDsc->lvIsStructField     = true;
        fieldVarDsc->lvFldOffset         = pFieldInfo->fldOffset;
        fieldVarDsc->lvFldOrdinal        = pFieldInfo->fldOrdinal;
        fieldVarDsc->lvParentLcl         = lclNum;
        fieldVarDsc->lvIsParam           = varDsc->lvIsParam;
        fieldVarDsc->lvIsOSRLocal        = varDsc->lvIsOSRLocal;
        fieldVarDsc->lvIsOSRExposedLocal = varDsc->lvIsOSRExposedLocal;

        if (varDsc->IsSpan() && fieldVarDsc->lvFldOffset == OFFSETOF__CORINFO_Span__length)
        {
            fieldVarDsc->SetIsNeverNegative(true);
        }

        // This new local may be the first time we've seen a long typed local.
        if (fieldVarDsc->lvType == TYP_LONG)
        {
            compiler->compLongUsed = true;
        }

#if FEATURE_IMPLICIT_BYREFS
        // Reset the implicitByRef flag.
        fieldVarDsc->lvIsImplicitByRef = 0;
#endif // FEATURE_IMPLICIT_BYREFS

        // Do we have a parameter that can be enregistered?
        //
        if (varDsc->lvIsRegArg)
        {
            fieldVarDsc->lvIsRegArg = true;
            regNumber parentArgReg  = varDsc->GetArgReg();
#if FEATURE_MULTIREG_ARGS
            if (!compiler->lvaIsImplicitByRefLocal(lclNum))
            {
#ifdef UNIX_AMD64_ABI
                if (varTypeIsSIMD(fieldVarDsc) && (varDsc->lvFieldCnt == 1))
                {
                    // This SIMD typed field may be passed in multiple registers.
                    fieldVarDsc->SetArgReg(parentArgReg);
                    fieldVarDsc->SetOtherArgReg(varDsc->GetOtherArgReg());
                }
                else
#endif // UNIX_AMD64_ABI
                {
                    regNumber fieldRegNum;
                    if (index == 0)
                    {
                        fieldRegNum = parentArgReg;
                    }
                    else if (varDsc->lvIsHfa())
                    {
                        unsigned regIncrement = fieldVarDsc->lvFldOrdinal;
#ifdef TARGET_ARM
                        // TODO: Need to determine if/how to handle split args.
                        if (varDsc->GetHfaType() == TYP_DOUBLE)
                        {
                            regIncrement *= 2;
                        }
#endif // TARGET_ARM
                        fieldRegNum = (regNumber)(parentArgReg + regIncrement);
                    }
                    else
                    {
                        assert(index == 1);
                        fieldRegNum = varDsc->GetOtherArgReg();
                    }
                    fieldVarDsc->SetArgReg(fieldRegNum);
                }
            }
            else
#endif // FEATURE_MULTIREG_ARGS && defined(FEATURE_SIMD)
            {
                fieldVarDsc->SetArgReg(parentArgReg);
            }
        }

#ifdef FEATURE_SIMD
        if (varTypeIsSIMD(pFieldInfo->fldType))
        {
            // We will not recursively promote this, so mark it as 'lvRegStruct' (note that we wouldn't
            // be promoting this if we didn't think it could be enregistered.
            fieldVarDsc->lvRegStruct = true;

            // SIMD types may be HFAs so we need to set the correct state on
            // the promoted fields to get the right ABI treatment in the
            // backend.
            if (GlobalJitOptions::compFeatureHfa && (pFieldInfo->fldSize <= MAX_PASS_MULTIREG_BYTES))
            {
                // hfaType is set to float, double or SIMD type if it is an HFA, otherwise TYP_UNDEF
                var_types hfaType = compiler->GetHfaType(pFieldInfo->fldSIMDTypeHnd);
                if (varTypeIsValidHfaType(hfaType))
                {
                    fieldVarDsc->SetHfaType(hfaType);
                    fieldVarDsc->lvIsMultiRegArg = (varDsc->lvIsMultiRegArg != 0) && (fieldVarDsc->lvHfaSlots() > 1);
                }
            }
        }
#endif // FEATURE_SIMD

#ifdef DEBUG
        // This temporary should not be converted to a double in stress mode,
        // because we introduce assigns to it after the stress conversion
        fieldVarDsc->lvKeepType = 1;
#endif
    }
}

//--------------------------------------------------------------------------------------------
// lvaGetFieldLocal - returns the local var index for a promoted field in a promoted struct var.
//
// Arguments:
//   varDsc    - the promoted struct var descriptor;
//   fldOffset - field offset in the struct.
//
// Return value:
//   the index of the local that represents this field.
//
unsigned Compiler::lvaGetFieldLocal(const LclVarDsc* varDsc, unsigned int fldOffset)
{
    noway_assert(varTypeIsStruct(varDsc));
    noway_assert(varDsc->lvPromoted);

    for (unsigned i = varDsc->lvFieldLclStart; i < varDsc->lvFieldLclStart + varDsc->lvFieldCnt; ++i)
    {
        noway_assert(lvaTable[i].lvIsStructField);
        noway_assert(lvaTable[i].lvParentLcl == (unsigned)(varDsc - lvaTable));
        if (lvaTable[i].lvFldOffset == fldOffset)
        {
            return i;
        }
    }

    // This is the not-found error return path, the caller should check for BAD_VAR_NUM
    return BAD_VAR_NUM;
}

/*****************************************************************************
 *
 *  Set the local var "varNum" as address-exposed.
 *  If this is a promoted struct, label it's fields the same way.
 */

void Compiler::lvaSetVarAddrExposed(unsigned varNum DEBUGARG(AddressExposedReason reason))
{
    LclVarDsc* varDsc = lvaGetDesc(varNum);
    assert(!varDsc->lvIsStructField);

    varDsc->SetAddressExposed(true DEBUGARG(reason));

    if (varDsc->lvPromoted)
    {
        noway_assert(varTypeIsStruct(varDsc));

        for (unsigned i = varDsc->lvFieldLclStart; i < varDsc->lvFieldLclStart + varDsc->lvFieldCnt; ++i)
        {
            noway_assert(lvaTable[i].lvIsStructField);
            lvaTable[i].SetAddressExposed(true DEBUGARG(AddressExposedReason::PARENT_EXPOSED));
            lvaSetVarDoNotEnregister(i DEBUGARG(DoNotEnregisterReason::AddrExposed));
        }
    }

    lvaSetVarDoNotEnregister(varNum DEBUGARG(DoNotEnregisterReason::AddrExposed));
}

//------------------------------------------------------------------------
// lvaSetHiddenBufferStructArg: Set the local var "varNum" as hidden buffer struct arg.
//
// Arguments:
//    varNum - the varNum of the local
//
// Notes:
//    Most ABIs "return" large structures via return buffers, where the callee takes an address as the
//    argument, and writes the result to it. This presents a problem: ordinarily, addresses of locals
//    that escape to calls leave the local in question address-exposed. For this very special case of
//    a return buffer, however, it is known that the callee will not do anything with it except write
//    to it, once. As such, we handle addresses of locals that represent return buffers specially: we
//    *do not* mark the local address-exposed and treat the call much like a local store node throughout
//    the compilation.
//
//    TODO-ADDR-Bug: currently, we rely on these locals not being present in call argument lists,
//    outside of the buffer address argument itself, as liveness - currently - treats the location node
//    associated with the address itself as the definition point, and call arguments can be reordered
//    rather arbitrarily. We should fix liveness to treat the call as the definition point instead and
//    enable this optimization for "!lvIsTemp" locals.
//
void Compiler::lvaSetHiddenBufferStructArg(unsigned varNum)
{
    LclVarDsc* varDsc = lvaGetDesc(varNum);

#ifdef DEBUG
    varDsc->SetHiddenBufferStructArg(true);
#endif

    if (varDsc->lvPromoted)
    {
        noway_assert(varTypeIsStruct(varDsc));

        for (unsigned i = varDsc->lvFieldLclStart; i < varDsc->lvFieldLclStart + varDsc->lvFieldCnt; ++i)
        {
            noway_assert(lvaTable[i].lvIsStructField);
#ifdef DEBUG
            lvaTable[i].SetHiddenBufferStructArg(true);
#endif

            lvaSetVarDoNotEnregister(i DEBUGARG(DoNotEnregisterReason::HiddenBufferStructArg));
        }
    }

    lvaSetVarDoNotEnregister(varNum DEBUGARG(DoNotEnregisterReason::HiddenBufferStructArg));
}

//------------------------------------------------------------------------
// lvaSetVarLiveInOutOfHandler: Set the local varNum as being live in and/or out of a handler
//
// Arguments:
//    varNum - the varNum of the local
//
void Compiler::lvaSetVarLiveInOutOfHandler(unsigned varNum)
{
    LclVarDsc* varDsc = lvaGetDesc(varNum);

    varDsc->lvLiveInOutOfHndlr = 1;

    if (varDsc->lvPromoted)
    {
        noway_assert(varTypeIsStruct(varDsc));

        for (unsigned i = varDsc->lvFieldLclStart; i < varDsc->lvFieldLclStart + varDsc->lvFieldCnt; ++i)
        {
            noway_assert(lvaTable[i].lvIsStructField);
            lvaTable[i].lvLiveInOutOfHndlr = 1;
            // For now, only enregister an EH Var if it is a single def and whose refCnt > 1.
            if (!lvaEnregEHVars || !lvaTable[i].lvSingleDefRegCandidate || lvaTable[i].lvRefCnt() <= 1)
            {
                lvaSetVarDoNotEnregister(i DEBUGARG(DoNotEnregisterReason::LiveInOutOfHandler));
            }
        }
    }

    // For now, only enregister an EH Var if it is a single def and whose refCnt > 1.
    if (!lvaEnregEHVars || !varDsc->lvSingleDefRegCandidate || varDsc->lvRefCnt() <= 1)
    {
        lvaSetVarDoNotEnregister(varNum DEBUGARG(DoNotEnregisterReason::LiveInOutOfHandler));
    }
#ifdef JIT32_GCENCODER
    else if (lvaKeepAliveAndReportThis() && (varNum == info.compThisArg))
    {
        // For the JIT32_GCENCODER, when lvaKeepAliveAndReportThis is true, we must either keep the "this" pointer
        // in the same register for the entire method, or keep it on the stack. If it is EH-exposed, we can't ever
        // keep it in a register, since it must also be live on the stack. Therefore, we won't attempt to allocate it.
        lvaSetVarDoNotEnregister(varNum DEBUGARG(DoNotEnregisterReason::LiveInOutOfHandler));
    }
#endif // JIT32_GCENCODER
}

/*****************************************************************************
 *
 *  Record that the local var "varNum" should not be enregistered (for one of several reasons.)
 */

void Compiler::lvaSetVarDoNotEnregister(unsigned varNum DEBUGARG(DoNotEnregisterReason reason))
{
    LclVarDsc* varDsc = lvaGetDesc(varNum);

    const bool wasAlreadyMarkedDoNotEnreg = (varDsc->lvDoNotEnregister == 1);
    varDsc->lvDoNotEnregister             = 1;

#ifdef DEBUG
    if (!wasAlreadyMarkedDoNotEnreg)
    {
        varDsc->SetDoNotEnregReason(reason);
    }

    if (verbose)
    {
        printf("\nLocal V%02u should not be enregistered because: ", varNum);
    }

    switch (reason)
    {
        case DoNotEnregisterReason::AddrExposed:
            JITDUMP("it is address exposed\n");
            assert(varDsc->IsAddressExposed());
            break;
        case DoNotEnregisterReason::HiddenBufferStructArg:
            JITDUMP("it is hidden buffer struct arg\n");
            assert(varDsc->IsHiddenBufferStructArg());
            break;
        case DoNotEnregisterReason::DontEnregStructs:
            JITDUMP("struct enregistration is disabled\n");
            assert(varTypeIsStruct(varDsc));
            break;
        case DoNotEnregisterReason::NotRegSizeStruct:
            JITDUMP("struct size does not match reg size\n");
            assert(varTypeIsStruct(varDsc));
            break;
        case DoNotEnregisterReason::LocalField:
            JITDUMP("was accessed as a local field\n");
            break;
        case DoNotEnregisterReason::VMNeedsStackAddr:
            JITDUMP("VM needs stack addr\n");
            break;
        case DoNotEnregisterReason::LiveInOutOfHandler:
            JITDUMP("live in/out of a handler\n");
            varDsc->lvLiveInOutOfHndlr = 1;
            break;
        case DoNotEnregisterReason::BlockOp:
            JITDUMP("written/read in a block op\n");
            break;
        case DoNotEnregisterReason::IsStructArg:
            if (varTypeIsStruct(varDsc))
            {
                JITDUMP("it is a struct arg\n");
            }
            else
            {
                JITDUMP("it is reinterpreted as a struct arg\n");
            }
            break;
        case DoNotEnregisterReason::DepField:
            JITDUMP("field of a dependently promoted struct\n");
            assert(varDsc->lvIsStructField && (lvaGetParentPromotionType(varNum) != PROMOTION_TYPE_INDEPENDENT));
            break;
        case DoNotEnregisterReason::NoRegVars:
            JITDUMP("opts.compFlags & CLFLG_REGVAR is not set\n");
            assert(!compEnregLocals());
            break;
#if !defined(TARGET_64BIT)
        case DoNotEnregisterReason::LongParamField:
            JITDUMP("it is a decomposed field of a long parameter\n");
            break;
#endif
#ifdef JIT32_GCENCODER
        case DoNotEnregisterReason::PinningRef:
            JITDUMP("pinning ref\n");
            assert(varDsc->lvPinned);
            break;
#endif
        case DoNotEnregisterReason::LclAddrNode:
            JITDUMP("LclAddrVar/Fld takes the address of this node\n");
            break;

        case DoNotEnregisterReason::CastTakesAddr:
            JITDUMP("cast takes addr\n");
            break;

        case DoNotEnregisterReason::StoreBlkSrc:
            JITDUMP("the local is used as store block src\n");
            break;

        case DoNotEnregisterReason::SwizzleArg:
            JITDUMP("SwizzleArg\n");
            break;

        case DoNotEnregisterReason::BlockOpRet:
            JITDUMP("return uses a block op\n");
            break;

        case DoNotEnregisterReason::ReturnSpCheck:
            JITDUMP("Used for SP check on return\n");
            break;

        case DoNotEnregisterReason::CallSpCheck:
            JITDUMP("Used for SP check on call\n");
            break;

        case DoNotEnregisterReason::SimdUserForcesDep:
            JITDUMP("Promoted struct used by a SIMD/HWI node\n");
            break;

        default:
            unreached();
            break;
    }
#endif
}

//------------------------------------------------------------------------
// lvaIsArgAccessedViaVarArgsCookie: Check if a parameter has to be accessed
// indirectly via the varargs cookie.
//
// Arguments:
//    lclNum - The local in question
//
// Return Value:
//    True if it does.
//
// Remarks:
//    Parameters passed on the stack in x86 varargs methods require special
//    treatment for accesses and GC as their offsets are not known at compile
//    time.
//
bool Compiler::lvaIsArgAccessedViaVarArgsCookie(unsigned lclNum)
{
#ifdef TARGET_X86
    if (!info.compIsVarArgs)
    {
        return false;
    }

    LclVarDsc* varDsc = lvaGetDesc(lclNum);
    if (!varDsc->lvIsParam || (lclNum == lvaVarargsHandleArg))
    {
        return false;
    }

    const ABIPassingInformation& abiInfo = lvaGetParameterABIInfo(lclNum);
    assert(abiInfo.HasExactlyOneStackSegment() || abiInfo.HasExactlyOneRegisterSegment());
    return abiInfo.HasExactlyOneStackSegment();
#else
    return false;
#endif
}

//------------------------------------------------------------------------
// lvaIsImplicitByRefLocal: Is the local an "implicit byref" parameter?
//
// We term structs passed via pointers to shadow copies "implicit byrefs".
// They are used on Windows x64 for structs 3, 5, 6, 7, > 8 bytes in size,
// and on ARM64/LoongArch64 for structs larger than 16 bytes.
//
// They are "byrefs" because the VM sometimes uses memory allocated on the
// GC heap for the shadow copies.
//
// Arguments:
//    lclNum - The local in question
//
// Return Value:
//    Whether "lclNum" refers to an implicit byref.
//
bool Compiler::lvaIsImplicitByRefLocal(unsigned lclNum) const
{
#if FEATURE_IMPLICIT_BYREFS
    LclVarDsc* varDsc = lvaGetDesc(lclNum);
    if (varDsc->lvIsImplicitByRef)
    {
        assert(varDsc->lvIsParam);

        assert(varTypeIsStruct(varDsc) || (varDsc->TypeGet() == TYP_BYREF));
        return true;
    }
#endif // FEATURE_IMPLICIT_BYREFS
    return false;
}

//------------------------------------------------------------------------
// lvaIsLocalImplicitlyAccessedByRef: Will this local be accessed indirectly?
//
// Arguments:
//    lclNum - The number of local in question
//
// Return Value:
//    If "lclNum" is an implicit byref parameter, or its dependently promoted
//    field, "true", otherwise, "false".
//
// Notes:
//   This method is only meaningful before the locals have been morphed into
//   explicit indirections.
//
bool Compiler::lvaIsLocalImplicitlyAccessedByRef(unsigned lclNum) const
{
    if (lvaGetDesc(lclNum)->lvIsStructField)
    {
        return lvaIsImplicitByRefLocal(lvaGetDesc(lclNum)->lvParentLcl);
    }

    return lvaIsImplicitByRefLocal(lclNum);
}

// Returns true if this local var is a multireg struct.
// TODO-Throughput: This does a lookup on the class handle, and in the outgoing arg context
// this information is already available on the CallArgABIInformation, and shouldn't need to be
// recomputed.
//
// Also seems like this info could be cached in the layout.
//
bool Compiler::lvaIsMultiregStruct(LclVarDsc* varDsc, bool isVarArg)
{
    if (varTypeIsStruct(varDsc->TypeGet()))
    {
        CORINFO_CLASS_HANDLE clsHnd = varDsc->GetLayout()->GetClassHandle();
        structPassingKind    howToPassStruct;

        var_types type = getArgTypeForStruct(clsHnd, &howToPassStruct, isVarArg, varDsc->lvExactSize());

        if (howToPassStruct == SPK_ByValueAsHfa)
        {
            assert(type == TYP_STRUCT);
            return true;
        }

#if defined(UNIX_AMD64_ABI) || defined(TARGET_ARM64) || defined(TARGET_LOONGARCH64) || defined(TARGET_RISCV64)
        if (howToPassStruct == SPK_ByValue)
        {
            assert(type == TYP_STRUCT);
            return true;
        }
#endif
    }
    return false;
}

//------------------------------------------------------------------------
// lvaSetStruct: Set the type of a local to a struct, given a layout.
//
// Arguments:
//    varNum              - The local
//    layout              - The layout
//    unsafeValueClsCheck - Whether to check if we should potentially emit a GS cookie due to this local.
//
void Compiler::lvaSetStruct(unsigned varNum, ClassLayout* layout, bool unsafeValueClsCheck)
{
    LclVarDsc* varDsc = lvaGetDesc(varNum);

    // Set the type and associated info if we haven't already set it.
    if (varDsc->lvType == TYP_UNDEF)
    {
        varDsc->lvType = TYP_STRUCT;
    }
    if (varDsc->GetLayout() == nullptr)
    {
        varDsc->SetLayout(layout);

        if (layout->IsValueClass())
        {
            varDsc->lvType = layout->GetType();

#if FEATURE_IMPLICIT_BYREFS
            // Mark implicit byref struct parameters
            if (varDsc->lvIsParam && !varDsc->lvIsStructField)
            {
                structPassingKind howToReturnStruct;
                getArgTypeForStruct(layout->GetClassHandle(), &howToReturnStruct, info.compIsVarArgs,
                                    varDsc->lvExactSize());

                if (howToReturnStruct == SPK_ByReference)
                {
                    JITDUMP("Marking V%02i as a byref parameter\n", varNum);
                    varDsc->lvIsImplicitByRef = 1;
                }
            }
#endif // FEATURE_IMPLICIT_BYREFS

            // For structs that are small enough, we check and set HFA element type
            if (GlobalJitOptions::compFeatureHfa && (layout->GetSize() <= MAX_PASS_MULTIREG_BYTES))
            {
                // hfaType is set to float, double or SIMD type if it is an HFA, otherwise TYP_UNDEF
                var_types hfaType = GetHfaType(layout->GetClassHandle());
                if (varTypeIsValidHfaType(hfaType))
                {
                    varDsc->SetHfaType(hfaType);

                    // hfa variables can never contain GC pointers
                    assert(!layout->HasGCPtr());
                    // The size of this struct should be evenly divisible by 4 or 8
                    assert((varDsc->lvExactSize() % genTypeSize(hfaType)) == 0);
                    // The number of elements in the HFA should fit into our MAX_ARG_REG_COUNT limit
                    assert((varDsc->lvExactSize() / genTypeSize(hfaType)) <= MAX_ARG_REG_COUNT);
                }
            }
        }
    }
    else
    {
        assert(ClassLayout::AreCompatible(varDsc->GetLayout(), layout));
        // Inlining could replace a canon struct type with an exact one.
        varDsc->SetLayout(layout);
        assert(layout->IsBlockLayout() || (layout->GetSize() != 0));
    }

    if (!layout->IsBlockLayout())
    {
#ifndef TARGET_64BIT
        bool fDoubleAlignHint = false;
#ifdef TARGET_X86
        fDoubleAlignHint = true;
#endif

        if (info.compCompHnd->getClassAlignmentRequirement(layout->GetClassHandle(), fDoubleAlignHint) == 8)
        {
#ifdef DEBUG
            if (verbose)
            {
                printf("Marking struct in V%02i with double align flag\n", varNum);
            }
#endif
            varDsc->lvStructDoubleAlign = 1;
        }
#endif // not TARGET_64BIT

        varDsc->SetIsSpan(this->isSpanClass(layout->GetClassHandle()));

        // Check whether this local is an unsafe value type and requires GS cookie protection.
        // GS checks require the stack to be re-ordered, which can't be done with EnC.
        if (unsafeValueClsCheck)
        {
            unsigned classAttribs = info.compCompHnd->getClassAttribs(layout->GetClassHandle());

            if ((classAttribs & CORINFO_FLG_UNSAFE_VALUECLASS) && !opts.compDbgEnC)
            {
                setNeedsGSSecurityCookie();
                compGSReorderStackLayout = true;
                varDsc->lvIsUnsafeBuffer = true;
            }
        }

#ifdef DEBUG
        if (JitConfig.EnableExtraSuperPmiQueries())
        {
            makeExtraStructQueries(layout->GetClassHandle(), 2);
        }
#endif // DEBUG
    }
}

//------------------------------------------------------------------------
// lvaSetStruct: Set the type of a local to a struct, given its type handle.
//
// Arguments:
//    varNum              - The local
//    typeHnd             - The type handle
//    unsafeValueClsCheck - Whether to check if we should potentially emit a GS cookie due to this local.
//
void Compiler::lvaSetStruct(unsigned varNum, CORINFO_CLASS_HANDLE typeHnd, bool unsafeValueClsCheck)
{
    lvaSetStruct(varNum, typGetObjLayout(typeHnd), unsafeValueClsCheck);
}

#ifdef DEBUG
//------------------------------------------------------------------------
// makeExtraStructQueries: Query the information for the given struct handle.
//
// Arguments:
//    structHandle -- The handle for the struct type we're querying.
//    level        -- How many more levels to recurse.
//
void Compiler::makeExtraStructQueries(CORINFO_CLASS_HANDLE structHandle, int level)
{
    if (level <= 0)
    {
        return;
    }
    assert(structHandle != NO_CLASS_HANDLE);
    (void)typGetObjLayout(structHandle);
    DWORD typeFlags = info.compCompHnd->getClassAttribs(structHandle);

    unsigned const fieldCnt = info.compCompHnd->getClassNumInstanceFields(structHandle);
    impNormStructType(structHandle);
#ifdef TARGET_ARMARCH
    GetHfaType(structHandle);
#endif

    // In a lambda since this requires a lot of stack and this function is recursive.
    auto queryLayout = [this, structHandle]() {
        CORINFO_TYPE_LAYOUT_NODE nodes[256];
        size_t                   numNodes = ArrLen(nodes);
        info.compCompHnd->getTypeLayout(structHandle, nodes, &numNodes);
    };
    queryLayout();

    // Bypass fetching instance fields of ref classes for now,
    // as it requires traversing the class hierarchy.
    //
    if ((typeFlags & CORINFO_FLG_VALUECLASS) == 0)
    {
        return;
    }

    // In R2R we cannot query arbitrary information about struct fields, so
    // skip it there. Note that the getTypeLayout call above is enough to cover
    // us for promotion at least.
    if (!opts.IsReadyToRun())
    {
        for (unsigned int i = 0; i < fieldCnt; i++)
        {
            CORINFO_FIELD_HANDLE fieldHandle      = info.compCompHnd->getFieldInClass(structHandle, i);
            unsigned             fldOffset        = info.compCompHnd->getFieldOffset(fieldHandle);
            CORINFO_CLASS_HANDLE fieldClassHandle = NO_CLASS_HANDLE;
            CorInfoType          fieldCorType     = info.compCompHnd->getFieldType(fieldHandle, &fieldClassHandle);
            var_types            fieldVarType     = JITtype2varType(fieldCorType);
            if (fieldClassHandle != NO_CLASS_HANDLE)
            {
                if (varTypeIsStruct(fieldVarType))
                {
                    makeExtraStructQueries(fieldClassHandle, level - 1);
                }
            }
        }
    }
}
#endif // DEBUG

//------------------------------------------------------------------------
// lvaSetStructUsedAsVarArg: update hfa information for vararg struct args
//
// Arguments:
//    varNum   -- number of the variable
//
// Notes:
//    This only affects arm64 varargs on windows where we need to pass
//    hfa arguments as if they are not HFAs.
//
//    This function should only be called if the struct is used in a varargs
//    method.

void Compiler::lvaSetStructUsedAsVarArg(unsigned varNum)
{
    if (GlobalJitOptions::compFeatureHfa && TargetOS::IsWindows)
    {
#if defined(TARGET_ARM64)
        LclVarDsc* varDsc = lvaGetDesc(varNum);
        // For varargs methods incoming and outgoing arguments should not be treated
        // as HFA.
        varDsc->SetHfaType(TYP_UNDEF);
#endif // defined(TARGET_ARM64)
    }
}

//------------------------------------------------------------------------
// lvaSetClass: set class information for a local var.
//
// Arguments:
//    varNum -- number of the variable
//    clsHnd -- class handle to use in set or update
//    isExact -- true if class is known exactly
//
// Notes:
//    varNum must not already have a ref class handle.

void Compiler::lvaSetClass(unsigned varNum, CORINFO_CLASS_HANDLE clsHnd, bool isExact)
{
    noway_assert(varNum < lvaCount);

    if (clsHnd != NO_CLASS_HANDLE && !isExact && JitConfig.JitEnableExactDevirtualization())
    {
        CORINFO_CLASS_HANDLE exactClass;
        if (info.compCompHnd->getExactClasses(clsHnd, 1, &exactClass) == 1)
        {
            isExact = true;
            clsHnd  = exactClass;
        }
    }

    // Else we should have a type handle.
    assert(clsHnd != nullptr);

    LclVarDsc* varDsc = lvaGetDesc(varNum);
    assert(varDsc->lvType == TYP_REF);

    // We should not have any ref type information for this var.
    assert(varDsc->lvClassHnd == NO_CLASS_HANDLE);
    assert(!varDsc->lvClassIsExact);

    JITDUMP("\nlvaSetClass: setting class for V%02i to (%p) %s %s\n", varNum, dspPtr(clsHnd), eeGetClassName(clsHnd),
            isExact ? " [exact]" : "");

    varDsc->lvClassHnd     = clsHnd;
    varDsc->lvClassIsExact = isExact;
}

//------------------------------------------------------------------------
// lvaSetClass: set class information for a local var from a tree or stack type
//
// Arguments:
//    varNum -- number of the variable. Must be a single def local
//    tree  -- tree establishing the variable's value
//    stackHnd -- handle for the type from the evaluation stack
//
// Notes:
//    Preferentially uses the tree's type, when available. Since not all
//    tree kinds can track ref types, the stack type is used as a
//    fallback. If there is no stack type, then the class is set to object.

void Compiler::lvaSetClass(unsigned varNum, GenTree* tree, CORINFO_CLASS_HANDLE stackHnd)
{
    bool                 isExact   = false;
    bool                 isNonNull = false;
    CORINFO_CLASS_HANDLE clsHnd    = gtGetClassHandle(tree, &isExact, &isNonNull);

    if (clsHnd != nullptr)
    {
        lvaSetClass(varNum, clsHnd, isExact);
    }
    else if (stackHnd != nullptr)
    {
        lvaSetClass(varNum, stackHnd);
    }
    else
    {
        lvaSetClass(varNum, impGetObjectClass());
    }
}

//------------------------------------------------------------------------
// lvaUpdateClass: update class information for a local var.
//
// Arguments:
//    varNum -- number of the variable
//    clsHnd -- class handle to use in set or update
//    isExact -- true if class is known exactly
//
// Notes:
//
//    This method models the type update rule for a store.
//
//    Updates currently should only happen for single-def user args or
//    locals, when we are processing the expression actually being
//    used to initialize the local (or inlined arg). The update will
//    change the local from the declared type to the type of the
//    initial value.
//
//    These updates should always *improve* what we know about the
//    type, that is making an inexact type exact, or changing a type
//    to some subtype. However the jit lacks precise type information
//    for shared code, so ensuring this is so is currently not
//    possible.

void Compiler::lvaUpdateClass(unsigned varNum, CORINFO_CLASS_HANDLE clsHnd, bool isExact)
{
    assert(varNum < lvaCount);

    // Else we should have a class handle to consider
    assert(clsHnd != nullptr);

    LclVarDsc* varDsc = lvaGetDesc(varNum);
    assert(varDsc->lvType == TYP_REF);

    // We should already have a class
    assert(varDsc->lvClassHnd != NO_CLASS_HANDLE);

    // We should only be updating classes for single-def locals.
    assert(varDsc->lvSingleDef);

    // Now see if we should update.
    //
    // New information may not always be "better" so do some
    // simple analysis to decide if the update is worthwhile.
    const bool isNewClass   = (clsHnd != varDsc->lvClassHnd);
    bool       shouldUpdate = false;

    // Are we attempting to update the class? Only check this when we have
    // an new type and the existing class is inexact... we should not be
    // updating exact classes.
    if (!varDsc->lvClassIsExact && isNewClass)
    {
        shouldUpdate = !!info.compCompHnd->isMoreSpecificType(varDsc->lvClassHnd, clsHnd);
    }
    // Else are we attempting to update exactness?
    else if (isExact && !varDsc->lvClassIsExact && !isNewClass)
    {
        shouldUpdate = true;
    }

#if DEBUG
    if (isNewClass || (isExact != varDsc->lvClassIsExact))
    {
        JITDUMP("\nlvaUpdateClass:%s Updating class for V%02u", shouldUpdate ? "" : " NOT", varNum);
        JITDUMP(" from (%p) %s%s", dspPtr(varDsc->lvClassHnd), eeGetClassName(varDsc->lvClassHnd),
                varDsc->lvClassIsExact ? " [exact]" : "");
        JITDUMP(" to (%p) %s%s\n", dspPtr(clsHnd), eeGetClassName(clsHnd), isExact ? " [exact]" : "");
    }
#endif // DEBUG

    if (shouldUpdate)
    {
        varDsc->lvClassHnd     = clsHnd;
        varDsc->lvClassIsExact = isExact;

#if DEBUG
        // Note we've modified the type...
        varDsc->lvClassInfoUpdated = true;
#endif // DEBUG
    }

    return;
}

//------------------------------------------------------------------------
// lvaUpdateClass: Uupdate class information for a local var from a tree
//  or stack type
//
// Arguments:
//    varNum -- number of the variable. Must be a single def local
//    tree  -- tree establishing the variable's value
//    stackHnd -- handle for the type from the evaluation stack
//
// Notes:
//    Preferentially uses the tree's type, when available. Since not all
//    tree kinds can track ref types, the stack type is used as a
//    fallback.

void Compiler::lvaUpdateClass(unsigned varNum, GenTree* tree, CORINFO_CLASS_HANDLE stackHnd)
{
    bool                 isExact   = false;
    bool                 isNonNull = false;
    CORINFO_CLASS_HANDLE clsHnd    = gtGetClassHandle(tree, &isExact, &isNonNull);

    if (clsHnd != nullptr)
    {
        lvaUpdateClass(varNum, clsHnd, isExact);
    }
    else if (stackHnd != nullptr)
    {
        lvaUpdateClass(varNum, stackHnd);
    }
}

//------------------------------------------------------------------------
// lvaLclSize: returns size of a local variable, in bytes
//
// Arguments:
//    varNum -- variable to query
//
// Returns:
//    Number of bytes needed on the frame for such a local.
//
unsigned Compiler::lvaLclSize(unsigned varNum)
{
    assert(varNum < lvaCount);

    var_types varType = lvaTable[varNum].TypeGet();

    if (varType == TYP_STRUCT)
    {
        return lvaTable[varNum].lvSize();
    }

#ifdef TARGET_64BIT
    // We only need this Quirk for TARGET_64BIT
    if (lvaTable[varNum].lvQuirkToLong)
    {
        noway_assert(lvaTable[varNum].IsAddressExposed());
        return genTypeStSz(TYP_LONG) * sizeof(int); // return 8  (2 * 4)
    }
#endif
    return genTypeStSz(varType) * sizeof(int);
}

//
// Return the exact width of local variable "varNum" -- the number of bytes
// you'd need to copy in order to overwrite the value.
//
unsigned Compiler::lvaLclExactSize(unsigned varNum)
{
    assert(varNum < lvaCount);
    return lvaGetDesc(varNum)->lvExactSize();
}

// LclVarDsc "less" comparer used to compare the weight of two locals, when optimizing for small code.
class LclVarDsc_SmallCode_Less
{
    const LclVarDsc* m_lvaTable;
    RefCountState    m_rcs;
    INDEBUG(unsigned m_lvaCount;)

public:
    LclVarDsc_SmallCode_Less(const LclVarDsc* lvaTable, RefCountState rcs DEBUGARG(unsigned lvaCount))
        : m_lvaTable(lvaTable)
        , m_rcs(rcs)
#ifdef DEBUG
        , m_lvaCount(lvaCount)
#endif
    {
    }

    bool operator()(unsigned n1, unsigned n2)
    {
        assert(n1 < m_lvaCount);
        assert(n2 < m_lvaCount);

        const LclVarDsc* dsc1 = &m_lvaTable[n1];
        const LclVarDsc* dsc2 = &m_lvaTable[n2];

        // We should not be sorting untracked variables
        assert(dsc1->lvTracked);
        assert(dsc2->lvTracked);
        // We should not be sorting after registers have been allocated
        assert(!dsc1->lvRegister);
        assert(!dsc2->lvRegister);

        unsigned weight1 = dsc1->lvRefCnt(m_rcs);
        unsigned weight2 = dsc2->lvRefCnt(m_rcs);

#ifndef TARGET_ARM
        // ARM-TODO: this was disabled for ARM under !FEATURE_FP_REGALLOC; it was probably a left-over from
        // legacy backend. It should be enabled and verified.

        // Force integer candidates to sort above float candidates.
        const bool isFloat1 = isFloatRegType(dsc1->lvType);
        const bool isFloat2 = isFloatRegType(dsc2->lvType);

        if (isFloat1 != isFloat2)
        {
            if ((weight2 != 0) && isFloat1)
            {
                return false;
            }

            if ((weight1 != 0) && isFloat2)
            {
                return true;
            }
        }
#endif

        if (weight1 != weight2)
        {
            return weight1 > weight2;
        }

        // If the weighted ref counts are different then use their difference.
        if (dsc1->lvRefCntWtd() != dsc2->lvRefCntWtd())
        {
            return dsc1->lvRefCntWtd() > dsc2->lvRefCntWtd();
        }

        // We have equal ref counts and weighted ref counts.
        // Break the tie by:
        //   - Increasing the weight by 2   if we are a register arg.
        //   - Increasing the weight by 0.5 if we are a GC type.
        //
        // Review: seems odd that this is mixing counts and weights.

        if (weight1 != 0)
        {
            if (dsc1->lvIsRegArg)
            {
                weight1 += 2 * BB_UNITY_WEIGHT_UNSIGNED;
            }

            if (varTypeIsGC(dsc1->TypeGet()))
            {
                weight1 += BB_UNITY_WEIGHT_UNSIGNED / 2;
            }
        }

        if (weight2 != 0)
        {
            if (dsc2->lvIsRegArg)
            {
                weight2 += 2 * BB_UNITY_WEIGHT_UNSIGNED;
            }

            if (varTypeIsGC(dsc2->TypeGet()))
            {
                weight2 += BB_UNITY_WEIGHT_UNSIGNED / 2;
            }
        }

        if (weight1 != weight2)
        {
            return weight1 > weight2;
        }

        // To achieve a stable sort we use the LclNum (by way of the pointer address).
        return dsc1 < dsc2;
    }
};

// LclVarDsc "less" comparer used to compare the weight of two locals, when optimizing for blended code.
class LclVarDsc_BlendedCode_Less
{
    const LclVarDsc* m_lvaTable;
    RefCountState    m_rcs;
    INDEBUG(unsigned m_lvaCount;)

public:
    LclVarDsc_BlendedCode_Less(const LclVarDsc* lvaTable, RefCountState rcs DEBUGARG(unsigned lvaCount))
        : m_lvaTable(lvaTable)
        , m_rcs(rcs)
#ifdef DEBUG
        , m_lvaCount(lvaCount)
#endif
    {
    }

    bool operator()(unsigned n1, unsigned n2)
    {
        assert(n1 < m_lvaCount);
        assert(n2 < m_lvaCount);

        const LclVarDsc* dsc1 = &m_lvaTable[n1];
        const LclVarDsc* dsc2 = &m_lvaTable[n2];

        // We should not be sorting untracked variables
        assert(dsc1->lvTracked);
        assert(dsc2->lvTracked);
        // We should not be sorting after registers have been allocated
        assert(!dsc1->lvRegister);
        assert(!dsc2->lvRegister);

        weight_t weight1 = dsc1->lvRefCntWtd(m_rcs);
        weight_t weight2 = dsc2->lvRefCntWtd(m_rcs);

#ifndef TARGET_ARM
        // ARM-TODO: this was disabled for ARM under !FEATURE_FP_REGALLOC; it was probably a left-over from
        // legacy backend. It should be enabled and verified.

        // Force integer candidates to sort above float candidates.
        const bool isFloat1 = isFloatRegType(dsc1->lvType);
        const bool isFloat2 = isFloatRegType(dsc2->lvType);

        if (isFloat1 != isFloat2)
        {
            if (!Compiler::fgProfileWeightsEqual(weight2, 0) && isFloat1)
            {
                return false;
            }

            if (!Compiler::fgProfileWeightsEqual(weight1, 0) && isFloat2)
            {
                return true;
            }
        }
#endif

        if (!Compiler::fgProfileWeightsEqual(weight1, 0) && dsc1->lvIsRegArg)
        {
            weight1 += 2 * BB_UNITY_WEIGHT;
        }

        if (!Compiler::fgProfileWeightsEqual(weight2, 0) && dsc2->lvIsRegArg)
        {
            weight2 += 2 * BB_UNITY_WEIGHT;
        }

        if (!Compiler::fgProfileWeightsEqual(weight1, weight2))
        {
            return weight1 > weight2;
        }

        // If the weighted ref counts are different then try the unweighted ref counts.
        if (dsc1->lvRefCnt(m_rcs) != dsc2->lvRefCnt(m_rcs))
        {
            return dsc1->lvRefCnt(m_rcs) > dsc2->lvRefCnt(m_rcs);
        }

        // If one is a GC type and the other is not the GC type wins.
        if (varTypeIsGC(dsc1->TypeGet()) != varTypeIsGC(dsc2->TypeGet()))
        {
            return varTypeIsGC(dsc1->TypeGet());
        }

        // To achieve a stable sort we use the LclNum (by way of the pointer address).
        return dsc1 < dsc2;
    }
};

/*****************************************************************************
 *
 *  Sort the local variable table by refcount and assign tracking indices.
 */

void Compiler::lvaSortByRefCount()
{
    lvaTrackedCount             = 0;
    lvaTrackedCountInSizeTUnits = 0;

#ifdef DEBUG
    VarSetOps::AssignNoCopy(this, lvaTrackedVars, VarSetOps::MakeEmpty(this));
#endif

    if (lvaCount == 0)
    {
        return;
    }

    /* We'll sort the variables by ref count - allocate the sorted table */

    if (lvaTrackedToVarNumSize < lvaCount)
    {
        lvaTrackedToVarNumSize = lvaCount;
        lvaTrackedToVarNum     = new (getAllocator(CMK_LvaTable)) unsigned[lvaTrackedToVarNumSize];
    }

    unsigned  trackedCandidateCount = 0;
    unsigned* trackedCandidates     = lvaTrackedToVarNum;

    // Fill in the table used for sorting

    for (unsigned lclNum = 0; lclNum < lvaCount; lclNum++)
    {
        LclVarDsc* varDsc = lvaGetDesc(lclNum);

        // Start by assuming that the variable will be tracked.
        varDsc->lvTracked = 1;
        INDEBUG(varDsc->lvTrackedWithoutIndex = 0);

        if (varDsc->lvRefCnt(lvaRefCountState) == 0)
        {
            // Zero ref count, make this untracked.
            varDsc->lvTracked = 0;
            varDsc->setLvRefCntWtd(0, lvaRefCountState);
        }

#if !defined(TARGET_64BIT)
        if (varTypeIsLong(varDsc) && varDsc->lvPromoted)
        {
            varDsc->lvTracked = 0;
        }
#endif // !defined(TARGET_64BIT)

        // Variables that are address-exposed, and all struct locals, are never enregistered, or tracked.
        // (The struct may be promoted, and its field variables enregistered/tracked, or the VM may "normalize"
        // its type so that its not seen by the JIT as a struct.)
        // Pinned variables may not be tracked (a condition of the GCInfo representation)
        // or enregistered, on x86 -- it is believed that we can enregister pinned (more properly, "pinning")
        // references when using the general GC encoding.
        if (varDsc->IsAddressExposed())
        {
            varDsc->lvTracked = 0;
            assert(varDsc->lvType != TYP_STRUCT || varDsc->lvDoNotEnregister); // For structs, should have set this when
                                                                               // we set m_addrExposed.
        }
        if (varTypeIsStruct(varDsc))
        {
            // Promoted structs will never be considered for enregistration anyway,
            // and the DoNotEnregister flag was used to indicate whether promotion was
            // independent or dependent.
            if (varDsc->lvPromoted)
            {
                varDsc->lvTracked = 0;
            }
            else if (!varDsc->IsEnregisterableType())
            {
                lvaSetVarDoNotEnregister(lclNum DEBUGARG(DoNotEnregisterReason::NotRegSizeStruct));
            }
            else if (varDsc->lvType == TYP_STRUCT)
            {
                if (!varDsc->lvRegStruct && !compEnregStructLocals())
                {
                    lvaSetVarDoNotEnregister(lclNum DEBUGARG(DoNotEnregisterReason::DontEnregStructs));
                }
                else if (varDsc->lvIsMultiRegArgOrRet())
                {
                    // Prolog and return generators do not support SIMD<->general register moves.
                    lvaSetVarDoNotEnregister(lclNum DEBUGARG(DoNotEnregisterReason::IsStructArg));
                }
#if defined(TARGET_ARM)
                else if (varDsc->lvIsParam)
                {
                    // On arm we prespill all struct args,
                    // TODO-Arm-CQ: keep them in registers, it will need a fix
                    // to "On the ARM we will spill any incoming struct args" logic in codegencommon.
                    lvaSetVarDoNotEnregister(lclNum DEBUGARG(DoNotEnregisterReason::IsStructArg));
                }
#endif // TARGET_ARM
            }
        }
        if (varDsc->lvIsStructField && (lvaGetParentPromotionType(lclNum) != PROMOTION_TYPE_INDEPENDENT))
        {
            lvaSetVarDoNotEnregister(lclNum DEBUGARG(DoNotEnregisterReason::DepField));
        }
        if (varDsc->lvPinned)
        {
            varDsc->lvTracked = 0;
#ifdef JIT32_GCENCODER
            lvaSetVarDoNotEnregister(lclNum DEBUGARG(DoNotEnregisterReason::PinningRef));
#endif
        }
        if (!compEnregLocals())
        {
            lvaSetVarDoNotEnregister(lclNum DEBUGARG(DoNotEnregisterReason::NoRegVars));
        }
#if defined(JIT32_GCENCODER)
        if (UsesFunclets() && lvaIsOriginalThisArg(lclNum) &&
            (info.compMethodInfo->options & CORINFO_GENERICS_CTXT_FROM_THIS) != 0)
        {
            // For x86/Linux, we need to track "this".
            // However we cannot have it in tracked variables, so we set "this" pointer always untracked
            varDsc->lvTracked = 0;
        }
#endif

        //  Are we not optimizing and we have exception handlers?
        //   if so mark all args and locals "do not enregister".
        //
        if (opts.MinOpts() && compHndBBtabCount > 0)
        {
            lvaSetVarDoNotEnregister(lclNum DEBUGARG(DoNotEnregisterReason::LiveInOutOfHandler));
        }
        else
        {
            var_types type = genActualType(varDsc->TypeGet());

            switch (type)
            {
                case TYP_FLOAT:
                case TYP_DOUBLE:
                case TYP_INT:
                case TYP_LONG:
                case TYP_REF:
                case TYP_BYREF:
#ifdef FEATURE_SIMD
                case TYP_SIMD8:
                case TYP_SIMD12:
                case TYP_SIMD16:
#ifdef TARGET_XARCH
                case TYP_SIMD32:
                case TYP_SIMD64:
#endif // TARGET_XARCH
#ifdef FEATURE_MASKED_HW_INTRINSICS
                case TYP_MASK:
#endif // FEATURE_MASKED_HW_INTRINSICS
#endif // FEATURE_SIMD
                case TYP_STRUCT:
                    break;

                case TYP_UNDEF:
                case TYP_UNKNOWN:
                    noway_assert(!"lvType not set correctly");
                    varDsc->lvType = TYP_INT;

                    FALLTHROUGH;

                default:
                    varDsc->lvTracked = 0;
            }
        }

        if (varDsc->lvTracked)
        {
            trackedCandidates[trackedCandidateCount++] = lclNum;
        }
    }

    lvaTrackedCount = min(trackedCandidateCount, (unsigned)JitConfig.JitMaxLocalsToTrack());

    // Sort the candidates. In the late liveness passes we want lower tracked
    // indices to be more important variables, so we always do this. In early
    // liveness it does not matter, so we can skip it when we are going to
    // track everything.
    // TODO-TP: For early liveness we could do a partial sort for the large
    // case.
    if (!fgIsDoingEarlyLiveness || (lvaTrackedCount < trackedCandidateCount))
    {
        // Now sort the tracked variable table by ref-count
        if (compCodeOpt() == SMALL_CODE)
        {
            jitstd::sort(trackedCandidates, trackedCandidates + trackedCandidateCount,
                         LclVarDsc_SmallCode_Less(lvaTable, lvaRefCountState DEBUGARG(lvaCount)));
        }
        else
        {
            jitstd::sort(trackedCandidates, trackedCandidates + trackedCandidateCount,
                         LclVarDsc_BlendedCode_Less(lvaTable, lvaRefCountState DEBUGARG(lvaCount)));
        }
    }

    JITDUMP("Tracked variable (%u out of %u) table:\n", lvaTrackedCount, lvaCount);

    // Assign indices to all the variables we've decided to track
    for (unsigned varIndex = 0; varIndex < lvaTrackedCount; varIndex++)
    {
        LclVarDsc* varDsc = lvaGetDesc(trackedCandidates[varIndex]);
        assert(varDsc->lvTracked);
        varDsc->lvVarIndex = static_cast<unsigned short>(varIndex);

        INDEBUG(if (verbose) { gtDispLclVar(trackedCandidates[varIndex]); })
        JITDUMP(" [%6s]: refCnt = %4u, refCntWtd = %6s\n", varTypeName(varDsc->TypeGet()),
                varDsc->lvRefCnt(lvaRefCountState),
                refCntWtd2str(varDsc->lvRefCntWtd(lvaRefCountState), /* padForDecimalPlaces */ true));
    }

    JITDUMP("\n");

    // Mark all variables past the first 'lclMAX_TRACKED' as untracked
    for (unsigned varIndex = lvaTrackedCount; varIndex < trackedCandidateCount; varIndex++)
    {
        LclVarDsc* varDsc = lvaGetDesc(trackedCandidates[varIndex]);
        assert(varDsc->lvTracked);
        varDsc->lvTracked = 0;
    }

    // We have a new epoch, and also cache the tracked var count in terms of size_t's sufficient to hold that many bits.
    lvaCurEpoch++;
    lvaTrackedCountInSizeTUnits =
        roundUp((unsigned)lvaTrackedCount, (unsigned)(sizeof(size_t) * 8)) / unsigned(sizeof(size_t) * 8);

#ifdef DEBUG
    VarSetOps::AssignNoCopy(this, lvaTrackedVars, VarSetOps::MakeFull(this));
#endif
}

//------------------------------------------------------------------------
// lvExactSize: Get the exact size of the type of this local.
//
// Return Value:
//    Size in bytes. Always non-zero, but not necessarily a multiple of the
//    stack slot size.
//
unsigned LclVarDsc::lvExactSize() const
{
    return (lvType == TYP_STRUCT) ? GetLayout()->GetSize() : genTypeSize(lvType);
}

//------------------------------------------------------------------------
// lvSize: Get the size of a struct local on the stack frame.
//
// Return Value:
//    Size in bytes.
//
unsigned LclVarDsc::lvSize() const // Size needed for storage representation. Only used for structs.
{
    // TODO-Review: Sometimes we get called on ARM with HFA struct variables that have been promoted,
    // where the struct itself is no longer used because all access is via its member fields.
    // When that happens, the struct is marked as unused and its type has been changed to
    // TYP_INT (to keep the GC tracking code from looking at it).
    // See Compiler::raAssignVars() for details. For example:
    //      N002 (  4,  3) [00EA067C] -------------               return    struct $346
    //      N001 (  3,  2) [00EA0628] -------------                  lclVar    struct(U) V03 loc2
    //                                                                        float  V03.f1 (offs=0x00) -> V12 tmp7
    //                                                                        f8 (last use) (last use) $345
    // Here, the "struct(U)" shows that the "V03 loc2" variable is unused. Not shown is that V03
    // is now TYP_INT in the local variable table. It's not really unused, because it's in the tree.

    assert(varTypeIsStruct(lvType) || (lvPromoted && lvUnusedStruct));

    if (lvIsParam)
    {
        assert(varTypeIsStruct(lvType));
        const bool     isFloatHfa       = (lvIsHfa() && (GetHfaType() == TYP_FLOAT));
        const unsigned argSizeAlignment = Compiler::eeGetArgSizeAlignment(lvType, isFloatHfa);
        return roundUp(lvExactSize(), argSizeAlignment);
    }

#if defined(FEATURE_SIMD) && !defined(TARGET_64BIT)
    // For 32-bit architectures, we make local variable SIMD12 types 16 bytes instead of just 12. We can't do
    // this for arguments, which must be passed according the defined ABI. We don't want to do this for
    // dependently promoted struct fields, but we don't know that here. See lvaMapSimd12ToSimd16().
    // (Note that for 64-bits, we are already rounding up to 16.)
    if (lvType == TYP_SIMD12)
    {
        assert(!lvIsParam);
        return 16;
    }
#endif // defined(FEATURE_SIMD) && !defined(TARGET_64BIT)

    return roundUp(lvExactSize(), TARGET_POINTER_SIZE);
}

/**********************************************************************************
 * Get stack size of the varDsc.
 */
size_t LclVarDsc::lvArgStackSize() const
{
    // Make sure this will have a stack size
    assert(!this->lvIsRegArg);

    size_t stackSize = 0;
    if (varTypeIsStruct(this))
    {
#if defined(WINDOWS_AMD64_ABI)
        // Structs are either passed by reference or can be passed by value using one pointer
        stackSize = TARGET_POINTER_SIZE;
#elif defined(TARGET_ARM64) || defined(UNIX_AMD64_ABI) || defined(TARGET_LOONGARCH64) || defined(TARGET_RISCV64)
        // lvSize performs a roundup.
        stackSize = this->lvSize();

#if defined(TARGET_ARM64) || defined(TARGET_LOONGARCH64) || defined(TARGET_RISCV64)
        if ((stackSize > TARGET_POINTER_SIZE * 2) && (!this->lvIsHfa()))
        {
            // If the size is greater than 16 bytes then it will
            // be passed by reference.
            stackSize = TARGET_POINTER_SIZE;
        }
#endif // defined(TARGET_ARM64) || defined(TARGET_LOONGARCH64) || defined(TARGET_RISCV64)

#else // !TARGET_ARM64 !WINDOWS_AMD64_ABI !UNIX_AMD64_ABI !TARGET_LOONGARCH64 !TARGET_RISCV64

        NYI("Unsupported target.");
        unreached();

#endif //  !TARGET_ARM64 !WINDOWS_AMD64_ABI !UNIX_AMD64_ABI
    }
    else
    {
        stackSize = TARGET_POINTER_SIZE;
    }

    return stackSize;
}

//------------------------------------------------------------------------
// GetRegisterType: Determine register type for this local var.
//
// Arguments:
//    tree - node that uses the local, its type is checked first.
//
// Return Value:
//    TYP_UNDEF if the layout is not enregistrable, the register type otherwise.
//
var_types LclVarDsc::GetRegisterType(const GenTreeLclVarCommon* tree) const
{
    var_types targetType = tree->TypeGet();

    if (targetType == TYP_STRUCT)
    {
        ClassLayout* layout;
        if (tree->OperIs(GT_LCL_FLD, GT_STORE_LCL_FLD))
        {
            layout = tree->AsLclFld()->GetLayout();
        }
        else
        {
            assert((TypeGet() == TYP_STRUCT) && tree->OperIs(GT_LCL_VAR, GT_STORE_LCL_VAR));
            layout = GetLayout();
        }

        targetType = layout->GetRegisterType();
    }

#ifdef DEBUG
    if ((targetType != TYP_UNDEF) && tree->OperIs(GT_STORE_LCL_VAR) && lvNormalizeOnStore())
    {
        const bool phiStore = (tree->gtGetOp1()->OperIsNonPhiLocal() == false);
        // Ensure that the lclVar node is typed correctly,
        // does not apply to phi-stores because they do not produce code in the merge block.
        assert(phiStore || targetType == genActualType(TypeGet()));
    }
#endif
    return targetType;
}

//------------------------------------------------------------------------
// GetRegisterType: Determine register type for this local var.
//
// Return Value:
//    TYP_UNDEF if the layout is not enregistrable, the register type otherwise.
//
var_types LclVarDsc::GetRegisterType() const
{
    if (TypeGet() != TYP_STRUCT)
    {
#if !defined(TARGET_64BIT)
        if (TypeGet() == TYP_LONG)
        {
            return TYP_UNDEF;
        }
#endif
        return TypeGet();
    }
    assert(m_layout != nullptr);
    return m_layout->GetRegisterType();
}

//------------------------------------------------------------------------
// GetStackSlotHomeType:
//   Get the canonical type of the stack slot that this enregistrable local is
//   using when stored on the stack.
//
// Return Value:
//   TYP_UNDEF if the layout is not enregistrable. Otherwise returns the type
//    of the stack slot home for the local.
//
// Remarks:
//   This function always returns a canonical type: for all 4-byte types
//   (structs, floats, ints) it will return TYP_INT. It is meant to be used
//   when moving locals between register and stack. Because of this the
//   returned type is usually at least one 4-byte stack slot. However, there
//   are certain exceptions for promoted fields in OSR methods (that may refer
//   back to the original frame) and due to Apple arm64 where subsequent small
//   parameters can be packed into the same stack slot.
//
var_types LclVarDsc::GetStackSlotHomeType() const
{
    if (varTypeIsSmall(TypeGet()))
    {
        if (compAppleArm64Abi() && lvIsParam && !lvIsRegArg)
        {
            // Allocated by caller and potentially only takes up a small slot
            return GetRegisterType();
        }

        if (lvIsOSRLocal && lvIsStructField)
        {
#if defined(TARGET_X86)
            // Revisit when we support OSR on x86
            unreached();
#else
            return GetRegisterType();
#endif
        }
    }

    return genActualType(GetRegisterType());
}

//----------------------------------------------------------------------------------------------
// CanBeReplacedWithItsField: check if a whole struct reference could be replaced by a field.
//
// Arguments:
//    comp - the compiler instance;
//
// Return Value:
//    true if that can be replaced, false otherwise.
//
// Notes:
//    The replacement can be made only for independently promoted structs
//    with 1 field without holes.
//
bool LclVarDsc::CanBeReplacedWithItsField(Compiler* comp) const
{
    if (!lvPromoted)
    {
        return false;
    }

    if (comp->lvaGetPromotionType(this) != Compiler::PROMOTION_TYPE_INDEPENDENT)
    {
        return false;
    }
    if (lvFieldCnt != 1)
    {
        return false;
    }
    if (lvContainsHoles)
    {
        return false;
    }

#if defined(FEATURE_SIMD)
    // If we return `struct A { SIMD16 a; }` we split the struct into several fields.
    // In order to do that we have to have its field `a` in memory. Right now lowering cannot
    // handle RETURN struct(multiple registers)->SIMD16(one register), but it can be improved.
    LclVarDsc* fieldDsc = comp->lvaGetDesc(lvFieldLclStart);
    if (varTypeIsSIMD(fieldDsc))
    {
        return false;
    }
#endif // FEATURE_SIMD

    return true;
}

//------------------------------------------------------------------------
// lvaMarkLclRefs: increment local var references counts and more
//
// Arguments:
//     tree - some node in a tree
//     block - block that the tree node belongs to
//     stmt - stmt that the tree node belongs to
//     isRecompute - true if we should just recompute counts
//
// Notes:
//     Invoked via the MarkLocalVarsVisitor
//
//     Primarily increments the regular and weighted local var ref
//     counts for any local referred to directly by tree.
//
//     Also:
//
//     Accounts for implicit references to frame list root for
//     pinvokes that will be expanded later.
//
//     Determines if locals of TYP_BOOL can safely be considered
//     to hold only 0 or 1 or may have a broader range of true values.
//
//     Does some setup work for assertion prop, noting locals that are
//     eligible for assertion prop, single defs, and tracking which blocks
//     hold uses.
//
//     Looks for uses of generic context and sets lvaGenericsContextInUse.
//
//     In checked builds:
//
//     Verifies that local accesses are consistently typed.
//     Verifies that casts remain in bounds.

void Compiler::lvaMarkLclRefs(GenTree* tree, BasicBlock* block, Statement* stmt, bool isRecompute)
{
    const weight_t weight = block->getBBWeight(this);

    /* Is this a call to unmanaged code ? */
    if (tree->IsCall() && compMethodRequiresPInvokeFrame())
    {
        assert(!opts.ShouldUsePInvokeHelpers() || (info.compLvFrameListRoot == BAD_VAR_NUM));
        if (!opts.ShouldUsePInvokeHelpers())
        {
            /* Get the special variable descriptor */
            LclVarDsc* varDsc = lvaGetDesc(info.compLvFrameListRoot);

            /* Increment the ref counts twice */
            varDsc->incRefCnts(weight, this);
            varDsc->incRefCnts(weight, this);
        }
    }

    if (tree->OperIs(GT_LCL_ADDR))
    {
        LclVarDsc* varDsc = lvaGetDesc(tree->AsLclVarCommon());
        assert(varDsc->IsAddressExposed() || varDsc->IsHiddenBufferStructArg());
        varDsc->incRefCnts(weight, this);
        return;
    }

    if (!tree->OperIsLocal())
    {
        return;
    }

    /* This must be a local variable reference */

    // See if this is a generics context use.
    if ((tree->gtFlags & GTF_VAR_CONTEXT) != 0)
    {
        assert(tree->OperIs(GT_LCL_VAR));
        if (!lvaGenericsContextInUse)
        {
            JITDUMP("-- generic context in use at [%06u]\n", dspTreeID(tree));
            lvaGenericsContextInUse = true;
        }
    }

    unsigned   lclNum = tree->AsLclVarCommon()->GetLclNum();
    LclVarDsc* varDsc = lvaGetDesc(lclNum);

    /* Increment the reference counts */

    varDsc->incRefCnts(weight, this);

#ifdef DEBUG
    if (varDsc->lvIsStructField)
    {
        // If ref count was increased for struct field, ensure that the
        // parent struct is still promoted.
        LclVarDsc* parentStruct = lvaGetDesc(varDsc->lvParentLcl);
        assert(!parentStruct->lvUndoneStructPromotion);
    }
#endif

    if (!isRecompute)
    {
        if (varDsc->IsAddressExposed())
        {
            varDsc->lvAllDefsAreNoGc = false;
        }

        if (!tree->OperIsScalarLocal())
        {
            return;
        }

        if ((m_domTree != nullptr) && IsDominatedByExceptionalEntry(block))
        {
            SetHasExceptionalUsesHint(varDsc);
        }

        if (tree->OperIs(GT_STORE_LCL_VAR))
        {
            GenTree* value = tree->AsLclVar()->Data();

            if (varDsc->lvPinned && varDsc->lvAllDefsAreNoGc && !value->IsNotGcDef())
            {
                varDsc->lvAllDefsAreNoGc = false;
            }

            if (!varDsc->lvDisqualifySingleDefRegCandidate) // If this var is already disqualified, we can skip this
            {
                bool bbInALoop  = block->HasFlag(BBF_BACKWARD_JUMP);
                bool bbIsReturn = block->KindIs(BBJ_RETURN);
                // TODO: Zero-inits in LSRA are created with below condition. But if filter out based on that condition
                // we filter a lot of interesting variables that would benefit otherwise with EH var enregistration.
                // bool needsExplicitZeroInit = !varDsc->lvIsParam && (info.compInitMem ||
                // varTypeIsGC(varDsc->TypeGet()));
                bool needsExplicitZeroInit = fgVarNeedsExplicitZeroInit(lclNum, bbInALoop, bbIsReturn);

                if (varDsc->lvSingleDefRegCandidate || needsExplicitZeroInit)
                {
#ifdef DEBUG
                    if (needsExplicitZeroInit)
                    {
                        varDsc->lvSingleDefDisqualifyReason = 'Z';
                        JITDUMP("V%02u needs explicit zero init. Disqualified as a single-def register candidate.\n",
                                lclNum);
                    }
                    else
                    {
                        varDsc->lvSingleDefDisqualifyReason = 'M';
                        JITDUMP("V%02u has multiple definitions. Disqualified as a single-def register candidate.\n",
                                lclNum);
                    }

#endif // DEBUG
                    varDsc->lvSingleDefRegCandidate           = false;
                    varDsc->lvDisqualifySingleDefRegCandidate = true;
                }
                else if (!varDsc->lvDoNotEnregister)
                {
                    // Variables can be marked as DoNotEngister in earlier stages like LocalAddressVisitor.
                    // No need to track them for single-def.

#if FEATURE_PARTIAL_SIMD_CALLEE_SAVE
                    // TODO-CQ: If the varType needs partial callee save, conservatively do not enregister
                    // such variable. In future, we should enable enregisteration for such variables.
                    if (!varTypeNeedsPartialCalleeSave(varDsc->GetRegisterType()))
#endif
                    {
                        varDsc->lvSingleDefRegCandidate = true;
                        JITDUMP("Marking EH Var V%02u as a register candidate.\n", lclNum);
                    }
                }
            }
        }

        // Check that the LCL_VAR node has the same type as the underlying variable, save a few mismatches we allow.
        assert(tree->TypeIs(varDsc->TypeGet(), genActualType(varDsc)) ||
               (tree->TypeIs(TYP_BYREF) && (varDsc->TypeGet() == TYP_I_IMPL)) || // Created by inliner substitution.
               (tree->TypeIs(TYP_INT) && (varDsc->TypeGet() == TYP_LONG)));      // Created by "optNarrowTree".
    }
}

//------------------------------------------------------------------------
// IsDominatedByExceptionalEntry: Check is the block dominated by an exception entry block.
//
// Arguments:
//    block - the checking block.
//
bool Compiler::IsDominatedByExceptionalEntry(BasicBlock* block)
{
    assert(m_domTree != nullptr);
    return block->IsDominatedByExceptionalEntryFlag();
}

//------------------------------------------------------------------------
// SetHasExceptionalUsesHint: Set that a local var has exceptional uses.
//
// Arguments:
//    varDsc - the local variable that needs the hint.
//
void Compiler::SetHasExceptionalUsesHint(LclVarDsc* varDsc)
{
    varDsc->lvHasExceptionalUsesHint = true;
}

//------------------------------------------------------------------------
// lvaMarkLocalVars: update local var ref counts for IR in a basic block
//
// Arguments:
//    block - the block in question
//    isRecompute - true if counts are being recomputed
//
// Notes:
//    Invokes lvaMarkLclRefs on each tree node for each
//    statement in the block.

void Compiler::lvaMarkLocalVars(BasicBlock* block, bool isRecompute)
{
    class MarkLocalVarsVisitor final : public GenTreeVisitor<MarkLocalVarsVisitor>
    {
    private:
        BasicBlock* m_block;
        Statement*  m_stmt;
        bool        m_isRecompute;

    public:
        enum
        {
            DoPreOrder = true,
        };

        MarkLocalVarsVisitor(Compiler* compiler, BasicBlock* block, Statement* stmt, bool isRecompute)
            : GenTreeVisitor<MarkLocalVarsVisitor>(compiler)
            , m_block(block)
            , m_stmt(stmt)
            , m_isRecompute(isRecompute)
        {
        }

        Compiler::fgWalkResult PreOrderVisit(GenTree** use, GenTree* user)
        {
            // TODO: Stop passing isRecompute once we are sure that this assert is never hit.
            assert(!m_isRecompute);
            m_compiler->lvaMarkLclRefs(*use, m_block, m_stmt, m_isRecompute);
            return WALK_CONTINUE;
        }
    };

    JITDUMP("\n*** %s local variables in block " FMT_BB " (weight=%s)\n", isRecompute ? "recomputing" : "marking",
            block->bbNum, refCntWtd2str(block->getBBWeight(this)));

    for (Statement* const stmt : block->NonPhiStatements())
    {
        MarkLocalVarsVisitor visitor(this, block, stmt, isRecompute);
        DISPSTMT(stmt);
        visitor.WalkTree(stmt->GetRootNodePointer(), nullptr);
    }
}

//------------------------------------------------------------------------
// lvaMarkLocalVars: enable normal ref counting, compute initial counts, sort locals table
//
// Returns:
//    suitable phase status
//
// Notes:
//    Now behaves differently in minopts / debug. Instead of actually inspecting
//    the IR and counting references, the jit assumes all locals are referenced
//    and does not sort the locals table.
//
//    Also, when optimizing, lays the groundwork for assertion prop and more.
//    See details in lvaMarkLclRefs.

PhaseStatus Compiler::lvaMarkLocalVars()
{
    JITDUMP("\n*************** In lvaMarkLocalVars()");

    // If we have direct pinvokes, verify the frame list root local was set up properly
    if (compMethodRequiresPInvokeFrame())
    {
        assert(!opts.ShouldUsePInvokeHelpers() || (info.compLvFrameListRoot == BAD_VAR_NUM));
        if (!opts.ShouldUsePInvokeHelpers())
        {
            noway_assert(info.compLvFrameListRoot >= info.compLocalsCount && info.compLvFrameListRoot < lvaCount);
        }
    }

    unsigned const lvaCountOrig = lvaCount;

#if defined(FEATURE_EH_WINDOWS_X86)

    // Grab space for exception handling

    if (!UsesFunclets() && ehNeedsShadowSPslots())
    {
        // The first slot is reserved for ICodeManager::FixContext(ppEndRegion)
        // ie. the offset of the end-of-last-executed-filter
        unsigned slotsNeeded = 1;

        unsigned handlerNestingLevel = ehMaxHndNestingCount;

        if (opts.compDbgEnC && (handlerNestingLevel < (unsigned)MAX_EnC_HANDLER_NESTING_LEVEL))
            handlerNestingLevel = (unsigned)MAX_EnC_HANDLER_NESTING_LEVEL;

        slotsNeeded += handlerNestingLevel;

        // For a filter (which can be active at the same time as a catch/finally handler)
        slotsNeeded++;
        // For zero-termination of the shadow-Stack-pointer chain
        slotsNeeded++;

        lvaShadowSPslotsVar = lvaGrabTempWithImplicitUse(false DEBUGARG("lvaShadowSPslotsVar"));
        lvaSetStruct(lvaShadowSPslotsVar, typGetBlkLayout(slotsNeeded * TARGET_POINTER_SIZE), false);
        lvaSetVarAddrExposed(lvaShadowSPslotsVar DEBUGARG(AddressExposedReason::EXTERNALLY_VISIBLE_IMPLICITLY));
    }

#endif // FEATURE_EH_WINDOWS_X86

    // PSPSym is not used by the NativeAOT ABI
    if (!IsTargetAbi(CORINFO_NATIVEAOT_ABI))
    {
        if (UsesFunclets() && ehNeedsPSPSym())
        {
            lvaPSPSym            = lvaGrabTempWithImplicitUse(false DEBUGARG("PSPSym"));
            LclVarDsc* lclPSPSym = lvaGetDesc(lvaPSPSym);
            lclPSPSym->lvType    = TYP_I_IMPL;
            lvaSetVarDoNotEnregister(lvaPSPSym DEBUGARG(DoNotEnregisterReason::VMNeedsStackAddr));
        }
    }

#ifdef JIT32_GCENCODER
    // LocAllocSPvar is only required by the implicit frame layout expected by the VM on x86. Whether
    // a function contains a Localloc is conveyed in the GC information, in the InfoHdrSmall.localloc
    // field. The function must have an EBP frame. Then, the VM finds the LocAllocSP slot by assuming
    // the following stack layout:
    //
    //      -- higher addresses --
    //      saved EBP                       <-- EBP points here
    //      other callee-saved registers    // InfoHdrSmall.savedRegsCountExclFP specifies this size
    //      optional GS cookie              // InfoHdrSmall.security is 1 if this exists
    //      LocAllocSP slot
    //      -- lower addresses --
    //
    // See also eetwain.cpp::GetLocallocSPOffset() and its callers.
    if (compLocallocUsed)
    {
        lvaLocAllocSPvar         = lvaGrabTempWithImplicitUse(false DEBUGARG("LocAllocSPvar"));
        LclVarDsc* locAllocSPvar = lvaGetDesc(lvaLocAllocSPvar);
        locAllocSPvar->lvType    = TYP_I_IMPL;
    }
#endif // JIT32_GCENCODER

    // Ref counting is now enabled normally.
    lvaRefCountState = RCS_NORMAL;

#if defined(DEBUG)
    const bool setSlotNumbers = true;
#else
    const bool setSlotNumbers = opts.compScopeInfo && (info.compVarScopesCount > 0);
#endif // defined(DEBUG)

    const bool isRecompute = false;
    lvaComputeRefCounts(isRecompute, setSlotNumbers);

    // If we don't need precise reference counts, e.g. we're not optimizing, we're done.
    if (!PreciseRefCountsRequired())
    {
        // This phase may add new locals
        //
        return (lvaCount != lvaCountOrig) ? PhaseStatus::MODIFIED_EVERYTHING : PhaseStatus::MODIFIED_NOTHING;
    }

    const bool reportParamTypeArg = lvaReportParamTypeArg();

    // Update bookkeeping on the generic context.
    if (lvaKeepAliveAndReportThis())
    {
        lvaGetDesc(0u)->lvImplicitlyReferenced = reportParamTypeArg;
    }
    else if (lvaReportParamTypeArg())
    {
        // We should have a context arg.
        assert(info.compTypeCtxtArg != BAD_VAR_NUM);
        lvaGetDesc(info.compTypeCtxtArg)->lvImplicitlyReferenced = reportParamTypeArg;
    }

    assert(PreciseRefCountsRequired());

    // This phase may add new locals.
    //
    return (lvaCount != lvaCountOrig) ? PhaseStatus::MODIFIED_EVERYTHING : PhaseStatus::MODIFIED_NOTHING;
}

//------------------------------------------------------------------------
// lvaComputeRefCounts: compute ref counts for locals
//
// Arguments:
//    isRecompute -- true if we just want ref counts and no other side effects;
//                   false means to also look for true boolean locals, lay
//                   groundwork for assertion prop, check type consistency, etc.
//                   See lvaMarkLclRefs for details on what else goes on.
//    setSlotNumbers -- true if local slot numbers should be assigned.
//
// Notes:
//    Some implicit references are given actual counts or weight bumps here
//    to match pre-existing behavior.
//
//    In fast-jitting modes where we don't ref count locals, this bypasses
//    actual counting, and makes all locals implicitly referenced on first
//    compute. It asserts all locals are implicitly referenced on recompute.
//
//    When optimizing we also recompute lvaGenericsContextInUse based
//    on specially flagged LCL_VAR appearances.
//
void Compiler::lvaComputeRefCounts(bool isRecompute, bool setSlotNumbers)
{
    JITDUMP("\n*** lvaComputeRefCounts ***\n");
    unsigned   lclNum = 0;
    LclVarDsc* varDsc = nullptr;

    // Fast path for minopts and debug codegen.
    //
    // On first compute: mark all locals as implicitly referenced and untracked.
    // On recompute: do nothing.
    if (!PreciseRefCountsRequired())
    {
        if (isRecompute)
        {

#if defined(DEBUG)
            // All local vars should be marked as implicitly referenced
            // and not tracked.
            for (lclNum = 0, varDsc = lvaTable; lclNum < lvaCount; lclNum++, varDsc++)
            {
                const bool isSpecialVarargsParam = varDsc->lvIsParam && lvaIsArgAccessedViaVarArgsCookie(lclNum);

                if (isSpecialVarargsParam)
                {
                    assert(varDsc->lvRefCnt() == 0);
                }
                else
                {
                    assert(varDsc->lvImplicitlyReferenced);
                }

                assert(!varDsc->lvTracked);
            }
#endif // defined (DEBUG)

            return;
        }

        // First compute.
        for (lclNum = 0, varDsc = lvaTable; lclNum < lvaCount; lclNum++, varDsc++)
        {
            // Using lvImplicitlyReferenced here ensures that we can't
            // accidentally make locals be unreferenced later by decrementing
            // the ref count to zero.
            //
            // If, in minopts/debug, we really want to allow locals to become
            // unreferenced later, we'll have to explicitly clear this bit.
            varDsc->setLvRefCnt(0);
            varDsc->setLvRefCntWtd(BB_ZERO_WEIGHT);

            // Special case for some varargs params ... these must
            // remain unreferenced.
            const bool isSpecialVarargsParam = varDsc->lvIsParam && lvaIsArgAccessedViaVarArgsCookie(lclNum);

            if (!isSpecialVarargsParam)
            {
                varDsc->lvImplicitlyReferenced = 1;
            }

            varDsc->lvTracked = 0;

            if (setSlotNumbers)
            {
                varDsc->lvSlotNum = lclNum;
            }

            // Assert that it's ok to bypass the type repair logic in lvaMarkLclRefs
            assert((varDsc->lvType != TYP_UNDEF) && (varDsc->lvType != TYP_VOID) && (varDsc->lvType != TYP_UNKNOWN));
        }

        lvaCurEpoch++;
        lvaTrackedCount             = 0;
        lvaTrackedCountInSizeTUnits = 0;
        return;
    }

    // Slower path we take when optimizing, to get accurate counts.
    //
    // First, reset all explicit ref counts and weights.
    for (lclNum = 0, varDsc = lvaTable; lclNum < lvaCount; lclNum++, varDsc++)
    {
        varDsc->setLvRefCnt(0);
        varDsc->setLvRefCntWtd(BB_ZERO_WEIGHT);

        if (setSlotNumbers)
        {
            varDsc->lvSlotNum = lclNum;
        }

        // Set initial value for lvSingleDef for explicit and implicit
        // argument locals as they are "defined" on entry.
        // However, if we are just recomputing the ref counts, retain the value
        // that was set by past phases.
        if (!isRecompute)
        {
            varDsc->lvSingleDef             = varDsc->lvIsParam;
            varDsc->lvSingleDefRegCandidate = varDsc->lvIsParam;

            varDsc->lvAllDefsAreNoGc = (varDsc->lvImplicitlyReferenced == false);
        }
    }

    // Remember current state of generic context use, and prepare
    // to compute new state.
    const bool oldLvaGenericsContextInUse = lvaGenericsContextInUse;
    lvaGenericsContextInUse               = false;

    JITDUMP("\n*** lvaComputeRefCounts -- explicit counts ***\n");

    // Second, account for all explicit local variable references
    for (BasicBlock* const block : Blocks())
    {
        if (block->IsLIR())
        {
            assert(isRecompute);

            const weight_t weight = block->getBBWeight(this);
            for (GenTree* node : LIR::AsRange(block))
            {
                if (node->OperIsAnyLocal())
                {
                    LclVarDsc* varDsc = lvaGetDesc(node->AsLclVarCommon());
                    // If this is an EH var, use a zero weight for defs, so that we don't
                    // count those in our heuristic for register allocation, since they always
                    // must be stored, so there's no value in enregistering them at defs; only
                    // if there are enough uses to justify it.
                    if (varDsc->lvLiveInOutOfHndlr && !varDsc->lvDoNotEnregister &&
                        ((node->gtFlags & GTF_VAR_DEF) != 0))
                    {
                        varDsc->incRefCnts(0, this);
                    }
                    else
                    {
                        varDsc->incRefCnts(weight, this);
                    }

                    if ((node->gtFlags & GTF_VAR_CONTEXT) != 0)
                    {
                        assert(node->OperIs(GT_LCL_VAR));
                        lvaGenericsContextInUse = true;
                    }
                }
            }
        }
        else
        {
            lvaMarkLocalVars(block, isRecompute);
        }
    }

    if (oldLvaGenericsContextInUse && !lvaGenericsContextInUse)
    {
        // Context was in use but no longer is. This can happen
        // if we're able to optimize, so just leave a note.
        JITDUMP("\n** Generics context no longer in use\n");
    }
    else if (lvaGenericsContextInUse && !oldLvaGenericsContextInUse)
    {
        // Context was not in use but now is.
        //
        // Changing from unused->used should never happen; creation of any new IR
        // for context use should also be setting lvaGenericsContextInUse.
        assert(!"unexpected new use of generics context");
    }

    JITDUMP("\n*** lvaComputeRefCounts -- implicit counts ***\n");

    // Third, bump ref counts for some implicit prolog references
    for (lclNum = 0, varDsc = lvaTable; lclNum < lvaCount; lclNum++, varDsc++)
    {
        // Todo: review justification for these count bumps.
        if (varDsc->lvIsRegArg)
        {
            if ((lclNum < info.compArgsCount) && (varDsc->lvRefCnt() > 0))
            {
                // Fix 388376 ARM JitStress WP7
                varDsc->incRefCnts(BB_UNITY_WEIGHT, this);
                varDsc->incRefCnts(BB_UNITY_WEIGHT, this);
            }

            // Ref count bump that was in lvaPromoteStructVar
            //
            // This was formerly done during RCS_EARLY counting,
            // and we did not used to reset counts like we do now.
            if (varDsc->lvIsStructField && varTypeIsStruct(lvaGetDesc(varDsc->lvParentLcl)))
            {
                varDsc->incRefCnts(BB_UNITY_WEIGHT, this);
            }
        }

        // If we have JMP, all arguments must have a location
        // even if we don't use them inside the method
        if (compJmpOpUsed && varDsc->lvIsParam && (varDsc->lvRefCnt() == 0))
        {
            // except when we have varargs and the argument is
            // passed on the stack.  In that case, it's important
            // for the ref count to be zero, so that we don't attempt
            // to track them for GC info (which is not possible since we
            // don't know their offset in the stack).  See the assert at the
            // end of raMarkStkVars and bug #28949 for more info.
            if (!lvaIsArgAccessedViaVarArgsCookie(lclNum))
            {
                varDsc->lvImplicitlyReferenced = 1;
            }
        }

        if (varDsc->lvPinned && varDsc->lvAllDefsAreNoGc)
        {
            varDsc->lvPinned = 0;

            JITDUMP("V%02u was unpinned as all def candidates were local.\n", lclNum);
        }
    }
}

void Compiler::lvaAllocOutgoingArgSpaceVar()
{
#if FEATURE_FIXED_OUT_ARGS

    // Setup the outgoing argument region, in case we end up using it later

    if (lvaOutgoingArgSpaceVar == BAD_VAR_NUM)
    {
        lvaOutgoingArgSpaceVar = lvaGrabTempWithImplicitUse(false DEBUGARG("OutgoingArgSpace"));
        lvaSetStruct(lvaOutgoingArgSpaceVar, typGetBlkLayout(0), false);
        lvaSetVarAddrExposed(lvaOutgoingArgSpaceVar DEBUGARG(AddressExposedReason::EXTERNALLY_VISIBLE_IMPLICITLY));
    }

    noway_assert(lvaOutgoingArgSpaceVar >= info.compLocalsCount && lvaOutgoingArgSpaceVar < lvaCount);

#endif // FEATURE_FIXED_OUT_ARGS
}

inline void Compiler::lvaIncrementFrameSize(unsigned size)
{
    if (size > MAX_FrameSize || compLclFrameSize + size > MAX_FrameSize)
    {
        BADCODE("Frame size overflow");
    }

    compLclFrameSize += size;
}

/****************************************************************************
 *
 *  Return true if absolute offsets of temps are larger than vars, or in other
 *  words, did we allocate temps before of after vars.  The /GS buffer overrun
 *  checks want temps to be at low stack addresses than buffers
 */
bool Compiler::lvaTempsHaveLargerOffsetThanVars()
{
#ifdef TARGET_ARM
    // We never want to place the temps with larger offsets for ARM
    return false;
#else
    if (compGSReorderStackLayout)
    {
        return codeGen->isFramePointerUsed();
    }
    else
    {
        return true;
    }
#endif
}

/****************************************************************************
 *
 *  Return an upper bound estimate for the size of the compiler spill temps
 *
 */
unsigned Compiler::lvaGetMaxSpillTempSize()
{
    unsigned result = 0;

    if (codeGen->regSet.hasComputedTmpSize())
    {
        result = codeGen->regSet.tmpGetTotalSize();
    }
    else
    {
        result = MAX_SPILL_TEMP_SIZE;
    }
    return result;
}

// clang-format off
/*****************************************************************************
 *
 *  Compute stack frame offsets for arguments, locals and optionally temps.
 *
 *  The frame is laid out as follows for x86:
 *
 *              ESP frames
 *
 *      |                       |
 *      |-----------------------|
 *      |       incoming        |
 *      |       arguments       |
 *      |-----------------------| <---- Virtual '0'
 *      |    return address     |
 *      +=======================+
 *      |Callee saved registers |
 *      |-----------------------|
 *      |       Temps           |
 *      |-----------------------|
 *      |       Variables       |
 *      |-----------------------| <---- Ambient ESP
 *      |   Arguments for the   |
 *      ~    next function      ~
 *      |                       |
 *      |       |               |
 *      |       | Stack grows   |
 *              | downward
 *              V
 *
 *
 *              EBP frames
 *
 *      |                       |
 *      |-----------------------|
 *      |       incoming        |
 *      |       arguments       |
 *      |-----------------------| <---- Virtual '0'
 *      |    return address     |
 *      +=======================+
 *      |    incoming EBP       |
 *      |-----------------------| <---- EBP
 *      |Callee saved registers |
 *      |-----------------------|
 *      |   security object     |
 *      |-----------------------|
 *      |     ParamTypeArg      |
 *      |-----------------------|
 *      |  Last-executed-filter |
 *      |-----------------------|
 *      |                       |
 *      ~      Shadow SPs       ~
 *      |                       |
 *      |-----------------------|
 *      |                       |
 *      ~      Variables        ~
 *      |                       |
 *      ~-----------------------|
 *      |       Temps           |
 *      |-----------------------|
 *      |       localloc        |
 *      |-----------------------| <---- Ambient ESP
 *      |   Arguments for the   |
 *      |    next function      ~
 *      |                       |
 *      |       |               |
 *      |       | Stack grows   |
 *              | downward
 *              V
 *
 *
 *  The frame is laid out as follows for x64:
 *
 *              RSP frames
 *      |                       |
 *      |-----------------------|
 *      |       incoming        |
 *      |       arguments       |
 *      |-----------------------|
 *      |   4 fixed incoming    |
 *      |    argument slots     |
 *      |-----------------------| <---- Caller's SP & Virtual '0'
 *      |    return address     |
 *      +=======================+
 *      | Callee saved Int regs |
 *      -------------------------
 *      |        Padding        | <---- this padding (0 or 8 bytes) is to ensure flt registers are saved at a mem location aligned at 16-bytes
 *      |                       |       so that we can save 128-bit callee saved xmm regs using performant "movaps" instruction instead of "movups"
 *      -------------------------
 *      | Callee saved Flt regs | <----- entire 128-bits of callee saved xmm registers are stored here
 *      |-----------------------|
 *      |         Temps         |
 *      |-----------------------|
 *      |       Variables       |
 *      |-----------------------|
 *      |   Arguments for the   |
 *      ~    next function      ~
 *      |                       |
 *      |-----------------------|
 *      |   4 fixed outgoing    |
 *      |    argument slots     |
 *      |-----------------------| <---- Ambient RSP
 *      |       |               |
 *      ~       | Stack grows   ~
 *      |       | downward      |
 *              V
 *
 *
 *              RBP frames
 *      |                       |
 *      |-----------------------|
 *      |       incoming        |
 *      |       arguments       |
 *      |-----------------------|
 *      |   4 fixed incoming    |
 *      |    argument slots     |
 *      |-----------------------| <---- Caller's SP & Virtual '0'
 *      |    return address     |
 *      +=======================+
 *      | Callee saved Int regs |
 *      -------------------------
 *      |        Padding        |
 *      -------------------------
 *      | Callee saved Flt regs |
 *      |-----------------------|
 *      |   security object     |
 *      |-----------------------|
 *      |     ParamTypeArg      |
 *      |-----------------------|
 *      |                       |
 *      |                       |
 *      ~       Variables       ~
 *      |                       |
 *      |                       |
 *      |-----------------------|
 *      |        Temps          |
 *      |-----------------------|
 *      |                       |
 *      ~       localloc        ~   // not in frames with EH
 *      |                       |
 *      |-----------------------|
 *      |        PSPSym         |   // only in frames with EH (thus no localloc)
 *      |                       |
 *      |-----------------------| <---- RBP in localloc frames (max 240 bytes from Initial-SP)
 *      |   Arguments for the   |
 *      ~    next function      ~
 *      |                       |
 *      |-----------------------|
 *      |   4 fixed outgoing    |
 *      |    argument slots     |
 *      |-----------------------| <---- Ambient RSP (before localloc, this is Initial-SP)
 *      |       |               |
 *      ~       | Stack grows   ~
 *      |       | downward      |
 *              V
 *
 *
 *  The frame is laid out as follows for ARM (this is a general picture; details may differ for different conditions):
 *
 *              SP frames
 *      |                       |
 *      |-----------------------|
 *      |       incoming        |
 *      |       arguments       |
 *      +=======================+ <---- Caller's SP
 *      |  Pre-spill registers  |
 *      |-----------------------| <---- Virtual '0'
 *      |Callee saved registers |
 *      |-----------------------|
 *      ~ possible double align ~
 *      |-----------------------|
 *      |   security object     |
 *      |-----------------------|
 *      |     ParamTypeArg      |
 *      |-----------------------|
 *      |  possible GS cookie   |
 *      |-----------------------|
 *      |       Variables       |
 *      |-----------------------|
 *      |  possible GS cookie   |
 *      |-----------------------|
 *      |        Temps          |
 *      |-----------------------|
 *      |   Stub Argument Var   |
 *      |-----------------------|
 *      |Inlined PInvoke Frame V|
 *      |-----------------------|
 *      ~ possible double align ~
 *      |-----------------------|
 *      |   Arguments for the   |
 *      ~    next function      ~
 *      |                       |
 *      |-----------------------| <---- Ambient SP
 *      |       |               |
 *      ~       | Stack grows   ~
 *      |       | downward      |
 *              V
 *
 *
 *              FP / R11 frames
 *      |                       |
 *      |-----------------------|
 *      |       incoming        |
 *      |       arguments       |
 *      +=======================+ <---- Caller's SP
 *      |  Pre-spill registers  |
 *      |-----------------------| <---- Virtual '0'
 *      |Callee saved registers |
 *      |-----------------------|
 *      |        PSPSym         |   // Only for frames with EH, which means FP-based frames
 *      |-----------------------|
 *      ~ possible double align ~
 *      |-----------------------|
 *      |   security object     |
 *      |-----------------------|
 *      |     ParamTypeArg      |
 *      |-----------------------|
 *      |  possible GS cookie   |
 *      |-----------------------|
 *      |       Variables       |
 *      |-----------------------|
 *      |  possible GS cookie   |
 *      |-----------------------|
 *      |        Temps          |
 *      |-----------------------|
 *      |   Stub Argument Var   |
 *      |-----------------------|
 *      |Inlined PInvoke Frame V|
 *      |-----------------------|
 *      ~ possible double align ~
 *      |-----------------------|
 *      |       localloc        |
 *      |-----------------------|
 *      |   Arguments for the   |
 *      ~    next function      ~
 *      |                       |
 *      |-----------------------| <---- Ambient SP
 *      |       |               |
 *      ~       | Stack grows   ~
 *      |       | downward      |
 *              V
 *
 *
 *  The frame is laid out as follows for ARM64 (this is a general picture; details may differ for different conditions):
 *  NOTE: SP must be 16-byte aligned, so there may be alignment slots in the frame.
 *  We will often save and establish a frame pointer to create better ETW stack walks.
 *
 *              SP frames
 *      |                       |
 *      |-----------------------|
 *      |       incoming        |
 *      |       arguments       |
 *      +=======================+ <---- Caller's SP
 *      |         homed         | // this is only needed if reg argument need to be homed, e.g., for varargs
 *      |   register arguments  |
 *      |-----------------------| <---- Virtual '0'
 *      |Callee saved registers |
 *      |   except fp/lr        |
 *      |-----------------------|
 *      |   security object     |
 *      |-----------------------|
 *      |     ParamTypeArg      |
 *      |-----------------------|
 *      |  possible GS cookie   |
 *      |-----------------------|
 *      |       Variables       |
 *      |-----------------------|
 *      |  possible GS cookie   |
 *      |-----------------------|
 *      |        Temps          |
 *      |-----------------------|
 *      |   Stub Argument Var   |
 *      |-----------------------|
 *      |Inlined PInvoke Frame V|
 *      |-----------------------|
 *      |      Saved LR         |
 *      |-----------------------|
 *      |      Saved FP         | <---- Frame pointer
 *      |-----------------------|
 *      |  Stack arguments for  |
 *      |   the next function   |
 *      |-----------------------| <---- SP
 *      |       |               |
 *      ~       | Stack grows   ~
 *      |       | downward      |
 *              V
 *
 *
 *              FP (R29 / x29) frames
 *      |                       |
 *      |-----------------------|
 *      |       incoming        |
 *      |       arguments       |
 *      +=======================+ <---- Caller's SP
 *      |     optional homed    | // this is only needed if reg argument need to be homed, e.g., for varargs
 *      |   register arguments  |
 *      |-----------------------| <---- Virtual '0'
 *      |Callee saved registers |
 *      |   except fp/lr        |
 *      |-----------------------|
 *      |        PSPSym         | // Only for frames with EH, which requires FP-based frames
 *      |-----------------------|
 *      |   security object     |
 *      |-----------------------|
 *      |     ParamTypeArg      |
 *      |-----------------------|
 *      |  possible GS cookie   |
 *      |-----------------------|
 *      |       Variables       |
 *      |-----------------------|
 *      |  possible GS cookie   |
 *      |-----------------------|
 *      |        Temps          |
 *      |-----------------------|
 *      |   Stub Argument Var   |
 *      |-----------------------|
 *      |Inlined PInvoke Frame V|
 *      |-----------------------|
 *      |      Saved LR         |
 *      |-----------------------|
 *      |      Saved FP         | <---- Frame pointer
 *      |-----------------------|
 *      ~       localloc        ~
 *      |-----------------------|
 *      |  Stack arguments for  |
 *      |   the next function   |
 *      |-----------------------| <---- Ambient SP
 *      |       |               |
 *      ~       | Stack grows   ~
 *      |       | downward      |
 *              V
 *
 *
 *              FP (R29 / x29) frames where FP/LR are stored at the top of the frame (frames requiring GS that have localloc)
 *      |                       |
 *      |-----------------------|
 *      |       incoming        |
 *      |       arguments       |
 *      +=======================+ <---- Caller's SP
 *      |     optional homed    | // this is only needed if reg argument need to be homed, e.g., for varargs
 *      |   register arguments  |
 *      |-----------------------| <---- Virtual '0'
 *      |      Saved LR         |
 *      |-----------------------|
 *      |      Saved FP         | <---- Frame pointer
 *      |-----------------------|
 *      |Callee saved registers |
 *      |-----------------------|
 *      |        PSPSym         | // Only for frames with EH, which requires FP-based frames
 *      |-----------------------|
 *      |   security object     |
 *      |-----------------------|
 *      |     ParamTypeArg      |
 *      |-----------------------|
 *      |  possible GS cookie   |
 *      |-----------------------|
 *      |       Variables       |
 *      |-----------------------|
 *      |  possible GS cookie   |
 *      |-----------------------|
 *      |        Temps          |
 *      |-----------------------|
 *      |   Stub Argument Var   |
 *      |-----------------------|
 *      |Inlined PInvoke Frame V|
 *      |-----------------------|
 *      ~       localloc        ~
 *      |-----------------------|
 *      |  Stack arguments for  |
 *      |   the next function   |
 *      |-----------------------| <---- Ambient SP
 *      |       |               |
 *      ~       | Stack grows   ~
 *      |       | downward      |
 *              V
 *
 *
 *  Doing this all in one pass is 'hard'.  So instead we do it in 2 basic passes:
 *    1. Assign all the offsets relative to the Virtual '0'. Offsets above (the
 *      incoming arguments) are positive. Offsets below (everything else) are
 *      negative.  This pass also calculates the total frame size (between Caller's
 *      SP/return address and the Ambient SP).
 *    2. Figure out where to place the frame pointer, and then adjust the offsets
 *      as needed for the final stack size and whether the offset is frame pointer
 *      relative or stack pointer relative.
 *
 */
// clang-format on

void Compiler::lvaAssignFrameOffsets(FrameLayoutState curState)
{
    noway_assert((lvaDoneFrameLayout < curState) || (curState == REGALLOC_FRAME_LAYOUT));

    lvaDoneFrameLayout = curState;

#ifdef DEBUG
    if (verbose)
    {

        printf("*************** In lvaAssignFrameOffsets");
        if (curState == INITIAL_FRAME_LAYOUT)
        {
            printf("(INITIAL_FRAME_LAYOUT)");
        }
        else if (curState == PRE_REGALLOC_FRAME_LAYOUT)
        {
            printf("(PRE_REGALLOC_FRAME_LAYOUT)");
        }
        else if (curState == REGALLOC_FRAME_LAYOUT)
        {
            printf("(REGALLOC_FRAME_LAYOUT)");
        }
        else if (curState == TENTATIVE_FRAME_LAYOUT)
        {
            printf("(TENTATIVE_FRAME_LAYOUT)");
        }
        else if (curState == FINAL_FRAME_LAYOUT)
        {
            printf("(FINAL_FRAME_LAYOUT)");
        }
        else
        {
            printf("(UNKNOWN)");
            unreached();
        }
        printf("\n");
    }
#endif

#if FEATURE_FIXED_OUT_ARGS
    assert(lvaOutgoingArgSpaceVar != BAD_VAR_NUM);
#endif // FEATURE_FIXED_OUT_ARGS

    /*-------------------------------------------------------------------------
     *
     * First process the arguments.
     *
     *-------------------------------------------------------------------------
     */

    lvaAssignVirtualFrameOffsetsToArgs();

    /*-------------------------------------------------------------------------
     *
     * Now compute stack offsets for any variables that don't live in registers
     *
     *-------------------------------------------------------------------------
     */

    lvaAssignVirtualFrameOffsetsToLocals();

    lvaAlignFrame();

    /*-------------------------------------------------------------------------
     *
     * Now patch the offsets
     *
     *-------------------------------------------------------------------------
     */

    lvaFixVirtualFrameOffsets();

    // Modify the stack offset for fields of promoted structs.
    lvaAssignFrameOffsetsToPromotedStructs();

    /*-------------------------------------------------------------------------
     *
     * Finalize
     *
     *-------------------------------------------------------------------------
     */

    // If it's not the final frame layout, then it's just an estimate. This means
    // we're allowed to once again write to these variables, even if we've read
    // from them to make tentative code generation or frame layout decisions.
    if (curState < FINAL_FRAME_LAYOUT)
    {
        codeGen->resetFramePointerUsedWritePhase();
    }
}

/*****************************************************************************
 *  lvaFixVirtualFrameOffsets() : Now that everything has a virtual offset,
 *  determine the final value for the frame pointer (if needed) and then
 *  adjust all the offsets appropriately.
 *
 *  This routine fixes virtual offset to be relative to frame pointer or SP
 *  based on whether varDsc->lvFramePointerBased is true or false respectively.
 */
void Compiler::lvaFixVirtualFrameOffsets()
{
    LclVarDsc* varDsc;

#if defined(TARGET_AMD64)
    if (lvaPSPSym != BAD_VAR_NUM)
    {
        // We need to fix the offset of the PSPSym so there is no padding between it and the outgoing argument space.
        // Without this code, lvaAlignFrame might have put the padding lower than the PSPSym, which would be between
        // the PSPSym and the outgoing argument space.
        varDsc = lvaGetDesc(lvaPSPSym);
        assert(varDsc->lvFramePointerBased); // We always access it RBP-relative.
        assert(!varDsc->lvMustInit);         // It is never "must init".
        varDsc->SetStackOffset(codeGen->genCallerSPtoInitialSPdelta() + lvaLclSize(lvaOutgoingArgSpaceVar));

        if (opts.IsOSR())
        {
            // With OSR RBP points at the base of the OSR frame, but the virtual offsets
            // are from the base of the Tier0 frame. Adjust.
            //
            varDsc->SetStackOffset(varDsc->GetStackOffset() - info.compPatchpointInfo->TotalFrameSize());
        }
    }
#endif

    // The delta to be added to virtual offset to adjust it relative to frame pointer or SP
    int delta = 0;

#ifdef TARGET_XARCH
    delta += REGSIZE_BYTES; // pushed PC (return address) for x86/x64
    JITDUMP("--- delta bump %d for RA\n", REGSIZE_BYTES);

    if (codeGen->doubleAlignOrFramePointerUsed())
    {
        JITDUMP("--- delta bump %d for FP\n", REGSIZE_BYTES);
        delta += REGSIZE_BYTES; // pushed EBP (frame pointer)
    }
#endif

    if (!codeGen->isFramePointerUsed())
    {
        // pushed registers, return address, and padding
        JITDUMP("--- delta bump %d for RSP frame\n", codeGen->genTotalFrameSize());
        delta += codeGen->genTotalFrameSize();
    }
#if defined(TARGET_ARM)
    else
    {
        // We set FP to be after LR, FP
        delta += 2 * REGSIZE_BYTES;
    }
#elif defined(TARGET_AMD64) || defined(TARGET_ARM64)
    else
    {
        // FP is used.
        JITDUMP("--- delta bump %d for FP frame\n", codeGen->genTotalFrameSize() - codeGen->genSPtoFPdelta());
        delta += codeGen->genTotalFrameSize() - codeGen->genSPtoFPdelta();
    }
#elif defined(TARGET_LOONGARCH64) || defined(TARGET_RISCV64)
    else
    {
        // FP is used.
        delta += (compCalleeRegsPushed << 3);

        if ((lvaMonAcquired != BAD_VAR_NUM) && !opts.IsOSR())
        {
            int offset = lvaTable[lvaMonAcquired].GetStackOffset() + delta;
            lvaTable[lvaMonAcquired].SetStackOffset(offset);

            if (lvaPSPSym != BAD_VAR_NUM)
            {
                int offset = lvaTable[lvaPSPSym].GetStackOffset() + delta;
                lvaTable[lvaPSPSym].SetStackOffset(offset);
                delta += TARGET_POINTER_SIZE;
            }

            delta += lvaLclSize(lvaMonAcquired);
        }
        else if (lvaPSPSym != BAD_VAR_NUM)
        {
            int offset = lvaTable[lvaPSPSym].GetStackOffset() + delta;
            lvaTable[lvaPSPSym].SetStackOffset(offset);
            delta += TARGET_POINTER_SIZE;
        }

        JITDUMP("--- delta bump %d for FP frame\n", delta);
    }
#endif // !TARGET_LOONGARCH64 || !TARGET_RISCV64

    if (opts.IsOSR())
    {
#if defined(TARGET_AMD64) || defined(TARGET_ARM64)
        // Stack offset includes Tier0 frame.
        //
        JITDUMP("--- delta bump %d for OSR + Tier0 frame\n", info.compPatchpointInfo->TotalFrameSize());
        delta += info.compPatchpointInfo->TotalFrameSize();
#endif // TARGET_AMD64 || TARGET_ARM64
    }

    JITDUMP("--- virtual stack offset to actual stack offset delta is %d\n", delta);

    unsigned lclNum;
    for (lclNum = 0, varDsc = lvaTable; lclNum < lvaCount; lclNum++, varDsc++)
    {
        bool doAssignStkOffs = true;

        // Can't be relative to EBP unless we have an EBP
        noway_assert(!varDsc->lvFramePointerBased || codeGen->doubleAlignOrFramePointerUsed());

        // Is this a non-param promoted struct field?
        //   if so then set doAssignStkOffs to false.
        //
        if (varDsc->lvIsStructField)
        {
            LclVarDsc*       parentvarDsc  = lvaGetDesc(varDsc->lvParentLcl);
            lvaPromotionType promotionType = lvaGetPromotionType(parentvarDsc);

#if defined(TARGET_X86)
            // On x86, we set the stack offset for a promoted field
            // to match a struct parameter in lvAssignFrameOffsetsToPromotedStructs.
            if ((!varDsc->lvIsParam || parentvarDsc->lvIsParam) && promotionType == PROMOTION_TYPE_DEPENDENT)
#else
            if (!varDsc->lvIsParam && promotionType == PROMOTION_TYPE_DEPENDENT)
#endif
            {
                doAssignStkOffs = false; // Assigned later in lvaAssignFrameOffsetsToPromotedStructs()
            }
        }

        if (!varDsc->lvOnFrame)
        {
            if (!varDsc->lvIsParam || lvaParamHasLocalStackSpace(lclNum))
            {
                doAssignStkOffs = false; // Not on frame or an incoming stack arg
            }
        }

        if (doAssignStkOffs)
        {
            JITDUMP("-- V%02u was %d, now %d\n", lclNum, varDsc->GetStackOffset(), varDsc->GetStackOffset() + delta);
            varDsc->SetStackOffset(varDsc->GetStackOffset() + delta);

#if DOUBLE_ALIGN
            if (genDoubleAlign() && !codeGen->isFramePointerUsed())
            {
                if (varDsc->lvFramePointerBased)
                {
                    varDsc->SetStackOffset(varDsc->GetStackOffset() - delta);

                    // We need to re-adjust the offsets of the parameters so they are EBP
                    // relative rather than stack/frame pointer relative

                    varDsc->SetStackOffset(varDsc->GetStackOffset() + (2 * TARGET_POINTER_SIZE)); // return address and
                                                                                                  // pushed EBP

                    noway_assert(varDsc->GetStackOffset() >= FIRST_ARG_STACK_OFFS);
                }
            }
#endif
            // On System V environments the stkOffs could be 0 for params passed in registers.
            //
            // For normal methods only EBP relative references can have negative offsets.
            assert(codeGen->isFramePointerUsed() || varDsc->GetStackOffset() >= 0);
        }
    }

    assert(codeGen->regSet.tmpAllFree());
    for (TempDsc* temp = codeGen->regSet.tmpListBeg(); temp != nullptr; temp = codeGen->regSet.tmpListNxt(temp))
    {
        temp->tdAdjustTempOffs(delta);
    }

    lvaCachedGenericContextArgOffs += delta;

#if FEATURE_FIXED_OUT_ARGS

    if (lvaOutgoingArgSpaceVar != BAD_VAR_NUM)
    {
        varDsc = lvaGetDesc(lvaOutgoingArgSpaceVar);
        varDsc->SetStackOffset(0);
        varDsc->lvFramePointerBased = false;
        varDsc->lvMustInit          = false;
    }

#endif // FEATURE_FIXED_OUT_ARGS

#if defined(TARGET_ARM64) || defined(TARGET_LOONGARCH64) || defined(TARGET_RISCV64)
    // We normally add alignment below the locals between them and the outgoing
    // arg space area. When we store fp/lr(ra) at the bottom, however, this will
    // be below the alignment. So we should not apply the alignment adjustment to
    // them. It turns out we always store these at +0 and +8 of the FP,
    // so instead of dealing with skipping adjustment just for them we just set
    // them here always.
    // For LoongArch64 and RISCV64, the RA is always at fp+8.
    assert(codeGen->isFramePointerUsed());
    if (lvaRetAddrVar != BAD_VAR_NUM)
    {
        lvaTable[lvaRetAddrVar].SetStackOffset(REGSIZE_BYTES);
    }
#endif // !TARGET_ARM64 || !TARGET_LOONGARCH64 || !TARGET_RISCV64
}

#ifdef TARGET_ARM
bool Compiler::lvaIsPreSpilled(unsigned lclNum, regMaskTP preSpillMask)
{
    const LclVarDsc& desc = lvaTable[lclNum];
    return desc.lvIsRegArg && (preSpillMask & genRegMask(desc.GetArgReg()));
}
#endif // TARGET_ARM

//------------------------------------------------------------------------
// lvaUpdateArgWithInitialReg: Set the initial register of a local variable
//                             to the one assigned by the register allocator.
//
// Arguments:
//    varDsc - the local variable descriptor
//
void Compiler::lvaUpdateArgWithInitialReg(LclVarDsc* varDsc)
{
    noway_assert(varDsc->lvIsParam);

    if (varDsc->lvIsRegCandidate())
    {
        varDsc->SetRegNum(varDsc->GetArgInitReg());
    }
}

//------------------------------------------------------------------------
// lvaUpdateArgsWithInitialReg() : For each argument variable descriptor, update
//     its current register with the initial register as assigned by LSRA.
//
void Compiler::lvaUpdateArgsWithInitialReg()
{
    if (!compLSRADone)
    {
        return;
    }

    for (unsigned lclNum = 0; lclNum < info.compArgsCount; lclNum++)
    {
        LclVarDsc* varDsc = lvaGetDesc(lclNum);

        if (varDsc->lvPromoted)
        {
            for (unsigned fieldVarNum = varDsc->lvFieldLclStart;
                 fieldVarNum < varDsc->lvFieldLclStart + varDsc->lvFieldCnt; ++fieldVarNum)
            {
                LclVarDsc* fieldVarDsc = lvaGetDesc(fieldVarNum);
                lvaUpdateArgWithInitialReg(fieldVarDsc);
            }
        }
        else
        {
            lvaUpdateArgWithInitialReg(varDsc);
        }
    }
}

//-----------------------------------------------------------------------------
// lvaAssignVirtualFrameOffsetsToArgs:
//   Assign virtual frame offsets to the incoming parameters.
//
void Compiler::lvaAssignVirtualFrameOffsetsToArgs()
{
    int relativeZero = 0;
#ifdef TARGET_ARM
    // arm32 is special and has the concept of "prespill" where we generate
    // code in the callee to spill the argument registers as the very first
    // thing, and consider those to be actually passed by the caller. The
    // virtual 0 is actually below these prespills.
    // TODO-Cleanup: Unify arm32 with arm64. arm64 also needs a similar
    // mechanism for split parameters in varargs, but it does not consider the
    // "virtual 0" to be below the prespills, which simplifies things
    // considerably.
    regMaskTP prespilled = codeGen->regSet.rsMaskPreSpillRegs(true);
    JITDUMP("Prespill regs is ");
    DBEXEC(VERBOSE, dspRegMask(prespilled));
    JITDUMP("\n");
    relativeZero = genCountBits(prespilled) * TARGET_POINTER_SIZE;
#endif

    for (unsigned lclNum = 0; lclNum < info.compArgsCount; lclNum++)
    {
        LclVarDsc* dsc = lvaGetDesc(lclNum);

        int startOffset;
        if (lvaGetRelativeOffsetToCallerAllocatedSpaceForParameter(lclNum, &startOffset))
        {
            dsc->SetStackOffset(startOffset + relativeZero);
            JITDUMP("Set V%02u to offset %d\n", lclNum, startOffset);

            if (dsc->lvPromoted)
            {
                for (unsigned fld = 0; fld < dsc->lvFieldCnt; fld++)
                {
                    unsigned   fieldLclNum = dsc->lvFieldLclStart + fld;
                    LclVarDsc* fieldVarDsc = lvaGetDesc(fieldLclNum);
                    fieldVarDsc->SetStackOffset(dsc->GetStackOffset() + fieldVarDsc->lvFldOffset);
                    JITDUMP("  Set field V%02u to offset %d\n", fieldLclNum, fieldVarDsc->GetStackOffset());
                }
            }
        }
    }
}

//-----------------------------------------------------------------------------
// lvaGetRelativeOffsetToCallerAllocatedSpaceForParameter:
//   Return offset to use for a parameter local when the caller allocated space
//   for (parts of) it. The offset returned is relative to the bottom of the
//   space allocated by the caller (our "virtual 0", see lvaAssignFrameOffsets
//   documentation).
//
// Parameters:
//   lclNum - Parameter local
//   offset - [out] Offset to use for the parameter local. Only valid when the
//   function returns true.
//
// Returns:
//   true if the caller allocated space that the JIT should reuse for the
//   parameter's home.
//
// Remarks:
//   The most common situation is for stack parameters, but there are other
//   cases where we have usable space allocated by the caller:
//   - On win-x64 the caller allocates stack space even for args passed in
//   registers
//   - On multiple ABIs (see below) structs can be passed split across stack
//   and registers, where this function may then return an offset that only
//   partially reaches into caller allocated space (i.e. negative)
//  - On arm32 we sometimes prespill argument registers and consider it to be
//  caller allocated, making this function also return a negative offset for
//  some register parameters in that case.
//
bool Compiler::lvaGetRelativeOffsetToCallerAllocatedSpaceForParameter(unsigned lclNum, int* offset)
{
    const ABIPassingInformation& abiInfo = lvaGetParameterABIInfo(lclNum);

    for (unsigned i = 0; i < abiInfo.NumSegments; i++)
    {
        const ABIPassingSegment& segment = abiInfo.Segment(i);
        if (!segment.IsPassedOnStack())
        {
#if defined(WINDOWS_AMD64_ABI)
            if (ABIPassingInformation::GetShadowSpaceCallerOffsetForReg(segment.GetRegister(), offset))
            {
                return true;
            }
#elif defined(TARGET_ARM)
            regMaskTP prespills = codeGen->regSet.rsMaskPreSpillRegs(true);
            if ((prespills & genRegMask(segment.GetRegister())) != RBM_NONE)
            {
                // Construct a mask with all prespills that includes the
                // segment's register and all registers after it. For example:
                // prespills:       1101 (i.e. prolog starts with push {r0, r2, r3}
                // reg:             0100 (i.e. r2 which is at offset -8)
                // higherPrespills: 1100 (=> r2, r3)
                regMaskTP higherPrespills = prespills & (regMaskTP)(~((1ULL << (int)segment.GetRegister()) - 1));
                *offset                   = -(int)genCountBits(higherPrespills) * TARGET_POINTER_SIZE;

                // Adjust for a potential split (we currently always expect all
                // split structs to be fully prespilled, but this makes the
                // logic general and matches the logic below).
                *offset -= segment.Offset;
                return true;
            }
#endif

            continue;
        }

        if (info.compArgOrder == Target::ARG_ORDER_L2R)
        {
            // This is the managed x86 ABI. Stack offsets saved in ABI
            // information is relative to the top of the stack frame here.
            assert(segment.Offset == 0);
            *offset = (int)(lvaParameterStackSize - segment.GetStackOffset());
        }
        else
        {
            // Some ABIs may split parameters across registers and stack:
            //
            // - On Windows, the Arm64 varargs ABI can split a 16 byte struct across x7 and stack
            // - Arm32 generally allows structs to be split
            // - LA64/RISCV64 both allow splitting of 16-byte structs across 1 register and stack
            // - The Swift ABI can split parameters across multiple register and multiple stack segments
            //
            // Of these, Swift and RISCV64/LA64 are handled separately, by
            // reassembling the split structs entirely on the local stack
            // frame. Thus the offsets returned here and assigned inside
            // lvaAssignVirtualFrameOffsetsToArgs are overwritten later.
            //
            // For ARM64 and ARM32 we use a different strategy to reassemble
            // the struct on the stack frame: we consider the local itself to
            // start right before the "virtual 0", such that spilling the
            // register parts will end up with the local fully reassembled and
            // contiguous, without having to move any of the stack segments.
            // The subtraction of the segment offset accomplishes that here.
            //
            *offset = (int)segment.GetStackOffset() - (int)segment.Offset;
        }

        return true;
    }

    return false;
}

//-----------------------------------------------------------------------------
// lvaAssignVirtualFrameOffsetsToLocals: compute the virtual stack offsets for
//  all elements on the stackframe.
//
// Notes:
//  Can be called multiple times. Early calls can be used to estimate various
//  frame offsets, but details may change.
//
void Compiler::lvaAssignVirtualFrameOffsetsToLocals()
{
    // (1) Account for things that are set up by the prolog and undone by the epilog.
    //
    int stkOffs              = 0;
    int originalFrameStkOffs = 0;
    int originalFrameSize    = 0;
    // codeGen->isFramePointerUsed is set in regalloc phase. Initialize it to a guess for pre-regalloc layout.
    if (lvaDoneFrameLayout <= PRE_REGALLOC_FRAME_LAYOUT)
    {
        codeGen->setFramePointerUsed(codeGen->isFramePointerRequired());
    }

#ifdef TARGET_ARM64
    // Decide where to save FP and LR registers. We store FP/LR registers at the bottom of the frame if there is
    // a frame pointer used (so we get positive offsets from the frame pointer to access locals), but not if we
    // need a GS cookie AND localloc is used, since we need the GS cookie to protect the saved return value,
    // and also the saved frame pointer. See CodeGen::genPushCalleeSavedRegisters() for more details about the
    // frame types. Since saving FP/LR at high addresses is a relatively rare case, force using it during stress.
    // (It should be legal to use these frame types for every frame).

    if (opts.compJitSaveFpLrWithCalleeSavedRegisters == 0)
    {
        // Default configuration
        codeGen->SetSaveFpLrWithAllCalleeSavedRegisters((getNeedsGSSecurityCookie() && compLocallocUsed) ||
                                                        opts.compDbgEnC || compStressCompile(STRESS_GENERIC_VARN, 20));
    }
    else if (opts.compJitSaveFpLrWithCalleeSavedRegisters == 1)
    {
        codeGen->SetSaveFpLrWithAllCalleeSavedRegisters(false); // Disable using new frames
    }
    else if ((opts.compJitSaveFpLrWithCalleeSavedRegisters == 2) || (opts.compJitSaveFpLrWithCalleeSavedRegisters == 3))
    {
        codeGen->SetSaveFpLrWithAllCalleeSavedRegisters(true); // Force using new frames
    }
#endif // TARGET_ARM64

#ifdef TARGET_XARCH
    // On x86/amd64, the return address has already been pushed by the call instruction in the caller.
    stkOffs -= TARGET_POINTER_SIZE; // return address;
    if (lvaRetAddrVar != BAD_VAR_NUM)
    {
        lvaTable[lvaRetAddrVar].SetStackOffset(stkOffs);
    }
#endif

    // If we are an OSR method, we "inherit" the frame of the original method
    //
    if (opts.IsOSR())
    {
#if defined(TARGET_LOONGARCH64) || defined(TARGET_RISCV64)
        originalFrameStkOffs = info.compPatchpointInfo->TotalFrameSize();
#else
        originalFrameSize    = info.compPatchpointInfo->TotalFrameSize();
        originalFrameStkOffs = stkOffs;
        stkOffs -= originalFrameSize;
#endif
    }

#ifdef TARGET_XARCH
    // TODO-AMD64-CQ: for X64 eventually this should be pushed with all the other
    // calleeregs.  When you fix this, you'll also need to fix
    // the assert at the bottom of this method
    if (codeGen->doubleAlignOrFramePointerUsed())
    {
        stkOffs -= REGSIZE_BYTES;
    }
#endif

    int  preSpillSize    = 0;
    bool mustDoubleAlign = false;

#ifdef TARGET_ARM
    mustDoubleAlign = true;
    preSpillSize    = genCountBits(codeGen->regSet.rsMaskPreSpillRegs(true)) * REGSIZE_BYTES;
#else // !TARGET_ARM
#if DOUBLE_ALIGN
    if (genDoubleAlign())
    {
        mustDoubleAlign = true; // X86 only
    }
#endif
#endif // !TARGET_ARM

#ifdef TARGET_ARM64
    // If the frame pointer is used, then we'll save FP/LR at the bottom of the stack.
    // Otherwise, we won't store FP, and we'll store LR at the top, with the other callee-save
    // registers (if any).

    int initialStkOffs = 0;
    if (info.compIsVarArgs)
    {
        // For varargs we always save all of the integer register arguments
        // so that they are contiguous with the incoming stack arguments.
        initialStkOffs = MAX_REG_ARG * REGSIZE_BYTES;
        stkOffs -= initialStkOffs;
    }

    if (codeGen->IsSaveFpLrWithAllCalleeSavedRegisters() || !isFramePointerUsed()) // Note that currently we always have
                                                                                   // a frame pointer
    {
        stkOffs -= compCalleeRegsPushed * REGSIZE_BYTES;
    }
    else
    {
        // Subtract off FP and LR.
        assert(compCalleeRegsPushed >= 2);
        stkOffs -= (compCalleeRegsPushed - 2) * REGSIZE_BYTES;
    }

#elif defined(TARGET_LOONGARCH64) || defined(TARGET_RISCV64)

    assert(compCalleeRegsPushed >= 2); // always FP/RA.
    stkOffs -= (compCalleeRegsPushed << 3);

#else // !TARGET_LOONGARCH64 && !TARGET_RISCV64
#ifdef TARGET_ARM
    // On ARM32 LR is part of the pushed registers and is always stored at the
    // top.
    if (lvaRetAddrVar != BAD_VAR_NUM)
    {
        lvaTable[lvaRetAddrVar].SetStackOffset(stkOffs - REGSIZE_BYTES);
    }
#endif

    stkOffs -= compCalleeRegsPushed * REGSIZE_BYTES;
#endif // !TARGET_LOONGARCH64 && !TARGET_RISCV64

    // (2) Account for the remainder of the frame
    //
    // From this point on the code must generally adjust both
    // stkOffs and the local frame size. The latter is done via:
    //
    //   lvaIncrementFrameSize -- for space not associated with a local var
    //   lvaAllocLocalAndSetVirtualOffset -- for space associated with a local var
    //
    // One exception to the above: OSR locals that have offsets within the Tier0
    // portion of the frame.
    //
    compLclFrameSize = 0;

#ifdef TARGET_AMD64
    // For methods with patchpoints, the Tier0 method must reserve
    // space for all the callee saves, as this area is shared with the
    // OSR method, and we have to anticipate that collectively the
    // Tier0 and OSR methods end up saving all callee saves.
    //
    // Currently this is x64 only.
    //
    if (doesMethodHavePatchpoints() || doesMethodHavePartialCompilationPatchpoints())
    {
        const unsigned regsPushed    = compCalleeRegsPushed + (codeGen->isFramePointerUsed() ? 1 : 0);
        const unsigned extraSlots    = genCountBits(RBM_OSR_INT_CALLEE_SAVED) - regsPushed;
        const unsigned extraSlotSize = extraSlots * REGSIZE_BYTES;

        JITDUMP("\nMethod has patchpoints and has %u callee saves.\n"
                "Reserving %u extra slots (%u bytes) for potential OSR method callee saves\n",
                regsPushed, extraSlots, extraSlotSize);

        stkOffs -= extraSlotSize;
        lvaIncrementFrameSize(extraSlotSize);
    }

    // In case of Amd64 compCalleeRegsPushed does not include float regs (xmm6-xmm31) that
    // need to be pushed.  But Amd64 doesn't support push/pop of xmm registers.
    // Instead we need to allocate space for them on the stack and save them in prolog.
    // Therefore, we consider xmm registers being saved while computing stack offsets
    // but space for xmm registers is considered part of compLclFrameSize.
    // Notes
    //  1) We need to save the entire 128-bits of xmm register to stack, since amd64
    //     prolog unwind codes allow encoding of an instruction that stores the entire xmm reg
    //     at an offset relative to SP
    //  2) We adjust frame size so that SP is aligned at 16-bytes after pushing integer registers.
    //     This means while saving the first xmm register to its allocated stack location we might
    //     have to skip 8-bytes.  The reason for padding is to use efficient "movaps" to save/restore
    //     xmm registers to/from stack to match Jit64 codegen.  Without the aligning on 16-byte
    //     boundary we would have to use movups when offset turns out unaligned.  Movaps is more
    //     performant than movups.
    const unsigned calleeFPRegsSavedSize = genCountBits(compCalleeFPRegsSavedMask) * XMM_REGSIZE_BYTES;

    // For OSR the alignment pad computation should not take the original frame into account.
    // Original frame size includes the pseudo-saved RA and so is always = 8 mod 16.
    const int offsetForAlign = -(stkOffs + originalFrameSize);

    if ((calleeFPRegsSavedSize > 0) && ((offsetForAlign % XMM_REGSIZE_BYTES) != 0))
    {
        // Take care of alignment
        int alignPad = (int)AlignmentPad((unsigned)offsetForAlign, XMM_REGSIZE_BYTES);
        assert(alignPad != 0);
        stkOffs -= alignPad;
        lvaIncrementFrameSize(alignPad);
    }

    stkOffs -= calleeFPRegsSavedSize;
    lvaIncrementFrameSize(calleeFPRegsSavedSize);

    // Quirk for VS debug-launch scenario to work
    if (compVSQuirkStackPaddingNeeded > 0)
    {
#ifdef DEBUG
        if (verbose)
        {
            printf("\nAdding VS quirk stack padding of %d bytes between save-reg area and locals\n",
                   compVSQuirkStackPaddingNeeded);
        }
#endif // DEBUG

        stkOffs -= compVSQuirkStackPaddingNeeded;
        lvaIncrementFrameSize(compVSQuirkStackPaddingNeeded);
    }
#endif // TARGET_AMD64

    if (lvaMonAcquired != BAD_VAR_NUM)
    {
        // For OSR we use the flag set up by the original method.
        //
        if (opts.IsOSR())
        {
            assert(info.compPatchpointInfo->HasMonitorAcquired());
            int originalOffset = info.compPatchpointInfo->MonitorAcquiredOffset();
            int offset         = originalFrameStkOffs + originalOffset;

            JITDUMP(
                "---OSR--- V%02u (on tier0 frame, monitor acquired) tier0 FP-rel offset %d tier0 frame offset %d new "
                "virt offset %d\n",
                lvaMonAcquired, originalOffset, originalFrameStkOffs, offset);

            lvaTable[lvaMonAcquired].SetStackOffset(offset);
        }
        else
        {
            // This var must go first, in what is called the 'frame header' for EnC so that it is
            // preserved when remapping occurs.  See vm\eetwain.cpp for detailed comment specifying frame
            // layout requirements for EnC to work.
            stkOffs = lvaAllocLocalAndSetVirtualOffset(lvaMonAcquired, lvaLclSize(lvaMonAcquired), stkOffs);
        }
    }

#if defined(TARGET_ARMARCH) || defined(TARGET_LOONGARCH64) || defined(TARGET_RISCV64)
    if (lvaPSPSym != BAD_VAR_NUM)
    {
        // On ARM/ARM64, if we need a PSPSym we allocate it early since funclets
        // will need to have it at the same caller-SP relative offset so anything
        // allocated before this will also leak into the funclet's frame.
        noway_assert(codeGen->isFramePointerUsed()); // We need an explicit frame pointer
        stkOffs = lvaAllocLocalAndSetVirtualOffset(lvaPSPSym, TARGET_POINTER_SIZE, stkOffs);
    }
#endif // TARGET_ARMARCH || TARGET_LOONGARCH64 || TARGET_RISCV64

    if (mustDoubleAlign)
    {
        if (lvaDoneFrameLayout != FINAL_FRAME_LAYOUT)
        {
            // Allocate a pointer sized stack slot, since we may need to double align here
            // when lvaDoneFrameLayout == FINAL_FRAME_LAYOUT
            //
            lvaIncrementFrameSize(TARGET_POINTER_SIZE);
            stkOffs -= TARGET_POINTER_SIZE;

            // If we have any TYP_LONG, TYP_DOUBLE or double aligned structs
            // then we need to allocate a second pointer sized stack slot,
            // since we may need to double align that LclVar when we see it
            // in the loop below.  We will just always do this so that the
            // offsets that we calculate for the stack frame will always
            // be greater (or equal) to what they can be in the final layout.
            //
            lvaIncrementFrameSize(TARGET_POINTER_SIZE);
            stkOffs -= TARGET_POINTER_SIZE;
        }
        else // FINAL_FRAME_LAYOUT
        {
            if (((stkOffs + preSpillSize) % (2 * TARGET_POINTER_SIZE)) != 0)
            {
                lvaIncrementFrameSize(TARGET_POINTER_SIZE);
                stkOffs -= TARGET_POINTER_SIZE;
            }
            // We should now have a double-aligned (stkOffs+preSpillSize)
            noway_assert(((stkOffs + preSpillSize) % (2 * TARGET_POINTER_SIZE)) == 0);
        }
    }

#ifdef JIT32_GCENCODER
    if (lvaLocAllocSPvar != BAD_VAR_NUM)
    {
        noway_assert(codeGen->isFramePointerUsed()); // else offsets of locals of frameless methods will be incorrect
        stkOffs = lvaAllocLocalAndSetVirtualOffset(lvaLocAllocSPvar, TARGET_POINTER_SIZE, stkOffs);
    }
#endif // JIT32_GCENCODER

    // For OSR methods, param type args are always reportable via the root method frame slot.
    // (see gcInfoBlockHdrSave) and so do not need a new slot on the frame.
    //
    // OSR methods may also be able to use the root frame kept alive this, if the root
    // method needed to report this.
    //
    // Inlining done under OSR may introduce new reporting, in which case the OSR frame
    // must allocate a slot.
    if (lvaReportParamTypeArg())
    {
#ifdef JIT32_GCENCODER
        noway_assert(codeGen->isFramePointerUsed());
#endif
        if (opts.IsOSR())
        {
            PatchpointInfo* ppInfo = info.compPatchpointInfo;
            assert(ppInfo->HasGenericContextArgOffset());
            const int originalOffset       = ppInfo->GenericContextArgOffset();
            lvaCachedGenericContextArgOffs = originalFrameStkOffs + originalOffset;
        }
        else
        {
            // For CORINFO_CALLCONV_PARAMTYPE (if needed)
            lvaIncrementFrameSize(TARGET_POINTER_SIZE);
            stkOffs -= TARGET_POINTER_SIZE;
            lvaCachedGenericContextArgOffs = stkOffs;
        }
    }
#ifndef JIT32_GCENCODER
    else if (lvaKeepAliveAndReportThis())
    {
        bool canUseExistingSlot = false;
        if (opts.IsOSR())
        {
            PatchpointInfo* ppInfo = info.compPatchpointInfo;
            if (ppInfo->HasKeptAliveThis())
            {
                const int originalOffset       = ppInfo->KeptAliveThisOffset();
                lvaCachedGenericContextArgOffs = originalFrameStkOffs + originalOffset;
                canUseExistingSlot             = true;
            }
        }

        if (!canUseExistingSlot)
        {
            // When "this" is also used as generic context arg.
            lvaIncrementFrameSize(TARGET_POINTER_SIZE);
            stkOffs -= TARGET_POINTER_SIZE;
            lvaCachedGenericContextArgOffs = stkOffs;
        }
    }
#endif

#if defined(FEATURE_EH_WINDOWS_X86)
    /* If we need space for slots for shadow SP, reserve it now */
    if (!UsesFunclets() && ehNeedsShadowSPslots())
    {
        noway_assert(codeGen->isFramePointerUsed()); // else offsets of locals of frameless methods will be incorrect
        if (!lvaReportParamTypeArg())
        {
#ifndef JIT32_GCENCODER
            if (!lvaKeepAliveAndReportThis())
#endif
            {
                // In order to keep the gc info encoding smaller, the VM assumes that all methods with EH
                // have also saved space for a ParamTypeArg, so we need to do that here
                lvaIncrementFrameSize(TARGET_POINTER_SIZE);
                stkOffs -= TARGET_POINTER_SIZE;
            }
        }
        stkOffs = lvaAllocLocalAndSetVirtualOffset(lvaShadowSPslotsVar, lvaLclSize(lvaShadowSPslotsVar), stkOffs);
    }
#endif // FEATURE_EH_WINDOWS_X86

    if (compGSReorderStackLayout)
    {
        assert(getNeedsGSSecurityCookie());

        if (!opts.IsOSR() || !info.compPatchpointInfo->HasSecurityCookie())
        {
            stkOffs = lvaAllocLocalAndSetVirtualOffset(lvaGSSecurityCookie, lvaLclSize(lvaGSSecurityCookie), stkOffs);
        }
    }

    /*
        If we're supposed to track lifetimes of pointer temps, we'll
        assign frame offsets in the following order:

            non-pointer local variables (also untracked pointer variables)
                pointer local variables
                pointer temps
            non-pointer temps
     */

    enum Allocation
    {
        ALLOC_NON_PTRS                 = 0x1, // assign offsets to non-ptr
        ALLOC_PTRS                     = 0x2, // Second pass, assign offsets to tracked ptrs
        ALLOC_UNSAFE_BUFFERS           = 0x4,
        ALLOC_UNSAFE_BUFFERS_WITH_PTRS = 0x8
    };
    UINT alloc_order[5];

    unsigned int cur = 0;

    if (compGSReorderStackLayout)
    {
        noway_assert(getNeedsGSSecurityCookie());

        if (codeGen->isFramePointerUsed())
        {
            alloc_order[cur++] = ALLOC_UNSAFE_BUFFERS;
            alloc_order[cur++] = ALLOC_UNSAFE_BUFFERS_WITH_PTRS;
        }
    }

    bool tempsAllocated = false;

    if (lvaTempsHaveLargerOffsetThanVars() && !codeGen->isFramePointerUsed())
    {
        // Because we want the temps to have a larger offset than locals
        // and we're not using a frame pointer, we have to place the temps
        // above the vars.  Otherwise we place them after the vars (at the
        // bottom of the frame).
        noway_assert(!tempsAllocated);
        stkOffs        = lvaAllocateTemps(stkOffs, mustDoubleAlign);
        tempsAllocated = true;
    }

    alloc_order[cur++] = ALLOC_NON_PTRS;

    if (opts.compDbgEnC)
    {
        /* We will use just one pass, and assign offsets to all variables */
        alloc_order[cur - 1] |= ALLOC_PTRS;
        noway_assert(compGSReorderStackLayout == false);
    }
    else
    {
        alloc_order[cur++] = ALLOC_PTRS;
    }

    if (!codeGen->isFramePointerUsed() && compGSReorderStackLayout)
    {
        alloc_order[cur++] = ALLOC_UNSAFE_BUFFERS_WITH_PTRS;
        alloc_order[cur++] = ALLOC_UNSAFE_BUFFERS;
    }

    alloc_order[cur] = 0;

    noway_assert(cur < ArrLen(alloc_order));

    // Force first pass to happen
    UINT assignMore             = 0xFFFFFFFF;
    bool have_LclVarDoubleAlign = false;

    for (cur = 0; alloc_order[cur]; cur++)
    {
        if ((assignMore & alloc_order[cur]) == 0)
        {
            continue;
        }

        assignMore = 0;

        unsigned   lclNum;
        LclVarDsc* varDsc;

        for (lclNum = 0, varDsc = lvaTable; lclNum < lvaCount; lclNum++, varDsc++)
        {
            /* Ignore field locals of the promotion type PROMOTION_TYPE_FIELD_DEPENDENT.
               In other words, we will not calculate the "base" address of the struct local if
               the promotion type is PROMOTION_TYPE_FIELD_DEPENDENT.
            */
            if (lvaIsFieldOfDependentlyPromotedStruct(varDsc))
            {
                continue;
            }

#if FEATURE_FIXED_OUT_ARGS
            // The scratch mem is used for the outgoing arguments, and it must be absolutely last
            if (lclNum == lvaOutgoingArgSpaceVar)
            {
                continue;
            }
#endif

            bool allocateOnFrame = varDsc->lvOnFrame;

            if (varDsc->lvRegister && (lvaDoneFrameLayout == REGALLOC_FRAME_LAYOUT) &&
                ((varDsc->TypeGet() != TYP_LONG) || (varDsc->GetOtherReg() != REG_STK)))
            {
                allocateOnFrame = false;
            }

            // For OSR args and locals, we use the slots on the original frame.
            //
            // Note we must do this even for "non frame" locals, as we sometimes
            // will refer to their memory homes.
            if (lvaIsOSRLocal(lclNum))
            {
                if (varDsc->lvIsStructField)
                {
                    const unsigned parentLclNum         = varDsc->lvParentLcl;
                    const int      parentOriginalOffset = info.compPatchpointInfo->Offset(parentLclNum);
                    const int      offset = originalFrameStkOffs + parentOriginalOffset + varDsc->lvFldOffset;

                    JITDUMP("---OSR--- V%02u (promoted field of V%02u; on tier0 frame) tier0 FP-rel offset %d tier0 "
                            "frame offset %d field offset %d new virt offset "
                            "%d\n",
                            lclNum, parentLclNum, parentOriginalOffset, originalFrameStkOffs, varDsc->lvFldOffset,
                            offset);

                    lvaTable[lclNum].SetStackOffset(offset);
                }
                else
                {
                    // Add frampointer-relative offset of this OSR live local in the original frame
                    // to the offset of original frame in our new frame.
                    const int originalOffset = info.compPatchpointInfo->Offset(lclNum);
                    const int offset         = originalFrameStkOffs + originalOffset;

                    JITDUMP(
                        "---OSR--- V%02u (on tier0 frame) tier0 FP-rel offset %d tier0 frame offset %d new virt offset "
                        "%d\n",
                        lclNum, originalOffset, originalFrameStkOffs, offset);

                    lvaTable[lclNum].SetStackOffset(offset);
                }
                continue;
            }

            /* Ignore variables that are not on the stack frame */

            if (!allocateOnFrame)
            {
                /* For EnC, all variables have to be allocated space on the
                   stack, even though they may actually be enregistered. This
                   way, the frame layout can be directly inferred from the
                   locals-sig.
                 */

                if (!opts.compDbgEnC)
                {
                    continue;
                }
                else if (lclNum >= info.compLocalsCount)
                { // ignore temps for EnC
                    continue;
                }
            }
            else if (lvaGSSecurityCookie == lclNum && getNeedsGSSecurityCookie())
            {
                // Special case for OSR. If the original method had a cookie,
                // we use its slot on the original frame.
                if (opts.IsOSR() && info.compPatchpointInfo->HasSecurityCookie())
                {
                    int originalOffset = info.compPatchpointInfo->SecurityCookieOffset();
                    int offset         = originalFrameStkOffs + originalOffset;

                    JITDUMP("---OSR--- V%02u (on tier0 frame, security cookie) tier0 FP-rel offset %d tier0 frame "
                            "offset %d new "
                            "virt offset %d\n",
                            lclNum, originalOffset, originalFrameStkOffs, offset);

                    lvaTable[lclNum].SetStackOffset(offset);
                }

                continue;
            }

            // These need to be located as the very first variables (highest memory address)
            // and so they have already been assigned an offset
            if (lclNum == lvaPSPSym ||
#if defined(FEATURE_EH_WINDOWS_X86)
                lclNum == lvaShadowSPslotsVar ||
#endif // FEATURE_EH_WINDOWS_X86
#ifdef JIT32_GCENCODER
                lclNum == lvaLocAllocSPvar ||
#endif // JIT32_GCENCODER
                lclNum == lvaRetAddrVar)
            {
                assert(varDsc->GetStackOffset() != BAD_STK_OFFS);
                continue;
            }

            if (lclNum == lvaMonAcquired)
            {
                continue;
            }

            if (varDsc->lvIsParam)
            {
#ifdef TARGET_ARM64
                if (info.compIsVarArgs && varDsc->lvIsRegArg &&
                    (varDsc->GetArgReg() != theFixedRetBuffReg(info.compCallConv)))
                {
                    // Stack offset to varargs (parameters) should point to home area which will be preallocated.
                    const unsigned regArgNum = genMapIntRegNumToRegArgNum(varDsc->GetArgReg(), info.compCallConv);
                    varDsc->SetStackOffset(-initialStkOffs + regArgNum * REGSIZE_BYTES);
                    continue;
                }
#endif

                if (!lvaParamHasLocalStackSpace(lclNum))
                {
                    continue;
                }
            }

            /* Make sure the type is appropriate */

            if (varDsc->lvIsUnsafeBuffer && compGSReorderStackLayout)
            {
                if (varDsc->lvIsPtr)
                {
                    if ((alloc_order[cur] & ALLOC_UNSAFE_BUFFERS_WITH_PTRS) == 0)
                    {
                        assignMore |= ALLOC_UNSAFE_BUFFERS_WITH_PTRS;
                        continue;
                    }
                }
                else
                {
                    if ((alloc_order[cur] & ALLOC_UNSAFE_BUFFERS) == 0)
                    {
                        assignMore |= ALLOC_UNSAFE_BUFFERS;
                        continue;
                    }
                }
            }
            else if (varTypeIsGC(varDsc->TypeGet()) && varDsc->lvTracked)
            {
                if ((alloc_order[cur] & ALLOC_PTRS) == 0)
                {
                    assignMore |= ALLOC_PTRS;
                    continue;
                }
            }
            else
            {
                if ((alloc_order[cur] & ALLOC_NON_PTRS) == 0)
                {
                    assignMore |= ALLOC_NON_PTRS;
                    continue;
                }
            }

            /* Need to align the offset? */

            if (mustDoubleAlign && (varDsc->lvType == TYP_DOUBLE // Align doubles for ARM and x86
#ifdef TARGET_ARM
                                    || varDsc->lvType == TYP_LONG // Align longs for ARM
#endif
#ifndef TARGET_64BIT
                                    || varDsc->lvStructDoubleAlign // Align when lvStructDoubleAlign is true
#endif                                                             // !TARGET_64BIT
                                    ))
            {
                noway_assert((compLclFrameSize % TARGET_POINTER_SIZE) == 0);

                if ((lvaDoneFrameLayout != FINAL_FRAME_LAYOUT) && !have_LclVarDoubleAlign)
                {
                    // If this is the first TYP_LONG, TYP_DOUBLE or double aligned struct
                    // then we have seen in this loop then we allocate a pointer sized
                    // stack slot since we may need to double align this LclVar
                    // when lvaDoneFrameLayout == FINAL_FRAME_LAYOUT
                    //
                    lvaIncrementFrameSize(TARGET_POINTER_SIZE);
                    stkOffs -= TARGET_POINTER_SIZE;
                }
                else
                {
                    if (((stkOffs + preSpillSize) % (2 * TARGET_POINTER_SIZE)) != 0)
                    {
                        lvaIncrementFrameSize(TARGET_POINTER_SIZE);
                        stkOffs -= TARGET_POINTER_SIZE;
                    }

                    // We should now have a double-aligned (stkOffs+preSpillSize)
                    noway_assert(((stkOffs + preSpillSize) % (2 * TARGET_POINTER_SIZE)) == 0);
                }

                // Remember that we had to double align a LclVar
                have_LclVarDoubleAlign = true;
            }

            // Reserve the stack space for this variable
            stkOffs = lvaAllocLocalAndSetVirtualOffset(lclNum, lvaLclSize(lclNum), stkOffs);
#if defined(TARGET_ARMARCH) || defined(TARGET_LOONGARCH64) || defined(TARGET_RISCV64)
            // If we have an incoming register argument that has a promoted field then we
            // need to copy the lvStkOff (the stack home) from the reg arg to the field lclvar
            //
            if (varDsc->lvIsRegArg && varDsc->lvPromoted)
            {
                unsigned firstFieldNum = varDsc->lvFieldLclStart;
                for (unsigned i = 0; i < varDsc->lvFieldCnt; i++)
                {
                    LclVarDsc* fieldVarDsc = lvaGetDesc(firstFieldNum + i);
                    fieldVarDsc->SetStackOffset(varDsc->GetStackOffset() + fieldVarDsc->lvFldOffset);
                }
            }
#endif // defined(TARGET_ARMARCH) || defined(TARGET_LOONGARCH64) || defined(TARGET_RISCV64)
        }
    }

    if (getNeedsGSSecurityCookie() && !compGSReorderStackLayout)
    {
        if (!opts.IsOSR() || !info.compPatchpointInfo->HasSecurityCookie())
        {
            // LOCALLOC used, but we have no unsafe buffer.  Allocated cookie last, close to localloc buffer.
            stkOffs = lvaAllocLocalAndSetVirtualOffset(lvaGSSecurityCookie, lvaLclSize(lvaGSSecurityCookie), stkOffs);
        }
    }

    if (tempsAllocated == false)
    {
        /*-------------------------------------------------------------------------
         *
         * Now the temps
         *
         *-------------------------------------------------------------------------
         */
        stkOffs = lvaAllocateTemps(stkOffs, mustDoubleAlign);
    }

    /*-------------------------------------------------------------------------
     *
     * Now do some final stuff
     *
     *-------------------------------------------------------------------------
     */

#ifdef JIT32_GCENCODER
    // JIT32 encoder cannot handle GS cookie at fp+0 since NO_GS_COOKIE == 0.
    // Add some padding if it is the last allocated local.
    if ((lvaGSSecurityCookie != BAD_VAR_NUM) && (lvaGetDesc(lvaGSSecurityCookie)->GetStackOffset() == stkOffs))
    {
        lvaIncrementFrameSize(TARGET_POINTER_SIZE);
        stkOffs -= TARGET_POINTER_SIZE;
    }
#endif

    if (mustDoubleAlign)
    {
        if (lvaDoneFrameLayout != FINAL_FRAME_LAYOUT)
        {
            // Allocate a pointer sized stack slot, since we may need to double align here
            // when lvaDoneFrameLayout == FINAL_FRAME_LAYOUT
            //
            lvaIncrementFrameSize(TARGET_POINTER_SIZE);
            stkOffs -= TARGET_POINTER_SIZE;

            if (have_LclVarDoubleAlign)
            {
                // If we have any TYP_LONG, TYP_DOUBLE or double aligned structs
                // the we need to allocate a second pointer sized stack slot,
                // since we may need to double align the last LclVar that we saw
                // in the loop above. We do this so that the offsets that we
                // calculate for the stack frame are always greater than they will
                // be in the final layout.
                //
                lvaIncrementFrameSize(TARGET_POINTER_SIZE);
                stkOffs -= TARGET_POINTER_SIZE;
            }
        }
        else // FINAL_FRAME_LAYOUT
        {
            if (((stkOffs + preSpillSize) % (2 * TARGET_POINTER_SIZE)) != 0)
            {
                lvaIncrementFrameSize(TARGET_POINTER_SIZE);
                stkOffs -= TARGET_POINTER_SIZE;
            }
            // We should now have a double-aligned (stkOffs+preSpillSize)
            noway_assert(((stkOffs + preSpillSize) % (2 * TARGET_POINTER_SIZE)) == 0);
        }
    }

#if defined(TARGET_AMD64)
    if (lvaPSPSym != BAD_VAR_NUM)
    {
        // On AMD64, if we need a PSPSym, allocate it last, immediately above the outgoing argument
        // space. Any padding will be higher on the stack than this
        // (including the padding added by lvaAlignFrame()).
        noway_assert(codeGen->isFramePointerUsed()); // We need an explicit frame pointer
        stkOffs = lvaAllocLocalAndSetVirtualOffset(lvaPSPSym, TARGET_POINTER_SIZE, stkOffs);
    }
#endif // TARGET_AMD64

#ifdef TARGET_ARM64
    if (!codeGen->IsSaveFpLrWithAllCalleeSavedRegisters() && isFramePointerUsed()) // Note that currently we always have
                                                                                   // a frame pointer
    {
        // Create space for saving FP and LR.
        stkOffs -= 2 * REGSIZE_BYTES;
    }
#endif // TARGET_ARM64

#if FEATURE_FIXED_OUT_ARGS
    if (lvaOutgoingArgSpaceSize > 0)
    {
#if defined(TARGET_AMD64) && !defined(UNIX_AMD64_ABI) // No 4 slots for outgoing params on System V.
        noway_assert(lvaOutgoingArgSpaceSize >= (4 * TARGET_POINTER_SIZE));
#endif
        noway_assert((lvaOutgoingArgSpaceSize % TARGET_POINTER_SIZE) == 0);

        // Give it a value so we can avoid asserts in CHK builds.
        // Since this will always use an SP relative offset of zero
        // at the end of lvaFixVirtualFrameOffsets, it will be set to absolute '0'

        stkOffs = lvaAllocLocalAndSetVirtualOffset(lvaOutgoingArgSpaceVar, lvaLclSize(lvaOutgoingArgSpaceVar), stkOffs);
    }
#endif // FEATURE_FIXED_OUT_ARGS

    // compLclFrameSize equals our negated virtual stack offset minus the pushed registers and return address
    // and the pushed frame pointer register which for some strange reason isn't part of 'compCalleeRegsPushed'.
    int pushedCount = compCalleeRegsPushed;

#ifdef TARGET_ARM64
    if (info.compIsVarArgs)
    {
        pushedCount += MAX_REG_ARG;
    }
#endif

#ifdef TARGET_XARCH
    if (codeGen->doubleAlignOrFramePointerUsed())
    {
        pushedCount += 1; // pushed EBP (frame pointer)
    }
    pushedCount += 1; // pushed PC (return address)
#endif

    noway_assert(compLclFrameSize + originalFrameSize ==
                 (unsigned)-(stkOffs + (pushedCount * (int)TARGET_POINTER_SIZE)));
}

//------------------------------------------------------------------------
// lvaParamHasLocalStackSpace: Check if a local that represents a parameter has
// space allocated for it in the local stack frame.
//
// Arguments:
//   lclNum - the variable number
//
// Return Value:
//   true if the local does not have reusable stack space created by the caller
//   already.
//
bool Compiler::lvaParamHasLocalStackSpace(unsigned lclNum)
{
    LclVarDsc* varDsc = lvaGetDesc(lclNum);

#ifdef SWIFT_SUPPORT
    if ((info.compCallConv == CorInfoCallConvExtension::Swift) && !lvaIsImplicitByRefLocal(lclNum) &&
        !lvaGetParameterABIInfo(lclNum).HasExactlyOneStackSegment())
    {
        return true;
    }
#endif

#if defined(WINDOWS_AMD64_ABI)
    // On Windows AMD64 we can use the caller-reserved stack area that is already setup
    return false;
#else // !WINDOWS_AMD64_ABI

    //  A register argument that is not enregistered ends up as
    //  a local variable which will need stack frame space.
    //
    if (!varDsc->lvIsRegArg)
    {
        return false;
    }

#ifdef TARGET_ARM
    // On ARM we spill the registers in codeGen->regSet.rsMaskPreSpillRegArg
    // in the prolog, thus they don't need stack frame space.
    //
    if ((codeGen->regSet.rsMaskPreSpillRegs(false) & genRegMask(varDsc->GetArgReg())) != 0)
    {
        assert(varDsc->GetStackOffset() != BAD_STK_OFFS);
        return false;
    }
#endif

#endif // !WINDOWS_AMD64_ABI

    return true;
}

int Compiler::lvaAllocLocalAndSetVirtualOffset(unsigned lclNum, unsigned size, int stkOffs)
{
    noway_assert(lclNum != BAD_VAR_NUM);

    LclVarDsc* lcl = lvaGetDesc(lclNum);
#ifdef TARGET_64BIT
    // Before final frame layout, assume the worst case, that every >=8 byte local will need
    // maximum padding to be aligned. This is because we generate code based on the stack offset
    // computed during tentative frame layout. These offsets cannot get bigger during final
    // frame layout, as that would possibly require different code generation (for example,
    // using a 4-byte offset instead of a 1-byte offset in an instruction). The offsets can get
    // smaller. It is possible there is different alignment at the point locals are allocated
    // between tentative and final frame layout which would introduce padding between locals
    // and thus increase the offset (from the stack pointer) of one of the locals. Hence the
    // need to assume the worst alignment before final frame layout.
    // We could probably improve this by sorting all the objects by alignment,
    // such that all 8 byte objects are together, 4 byte objects are together, etc., which
    // would require at most one alignment padding per group.
    //
    // TYP_SIMD structs locals have alignment preference given by getSIMDTypeAlignment() for
    // better performance.
    if ((size >= 8) && ((lvaDoneFrameLayout != FINAL_FRAME_LAYOUT) || ((stkOffs % 8) != 0)
#if defined(FEATURE_SIMD) && ALIGN_SIMD_TYPES
                        || varTypeIsSIMD(lcl)
#endif
                            ))
    {
        // Note that stack offsets are negative or equal to zero
        assert(stkOffs <= 0);

        // alignment padding
        unsigned pad = 0;
#if defined(FEATURE_SIMD) && ALIGN_SIMD_TYPES
        if (varTypeIsSIMD(lcl))
        {
            int alignment = getSIMDTypeAlignment(lcl->TypeGet());

            if (stkOffs % alignment != 0)
            {
                if (lvaDoneFrameLayout != FINAL_FRAME_LAYOUT)
                {
                    pad = alignment - 1;
                    // Note that all the objects will probably be misaligned, but we'll fix that in final layout.
                }
                else
                {
                    pad = alignment + (stkOffs % alignment); // +1 to +(alignment-1) bytes
                }
            }
        }
        else
#endif // FEATURE_SIMD && ALIGN_SIMD_TYPES
        {
            if (lvaDoneFrameLayout != FINAL_FRAME_LAYOUT)
            {
                pad = 7;
                // Note that all the objects will probably be misaligned, but we'll fix that in final layout.
            }
            else
            {
                pad = 8 + (stkOffs % 8); // +1 to +7 bytes
            }
        }
        // Will the pad ever be anything except 4? Do we put smaller-than-4-sized objects on the stack?
        lvaIncrementFrameSize(pad);
        stkOffs -= pad;

#ifdef DEBUG
        if (verbose)
        {
            printf("Pad ");
            gtDispLclVar(lclNum, /*pad*/ false);
            printf(", size=%d, stkOffs=%c0x%x, pad=%d\n", size, stkOffs < 0 ? '-' : '+',
                   stkOffs < 0 ? -stkOffs : stkOffs, pad);
        }
#endif
    }
#endif // TARGET_64BIT

    /* Reserve space on the stack by bumping the frame size */

    lvaIncrementFrameSize(size);
    stkOffs -= size;
    lcl->SetStackOffset(stkOffs);

#ifdef DEBUG
    if (verbose)
    {
        printf("Assign ");
        gtDispLclVar(lclNum, /*pad*/ false);
        printf(", size=%d, stkOffs=%c0x%x\n", size, stkOffs < 0 ? '-' : '+', stkOffs < 0 ? -stkOffs : stkOffs);
    }
#endif

    return stkOffs;
}

#ifdef TARGET_AMD64
/*****************************************************************************
 *  lvaIsCalleeSavedIntRegCountEven() :  returns true if the number of integer registers
 *  pushed onto stack is even including RBP if used as frame pointer
 *
 *  Note that this excludes return address (PC) pushed by caller.  To know whether
 *  the SP offset after pushing integer registers is aligned, we need to take
 *  negation of this routine.
 */
bool Compiler::lvaIsCalleeSavedIntRegCountEven()
{
    unsigned regsPushed = compCalleeRegsPushed + (codeGen->isFramePointerUsed() ? 1 : 0);
    return (regsPushed % (16 / REGSIZE_BYTES)) == 0;
}
#endif // TARGET_AMD64

/*****************************************************************************
 *  lvaAlignFrame() :  After allocating everything on the frame, reserve any
 *  extra space needed to keep the frame aligned
 */
void Compiler::lvaAlignFrame()
{
#if defined(TARGET_AMD64)

    // Leaf frames do not need full alignment, but the unwind info is smaller if we
    // are at least 8 byte aligned (and we assert as much)
    if ((compLclFrameSize % 8) != 0)
    {
        lvaIncrementFrameSize(8 - (compLclFrameSize % 8));
    }
    else if (lvaDoneFrameLayout != FINAL_FRAME_LAYOUT)
    {
        // If we are not doing final layout, we don't know the exact value of compLclFrameSize
        // and thus do not know how much we will need to add in order to be aligned.
        // We add 8 so compLclFrameSize is still a multiple of 8.
        lvaIncrementFrameSize(8);
    }
    assert((compLclFrameSize % 8) == 0);

    // Ensure that the stack is always 16-byte aligned by grabbing an unused QWORD
    // if needed, but off by 8 because of the return value.
    // And don't forget that compCalleeRegsPused does *not* include RBP if we are
    // using it as the frame pointer.
    //
    bool regPushedCountAligned = lvaIsCalleeSavedIntRegCountEven();
    bool lclFrameSizeAligned   = (compLclFrameSize % 16) == 0;

    // If this isn't the final frame layout, assume we have to push an extra QWORD
    // Just so the offsets are true upper limits.

#ifdef UNIX_AMD64_ABI
    // The compNeedToAlignFrame flag  is indicating if there is a need to align the frame.
    // On AMD64-Windows, if there are calls, 4 slots for the outgoing ars are allocated, except for
    // FastTailCall. This slots makes the frame size non-zero, so alignment logic will be called.
    // On AMD64-Unix, there are no such slots. There is a possibility to have calls in the method with frame size of 0.
    // The frame alignment logic won't kick in. This flags takes care of the AMD64-Unix case by remembering that there
    // are calls and making sure the frame alignment logic is executed.
    bool stackNeedsAlignment = (compLclFrameSize != 0 || opts.compNeedToAlignFrame);
#else  // !UNIX_AMD64_ABI
    bool stackNeedsAlignment = compLclFrameSize != 0;
#endif // !UNIX_AMD64_ABI
    if ((!codeGen->isFramePointerUsed() && (lvaDoneFrameLayout != FINAL_FRAME_LAYOUT)) ||
        (stackNeedsAlignment && (regPushedCountAligned == lclFrameSizeAligned)))
    {
        lvaIncrementFrameSize(REGSIZE_BYTES);
    }

#elif defined(TARGET_ARM64) || defined(TARGET_LOONGARCH64) || defined(TARGET_RISCV64)

    // The stack on ARM64/LoongArch64 must be 16 byte aligned.

    // First, align up to 8.
    if ((compLclFrameSize % 8) != 0)
    {
        lvaIncrementFrameSize(8 - (compLclFrameSize % 8));
    }
    else if (lvaDoneFrameLayout != FINAL_FRAME_LAYOUT)
    {
        // If we are not doing final layout, we don't know the exact value of compLclFrameSize
        // and thus do not know how much we will need to add in order to be aligned.
        // We add 8 so compLclFrameSize is still a multiple of 8.
        lvaIncrementFrameSize(8);
    }
    assert((compLclFrameSize % 8) == 0);

    // Ensure that the stack is always 16-byte aligned by grabbing an unused QWORD
    // if needed.
    bool regPushedCountAligned = (compCalleeRegsPushed % (16 / REGSIZE_BYTES)) == 0;
    bool lclFrameSizeAligned   = (compLclFrameSize % 16) == 0;

    // If this isn't the final frame layout, assume we have to push an extra QWORD
    // Just so the offsets are true upper limits.
    if ((lvaDoneFrameLayout != FINAL_FRAME_LAYOUT) || (regPushedCountAligned != lclFrameSizeAligned))
    {
        lvaIncrementFrameSize(REGSIZE_BYTES);
    }

#elif defined(TARGET_ARM)

    // Ensure that stack offsets will be double-aligned by grabbing an unused DWORD if needed.
    //
    bool lclFrameSizeAligned   = (compLclFrameSize % sizeof(double)) == 0;
    bool regPushedCountAligned = ((compCalleeRegsPushed + genCountBits(codeGen->regSet.rsMaskPreSpillRegs(true))) %
                                  (sizeof(double) / TARGET_POINTER_SIZE)) == 0;

    if (regPushedCountAligned != lclFrameSizeAligned)
    {
        lvaIncrementFrameSize(TARGET_POINTER_SIZE);
    }

#elif defined(TARGET_X86)

#if DOUBLE_ALIGN
    if (genDoubleAlign())
    {
        // Double Frame Alignment for x86 is handled in Compiler::lvaAssignVirtualFrameOffsetsToLocals()

        if (compLclFrameSize == 0)
        {
            // This can only happen with JitStress=1 or JitDoubleAlign=2
            lvaIncrementFrameSize(TARGET_POINTER_SIZE);
        }
    }
#endif

    if (STACK_ALIGN > REGSIZE_BYTES)
    {
        if (lvaDoneFrameLayout != FINAL_FRAME_LAYOUT)
        {
            // If we are not doing final layout, we don't know the exact value of compLclFrameSize
            // and thus do not know how much we will need to add in order to be aligned.
            // We add the maximum pad that we could ever have (which is 12)
            lvaIncrementFrameSize(STACK_ALIGN - REGSIZE_BYTES);
        }

        // Align the stack with STACK_ALIGN value.
        int adjustFrameSize = compLclFrameSize;
#if defined(UNIX_X86_ABI)
        bool isEbpPushed = codeGen->isFramePointerUsed();
#if DOUBLE_ALIGN
        isEbpPushed |= genDoubleAlign();
#endif
        // we need to consider spilled register(s) plus return address and/or EBP
        int adjustCount = compCalleeRegsPushed + 1 + (isEbpPushed ? 1 : 0);
        adjustFrameSize += (adjustCount * REGSIZE_BYTES) % STACK_ALIGN;
#endif
        if ((adjustFrameSize % STACK_ALIGN) != 0)
        {
            lvaIncrementFrameSize(STACK_ALIGN - (adjustFrameSize % STACK_ALIGN));
        }
    }

#else
    NYI("TARGET specific lvaAlignFrame");
#endif // !TARGET_AMD64
}

/*****************************************************************************
 *  lvaAssignFrameOffsetsToPromotedStructs() :  Assign offsets to fields
 *  within a promoted struct (worker for lvaAssignFrameOffsets).
 */
void Compiler::lvaAssignFrameOffsetsToPromotedStructs()
{
    LclVarDsc* varDsc = lvaTable;
    for (unsigned lclNum = 0; lclNum < lvaCount; lclNum++, varDsc++)
    {
        // For promoted struct fields that are params, we will
        // assign their offsets in lvaAssignVirtualFrameOffsetToArg().
        // This is not true for the System V systems since there is no
        // outgoing args space. Assign the dependently promoted fields properly.

#if defined(UNIX_AMD64_ABI) || defined(TARGET_ARM) || defined(TARGET_X86)
        // ARM: lo/hi parts of a promoted long arg need to be updated.
        //
        // For System V platforms there is no outgoing args space.
        //
        // For System V and x86, a register passed struct arg is homed on the stack in a separate local var.
        // The offset of these structs is already calculated in lvaAssignVirtualFrameOffsetToArg method.
        // Make sure the code below is not executed for these structs and the offset is not changed.
        //
        const bool mustProcessParams = true;
#else
        // OSR/Swift must also assign offsets here.
        //
        const bool mustProcessParams = opts.IsOSR() || (info.compCallConv == CorInfoCallConvExtension::Swift);
#endif // defined(UNIX_AMD64_ABI) || defined(TARGET_ARM) || defined(TARGET_X86)

        if (varDsc->lvIsStructField && (!varDsc->lvIsParam || mustProcessParams))
        {
            LclVarDsc*       parentvarDsc  = lvaGetDesc(varDsc->lvParentLcl);
            lvaPromotionType promotionType = lvaGetPromotionType(parentvarDsc);

            if (promotionType == PROMOTION_TYPE_INDEPENDENT)
            {
                // The stack offset for these field locals must have been calculated
                // by the normal frame offset assignment.
                continue;
            }
            else
            {
                noway_assert(promotionType == PROMOTION_TYPE_DEPENDENT);
                noway_assert(varDsc->lvOnFrame);
                if (parentvarDsc->lvOnFrame)
                {
                    JITDUMP("Adjusting offset of dependent V%02u of V%02u: parent %u field %u net %u\n", lclNum,
                            varDsc->lvParentLcl, parentvarDsc->GetStackOffset(), varDsc->lvFldOffset,
                            parentvarDsc->GetStackOffset() + varDsc->lvFldOffset);
                    varDsc->SetStackOffset(parentvarDsc->GetStackOffset() + varDsc->lvFldOffset);
                }
                else
                {
                    varDsc->lvOnFrame = false;
                    noway_assert(varDsc->lvRefCnt() == 0);
                }
            }
        }
    }
}

/*****************************************************************************
 *  lvaAllocateTemps() :  Assign virtual offsets to temps (always negative).
 */
int Compiler::lvaAllocateTemps(int stkOffs, bool mustDoubleAlign)
{
    unsigned spillTempSize = 0;

    if (lvaDoneFrameLayout == FINAL_FRAME_LAYOUT)
    {
        int preSpillSize = 0;
#ifdef TARGET_ARM
        preSpillSize = genCountBits(codeGen->regSet.rsMaskPreSpillRegs(true)) * TARGET_POINTER_SIZE;
#endif

        /* Allocate temps */

        assert(codeGen->regSet.tmpAllFree());

        for (TempDsc* temp = codeGen->regSet.tmpListBeg(); temp != nullptr; temp = codeGen->regSet.tmpListNxt(temp))
        {
            var_types tempType = temp->tdTempType();
            unsigned  size     = temp->tdTempSize();

            /* Figure out and record the stack offset of the temp */

            /* Need to align the offset? */

#ifdef TARGET_64BIT
            if (varTypeIsGC(tempType) && ((stkOffs % TARGET_POINTER_SIZE) != 0))
            {
                // Calculate 'pad' as the number of bytes to align up 'stkOffs' to be a multiple of TARGET_POINTER_SIZE
                // In practice this is really just a fancy way of writing 4. (as all stack locations are at least 4-byte
                // aligned). Note stkOffs is always negative, so (stkOffs % TARGET_POINTER_SIZE) yields a negative
                // value.
                //
                int alignPad = (int)AlignmentPad((unsigned)-stkOffs, TARGET_POINTER_SIZE);

                spillTempSize += alignPad;
                lvaIncrementFrameSize(alignPad);
                stkOffs -= alignPad;

                noway_assert((stkOffs % TARGET_POINTER_SIZE) == 0);
            }
#endif

            if (mustDoubleAlign && (tempType == TYP_DOUBLE)) // Align doubles for x86 and ARM
            {
                noway_assert((compLclFrameSize % TARGET_POINTER_SIZE) == 0);

                if (((stkOffs + preSpillSize) % (2 * TARGET_POINTER_SIZE)) != 0)
                {
                    spillTempSize += TARGET_POINTER_SIZE;
                    lvaIncrementFrameSize(TARGET_POINTER_SIZE);
                    stkOffs -= TARGET_POINTER_SIZE;
                }
                // We should now have a double-aligned (stkOffs+preSpillSize)
                noway_assert(((stkOffs + preSpillSize) % (2 * TARGET_POINTER_SIZE)) == 0);
            }

            spillTempSize += size;
            lvaIncrementFrameSize(size);
            stkOffs -= size;
            temp->tdSetTempOffs(stkOffs);
        }
#ifdef TARGET_ARM
        // Only required for the ARM platform that we have an accurate estimate for the spillTempSize
        noway_assert(spillTempSize <= lvaGetMaxSpillTempSize());
#endif
    }
    else // We haven't run codegen, so there are no Spill temps yet!
    {
        unsigned size = lvaGetMaxSpillTempSize();

        lvaIncrementFrameSize(size);
        stkOffs -= size;
    }

    return stkOffs;
}

#ifdef DEBUG

/*****************************************************************************
 *
 *  Dump the register a local is in right now. It is only the current location, since the location changes and it
 *  is updated throughout code generation based on LSRA register assignments.
 */

void Compiler::lvaDumpRegLocation(unsigned lclNum)
{
    const LclVarDsc* varDsc = lvaGetDesc(lclNum);

#ifdef TARGET_ARM
    if (varDsc->TypeGet() == TYP_DOUBLE)
    {
        // The assigned registers are `lvRegNum:RegNext(lvRegNum)`
        printf("%3s:%-3s    ", getRegName(varDsc->GetRegNum()), getRegName(REG_NEXT(varDsc->GetRegNum())));
    }
    else
#endif // TARGET_ARM
    {
        printf("%3s        ", getRegName(varDsc->GetRegNum()));
    }
}

/*****************************************************************************
 *
 *  Dump the frame location assigned to a local.
 *  It's the home location, even though the variable doesn't always live
 *  in its home location.
 */

void Compiler::lvaDumpFrameLocation(unsigned lclNum)
{
    int       offset;
    regNumber baseReg;

#ifdef TARGET_ARM
    offset = lvaFrameAddress(lclNum, compLocallocUsed, &baseReg, 0, /* isFloatUsage */ false);
#else
    bool EBPbased;
    offset  = lvaFrameAddress(lclNum, &EBPbased);
    baseReg = EBPbased ? REG_FPBASE : REG_SPBASE;
#endif

    printf("[%2s%1s0x%02X] ", getRegName(baseReg), (offset < 0 ? "-" : "+"), (offset < 0 ? -offset : offset));
}

/*****************************************************************************
 *
 *  dump a single lvaTable entry
 */

void Compiler::lvaDumpEntry(unsigned lclNum, FrameLayoutState curState, size_t refCntWtdWidth)
{
    LclVarDsc* varDsc = lvaGetDesc(lclNum);
    var_types  type   = varDsc->TypeGet();

    if (curState == INITIAL_FRAME_LAYOUT)
    {
        printf(";  ");
        gtDispLclVar(lclNum);

        printf(" %7s ", varTypeName(type));
        gtDispLclVarStructType(lclNum);
    }
    else
    {
        if (varDsc->lvRefCnt() == 0)
        {
            // Print this with a special indicator that the variable is unused. Even though the
            // variable itself is unused, it might be a struct that is promoted, so seeing it
            // can be useful when looking at the promoted struct fields. It's also weird to see
            // missing var numbers if these aren't printed.
            printf(";* ");
        }
#if FEATURE_FIXED_OUT_ARGS
        // Since lvaOutgoingArgSpaceSize is a PhasedVar we can't read it for Dumping until
        // after we set it to something.
        else if ((lclNum == lvaOutgoingArgSpaceVar) && lvaOutgoingArgSpaceSize.HasFinalValue() &&
                 (lvaOutgoingArgSpaceSize == 0))
        {
            // Similar to above; print this anyway.
            printf(";# ");
        }
#endif // FEATURE_FIXED_OUT_ARGS
        else
        {
            printf(";  ");
        }

        gtDispLclVar(lclNum);

        printf("[V%02u", lclNum);
        if (varDsc->lvTracked)
        {
            printf(",T%02u]", varDsc->lvVarIndex);
        }
        else
        {
            printf("    ]");
        }

        printf(" (%3u,%*s)", varDsc->lvRefCnt(lvaRefCountState), (int)refCntWtdWidth,
               refCntWtd2str(varDsc->lvRefCntWtd(lvaRefCountState), /* padForDecimalPlaces */ true));

        printf(" %7s ", varTypeName(type));
        if (genTypeSize(type) == 0)
        {
            printf("(%2d) ", lvaLclSize(lclNum));
        }
        else
        {
            printf(" ->  ");
        }

        // The register or stack location field is 11 characters wide.
        if ((varDsc->lvRefCnt(lvaRefCountState) == 0) && !varDsc->lvImplicitlyReferenced)
        {
            printf("zero-ref   ");
        }
        else if (varDsc->lvRegister != 0)
        {
            // It's always a register, and always in the same register.
            lvaDumpRegLocation(lclNum);
        }
        else if (varDsc->lvOnFrame == 0)
        {
            printf("registers  ");
        }
        else
        {
            // For RyuJIT backend, it might be in a register part of the time, but it will definitely have a stack home
            // location. Otherwise, it's always on the stack.
            if (lvaDoneFrameLayout != NO_FRAME_LAYOUT)
            {
                lvaDumpFrameLocation(lclNum);
            }
        }
    }

    if (varDsc->lvIsHfa())
    {
        printf(" HFA(%s) ", varTypeName(varDsc->GetHfaType()));
    }

    if (varDsc->lvDoNotEnregister)
    {
        printf(" do-not-enreg[");
        if (varDsc->IsAddressExposed())
        {
            printf("X");
        }
        if (varDsc->IsHiddenBufferStructArg())
        {
            printf("H");
        }
        if (varTypeIsStruct(varDsc))
        {
            printf("S");
        }
        if (varDsc->GetDoNotEnregReason() == DoNotEnregisterReason::VMNeedsStackAddr)
        {
            printf("V");
        }
        if (lvaEnregEHVars && varDsc->lvLiveInOutOfHndlr)
        {
            printf("%c", varDsc->lvSingleDefDisqualifyReason);
        }
        if (varDsc->GetDoNotEnregReason() == DoNotEnregisterReason::LocalField)
        {
            printf("F");
        }
        if (varDsc->GetDoNotEnregReason() == DoNotEnregisterReason::BlockOp)
        {
            printf("B");
        }
        if (varDsc->lvIsMultiRegArg)
        {
            printf("A");
        }
        if (varDsc->lvIsMultiRegRet)
        {
            printf("R");
        }
#ifdef JIT32_GCENCODER
        if (varDsc->lvPinned)
            printf("P");
#endif // JIT32_GCENCODER
        printf("]");
    }

    if (varDsc->lvIsMultiRegArg)
    {
        printf(" multireg-arg");
    }
    if (varDsc->lvIsMultiRegRet)
    {
        printf(" multireg-ret");
    }
    if (varDsc->lvMustInit)
    {
        printf(" must-init");
    }
    if (varDsc->IsAddressExposed())
    {
        printf(" addr-exposed");
    }
    if (varDsc->IsHiddenBufferStructArg())
    {
        printf(" hidden-struct-arg");
    }
    if (varDsc->lvHasLdAddrOp)
    {
        printf(" ld-addr-op");
    }
    if (lvaIsOriginalThisArg(lclNum))
    {
        printf(" this");
    }
    if (varDsc->lvPinned)
    {
        printf(" pinned");
    }
    if (varDsc->lvClassHnd != NO_CLASS_HANDLE)
    {
        printf(" class-hnd");
    }
    if (varDsc->lvClassIsExact)
    {
        printf(" exact");
    }
    if (varDsc->lvLiveInOutOfHndlr)
    {
        printf(" EH-live");
    }
    if (varDsc->lvSpillAtSingleDef)
    {
        printf(" spill-single-def");
    }
    else if (varDsc->lvSingleDefRegCandidate)
    {
        printf(" single-def");
    }
    if (lvaIsOSRLocal(lclNum) && varDsc->lvOnFrame)
    {
        printf(" tier0-frame");
    }
    if (varDsc->lvIsHoist)
    {
        printf(" hoist");
    }
    if (varDsc->lvIsMultiDefCSE)
    {
        printf(" multi-def");
    }

#ifndef TARGET_64BIT
    if (varDsc->lvStructDoubleAlign)
        printf(" double-align");
#endif // !TARGET_64BIT

    if (compGSReorderStackLayout && !varDsc->lvRegister)
    {
        if (varDsc->lvIsPtr)
        {
            printf(" ptr");
        }
        if (varDsc->lvIsUnsafeBuffer)
        {
            printf(" unsafe-buffer");
        }
    }

    if (varDsc->lvReason != nullptr)
    {
        printf(" \"%s\"", varDsc->lvReason);
    }

    if (varDsc->lvIsStructField)
    {
        LclVarDsc*       parentVarDsc  = lvaGetDesc(varDsc->lvParentLcl);
        lvaPromotionType promotionType = lvaGetPromotionType(parentVarDsc);
        switch (promotionType)
        {
            case PROMOTION_TYPE_NONE:
                printf(" P-NONE");
                break;
            case PROMOTION_TYPE_DEPENDENT:
                printf(" P-DEP");
                break;
            case PROMOTION_TYPE_INDEPENDENT:
                printf(" P-INDEP");
                break;
        }
    }

    if (varDsc->lvClassHnd != NO_CLASS_HANDLE)
    {
        printf(" <%s>", eeGetClassName(varDsc->lvClassHnd));
    }
    else if (varTypeIsStruct(varDsc->TypeGet()))
    {
        ClassLayout* layout = varDsc->GetLayout();
        if (layout != nullptr && !layout->IsBlockLayout())
        {
            printf(" <%s>", layout->GetClassName());
        }
    }

    printf("\n");
}

/*****************************************************************************
 *
 *  dump the lvaTable
 */

void Compiler::lvaTableDump(FrameLayoutState curState)
{
    if (curState == NO_FRAME_LAYOUT)
    {
        curState = lvaDoneFrameLayout;
        if (curState == NO_FRAME_LAYOUT)
        {
            // Still no layout? Could be a bug, but just display the initial layout
            curState = INITIAL_FRAME_LAYOUT;
        }
    }

    if (curState == INITIAL_FRAME_LAYOUT)
    {
        printf("; Initial");
    }
    else if (curState == PRE_REGALLOC_FRAME_LAYOUT)
    {
        printf("; Pre-RegAlloc");
    }
    else if (curState == REGALLOC_FRAME_LAYOUT)
    {
        printf("; RegAlloc");
    }
    else if (curState == TENTATIVE_FRAME_LAYOUT)
    {
        printf("; Tentative");
    }
    else if (curState == FINAL_FRAME_LAYOUT)
    {
        printf("; Final");
    }
    else
    {
        printf("UNKNOWN FrameLayoutState!");
        unreached();
    }

    printf(" local variable assignments\n");
    printf(";\n");

    unsigned   lclNum;
    LclVarDsc* varDsc;

    // Figure out some sizes, to help line things up

    size_t refCntWtdWidth = 6; // Use 6 as the minimum width

    if (curState != INITIAL_FRAME_LAYOUT) // don't need this info for INITIAL_FRAME_LAYOUT
    {
        for (lclNum = 0, varDsc = lvaTable; lclNum < lvaCount; lclNum++, varDsc++)
        {
            size_t width = strlen(refCntWtd2str(varDsc->lvRefCntWtd(lvaRefCountState), /* padForDecimalPlaces */ true));
            if (width > refCntWtdWidth)
            {
                refCntWtdWidth = width;
            }
        }
    }

    // Do the actual output

    for (lclNum = 0, varDsc = lvaTable; lclNum < lvaCount; lclNum++, varDsc++)
    {
        lvaDumpEntry(lclNum, curState, refCntWtdWidth);
    }

    //-------------------------------------------------------------------------
    // Display the code-gen temps

    assert(codeGen->regSet.tmpAllFree());
    for (TempDsc* temp = codeGen->regSet.tmpListBeg(); temp != nullptr; temp = codeGen->regSet.tmpListNxt(temp))
    {
        printf(";  TEMP_%02u %26s%*s%7s  -> ", -temp->tdTempNum(), " ", refCntWtdWidth, " ",
               varTypeName(temp->tdTempType()));
        int offset = temp->tdTempOffs();
        printf(" [%2s%1s0x%02X]\n", isFramePointerUsed() ? STR_FPBASE : STR_SPBASE, (offset < 0 ? "-" : "+"),
               (offset < 0 ? -offset : offset));
    }

    if (curState >= TENTATIVE_FRAME_LAYOUT)
    {
        printf(";\n");
        printf("; Lcl frame size = %d\n", compLclFrameSize);
    }
}
#endif // DEBUG

/*****************************************************************************
 *
 *  Conservatively estimate the layout of the stack frame.
 *
 *  This function is only used before final frame layout. It conservatively estimates the
 *  number of callee-saved registers that must be saved, then calls lvaAssignFrameOffsets().
 *  To do final frame layout, the callee-saved registers are known precisely, so
 *  lvaAssignFrameOffsets() is called directly.
 *
 *  Returns the (conservative, that is, overly large) estimated size of the frame,
 *  including the callee-saved registers. This is only used by the emitter during code
 *  generation when estimating the size of the offset of instructions accessing temps,
 *  and only if temps have a larger offset than variables.
 */

unsigned Compiler::lvaFrameSize(FrameLayoutState curState)
{
    assert(curState < FINAL_FRAME_LAYOUT);

    unsigned result;

    /* Layout the stack frame conservatively.
       Assume all callee-saved registers are spilled to stack */

    compCalleeRegsPushed = CNT_CALLEE_SAVED;

#if defined(TARGET_ARMARCH) || defined(TARGET_LOONGARCH64) || defined(TARGET_RISCV64)
    if (compFloatingPointUsed)
        compCalleeRegsPushed += CNT_CALLEE_SAVED_FLOAT;

    compCalleeRegsPushed++; // we always push LR or RA. See genPushCalleeSavedRegisters
#elif defined(TARGET_AMD64)
    if (compFloatingPointUsed)
    {
        compCalleeFPRegsSavedMask = RBM_FLT_CALLEE_SAVED;
    }
    else
    {
        compCalleeFPRegsSavedMask = RBM_NONE;
    }
#endif

#if DOUBLE_ALIGN
    if (genDoubleAlign())
    {
        // X86 only - account for extra 4-byte pad that may be created by "and  esp, -8"  instruction
        compCalleeRegsPushed++;
    }
#endif

#ifdef TARGET_XARCH
    // Since FP/EBP is included in the SAVED_REG_MAXSZ we need to
    // subtract 1 register if codeGen->isFramePointerUsed() is true.
    if (codeGen->isFramePointerUsed())
    {
        compCalleeRegsPushed--;
    }
#endif

    lvaAssignFrameOffsets(curState);

    unsigned calleeSavedRegMaxSz = CALLEE_SAVED_REG_MAXSZ;
#if defined(TARGET_ARMARCH) || defined(TARGET_LOONGARCH64) || defined(TARGET_RISCV64)
    if (compFloatingPointUsed)
    {
        calleeSavedRegMaxSz += CALLEE_SAVED_FLOAT_MAXSZ;
    }
    calleeSavedRegMaxSz += REGSIZE_BYTES; // we always push LR or RA. See genPushCalleeSavedRegisters
#endif

    result = compLclFrameSize + calleeSavedRegMaxSz;
    return result;
}

//------------------------------------------------------------------------
// lvaGetSPRelativeOffset: Given a variable, return the offset of that
// variable in the frame from the stack pointer. This number will be positive,
// since the stack pointer must be at a lower address than everything on the
// stack.
//
// This can't be called for localloc functions, since the stack pointer
// varies, and thus there is no fixed offset to a variable from the stack pointer.
//
// Arguments:
//    varNum - the variable number
//
// Return Value:
//    The offset.
//
int Compiler::lvaGetSPRelativeOffset(unsigned varNum)
{
    assert(!compLocallocUsed);
    assert(lvaDoneFrameLayout == FINAL_FRAME_LAYOUT);
    const LclVarDsc* varDsc = lvaGetDesc(varNum);
    assert(varDsc->lvOnFrame);
    int spRelativeOffset;

    if (varDsc->lvFramePointerBased)
    {
        // The stack offset is relative to the frame pointer, so convert it to be
        // relative to the stack pointer (which makes no sense for localloc functions).
        spRelativeOffset = varDsc->GetStackOffset() + codeGen->genSPtoFPdelta();
    }
    else
    {
        spRelativeOffset = varDsc->GetStackOffset();
    }

    assert(spRelativeOffset >= 0);
    return spRelativeOffset;
}

/*****************************************************************************
 *
 *  Return the caller-SP-relative stack offset of a local/parameter.
 *  Requires the local to be on the stack and frame layout to be complete.
 */

int Compiler::lvaGetCallerSPRelativeOffset(unsigned varNum)
{
    assert(lvaDoneFrameLayout == FINAL_FRAME_LAYOUT);
    const LclVarDsc* varDsc = lvaGetDesc(varNum);
    assert(varDsc->lvOnFrame);

    return lvaToCallerSPRelativeOffset(varDsc->GetStackOffset(), varDsc->lvFramePointerBased);
}

//-----------------------------------------------------------------------------
// lvaToCallerSPRelativeOffset: translate a frame offset into an offset from
//    the caller's stack pointer.
//
// Arguments:
//    offset - frame offset
//    isFpBase - if true, offset is from FP, otherwise offset is from SP
//    forRootFrame - if the current method is an OSR method, adjust the offset
//      to be relative to the SP for the root method, instead of being relative
//      to the SP for the OSR method.
//
// Returins:
//    suitable offset
//
int Compiler::lvaToCallerSPRelativeOffset(int offset, bool isFpBased, bool forRootFrame) const
{
    assert(lvaDoneFrameLayout == FINAL_FRAME_LAYOUT);

    if (isFpBased)
    {
        offset += codeGen->genCallerSPtoFPdelta();
    }
    else
    {
        offset += codeGen->genCallerSPtoInitialSPdelta();
    }

#if defined(TARGET_AMD64) || defined(TARGET_ARM64) || defined(TARGET_LOONGARCH64) || defined(TARGET_RISCV64)
    if (forRootFrame && opts.IsOSR())
    {
        const PatchpointInfo* const ppInfo = info.compPatchpointInfo;

#if defined(TARGET_AMD64)
        // The offset computed above already includes the OSR frame adjustment, plus the
        // pop of the "pseudo return address" from the OSR frame.
        //
        // To get to root method caller-SP, we need to subtract off the tier0 frame
        // size and the pushed return address and RBP for the tier0 frame (which we know is an
        // RPB frame).
        //
        // ppInfo's TotalFrameSize also accounts for the popped pseudo return address
        // between the tier0 method frame and the OSR frame. So the net adjustment
        // is simply TotalFrameSize plus one register.
        //
        const int adjustment = ppInfo->TotalFrameSize() + REGSIZE_BYTES;

#elif defined(TARGET_ARM64) || defined(TARGET_LOONGARCH64) || defined(TARGET_RISCV64)

        const int adjustment = ppInfo->TotalFrameSize();
#endif

        offset -= adjustment;
    }
#else
    // OSR NYI for other targets.
    assert(!opts.IsOSR());
#endif

    return offset;
}

/*****************************************************************************
 *
 *  Return the Initial-SP-relative stack offset of a local/parameter.
 *  Requires the local to be on the stack and frame layout to be complete.
 */

int Compiler::lvaGetInitialSPRelativeOffset(unsigned varNum)
{
    assert(lvaDoneFrameLayout == FINAL_FRAME_LAYOUT);
    const LclVarDsc* varDsc = lvaGetDesc(varNum);
    assert(varDsc->lvOnFrame);

    return lvaToInitialSPRelativeOffset(varDsc->GetStackOffset(), varDsc->lvFramePointerBased);
}

// Given a local variable offset, and whether that offset is frame-pointer based, return its offset from Initial-SP.
// This is used, for example, to figure out the offset of the frame pointer from Initial-SP.
int Compiler::lvaToInitialSPRelativeOffset(unsigned offset, bool isFpBased)
{
    assert(lvaDoneFrameLayout == FINAL_FRAME_LAYOUT);
#ifdef TARGET_AMD64
    if (isFpBased)
    {
        // Currently, the frame starts by pushing ebp, ebp points to the saved ebp
        // (so we have ebp pointer chaining). Add the fixed-size frame size plus the
        // size of the callee-saved regs (not including ebp itself) to find Initial-SP.

        assert(codeGen->isFramePointerUsed());
        offset += codeGen->genSPtoFPdelta();
    }
    else
    {
        // The offset is correct already!
    }
#else  // !TARGET_AMD64
    NYI("lvaToInitialSPRelativeOffset");
#endif // !TARGET_AMD64

    return offset;
}

/*****************************************************************************/

#ifdef DEBUG
//-----------------------------------------------------------------------------
// lvaStressLclFldPadding: Pick a padding size at "random".
//
// Returns:
//   Padding amoount in bytes
//
unsigned Compiler::lvaStressLclFldPadding(unsigned lclNum)
{
    // TODO: make this a bit more random, eg:
    // return (lclNum ^ info.compMethodHash() ^ getJitStressLevel()) % 8;

    // Convert every 2nd variable
    if (lclNum % 2)
    {
        return 0;
    }

    // Pick a padding size at "random"
    unsigned size = lclNum % 7;

    return size;
}

//-----------------------------------------------------------------------------
// lvaStressLclFldCB: Convert GT_LCL_VAR's to GT_LCL_FLD's
//
// Arguments:
//    pTree -- pointer to tree to possibly convert
//    data  -- walker data
//
// Notes:
//    The stress mode does 2 passes.
//
//    In the first pass we will mark the locals where we CAN't apply the stress mode.
//    In the second pass we will do the appropriate morphing wherever we've not determined we can't do it.
//
Compiler::fgWalkResult Compiler::lvaStressLclFldCB(GenTree** pTree, fgWalkData* data)
{
    GenTree* const       tree = *pTree;
    GenTreeLclVarCommon* lcl  = tree->OperIsAnyLocal() ? tree->AsLclVarCommon() : nullptr;

    if (lcl == nullptr)
    {
        return WALK_CONTINUE;
    }

    Compiler* const  pComp      = ((lvaStressLclFldArgs*)data->pCallbackData)->m_pCompiler;
    bool const       bFirstPass = ((lvaStressLclFldArgs*)data->pCallbackData)->m_bFirstPass;
    unsigned const   lclNum     = lcl->GetLclNum();
    LclVarDsc* const varDsc     = pComp->lvaGetDesc(lclNum);
    var_types const  lclType    = lcl->TypeGet();
    var_types const  varType    = varDsc->TypeGet();

    if (varDsc->lvNoLclFldStress)
    {
        // Already determined we can't do anything for this var
        return WALK_CONTINUE;
    }

    if (bFirstPass)
    {
        // Ignore locals that already have field appearances
        if (lcl->OperIs(GT_LCL_FLD, GT_STORE_LCL_FLD) ||
            (lcl->OperIs(GT_LCL_ADDR) && (lcl->AsLclFld()->GetLclOffs() != 0)))
        {
            varDsc->lvNoLclFldStress = true;
            return WALK_CONTINUE;
        }

        // Ignore arguments and temps
        if (varDsc->lvIsParam || lclNum >= pComp->info.compLocalsCount)
        {
            varDsc->lvNoLclFldStress = true;
            return WALK_CONTINUE;
        }

        // Ignore OSR locals; if in memory, they will live on the
        // Tier0 frame and so can't have their storage adjusted.
        //
        if (pComp->lvaIsOSRLocal(lclNum))
        {
            varDsc->lvNoLclFldStress = true;
            return WALK_CONTINUE;
        }

        // Likewise for Tier0 methods with patchpoints --
        // if we modify them we'll misreport their locations in the patchpoint info.
        //
        if (pComp->doesMethodHavePatchpoints() || pComp->doesMethodHavePartialCompilationPatchpoints())
        {
            varDsc->lvNoLclFldStress = true;
            return WALK_CONTINUE;
        }

        // Converting tail calls to loops may require insertion of explicit
        // zero initialization for IL locals. The JIT does not support this for
        // TYP_BLK locals.
        // TODO-Cleanup: Can probably be removed now since TYP_BLK does not
        // exist anymore.
        if (pComp->doesMethodHaveRecursiveTailcall())
        {
            varDsc->lvNoLclFldStress = true;
            return WALK_CONTINUE;
        }

        // Fix for lcl_fld stress mode
        if (varDsc->lvKeepType)
        {
            varDsc->lvNoLclFldStress = true;
            return WALK_CONTINUE;
        }

        // Can't have GC ptrs in block layouts.
        if (!varTypeIsArithmetic(lclType))
        {
            varDsc->lvNoLclFldStress = true;
            return WALK_CONTINUE;
        }

        // The noway_assert in the second pass below, requires that these types match
        //
        if (varType != lclType)
        {
            varDsc->lvNoLclFldStress = true;
            return WALK_CONTINUE;
        }

        // Weed out "small" types like TYP_BYTE as we don't mark the GT_LCL_VAR
        // node with the accurate small type. If we bash lvaTable[].lvType,
        // then there will be no indication that it was ever a small type.

        if (genTypeSize(varType) != genTypeSize(genActualType(varType)))
        {
            varDsc->lvNoLclFldStress = true;
            return WALK_CONTINUE;
        }

        // Offset some of the local variable by a "random" non-zero amount

        unsigned padding = pComp->lvaStressLclFldPadding(lclNum);
        if (padding == 0)
        {
            varDsc->lvNoLclFldStress = true;
            return WALK_CONTINUE;
        }
    }
    else
    {
        // Do the morphing
        noway_assert((varType == lclType) || ((varType == TYP_STRUCT) && varDsc->GetLayout()->IsBlockLayout()));

        // Calculate padding
        unsigned padding = pComp->lvaStressLclFldPadding(lclNum);

#if defined(TARGET_ARMARCH) || defined(TARGET_LOONGARCH64) || defined(TARGET_RISCV64)
        // We need to support alignment requirements to access memory.
        // Be conservative and use the maximally aligned type here.
        padding = roundUp(padding, genTypeSize(TYP_DOUBLE));
#endif // defined(TARGET_ARMARCH) || defined(TARGET_LOONGARCH64) || defined(TARGET_RISCV64)

        if (varType != TYP_STRUCT)
        {
            // Change the variable to a block struct
            ClassLayout* layout =
                pComp->typGetBlkLayout(roundUp(padding + pComp->lvaLclSize(lclNum), TARGET_POINTER_SIZE));
            varDsc->lvType = TYP_STRUCT;
            varDsc->SetLayout(layout);
            pComp->lvaSetVarAddrExposed(lclNum DEBUGARG(AddressExposedReason::STRESS_LCL_FLD));

            JITDUMP("Converting V%02u to %u sized block with LCL_FLD at offset (padding %u)\n", lclNum,
                    layout->GetSize(), padding);
        }

        tree->gtFlags |= GTF_GLOB_REF;

        // Update the trees
        if (tree->OperIs(GT_LCL_VAR))
        {
            tree->SetOper(GT_LCL_FLD);
        }
        else if (tree->OperIs(GT_STORE_LCL_VAR))
        {
            tree->SetOper(GT_STORE_LCL_FLD);
        }

        tree->AsLclFld()->SetLclOffs(padding);

        if (tree->OperIs(GT_STORE_LCL_FLD) && tree->IsPartialLclFld(pComp))
        {
            tree->gtFlags |= GTF_VAR_USEASG;
        }
    }

    return WALK_CONTINUE;
}

/*****************************************************************************/

void Compiler::lvaStressLclFld()
{
    if (!compStressCompile(STRESS_LCL_FLDS, 5))
    {
        return;
    }

    lvaStressLclFldArgs Args;
    Args.m_pCompiler  = this;
    Args.m_bFirstPass = true;

    // Do First pass
    fgWalkAllTreesPre(lvaStressLclFldCB, &Args);

    // Second pass
    Args.m_bFirstPass = false;
    fgWalkAllTreesPre(lvaStressLclFldCB, &Args);
}

#endif // DEBUG

/*****************************************************************************
 *
 *  A little routine that displays a local variable bitset.
 *  'set' is mask of variables that have to be displayed
 *  'allVars' is the complete set of interesting variables (blank space is
 *    inserted if its corresponding bit is not in 'set').
 */

#ifdef DEBUG
void Compiler::lvaDispVarSet(VARSET_VALARG_TP set)
{
    VARSET_TP allVars(VarSetOps::MakeEmpty(this));
    lvaDispVarSet(set, allVars);
}

void Compiler::lvaDispVarSet(VARSET_VALARG_TP set, VARSET_VALARG_TP allVars)
{
    printf("{");

    bool needSpace = false;

    for (unsigned index = 0; index < lvaTrackedCount; index++)
    {
        if (VarSetOps::IsMember(this, set, index))
        {
            unsigned   lclNum;
            LclVarDsc* varDsc;

            /* Look for the matching variable */

            for (lclNum = 0, varDsc = lvaTable; lclNum < lvaCount; lclNum++, varDsc++)
            {
                if ((varDsc->lvVarIndex == index) && varDsc->lvTracked)
                {
                    break;
                }
            }

            if (needSpace)
            {
                printf(" ");
            }
            else
            {
                needSpace = true;
            }

            printf("V%02u", lclNum);
        }
        else if (VarSetOps::IsMember(this, allVars, index))
        {
            if (needSpace)
            {
                printf(" ");
            }
            else
            {
                needSpace = true;
            }

            printf("   ");
        }
    }

    printf("}");
}

#endif // DEBUG<|MERGE_RESOLUTION|>--- conflicted
+++ resolved
@@ -911,57 +911,37 @@
         if ((lowering != nullptr) && !lowering->byIntegerCallConv)
         {
             assert(varTypeIsStruct(argType));
-<<<<<<< HEAD
-            assert(((fpInfo.flags & FpStruct::OnlyOne) != 0) || varDsc->lvExactSize() <= argSize);
-            cSlotsToEnregister = ((fpInfo.flags & FpStruct::OnlyOne) != 0) ? 1 : 2;
-            int floatNum       = ((fpInfo.flags & FpStruct::BothFloat) != 0) ? 2 : 1;
+            assert((lowering->numLoweredElements == 1) || (lowering->numLoweredElements == 2));
+            if (lowering->numLoweredElements == 1)
+                assert(varDsc->lvExactSize() <= argSize);
+
+            cSlotsToEnregister  = lowering->numLoweredElements;
+            argRegTypeInStruct1 = JITtype2varType(lowering->loweredElements[0]);
+            if (lowering->numLoweredElements == 2)
+                argRegTypeInStruct2 = JITtype2varType(lowering->loweredElements[1]);
+
+            int floatNum = (int)varTypeIsFloating(argRegTypeInStruct1) + (int)varTypeIsFloating(argRegTypeInStruct2);
+            assert(floatNum > 0);
 
             canPassArgInRegisters = varDscInfo->canEnreg(TYP_DOUBLE, floatNum);
-            if (canPassArgInRegisters && ((fpInfo.flags & (FpStruct::FloatInt | FpStruct::IntFloat)) != 0))
+            if (canPassArgInRegisters && (floatNum < lowering->numLoweredElements))
+            {
+                assert(floatNum == 1);
+                assert(lowering->numLoweredElements == 2);
+                assert(varTypeIsIntegralOrI(argRegTypeInStruct1) || varTypeIsIntegralOrI(argRegTypeInStruct2));
                 canPassArgInRegisters = varDscInfo->canEnreg(TYP_I_IMPL, 1);
-=======
-            int floatNum = 0;
-            if (lowering->numLoweredElements == 1)
-            {
-                assert(argSize <= 8);
-                assert(varDsc->lvExactSize() <= argSize);
-
-                floatNum              = 1;
-                canPassArgInRegisters = varDscInfo->canEnreg(TYP_DOUBLE, 1);
-
-                argRegTypeInStruct1 = JITtype2varType(lowering->loweredElements[0]);
-                assert(varTypeIsFloating(argRegTypeInStruct1));
-            }
-            else
-            {
-                assert(lowering->numLoweredElements == 2);
-                argRegTypeInStruct1 = genActualType(JITtype2varType(lowering->loweredElements[0]));
-                argRegTypeInStruct2 = genActualType(JITtype2varType(lowering->loweredElements[1]));
-                floatNum = (int)varTypeIsFloating(argRegTypeInStruct1) + (int)varTypeIsFloating(argRegTypeInStruct2);
-                canPassArgInRegisters = varDscInfo->canEnreg(TYP_DOUBLE, floatNum);
-                if (floatNum == 1)
-                    canPassArgInRegisters = canPassArgInRegisters && varDscInfo->canEnreg(TYP_I_IMPL, 1);
-            }
->>>>>>> 5c478d79
-
-            Compiler::GetTypesFromFpStructInRegistersInfo(fpInfo, &argRegTypeInStruct1, &argRegTypeInStruct2);
+            }
 
             if (!canPassArgInRegisters)
             {
-<<<<<<< HEAD
                 // If a struct eligible for passing according to floating-point calling convention cannot be fully
                 // enregistered, it is passed according to integer calling convention -- in up to two integer registers
                 // and/or stack slots, as a lump of bits laid out like in memory.
-                cSlotsToEnregister    = cSlots;
-=======
-                // On LoongArch64 and RISCV64, if there aren't any remaining floating-point registers to pass the
-                // argument, integer registers (if any) are used instead.
->>>>>>> 5c478d79
-                canPassArgInRegisters = varDscInfo->canEnreg(argType, cSlotsToEnregister);
-
+                cSlotsToEnregister  = cSlots;
                 argRegTypeInStruct1 = TYP_UNKNOWN;
                 argRegTypeInStruct2 = TYP_UNKNOWN;
 
+                canPassArgInRegisters = varDscInfo->canEnreg(argType, cSlotsToEnregister);
                 if (cSlotsToEnregister == 2)
                 {
                     if (!canPassArgInRegisters && varDscInfo->canEnreg(TYP_I_IMPL, 1))
