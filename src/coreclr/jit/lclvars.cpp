--- conflicted
+++ resolved
@@ -33,76 +33,6 @@
 
 /*****************************************************************************/
 
-<<<<<<< HEAD
-void Compiler::lvaInit()
-{
-    lvaParameterPassingInfo = nullptr;
-    lvaParameterStackSize   = 0;
-
-    /* We haven't allocated stack variables yet */
-    lvaRefCountState = RCS_INVALID;
-
-    lvaGenericsContextInUse = false;
-
-    lvaTrackedToVarNumSize = 0;
-    lvaTrackedToVarNum     = nullptr;
-
-    lvaTrackedFixed = false; // false: We can still add new tracked variables
-
-    lvaDoneFrameLayout = NO_FRAME_LAYOUT;
-#if defined(FEATURE_EH_WINDOWS_X86)
-    lvaShadowSPslotsVar = BAD_VAR_NUM;
-#endif // FEATURE_EH_WINDOWS_X86
-    lvaInlinedPInvokeFrameVar = BAD_VAR_NUM;
-    lvaReversePInvokeFrameVar = BAD_VAR_NUM;
-#if FEATURE_FIXED_OUT_ARGS
-    lvaOutgoingArgSpaceVar  = BAD_VAR_NUM;
-    lvaOutgoingArgSpaceSize = PhasedVar<unsigned>();
-#endif // FEATURE_FIXED_OUT_ARGS
-#ifdef JIT32_GCENCODER
-    lvaLocAllocSPvar = BAD_VAR_NUM;
-#endif // JIT32_GCENCODER
-    lvaNewObjArrayArgs  = BAD_VAR_NUM;
-    lvaGSSecurityCookie = BAD_VAR_NUM;
-#ifdef TARGET_X86
-    lvaVarargsBaseOfStkArgs = BAD_VAR_NUM;
-#endif // TARGET_X86
-    lvaVarargsHandleArg = BAD_VAR_NUM;
-    lvaStubArgumentVar  = BAD_VAR_NUM;
-    lvaArg0Var          = BAD_VAR_NUM;
-    lvaMonAcquired      = BAD_VAR_NUM;
-    lvaRetAddrVar       = BAD_VAR_NUM;
-
-#ifdef SWIFT_SUPPORT
-    lvaSwiftSelfArg           = BAD_VAR_NUM;
-    lvaSwiftIndirectResultArg = BAD_VAR_NUM;
-    lvaSwiftErrorArg          = BAD_VAR_NUM;
-#endif
-
-    lvaInlineeReturnSpillTemp = BAD_VAR_NUM;
-
-    gsShadowVarInfo = nullptr;
-    lvaPSPSym       = BAD_VAR_NUM;
-#if defined(FEATURE_SIMD)
-    lvaSIMDInitTempVarNum = BAD_VAR_NUM;
-#endif // FEATURE_SIMD
-    lvaCurEpoch = 0;
-
-#if defined(DEBUG) && defined(TARGET_XARCH)
-    lvaReturnSpCheck = BAD_VAR_NUM;
-#endif
-
-#if defined(DEBUG) && defined(TARGET_X86)
-    lvaCallSpCheck = BAD_VAR_NUM;
-#endif
-
-    structPromotionHelper = new (this, CMK_Promotion) StructPromotionHelper(this);
-}
-
-/*****************************************************************************/
-
-=======
->>>>>>> 5ca90439
 void Compiler::lvaInitTypeRef()
 {
 
