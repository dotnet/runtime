// Licensed to the .NET Foundation under one or more agreements.
// The .NET Foundation licenses this file to you under the MIT license.

/*XXXXXXXXXXXXXXXXXXXXXXXXXXXXXXXXXXXXXXXXXXXXXXXXXXXXXXXXXXXXXXXXXXXXXXXXXXXXX
XXXXXXXXXXXXXXXXXXXXXXXXXXXXXXXXXXXXXXXXXXXXXXXXXXXXXXXXXXXXXXXXXXXXXXXXXXXXXXX
XX                                                                           XX
XX                           LclVarsInfo                                     XX
XX                                                                           XX
XX   The variables to be used by the code generator.                         XX
XX                                                                           XX
XXXXXXXXXXXXXXXXXXXXXXXXXXXXXXXXXXXXXXXXXXXXXXXXXXXXXXXXXXXXXXXXXXXXXXXXXXXXXXX
XXXXXXXXXXXXXXXXXXXXXXXXXXXXXXXXXXXXXXXXXXXXXXXXXXXXXXXXXXXXXXXXXXXXXXXXXXXXXXX
*/

#include "jitpch.h"
#ifdef _MSC_VER
#pragma hdrstop
#endif

#include "emit.h"
#include "registerargconvention.h"
#include "jitstd/algorithm.h"
#include "patchpointinfo.h"

/*****************************************************************************/

#ifdef DEBUG
#if DOUBLE_ALIGN
/* static */
unsigned Compiler::s_lvaDoubleAlignedProcsCount = 0;
#endif
#endif

/*****************************************************************************/

void Compiler::lvaInit()
{
    lvaParameterPassingInfo = nullptr;

    /* We haven't allocated stack variables yet */
    lvaRefCountState = RCS_INVALID;

    lvaGenericsContextInUse = false;

    lvaTrackedToVarNumSize = 0;
    lvaTrackedToVarNum     = nullptr;

    lvaTrackedFixed = false; // false: We can still add new tracked variables

    lvaDoneFrameLayout = NO_FRAME_LAYOUT;
#if defined(FEATURE_EH_WINDOWS_X86)
    lvaShadowSPslotsVar = BAD_VAR_NUM;
#endif // FEATURE_EH_WINDOWS_X86
    lvaInlinedPInvokeFrameVar = BAD_VAR_NUM;
    lvaReversePInvokeFrameVar = BAD_VAR_NUM;
#if FEATURE_FIXED_OUT_ARGS
    lvaOutgoingArgSpaceVar  = BAD_VAR_NUM;
    lvaOutgoingArgSpaceSize = PhasedVar<unsigned>();
#endif // FEATURE_FIXED_OUT_ARGS
#ifdef JIT32_GCENCODER
    lvaLocAllocSPvar = BAD_VAR_NUM;
#endif // JIT32_GCENCODER
    lvaNewObjArrayArgs  = BAD_VAR_NUM;
    lvaGSSecurityCookie = BAD_VAR_NUM;
#ifdef TARGET_X86
    lvaVarargsBaseOfStkArgs = BAD_VAR_NUM;
#endif // TARGET_X86
    lvaVarargsHandleArg = BAD_VAR_NUM;
    lvaStubArgumentVar  = BAD_VAR_NUM;
    lvaArg0Var          = BAD_VAR_NUM;
    lvaMonAcquired      = BAD_VAR_NUM;
    lvaRetAddrVar       = BAD_VAR_NUM;

#ifdef SWIFT_SUPPORT
    lvaSwiftSelfArg  = BAD_VAR_NUM;
    lvaSwiftErrorArg = BAD_VAR_NUM;
#endif

    lvaInlineeReturnSpillTemp = BAD_VAR_NUM;

    gsShadowVarInfo = nullptr;
    lvaPSPSym       = BAD_VAR_NUM;
#if FEATURE_SIMD
    lvaSIMDInitTempVarNum = BAD_VAR_NUM;
#endif // FEATURE_SIMD
    lvaCurEpoch = 0;

#if defined(DEBUG) && defined(TARGET_XARCH)
    lvaReturnSpCheck = BAD_VAR_NUM;
#endif

#if defined(DEBUG) && defined(TARGET_X86)
    lvaCallSpCheck = BAD_VAR_NUM;
#endif

    structPromotionHelper = new (this, CMK_Promotion) StructPromotionHelper(this);
}

/*****************************************************************************/

void Compiler::lvaInitTypeRef()
{

    /* x86 args look something like this:
        [this ptr] [hidden return buffer] [declared arguments]* [generic context] [var arg cookie]

       x64 is closer to the native ABI:
        [this ptr] [hidden return buffer] [generic context] [var arg cookie] [declared arguments]*
        (Note: prior to .NET Framework 4.5.1 for Windows 8.1 (but not .NET Framework 4.5.1 "downlevel"),
        the "hidden return buffer" came before the "this ptr". Now, the "this ptr" comes first. This
        is different from the C++ order, where the "hidden return buffer" always comes first.)

       ARM and ARM64 are the same as the current x64 convention:
        [this ptr] [hidden return buffer] [generic context] [var arg cookie] [declared arguments]*

       Key difference:
           The var arg cookie and generic context are swapped with respect to the user arguments
    */

    /* Set compArgsCount and compLocalsCount */

    info.compArgsCount = info.compMethodInfo->args.numArgs;

    // Is there a 'this' pointer

    if (!info.compIsStatic)
    {
        info.compArgsCount++;
    }
    else
    {
        info.compThisArg = BAD_VAR_NUM;
    }

    info.compILargsCount = info.compArgsCount;

    // Initialize "compRetNativeType" (along with "compRetTypeDesc"):
    //
    //  1. For structs returned via a return buffer, or in multiple registers, make it TYP_STRUCT.
    //  2. For structs returned in a single register, make it the corresponding primitive type.
    //  3. For primitives, leave it as-is. Note this makes it "incorrect" for soft-FP conventions.
    //
    ReturnTypeDesc retTypeDesc;
    retTypeDesc.InitializeReturnType(this, info.compRetType, info.compMethodInfo->args.retTypeClass, info.compCallConv);

    compRetTypeDesc         = retTypeDesc;
    unsigned returnRegCount = retTypeDesc.GetReturnRegCount();
    bool     hasRetBuffArg  = false;
    if (returnRegCount > 1)
    {
        info.compRetNativeType = varTypeIsMultiReg(info.compRetType) ? info.compRetType : TYP_STRUCT;
    }
    else if (returnRegCount == 1)
    {
        info.compRetNativeType = retTypeDesc.GetReturnRegType(0);
    }
    else
    {
        hasRetBuffArg          = info.compRetType != TYP_VOID;
        info.compRetNativeType = hasRetBuffArg ? TYP_STRUCT : TYP_VOID;
    }

    // Do we have a RetBuffArg?
    if (hasRetBuffArg)
    {
        info.compArgsCount++;
    }
    else
    {
        info.compRetBuffArg = BAD_VAR_NUM;
    }

#if defined(DEBUG) && defined(SWIFT_SUPPORT)
    if (verbose && (info.compCallConv == CorInfoCallConvExtension::Swift) && varTypeIsStruct(info.compRetType))
    {
        CORINFO_CLASS_HANDLE          retTypeHnd = info.compMethodInfo->args.retTypeClass;
        const CORINFO_SWIFT_LOWERING* lowering   = GetSwiftLowering(retTypeHnd);
        if (lowering->byReference)
        {
            printf("Swift compilation returns %s by reference\n", typGetObjLayout(retTypeHnd)->GetClassName());
        }
        else
        {
            printf("Swift compilation returns %s as %d primitive(s) in registers\n",
                   typGetObjLayout(retTypeHnd)->GetClassName(), lowering->numLoweredElements);
            for (size_t i = 0; i < lowering->numLoweredElements; i++)
            {
                printf("    [%zu] @ +%02u: %s\n", i, lowering->offsets[i],
                       varTypeName(JitType2PreciseVarType(lowering->loweredElements[i])));
            }
        }
    }
#endif

    /* There is a 'hidden' cookie pushed last when the
       calling convention is varargs */

    if (info.compIsVarArgs)
    {
        info.compArgsCount++;
    }

    // Is there an extra parameter used to pass instantiation info to
    // shared generic methods and shared generic struct instance methods?
    if (info.compMethodInfo->args.callConv & CORINFO_CALLCONV_PARAMTYPE)
    {
        info.compArgsCount++;
    }
    else
    {
        info.compTypeCtxtArg = BAD_VAR_NUM;
    }

    lvaCount = info.compLocalsCount = info.compArgsCount + info.compMethodInfo->locals.numArgs;

    info.compILlocalsCount = info.compILargsCount + info.compMethodInfo->locals.numArgs;

    /* Now allocate the variable descriptor table */

    if (compIsForInlining())
    {
        lvaTable    = impInlineInfo->InlinerCompiler->lvaTable;
        lvaCount    = impInlineInfo->InlinerCompiler->lvaCount;
        lvaTableCnt = impInlineInfo->InlinerCompiler->lvaTableCnt;

        // No more stuff needs to be done.
        return;
    }

    lvaTableCnt = lvaCount * 2;

    if (lvaTableCnt < 16)
    {
        lvaTableCnt = 16;
    }

    lvaTable         = getAllocator(CMK_LvaTable).allocate<LclVarDsc>(lvaTableCnt);
    size_t tableSize = lvaTableCnt * sizeof(*lvaTable);
    memset((void*)lvaTable, 0, tableSize);
    for (unsigned i = 0; i < lvaTableCnt; i++)
    {
        new (&lvaTable[i], jitstd::placement_t()) LclVarDsc(); // call the constructor.
    }

    //-------------------------------------------------------------------------
    // Count the arguments and initialize the respective lvaTable[] entries
    //
    // First the implicit arguments
    //-------------------------------------------------------------------------

    InitVarDscInfo varDscInfo;
#ifdef TARGET_X86
    // x86 unmanaged calling conventions limit the number of registers supported
    // for accepting arguments. As a result, we need to modify the number of registers
    // when we emit a method with an unmanaged calling convention.
    switch (info.compCallConv)
    {
        case CorInfoCallConvExtension::Thiscall:
            // In thiscall the this parameter goes into a register.
            varDscInfo.Init(lvaTable, hasRetBuffArg, 1, 0);
            break;
        case CorInfoCallConvExtension::C:
        case CorInfoCallConvExtension::Stdcall:
        case CorInfoCallConvExtension::CMemberFunction:
        case CorInfoCallConvExtension::StdcallMemberFunction:
            varDscInfo.Init(lvaTable, hasRetBuffArg, 0, 0);
            break;
        case CorInfoCallConvExtension::Managed:
        case CorInfoCallConvExtension::Fastcall:
        case CorInfoCallConvExtension::FastcallMemberFunction:
        default:
            varDscInfo.Init(lvaTable, hasRetBuffArg, MAX_REG_ARG, MAX_FLOAT_REG_ARG);
            break;
    }
#else
    varDscInfo.Init(lvaTable, hasRetBuffArg, MAX_REG_ARG, MAX_FLOAT_REG_ARG);
#endif

    lvaInitArgs(&varDscInfo);

    //-------------------------------------------------------------------------
    // Finally the local variables
    //-------------------------------------------------------------------------

    unsigned                varNum    = varDscInfo.varNum;
    LclVarDsc*              varDsc    = varDscInfo.varDsc;
    CORINFO_ARG_LIST_HANDLE localsSig = info.compMethodInfo->locals.args;

#if defined(TARGET_ARM) || defined(TARGET_RISCV64)
    compHasSplitParam = varDscInfo.hasSplitParam;
#endif // TARGET_ARM || TARGET_RISCV64

    for (unsigned i = 0; i < info.compMethodInfo->locals.numArgs;
         i++, varNum++, varDsc++, localsSig = info.compCompHnd->getArgNext(localsSig))
    {
        CORINFO_CLASS_HANDLE typeHnd;
        CorInfoTypeWithMod   corInfoTypeWithMod =
            info.compCompHnd->getArgType(&info.compMethodInfo->locals, localsSig, &typeHnd);
        CorInfoType corInfoType = strip(corInfoTypeWithMod);

        lvaInitVarDsc(varDsc, varNum, corInfoType, typeHnd, localsSig, &info.compMethodInfo->locals);

        if ((corInfoTypeWithMod & CORINFO_TYPE_MOD_PINNED) != 0)
        {
            if ((corInfoType == CORINFO_TYPE_CLASS) || (corInfoType == CORINFO_TYPE_BYREF))
            {
                JITDUMP("Setting lvPinned for V%02u\n", varNum);
                varDsc->lvPinned = 1;

                if (opts.IsOSR())
                {
                    // OSR method may not see any references to the pinned local,
                    // but must still report it in GC info.
                    //
                    varDsc->lvImplicitlyReferenced = 1;
                }
            }
            else
            {
                JITDUMP("Ignoring pin for non-GC type V%02u\n", varNum);
            }
        }

        varDsc->lvOnFrame = true; // The final home for this local variable might be our local stack frame

        if (corInfoType == CORINFO_TYPE_CLASS)
        {
            CORINFO_CLASS_HANDLE clsHnd = info.compCompHnd->getArgClass(&info.compMethodInfo->locals, localsSig);
            lvaSetClass(varNum, clsHnd);
        }
    }

    if ( // If there already exist unsafe buffers, don't mark more structs as unsafe
         // as that will cause them to be placed along with the real unsafe buffers,
         // unnecessarily exposing them to overruns. This can affect GS tests which
         // intentionally do buffer-overruns.
        !getNeedsGSSecurityCookie() &&
        // GS checks require the stack to be re-ordered, which can't be done with EnC
        !opts.compDbgEnC && compStressCompile(STRESS_UNSAFE_BUFFER_CHECKS, 25))
    {
        setNeedsGSSecurityCookie();
        compGSReorderStackLayout = true;

        for (unsigned i = 0; i < lvaCount; i++)
        {
            if ((lvaTable[i].lvType == TYP_STRUCT) && compStressCompile(STRESS_GENERIC_VARN, 60))
            {
                lvaTable[i].lvIsUnsafeBuffer = true;
            }
        }
    }

    // If this is an OSR method, mark all the OSR locals.
    //
    // Do this before we add the GS Cookie Dummy or Outgoing args to the locals
    // so we don't have to do special checks to exclude them.
    //
    if (opts.IsOSR())
    {
        for (unsigned lclNum = 0; lclNum < lvaCount; lclNum++)
        {
            LclVarDsc* const varDsc = lvaGetDesc(lclNum);
            varDsc->lvIsOSRLocal    = true;

            if (info.compPatchpointInfo->IsExposed(lclNum))
            {
                JITDUMP("-- V%02u is OSR exposed\n", lclNum);
                varDsc->lvIsOSRExposedLocal = true;

                // Ensure that ref counts for exposed OSR locals take into account
                // that some of the refs might be in the Tier0 parts of the method
                // that get trimmed away.
                //
                varDsc->lvImplicitlyReferenced = 1;
            }
        }
    }

    if (getNeedsGSSecurityCookie())
    {
        // Ensure that there will be at least one stack variable since
        // we require that the GSCookie does not have a 0 stack offset.
        unsigned   dummy         = lvaGrabTempWithImplicitUse(false DEBUGARG("GSCookie dummy"));
        LclVarDsc* gsCookieDummy = lvaGetDesc(dummy);
        gsCookieDummy->lvType    = TYP_INT;
        gsCookieDummy->lvIsTemp  = true; // It is not alive at all, set the flag to prevent zero-init.
        lvaSetVarDoNotEnregister(dummy DEBUGARG(DoNotEnregisterReason::VMNeedsStackAddr));
    }

    // Allocate the lvaOutgoingArgSpaceVar now because we can run into problems in the
    // emitter when the varNum is greater that 32767 (see emitLclVarAddr::initLclVarAddr)
    lvaAllocOutgoingArgSpaceVar();

#ifdef DEBUG
    if (verbose)
    {
        lvaTableDump(INITIAL_FRAME_LAYOUT);
    }
#endif
}

/*****************************************************************************/
void Compiler::lvaInitArgs(InitVarDscInfo* varDscInfo)
{
    compArgSize = 0;

#if defined(TARGET_ARM) && defined(PROFILING_SUPPORTED)
    // Prespill all argument regs on to stack in case of Arm when under profiler.
    if (compIsProfilerHookNeeded())
    {
        codeGen->regSet.rsMaskPreSpillRegArg |= RBM_ARG_REGS;
    }
#endif

    //----------------------------------------------------------------------

    // Is there a "this" pointer ?
    lvaInitThisPtr(varDscInfo);

    unsigned numUserArgsToSkip = 0;
    unsigned numUserArgs       = info.compMethodInfo->args.numArgs;
#if !defined(TARGET_ARM)
    if (TargetOS::IsWindows && callConvIsInstanceMethodCallConv(info.compCallConv))
    {
        // If we are a native instance method, handle the first user arg
        // (the unmanaged this parameter) and then handle the hidden
        // return buffer parameter.
        assert(numUserArgs >= 1);
        lvaInitUserArgs(varDscInfo, 0, 1);
        numUserArgsToSkip++;
        numUserArgs--;

        lvaInitRetBuffArg(varDscInfo, false);
    }
    else
#endif
    {
        /* If we have a hidden return-buffer parameter, that comes here */
        lvaInitRetBuffArg(varDscInfo, true);
    }

    //======================================================================

#if USER_ARGS_COME_LAST
    //@GENERICS: final instantiation-info argument for shared generic methods
    // and shared generic struct instance methods
    lvaInitGenericsCtxt(varDscInfo);

    /* If the method is varargs, process the varargs cookie */
    lvaInitVarArgsHandle(varDscInfo);
#endif

    //-------------------------------------------------------------------------
    // Now walk the function signature for the explicit user arguments
    //-------------------------------------------------------------------------
    lvaInitUserArgs(varDscInfo, numUserArgsToSkip, numUserArgs);
#if !USER_ARGS_COME_LAST
    //@GENERICS: final instantiation-info argument for shared generic methods
    // and shared generic struct instance methods
    lvaInitGenericsCtxt(varDscInfo);

    /* If the method is varargs, process the varargs cookie */
    lvaInitVarArgsHandle(varDscInfo);
#endif

    //----------------------------------------------------------------------

    // We have set info.compArgsCount in compCompile()
    noway_assert(varDscInfo->varNum == info.compArgsCount);

    assert(varDscInfo->intRegArgNum <= MAX_REG_ARG);

    codeGen->intRegState.rsCalleeRegArgCount   = varDscInfo->intRegArgNum;
    codeGen->floatRegState.rsCalleeRegArgCount = varDscInfo->floatRegArgNum;

    // Now we have parameters created in the right order. Figure out how they're passed.
    lvaClassifyParameterABI();

#if FEATURE_FASTTAILCALL
    // Save the stack usage information
    // We can get register usage information using codeGen->intRegState and
    // codeGen->floatRegState
    info.compArgStackSize = varDscInfo->stackArgSize;
#endif // FEATURE_FASTTAILCALL

    // The total argument size must be aligned.
    noway_assert((compArgSize % TARGET_POINTER_SIZE) == 0);

#ifdef TARGET_X86
    /* We can not pass more than 2^16 dwords as arguments as the "ret"
       instruction can only pop 2^16 arguments. Could be handled correctly
       but it will be very difficult for fully interruptible code */

    if (compArgSize != (size_t)(unsigned short)compArgSize)
        IMPL_LIMITATION("Too many arguments for the \"ret\" instruction to pop");
#endif
}

/*****************************************************************************/
void Compiler::lvaInitThisPtr(InitVarDscInfo* varDscInfo)
{
    LclVarDsc* varDsc = varDscInfo->varDsc;
    if (!info.compIsStatic)
    {
        varDsc->lvIsParam = 1;
        varDsc->lvIsPtr   = 1;

        lvaArg0Var = info.compThisArg = varDscInfo->varNum;
        noway_assert(info.compThisArg == 0);

        if (eeIsValueClass(info.compClassHnd))
        {
            varDsc->lvType = TYP_BYREF;
        }
        else
        {
            varDsc->lvType = TYP_REF;
            lvaSetClass(varDscInfo->varNum, info.compClassHnd);
        }

        varDsc->lvIsRegArg = 1;
        noway_assert(varDscInfo->intRegArgNum == 0);

        varDsc->SetArgReg(
            genMapRegArgNumToRegNum(varDscInfo->allocRegArg(TYP_INT), varDsc->TypeGet(), info.compCallConv));
#if FEATURE_MULTIREG_ARGS
        varDsc->SetOtherArgReg(REG_NA);
#endif
        varDsc->lvOnFrame = true; // The final home for this incoming register might be our local stack frame

#ifdef DEBUG
        if (verbose)
        {
            printf("'this'    passed in register %s\n", getRegName(varDsc->GetArgReg()));
        }
#endif
        compArgSize += TARGET_POINTER_SIZE;

        varDscInfo->nextParam();
    }
}

/*****************************************************************************/
void Compiler::lvaInitRetBuffArg(InitVarDscInfo* varDscInfo, bool useFixedRetBufReg)
{
    if (varDscInfo->hasRetBufArg)
    {
        info.compRetBuffArg = varDscInfo->varNum;

        LclVarDsc* varDsc  = varDscInfo->varDsc;
        varDsc->lvType     = TYP_BYREF;
        varDsc->lvIsParam  = 1;
        varDsc->lvIsRegArg = 0;

        if (useFixedRetBufReg && hasFixedRetBuffReg(info.compCallConv))
        {
            varDsc->lvIsRegArg = 1;
            varDsc->SetArgReg(theFixedRetBuffReg(info.compCallConv));
        }
        else if (varDscInfo->canEnreg(TYP_INT))
        {
            varDsc->lvIsRegArg     = 1;
            unsigned retBuffArgNum = varDscInfo->allocRegArg(TYP_INT);
            varDsc->SetArgReg(genMapIntRegArgNumToRegNum(retBuffArgNum, info.compCallConv));
        }
        else
        {
            varDscInfo->stackArgSize = roundUp(varDscInfo->stackArgSize, TARGET_POINTER_SIZE);
            varDsc->SetStackOffset(varDscInfo->stackArgSize);
            varDscInfo->stackArgSize += TARGET_POINTER_SIZE;
        }

#if FEATURE_MULTIREG_ARGS
        varDsc->SetOtherArgReg(REG_NA);
#endif
        varDsc->lvOnFrame = true; // The final home for this incoming register might be our local stack frame

        assert(!varDsc->lvIsRegArg || isValidIntArgReg(varDsc->GetArgReg(), info.compCallConv));

#ifdef DEBUG
        if (varDsc->lvIsRegArg && verbose)
        {
            printf("'__retBuf'  passed in register %s\n", getRegName(varDsc->GetArgReg()));
        }
#endif

        compArgSize += TARGET_POINTER_SIZE;

        varDscInfo->nextParam();
    }
}

//-----------------------------------------------------------------------------
// lvaInitUserArgs:
//     Initialize local var descriptions for incoming user arguments
//
// Arguments:
//    varDscInfo     - the local var descriptions
//    skipArgs       - the number of user args to skip processing.
//    takeArgs       - the number of user args to process (after skipping skipArgs number of args)
//
void Compiler::lvaInitUserArgs(InitVarDscInfo* varDscInfo, unsigned skipArgs, unsigned takeArgs)
{
    //-------------------------------------------------------------------------
    // Walk the function signature for the explicit arguments
    //-------------------------------------------------------------------------

#if defined(TARGET_X86)
    // Only (some of) the implicit args are enregistered for varargs
    if (info.compIsVarArgs)
    {
        varDscInfo->maxIntRegArgNum = varDscInfo->intRegArgNum;
    }
#elif defined(TARGET_AMD64) && !defined(UNIX_AMD64_ABI)
    // On System V type environment the float registers are not indexed together with the int ones.
    varDscInfo->floatRegArgNum = varDscInfo->intRegArgNum;
#endif // TARGET*

    CORINFO_ARG_LIST_HANDLE argLst = info.compMethodInfo->args.args;

    const unsigned argSigLen = info.compMethodInfo->args.numArgs;

    // We will process at most takeArgs arguments from the signature after skipping skipArgs arguments
    const int64_t numUserArgs = min((int64_t)takeArgs, (argSigLen - (int64_t)skipArgs));

    // If there are no user args or less than skipArgs args, return here since there's no work to do.
    if (numUserArgs <= 0)
    {
        return;
    }

#ifdef TARGET_ARM
    regMaskTP doubleAlignMask = RBM_NONE;
#endif // TARGET_ARM

    // Skip skipArgs arguments from the signature.
    for (unsigned i = 0; i < skipArgs; i++, argLst = info.compCompHnd->getArgNext(argLst))
    {
        ;
    }

    // Process each user arg.
    for (unsigned i = 0; i < numUserArgs; i++, varDscInfo->nextParam(), argLst = info.compCompHnd->getArgNext(argLst))
    {
        LclVarDsc*           varDsc  = varDscInfo->varDsc;
        CORINFO_CLASS_HANDLE typeHnd = nullptr;

        CorInfoTypeWithMod corInfoType = info.compCompHnd->getArgType(&info.compMethodInfo->args, argLst, &typeHnd);
        varDsc->lvIsParam              = 1;

        lvaInitVarDsc(varDsc, varDscInfo->varNum, strip(corInfoType), typeHnd, argLst, &info.compMethodInfo->args);

        if (strip(corInfoType) == CORINFO_TYPE_CLASS)
        {
            CORINFO_CLASS_HANDLE clsHnd = info.compCompHnd->getArgClass(&info.compMethodInfo->args, argLst);
            lvaSetClass(varDscInfo->varNum, clsHnd);
        }

        // The final home for this incoming parameter might be our local stack frame.
        varDsc->lvOnFrame = true;

#ifdef SWIFT_SUPPORT
        if (info.compCallConv == CorInfoCallConvExtension::Swift)
        {
            if (varTypeIsSIMD(varDsc))
            {
                IMPL_LIMITATION("SIMD types are currently unsupported in Swift reverse pinvokes");
            }

            if (lvaInitSpecialSwiftParam(argLst, varDscInfo, strip(corInfoType), typeHnd))
            {
                continue;
            }

            if (varDsc->TypeGet() == TYP_STRUCT)
            {
                // Struct parameters are lowered to separate primitives in the
                // Swift calling convention. We cannot handle these patterns
                // efficiently, so we always DNER them and home them to stack
                // in the prolog.
                lvaSetVarDoNotEnregister(varDscInfo->varNum DEBUGARG(DoNotEnregisterReason::IsStructArg));
            }
        }
#endif

        // For ARM, ARM64, LOONGARCH64, RISCV64 and AMD64 varargs, all arguments go in integer registers
        var_types argType = mangleVarArgsType(varDsc->TypeGet());

        var_types origArgType = argType;

        // ARM softfp calling convention should affect only the floating point arguments.
        // Otherwise there appear too many surplus pre-spills and other memory operations
        // with the associated locations .
        bool     isSoftFPPreSpill = opts.compUseSoftFP && varTypeIsFloating(varDsc->TypeGet());
        unsigned argSize          = eeGetArgSize(strip(corInfoType), typeHnd);
        unsigned cSlots =
            (argSize + TARGET_POINTER_SIZE - 1) / TARGET_POINTER_SIZE; // the total number of slots of this argument
        bool      isHfaArg = false;
        var_types hfaType  = TYP_UNDEF;

        // Methods that use VarArg or SoftFP cannot have HFA arguments except
        // Native varargs on arm64 unix use the regular calling convention.
        if (((TargetOS::IsUnix && TargetArchitecture::IsArm64) || !info.compIsVarArgs) && !opts.compUseSoftFP)
        {
            // If the argType is a struct, then check if it is an HFA
            if (varTypeIsStruct(argType))
            {
                // hfaType is set to float, double, or SIMD type if it is an HFA, otherwise TYP_UNDEF
                hfaType  = GetHfaType(typeHnd);
                isHfaArg = varTypeIsValidHfaType(hfaType);
            }
        }
        else if (info.compIsVarArgs)
        {
            // Currently native varargs is not implemented on non windows targets.
            //
            // Note that some targets like Arm64 Unix should not need much work as
            // the ABI is the same. While other targets may only need small changes
            // such as amd64 Unix, which just expects RAX to pass numFPArguments.
            if (TargetOS::IsUnix)
            {
                NYI("InitUserArgs for Vararg callee is not yet implemented on non Windows targets.");
            }
        }

        if (isHfaArg)
        {
            // We have an HFA argument, so from here on out treat the type as a float, double, or vector.
            // The original struct type is available by using origArgType.
            // We also update the cSlots to be the number of float/double/vector fields in the HFA.
            argType = hfaType; // TODO-Cleanup: remove this assignment and mark `argType` as const.
            varDsc->SetHfaType(hfaType);
            cSlots = varDsc->lvHfaSlots();
        }

        // The number of slots that must be enregistered if we are to consider this argument enregistered.
        // This is normally the same as cSlots, since we normally either enregister the entire object,
        // or none of it. For structs on ARM, however, we only need to enregister a single slot to consider
        // it enregistered, as long as we can split the rest onto the stack.
        unsigned cSlotsToEnregister = cSlots;

#if defined(TARGET_ARM64)

        if (compFeatureArgSplit())
        {
            // On arm64 Windows we will need to properly handle the case where a >8byte <=16byte
            // struct (or vector) is split between register r7 and virtual stack slot s[0].
            // We will only do this for calls to vararg methods on Windows Arm64.
            // SIMD types (for which `varTypeIsStruct()` returns `true`) are also passed in general-purpose
            // registers and can be split between registers and stack with Windows arm64 native varargs.
            //
            // !!This does not affect the normal arm64 calling convention or Unix Arm64!!
            if (info.compIsVarArgs && (cSlots > 1))
            {
                if (varDscInfo->canEnreg(TYP_INT, 1) &&     // The beginning of the struct can go in a register
                    !varDscInfo->canEnreg(TYP_INT, cSlots)) // The end of the struct can't fit in a register
                {
                    cSlotsToEnregister = 1; // Force the split
                    varDscInfo->stackArgSize += TARGET_POINTER_SIZE;
                }
            }
        }

#endif // defined(TARGET_ARM64)

#ifdef TARGET_ARM
        // On ARM we pass the first 4 words of integer arguments and non-HFA structs in registers.
        // But we pre-spill user arguments in varargs methods and structs.
        //
        unsigned cAlign;
        bool     preSpill = info.compIsVarArgs || isSoftFPPreSpill;

        switch (origArgType)
        {
            case TYP_STRUCT:
                assert(varDsc->lvSize() == argSize);
                cAlign = varDsc->lvStructDoubleAlign ? 2 : 1;

                // HFA arguments go on the stack frame. They don't get spilled in the prolog like struct
                // arguments passed in the integer registers but get homed immediately after the prolog.
                if (!isHfaArg)
                {
                    cSlotsToEnregister = 1; // HFAs must be totally enregistered or not, but other structs can be split.
                    preSpill           = true;
                }
                break;

            case TYP_DOUBLE:
            case TYP_LONG:
                cAlign = 2;
                break;

            default:
                cAlign = 1;
                break;
        }

        if (isRegParamType(argType))
        {
            compArgSize += varDscInfo->alignReg(argType, cAlign) * REGSIZE_BYTES;
        }

        if (argType == TYP_STRUCT)
        {
            // Are we going to split the struct between registers and stack? We can do that as long as
            // no floating-point arguments have been put on the stack.
            //
            // From the ARM Procedure Call Standard:
            // Rule C.5: "If the NCRN is less than r4 **and** the NSAA is equal to the SP,"
            // then split the argument between registers and stack. Implication: if something
            // has already been spilled to the stack, then anything that would normally be
            // split between the core registers and the stack will be put on the stack.
            // Anything that follows will also be on the stack. However, if something from
            // floating point regs has been spilled to the stack, we can still use r0-r3 until they are full.

            if (varDscInfo->canEnreg(TYP_INT, 1) &&       // The beginning of the struct can go in a register
                !varDscInfo->canEnreg(TYP_INT, cSlots) && // The end of the struct can't fit in a register
                varDscInfo->existAnyFloatStackArgs())     // There's at least one stack-based FP arg already
            {
                varDscInfo->setAllRegArgUsed(TYP_INT); // Prevent all future use of integer registers
                preSpill = false;                      // This struct won't be prespilled, since it will go on the stack
            }
        }

        if (preSpill)
        {
            for (unsigned ix = 0; ix < cSlots; ix++)
            {
                if (!varDscInfo->canEnreg(TYP_INT, ix + 1))
                {
                    break;
                }
                regMaskTP regMask = genMapArgNumToRegMask(varDscInfo->regArgNum(TYP_INT) + ix, TYP_INT);
                if (cAlign == 2)
                {
                    doubleAlignMask |= regMask;
                }
                codeGen->regSet.rsMaskPreSpillRegArg |= regMask;
            }
        }
#endif // TARGET_ARM

#if defined(UNIX_AMD64_ABI)
        SYSTEMV_AMD64_CORINFO_STRUCT_REG_PASSING_DESCRIPTOR structDesc;
        if (varTypeIsStruct(argType))
        {
            assert(typeHnd != nullptr);
            eeGetSystemVAmd64PassStructInRegisterDescriptor(typeHnd, &structDesc);
            if (structDesc.passedInRegisters)
            {
                unsigned intRegCount   = 0;
                unsigned floatRegCount = 0;

                for (unsigned int i = 0; i < structDesc.eightByteCount; i++)
                {
                    if (structDesc.IsIntegralSlot(i))
                    {
                        intRegCount++;
                    }
                    else if (structDesc.IsSseSlot(i))
                    {
                        floatRegCount++;
                    }
                    else
                    {
                        assert(false && "Invalid eightbyte classification type.");
                        break;
                    }
                }

                if (intRegCount != 0 && !varDscInfo->canEnreg(TYP_INT, intRegCount))
                {
                    structDesc.passedInRegisters = false; // No register to enregister the eightbytes.
                }

                if (floatRegCount != 0 && !varDscInfo->canEnreg(TYP_FLOAT, floatRegCount))
                {
                    structDesc.passedInRegisters = false; // No register to enregister the eightbytes.
                }
            }
        }
#endif // UNIX_AMD64_ABI

        bool canPassArgInRegisters = false;

#if defined(UNIX_AMD64_ABI)
        if (varTypeIsStruct(argType))
        {
            canPassArgInRegisters = structDesc.passedInRegisters;
        }
        else
#elif defined(TARGET_X86)
        if (varTypeIsStruct(argType) && isTrivialPointerSizedStruct(typeHnd))
        {
            canPassArgInRegisters = varDscInfo->canEnreg(TYP_I_IMPL, cSlotsToEnregister);
        }
        else
#elif defined(TARGET_LOONGARCH64) || defined(TARGET_RISCV64)
        uint32_t  floatFlags          = STRUCT_NO_FLOAT_FIELD;
        var_types argRegTypeInStruct1 = TYP_UNKNOWN;
        var_types argRegTypeInStruct2 = TYP_UNKNOWN;

        if ((strip(corInfoType) == CORINFO_TYPE_VALUECLASS) && (argSize <= MAX_PASS_MULTIREG_BYTES))
        {
#if defined(TARGET_LOONGARCH64)
            floatFlags = info.compCompHnd->getLoongArch64PassStructInRegisterFlags(typeHnd);
#else
            floatFlags = info.compCompHnd->getRISCV64PassStructInRegisterFlags(typeHnd);
#endif
        }

        if ((floatFlags & STRUCT_HAS_FLOAT_FIELDS_MASK) != 0)
        {
            assert(varTypeIsStruct(argType));
            int floatNum = 0;
            if ((floatFlags & STRUCT_FLOAT_FIELD_ONLY_ONE) != 0)
            {
                assert(argSize <= 8);
                assert(varDsc->lvExactSize() <= argSize);

                floatNum              = 1;
                canPassArgInRegisters = varDscInfo->canEnreg(TYP_DOUBLE, 1);

                argRegTypeInStruct1 = (varDsc->lvExactSize() == 8) ? TYP_DOUBLE : TYP_FLOAT;
            }
            else if ((floatFlags & STRUCT_FLOAT_FIELD_ONLY_TWO) != 0)
            {
                floatNum              = 2;
                canPassArgInRegisters = varDscInfo->canEnreg(TYP_DOUBLE, 2);

                argRegTypeInStruct1 = (floatFlags & STRUCT_FIRST_FIELD_SIZE_IS8) ? TYP_DOUBLE : TYP_FLOAT;
                argRegTypeInStruct2 = (floatFlags & STRUCT_SECOND_FIELD_SIZE_IS8) ? TYP_DOUBLE : TYP_FLOAT;
            }
            else if ((floatFlags & STRUCT_FLOAT_FIELD_FIRST) != 0)
            {
                floatNum              = 1;
                canPassArgInRegisters = varDscInfo->canEnreg(TYP_DOUBLE, 1);
                canPassArgInRegisters = canPassArgInRegisters && varDscInfo->canEnreg(TYP_I_IMPL, 1);

                argRegTypeInStruct1 = (floatFlags & STRUCT_FIRST_FIELD_SIZE_IS8) ? TYP_DOUBLE : TYP_FLOAT;
                argRegTypeInStruct2 = (floatFlags & STRUCT_SECOND_FIELD_SIZE_IS8) ? TYP_LONG : TYP_INT;
            }
            else if ((floatFlags & STRUCT_FLOAT_FIELD_SECOND) != 0)
            {
                floatNum              = 1;
                canPassArgInRegisters = varDscInfo->canEnreg(TYP_DOUBLE, 1);
                canPassArgInRegisters = canPassArgInRegisters && varDscInfo->canEnreg(TYP_I_IMPL, 1);

                argRegTypeInStruct1 = (floatFlags & STRUCT_FIRST_FIELD_SIZE_IS8) ? TYP_LONG : TYP_INT;
                argRegTypeInStruct2 = (floatFlags & STRUCT_SECOND_FIELD_SIZE_IS8) ? TYP_DOUBLE : TYP_FLOAT;
            }

            assert((floatNum == 1) || (floatNum == 2));

            if (!canPassArgInRegisters)
            {
                // On LoongArch64, if there aren't any remaining floating-point registers to pass the argument,
                // integer registers (if any) are used instead.
                canPassArgInRegisters = varDscInfo->canEnreg(argType, cSlotsToEnregister);

                argRegTypeInStruct1 = TYP_UNKNOWN;
                argRegTypeInStruct2 = TYP_UNKNOWN;

                if (cSlotsToEnregister == 2)
                {
                    if (!canPassArgInRegisters && varDscInfo->canEnreg(TYP_I_IMPL, 1))
                    {
                        // Here a struct-arg which needs two registers but only one integer register available,
                        // it has to be split.
                        argRegTypeInStruct1   = TYP_I_IMPL;
                        canPassArgInRegisters = true;
                    }
                }
            }
        }
        else
#endif // defined(TARGET_LOONGARCH64) || defined(TARGET_RISCV64)
        {
            canPassArgInRegisters = varDscInfo->canEnreg(argType, cSlotsToEnregister);
#if defined(TARGET_LOONGARCH64) || defined(TARGET_RISCV64)
            // On LoongArch64 and RISCV64, if there aren't any remaining floating-point registers to pass the
            // argument, integer registers (if any) are used instead.
            if (!canPassArgInRegisters && varTypeIsFloating(argType))
            {
                canPassArgInRegisters = varDscInfo->canEnreg(TYP_I_IMPL, cSlotsToEnregister);
                argType               = canPassArgInRegisters ? TYP_I_IMPL : argType;
            }
            if (!canPassArgInRegisters && (cSlots > 1))
            {
                // If a struct-arg which needs two registers but only one integer register available,
                // it has to be split.
                canPassArgInRegisters = varDscInfo->canEnreg(TYP_I_IMPL, 1);
                argRegTypeInStruct1   = canPassArgInRegisters ? TYP_I_IMPL : TYP_UNKNOWN;
            }
#endif
        }

        if (canPassArgInRegisters)
        {
            /* Another register argument */

            // Allocate the registers we need. allocRegArg() returns the first argument register number of the set.
            // For non-HFA structs, we still "try" to enregister the whole thing; it will just max out if splitting
            // to the stack happens.
            unsigned firstAllocatedRegArgNum = 0;

#if FEATURE_MULTIREG_ARGS
            varDsc->SetOtherArgReg(REG_NA);
#endif // FEATURE_MULTIREG_ARGS

#if defined(UNIX_AMD64_ABI)
            unsigned  secondAllocatedRegArgNum = 0;
            var_types firstEightByteType       = TYP_UNDEF;
            var_types secondEightByteType      = TYP_UNDEF;

            if (varTypeIsStruct(argType))
            {
                if (structDesc.eightByteCount >= 1)
                {
                    firstEightByteType      = GetEightByteType(structDesc, 0);
                    firstAllocatedRegArgNum = varDscInfo->allocRegArg(firstEightByteType, 1);
                }
            }
            else
#elif defined(TARGET_LOONGARCH64) || defined(TARGET_RISCV64)
            unsigned secondAllocatedRegArgNum = 0;
            if (argRegTypeInStruct1 != TYP_UNKNOWN)
            {
                firstAllocatedRegArgNum = varDscInfo->allocRegArg(argRegTypeInStruct1, 1);
            }
            else
#endif // defined(TARGET_LOONGARCH64) || defined(TARGET_RISCV64)
            {
                firstAllocatedRegArgNum = varDscInfo->allocRegArg(argType, cSlots);
            }

            if (isHfaArg)
            {
                // We need to save the fact that this HFA is enregistered.
                // Note that we can have HVAs of SIMD types even if we are not recognizing intrinsics.
                // In that case, we won't have normalized the vector types on the varDsc, so if we have a single vector
                // register, we need to set the type now. Otherwise, later we'll assume this is passed by reference.
                if (varDsc->lvHfaSlots() != 1)
                {
                    varDsc->lvIsMultiRegArg = true;
                }
            }

            varDsc->lvIsRegArg = 1;

#if FEATURE_MULTIREG_ARGS
#ifdef TARGET_ARM64
            if (argType == TYP_STRUCT)
            {
                varDsc->SetArgReg(genMapRegArgNumToRegNum(firstAllocatedRegArgNum, TYP_I_IMPL, info.compCallConv));
                if (cSlots == 2)
                {
                    varDsc->SetOtherArgReg(
                        genMapRegArgNumToRegNum(firstAllocatedRegArgNum + 1, TYP_I_IMPL, info.compCallConv));
                    varDsc->lvIsMultiRegArg = true;
                }
            }
#elif defined(UNIX_AMD64_ABI)
            if (varTypeIsStruct(argType))
            {
                varDsc->SetArgReg(
                    genMapRegArgNumToRegNum(firstAllocatedRegArgNum, firstEightByteType, info.compCallConv));

                // If there is a second eightbyte, get a register for it too and map the arg to the reg number.
                if (structDesc.eightByteCount >= 2)
                {
                    secondEightByteType      = GetEightByteType(structDesc, 1);
                    secondAllocatedRegArgNum = varDscInfo->allocRegArg(secondEightByteType, 1);
                    varDsc->lvIsMultiRegArg  = true;
                }

                if (secondEightByteType != TYP_UNDEF)
                {
                    varDsc->SetOtherArgReg(
                        genMapRegArgNumToRegNum(secondAllocatedRegArgNum, secondEightByteType, info.compCallConv));
                }

                assert(structDesc.eightByteCount <= 2);
            }
#elif defined(TARGET_LOONGARCH64) || defined(TARGET_RISCV64)
            if (argType == TYP_STRUCT)
            {
                if (argRegTypeInStruct1 != TYP_UNKNOWN)
                {
                    varDsc->SetArgReg(
                        genMapRegArgNumToRegNum(firstAllocatedRegArgNum, argRegTypeInStruct1, info.compCallConv));
                    varDsc->lvIs4Field1 = (genTypeSize(argRegTypeInStruct1) == 4) ? 1 : 0;
                    if (argRegTypeInStruct2 != TYP_UNKNOWN)
                    {
                        secondAllocatedRegArgNum = varDscInfo->allocRegArg(argRegTypeInStruct2, 1);
                        varDsc->SetOtherArgReg(
                            genMapRegArgNumToRegNum(secondAllocatedRegArgNum, argRegTypeInStruct2, info.compCallConv));
                        varDsc->lvIs4Field2 = (genTypeSize(argRegTypeInStruct2) == 4) ? 1 : 0;
                    }
                    else if (cSlots > 1)
                    {
                        // Here a struct-arg which needs two registers but only one integer register available,
                        // it has to be split. But we reserved extra 8-bytes for the whole struct.
                        varDsc->lvIsSplit = 1;
                        varDsc->SetOtherArgReg(REG_STK);
                        varDscInfo->setAllRegArgUsed(argRegTypeInStruct1);
                        varDscInfo->stackArgSize += TARGET_POINTER_SIZE;
#ifdef TARGET_RISCV64
                        varDscInfo->hasSplitParam = true;
#endif
                    }
                }
                else
                {
                    varDsc->SetArgReg(genMapRegArgNumToRegNum(firstAllocatedRegArgNum, TYP_I_IMPL, info.compCallConv));
                    if (cSlots == 2)
                    {
                        varDsc->SetOtherArgReg(
                            genMapRegArgNumToRegNum(firstAllocatedRegArgNum + 1, TYP_I_IMPL, info.compCallConv));
                    }

                    assert(cSlots <= 2);
                }
            }
#else  // ARM32
            if (varTypeIsStruct(argType))
            {
                varDsc->SetArgReg(genMapRegArgNumToRegNum(firstAllocatedRegArgNum, TYP_I_IMPL, info.compCallConv));
            }
#endif // ARM32
            else
#endif // FEATURE_MULTIREG_ARGS
            {
                varDsc->SetArgReg(genMapRegArgNumToRegNum(firstAllocatedRegArgNum, argType, info.compCallConv));
            }

#ifdef TARGET_ARM
            if (varDsc->TypeGet() == TYP_LONG)
            {
                varDsc->SetOtherArgReg(
                    genMapRegArgNumToRegNum(firstAllocatedRegArgNum + 1, TYP_INT, info.compCallConv));
            }

            unsigned numEnregistered = 0;
            unsigned stackSize       = 0;
            // Check if arg was split between registers and stack.
            if (varTypeUsesIntReg(argType))
            {
                unsigned firstRegArgNum = genMapIntRegNumToRegArgNum(varDsc->GetArgReg(), info.compCallConv);
                unsigned lastRegArgNum  = firstRegArgNum + cSlots - 1;
                if (lastRegArgNum >= varDscInfo->maxIntRegArgNum)
                {
                    assert(varDscInfo->stackArgSize == 0);
                    numEnregistered = varDscInfo->maxIntRegArgNum - firstRegArgNum;
                    varDsc->SetStackOffset(-(int)numEnregistered * REGSIZE_BYTES);
                    stackSize = (cSlots - numEnregistered) * REGSIZE_BYTES;
                    varDscInfo->stackArgSize += stackSize;
                    varDscInfo->hasSplitParam = true;
                    JITDUMP("set user arg V%02u offset to %d\n", varDscInfo->varNum, varDsc->GetStackOffset());
                }
                else
                {
                    numEnregistered = cSlots;
                }
            }
            else
            {
                numEnregistered = cSlots;
            }
#endif // TARGET_ARM

#ifdef DEBUG
            if (verbose)
            {
                printf("Arg #%u    passed in register(s) ", varDscInfo->varNum);

#if defined(UNIX_AMD64_ABI)
                if (varTypeIsStruct(argType))
                {
                    // Print both registers, just to be clear
                    if (firstEightByteType == TYP_UNDEF)
                    {
                        printf("firstEightByte: <not used>");
                    }
                    else
                    {
                        printf("firstEightByte: %s",
                               getRegName(genMapRegArgNumToRegNum(firstAllocatedRegArgNum, firstEightByteType,
                                                                  info.compCallConv)));
                    }

                    if (secondEightByteType == TYP_UNDEF)
                    {
                        printf(", secondEightByte: <not used>");
                    }
                    else
                    {
                        printf(", secondEightByte: %s",
                               getRegName(genMapRegArgNumToRegNum(secondAllocatedRegArgNum, secondEightByteType,
                                                                  info.compCallConv)));
                    }
                }
                else
#elif defined(TARGET_LOONGARCH64) || defined(TARGET_RISCV64)
                if (varTypeIsStruct(argType))
                {
                    if (argRegTypeInStruct1 == TYP_UNKNOWN)
                    {
                        printf("first: <not used>");
                    }
                    else
                    {
                        printf("first: %s",
                               getRegName(genMapRegArgNumToRegNum(firstAllocatedRegArgNum, argRegTypeInStruct1,
                                                                  info.compCallConv)));
                    }
                    if (argRegTypeInStruct2 == TYP_UNKNOWN)
                    {
                        printf(", second: <not used>");
                    }
                    else
                    {
                        printf(", second: %s",
                               getRegName(genMapRegArgNumToRegNum(secondAllocatedRegArgNum, argRegTypeInStruct2,
                                                                  info.compCallConv)));
                    }
                }
                else
#endif // UNIX_AMD64_ABI, TARGET_LOONGARCH64, TARGET_RISCV64
                {
                    assert(varTypeUsesFloatReg(argType) || varTypeUsesIntReg(argType));

                    bool     isFloat   = varTypeUsesFloatReg(argType);
                    unsigned regArgNum = genMapRegNumToRegArgNum(varDsc->GetArgReg(), argType, info.compCallConv);

                    for (unsigned ix = 0; ix < cSlots; ix++, regArgNum++)
                    {
                        if (ix > 0)
                        {
                            printf(",");
                        }

                        if (!isFloat && (regArgNum >= varDscInfo->maxIntRegArgNum))
                        {
                            // a struct has been split between registers and stack
                            printf(" stack slots:%d", cSlots - ix);
                            break;
                        }

#ifdef TARGET_ARM
                        if (isFloat)
                        {
                            // Print register size prefix
                            if (argType == TYP_DOUBLE)
                            {
                                // Print both registers, just to be clear
                                printf("%s/%s",
                                       getRegName(genMapRegArgNumToRegNum(regArgNum, argType, info.compCallConv)),
                                       getRegName(genMapRegArgNumToRegNum(regArgNum + 1, argType, info.compCallConv)));

                                // doubles take 2 slots
                                assert(ix + 1 < cSlots);
                                ++ix;
                                ++regArgNum;
                            }
                            else
                            {
                                printf("%s",
                                       getRegName(genMapRegArgNumToRegNum(regArgNum, argType, info.compCallConv)));
                            }
                        }
                        else
#endif // TARGET_ARM
                        {
                            printf("%s", getRegName(genMapRegArgNumToRegNum(regArgNum, argType, info.compCallConv)));
                        }
                    }
                }
                printf("\n");
            }
#endif    // DEBUG
        } // end if (canPassArgInRegisters)
        else
        {
#if defined(TARGET_ARM)
            varDscInfo->setAllRegArgUsed(argType);

            if (varTypeUsesFloatReg(argType))
            {
                varDscInfo->setAnyFloatStackArgs();
            }
            else
            {
                assert(varTypeUsesIntReg(argType));
            }

#elif defined(TARGET_ARM64) || defined(TARGET_LOONGARCH64) || defined(TARGET_RISCV64)

            // If we needed to use the stack in order to pass this argument then
            // record the fact that we have used up any remaining registers of this 'type'
            // This prevents any 'backfilling' from occurring on ARM64/LoongArch64.
            //
            varDscInfo->setAllRegArgUsed(argType);

#endif // TARGET_XXX

#ifdef TARGET_ARM
            unsigned argAlignment = cAlign * TARGET_POINTER_SIZE;
#else
            unsigned argAlignment = eeGetArgSizeAlignment(origArgType, (hfaType == TYP_FLOAT));
            // We expect the following rounding operation to be a noop on all
            // ABIs except ARM (where we have 8-byte aligned args) and Apple
            // ARM64 (that allows to pack multiple smaller parameters in a
            // single stack slot).
            assert(compAppleArm64Abi() || ((varDscInfo->stackArgSize % argAlignment) == 0));
#endif
            varDscInfo->stackArgSize = roundUp(varDscInfo->stackArgSize, argAlignment);

            JITDUMP("set user arg V%02u offset to %u\n", varDscInfo->varNum, varDscInfo->stackArgSize);
            varDsc->SetStackOffset(varDscInfo->stackArgSize);
            varDscInfo->stackArgSize += argSize;
        }

#ifdef UNIX_AMD64_ABI
        // The arg size is returning the number of bytes of the argument. For a struct it could return a size not a
        // multiple of TARGET_POINTER_SIZE. The stack allocated space should always be multiple of TARGET_POINTER_SIZE,
        // so round it up.
        compArgSize += roundUp(argSize, TARGET_POINTER_SIZE);
#else  // !UNIX_AMD64_ABI
        compArgSize += argSize;
#endif // !UNIX_AMD64_ABI
        if (info.compIsVarArgs || isSoftFPPreSpill)
        {
#if defined(TARGET_X86)
            varDsc->SetStackOffset(compArgSize);
#else  // !TARGET_X86
       // TODO-CQ: We shouldn't have to go as far as to declare these
       // address-exposed -- DoNotEnregister should suffice.

            lvaSetVarAddrExposed(varDscInfo->varNum DEBUGARG(AddressExposedReason::TOO_CONSERVATIVE));
#endif // !TARGET_X86
        }
    }

    compArgSize = GetOutgoingArgByteSize(compArgSize);

#ifdef TARGET_ARM
    if (doubleAlignMask != RBM_NONE)
    {
        assert(RBM_ARG_REGS == 0xF);
        assert((doubleAlignMask & RBM_ARG_REGS) == doubleAlignMask);
        if (doubleAlignMask != RBM_NONE && doubleAlignMask != RBM_ARG_REGS)
        {
            // 'double aligned types' can begin only at r0 or r2 and we always expect at least two registers to be used
            // Note that in rare cases, we can have double-aligned structs of 12 bytes (if specified explicitly with
            // attributes)
            assert((doubleAlignMask == 0b0011) || (doubleAlignMask == 0b1100) ||
                   (doubleAlignMask == 0b0111) /* || 0b1111 is if'ed out */);

            // Now if doubleAlignMask is xyz1 i.e., the struct starts in r0, and we prespill r2 or r3
            // but not both, then the stack would be misaligned for r0. So spill both
            // r2 and r3.
            //
            // ; +0 --- caller SP double aligned ----
            // ; -4 r2    r3
            // ; -8 r1    r1
            // ; -c r0    r0   <-- misaligned.
            // ; callee saved regs
            bool startsAtR0 = (doubleAlignMask & 1) == 1;
            bool r2XorR3    = ((codeGen->regSet.rsMaskPreSpillRegArg & RBM_R2) == 0) !=
                           ((codeGen->regSet.rsMaskPreSpillRegArg & RBM_R3) == 0);
            if (startsAtR0 && r2XorR3)
            {
                codeGen->regSet.rsMaskPreSpillAlign =
                    (~codeGen->regSet.rsMaskPreSpillRegArg & ~doubleAlignMask) & RBM_ARG_REGS;
            }
        }
    }
#endif // TARGET_ARM
}

#ifdef SWIFT_SUPPORT
//-----------------------------------------------------------------------------
// lvaInitSpecialSwiftParam: Initialize SwiftSelf/SwiftError* parameters.
//
// Parameters:
//   argHnd  - Handle for this parameter in the method's signature
//   varDsc  - LclVarDsc* for the parameter
//   type    - Type of the parameter
//   typeHnd - Class handle for the type of the parameter
//
// Returns:
//   true if parameter was initialized
//
bool Compiler::lvaInitSpecialSwiftParam(CORINFO_ARG_LIST_HANDLE argHnd,
                                        InitVarDscInfo*         varDscInfo,
                                        CorInfoType             type,
                                        CORINFO_CLASS_HANDLE    typeHnd)
{
    const bool argIsByrefOrPtr = (type == CORINFO_TYPE_BYREF) || (type == CORINFO_TYPE_PTR);

    if (argIsByrefOrPtr)
    {
        // For primitive types, we don't expect to be passed a CORINFO_CLASS_HANDLE; look up the actual handle
        assert(typeHnd == nullptr);
        CORINFO_CLASS_HANDLE clsHnd = info.compCompHnd->getArgClass(&info.compMethodInfo->args, argHnd);
        type                        = info.compCompHnd->getChildType(clsHnd, &typeHnd);
    }

    if (type != CORINFO_TYPE_VALUECLASS)
    {
        return false;
    }

    if (!info.compCompHnd->isIntrinsicType(typeHnd))
    {
        return false;
    }

    const char* namespaceName;
    const char* className = info.compCompHnd->getClassNameFromMetadata(typeHnd, &namespaceName);
    if ((strcmp(className, "SwiftSelf") == 0) && (strcmp(namespaceName, "System.Runtime.InteropServices.Swift") == 0))
    {
        if (argIsByrefOrPtr)
        {
            BADCODE("Expected SwiftSelf struct, got pointer/reference");
        }

        if (lvaSwiftSelfArg != BAD_VAR_NUM)
        {
            BADCODE("Duplicate SwiftSelf parameter");
        }

        LclVarDsc* const varDsc = varDscInfo->varDsc;
        varDsc->SetArgReg(REG_SWIFT_SELF);
        varDsc->SetOtherArgReg(REG_NA);
        varDsc->lvIsRegArg = true;

        compArgSize += TARGET_POINTER_SIZE;

        lvaSwiftSelfArg = varDscInfo->varNum;
        lvaSetVarDoNotEnregister(lvaSwiftSelfArg DEBUGARG(DoNotEnregisterReason::NonStandardParameter));
        return true;
    }

    if ((strcmp(className, "SwiftError") == 0) && (strcmp(namespaceName, "System.Runtime.InteropServices.Swift") == 0))
    {
        if (!argIsByrefOrPtr)
        {
            BADCODE("Expected SwiftError pointer/reference, got struct");
        }

        if (lvaSwiftErrorArg != BAD_VAR_NUM)
        {
            BADCODE("Duplicate SwiftError* parameter");
        }

        // We won't actually be passing this SwiftError* in REG_SWIFT_ERROR (or any register, for that matter).
        // We will check for this quirk when generating the prolog,
        // and ensure this fake parameter doesn't take any registers/stack space
        LclVarDsc* const varDsc = varDscInfo->varDsc;
        varDsc->SetArgReg(REG_SWIFT_ERROR);
        varDsc->SetOtherArgReg(REG_NA);
        varDsc->lvIsRegArg = true;
        lvaSwiftErrorArg   = varDscInfo->varNum;

        // Instead, all usages of the SwiftError* parameter will be redirected to this pseudolocal.
        lvaSwiftErrorLocal = lvaGrabTempWithImplicitUse(false DEBUGARG("SwiftError pseudolocal"));
        lvaSetStruct(lvaSwiftErrorLocal, typeHnd, false);
        lvaSetVarAddrExposed(lvaSwiftErrorLocal DEBUGARG(AddressExposedReason::ESCAPE_ADDRESS));
        return true;
    }

    return false;
}
#endif

/*****************************************************************************/
void Compiler::lvaInitGenericsCtxt(InitVarDscInfo* varDscInfo)
{
    //@GENERICS: final instantiation-info argument for shared generic methods
    // and shared generic struct instance methods
    if (info.compMethodInfo->args.callConv & CORINFO_CALLCONV_PARAMTYPE)
    {
        info.compTypeCtxtArg = varDscInfo->varNum;

        LclVarDsc* varDsc = varDscInfo->varDsc;
        varDsc->lvIsParam = 1;
        varDsc->lvType    = TYP_I_IMPL;

        if (varDscInfo->canEnreg(TYP_I_IMPL))
        {
            /* Another register argument */

            varDsc->lvIsRegArg = 1;
            varDsc->SetArgReg(
                genMapRegArgNumToRegNum(varDscInfo->regArgNum(TYP_INT), varDsc->TypeGet(), info.compCallConv));
#if FEATURE_MULTIREG_ARGS
            varDsc->SetOtherArgReg(REG_NA);
#endif
            varDsc->lvOnFrame = true; // The final home for this incoming register might be our local stack frame

            varDscInfo->intRegArgNum++;

#ifdef DEBUG
            if (verbose)
            {
                printf("'GenCtxt'   passed in register %s\n", getRegName(varDsc->GetArgReg()));
            }
#endif
        }
        else
        {
            // We need to mark these as being on the stack, as this is not done elsewhere in the case that canEnreg
            // returns false.
            varDsc->lvOnFrame = true;
            varDsc->SetStackOffset(varDscInfo->stackArgSize);
            varDscInfo->stackArgSize += TARGET_POINTER_SIZE;
        }

        compArgSize += TARGET_POINTER_SIZE;

#if defined(TARGET_X86)
        if (info.compIsVarArgs)
            varDsc->SetStackOffset(compArgSize);
#endif // TARGET_X86

        varDscInfo->nextParam();
    }
}

/*****************************************************************************/
void Compiler::lvaInitVarArgsHandle(InitVarDscInfo* varDscInfo)
{
    if (info.compIsVarArgs)
    {
        lvaVarargsHandleArg = varDscInfo->varNum;

        LclVarDsc* varDsc = varDscInfo->varDsc;
        varDsc->lvType    = TYP_I_IMPL;
        varDsc->lvIsParam = 1;
#if defined(TARGET_X86)
        // Codegen will need it for x86 scope info.
        varDsc->lvImplicitlyReferenced = 1;
#endif // TARGET_X86
        varDsc->lvHasLdAddrOp = 1;

        lvaSetVarDoNotEnregister(lvaVarargsHandleArg DEBUGARG(DoNotEnregisterReason::VMNeedsStackAddr));

        assert(mostRecentlyActivePhase == PHASE_PRE_IMPORT);

        if (varDscInfo->canEnreg(TYP_I_IMPL))
        {
            /* Another register argument */

            unsigned varArgHndArgNum = varDscInfo->allocRegArg(TYP_I_IMPL);

            varDsc->lvIsRegArg = 1;
            varDsc->SetArgReg(genMapRegArgNumToRegNum(varArgHndArgNum, TYP_I_IMPL, info.compCallConv));
#if FEATURE_MULTIREG_ARGS
            varDsc->SetOtherArgReg(REG_NA);
#endif
            varDsc->lvOnFrame = true; // The final home for this incoming register might be our local stack frame
#ifdef TARGET_ARM
            // This has to be spilled right in front of the real arguments and we have
            // to pre-spill all the argument registers explicitly because we only have
            // have symbols for the declared ones, not any potential variadic ones.
            for (unsigned ix = varArgHndArgNum; ix < ArrLen(intArgMasks); ix++)
            {
                codeGen->regSet.rsMaskPreSpillRegArg |= intArgMasks[ix];
            }
#endif // TARGET_ARM

#ifdef DEBUG
            if (verbose)
            {
                printf("'VarArgHnd' passed in register %s\n", getRegName(varDsc->GetArgReg()));
            }
#endif // DEBUG
        }
        else
        {
            // We need to mark these as being on the stack, as this is not done elsewhere in the case that canEnreg
            // returns false.
            varDsc->lvOnFrame = true;
            varDsc->SetStackOffset(varDscInfo->stackArgSize);
            varDscInfo->stackArgSize += TARGET_POINTER_SIZE;
        }

        /* Update the total argument size, count and varDsc */

        compArgSize += TARGET_POINTER_SIZE;

        varDscInfo->nextParam();

#if defined(TARGET_X86)
        varDsc->SetStackOffset(compArgSize);

        // Allocate a temp to point at the beginning of the args

        lvaVarargsBaseOfStkArgs                  = lvaGrabTemp(false DEBUGARG("Varargs BaseOfStkArgs"));
        lvaTable[lvaVarargsBaseOfStkArgs].lvType = TYP_I_IMPL;

#endif // TARGET_X86
    }
}

/*****************************************************************************/
void Compiler::lvaInitVarDsc(LclVarDsc*              varDsc,
                             unsigned                varNum,
                             CorInfoType             corInfoType,
                             CORINFO_CLASS_HANDLE    typeHnd,
                             CORINFO_ARG_LIST_HANDLE varList,
                             CORINFO_SIG_INFO*       varSig)
{
    noway_assert(varDsc == lvaGetDesc(varNum));

    switch (corInfoType)
    {
        // Mark types that looks like a pointer for doing shadow-copying of
        // parameters if we have an unsafe buffer.
        // Note that this does not handle structs with pointer fields. Instead,
        // we rely on using the assign-groups/equivalence-groups in
        // gsFindVulnerableParams() to determine if a buffer-struct contains a
        // pointer. We could do better by having the EE determine this for us.
        // Note that we want to keep buffers without pointers at lower memory
        // addresses than buffers with pointers.
        case CORINFO_TYPE_PTR:
        case CORINFO_TYPE_BYREF:
        case CORINFO_TYPE_CLASS:
        case CORINFO_TYPE_STRING:
        case CORINFO_TYPE_VAR:
        case CORINFO_TYPE_REFANY:
            varDsc->lvIsPtr = 1;
            break;
        default:
            break;
    }

    var_types type = JITtype2varType(corInfoType);
    if (varTypeIsFloating(type))
    {
        compFloatingPointUsed = true;
    }

#if FEATURE_IMPLICIT_BYREFS
    varDsc->lvIsImplicitByRef = 0;
#endif // FEATURE_IMPLICIT_BYREFS
#if defined(TARGET_LOONGARCH64) || defined(TARGET_RISCV64)
    varDsc->lvIs4Field1 = 0;
    varDsc->lvIs4Field2 = 0;
    varDsc->lvIsSplit   = 0;
#endif // TARGET_LOONGARCH64 || TARGET_RISCV64

    // Set the lvType (before this point it is TYP_UNDEF).

    if (GlobalJitOptions::compFeatureHfa)
    {
        varDsc->SetHfaType(TYP_UNDEF);
    }
    if ((varTypeIsStruct(type)))
    {
        lvaSetStruct(varNum, typeHnd, typeHnd != NO_CLASS_HANDLE);
        if (info.compIsVarArgs)
        {
            lvaSetStructUsedAsVarArg(varNum);
        }
    }
    else
    {
        varDsc->lvType = type;
    }

#ifdef DEBUG
    varDsc->SetStackOffset(BAD_STK_OFFS);
#endif

#if FEATURE_MULTIREG_ARGS
    varDsc->SetOtherArgReg(REG_NA);
#endif // FEATURE_MULTIREG_ARGS
}

//-----------------------------------------------------------------------------
// lvaClassifyParameterABI:
//  Classify the ABI information for all parameters.
//
// Type parameters:
//   Classifier - The type of classifier to use.
//
// Parameters:
//   classifier - The classifier to use
//
template <typename Classifier>
void Compiler::lvaClassifyParameterABI(Classifier& classifier)
{
    lvaParameterPassingInfo = new (this, CMK_LvaTable) ABIPassingInformation[info.compArgsCount];

    for (unsigned i = 0; i < info.compArgsCount; i++)
    {
        LclVarDsc*   dsc          = lvaGetDesc(i);
        ClassLayout* structLayout = varTypeIsStruct(dsc) ? dsc->GetLayout() : nullptr;

        WellKnownArg wellKnownArg = WellKnownArg::None;
        if (i == info.compRetBuffArg)
        {
            wellKnownArg = WellKnownArg::RetBuffer;
        }
#ifdef SWIFT_SUPPORT
        else if (i == lvaSwiftSelfArg)
        {
            wellKnownArg = WellKnownArg::SwiftSelf;
        }
        else if (i == lvaSwiftErrorArg)
        {
            wellKnownArg = WellKnownArg::SwiftError;
        }
#endif

        lvaParameterPassingInfo[i] = classifier.Classify(this, dsc->TypeGet(), structLayout, wellKnownArg);

#ifdef DEBUG
        if (verbose)
        {
            printf("Parameter #%u ABI info: ", i);
            lvaParameterPassingInfo[i].Dump();
        }
#endif
    }
}

//-----------------------------------------------------------------------------
// lvaClassifyParameterABI:
//  Classify the ABI information for all parameters.
//
void Compiler::lvaClassifyParameterABI()
{
    if (info.compArgsCount == 0)
    {
        return;
    }

    ClassifierInfo cInfo;
    cInfo.CallConv   = info.compCallConv;
    cInfo.IsVarArgs  = info.compIsVarArgs;
    cInfo.HasThis    = info.compThisArg != BAD_VAR_NUM;
    cInfo.HasRetBuff = info.compRetBuffArg != BAD_VAR_NUM;

#ifdef SWIFT_SUPPORT
    if (info.compCallConv == CorInfoCallConvExtension::Swift)
    {
        SwiftABIClassifier classifier(cInfo);
        lvaClassifyParameterABI(classifier);

        regMaskTP argRegs = RBM_NONE;

        // The calling convention details computed by the old ABI classifier
        // are wrong since it does not handle the Swift ABI for structs
        // appropriately. Grab them from the new ABI information.
        for (unsigned lclNum = 0; lclNum < info.compArgsCount; lclNum++)
        {
            LclVarDsc*                   dsc     = lvaGetDesc(lclNum);
            const ABIPassingInformation& abiInfo = lvaParameterPassingInfo[lclNum];

            if (dsc->TypeGet() == TYP_STRUCT)
            {
                const CORINFO_SWIFT_LOWERING* lowering = GetSwiftLowering(dsc->GetLayout()->GetClassHandle());
                dsc->lvIsImplicitByRef                 = lowering->byReference;
            }

            if ((dsc->TypeGet() == TYP_STRUCT) && !lvaIsImplicitByRefLocal(lclNum) &&
                !abiInfo.HasExactlyOneStackSegment())
            {
                dsc->lvIsRegArg = false;
            }
            else
            {
                assert(abiInfo.NumSegments == 1);
                if (abiInfo.Segments[0].IsPassedInRegister())
                {
                    dsc->lvIsRegArg = true;
                    dsc->SetArgReg(abiInfo.Segments[0].GetRegister());
                    dsc->SetOtherArgReg(REG_NA);
                }
                else
                {
                    dsc->lvIsRegArg = false;
                    dsc->SetArgReg(REG_STK);
                    dsc->SetOtherArgReg(REG_NA);
                    dsc->SetStackOffset(abiInfo.Segments[0].GetStackOffset());
                }
            }

            for (unsigned i = 0; i < abiInfo.NumSegments; i++)
            {
                const ABIPassingSegment& segment = abiInfo.Segments[i];
                if (segment.IsPassedInRegister())
                {
                    argRegs |= segment.GetRegisterMask();
                }
            }
        }

        // genFnPrologCalleeRegArgs expect these to be the counts of registers it knows how to handle.
        codeGen->intRegState.rsCalleeRegArgCount   = genCountBits(argRegs & RBM_ARG_REGS);
        codeGen->floatRegState.rsCalleeRegArgCount = genCountBits(argRegs & RBM_FLTARG_REGS);
    }
    else
#endif
#if defined(TARGET_X86) || defined(TARGET_AMD64) || defined(TARGET_ARM64) || defined(TARGET_ARM)
    {
        PlatformClassifier classifier(cInfo);
        lvaClassifyParameterABI(classifier);
    }
#endif

#ifdef DEBUG
    if (lvaParameterPassingInfo == nullptr)
    {
        return;
    }

    for (unsigned lclNum = 0; lclNum < info.compArgsCount; lclNum++)
    {
        LclVarDsc*                   dsc     = lvaGetDesc(lclNum);
        const ABIPassingInformation& abiInfo = lvaParameterPassingInfo[lclNum];

        assert(abiInfo.NumSegments > 0);

        if ((dsc->TypeGet() == TYP_STRUCT) && (info.compCallConv == CorInfoCallConvExtension::Swift))
        {
            continue;
        }

        unsigned numSegmentsToCompare = abiInfo.NumSegments;
        if (dsc->lvIsHfa())
        {
            // LclVarDsc only has one register set for HFAs
            numSegmentsToCompare = 1;
        }

#ifdef TARGET_ARM
        // On arm the old representation only represents the start register for
        // struct multireg args.
        if (varTypeIsStruct(dsc))
        {
            numSegmentsToCompare = 1;
        }

        // And also for TYP_DOUBLE on soft FP
        if (opts.compUseSoftFP && (dsc->TypeGet() == TYP_DOUBLE))
        {
            numSegmentsToCompare = 1;
        }
#endif

        for (unsigned i = 0; i < numSegmentsToCompare; i++)
        {
            const ABIPassingSegment& expected = abiInfo.Segments[i];
            regNumber                reg      = REG_NA;
            if (i == 0)
            {
                reg = dsc->GetArgReg();
            }
#if FEATURE_MULTIREG_ARGS
            else if (i == 1)
            {
                reg = dsc->GetOtherArgReg();
            }
#endif

            if (expected.IsPassedOnStack())
            {
                if (i == 0)
                {
                    assert(reg == REG_STK);

// On x86, varargs methods access stack args off of a base pointer, and the
// first stack arg is not considered to be at offset 0.
// TODO-Cleanup: Unify things so that x86 is consistent with other platforms
// here and change fgMorphExpandStackArgForVarArgs to account for that.
#ifndef TARGET_X86
                    assert((unsigned)dsc->GetStackOffset() == expected.GetStackOffset());
#endif
                }
            }
            else
            {
                assert(reg == expected.GetRegister());
            }
        }
    }
#endif // DEBUG
}

//--------------------------------------------------------------------------------------------
// lvaHaveSwiftStructStackParamsToReassemble:
//   Check if this compilation has any Swift parameters that are passed on the
//   stack and that need to be reassembled on the local stack frame.
//
// Return value:
//   True if so.
//
bool Compiler::lvaHasAnySwiftStackParamToReassemble()
{
#ifdef SWIFT_SUPPORT
    if (info.compCallConv != CorInfoCallConvExtension::Swift)
    {
        return false;
    }

    for (unsigned lclNum = 0; lclNum < info.compArgsCount; lclNum++)
    {
        const ABIPassingInformation& abiInfo = lvaParameterPassingInfo[lclNum];
        if (abiInfo.HasAnyStackSegment() && !abiInfo.HasExactlyOneStackSegment())
        {
            return true;
        }
    }
#endif

    return false;
}

/*****************************************************************************
 * Returns our internal varNum for a given IL variable.
 * Asserts assume it is called after lvaTable[] has been set up.
 */

unsigned Compiler::compMapILvarNum(unsigned ILvarNum)
{
    noway_assert(ILvarNum < info.compILlocalsCount || ILvarNum > unsigned(ICorDebugInfo::UNKNOWN_ILNUM));

    unsigned varNum;

    if (ILvarNum == (unsigned)ICorDebugInfo::VARARGS_HND_ILNUM)
    {
        // The varargs cookie is the last argument in lvaTable[]
        noway_assert(info.compIsVarArgs);

        varNum = lvaVarargsHandleArg;
        noway_assert(lvaTable[varNum].lvIsParam);
    }
    else if (ILvarNum == (unsigned)ICorDebugInfo::RETBUF_ILNUM)
    {
        noway_assert(info.compRetBuffArg != BAD_VAR_NUM);
        varNum = info.compRetBuffArg;
    }
    else if (ILvarNum == (unsigned)ICorDebugInfo::TYPECTXT_ILNUM)
    {
        noway_assert(info.compTypeCtxtArg >= 0);
        varNum = info.compTypeCtxtArg;
    }
    else if (ILvarNum < info.compILargsCount)
    {
        // Parameter
        varNum = compMapILargNum(ILvarNum);
        noway_assert(lvaTable[varNum].lvIsParam);
    }
    else if (ILvarNum < info.compILlocalsCount)
    {
        // Local variable
        unsigned lclNum = ILvarNum - info.compILargsCount;
        varNum          = info.compArgsCount + lclNum;
        noway_assert(!lvaTable[varNum].lvIsParam);
    }
    else
    {
        unreached();
    }

    noway_assert(varNum < info.compLocalsCount);
    return varNum;
}

/*****************************************************************************
 * Returns the IL variable number given our internal varNum.
 * Special return values are VARG_ILNUM, RETBUF_ILNUM, TYPECTXT_ILNUM.
 *
 * Returns UNKNOWN_ILNUM if it can't be mapped.
 */

unsigned Compiler::compMap2ILvarNum(unsigned varNum) const
{
    if (compIsForInlining())
    {
        return impInlineInfo->InlinerCompiler->compMap2ILvarNum(varNum);
    }

    noway_assert(varNum < lvaCount);

    if (varNum == info.compRetBuffArg)
    {
        return (unsigned)ICorDebugInfo::RETBUF_ILNUM;
    }

    // Is this a varargs function?
    if (info.compIsVarArgs && varNum == lvaVarargsHandleArg)
    {
        return (unsigned)ICorDebugInfo::VARARGS_HND_ILNUM;
    }

    // We create an extra argument for the type context parameter
    // needed for shared generic code.
    if ((info.compMethodInfo->args.callConv & CORINFO_CALLCONV_PARAMTYPE) && varNum == info.compTypeCtxtArg)
    {
        return (unsigned)ICorDebugInfo::TYPECTXT_ILNUM;
    }

#if FEATURE_FIXED_OUT_ARGS
    if (varNum == lvaOutgoingArgSpaceVar)
    {
        return (unsigned)ICorDebugInfo::UNKNOWN_ILNUM; // Cannot be mapped
    }
#endif // FEATURE_FIXED_OUT_ARGS

    // Now mutate varNum to remove extra parameters from the count.
    if ((info.compMethodInfo->args.callConv & CORINFO_CALLCONV_PARAMTYPE) && varNum > info.compTypeCtxtArg)
    {
        varNum--;
    }

    if (info.compIsVarArgs && varNum > lvaVarargsHandleArg)
    {
        varNum--;
    }

    /* Is there a hidden argument for the return buffer.
       Note that this code works because if the RetBuffArg is not present,
       compRetBuffArg will be BAD_VAR_NUM */
    if (info.compRetBuffArg != BAD_VAR_NUM && varNum > info.compRetBuffArg)
    {
        varNum--;
    }

    if (varNum >= info.compLocalsCount)
    {
        return (unsigned)ICorDebugInfo::UNKNOWN_ILNUM; // Cannot be mapped
    }

    return varNum;
}

/*****************************************************************************
 * Returns true if variable "varNum" may be address-exposed.
 */

bool Compiler::lvaVarAddrExposed(unsigned varNum) const
{
    const LclVarDsc* varDsc = lvaGetDesc(varNum);
    return varDsc->IsAddressExposed();
}

/*****************************************************************************
 * Returns true iff variable "varNum" should not be enregistered (or one of several reasons).
 */

bool Compiler::lvaVarDoNotEnregister(unsigned varNum)
{
    LclVarDsc* varDsc = lvaGetDesc(varNum);
    return varDsc->lvDoNotEnregister;
}

//------------------------------------------------------------------------
// lvInitializeDoNotEnregFlag: a helper to initialize `lvDoNotEnregister` flag
//    for locals that were created before the compiler decided its optimization level.
//
// Assumptions:
//    compEnregLocals() value is finalized and is set to false.
//
void Compiler::lvSetMinOptsDoNotEnreg()
{
    JITDUMP("compEnregLocals() is false, setting doNotEnreg flag for all locals.");
    assert(!compEnregLocals());
    for (unsigned lclNum = 0; lclNum < lvaCount; lclNum++)
    {
        lvaSetVarDoNotEnregister(lclNum DEBUGARG(DoNotEnregisterReason::NoRegVars));
    }
}

//------------------------------------------------------------------------
// StructPromotionHelper constructor.
//
// Arguments:
//   compiler - pointer to a compiler to get access to an allocator, compHandle etc.
//
Compiler::StructPromotionHelper::StructPromotionHelper(Compiler* compiler)
    : compiler(compiler)
    , structPromotionInfo()
{
}

//--------------------------------------------------------------------------------------------
// TryPromoteStructVar - promote struct var if it is possible and profitable.
//
// Arguments:
//   lclNum - struct number to try.
//
// Return value:
//   true if the struct var was promoted.
//
bool Compiler::StructPromotionHelper::TryPromoteStructVar(unsigned lclNum)
{
    if (CanPromoteStructVar(lclNum))
    {
#if 0
            // Often-useful debugging code: if you've narrowed down a struct-promotion problem to a single
            // method, this allows you to select a subset of the vars to promote (by 1-based ordinal number).
            static int structPromoVarNum = 0;
            structPromoVarNum++;
            if (atoi(getenv("structpromovarnumlo")) <= structPromoVarNum && structPromoVarNum <= atoi(getenv("structpromovarnumhi")))
#endif // 0
        if (ShouldPromoteStructVar(lclNum))
        {
            PromoteStructVar(lclNum);
            return true;
        }
    }
    return false;
}

//--------------------------------------------------------------------------------------------
// CanPromoteStructType - checks if the struct type can be promoted.
//
// Arguments:
//   typeHnd - struct handle to check.
//
// Return value:
//   true if the struct type can be promoted.
//
// Notes:
//   The last analyzed type is memorized to skip the check if we ask about the same time again next.
//   However, it was not found profitable to memorize all analyzed types in a map.
//
//   The check initializes only necessary fields in lvaStructPromotionInfo,
//   so if the promotion is rejected early than most fields will be uninitialized.
//
bool Compiler::StructPromotionHelper::CanPromoteStructType(CORINFO_CLASS_HANDLE typeHnd)
{
    assert(typeHnd != nullptr);
    if (!compiler->eeIsValueClass(typeHnd))
    {
        // TODO-ObjectStackAllocation: Enable promotion of fields of stack-allocated objects.
        return false;
    }

    if (structPromotionInfo.typeHnd == typeHnd)
    {
        // Asking for the same type of struct as the last time.
        // Nothing need to be done.
        // Fall through ...
        return structPromotionInfo.canPromote;
    }

    // Analyze this type from scratch.
    structPromotionInfo = lvaStructPromotionInfo(typeHnd);

#if defined(FEATURE_SIMD)
    // getMaxVectorByteLength() represents the size of the largest primitive type that we can struct promote.
    const unsigned maxSize =
        MAX_NumOfFieldsInPromotableStruct * max(compiler->getMaxVectorByteLength(), (uint32_t)sizeof(double));
#else  // !FEATURE_SIMD
    // sizeof(double) represents the size of the largest primitive type that we can struct promote.
    const unsigned maxSize = MAX_NumOfFieldsInPromotableStruct * sizeof(double);
#endif // !FEATURE_SIMD

    // lvaStructFieldInfo.fldOffset is byte-sized and offsets start from 0, so the max size can be 256
    assert(static_cast<unsigned char>(maxSize - 1) == (maxSize - 1));

    // lvaStructFieldInfo.fieldCnt is byte-sized
    assert(static_cast<unsigned char>(MAX_NumOfFieldsInPromotableStruct) == MAX_NumOfFieldsInPromotableStruct);

    COMP_HANDLE compHandle = compiler->info.compCompHnd;

    unsigned structSize = compHandle->getClassSize(typeHnd);
    if (structSize > maxSize)
    {
        return false; // struct is too large
    }

    DWORD typeFlags = compHandle->getClassAttribs(typeHnd);

    if (StructHasOverlappingFields(typeFlags))
    {
        return false;
    }

    if (StructHasIndexableFields(typeFlags))
    {
        return false;
    }

#ifdef TARGET_ARM
    // On ARM, we have a requirement on the struct alignment; see below.
    unsigned structAlignment = roundUp(compHandle->getClassAlignmentRequirement(typeHnd), TARGET_POINTER_SIZE);
#endif // TARGET_ARM

    // At most 1 (root node) + (4 promoted fields) + (each could be a wrapped primitive)
    CORINFO_TYPE_LAYOUT_NODE treeNodes[1 + MAX_NumOfFieldsInPromotableStruct * 2];
    size_t                   numTreeNodes = ArrLen(treeNodes);
    GetTypeLayoutResult      result       = compHandle->getTypeLayout(typeHnd, treeNodes, &numTreeNodes);

    if ((result != GetTypeLayoutResult::Success) || (numTreeNodes <= 1))
    {
        return false;
    }

    assert(treeNodes[0].size == structSize);

    structPromotionInfo.fieldCnt = 0;

    unsigned fieldsSize = 0;

    // Some notes on the following:
    // 1. At most MAX_NumOfFieldsInPromotableStruct fields can be promoted
    // 2. Recursive promotion is not enabled as the rest of the JIT cannot
    //    handle some of the patterns produced efficiently
    // 3. The exception to the above is structs wrapping primitive types; we do
    //    support promoting those, but only through one layer of nesting (as a
    //    quirk -- this can probably be relaxed).

    for (size_t i = 1; i < numTreeNodes;)
    {
        if (structPromotionInfo.fieldCnt >= MAX_NumOfFieldsInPromotableStruct)
        {
            return false;
        }

        const CORINFO_TYPE_LAYOUT_NODE& node = treeNodes[i];
        assert(node.parent == 0);
        lvaStructFieldInfo& promField = structPromotionInfo.fields[structPromotionInfo.fieldCnt];
        INDEBUG(promField.diagFldHnd = node.diagFieldHnd);

        // Ensured by assertion on size above.
        assert(FitsIn<decltype(promField.fldOffset)>(node.offset));
        promField.fldOffset = (uint8_t)node.offset;

        promField.fldOrdinal = structPromotionInfo.fieldCnt;
        promField.fldSize    = node.size;

        structPromotionInfo.fieldCnt++;

        if (node.type == CORINFO_TYPE_VALUECLASS)
        {
            var_types fldType = TryPromoteValueClassAsPrimitive(treeNodes, numTreeNodes, i);
            if (fldType == TYP_UNDEF)
            {
                return false;
            }

            promField.fldType        = fldType;
            promField.fldSIMDTypeHnd = node.simdTypeHnd;
            AdvanceSubTree(treeNodes, numTreeNodes, &i);
        }
        else
        {
            promField.fldType = JITtype2varType(node.type);
            i++;
        }

        fieldsSize += promField.fldSize;

        if ((promField.fldOffset % promField.fldSize) != 0)
        {
            // The code in Compiler::genPushArgList that reconstitutes
            // struct values on the stack from promoted fields expects
            // those fields to be at their natural alignment.
            return false;
        }

        noway_assert(promField.fldOffset + promField.fldSize <= structSize);

#ifdef TARGET_ARM
        // On ARM, for struct types that don't use explicit layout, the alignment of the struct is
        // at least the max alignment of its fields.  We take advantage of this invariant in struct promotion,
        // so verify it here.
        if (promField.fldSize > structAlignment)
        {
            // Don't promote vars whose struct types violates the invariant.  (Alignment == size for primitives.)
            return false;
        }
#endif // TARGET_ARM
    }

    if (fieldsSize != treeNodes[0].size)
    {
        structPromotionInfo.containsHoles = true;
    }

    structPromotionInfo.anySignificantPadding = treeNodes[0].hasSignificantPadding && structPromotionInfo.containsHoles;

    // Cool, this struct is promotable.

    structPromotionInfo.canPromote = true;
    return true;
}

//--------------------------------------------------------------------------------------------
// TryPromoteValueClassAsPrimitive - Attempt to promote a value type as a primitive type.
//
// Arguments:
//   treeNodes    - Layout tree
//   maxTreeNodes - Size of 'treeNodes'
//   index        - Index of layout tree node corresponding to the value class
//
// Return value:
//   Primitive type to promote the field as.
//
var_types Compiler::StructPromotionHelper::TryPromoteValueClassAsPrimitive(CORINFO_TYPE_LAYOUT_NODE* treeNodes,
                                                                           size_t                    maxTreeNodes,
                                                                           size_t                    index)
{
    assert(index < maxTreeNodes);
    CORINFO_TYPE_LAYOUT_NODE& node = treeNodes[index];
    assert(node.type == CORINFO_TYPE_VALUECLASS);

    if (node.simdTypeHnd != NO_CLASS_HANDLE)
    {
        const char* namespaceName = nullptr;
        const char* className = compiler->info.compCompHnd->getClassNameFromMetadata(node.simdTypeHnd, &namespaceName);

#ifdef FEATURE_SIMD
        if (compiler->isRuntimeIntrinsicsNamespace(namespaceName) || compiler->isNumericsNamespace(namespaceName))
        {
            unsigned    simdSize;
            CorInfoType simdBaseJitType = compiler->getBaseJitTypeAndSizeOfSIMDType(node.simdTypeHnd, &simdSize);
            // We will only promote fields of SIMD types that fit into a SIMD register.
            if (simdBaseJitType != CORINFO_TYPE_UNDEF)
            {
                if (compiler->structSizeMightRepresentSIMDType(simdSize))
                {
                    return compiler->getSIMDTypeForSize(simdSize);
                }
            }
        }
#endif

#ifdef TARGET_64BIT
        // TODO-Quirk: Vector64 is a SIMD type with one 64-bit field, so when
        // compiler->usesSIMDTypes() == false, it used to be promoted as a long
        // field.
        if (compiler->isRuntimeIntrinsicsNamespace(namespaceName) && (strcmp(className, "Vector64`1") == 0))
        {
            return TYP_LONG;
        }
#endif
    }

    // Check for a single primitive wrapper.
    if (node.numFields != 1)
    {
        return TYP_UNDEF;
    }

    if (index + 1 >= maxTreeNodes)
    {
        return TYP_UNDEF;
    }

    CORINFO_TYPE_LAYOUT_NODE& primNode = treeNodes[index + 1];

    // Do not promote if the field is not a primitive.
    // TODO-CQ: We could likely permit recursive primitive wrappers here quite easily.
    if (primNode.type == CORINFO_TYPE_VALUECLASS)
    {
        return TYP_UNDEF;
    }

    // Do not promote if the single field is not aligned at its natural boundary within
    // the struct field.
    if (primNode.offset != node.offset)
    {
        return TYP_UNDEF;
    }

    // Insist this wrapped field occupies all of its parent storage.
    if (primNode.size != node.size)
    {
        JITDUMP("Promotion blocked: struct contains struct field with one field,"
                " but that field is not the same size as its parent.\n");
        return TYP_UNDEF;
    }

    // Only promote up to pointer sized fields.
    // TODO-CQ: Right now we only promote an actual SIMD typed field, which would cause
    // a nested SIMD type to fail promotion.
    if (primNode.size > TARGET_POINTER_SIZE)
    {
        JITDUMP("Promotion blocked: struct contains struct field with one field,"
                " but that field has invalid size.\n");
        return TYP_UNDEF;
    }

    if ((primNode.size != TARGET_POINTER_SIZE) && ((node.offset % primNode.size) != 0))
    {
        JITDUMP("Promotion blocked: struct contains struct field with one field,"
                " but the outer struct offset %u is not a multiple of the inner field size %u.\n",
                node.offset, primNode.size);
        return TYP_UNDEF;
    }

    return JITtype2varType(primNode.type);
}

//--------------------------------------------------------------------------------------------
// AdvanceSubTree - Skip over a tree node and all its children.
//
// Arguments:
//   treeNodes    - array of type layout nodes, stored in preorder.
//   maxTreeNodes - size of 'treeNodes'
//   index        - [in, out] Index pointing to root of subtree to skip.
//
// Remarks:
//   Requires the tree nodes to be stored in preorder (as guaranteed by getTypeLayout).
//
void Compiler::StructPromotionHelper::AdvanceSubTree(CORINFO_TYPE_LAYOUT_NODE* treeNodes,
                                                     size_t                    maxTreeNodes,
                                                     size_t*                   index)
{
    size_t parIndex = *index;
    (*index)++;
    while ((*index < maxTreeNodes) && (treeNodes[*index].parent >= parIndex))
    {
        (*index)++;
    }
}

//--------------------------------------------------------------------------------------------
// CanPromoteStructVar - checks if the struct can be promoted.
//
// Arguments:
//   lclNum - struct number to check.
//
// Return value:
//   true if the struct var can be promoted.
//
bool Compiler::StructPromotionHelper::CanPromoteStructVar(unsigned lclNum)
{
    LclVarDsc* varDsc = compiler->lvaGetDesc(lclNum);

    assert(varTypeIsStruct(varDsc));
    assert(!varDsc->lvPromoted); // Don't ask again :)

    // If this lclVar is used in a SIMD intrinsic, then we don't want to struct promote it.
    // Note, however, that SIMD lclVars that are NOT used in a SIMD intrinsic may be
    // profitably promoted.
    if (varDsc->lvIsUsedInSIMDIntrinsic())
    {
        JITDUMP("  struct promotion of V%02u is disabled because lvIsUsedInSIMDIntrinsic()\n", lclNum);
        return false;
    }

    // Reject struct promotion of parameters when -GS stack reordering is enabled
    // as we could introduce shadow copies of them.
    if (varDsc->lvIsParam && compiler->compGSReorderStackLayout)
    {
        JITDUMP("  struct promotion of V%02u is disabled because lvIsParam and compGSReorderStackLayout\n", lclNum);
        return false;
    }

    if (varDsc->lvIsParam && compiler->fgNoStructParamPromotion)
    {
        JITDUMP("  struct promotion of V%02u is disabled by fgNoStructParamPromotion\n", lclNum);
        return false;
    }

    if (!compiler->lvaEnregMultiRegVars && varDsc->lvIsMultiRegArgOrRet())
    {
        JITDUMP("  struct promotion of V%02u is disabled because lvIsMultiRegArgOrRet()\n", lclNum);
        return false;
    }

    // If the local was exposed at Tier0, we currently have to assume it's aliased for OSR.
    //
    if (compiler->lvaIsOSRLocal(lclNum) && compiler->info.compPatchpointInfo->IsExposed(lclNum))
    {
        JITDUMP("  struct promotion of V%02u is disabled because it is an exposed OSR local\n", lclNum);
        return false;
    }

    if (varDsc->IsAddressExposed())
    {
        JITDUMP("  struct promotion of V%02u is disabled because it has already been marked address exposed\n", lclNum);
        return false;
    }

    if (varDsc->GetLayout()->IsBlockLayout())
    {
        return false;
    }

#ifdef SWIFT_SUPPORT
    // Swift structs are not passed in a way that match their layout and
    // require reassembling on the local stack frame. Skip promotion for these
    // (which would result in dependent promotion anyway).
    if ((compiler->info.compCallConv == CorInfoCallConvExtension::Swift) && varDsc->lvIsParam)
    {
        JITDUMP("  struct promotion of V%02u is disabled because it is a parameter to a Swift function");
        return false;
    }
#endif

    CORINFO_CLASS_HANDLE typeHnd = varDsc->GetLayout()->GetClassHandle();
    assert(typeHnd != NO_CLASS_HANDLE);

    bool canPromote = CanPromoteStructType(typeHnd);
    if (canPromote && varDsc->lvIsMultiRegArgOrRet())
    {
        unsigned fieldCnt = structPromotionInfo.fieldCnt;
        if (fieldCnt > MAX_MULTIREG_COUNT)
        {
            canPromote = false;
        }
#if defined(TARGET_ARMARCH) || defined(TARGET_LOONGARCH64) || defined(TARGET_RISCV64)
        else
        {
            for (unsigned i = 0; canPromote && (i < fieldCnt); i++)
            {
                var_types fieldType = structPromotionInfo.fields[i].fldType;
                // Non-HFA structs are always passed in general purpose registers.
                // If there are any floating point fields, don't promote for now.
                // Likewise, since HVA structs are passed in SIMD registers
                // promotion of non FP or SIMD type fields is disallowed.
                // TODO-1stClassStructs: add support in Lowering and prolog generation
                // to enable promoting these types.
                if (varDsc->lvIsParam && (varDsc->lvIsHfa() != varTypeUsesFloatReg(fieldType)))
                {
                    canPromote = false;
                }
#if defined(FEATURE_SIMD)
                // If we have a register-passed struct with mixed non-opaque SIMD types (i.e. with defined fields)
                // and non-SIMD types, we don't currently handle that case in the prolog, so we can't promote.
                else if ((fieldCnt > 1) && varTypeIsStruct(fieldType) &&
                         (structPromotionInfo.fields[i].fldSIMDTypeHnd != NO_CLASS_HANDLE) &&
                         !compiler->isOpaqueSIMDType(structPromotionInfo.fields[i].fldSIMDTypeHnd))
                {
                    canPromote = false;
                }
#endif // FEATURE_SIMD
            }
        }
#elif defined(UNIX_AMD64_ABI)
        else
        {
            SortStructFields();
            // Only promote if the field types match the registers, unless we have a single SIMD field.
            SYSTEMV_AMD64_CORINFO_STRUCT_REG_PASSING_DESCRIPTOR structDesc;
            compiler->eeGetSystemVAmd64PassStructInRegisterDescriptor(typeHnd, &structDesc);
            unsigned regCount = structDesc.eightByteCount;
            if ((structPromotionInfo.fieldCnt == 1) && varTypeIsSIMD(structPromotionInfo.fields[0].fldType))
            {
                // Allow the case of promoting a single SIMD field, even if there are multiple registers.
                // We will fix this up in the prolog.
            }
            else if (structPromotionInfo.fieldCnt != regCount)
            {
                canPromote = false;
            }
            else
            {
                for (unsigned i = 0; canPromote && (i < regCount); i++)
                {
                    lvaStructFieldInfo* fieldInfo = &(structPromotionInfo.fields[i]);
                    var_types           fieldType = fieldInfo->fldType;
                    // We don't currently support passing SIMD types in registers.
                    if (varTypeIsSIMD(fieldType))
                    {
                        canPromote = false;
                    }
                    else if (varTypeUsesFloatReg(fieldType) !=
                             (structDesc.eightByteClassifications[i] == SystemVClassificationTypeSSE))
                    {
                        canPromote = false;
                    }
                }
            }
        }
#endif // UNIX_AMD64_ABI
    }
    return canPromote;
}

//--------------------------------------------------------------------------------------------
// ShouldPromoteStructVar - Should a struct var be promoted if it can be promoted?
// This routine mainly performs profitability checks.  Right now it also has
// some correctness checks due to limitations of down-stream phases.
//
// Arguments:
//   lclNum - struct local number;
//
// Return value:
//   true if the struct should be promoted.
//
bool Compiler::StructPromotionHelper::ShouldPromoteStructVar(unsigned lclNum)
{
    LclVarDsc* varDsc = compiler->lvaGetDesc(lclNum);
    assert(varTypeIsStruct(varDsc));
    assert(varDsc->GetLayout()->GetClassHandle() == structPromotionInfo.typeHnd);
    assert(structPromotionInfo.canPromote);

    bool shouldPromote = true;

    // We *can* promote; *should* we promote?
    // We should only do so if promotion has potential savings.  One source of savings
    // is if a field of the struct is accessed, since this access will be turned into
    // an access of the corresponding promoted field variable.  Even if there are no
    // field accesses, but only block-level operations on the whole struct, if the struct
    // has only one or two fields, then doing those block operations field-wise is probably faster
    // than doing a whole-variable block operation (e.g., a hardware "copy loop" on x86).
    // Struct promotion also provides the following benefits: reduce stack frame size,
    // reduce the need for zero init of stack frame and fine grained constant/copy prop.
    // Asm diffs indicate that promoting structs up to 3 fields is a net size win.
    // So if no fields are accessed independently, and there are four or more fields,
    // then do not promote.
    //
    // TODO: Ideally we would want to consider the impact of whether the struct is
    // passed as a parameter or assigned the return value of a call. Because once promoted,
    // struct copying is done by field by field store instead of a more efficient
    // rep.stos or xmm reg based copy.
    if (structPromotionInfo.fieldCnt > 3 && !varDsc->lvFieldAccessed)
    {
        JITDUMP("Not promoting promotable struct local V%02u: #fields = %d, fieldAccessed = %d.\n", lclNum,
                structPromotionInfo.fieldCnt, varDsc->lvFieldAccessed);
        shouldPromote = false;
    }
    else if (varDsc->lvIsMultiRegRet && structPromotionInfo.anySignificantPadding)
    {
        JITDUMP("Not promoting multi-reg returned struct local V%02u with significant padding.\n", lclNum);
        shouldPromote = false;
    }
#if defined(TARGET_LOONGARCH64) || defined(TARGET_RISCV64)
    else if ((structPromotionInfo.fieldCnt == 2) && (varTypeIsFloating(structPromotionInfo.fields[0].fldType) ||
                                                     varTypeIsFloating(structPromotionInfo.fields[1].fldType)))
    {
        // TODO-LoongArch64 - struct passed by float registers.
        JITDUMP("Not promoting promotable struct local V%02u: #fields = %d because it is a struct with "
                "float field(s).\n",
                lclNum, structPromotionInfo.fieldCnt);
        shouldPromote = false;
    }
#endif // TARGET_LOONGARCH64 || TARGET_RISCV64
    else if (varDsc->lvIsParam && !compiler->lvaIsImplicitByRefLocal(lclNum) && !varDsc->lvIsHfa())
    {
#if FEATURE_MULTIREG_STRUCT_PROMOTE
        // Is this a variable holding a value with exactly two fields passed in
        // multiple registers?
        if (compiler->lvaIsMultiregStruct(varDsc, compiler->info.compIsVarArgs))
        {
            if (structPromotionInfo.anySignificantPadding)
            {
                JITDUMP("Not promoting multi-reg struct local V%02u with significant padding.\n", lclNum);
                shouldPromote = false;
            }
            else if ((structPromotionInfo.fieldCnt != 2) &&
                     !((structPromotionInfo.fieldCnt == 1) && varTypeIsSIMD(structPromotionInfo.fields[0].fldType)))
            {
                JITDUMP("Not promoting multireg struct local V%02u, because lvIsParam is true, #fields != 2 and it's "
                        "not a single SIMD.\n",
                        lclNum);
                shouldPromote = false;
            }
#if defined(TARGET_LOONGARCH64) || defined(TARGET_RISCV64)
            else if (varDsc->lvIsSplit)
            {
                JITDUMP("Not promoting multireg struct local V%02u, because it is splitted.\n", lclNum);
                shouldPromote = false;
            }
#endif // TARGET_LOONGARCH64 || TARGET_RISCV64
        }
        else
#endif // !FEATURE_MULTIREG_STRUCT_PROMOTE

            // TODO-PERF - Implement struct promotion for incoming single-register structs.
            //             Also the implementation of jmp uses the 4 byte move to store
            //             byte parameters to the stack, so that if we have a byte field
            //             with something else occupying the same 4-byte slot, it will
            //             overwrite other fields.
            if (structPromotionInfo.fieldCnt != 1)
            {
                JITDUMP("Not promoting promotable struct local V%02u, because lvIsParam is true and #fields = "
                        "%d.\n",
                        lclNum, structPromotionInfo.fieldCnt);
                shouldPromote = false;
            }
    }
    else if ((lclNum == compiler->genReturnLocal) && (structPromotionInfo.fieldCnt > 1))
    {
        // TODO-1stClassStructs: a temporary solution to keep diffs small, it will be fixed later.
        shouldPromote = false;
    }
#if defined(DEBUG)
    else if (compiler->compPromoteFewerStructs(lclNum))
    {
        // Do not promote some structs, that can be promoted, to stress promoted/unpromoted moves.
        JITDUMP("Not promoting promotable struct local V%02u, because of STRESS_PROMOTE_FEWER_STRUCTS\n", lclNum);
        shouldPromote = false;
    }
#endif

    //
    // If the lvRefCnt is zero and we have a struct promoted parameter we can end up with an extra store of
    // the incoming register into the stack frame slot.
    // In that case, we would like to avoid promortion.
    // However we haven't yet computed the lvRefCnt values so we can't do that.
    //

    return shouldPromote;
}

//--------------------------------------------------------------------------------------------
// SortStructFields - sort the fields according to the increasing order of the field offset.
//
// Notes:
//   This is needed because the fields need to be pushed on stack (when referenced as a struct) in offset order.
//
void Compiler::StructPromotionHelper::SortStructFields()
{
    if (!structPromotionInfo.fieldsSorted)
    {
        jitstd::sort(structPromotionInfo.fields, structPromotionInfo.fields + structPromotionInfo.fieldCnt,
                     [](const lvaStructFieldInfo& lhs, const lvaStructFieldInfo& rhs) {
            return lhs.fldOffset < rhs.fldOffset;
        });
        structPromotionInfo.fieldsSorted = true;
    }
}

//--------------------------------------------------------------------------------------------
// PromoteStructVar - promote struct variable.
//
// Arguments:
//   lclNum - struct local number;
//
void Compiler::StructPromotionHelper::PromoteStructVar(unsigned lclNum)
{
    LclVarDsc* varDsc = compiler->lvaGetDesc(lclNum);

    // We should never see a reg-sized non-field-addressed struct here.
    assert(!varDsc->lvRegStruct);

    assert(varDsc->GetLayout()->GetClassHandle() == structPromotionInfo.typeHnd);
    assert(structPromotionInfo.canPromote);

    varDsc->lvFieldCnt              = structPromotionInfo.fieldCnt;
    varDsc->lvFieldLclStart         = compiler->lvaCount;
    varDsc->lvPromoted              = true;
    varDsc->lvContainsHoles         = structPromotionInfo.containsHoles;
    varDsc->lvAnySignificantPadding = structPromotionInfo.anySignificantPadding;

#ifdef DEBUG
    // Don't stress this in LCL_FLD stress.
    varDsc->lvKeepType = 1;
#endif

#ifdef DEBUG
    if (compiler->verbose)
    {
        printf("\nPromoting struct local V%02u (%s):", lclNum,
               compiler->eeGetClassName(varDsc->GetLayout()->GetClassHandle()));
    }
#endif

    SortStructFields();

    for (unsigned index = 0; index < structPromotionInfo.fieldCnt; ++index)
    {
        const lvaStructFieldInfo* pFieldInfo = &structPromotionInfo.fields[index];

        if (!varTypeUsesIntReg(pFieldInfo->fldType))
        {
            // Whenever we promote a struct that contains a floating point field
            // it's possible we transition from a method that originally only had integer
            // local vars to start having FP.  We have to communicate this through this flag
            // since LSRA later on will use this flag to determine whether or not to track FP register sets.
            compiler->compFloatingPointUsed = true;
        }

        // Now grab the temp for the field local.

#ifdef DEBUG
        char        fieldNameBuffer[128];
        const char* fieldName =
            compiler->eeGetFieldName(pFieldInfo->diagFldHnd, false, fieldNameBuffer, sizeof(fieldNameBuffer));

        const char* bufp =
            compiler->printfAlloc("field V%02u.%s (fldOffset=0x%x)", lclNum, fieldName, pFieldInfo->fldOffset);

        if (index > 0)
        {
            noway_assert(pFieldInfo->fldOffset > (pFieldInfo - 1)->fldOffset);
        }
#endif

        // Lifetime of field locals might span multiple BBs, so they must be long lifetime temps.
        const unsigned varNum = compiler->lvaGrabTemp(false DEBUGARG(bufp));

        // lvaGrabTemp can reallocate the lvaTable, so
        // refresh the cached varDsc for lclNum.
        varDsc = compiler->lvaGetDesc(lclNum);

        LclVarDsc* fieldVarDsc           = compiler->lvaGetDesc(varNum);
        fieldVarDsc->lvType              = pFieldInfo->fldType;
        fieldVarDsc->lvIsStructField     = true;
        fieldVarDsc->lvFldOffset         = pFieldInfo->fldOffset;
        fieldVarDsc->lvFldOrdinal        = pFieldInfo->fldOrdinal;
        fieldVarDsc->lvParentLcl         = lclNum;
        fieldVarDsc->lvIsParam           = varDsc->lvIsParam;
        fieldVarDsc->lvIsOSRLocal        = varDsc->lvIsOSRLocal;
        fieldVarDsc->lvIsOSRExposedLocal = varDsc->lvIsOSRExposedLocal;

        if (varDsc->IsSpan() && fieldVarDsc->lvFldOffset == OFFSETOF__CORINFO_Span__length)
        {
            fieldVarDsc->SetIsNeverNegative(true);
        }

        // This new local may be the first time we've seen a long typed local.
        if (fieldVarDsc->lvType == TYP_LONG)
        {
            compiler->compLongUsed = true;
        }

#if FEATURE_IMPLICIT_BYREFS
        // Reset the implicitByRef flag.
        fieldVarDsc->lvIsImplicitByRef = 0;
#endif // FEATURE_IMPLICIT_BYREFS

        // Do we have a parameter that can be enregistered?
        //
        if (varDsc->lvIsRegArg)
        {
            fieldVarDsc->lvIsRegArg = true;
            regNumber parentArgReg  = varDsc->GetArgReg();
#if FEATURE_MULTIREG_ARGS
            if (!compiler->lvaIsImplicitByRefLocal(lclNum))
            {
#ifdef UNIX_AMD64_ABI
                if (varTypeIsSIMD(fieldVarDsc) && (varDsc->lvFieldCnt == 1))
                {
                    // This SIMD typed field may be passed in multiple registers.
                    fieldVarDsc->SetArgReg(parentArgReg);
                    fieldVarDsc->SetOtherArgReg(varDsc->GetOtherArgReg());
                }
                else
#endif // UNIX_AMD64_ABI
                {
                    regNumber fieldRegNum;
                    if (index == 0)
                    {
                        fieldRegNum = parentArgReg;
                    }
                    else if (varDsc->lvIsHfa())
                    {
                        unsigned regIncrement = fieldVarDsc->lvFldOrdinal;
#ifdef TARGET_ARM
                        // TODO: Need to determine if/how to handle split args.
                        if (varDsc->GetHfaType() == TYP_DOUBLE)
                        {
                            regIncrement *= 2;
                        }
#endif // TARGET_ARM
                        fieldRegNum = (regNumber)(parentArgReg + regIncrement);
                    }
                    else
                    {
                        assert(index == 1);
                        fieldRegNum = varDsc->GetOtherArgReg();
                    }
                    fieldVarDsc->SetArgReg(fieldRegNum);
                }
            }
            else
#endif // FEATURE_MULTIREG_ARGS && defined(FEATURE_SIMD)
            {
                fieldVarDsc->SetArgReg(parentArgReg);
            }
        }

#ifdef FEATURE_SIMD
        if (varTypeIsSIMD(pFieldInfo->fldType))
        {
            // We will not recursively promote this, so mark it as 'lvRegStruct' (note that we wouldn't
            // be promoting this if we didn't think it could be enregistered.
            fieldVarDsc->lvRegStruct = true;

            // SIMD types may be HFAs so we need to set the correct state on
            // the promoted fields to get the right ABI treatment in the
            // backend.
            if (GlobalJitOptions::compFeatureHfa && (pFieldInfo->fldSize <= MAX_PASS_MULTIREG_BYTES))
            {
                // hfaType is set to float, double or SIMD type if it is an HFA, otherwise TYP_UNDEF
                var_types hfaType = compiler->GetHfaType(pFieldInfo->fldSIMDTypeHnd);
                if (varTypeIsValidHfaType(hfaType))
                {
                    fieldVarDsc->SetHfaType(hfaType);
                    fieldVarDsc->lvIsMultiRegArg = (varDsc->lvIsMultiRegArg != 0) && (fieldVarDsc->lvHfaSlots() > 1);
                }
            }
        }
#endif // FEATURE_SIMD

#ifdef DEBUG
        // This temporary should not be converted to a double in stress mode,
        // because we introduce assigns to it after the stress conversion
        fieldVarDsc->lvKeepType = 1;
#endif
    }
}

//--------------------------------------------------------------------------------------------
// lvaGetFieldLocal - returns the local var index for a promoted field in a promoted struct var.
//
// Arguments:
//   varDsc    - the promoted struct var descriptor;
//   fldOffset - field offset in the struct.
//
// Return value:
//   the index of the local that represents this field.
//
unsigned Compiler::lvaGetFieldLocal(const LclVarDsc* varDsc, unsigned int fldOffset)
{
    noway_assert(varTypeIsStruct(varDsc));
    noway_assert(varDsc->lvPromoted);

    for (unsigned i = varDsc->lvFieldLclStart; i < varDsc->lvFieldLclStart + varDsc->lvFieldCnt; ++i)
    {
        noway_assert(lvaTable[i].lvIsStructField);
        noway_assert(lvaTable[i].lvParentLcl == (unsigned)(varDsc - lvaTable));
        if (lvaTable[i].lvFldOffset == fldOffset)
        {
            return i;
        }
    }

    // This is the not-found error return path, the caller should check for BAD_VAR_NUM
    return BAD_VAR_NUM;
}

/*****************************************************************************
 *
 *  Set the local var "varNum" as address-exposed.
 *  If this is a promoted struct, label it's fields the same way.
 */

void Compiler::lvaSetVarAddrExposed(unsigned varNum DEBUGARG(AddressExposedReason reason))
{
    LclVarDsc* varDsc = lvaGetDesc(varNum);
    assert(!varDsc->lvIsStructField);

    varDsc->SetAddressExposed(true DEBUGARG(reason));

    if (varDsc->lvPromoted)
    {
        noway_assert(varTypeIsStruct(varDsc));

        for (unsigned i = varDsc->lvFieldLclStart; i < varDsc->lvFieldLclStart + varDsc->lvFieldCnt; ++i)
        {
            noway_assert(lvaTable[i].lvIsStructField);
            lvaTable[i].SetAddressExposed(true DEBUGARG(AddressExposedReason::PARENT_EXPOSED));
            lvaSetVarDoNotEnregister(i DEBUGARG(DoNotEnregisterReason::AddrExposed));
        }
    }

    lvaSetVarDoNotEnregister(varNum DEBUGARG(DoNotEnregisterReason::AddrExposed));
}

//------------------------------------------------------------------------
// lvaSetHiddenBufferStructArg: Set the local var "varNum" as hidden buffer struct arg.
//
// Arguments:
//    varNum - the varNum of the local
//
// Notes:
//    Most ABIs "return" large structures via return buffers, where the callee takes an address as the
//    argument, and writes the result to it. This presents a problem: ordinarily, addresses of locals
//    that escape to calls leave the local in question address-exposed. For this very special case of
//    a return buffer, however, it is known that the callee will not do anything with it except write
//    to it, once. As such, we handle addresses of locals that represent return buffers specially: we
//    *do not* mark the local address-exposed and treat the call much like a local store node throughout
//    the compilation.
//
//    TODO-ADDR-Bug: currently, we rely on these locals not being present in call argument lists,
//    outside of the buffer address argument itself, as liveness - currently - treats the location node
//    associated with the address itself as the definition point, and call arguments can be reordered
//    rather arbitrarily. We should fix liveness to treat the call as the definition point instead and
//    enable this optimization for "!lvIsTemp" locals.
//
void Compiler::lvaSetHiddenBufferStructArg(unsigned varNum)
{
    LclVarDsc* varDsc = lvaGetDesc(varNum);

#ifdef DEBUG
    varDsc->SetHiddenBufferStructArg(true);
#endif

    if (varDsc->lvPromoted)
    {
        noway_assert(varTypeIsStruct(varDsc));

        for (unsigned i = varDsc->lvFieldLclStart; i < varDsc->lvFieldLclStart + varDsc->lvFieldCnt; ++i)
        {
            noway_assert(lvaTable[i].lvIsStructField);
#ifdef DEBUG
            lvaTable[i].SetHiddenBufferStructArg(true);
#endif

            lvaSetVarDoNotEnregister(i DEBUGARG(DoNotEnregisterReason::HiddenBufferStructArg));
        }
    }

    lvaSetVarDoNotEnregister(varNum DEBUGARG(DoNotEnregisterReason::HiddenBufferStructArg));
}

//------------------------------------------------------------------------
// lvaSetVarLiveInOutOfHandler: Set the local varNum as being live in and/or out of a handler
//
// Arguments:
//    varNum - the varNum of the local
//
void Compiler::lvaSetVarLiveInOutOfHandler(unsigned varNum)
{
    LclVarDsc* varDsc = lvaGetDesc(varNum);

    varDsc->lvLiveInOutOfHndlr = 1;

    if (varDsc->lvPromoted)
    {
        noway_assert(varTypeIsStruct(varDsc));

        for (unsigned i = varDsc->lvFieldLclStart; i < varDsc->lvFieldLclStart + varDsc->lvFieldCnt; ++i)
        {
            noway_assert(lvaTable[i].lvIsStructField);
            lvaTable[i].lvLiveInOutOfHndlr = 1;
            // For now, only enregister an EH Var if it is a single def and whose refCnt > 1.
            if (!lvaEnregEHVars || !lvaTable[i].lvSingleDefRegCandidate || lvaTable[i].lvRefCnt() <= 1)
            {
                lvaSetVarDoNotEnregister(i DEBUGARG(DoNotEnregisterReason::LiveInOutOfHandler));
            }
        }
    }

    // For now, only enregister an EH Var if it is a single def and whose refCnt > 1.
    if (!lvaEnregEHVars || !varDsc->lvSingleDefRegCandidate || varDsc->lvRefCnt() <= 1)
    {
        lvaSetVarDoNotEnregister(varNum DEBUGARG(DoNotEnregisterReason::LiveInOutOfHandler));
    }
#ifdef JIT32_GCENCODER
    else if (lvaKeepAliveAndReportThis() && (varNum == info.compThisArg))
    {
        // For the JIT32_GCENCODER, when lvaKeepAliveAndReportThis is true, we must either keep the "this" pointer
        // in the same register for the entire method, or keep it on the stack. If it is EH-exposed, we can't ever
        // keep it in a register, since it must also be live on the stack. Therefore, we won't attempt to allocate it.
        lvaSetVarDoNotEnregister(varNum DEBUGARG(DoNotEnregisterReason::LiveInOutOfHandler));
    }
#endif // JIT32_GCENCODER
}

/*****************************************************************************
 *
 *  Record that the local var "varNum" should not be enregistered (for one of several reasons.)
 */

void Compiler::lvaSetVarDoNotEnregister(unsigned varNum DEBUGARG(DoNotEnregisterReason reason))
{
    LclVarDsc* varDsc = lvaGetDesc(varNum);

    const bool wasAlreadyMarkedDoNotEnreg = (varDsc->lvDoNotEnregister == 1);
    varDsc->lvDoNotEnregister             = 1;

#ifdef DEBUG
    if (!wasAlreadyMarkedDoNotEnreg)
    {
        varDsc->SetDoNotEnregReason(reason);
    }

    if (verbose)
    {
        printf("\nLocal V%02u should not be enregistered because: ", varNum);
    }

    switch (reason)
    {
        case DoNotEnregisterReason::AddrExposed:
            JITDUMP("it is address exposed\n");
            assert(varDsc->IsAddressExposed());
            break;
        case DoNotEnregisterReason::HiddenBufferStructArg:
            JITDUMP("it is hidden buffer struct arg\n");
            assert(varDsc->IsHiddenBufferStructArg());
            break;
        case DoNotEnregisterReason::DontEnregStructs:
            JITDUMP("struct enregistration is disabled\n");
            assert(varTypeIsStruct(varDsc));
            break;
        case DoNotEnregisterReason::NotRegSizeStruct:
            JITDUMP("struct size does not match reg size\n");
            assert(varTypeIsStruct(varDsc));
            break;
        case DoNotEnregisterReason::LocalField:
            JITDUMP("was accessed as a local field\n");
            break;
        case DoNotEnregisterReason::VMNeedsStackAddr:
            JITDUMP("VM needs stack addr\n");
            break;
        case DoNotEnregisterReason::LiveInOutOfHandler:
            JITDUMP("live in/out of a handler\n");
            varDsc->lvLiveInOutOfHndlr = 1;
            break;
        case DoNotEnregisterReason::BlockOp:
            JITDUMP("written/read in a block op\n");
            break;
        case DoNotEnregisterReason::IsStructArg:
            if (varTypeIsStruct(varDsc))
            {
                JITDUMP("it is a struct arg\n");
            }
            else
            {
                JITDUMP("it is reinterpreted as a struct arg\n");
            }
            break;
        case DoNotEnregisterReason::DepField:
            JITDUMP("field of a dependently promoted struct\n");
            assert(varDsc->lvIsStructField && (lvaGetParentPromotionType(varNum) != PROMOTION_TYPE_INDEPENDENT));
            break;
        case DoNotEnregisterReason::NoRegVars:
            JITDUMP("opts.compFlags & CLFLG_REGVAR is not set\n");
            assert(!compEnregLocals());
            break;
        case DoNotEnregisterReason::MinOptsGC:
            JITDUMP("it is a GC Ref and we are compiling MinOpts\n");
            assert(!JitConfig.JitMinOptsTrackGCrefs() && varTypeIsGC(varDsc->TypeGet()));
            break;
#if !defined(TARGET_64BIT)
        case DoNotEnregisterReason::LongParamField:
            JITDUMP("it is a decomposed field of a long parameter\n");
            break;
#endif
#ifdef JIT32_GCENCODER
        case DoNotEnregisterReason::PinningRef:
            JITDUMP("pinning ref\n");
            assert(varDsc->lvPinned);
            break;
#endif
        case DoNotEnregisterReason::LclAddrNode:
            JITDUMP("LclAddrVar/Fld takes the address of this node\n");
            break;

        case DoNotEnregisterReason::CastTakesAddr:
            JITDUMP("cast takes addr\n");
            break;

        case DoNotEnregisterReason::StoreBlkSrc:
            JITDUMP("the local is used as store block src\n");
            break;

        case DoNotEnregisterReason::SwizzleArg:
            JITDUMP("SwizzleArg\n");
            break;

        case DoNotEnregisterReason::BlockOpRet:
            JITDUMP("return uses a block op\n");
            break;

        case DoNotEnregisterReason::ReturnSpCheck:
            JITDUMP("Used for SP check on return\n");
            break;

        case DoNotEnregisterReason::CallSpCheck:
            JITDUMP("Used for SP check on call\n");
            break;

        case DoNotEnregisterReason::SimdUserForcesDep:
            JITDUMP("Promoted struct used by a SIMD/HWI node\n");
            break;

        case DoNotEnregisterReason::NonStandardParameter:
            JITDUMP("Non-standard parameter\n");
            break;

        default:
            unreached();
            break;
    }
#endif
}

//------------------------------------------------------------------------
// lvaIsImplicitByRefLocal: Is the local an "implicit byref" parameter?
//
// We term structs passed via pointers to shadow copies "implicit byrefs".
// They are used on Windows x64 for structs 3, 5, 6, 7, > 8 bytes in size,
// and on ARM64/LoongArch64 for structs larger than 16 bytes.
//
// They are "byrefs" because the VM sometimes uses memory allocated on the
// GC heap for the shadow copies.
//
// Arguments:
//    lclNum - The local in question
//
// Return Value:
//    Whether "lclNum" refers to an implicit byref.
//
bool Compiler::lvaIsImplicitByRefLocal(unsigned lclNum) const
{
#if FEATURE_IMPLICIT_BYREFS
    LclVarDsc* varDsc = lvaGetDesc(lclNum);
    if (varDsc->lvIsImplicitByRef)
    {
        assert(varDsc->lvIsParam);

        assert(varTypeIsStruct(varDsc) || (varDsc->TypeGet() == TYP_BYREF));
        return true;
    }
#endif // FEATURE_IMPLICIT_BYREFS
    return false;
}

//------------------------------------------------------------------------
// lvaIsLocalImplicitlyAccessedByRef: Will this local be accessed indirectly?
//
// Arguments:
//    lclNum - The number of local in question
//
// Return Value:
//    If "lclNum" is an implicit byref parameter, or its dependently promoted
//    field, "true", otherwise, "false".
//
// Notes:
//   This method is only meaningful before the locals have been morphed into
//   explicit indirections.
//
bool Compiler::lvaIsLocalImplicitlyAccessedByRef(unsigned lclNum) const
{
    if (lvaGetDesc(lclNum)->lvIsStructField)
    {
        return lvaIsImplicitByRefLocal(lvaGetDesc(lclNum)->lvParentLcl);
    }

    return lvaIsImplicitByRefLocal(lclNum);
}

// Returns true if this local var is a multireg struct.
// TODO-Throughput: This does a lookup on the class handle, and in the outgoing arg context
// this information is already available on the CallArgABIInformation, and shouldn't need to be
// recomputed.
//
bool Compiler::lvaIsMultiregStruct(LclVarDsc* varDsc, bool isVarArg)
{
    if (varTypeIsStruct(varDsc->TypeGet()))
    {
        CORINFO_CLASS_HANDLE clsHnd = varDsc->GetLayout()->GetClassHandle();
        structPassingKind    howToPassStruct;

        var_types type = getArgTypeForStruct(clsHnd, &howToPassStruct, isVarArg, varDsc->lvExactSize());

        if (howToPassStruct == SPK_ByValueAsHfa)
        {
            assert(type == TYP_STRUCT);
            return true;
        }

#if defined(UNIX_AMD64_ABI) || defined(TARGET_ARM64) || defined(TARGET_LOONGARCH64) || defined(TARGET_RISCV64)
        if (howToPassStruct == SPK_ByValue)
        {
            assert(type == TYP_STRUCT);
            return true;
        }
#endif
    }
    return false;
}

//------------------------------------------------------------------------
// lvaSetStruct: Set the type of a local to a struct, given a layout.
//
// Arguments:
//    varNum              - The local
//    layout              - The layout
//    unsafeValueClsCheck - Whether to check if we should potentially emit a GS cookie due to this local.
//
void Compiler::lvaSetStruct(unsigned varNum, ClassLayout* layout, bool unsafeValueClsCheck)
{
    LclVarDsc* varDsc = lvaGetDesc(varNum);

    // Set the type and associated info if we haven't already set it.
    if (varDsc->lvType == TYP_UNDEF)
    {
        varDsc->lvType = TYP_STRUCT;
    }
    if (varDsc->GetLayout() == nullptr)
    {
        varDsc->SetLayout(layout);

        if (layout->IsValueClass())
        {
            varDsc->lvType = layout->GetType();

#if FEATURE_IMPLICIT_BYREFS
            // Mark implicit byref struct parameters
            if (varDsc->lvIsParam && !varDsc->lvIsStructField)
            {
                structPassingKind howToReturnStruct;
                getArgTypeForStruct(layout->GetClassHandle(), &howToReturnStruct, info.compIsVarArgs,
                                    varDsc->lvExactSize());

                if (howToReturnStruct == SPK_ByReference)
                {
                    JITDUMP("Marking V%02i as a byref parameter\n", varNum);
                    varDsc->lvIsImplicitByRef = 1;
                }
            }
#endif // FEATURE_IMPLICIT_BYREFS

            // For structs that are small enough, we check and set HFA element type
            if (GlobalJitOptions::compFeatureHfa && (layout->GetSize() <= MAX_PASS_MULTIREG_BYTES))
            {
                // hfaType is set to float, double or SIMD type if it is an HFA, otherwise TYP_UNDEF
                var_types hfaType = GetHfaType(layout->GetClassHandle());
                if (varTypeIsValidHfaType(hfaType))
                {
                    varDsc->SetHfaType(hfaType);

                    // hfa variables can never contain GC pointers
                    assert(!layout->HasGCPtr());
                    // The size of this struct should be evenly divisible by 4 or 8
                    assert((varDsc->lvExactSize() % genTypeSize(hfaType)) == 0);
                    // The number of elements in the HFA should fit into our MAX_ARG_REG_COUNT limit
                    assert((varDsc->lvExactSize() / genTypeSize(hfaType)) <= MAX_ARG_REG_COUNT);
                }
            }
        }
    }
    else
    {
        assert(ClassLayout::AreCompatible(varDsc->GetLayout(), layout));
        // Inlining could replace a canon struct type with an exact one.
        varDsc->SetLayout(layout);
        assert(layout->IsBlockLayout() || (layout->GetSize() != 0));
    }

    if (!layout->IsBlockLayout())
    {
#ifndef TARGET_64BIT
        bool fDoubleAlignHint = false;
#ifdef TARGET_X86
        fDoubleAlignHint = true;
#endif

        if (info.compCompHnd->getClassAlignmentRequirement(layout->GetClassHandle(), fDoubleAlignHint) == 8)
        {
#ifdef DEBUG
            if (verbose)
            {
                printf("Marking struct in V%02i with double align flag\n", varNum);
            }
#endif
            varDsc->lvStructDoubleAlign = 1;
        }
#endif // not TARGET_64BIT

        varDsc->SetIsSpan(this->isSpanClass(layout->GetClassHandle()));

        // Check whether this local is an unsafe value type and requires GS cookie protection.
        // GS checks require the stack to be re-ordered, which can't be done with EnC.
        if (unsafeValueClsCheck)
        {
            unsigned classAttribs = info.compCompHnd->getClassAttribs(layout->GetClassHandle());

            if ((classAttribs & CORINFO_FLG_UNSAFE_VALUECLASS) && !opts.compDbgEnC)
            {
                setNeedsGSSecurityCookie();
                compGSReorderStackLayout = true;
                varDsc->lvIsUnsafeBuffer = true;
            }
        }

#ifdef DEBUG
        if (JitConfig.EnableExtraSuperPmiQueries())
        {
            makeExtraStructQueries(layout->GetClassHandle(), 2);
        }
#endif // DEBUG
    }
}

//------------------------------------------------------------------------
// lvaSetStruct: Set the type of a local to a struct, given its type handle.
//
// Arguments:
//    varNum              - The local
//    typeHnd             - The type handle
//    unsafeValueClsCheck - Whether to check if we should potentially emit a GS cookie due to this local.
//
void Compiler::lvaSetStruct(unsigned varNum, CORINFO_CLASS_HANDLE typeHnd, bool unsafeValueClsCheck)
{
    lvaSetStruct(varNum, typGetObjLayout(typeHnd), unsafeValueClsCheck);
}

#ifdef DEBUG
//------------------------------------------------------------------------
// makeExtraStructQueries: Query the information for the given struct handle.
//
// Arguments:
//    structHandle -- The handle for the struct type we're querying.
//    level        -- How many more levels to recurse.
//
void Compiler::makeExtraStructQueries(CORINFO_CLASS_HANDLE structHandle, int level)
{
    if (level <= 0)
    {
        return;
    }
    assert(structHandle != NO_CLASS_HANDLE);
    (void)typGetObjLayout(structHandle);
    DWORD typeFlags = info.compCompHnd->getClassAttribs(structHandle);

    unsigned const fieldCnt = info.compCompHnd->getClassNumInstanceFields(structHandle);
    impNormStructType(structHandle);
#ifdef TARGET_ARMARCH
    GetHfaType(structHandle);
#endif

    // In a lambda since this requires a lot of stack and this function is recursive.
    auto queryLayout = [this, structHandle]() {
        CORINFO_TYPE_LAYOUT_NODE nodes[256];
        size_t                   numNodes = ArrLen(nodes);
        info.compCompHnd->getTypeLayout(structHandle, nodes, &numNodes);
    };
    queryLayout();

    // Bypass fetching instance fields of ref classes for now,
    // as it requires traversing the class hierarchy.
    //
    if ((typeFlags & CORINFO_FLG_VALUECLASS) == 0)
    {
        return;
    }

    // In R2R we cannot query arbitrary information about struct fields, so
    // skip it there. Note that the getTypeLayout call above is enough to cover
    // us for promotion at least.
    if (!opts.IsReadyToRun())
    {
        for (unsigned int i = 0; i < fieldCnt; i++)
        {
            CORINFO_FIELD_HANDLE fieldHandle      = info.compCompHnd->getFieldInClass(structHandle, i);
            unsigned             fldOffset        = info.compCompHnd->getFieldOffset(fieldHandle);
            CORINFO_CLASS_HANDLE fieldClassHandle = NO_CLASS_HANDLE;
            CorInfoType          fieldCorType     = info.compCompHnd->getFieldType(fieldHandle, &fieldClassHandle);
            var_types            fieldVarType     = JITtype2varType(fieldCorType);
            if (fieldClassHandle != NO_CLASS_HANDLE)
            {
                if (varTypeIsStruct(fieldVarType))
                {
                    makeExtraStructQueries(fieldClassHandle, level - 1);
                }
            }
        }
    }
}
#endif // DEBUG

//------------------------------------------------------------------------
// lvaSetStructUsedAsVarArg: update hfa information for vararg struct args
//
// Arguments:
//    varNum   -- number of the variable
//
// Notes:
//    This only affects arm64 varargs on windows where we need to pass
//    hfa arguments as if they are not HFAs.
//
//    This function should only be called if the struct is used in a varargs
//    method.

void Compiler::lvaSetStructUsedAsVarArg(unsigned varNum)
{
    if (GlobalJitOptions::compFeatureHfa && TargetOS::IsWindows)
    {
#if defined(TARGET_ARM64)
        LclVarDsc* varDsc = lvaGetDesc(varNum);
        // For varargs methods incoming and outgoing arguments should not be treated
        // as HFA.
        varDsc->SetHfaType(TYP_UNDEF);
#endif // defined(TARGET_ARM64)
    }
}

//------------------------------------------------------------------------
// lvaSetClass: set class information for a local var.
//
// Arguments:
//    varNum -- number of the variable
//    clsHnd -- class handle to use in set or update
//    isExact -- true if class is known exactly
//
// Notes:
//    varNum must not already have a ref class handle.

void Compiler::lvaSetClass(unsigned varNum, CORINFO_CLASS_HANDLE clsHnd, bool isExact)
{
    noway_assert(varNum < lvaCount);

    if (clsHnd != NO_CLASS_HANDLE && !isExact && JitConfig.JitEnableExactDevirtualization())
    {
        CORINFO_CLASS_HANDLE exactClass;
        if (info.compCompHnd->getExactClasses(clsHnd, 1, &exactClass) == 1)
        {
            isExact = true;
            clsHnd  = exactClass;
        }
    }

    // Else we should have a type handle.
    assert(clsHnd != nullptr);

    LclVarDsc* varDsc = lvaGetDesc(varNum);
    assert(varDsc->lvType == TYP_REF);

    // We should not have any ref type information for this var.
    assert(varDsc->lvClassHnd == NO_CLASS_HANDLE);
    assert(!varDsc->lvClassIsExact);

    JITDUMP("\nlvaSetClass: setting class for V%02i to (%p) %s %s\n", varNum, dspPtr(clsHnd), eeGetClassName(clsHnd),
            isExact ? " [exact]" : "");

    varDsc->lvClassHnd     = clsHnd;
    varDsc->lvClassIsExact = isExact;
}

//------------------------------------------------------------------------
// lvaSetClass: set class information for a local var from a tree or stack type
//
// Arguments:
//    varNum -- number of the variable. Must be a single def local
//    tree  -- tree establishing the variable's value
//    stackHnd -- handle for the type from the evaluation stack
//
// Notes:
//    Preferentially uses the tree's type, when available. Since not all
//    tree kinds can track ref types, the stack type is used as a
//    fallback. If there is no stack type, then the class is set to object.

void Compiler::lvaSetClass(unsigned varNum, GenTree* tree, CORINFO_CLASS_HANDLE stackHnd)
{
    bool                 isExact   = false;
    bool                 isNonNull = false;
    CORINFO_CLASS_HANDLE clsHnd    = gtGetClassHandle(tree, &isExact, &isNonNull);

    if (clsHnd != nullptr)
    {
        lvaSetClass(varNum, clsHnd, isExact);
    }
    else if (stackHnd != nullptr)
    {
        lvaSetClass(varNum, stackHnd);
    }
    else
    {
        lvaSetClass(varNum, impGetObjectClass());
    }
}

//------------------------------------------------------------------------
// lvaUpdateClass: update class information for a local var.
//
// Arguments:
//    varNum -- number of the variable
//    clsHnd -- class handle to use in set or update
//    isExact -- true if class is known exactly
//
// Notes:
//
//    This method models the type update rule for a store.
//
//    Updates currently should only happen for single-def user args or
//    locals, when we are processing the expression actually being
//    used to initialize the local (or inlined arg). The update will
//    change the local from the declared type to the type of the
//    initial value.
//
//    These updates should always *improve* what we know about the
//    type, that is making an inexact type exact, or changing a type
//    to some subtype. However the jit lacks precise type information
//    for shared code, so ensuring this is so is currently not
//    possible.

void Compiler::lvaUpdateClass(unsigned varNum, CORINFO_CLASS_HANDLE clsHnd, bool isExact)
{
    assert(varNum < lvaCount);

    // Else we should have a class handle to consider
    assert(clsHnd != nullptr);

    LclVarDsc* varDsc = lvaGetDesc(varNum);
    assert(varDsc->lvType == TYP_REF);

    // We should already have a class
    assert(varDsc->lvClassHnd != NO_CLASS_HANDLE);

    // We should only be updating classes for single-def locals.
    assert(varDsc->lvSingleDef);

    // Now see if we should update.
    //
    // New information may not always be "better" so do some
    // simple analysis to decide if the update is worthwhile.
    const bool isNewClass   = (clsHnd != varDsc->lvClassHnd);
    bool       shouldUpdate = false;

    // Are we attempting to update the class? Only check this when we have
    // an new type and the existing class is inexact... we should not be
    // updating exact classes.
    if (!varDsc->lvClassIsExact && isNewClass)
    {
        shouldUpdate = !!info.compCompHnd->isMoreSpecificType(varDsc->lvClassHnd, clsHnd);
    }
    // Else are we attempting to update exactness?
    else if (isExact && !varDsc->lvClassIsExact && !isNewClass)
    {
        shouldUpdate = true;
    }

#if DEBUG
    if (isNewClass || (isExact != varDsc->lvClassIsExact))
    {
        JITDUMP("\nlvaUpdateClass:%s Updating class for V%02u", shouldUpdate ? "" : " NOT", varNum);
        JITDUMP(" from (%p) %s%s", dspPtr(varDsc->lvClassHnd), eeGetClassName(varDsc->lvClassHnd),
                varDsc->lvClassIsExact ? " [exact]" : "");
        JITDUMP(" to (%p) %s%s\n", dspPtr(clsHnd), eeGetClassName(clsHnd), isExact ? " [exact]" : "");
    }
#endif // DEBUG

    if (shouldUpdate)
    {
        varDsc->lvClassHnd     = clsHnd;
        varDsc->lvClassIsExact = isExact;

#if DEBUG
        // Note we've modified the type...
        varDsc->lvClassInfoUpdated = true;
#endif // DEBUG
    }

    return;
}

//------------------------------------------------------------------------
// lvaUpdateClass: Uupdate class information for a local var from a tree
//  or stack type
//
// Arguments:
//    varNum -- number of the variable. Must be a single def local
//    tree  -- tree establishing the variable's value
//    stackHnd -- handle for the type from the evaluation stack
//
// Notes:
//    Preferentially uses the tree's type, when available. Since not all
//    tree kinds can track ref types, the stack type is used as a
//    fallback.

void Compiler::lvaUpdateClass(unsigned varNum, GenTree* tree, CORINFO_CLASS_HANDLE stackHnd)
{
    bool                 isExact   = false;
    bool                 isNonNull = false;
    CORINFO_CLASS_HANDLE clsHnd    = gtGetClassHandle(tree, &isExact, &isNonNull);

    if (clsHnd != nullptr)
    {
        lvaUpdateClass(varNum, clsHnd, isExact);
    }
    else if (stackHnd != nullptr)
    {
        lvaUpdateClass(varNum, stackHnd);
    }
}

//------------------------------------------------------------------------
// lvaLclSize: returns size of a local variable, in bytes
//
// Arguments:
//    varNum -- variable to query
//
// Returns:
//    Number of bytes needed on the frame for such a local.
//
unsigned Compiler::lvaLclSize(unsigned varNum)
{
    assert(varNum < lvaCount);

    var_types varType = lvaTable[varNum].TypeGet();

    if (varType == TYP_STRUCT)
    {
        return lvaTable[varNum].lvSize();
    }

#ifdef TARGET_64BIT
    // We only need this Quirk for TARGET_64BIT
    if (lvaTable[varNum].lvQuirkToLong)
    {
        noway_assert(lvaTable[varNum].IsAddressExposed());
        return genTypeStSz(TYP_LONG) * sizeof(int); // return 8  (2 * 4)
    }
#endif
    return genTypeStSz(varType) * sizeof(int);
}

//
// Return the exact width of local variable "varNum" -- the number of bytes
// you'd need to copy in order to overwrite the value.
//
unsigned Compiler::lvaLclExactSize(unsigned varNum)
{
    assert(varNum < lvaCount);
    return lvaGetDesc(varNum)->lvExactSize();
}

// LclVarDsc "less" comparer used to compare the weight of two locals, when optimizing for small code.
class LclVarDsc_SmallCode_Less
{
    const LclVarDsc* m_lvaTable;
    RefCountState    m_rcs;
    INDEBUG(unsigned m_lvaCount;)

public:
    LclVarDsc_SmallCode_Less(const LclVarDsc* lvaTable, RefCountState rcs DEBUGARG(unsigned lvaCount))
        : m_lvaTable(lvaTable)
        , m_rcs(rcs)
#ifdef DEBUG
        , m_lvaCount(lvaCount)
#endif
    {
    }

    bool operator()(unsigned n1, unsigned n2)
    {
        assert(n1 < m_lvaCount);
        assert(n2 < m_lvaCount);

        const LclVarDsc* dsc1 = &m_lvaTable[n1];
        const LclVarDsc* dsc2 = &m_lvaTable[n2];

        // We should not be sorting untracked variables
        assert(dsc1->lvTracked);
        assert(dsc2->lvTracked);
        // We should not be sorting after registers have been allocated
        assert(!dsc1->lvRegister);
        assert(!dsc2->lvRegister);

        unsigned weight1 = dsc1->lvRefCnt(m_rcs);
        unsigned weight2 = dsc2->lvRefCnt(m_rcs);

#ifndef TARGET_ARM
        // ARM-TODO: this was disabled for ARM under !FEATURE_FP_REGALLOC; it was probably a left-over from
        // legacy backend. It should be enabled and verified.

        // Force integer candidates to sort above float candidates.
        const bool isFloat1 = isFloatRegType(dsc1->lvType);
        const bool isFloat2 = isFloatRegType(dsc2->lvType);

        if (isFloat1 != isFloat2)
        {
            if ((weight2 != 0) && isFloat1)
            {
                return false;
            }

            if ((weight1 != 0) && isFloat2)
            {
                return true;
            }
        }
#endif

        if (weight1 != weight2)
        {
            return weight1 > weight2;
        }

        // If the weighted ref counts are different then use their difference.
        if (dsc1->lvRefCntWtd() != dsc2->lvRefCntWtd())
        {
            return dsc1->lvRefCntWtd() > dsc2->lvRefCntWtd();
        }

        // We have equal ref counts and weighted ref counts.
        // Break the tie by:
        //   - Increasing the weight by 2   if we are a register arg.
        //   - Increasing the weight by 0.5 if we are a GC type.
        //
        // Review: seems odd that this is mixing counts and weights.

        if (weight1 != 0)
        {
            if (dsc1->lvIsRegArg)
            {
                weight1 += 2 * BB_UNITY_WEIGHT_UNSIGNED;
            }

            if (varTypeIsGC(dsc1->TypeGet()))
            {
                weight1 += BB_UNITY_WEIGHT_UNSIGNED / 2;
            }
        }

        if (weight2 != 0)
        {
            if (dsc2->lvIsRegArg)
            {
                weight2 += 2 * BB_UNITY_WEIGHT_UNSIGNED;
            }

            if (varTypeIsGC(dsc2->TypeGet()))
            {
                weight2 += BB_UNITY_WEIGHT_UNSIGNED / 2;
            }
        }

        if (weight1 != weight2)
        {
            return weight1 > weight2;
        }

        // To achieve a stable sort we use the LclNum (by way of the pointer address).
        return dsc1 < dsc2;
    }
};

// LclVarDsc "less" comparer used to compare the weight of two locals, when optimizing for blended code.
class LclVarDsc_BlendedCode_Less
{
    const LclVarDsc* m_lvaTable;
    RefCountState    m_rcs;
    INDEBUG(unsigned m_lvaCount;)

public:
    LclVarDsc_BlendedCode_Less(const LclVarDsc* lvaTable, RefCountState rcs DEBUGARG(unsigned lvaCount))
        : m_lvaTable(lvaTable)
        , m_rcs(rcs)
#ifdef DEBUG
        , m_lvaCount(lvaCount)
#endif
    {
    }

    bool operator()(unsigned n1, unsigned n2)
    {
        assert(n1 < m_lvaCount);
        assert(n2 < m_lvaCount);

        const LclVarDsc* dsc1 = &m_lvaTable[n1];
        const LclVarDsc* dsc2 = &m_lvaTable[n2];

        // We should not be sorting untracked variables
        assert(dsc1->lvTracked);
        assert(dsc2->lvTracked);
        // We should not be sorting after registers have been allocated
        assert(!dsc1->lvRegister);
        assert(!dsc2->lvRegister);

        weight_t weight1 = dsc1->lvRefCntWtd(m_rcs);
        weight_t weight2 = dsc2->lvRefCntWtd(m_rcs);

#ifndef TARGET_ARM
        // ARM-TODO: this was disabled for ARM under !FEATURE_FP_REGALLOC; it was probably a left-over from
        // legacy backend. It should be enabled and verified.

        // Force integer candidates to sort above float candidates.
        const bool isFloat1 = isFloatRegType(dsc1->lvType);
        const bool isFloat2 = isFloatRegType(dsc2->lvType);

        if (isFloat1 != isFloat2)
        {
            if (!Compiler::fgProfileWeightsEqual(weight2, 0) && isFloat1)
            {
                return false;
            }

            if (!Compiler::fgProfileWeightsEqual(weight1, 0) && isFloat2)
            {
                return true;
            }
        }
#endif

        if (!Compiler::fgProfileWeightsEqual(weight1, 0) && dsc1->lvIsRegArg)
        {
            weight1 += 2 * BB_UNITY_WEIGHT;
        }

        if (!Compiler::fgProfileWeightsEqual(weight2, 0) && dsc2->lvIsRegArg)
        {
            weight2 += 2 * BB_UNITY_WEIGHT;
        }

        if (!Compiler::fgProfileWeightsEqual(weight1, weight2))
        {
            return weight1 > weight2;
        }

        // If the weighted ref counts are different then try the unweighted ref counts.
        if (dsc1->lvRefCnt(m_rcs) != dsc2->lvRefCnt(m_rcs))
        {
            return dsc1->lvRefCnt(m_rcs) > dsc2->lvRefCnt(m_rcs);
        }

        // If one is a GC type and the other is not the GC type wins.
        if (varTypeIsGC(dsc1->TypeGet()) != varTypeIsGC(dsc2->TypeGet()))
        {
            return varTypeIsGC(dsc1->TypeGet());
        }

        // To achieve a stable sort we use the LclNum (by way of the pointer address).
        return dsc1 < dsc2;
    }
};

/*****************************************************************************
 *
 *  Sort the local variable table by refcount and assign tracking indices.
 */

void Compiler::lvaSortByRefCount()
{
    lvaTrackedCount             = 0;
    lvaTrackedCountInSizeTUnits = 0;

#ifdef DEBUG
    VarSetOps::AssignNoCopy(this, lvaTrackedVars, VarSetOps::MakeEmpty(this));
#endif

    if (lvaCount == 0)
    {
        return;
    }

    /* We'll sort the variables by ref count - allocate the sorted table */

    if (lvaTrackedToVarNumSize < lvaCount)
    {
        lvaTrackedToVarNumSize = lvaCount;
        lvaTrackedToVarNum     = new (getAllocator(CMK_LvaTable)) unsigned[lvaTrackedToVarNumSize];
    }

    unsigned  trackedCandidateCount = 0;
    unsigned* trackedCandidates     = lvaTrackedToVarNum;

    // Fill in the table used for sorting

    for (unsigned lclNum = 0; lclNum < lvaCount; lclNum++)
    {
        LclVarDsc* varDsc = lvaGetDesc(lclNum);

        // Start by assuming that the variable will be tracked.
        varDsc->lvTracked = 1;
        INDEBUG(varDsc->lvTrackedWithoutIndex = 0);

        if (varDsc->lvRefCnt(lvaRefCountState) == 0)
        {
            // Zero ref count, make this untracked.
            varDsc->lvTracked = 0;
            varDsc->setLvRefCntWtd(0, lvaRefCountState);
        }

#if !defined(TARGET_64BIT)
        if (varTypeIsLong(varDsc) && varDsc->lvPromoted)
        {
            varDsc->lvTracked = 0;
        }
#endif // !defined(TARGET_64BIT)

        // Variables that are address-exposed, and all struct locals, are never enregistered, or tracked.
        // (The struct may be promoted, and its field variables enregistered/tracked, or the VM may "normalize"
        // its type so that its not seen by the JIT as a struct.)
        // Pinned variables may not be tracked (a condition of the GCInfo representation)
        // or enregistered, on x86 -- it is believed that we can enregister pinned (more properly, "pinning")
        // references when using the general GC encoding.
        if (varDsc->IsAddressExposed())
        {
            varDsc->lvTracked = 0;
            assert(varDsc->lvType != TYP_STRUCT || varDsc->lvDoNotEnregister); // For structs, should have set this when
                                                                               // we set m_addrExposed.
        }
        if (varTypeIsStruct(varDsc))
        {
            // Promoted structs will never be considered for enregistration anyway,
            // and the DoNotEnregister flag was used to indicate whether promotion was
            // independent or dependent.
            if (varDsc->lvPromoted)
            {
                varDsc->lvTracked = 0;
            }
            else if (!varDsc->IsEnregisterableType())
            {
                lvaSetVarDoNotEnregister(lclNum DEBUGARG(DoNotEnregisterReason::NotRegSizeStruct));
            }
            else if (varDsc->lvType == TYP_STRUCT)
            {
                if (!varDsc->lvRegStruct && !compEnregStructLocals())
                {
                    lvaSetVarDoNotEnregister(lclNum DEBUGARG(DoNotEnregisterReason::DontEnregStructs));
                }
                else if (varDsc->lvIsMultiRegArgOrRet())
                {
                    // Prolog and return generators do not support SIMD<->general register moves.
                    lvaSetVarDoNotEnregister(lclNum DEBUGARG(DoNotEnregisterReason::IsStructArg));
                }
#if defined(TARGET_ARM)
                else if (varDsc->lvIsParam)
                {
                    // On arm we prespill all struct args,
                    // TODO-Arm-CQ: keep them in registers, it will need a fix
                    // to "On the ARM we will spill any incoming struct args" logic in codegencommon.
                    lvaSetVarDoNotEnregister(lclNum DEBUGARG(DoNotEnregisterReason::IsStructArg));
                }
#endif // TARGET_ARM
            }
        }
        if (varDsc->lvIsStructField && (lvaGetParentPromotionType(lclNum) != PROMOTION_TYPE_INDEPENDENT))
        {
            lvaSetVarDoNotEnregister(lclNum DEBUGARG(DoNotEnregisterReason::DepField));
        }
        if (varDsc->lvPinned)
        {
            varDsc->lvTracked = 0;
#ifdef JIT32_GCENCODER
            lvaSetVarDoNotEnregister(lclNum DEBUGARG(DoNotEnregisterReason::PinningRef));
#endif
        }
        if (opts.MinOpts() && !JitConfig.JitMinOptsTrackGCrefs() && varTypeIsGC(varDsc->TypeGet()))
        {
            varDsc->lvTracked = 0;
            lvaSetVarDoNotEnregister(lclNum DEBUGARG(DoNotEnregisterReason::MinOptsGC));
        }
        if (!compEnregLocals())
        {
            lvaSetVarDoNotEnregister(lclNum DEBUGARG(DoNotEnregisterReason::NoRegVars));
        }
#if defined(JIT32_GCENCODER)
        if (UsesFunclets() && lvaIsOriginalThisArg(lclNum) &&
            (info.compMethodInfo->options & CORINFO_GENERICS_CTXT_FROM_THIS) != 0)
        {
            // For x86/Linux, we need to track "this".
            // However we cannot have it in tracked variables, so we set "this" pointer always untracked
            varDsc->lvTracked = 0;
        }
#endif

        //  Are we not optimizing and we have exception handlers?
        //   if so mark all args and locals "do not enregister".
        //
        if (opts.MinOpts() && compHndBBtabCount > 0)
        {
            lvaSetVarDoNotEnregister(lclNum DEBUGARG(DoNotEnregisterReason::LiveInOutOfHandler));
        }
        else
        {
            var_types type = genActualType(varDsc->TypeGet());

            switch (type)
            {
                case TYP_FLOAT:
                case TYP_DOUBLE:
                case TYP_INT:
                case TYP_LONG:
                case TYP_REF:
                case TYP_BYREF:
#ifdef FEATURE_SIMD
                case TYP_SIMD8:
                case TYP_SIMD12:
                case TYP_SIMD16:
#if defined(TARGET_XARCH)
                case TYP_SIMD32:
                case TYP_SIMD64:
                case TYP_MASK:
#endif // TARGET_XARCH
#endif // FEATURE_SIMD
                case TYP_STRUCT:
                    break;

                case TYP_UNDEF:
                case TYP_UNKNOWN:
                    noway_assert(!"lvType not set correctly");
                    varDsc->lvType = TYP_INT;

                    FALLTHROUGH;

                default:
                    varDsc->lvTracked = 0;
            }
        }

        if (varDsc->lvTracked)
        {
            trackedCandidates[trackedCandidateCount++] = lclNum;
        }
    }

    lvaTrackedCount = min(trackedCandidateCount, (unsigned)JitConfig.JitMaxLocalsToTrack());

    // Sort the candidates. In the late liveness passes we want lower tracked
    // indices to be more important variables, so we always do this. In early
    // liveness it does not matter, so we can skip it when we are going to
    // track everything.
    // TODO-TP: For early liveness we could do a partial sort for the large
    // case.
    if (!fgIsDoingEarlyLiveness || (lvaTrackedCount < trackedCandidateCount))
    {
        // Now sort the tracked variable table by ref-count
        if (compCodeOpt() == SMALL_CODE)
        {
            jitstd::sort(trackedCandidates, trackedCandidates + trackedCandidateCount,
                         LclVarDsc_SmallCode_Less(lvaTable, lvaRefCountState DEBUGARG(lvaCount)));
        }
        else
        {
            jitstd::sort(trackedCandidates, trackedCandidates + trackedCandidateCount,
                         LclVarDsc_BlendedCode_Less(lvaTable, lvaRefCountState DEBUGARG(lvaCount)));
        }
    }

    JITDUMP("Tracked variable (%u out of %u) table:\n", lvaTrackedCount, lvaCount);

    // Assign indices to all the variables we've decided to track
    for (unsigned varIndex = 0; varIndex < lvaTrackedCount; varIndex++)
    {
        LclVarDsc* varDsc = lvaGetDesc(trackedCandidates[varIndex]);
        assert(varDsc->lvTracked);
        varDsc->lvVarIndex = static_cast<unsigned short>(varIndex);

        INDEBUG(if (verbose) { gtDispLclVar(trackedCandidates[varIndex]); })
        JITDUMP(" [%6s]: refCnt = %4u, refCntWtd = %6s\n", varTypeName(varDsc->TypeGet()),
                varDsc->lvRefCnt(lvaRefCountState),
                refCntWtd2str(varDsc->lvRefCntWtd(lvaRefCountState), /* padForDecimalPlaces */ true));
    }

    JITDUMP("\n");

    // Mark all variables past the first 'lclMAX_TRACKED' as untracked
    for (unsigned varIndex = lvaTrackedCount; varIndex < trackedCandidateCount; varIndex++)
    {
        LclVarDsc* varDsc = lvaGetDesc(trackedCandidates[varIndex]);
        assert(varDsc->lvTracked);
        varDsc->lvTracked = 0;
    }

    // We have a new epoch, and also cache the tracked var count in terms of size_t's sufficient to hold that many bits.
    lvaCurEpoch++;
    lvaTrackedCountInSizeTUnits =
        roundUp((unsigned)lvaTrackedCount, (unsigned)(sizeof(size_t) * 8)) / unsigned(sizeof(size_t) * 8);

#ifdef DEBUG
    VarSetOps::AssignNoCopy(this, lvaTrackedVars, VarSetOps::MakeFull(this));
#endif
}

//------------------------------------------------------------------------
// lvExactSize: Get the exact size of the type of this local.
//
// Return Value:
//    Size in bytes. Always non-zero, but not necessarily a multiple of the
//    stack slot size.
//
unsigned LclVarDsc::lvExactSize() const
{
    return (lvType == TYP_STRUCT) ? GetLayout()->GetSize() : genTypeSize(lvType);
}

//------------------------------------------------------------------------
// lvSize: Get the size of a struct local on the stack frame.
//
// Return Value:
//    Size in bytes.
//
unsigned LclVarDsc::lvSize() const // Size needed for storage representation. Only used for structs.
{
    // TODO-Review: Sometimes we get called on ARM with HFA struct variables that have been promoted,
    // where the struct itself is no longer used because all access is via its member fields.
    // When that happens, the struct is marked as unused and its type has been changed to
    // TYP_INT (to keep the GC tracking code from looking at it).
    // See Compiler::raAssignVars() for details. For example:
    //      N002 (  4,  3) [00EA067C] -------------               return    struct $346
    //      N001 (  3,  2) [00EA0628] -------------                  lclVar    struct(U) V03 loc2
    //                                                                        float  V03.f1 (offs=0x00) -> V12 tmp7
    //                                                                        f8 (last use) (last use) $345
    // Here, the "struct(U)" shows that the "V03 loc2" variable is unused. Not shown is that V03
    // is now TYP_INT in the local variable table. It's not really unused, because it's in the tree.

    assert(varTypeIsStruct(lvType) || (lvPromoted && lvUnusedStruct));

    if (lvIsParam)
    {
        assert(varTypeIsStruct(lvType));
        const bool     isFloatHfa       = (lvIsHfa() && (GetHfaType() == TYP_FLOAT));
        const unsigned argSizeAlignment = Compiler::eeGetArgSizeAlignment(lvType, isFloatHfa);
        return roundUp(lvExactSize(), argSizeAlignment);
    }

#if defined(FEATURE_SIMD) && !defined(TARGET_64BIT)
    // For 32-bit architectures, we make local variable SIMD12 types 16 bytes instead of just 12. We can't do
    // this for arguments, which must be passed according the defined ABI. We don't want to do this for
    // dependently promoted struct fields, but we don't know that here. See lvaMapSimd12ToSimd16().
    // (Note that for 64-bits, we are already rounding up to 16.)
    if (lvType == TYP_SIMD12)
    {
        assert(!lvIsParam);
        return 16;
    }
#endif // defined(FEATURE_SIMD) && !defined(TARGET_64BIT)

    return roundUp(lvExactSize(), TARGET_POINTER_SIZE);
}

/**********************************************************************************
 * Get stack size of the varDsc.
 */
size_t LclVarDsc::lvArgStackSize() const
{
    // Make sure this will have a stack size
    assert(!this->lvIsRegArg);

    size_t stackSize = 0;
    if (varTypeIsStruct(this))
    {
#if defined(WINDOWS_AMD64_ABI)
        // Structs are either passed by reference or can be passed by value using one pointer
        stackSize = TARGET_POINTER_SIZE;
#elif defined(TARGET_ARM64) || defined(UNIX_AMD64_ABI) || defined(TARGET_LOONGARCH64) || defined(TARGET_RISCV64)
        // lvSize performs a roundup.
        stackSize = this->lvSize();

#if defined(TARGET_ARM64) || defined(TARGET_LOONGARCH64) || defined(TARGET_RISCV64)
        if ((stackSize > TARGET_POINTER_SIZE * 2) && (!this->lvIsHfa()))
        {
            // If the size is greater than 16 bytes then it will
            // be passed by reference.
            stackSize = TARGET_POINTER_SIZE;
        }
#endif // defined(TARGET_ARM64) || defined(TARGET_LOONGARCH64) || defined(TARGET_RISCV64)

#else // !TARGET_ARM64 !WINDOWS_AMD64_ABI !UNIX_AMD64_ABI !TARGET_LOONGARCH64 !TARGET_RISCV64

        NYI("Unsupported target.");
        unreached();

#endif //  !TARGET_ARM64 !WINDOWS_AMD64_ABI !UNIX_AMD64_ABI
    }
    else
    {
        stackSize = TARGET_POINTER_SIZE;
    }

    return stackSize;
}

//------------------------------------------------------------------------
// GetRegisterType: Determine register type for this local var.
//
// Arguments:
//    tree - node that uses the local, its type is checked first.
//
// Return Value:
//    TYP_UNDEF if the layout is not enregistrable, the register type otherwise.
//
var_types LclVarDsc::GetRegisterType(const GenTreeLclVarCommon* tree) const
{
    var_types targetType = tree->TypeGet();

    if (targetType == TYP_STRUCT)
    {
        ClassLayout* layout;
        if (tree->OperIs(GT_LCL_FLD, GT_STORE_LCL_FLD))
        {
            layout = tree->AsLclFld()->GetLayout();
        }
        else
        {
            assert((TypeGet() == TYP_STRUCT) && tree->OperIs(GT_LCL_VAR, GT_STORE_LCL_VAR));
            layout = GetLayout();
        }

        targetType = layout->GetRegisterType();
    }

#ifdef DEBUG
    if ((targetType != TYP_UNDEF) && tree->OperIs(GT_STORE_LCL_VAR) && lvNormalizeOnStore())
    {
        const bool phiStore = (tree->gtGetOp1()->OperIsNonPhiLocal() == false);
        // Ensure that the lclVar node is typed correctly,
        // does not apply to phi-stores because they do not produce code in the merge block.
        assert(phiStore || targetType == genActualType(TypeGet()));
    }
#endif
    return targetType;
}

//------------------------------------------------------------------------
// GetRegisterType: Determine register type for this local var.
//
// Return Value:
//    TYP_UNDEF if the layout is not enregistrable, the register type otherwise.
//
var_types LclVarDsc::GetRegisterType() const
{
    if (TypeGet() != TYP_STRUCT)
    {
#if !defined(TARGET_64BIT)
        if (TypeGet() == TYP_LONG)
        {
            return TYP_UNDEF;
        }
#endif
        return TypeGet();
    }
    assert(m_layout != nullptr);
    return m_layout->GetRegisterType();
}

//------------------------------------------------------------------------
// GetStackSlotHomeType:
//   Get the canonical type of the stack slot that this enregistrable local is
//   using when stored on the stack.
//
// Return Value:
//   TYP_UNDEF if the layout is not enregistrable. Otherwise returns the type
//    of the stack slot home for the local.
//
// Remarks:
//   This function always returns a canonical type: for all 4-byte types
//   (structs, floats, ints) it will return TYP_INT. It is meant to be used
//   when moving locals between register and stack. Because of this the
//   returned type is usually at least one 4-byte stack slot. However, there
//   are certain exceptions for promoted fields in OSR methods (that may refer
//   back to the original frame) and due to Apple arm64 where subsequent small
//   parameters can be packed into the same stack slot.
//
var_types LclVarDsc::GetStackSlotHomeType() const
{
    if (varTypeIsSmall(TypeGet()))
    {
        if (compAppleArm64Abi() && lvIsParam && !lvIsRegArg)
        {
            // Allocated by caller and potentially only takes up a small slot
            return GetRegisterType();
        }

        if (lvIsOSRLocal && lvIsStructField)
        {
#if defined(TARGET_X86)
            // Revisit when we support OSR on x86
            unreached();
#else
            return GetRegisterType();
#endif
        }
    }

    return genActualType(GetRegisterType());
}

//----------------------------------------------------------------------------------------------
// CanBeReplacedWithItsField: check if a whole struct reference could be replaced by a field.
//
// Arguments:
//    comp - the compiler instance;
//
// Return Value:
//    true if that can be replaced, false otherwise.
//
// Notes:
//    The replacement can be made only for independently promoted structs
//    with 1 field without holes.
//
bool LclVarDsc::CanBeReplacedWithItsField(Compiler* comp) const
{
    if (!lvPromoted)
    {
        return false;
    }

    if (comp->lvaGetPromotionType(this) != Compiler::PROMOTION_TYPE_INDEPENDENT)
    {
        return false;
    }
    if (lvFieldCnt != 1)
    {
        return false;
    }
    if (lvContainsHoles)
    {
        return false;
    }

#if defined(FEATURE_SIMD)
    // If we return `struct A { SIMD16 a; }` we split the struct into several fields.
    // In order to do that we have to have its field `a` in memory. Right now lowering cannot
    // handle RETURN struct(multiple registers)->SIMD16(one register), but it can be improved.
    LclVarDsc* fieldDsc = comp->lvaGetDesc(lvFieldLclStart);
    if (varTypeIsSIMD(fieldDsc))
    {
        return false;
    }
#endif // FEATURE_SIMD

    return true;
}

//------------------------------------------------------------------------
// lvaMarkLclRefs: increment local var references counts and more
//
// Arguments:
//     tree - some node in a tree
//     block - block that the tree node belongs to
//     stmt - stmt that the tree node belongs to
//     isRecompute - true if we should just recompute counts
//
// Notes:
//     Invoked via the MarkLocalVarsVisitor
//
//     Primarily increments the regular and weighted local var ref
//     counts for any local referred to directly by tree.
//
//     Also:
//
//     Accounts for implicit references to frame list root for
//     pinvokes that will be expanded later.
//
//     Determines if locals of TYP_BOOL can safely be considered
//     to hold only 0 or 1 or may have a broader range of true values.
//
//     Does some setup work for assertion prop, noting locals that are
//     eligible for assertion prop, single defs, and tracking which blocks
//     hold uses.
//
//     Looks for uses of generic context and sets lvaGenericsContextInUse.
//
//     In checked builds:
//
//     Verifies that local accesses are consistently typed.
//     Verifies that casts remain in bounds.

void Compiler::lvaMarkLclRefs(GenTree* tree, BasicBlock* block, Statement* stmt, bool isRecompute)
{
    const weight_t weight = block->getBBWeight(this);

    /* Is this a call to unmanaged code ? */
    if (tree->IsCall() && compMethodRequiresPInvokeFrame())
    {
        assert(!opts.ShouldUsePInvokeHelpers() || (info.compLvFrameListRoot == BAD_VAR_NUM));
        if (!opts.ShouldUsePInvokeHelpers())
        {
            /* Get the special variable descriptor */
            LclVarDsc* varDsc = lvaGetDesc(info.compLvFrameListRoot);

            /* Increment the ref counts twice */
            varDsc->incRefCnts(weight, this);
            varDsc->incRefCnts(weight, this);
        }
    }

    if (tree->OperIs(GT_LCL_ADDR))
    {
        LclVarDsc* varDsc = lvaGetDesc(tree->AsLclVarCommon());
        assert(varDsc->IsAddressExposed() || varDsc->IsHiddenBufferStructArg());
        varDsc->incRefCnts(weight, this);
        return;
    }

    if (!tree->OperIsLocal())
    {
        return;
    }

    /* This must be a local variable reference */

    // See if this is a generics context use.
    if ((tree->gtFlags & GTF_VAR_CONTEXT) != 0)
    {
        assert(tree->OperIs(GT_LCL_VAR));
        if (!lvaGenericsContextInUse)
        {
            JITDUMP("-- generic context in use at [%06u]\n", dspTreeID(tree));
            lvaGenericsContextInUse = true;
        }
    }

    unsigned   lclNum = tree->AsLclVarCommon()->GetLclNum();
    LclVarDsc* varDsc = lvaGetDesc(lclNum);

    /* Increment the reference counts */

    varDsc->incRefCnts(weight, this);

#ifdef DEBUG
    if (varDsc->lvIsStructField)
    {
        // If ref count was increased for struct field, ensure that the
        // parent struct is still promoted.
        LclVarDsc* parentStruct = lvaGetDesc(varDsc->lvParentLcl);
        assert(!parentStruct->lvUndoneStructPromotion);
    }
#endif

    if (!isRecompute)
    {
        if (varDsc->IsAddressExposed())
        {
            varDsc->lvAllDefsAreNoGc = false;
        }

        if (!tree->OperIsScalarLocal())
        {
            return;
        }

        if ((m_domTree != nullptr) && IsDominatedByExceptionalEntry(block))
        {
            SetHasExceptionalUsesHint(varDsc);
        }

        if (tree->OperIs(GT_STORE_LCL_VAR))
        {
            GenTree* value = tree->AsLclVar()->Data();

            if (varDsc->lvPinned && varDsc->lvAllDefsAreNoGc && !value->IsNotGcDef())
            {
                varDsc->lvAllDefsAreNoGc = false;
            }

            if (!varDsc->lvDisqualifySingleDefRegCandidate) // If this var is already disqualified, we can skip this
            {
                bool bbInALoop  = block->HasFlag(BBF_BACKWARD_JUMP);
                bool bbIsReturn = block->KindIs(BBJ_RETURN);
                // TODO: Zero-inits in LSRA are created with below condition. But if filter out based on that condition
                // we filter a lot of interesting variables that would benefit otherwise with EH var enregistration.
                // bool needsExplicitZeroInit = !varDsc->lvIsParam && (info.compInitMem ||
                // varTypeIsGC(varDsc->TypeGet()));
                bool needsExplicitZeroInit = fgVarNeedsExplicitZeroInit(lclNum, bbInALoop, bbIsReturn);

                if (varDsc->lvSingleDefRegCandidate || needsExplicitZeroInit)
                {
#ifdef DEBUG
                    if (needsExplicitZeroInit)
                    {
                        varDsc->lvSingleDefDisqualifyReason = 'Z';
                        JITDUMP("V%02u needs explicit zero init. Disqualified as a single-def register candidate.\n",
                                lclNum);
                    }
                    else
                    {
                        varDsc->lvSingleDefDisqualifyReason = 'M';
                        JITDUMP("V%02u has multiple definitions. Disqualified as a single-def register candidate.\n",
                                lclNum);
                    }

#endif // DEBUG
                    varDsc->lvSingleDefRegCandidate           = false;
                    varDsc->lvDisqualifySingleDefRegCandidate = true;
                }
                else if (!varDsc->lvDoNotEnregister)
                {
                    // Variables can be marked as DoNotEngister in earlier stages like LocalAddressVisitor.
                    // No need to track them for single-def.

#if FEATURE_PARTIAL_SIMD_CALLEE_SAVE
                    // TODO-CQ: If the varType needs partial callee save, conservatively do not enregister
                    // such variable. In future, we should enable enregisteration for such variables.
                    if (!varTypeNeedsPartialCalleeSave(varDsc->GetRegisterType()))
#endif
                    {
                        varDsc->lvSingleDefRegCandidate = true;
                        JITDUMP("Marking EH Var V%02u as a register candidate.\n", lclNum);
                    }
                }
            }
        }

        // Check that the LCL_VAR node has the same type as the underlying variable, save a few mismatches we allow.
        assert(tree->TypeIs(varDsc->TypeGet(), genActualType(varDsc)) ||
               (tree->TypeIs(TYP_BYREF) && (varDsc->TypeGet() == TYP_I_IMPL)) || // Created by inliner substitution.
               (tree->TypeIs(TYP_INT) && (varDsc->TypeGet() == TYP_LONG)));      // Created by "optNarrowTree".
    }
}

//------------------------------------------------------------------------
// IsDominatedByExceptionalEntry: Check is the block dominated by an exception entry block.
//
// Arguments:
//    block - the checking block.
//
bool Compiler::IsDominatedByExceptionalEntry(BasicBlock* block)
{
    assert(m_domTree != nullptr);
    return block->IsDominatedByExceptionalEntryFlag();
}

//------------------------------------------------------------------------
// SetHasExceptionalUsesHint: Set that a local var has exceptional uses.
//
// Arguments:
//    varDsc - the local variable that needs the hint.
//
void Compiler::SetHasExceptionalUsesHint(LclVarDsc* varDsc)
{
    varDsc->lvHasExceptionalUsesHint = true;
}

//------------------------------------------------------------------------
// lvaMarkLocalVars: update local var ref counts for IR in a basic block
//
// Arguments:
//    block - the block in question
//    isRecompute - true if counts are being recomputed
//
// Notes:
//    Invokes lvaMarkLclRefs on each tree node for each
//    statement in the block.

void Compiler::lvaMarkLocalVars(BasicBlock* block, bool isRecompute)
{
    class MarkLocalVarsVisitor final : public GenTreeVisitor<MarkLocalVarsVisitor>
    {
    private:
        BasicBlock* m_block;
        Statement*  m_stmt;
        bool        m_isRecompute;

    public:
        enum
        {
            DoPreOrder = true,
        };

        MarkLocalVarsVisitor(Compiler* compiler, BasicBlock* block, Statement* stmt, bool isRecompute)
            : GenTreeVisitor<MarkLocalVarsVisitor>(compiler)
            , m_block(block)
            , m_stmt(stmt)
            , m_isRecompute(isRecompute)
        {
        }

        Compiler::fgWalkResult PreOrderVisit(GenTree** use, GenTree* user)
        {
            // TODO: Stop passing isRecompute once we are sure that this assert is never hit.
            assert(!m_isRecompute);
            m_compiler->lvaMarkLclRefs(*use, m_block, m_stmt, m_isRecompute);
            return WALK_CONTINUE;
        }
    };

    JITDUMP("\n*** %s local variables in block " FMT_BB " (weight=%s)\n", isRecompute ? "recomputing" : "marking",
            block->bbNum, refCntWtd2str(block->getBBWeight(this)));

    for (Statement* const stmt : block->NonPhiStatements())
    {
        MarkLocalVarsVisitor visitor(this, block, stmt, isRecompute);
        DISPSTMT(stmt);
        visitor.WalkTree(stmt->GetRootNodePointer(), nullptr);
    }
}

//------------------------------------------------------------------------
// lvaMarkLocalVars: enable normal ref counting, compute initial counts, sort locals table
//
// Returns:
//    suitable phase status
//
// Notes:
//    Now behaves differently in minopts / debug. Instead of actually inspecting
//    the IR and counting references, the jit assumes all locals are referenced
//    and does not sort the locals table.
//
//    Also, when optimizing, lays the groundwork for assertion prop and more.
//    See details in lvaMarkLclRefs.

PhaseStatus Compiler::lvaMarkLocalVars()
{
    JITDUMP("\n*************** In lvaMarkLocalVars()");

    // If we have direct pinvokes, verify the frame list root local was set up properly
    if (compMethodRequiresPInvokeFrame())
    {
        assert(!opts.ShouldUsePInvokeHelpers() || (info.compLvFrameListRoot == BAD_VAR_NUM));
        if (!opts.ShouldUsePInvokeHelpers())
        {
            noway_assert(info.compLvFrameListRoot >= info.compLocalsCount && info.compLvFrameListRoot < lvaCount);
        }
    }

    unsigned const lvaCountOrig = lvaCount;

#if defined(FEATURE_EH_WINDOWS_X86)

    // Grab space for exception handling

    if (!UsesFunclets() && ehNeedsShadowSPslots())
    {
        // The first slot is reserved for ICodeManager::FixContext(ppEndRegion)
        // ie. the offset of the end-of-last-executed-filter
        unsigned slotsNeeded = 1;

        unsigned handlerNestingLevel = ehMaxHndNestingCount;

        if (opts.compDbgEnC && (handlerNestingLevel < (unsigned)MAX_EnC_HANDLER_NESTING_LEVEL))
            handlerNestingLevel = (unsigned)MAX_EnC_HANDLER_NESTING_LEVEL;

        slotsNeeded += handlerNestingLevel;

        // For a filter (which can be active at the same time as a catch/finally handler)
        slotsNeeded++;
        // For zero-termination of the shadow-Stack-pointer chain
        slotsNeeded++;

        lvaShadowSPslotsVar = lvaGrabTempWithImplicitUse(false DEBUGARG("lvaShadowSPslotsVar"));
        lvaSetStruct(lvaShadowSPslotsVar, typGetBlkLayout(slotsNeeded * TARGET_POINTER_SIZE), false);
        lvaSetVarAddrExposed(lvaShadowSPslotsVar DEBUGARG(AddressExposedReason::EXTERNALLY_VISIBLE_IMPLICITLY));
    }

#endif // FEATURE_EH_WINDOWS_X86

    // PSPSym is not used by the NativeAOT ABI
    if (!IsTargetAbi(CORINFO_NATIVEAOT_ABI))
    {
        if (UsesFunclets() && ehNeedsPSPSym())
        {
            lvaPSPSym            = lvaGrabTempWithImplicitUse(false DEBUGARG("PSPSym"));
            LclVarDsc* lclPSPSym = lvaGetDesc(lvaPSPSym);
            lclPSPSym->lvType    = TYP_I_IMPL;
            lvaSetVarDoNotEnregister(lvaPSPSym DEBUGARG(DoNotEnregisterReason::VMNeedsStackAddr));
        }
    }

#ifdef JIT32_GCENCODER
    // LocAllocSPvar is only required by the implicit frame layout expected by the VM on x86. Whether
    // a function contains a Localloc is conveyed in the GC information, in the InfoHdrSmall.localloc
    // field. The function must have an EBP frame. Then, the VM finds the LocAllocSP slot by assuming
    // the following stack layout:
    //
    //      -- higher addresses --
    //      saved EBP                       <-- EBP points here
    //      other callee-saved registers    // InfoHdrSmall.savedRegsCountExclFP specifies this size
    //      optional GS cookie              // InfoHdrSmall.security is 1 if this exists
    //      LocAllocSP slot
    //      -- lower addresses --
    //
    // See also eetwain.cpp::GetLocallocSPOffset() and its callers.
    if (compLocallocUsed)
    {
        lvaLocAllocSPvar         = lvaGrabTempWithImplicitUse(false DEBUGARG("LocAllocSPvar"));
        LclVarDsc* locAllocSPvar = lvaGetDesc(lvaLocAllocSPvar);
        locAllocSPvar->lvType    = TYP_I_IMPL;
    }
#endif // JIT32_GCENCODER

    // Ref counting is now enabled normally.
    lvaRefCountState = RCS_NORMAL;

#if defined(DEBUG)
    const bool setSlotNumbers = true;
#else
    const bool setSlotNumbers = opts.compScopeInfo && (info.compVarScopesCount > 0);
#endif // defined(DEBUG)

    const bool isRecompute = false;
    lvaComputeRefCounts(isRecompute, setSlotNumbers);

    // If we don't need precise reference counts, e.g. we're not optimizing, we're done.
    if (!PreciseRefCountsRequired())
    {
        // This phase may add new locals
        //
        return (lvaCount != lvaCountOrig) ? PhaseStatus::MODIFIED_EVERYTHING : PhaseStatus::MODIFIED_NOTHING;
    }

    const bool reportParamTypeArg = lvaReportParamTypeArg();

    // Update bookkeeping on the generic context.
    if (lvaKeepAliveAndReportThis())
    {
        lvaGetDesc(0u)->lvImplicitlyReferenced = reportParamTypeArg;
    }
    else if (lvaReportParamTypeArg())
    {
        // We should have a context arg.
        assert(info.compTypeCtxtArg != BAD_VAR_NUM);
        lvaGetDesc(info.compTypeCtxtArg)->lvImplicitlyReferenced = reportParamTypeArg;
    }

    assert(PreciseRefCountsRequired());

    // This phase may add new locals.
    //
    return (lvaCount != lvaCountOrig) ? PhaseStatus::MODIFIED_EVERYTHING : PhaseStatus::MODIFIED_NOTHING;
}

//------------------------------------------------------------------------
// lvaComputeRefCounts: compute ref counts for locals
//
// Arguments:
//    isRecompute -- true if we just want ref counts and no other side effects;
//                   false means to also look for true boolean locals, lay
//                   groundwork for assertion prop, check type consistency, etc.
//                   See lvaMarkLclRefs for details on what else goes on.
//    setSlotNumbers -- true if local slot numbers should be assigned.
//
// Notes:
//    Some implicit references are given actual counts or weight bumps here
//    to match pre-existing behavior.
//
//    In fast-jitting modes where we don't ref count locals, this bypasses
//    actual counting, and makes all locals implicitly referenced on first
//    compute. It asserts all locals are implicitly referenced on recompute.
//
//    When optimizing we also recompute lvaGenericsContextInUse based
//    on specially flagged LCL_VAR appearances.
//
void Compiler::lvaComputeRefCounts(bool isRecompute, bool setSlotNumbers)
{
    JITDUMP("\n*** lvaComputeRefCounts ***\n");
    unsigned   lclNum = 0;
    LclVarDsc* varDsc = nullptr;

    // Fast path for minopts and debug codegen.
    //
    // On first compute: mark all locals as implicitly referenced and untracked.
    // On recompute: do nothing.
    if (!PreciseRefCountsRequired())
    {
        if (isRecompute)
        {

#if defined(DEBUG)
            // All local vars should be marked as implicitly referenced
            // and not tracked.
            for (lclNum = 0, varDsc = lvaTable; lclNum < lvaCount; lclNum++, varDsc++)
            {
                const bool isSpecialVarargsParam = varDsc->lvIsParam && raIsVarargsStackArg(lclNum);

                if (isSpecialVarargsParam)
                {
                    assert(varDsc->lvRefCnt() == 0);
                }
                else
                {
                    assert(varDsc->lvImplicitlyReferenced);
                }

                assert(!varDsc->lvTracked);
            }
#endif // defined (DEBUG)

            return;
        }

        // First compute.
        for (lclNum = 0, varDsc = lvaTable; lclNum < lvaCount; lclNum++, varDsc++)
        {
            // Using lvImplicitlyReferenced here ensures that we can't
            // accidentally make locals be unreferenced later by decrementing
            // the ref count to zero.
            //
            // If, in minopts/debug, we really want to allow locals to become
            // unreferenced later, we'll have to explicitly clear this bit.
            varDsc->setLvRefCnt(0);
            varDsc->setLvRefCntWtd(BB_ZERO_WEIGHT);

            // Special case for some varargs params ... these must
            // remain unreferenced.
            const bool isSpecialVarargsParam = varDsc->lvIsParam && raIsVarargsStackArg(lclNum);

            if (!isSpecialVarargsParam)
            {
                varDsc->lvImplicitlyReferenced = 1;
            }

            varDsc->lvTracked = 0;

            if (setSlotNumbers)
            {
                varDsc->lvSlotNum = lclNum;
            }

            // Assert that it's ok to bypass the type repair logic in lvaMarkLclRefs
            assert((varDsc->lvType != TYP_UNDEF) && (varDsc->lvType != TYP_VOID) && (varDsc->lvType != TYP_UNKNOWN));
        }

        lvaCurEpoch++;
        lvaTrackedCount             = 0;
        lvaTrackedCountInSizeTUnits = 0;
        return;
    }

    // Slower path we take when optimizing, to get accurate counts.
    //
    // First, reset all explicit ref counts and weights.
    for (lclNum = 0, varDsc = lvaTable; lclNum < lvaCount; lclNum++, varDsc++)
    {
        varDsc->setLvRefCnt(0);
        varDsc->setLvRefCntWtd(BB_ZERO_WEIGHT);

        if (setSlotNumbers)
        {
            varDsc->lvSlotNum = lclNum;
        }

        // Set initial value for lvSingleDef for explicit and implicit
        // argument locals as they are "defined" on entry.
        // However, if we are just recomputing the ref counts, retain the value
        // that was set by past phases.
        if (!isRecompute)
        {
            varDsc->lvSingleDef             = varDsc->lvIsParam;
            varDsc->lvSingleDefRegCandidate = varDsc->lvIsParam;

            varDsc->lvAllDefsAreNoGc = (varDsc->lvImplicitlyReferenced == false);
        }
    }

    // Remember current state of generic context use, and prepare
    // to compute new state.
    const bool oldLvaGenericsContextInUse = lvaGenericsContextInUse;
    lvaGenericsContextInUse               = false;

    JITDUMP("\n*** lvaComputeRefCounts -- explicit counts ***\n");

    // Second, account for all explicit local variable references
    for (BasicBlock* const block : Blocks())
    {
        if (block->IsLIR())
        {
            assert(isRecompute);

            const weight_t weight = block->getBBWeight(this);
            for (GenTree* node : LIR::AsRange(block))
            {
                if (node->OperIsAnyLocal())
                {
                    LclVarDsc* varDsc = lvaGetDesc(node->AsLclVarCommon());
                    // If this is an EH var, use a zero weight for defs, so that we don't
                    // count those in our heuristic for register allocation, since they always
                    // must be stored, so there's no value in enregistering them at defs; only
                    // if there are enough uses to justify it.
                    if (varDsc->lvLiveInOutOfHndlr && !varDsc->lvDoNotEnregister &&
                        ((node->gtFlags & GTF_VAR_DEF) != 0))
                    {
                        varDsc->incRefCnts(0, this);
                    }
                    else
                    {
                        varDsc->incRefCnts(weight, this);
                    }

                    if ((node->gtFlags & GTF_VAR_CONTEXT) != 0)
                    {
                        assert(node->OperIs(GT_LCL_VAR));
                        lvaGenericsContextInUse = true;
                    }
                }
            }
        }
        else
        {
            lvaMarkLocalVars(block, isRecompute);
        }
    }

    if (oldLvaGenericsContextInUse && !lvaGenericsContextInUse)
    {
        // Context was in use but no longer is. This can happen
        // if we're able to optimize, so just leave a note.
        JITDUMP("\n** Generics context no longer in use\n");
    }
    else if (lvaGenericsContextInUse && !oldLvaGenericsContextInUse)
    {
        // Context was not in use but now is.
        //
        // Changing from unused->used should never happen; creation of any new IR
        // for context use should also be setting lvaGenericsContextInUse.
        assert(!"unexpected new use of generics context");
    }

    JITDUMP("\n*** lvaComputeRefCounts -- implicit counts ***\n");

    // Third, bump ref counts for some implicit prolog references
    for (lclNum = 0, varDsc = lvaTable; lclNum < lvaCount; lclNum++, varDsc++)
    {
        // Todo: review justification for these count bumps.
        if (varDsc->lvIsRegArg)
        {
            if ((lclNum < info.compArgsCount) && (varDsc->lvRefCnt() > 0))
            {
                // Fix 388376 ARM JitStress WP7
                varDsc->incRefCnts(BB_UNITY_WEIGHT, this);
                varDsc->incRefCnts(BB_UNITY_WEIGHT, this);
            }

            // Ref count bump that was in lvaPromoteStructVar
            //
            // This was formerly done during RCS_EARLY counting,
            // and we did not used to reset counts like we do now.
            if (varDsc->lvIsStructField && varTypeIsStruct(lvaGetDesc(varDsc->lvParentLcl)))
            {
                varDsc->incRefCnts(BB_UNITY_WEIGHT, this);
            }
        }

        // If we have JMP, all arguments must have a location
        // even if we don't use them inside the method
        if (compJmpOpUsed && varDsc->lvIsParam && (varDsc->lvRefCnt() == 0))
        {
            // except when we have varargs and the argument is
            // passed on the stack.  In that case, it's important
            // for the ref count to be zero, so that we don't attempt
            // to track them for GC info (which is not possible since we
            // don't know their offset in the stack).  See the assert at the
            // end of raMarkStkVars and bug #28949 for more info.
            if (!raIsVarargsStackArg(lclNum))
            {
                varDsc->lvImplicitlyReferenced = 1;
            }
        }

        if (varDsc->lvPinned && varDsc->lvAllDefsAreNoGc)
        {
            varDsc->lvPinned = 0;

            JITDUMP("V%02u was unpinned as all def candidates were local.\n", lclNum);
        }
    }
}

void Compiler::lvaAllocOutgoingArgSpaceVar()
{
#if FEATURE_FIXED_OUT_ARGS

    // Setup the outgoing argument region, in case we end up using it later

    if (lvaOutgoingArgSpaceVar == BAD_VAR_NUM)
    {
        lvaOutgoingArgSpaceVar = lvaGrabTempWithImplicitUse(false DEBUGARG("OutgoingArgSpace"));
        lvaSetStruct(lvaOutgoingArgSpaceVar, typGetBlkLayout(0), false);
        lvaSetVarAddrExposed(lvaOutgoingArgSpaceVar DEBUGARG(AddressExposedReason::EXTERNALLY_VISIBLE_IMPLICITLY));
    }

    noway_assert(lvaOutgoingArgSpaceVar >= info.compLocalsCount && lvaOutgoingArgSpaceVar < lvaCount);

#endif // FEATURE_FIXED_OUT_ARGS
}

inline void Compiler::lvaIncrementFrameSize(unsigned size)
{
    if (size > MAX_FrameSize || compLclFrameSize + size > MAX_FrameSize)
    {
        BADCODE("Frame size overflow");
    }

    compLclFrameSize += size;
}

/****************************************************************************
 *
 *  Return true if absolute offsets of temps are larger than vars, or in other
 *  words, did we allocate temps before of after vars.  The /GS buffer overrun
 *  checks want temps to be at low stack addresses than buffers
 */
bool Compiler::lvaTempsHaveLargerOffsetThanVars()
{
#ifdef TARGET_ARM
    // We never want to place the temps with larger offsets for ARM
    return false;
#else
    if (compGSReorderStackLayout)
    {
        return codeGen->isFramePointerUsed();
    }
    else
    {
        return true;
    }
#endif
}

/****************************************************************************
 *
 *  Return an upper bound estimate for the size of the compiler spill temps
 *
 */
unsigned Compiler::lvaGetMaxSpillTempSize()
{
    unsigned result = 0;

    if (codeGen->regSet.hasComputedTmpSize())
    {
        result = codeGen->regSet.tmpGetTotalSize();
    }
    else
    {
        result = MAX_SPILL_TEMP_SIZE;
    }
    return result;
}

// clang-format off
/*****************************************************************************
 *
 *  Compute stack frame offsets for arguments, locals and optionally temps.
 *
 *  The frame is laid out as follows for x86:
 *
 *              ESP frames
 *
 *      |                       |
 *      |-----------------------|
 *      |       incoming        |
 *      |       arguments       |
 *      |-----------------------| <---- Virtual '0'
 *      |    return address     |
 *      +=======================+
 *      |Callee saved registers |
 *      |-----------------------|
 *      |       Temps           |
 *      |-----------------------|
 *      |       Variables       |
 *      |-----------------------| <---- Ambient ESP
 *      |   Arguments for the   |
 *      ~    next function      ~
 *      |                       |
 *      |       |               |
 *      |       | Stack grows   |
 *              | downward
 *              V
 *
 *
 *              EBP frames
 *
 *      |                       |
 *      |-----------------------|
 *      |       incoming        |
 *      |       arguments       |
 *      |-----------------------| <---- Virtual '0'
 *      |    return address     |
 *      +=======================+
 *      |    incoming EBP       |
 *      |-----------------------| <---- EBP
 *      |Callee saved registers |
 *      |-----------------------|
 *      |   security object     |
 *      |-----------------------|
 *      |     ParamTypeArg      |
 *      |-----------------------|
 *      |  Last-executed-filter |
 *      |-----------------------|
 *      |                       |
 *      ~      Shadow SPs       ~
 *      |                       |
 *      |-----------------------|
 *      |                       |
 *      ~      Variables        ~
 *      |                       |
 *      ~-----------------------|
 *      |       Temps           |
 *      |-----------------------|
 *      |       localloc        |
 *      |-----------------------| <---- Ambient ESP
 *      |   Arguments for the   |
 *      |    next function      ~
 *      |                       |
 *      |       |               |
 *      |       | Stack grows   |
 *              | downward
 *              V
 *
 *
 *  The frame is laid out as follows for x64:
 *
 *              RSP frames
 *      |                       |
 *      |-----------------------|
 *      |       incoming        |
 *      |       arguments       |
 *      |-----------------------|
 *      |   4 fixed incoming    |
 *      |    argument slots     |
 *      |-----------------------| <---- Caller's SP & Virtual '0'
 *      |    return address     |
 *      +=======================+
 *      | Callee saved Int regs |
 *      -------------------------
 *      |        Padding        | <---- this padding (0 or 8 bytes) is to ensure flt registers are saved at a mem location aligned at 16-bytes
 *      |                       |       so that we can save 128-bit callee saved xmm regs using performant "movaps" instruction instead of "movups"
 *      -------------------------
 *      | Callee saved Flt regs | <----- entire 128-bits of callee saved xmm registers are stored here
 *      |-----------------------|
 *      |         Temps         |
 *      |-----------------------|
 *      |       Variables       |
 *      |-----------------------|
 *      |   Arguments for the   |
 *      ~    next function      ~
 *      |                       |
 *      |-----------------------|
 *      |   4 fixed outgoing    |
 *      |    argument slots     |
 *      |-----------------------| <---- Ambient RSP
 *      |       |               |
 *      ~       | Stack grows   ~
 *      |       | downward      |
 *              V
 *
 *
 *              RBP frames
 *      |                       |
 *      |-----------------------|
 *      |       incoming        |
 *      |       arguments       |
 *      |-----------------------|
 *      |   4 fixed incoming    |
 *      |    argument slots     |
 *      |-----------------------| <---- Caller's SP & Virtual '0'
 *      |    return address     |
 *      +=======================+
 *      | Callee saved Int regs |
 *      -------------------------
 *      |        Padding        |
 *      -------------------------
 *      | Callee saved Flt regs |
 *      |-----------------------|
 *      |   security object     |
 *      |-----------------------|
 *      |     ParamTypeArg      |
 *      |-----------------------|
 *      |                       |
 *      |                       |
 *      ~       Variables       ~
 *      |                       |
 *      |                       |
 *      |-----------------------|
 *      |        Temps          |
 *      |-----------------------|
 *      |                       |
 *      ~       localloc        ~   // not in frames with EH
 *      |                       |
 *      |-----------------------|
 *      |        PSPSym         |   // only in frames with EH (thus no localloc)
 *      |                       |
 *      |-----------------------| <---- RBP in localloc frames (max 240 bytes from Initial-SP)
 *      |   Arguments for the   |
 *      ~    next function      ~
 *      |                       |
 *      |-----------------------|
 *      |   4 fixed outgoing    |
 *      |    argument slots     |
 *      |-----------------------| <---- Ambient RSP (before localloc, this is Initial-SP)
 *      |       |               |
 *      ~       | Stack grows   ~
 *      |       | downward      |
 *              V
 *
 *
 *  The frame is laid out as follows for ARM (this is a general picture; details may differ for different conditions):
 *
 *              SP frames
 *      |                       |
 *      |-----------------------|
 *      |       incoming        |
 *      |       arguments       |
 *      +=======================+ <---- Caller's SP
 *      |  Pre-spill registers  |
 *      |-----------------------| <---- Virtual '0'
 *      |Callee saved registers |
 *      |-----------------------|
 *      ~ possible double align ~
 *      |-----------------------|
 *      |   security object     |
 *      |-----------------------|
 *      |     ParamTypeArg      |
 *      |-----------------------|
 *      |  possible GS cookie   |
 *      |-----------------------|
 *      |       Variables       |
 *      |-----------------------|
 *      |  possible GS cookie   |
 *      |-----------------------|
 *      |        Temps          |
 *      |-----------------------|
 *      |   Stub Argument Var   |
 *      |-----------------------|
 *      |Inlined PInvoke Frame V|
 *      |-----------------------|
 *      ~ possible double align ~
 *      |-----------------------|
 *      |   Arguments for the   |
 *      ~    next function      ~
 *      |                       |
 *      |-----------------------| <---- Ambient SP
 *      |       |               |
 *      ~       | Stack grows   ~
 *      |       | downward      |
 *              V
 *
 *
 *              FP / R11 frames
 *      |                       |
 *      |-----------------------|
 *      |       incoming        |
 *      |       arguments       |
 *      +=======================+ <---- Caller's SP
 *      |  Pre-spill registers  |
 *      |-----------------------| <---- Virtual '0'
 *      |Callee saved registers |
 *      |-----------------------|
 *      |        PSPSym         |   // Only for frames with EH, which means FP-based frames
 *      |-----------------------|
 *      ~ possible double align ~
 *      |-----------------------|
 *      |   security object     |
 *      |-----------------------|
 *      |     ParamTypeArg      |
 *      |-----------------------|
 *      |  possible GS cookie   |
 *      |-----------------------|
 *      |       Variables       |
 *      |-----------------------|
 *      |  possible GS cookie   |
 *      |-----------------------|
 *      |        Temps          |
 *      |-----------------------|
 *      |   Stub Argument Var   |
 *      |-----------------------|
 *      |Inlined PInvoke Frame V|
 *      |-----------------------|
 *      ~ possible double align ~
 *      |-----------------------|
 *      |       localloc        |
 *      |-----------------------|
 *      |   Arguments for the   |
 *      ~    next function      ~
 *      |                       |
 *      |-----------------------| <---- Ambient SP
 *      |       |               |
 *      ~       | Stack grows   ~
 *      |       | downward      |
 *              V
 *
 *
 *  The frame is laid out as follows for ARM64 (this is a general picture; details may differ for different conditions):
 *  NOTE: SP must be 16-byte aligned, so there may be alignment slots in the frame.
 *  We will often save and establish a frame pointer to create better ETW stack walks.
 *
 *              SP frames
 *      |                       |
 *      |-----------------------|
 *      |       incoming        |
 *      |       arguments       |
 *      +=======================+ <---- Caller's SP
 *      |         homed         | // this is only needed if reg argument need to be homed, e.g., for varargs
 *      |   register arguments  |
 *      |-----------------------| <---- Virtual '0'
 *      |Callee saved registers |
 *      |   except fp/lr        |
 *      |-----------------------|
 *      |   security object     |
 *      |-----------------------|
 *      |     ParamTypeArg      |
 *      |-----------------------|
 *      |  possible GS cookie   |
 *      |-----------------------|
 *      |       Variables       |
 *      |-----------------------|
 *      |  possible GS cookie   |
 *      |-----------------------|
 *      |        Temps          |
 *      |-----------------------|
 *      |   Stub Argument Var   |
 *      |-----------------------|
 *      |Inlined PInvoke Frame V|
 *      |-----------------------|
 *      |      Saved LR         |
 *      |-----------------------|
 *      |      Saved FP         | <---- Frame pointer
 *      |-----------------------|
 *      |  Stack arguments for  |
 *      |   the next function   |
 *      |-----------------------| <---- SP
 *      |       |               |
 *      ~       | Stack grows   ~
 *      |       | downward      |
 *              V
 *
 *
 *              FP (R29 / x29) frames
 *      |                       |
 *      |-----------------------|
 *      |       incoming        |
 *      |       arguments       |
 *      +=======================+ <---- Caller's SP
 *      |     optional homed    | // this is only needed if reg argument need to be homed, e.g., for varargs
 *      |   register arguments  |
 *      |-----------------------| <---- Virtual '0'
 *      |Callee saved registers |
 *      |   except fp/lr        |
 *      |-----------------------|
 *      |        PSPSym         | // Only for frames with EH, which requires FP-based frames
 *      |-----------------------|
 *      |   security object     |
 *      |-----------------------|
 *      |     ParamTypeArg      |
 *      |-----------------------|
 *      |  possible GS cookie   |
 *      |-----------------------|
 *      |       Variables       |
 *      |-----------------------|
 *      |  possible GS cookie   |
 *      |-----------------------|
 *      |        Temps          |
 *      |-----------------------|
 *      |   Stub Argument Var   |
 *      |-----------------------|
 *      |Inlined PInvoke Frame V|
 *      |-----------------------|
 *      |      Saved LR         |
 *      |-----------------------|
 *      |      Saved FP         | <---- Frame pointer
 *      |-----------------------|
 *      ~       localloc        ~
 *      |-----------------------|
 *      |  Stack arguments for  |
 *      |   the next function   |
 *      |-----------------------| <---- Ambient SP
 *      |       |               |
 *      ~       | Stack grows   ~
 *      |       | downward      |
 *              V
 *
 *
 *              FP (R29 / x29) frames where FP/LR are stored at the top of the frame (frames requiring GS that have localloc)
 *      |                       |
 *      |-----------------------|
 *      |       incoming        |
 *      |       arguments       |
 *      +=======================+ <---- Caller's SP
 *      |     optional homed    | // this is only needed if reg argument need to be homed, e.g., for varargs
 *      |   register arguments  |
 *      |-----------------------| <---- Virtual '0'
 *      |      Saved LR         |
 *      |-----------------------|
 *      |      Saved FP         | <---- Frame pointer
 *      |-----------------------|
 *      |Callee saved registers |
 *      |-----------------------|
 *      |        PSPSym         | // Only for frames with EH, which requires FP-based frames
 *      |-----------------------|
 *      |   security object     |
 *      |-----------------------|
 *      |     ParamTypeArg      |
 *      |-----------------------|
 *      |  possible GS cookie   |
 *      |-----------------------|
 *      |       Variables       |
 *      |-----------------------|
 *      |  possible GS cookie   |
 *      |-----------------------|
 *      |        Temps          |
 *      |-----------------------|
 *      |   Stub Argument Var   |
 *      |-----------------------|
 *      |Inlined PInvoke Frame V|
 *      |-----------------------|
 *      ~       localloc        ~
 *      |-----------------------|
 *      |  Stack arguments for  |
 *      |   the next function   |
 *      |-----------------------| <---- Ambient SP
 *      |       |               |
 *      ~       | Stack grows   ~
 *      |       | downward      |
 *              V
 *
 *
 *  Doing this all in one pass is 'hard'.  So instead we do it in 2 basic passes:
 *    1. Assign all the offsets relative to the Virtual '0'. Offsets above (the
 *      incoming arguments) are positive. Offsets below (everything else) are
 *      negative.  This pass also calcuates the total frame size (between Caller's
 *      SP/return address and the Ambient SP).
 *    2. Figure out where to place the frame pointer, and then adjust the offsets
 *      as needed for the final stack size and whether the offset is frame pointer
 *      relative or stack pointer relative.
 *
 */
// clang-format on

void Compiler::lvaAssignFrameOffsets(FrameLayoutState curState)
{
    noway_assert((lvaDoneFrameLayout < curState) || (curState == REGALLOC_FRAME_LAYOUT));

    lvaDoneFrameLayout = curState;

#ifdef DEBUG
    if (verbose)
    {

        printf("*************** In lvaAssignFrameOffsets");
        if (curState == INITIAL_FRAME_LAYOUT)
        {
            printf("(INITIAL_FRAME_LAYOUT)");
        }
        else if (curState == PRE_REGALLOC_FRAME_LAYOUT)
        {
            printf("(PRE_REGALLOC_FRAME_LAYOUT)");
        }
        else if (curState == REGALLOC_FRAME_LAYOUT)
        {
            printf("(REGALLOC_FRAME_LAYOUT)");
        }
        else if (curState == TENTATIVE_FRAME_LAYOUT)
        {
            printf("(TENTATIVE_FRAME_LAYOUT)");
        }
        else if (curState == FINAL_FRAME_LAYOUT)
        {
            printf("(FINAL_FRAME_LAYOUT)");
        }
        else
        {
            printf("(UNKNOWN)");
            unreached();
        }
        printf("\n");
    }
#endif

#if FEATURE_FIXED_OUT_ARGS
    assert(lvaOutgoingArgSpaceVar != BAD_VAR_NUM);
#endif // FEATURE_FIXED_OUT_ARGS

    /*-------------------------------------------------------------------------
     *
     * First process the arguments.
     *
     *-------------------------------------------------------------------------
     */

    lvaAssignVirtualFrameOffsetsToArgs();

    /*-------------------------------------------------------------------------
     *
     * Now compute stack offsets for any variables that don't live in registers
     *
     *-------------------------------------------------------------------------
     */

    lvaAssignVirtualFrameOffsetsToLocals();

    lvaAlignFrame();

    /*-------------------------------------------------------------------------
     *
     * Now patch the offsets
     *
     *-------------------------------------------------------------------------
     */

    lvaFixVirtualFrameOffsets();

    // Modify the stack offset for fields of promoted structs.
    lvaAssignFrameOffsetsToPromotedStructs();

    /*-------------------------------------------------------------------------
     *
     * Finalize
     *
     *-------------------------------------------------------------------------
     */

    // If it's not the final frame layout, then it's just an estimate. This means
    // we're allowed to once again write to these variables, even if we've read
    // from them to make tentative code generation or frame layout decisions.
    if (curState < FINAL_FRAME_LAYOUT)
    {
        codeGen->resetFramePointerUsedWritePhase();
    }
}

/*****************************************************************************
 *  lvaFixVirtualFrameOffsets() : Now that everything has a virtual offset,
 *  determine the final value for the frame pointer (if needed) and then
 *  adjust all the offsets appropriately.
 *
 *  This routine fixes virtual offset to be relative to frame pointer or SP
 *  based on whether varDsc->lvFramePointerBased is true or false respectively.
 */
void Compiler::lvaFixVirtualFrameOffsets()
{
    LclVarDsc* varDsc;

#if defined(TARGET_AMD64)
    if (lvaPSPSym != BAD_VAR_NUM)
    {
        // We need to fix the offset of the PSPSym so there is no padding between it and the outgoing argument space.
        // Without this code, lvaAlignFrame might have put the padding lower than the PSPSym, which would be between
        // the PSPSym and the outgoing argument space.
        varDsc = lvaGetDesc(lvaPSPSym);
        assert(varDsc->lvFramePointerBased); // We always access it RBP-relative.
        assert(!varDsc->lvMustInit);         // It is never "must init".
        varDsc->SetStackOffset(codeGen->genCallerSPtoInitialSPdelta() + lvaLclSize(lvaOutgoingArgSpaceVar));

        if (opts.IsOSR())
        {
            // With OSR RBP points at the base of the OSR frame, but the virtual offsets
            // are from the base of the Tier0 frame. Adjust.
            //
            varDsc->SetStackOffset(varDsc->GetStackOffset() - info.compPatchpointInfo->TotalFrameSize());
        }
    }
#endif

    // The delta to be added to virtual offset to adjust it relative to frame pointer or SP
    int delta = 0;

#ifdef TARGET_XARCH
    delta += REGSIZE_BYTES; // pushed PC (return address) for x86/x64
    JITDUMP("--- delta bump %d for RA\n", REGSIZE_BYTES);

    if (codeGen->doubleAlignOrFramePointerUsed())
    {
        JITDUMP("--- delta bump %d for FP\n", REGSIZE_BYTES);
        delta += REGSIZE_BYTES; // pushed EBP (frame pointer)
    }
#endif

    if (!codeGen->isFramePointerUsed())
    {
        // pushed registers, return address, and padding
        JITDUMP("--- delta bump %d for RSP frame\n", codeGen->genTotalFrameSize());
        delta += codeGen->genTotalFrameSize();
    }
#if defined(TARGET_ARM)
    else
    {
        // We set FP to be after LR, FP
        delta += 2 * REGSIZE_BYTES;
    }
#elif defined(TARGET_AMD64) || defined(TARGET_ARM64) || defined(TARGET_LOONGARCH64) || defined(TARGET_RISCV64)
    else
    {
        // FP is used.
        JITDUMP("--- delta bump %d for FP frame\n", codeGen->genTotalFrameSize() - codeGen->genSPtoFPdelta());
        delta += codeGen->genTotalFrameSize() - codeGen->genSPtoFPdelta();
    }
#endif // TARGET_AMD64 || TARGET_ARM64 || TARGET_LOONGARCH64 || TARGET_RISCV64

    if (opts.IsOSR())
    {
#if defined(TARGET_AMD64) || defined(TARGET_ARM64) || defined(TARGET_LOONGARCH64) || defined(TARGET_RISCV64)
        // Stack offset includes Tier0 frame.
        //
        JITDUMP("--- delta bump %d for OSR + Tier0 frame\n", info.compPatchpointInfo->TotalFrameSize());
        delta += info.compPatchpointInfo->TotalFrameSize();
#endif
    }

    JITDUMP("--- virtual stack offset to actual stack offset delta is %d\n", delta);

    unsigned lclNum;
    for (lclNum = 0, varDsc = lvaTable; lclNum < lvaCount; lclNum++, varDsc++)
    {
        bool doAssignStkOffs = true;

        // Can't be relative to EBP unless we have an EBP
        noway_assert(!varDsc->lvFramePointerBased || codeGen->doubleAlignOrFramePointerUsed());

        // Is this a non-param promoted struct field?
        //   if so then set doAssignStkOffs to false.
        //
        if (varDsc->lvIsStructField)
        {
            LclVarDsc*       parentvarDsc  = lvaGetDesc(varDsc->lvParentLcl);
            lvaPromotionType promotionType = lvaGetPromotionType(parentvarDsc);

#if defined(TARGET_X86)
            // On x86, we set the stack offset for a promoted field
            // to match a struct parameter in lvAssignFrameOffsetsToPromotedStructs.
            if ((!varDsc->lvIsParam || parentvarDsc->lvIsParam) && promotionType == PROMOTION_TYPE_DEPENDENT)
#else
            if (!varDsc->lvIsParam && promotionType == PROMOTION_TYPE_DEPENDENT)
#endif
            {
                doAssignStkOffs = false; // Assigned later in lvaAssignFrameOffsetsToPromotedStructs()
            }
        }

        if (!varDsc->lvOnFrame)
        {
<<<<<<< HEAD
            if (!varDsc->lvIsParam
#if !defined(TARGET_AMD64)
                || (varDsc->lvIsRegArg
#if defined(TARGET_ARM) && defined(PROFILING_SUPPORTED)
                    && compIsProfilerHookNeeded() &&
                    !lvaIsPreSpilled(lclNum, codeGen->regSet.rsMaskPreSpillRegs(false)) // We need assign stack offsets
                                                                                        // for prespilled arguments
#endif
                    )
#endif // !defined(TARGET_AMD64)
            )
=======
            if (!varDsc->lvIsParam || lvaParamHasLocalStackSpace(lclNum))
>>>>>>> 9b57a265
            {
                doAssignStkOffs = false; // Not on frame or an incoming stack arg
            }
        }

        if (doAssignStkOffs)
        {
            JITDUMP("-- V%02u was %d, now %d\n", lclNum, varDsc->GetStackOffset(), varDsc->GetStackOffset() + delta);
            varDsc->SetStackOffset(varDsc->GetStackOffset() + delta);

#if DOUBLE_ALIGN
            if (genDoubleAlign() && !codeGen->isFramePointerUsed())
            {
                if (varDsc->lvFramePointerBased)
                {
                    varDsc->SetStackOffset(varDsc->GetStackOffset() - delta);

                    // We need to re-adjust the offsets of the parameters so they are EBP
                    // relative rather than stack/frame pointer relative

                    varDsc->SetStackOffset(varDsc->GetStackOffset() + (2 * TARGET_POINTER_SIZE)); // return address and
                                                                                                  // pushed EBP

                    noway_assert(varDsc->GetStackOffset() >= FIRST_ARG_STACK_OFFS);
                }
            }
#endif
            // On System V environments the stkOffs could be 0 for params passed in registers.
            //
            // For normal methods only EBP relative references can have negative offsets.
            assert(codeGen->isFramePointerUsed() || varDsc->GetStackOffset() >= 0);
        }
    }

    assert(codeGen->regSet.tmpAllFree());
    for (TempDsc* temp = codeGen->regSet.tmpListBeg(); temp != nullptr; temp = codeGen->regSet.tmpListNxt(temp))
    {
        temp->tdAdjustTempOffs(delta);
    }

    lvaCachedGenericContextArgOffs += delta;

#if FEATURE_FIXED_OUT_ARGS

    if (lvaOutgoingArgSpaceVar != BAD_VAR_NUM)
    {
        varDsc = lvaGetDesc(lvaOutgoingArgSpaceVar);
        varDsc->SetStackOffset(0);
        varDsc->lvFramePointerBased = false;
        varDsc->lvMustInit          = false;
    }

#endif // FEATURE_FIXED_OUT_ARGS

#if defined(TARGET_ARM64)
    // We normally add alignment below the locals between them and the outgoing
    // arg space area. When we store fp/lr(ra) at the bottom, however, this will
    // be below the alignment. So we should not apply the alignment adjustment to
    // them. It turns out we always store these at +0 and +8 of the FP,
    // so instead of dealing with skipping adjustment just for them we just set
    // them here always.
    assert(codeGen->isFramePointerUsed());
    if (lvaRetAddrVar != BAD_VAR_NUM)
    {
        lvaTable[lvaRetAddrVar].SetStackOffset(REGSIZE_BYTES);
    }
#elif defined(TARGET_LOONGARCH64) || defined(TARGET_RISCV64)
    assert(codeGen->isFramePointerUsed());
    if (lvaRetAddrVar != BAD_VAR_NUM)
    {
        // For LoongArch64 and RISCV64, the RA is below the fp. see the `genPushCalleeSavedRegisters`
        lvaTable[lvaRetAddrVar].SetStackOffset(-REGSIZE_BYTES);
    }
#endif // !TARGET_LOONGARCH64
}

#ifdef TARGET_ARM
bool Compiler::lvaIsPreSpilled(unsigned lclNum, regMaskTP preSpillMask)
{
    const LclVarDsc& desc = lvaTable[lclNum];
    return desc.lvIsRegArg && (preSpillMask & genRegMask(desc.GetArgReg()));
}
#endif // TARGET_ARM

//------------------------------------------------------------------------
// lvaUpdateArgWithInitialReg: Set the initial register of a local variable
//                             to the one assigned by the register allocator.
//
// Arguments:
//    varDsc - the local variable descriptor
//
void Compiler::lvaUpdateArgWithInitialReg(LclVarDsc* varDsc)
{
    noway_assert(varDsc->lvIsParam);

    if (varDsc->lvIsRegCandidate())
    {
        varDsc->SetRegNum(varDsc->GetArgInitReg());
    }
}

//------------------------------------------------------------------------
// lvaUpdateArgsWithInitialReg() : For each argument variable descriptor, update
//     its current register with the initial register as assigned by LSRA.
//
void Compiler::lvaUpdateArgsWithInitialReg()
{
    if (!compLSRADone)
    {
        return;
    }

    for (unsigned lclNum = 0; lclNum < info.compArgsCount; lclNum++)
    {
        LclVarDsc* varDsc = lvaGetDesc(lclNum);

        if (varDsc->lvPromoted)
        {
            for (unsigned fieldVarNum = varDsc->lvFieldLclStart;
                 fieldVarNum < varDsc->lvFieldLclStart + varDsc->lvFieldCnt; ++fieldVarNum)
            {
                LclVarDsc* fieldVarDsc = lvaGetDesc(fieldVarNum);
                lvaUpdateArgWithInitialReg(fieldVarDsc);
            }
        }
        else
        {
            lvaUpdateArgWithInitialReg(varDsc);
        }
    }
}

/*****************************************************************************
 *  lvaAssignVirtualFrameOffsetsToArgs() : Assign virtual stack offsets to the
 *  arguments, and implicit arguments (this ptr, return buffer, generics,
 *  and varargs).
 */
void Compiler::lvaAssignVirtualFrameOffsetsToArgs()
{
    unsigned lclNum  = 0;
    int      argOffs = 0;
#ifdef UNIX_AMD64_ABI
    int callerArgOffset = 0;
#endif // UNIX_AMD64_ABI

    /*
        Assign stack offsets to arguments (in reverse order of passing).

        This means that if we pass arguments left->right, we start at
        the end of the list and work backwards, for right->left we start
        with the first argument and move forward.

        This is all relative to our Virtual '0'
     */

    if (info.compArgOrder == Target::ARG_ORDER_L2R)
    {
        argOffs = compArgSize;
    }

    /* Update the argOffs to reflect arguments that are passed in registers */

    noway_assert(codeGen->intRegState.rsCalleeRegArgCount <= MAX_REG_ARG);
    noway_assert(compAppleArm64Abi() || compArgSize >= codeGen->intRegState.rsCalleeRegArgCount * REGSIZE_BYTES);

    if (info.compArgOrder == Target::ARG_ORDER_L2R)
    {
        argOffs -= codeGen->intRegState.rsCalleeRegArgCount * REGSIZE_BYTES;
    }

    // Update the arg initial register locations.
    lvaUpdateArgsWithInitialReg();

#ifdef SWIFT_SUPPORT
    if (info.compCallConv == CorInfoCallConvExtension::Swift)
    {
        // We already assigned argument offsets in lvaClassifyParameterABI.
        // Just get them from there.
        // TODO-Cleanup: We can use similar logic for all backends once we have
        // the new ABI info for all targets.
        for (unsigned lclNum = 0; lclNum < info.compArgsCount; lclNum++)
        {
            LclVarDsc*                   dsc     = lvaGetDesc(lclNum);
            const ABIPassingInformation& abiInfo = lvaParameterPassingInfo[lclNum];

            if (abiInfo.HasExactlyOneStackSegment())
            {
                dsc->SetStackOffset(abiInfo.Segments[0].GetStackOffset());
            }
        }
        return;
    }
#endif

    /* Is there a "this" argument? */

    if (!info.compIsStatic)
    {
        noway_assert(lclNum == info.compThisArg);
#ifndef TARGET_X86
        argOffs =
            lvaAssignVirtualFrameOffsetToArg(lclNum, REGSIZE_BYTES, argOffs UNIX_AMD64_ABI_ONLY_ARG(&callerArgOffset));
#endif // TARGET_X86
        lclNum++;
    }

    unsigned userArgsToSkip = 0;
#if !defined(TARGET_ARM)
    // In the native instance method calling convention on Windows,
    // the this parameter comes before the hidden return buffer parameter.
    // So, we want to process the native "this" parameter before we process
    // the native return buffer parameter.
    if (TargetOS::IsWindows && callConvIsInstanceMethodCallConv(info.compCallConv))
    {
#ifdef TARGET_X86
        if (!lvaTable[lclNum].lvIsRegArg)
        {
            argOffs = lvaAssignVirtualFrameOffsetToArg(lclNum, REGSIZE_BYTES, argOffs);
        }
#elif !defined(UNIX_AMD64_ABI)
        argOffs = lvaAssignVirtualFrameOffsetToArg(lclNum, REGSIZE_BYTES, argOffs);
#endif // TARGET_X86
        lclNum++;
        userArgsToSkip++;
    }
#endif

    /* if we have a hidden buffer parameter, that comes here */

    if (info.compRetBuffArg != BAD_VAR_NUM)
    {
        noway_assert(lclNum == info.compRetBuffArg);
        argOffs =
            lvaAssignVirtualFrameOffsetToArg(lclNum, REGSIZE_BYTES, argOffs UNIX_AMD64_ABI_ONLY_ARG(&callerArgOffset));
        lclNum++;
    }

#if USER_ARGS_COME_LAST

    //@GENERICS: extra argument for instantiation info
    if (info.compMethodInfo->args.callConv & CORINFO_CALLCONV_PARAMTYPE)
    {
        noway_assert(lclNum == info.compTypeCtxtArg);
        argOffs = lvaAssignVirtualFrameOffsetToArg(lclNum++, REGSIZE_BYTES,
                                                   argOffs UNIX_AMD64_ABI_ONLY_ARG(&callerArgOffset));
    }

    if (info.compIsVarArgs)
    {
        argOffs = lvaAssignVirtualFrameOffsetToArg(lclNum++, REGSIZE_BYTES,
                                                   argOffs UNIX_AMD64_ABI_ONLY_ARG(&callerArgOffset));
    }

#endif // USER_ARGS_COME_LAST

    CORINFO_ARG_LIST_HANDLE argLst    = info.compMethodInfo->args.args;
    unsigned                argSigLen = info.compMethodInfo->args.numArgs;
    // Skip any user args that we've already processed.
    assert(userArgsToSkip <= argSigLen);
    argSigLen -= userArgsToSkip;
    for (unsigned i = 0; i < userArgsToSkip; i++, argLst = info.compCompHnd->getArgNext(argLst))
    {
        ;
    }

#ifdef TARGET_ARM
    //
    // struct_n { int; int; ... n times };
    //
    // Consider signature:
    //
    // Foo (float a,double b,float c,double d,float e,double f,float g,double h,
    //      float i,double j,float k,double l,struct_3 m) { }
    //
    // Basically the signature is: (all float regs full, 1 double, struct_3);
    //
    // The double argument occurs before pre spill in the argument iteration and
    // computes an argOffset of 0. struct_3 offset becomes 8. This is wrong.
    // Because struct_3 is prespilled and double occurs after prespill.
    // The correct offsets are double = 16 (aligned stk), struct_3 = 0..12,
    // Offset 12 will be skipped for double alignment of double.
    //
    // Another example is (struct_2, all float regs full, double, struct_2);
    // Here, notice the order is similarly messed up because of 2 pre-spilled
    // struct_2.
    //
    // Succinctly,
    // ARG_INDEX(i) > ARG_INDEX(j) DOES NOT IMPLY |ARG_OFFSET(i)| > |ARG_OFFSET(j)|
    //
    // Therefore, we'll do a two pass offset calculation, one that considers pre-spill
    // and the next, stack args.
    //

    unsigned argLcls = 0;

    // Take care of pre spill registers first.
    regMaskTP preSpillMask = codeGen->regSet.rsMaskPreSpillRegs(false);
    regMaskTP tempMask     = RBM_NONE;
    for (unsigned i = 0, preSpillLclNum = lclNum; i < argSigLen; ++i, ++preSpillLclNum)
    {
        if (lvaIsPreSpilled(preSpillLclNum, preSpillMask))
        {
            CORINFO_CLASS_HANDLE argClass = NO_CLASS_HANDLE;
            CorInfoType argTypeJit = strip(info.compCompHnd->getArgType(&info.compMethodInfo->args, argLst, &argClass));
            unsigned    argSize    = eeGetArgSize(argTypeJit, argClass);
            argOffs                = lvaAssignVirtualFrameOffsetToArg(preSpillLclNum, argSize, argOffs);
            argLcls++;

            // Early out if we can. If size is 8 and base reg is 2, then the mask is 0x1100
            tempMask |= ((((1 << (roundUp(argSize, TARGET_POINTER_SIZE) / REGSIZE_BYTES))) - 1)
                         << lvaTable[preSpillLclNum].GetArgReg());
            if (tempMask == preSpillMask)
            {
                // We won't encounter more pre-spilled registers,
                // so don't bother iterating further.
                break;
            }
        }
        argLst = info.compCompHnd->getArgNext(argLst);
    }

    // Take care of non pre-spilled stack arguments.
    argLst = info.compMethodInfo->args.args;
    for (unsigned i = 0, stkLclNum = lclNum; i < argSigLen; ++i, ++stkLclNum)
    {
        if (!lvaIsPreSpilled(stkLclNum, preSpillMask))
        {
            CORINFO_CLASS_HANDLE argClass = NO_CLASS_HANDLE;
            CorInfoType argTypeJit = strip(info.compCompHnd->getArgType(&info.compMethodInfo->args, argLst, &argClass));
            const unsigned argSize = eeGetArgSize(argTypeJit, argClass);
            argOffs                = lvaAssignVirtualFrameOffsetToArg(stkLclNum, argSize, argOffs);
            argLcls++;
        }
        argLst = info.compCompHnd->getArgNext(argLst);
    }

    lclNum += argLcls;
#else  // !TARGET_ARM
    for (unsigned i = 0; i < argSigLen; i++)
    {
        CORINFO_CLASS_HANDLE argClass = NO_CLASS_HANDLE;
        CorInfoType argTypeJit   = strip(info.compCompHnd->getArgType(&info.compMethodInfo->args, argLst, &argClass));
        unsigned    argumentSize = eeGetArgSize(argTypeJit, argClass);

        assert(compAppleArm64Abi() || argumentSize % TARGET_POINTER_SIZE == 0);

        argOffs =
            lvaAssignVirtualFrameOffsetToArg(lclNum++, argumentSize, argOffs UNIX_AMD64_ABI_ONLY_ARG(&callerArgOffset));
        argLst = info.compCompHnd->getArgNext(argLst);
    }
#endif // !TARGET_ARM

#if !USER_ARGS_COME_LAST

    //@GENERICS: extra argument for instantiation info
    if (info.compMethodInfo->args.callConv & CORINFO_CALLCONV_PARAMTYPE)
    {
        noway_assert(lclNum == info.compTypeCtxtArg);
        argOffs = lvaAssignVirtualFrameOffsetToArg(lclNum++, REGSIZE_BYTES,
                                                   argOffs UNIX_AMD64_ABI_ONLY_ARG(&callerArgOffset));
    }

    if (info.compIsVarArgs)
    {
        argOffs = lvaAssignVirtualFrameOffsetToArg(lclNum++, REGSIZE_BYTES,
                                                   argOffs UNIX_AMD64_ABI_ONLY_ARG(&callerArgOffset));
    }

#endif // USER_ARGS_COME_LAST
}

#ifdef UNIX_AMD64_ABI
//
//  lvaAssignVirtualFrameOffsetToArg() : Assign virtual stack offsets to an
//  individual argument, and return the offset for the next argument.
//  Note: This method only calculates the initial offset of the stack passed/spilled arguments
//  (if any - the RA might decide to spill(home on the stack) register passed arguments, if rarely used.)
//        The final offset is calculated in lvaFixVirtualFrameOffsets method. It accounts for FP existence,
//        ret address slot, stack frame padding, alloca instructions, etc.
//  Note: This is the implementation for UNIX_AMD64 System V platforms.
//
int Compiler::lvaAssignVirtualFrameOffsetToArg(unsigned    lclNum,
                                               unsigned    argSize,
                                               int argOffs UNIX_AMD64_ABI_ONLY_ARG(int* callerArgOffset))
{
    noway_assert(lclNum < info.compArgsCount);
    noway_assert(argSize);

    if (info.compArgOrder == Target::ARG_ORDER_L2R)
    {
        argOffs -= argSize;
    }

    unsigned fieldVarNum = BAD_VAR_NUM;

    LclVarDsc* varDsc = lvaGetDesc(lclNum);

    noway_assert(varDsc->lvIsParam);

    if (varDsc->lvIsRegArg)
    {
        // Argument is passed in a register, don't count it
        // when updating the current offset on the stack.

        if (varDsc->lvOnFrame)
        {
            // The offset for args needs to be set only for the stack homed arguments for System V.
            varDsc->SetStackOffset(argOffs);
        }
        else
        {
            varDsc->SetStackOffset(0);
        }
    }
    else
    {
        // For Windows AMD64 there are 4 slots for the register passed arguments on the top of the caller's stack.
        // This is where they are always homed. So, they can be accessed with positive offset.
        // On System V platforms, if the RA decides to home a register passed arg on the stack, it creates a stack
        // location on the callee stack (like any other local var.) In such a case, the register passed, stack homed
        // arguments are accessed using negative offsets and the stack passed arguments are accessed using positive
        // offset (from the caller's stack.)
        // For  System V platforms if there is no frame pointer the caller stack parameter offset should include the
        // callee allocated space. If frame register is used, the callee allocated space should not be included for
        // accessing the caller stack parameters. The last two requirements are met in lvaFixVirtualFrameOffsets
        // method, which fixes the offsets, based on frame pointer existence, existence of alloca instructions, ret
        // address pushed, ets.

        varDsc->SetStackOffset(*callerArgOffset);
        // Structs passed on stack could be of size less than TARGET_POINTER_SIZE.
        // Make sure they get at least TARGET_POINTER_SIZE on the stack - this is required for alignment.
        if (argSize > TARGET_POINTER_SIZE)
        {
            *callerArgOffset += (int)roundUp(argSize, TARGET_POINTER_SIZE);
        }
        else
        {
            *callerArgOffset += TARGET_POINTER_SIZE;
        }
    }

    // For struct promoted parameters we need to set the offsets for the field lclVars.
    //
    // For a promoted struct we also assign the struct fields stack offset
    if (varDsc->lvPromoted)
    {
        unsigned firstFieldNum = varDsc->lvFieldLclStart;
        int      offset        = varDsc->GetStackOffset();
        for (unsigned i = 0; i < varDsc->lvFieldCnt; i++)
        {
            LclVarDsc* fieldVarDsc = lvaGetDesc(firstFieldNum + i);
            fieldVarDsc->SetStackOffset(offset + fieldVarDsc->lvFldOffset);
        }
    }

    if (info.compArgOrder == Target::ARG_ORDER_R2L && !varDsc->lvIsRegArg)
    {
        argOffs += argSize;
    }

    return argOffs;
}

#else // !UNIX_AMD64_ABI

//
//  lvaAssignVirtualFrameOffsetToArg() : Assign virtual stack offsets to an
//  individual argument, and return the offset for the next argument.
//  Note: This method only calculates the initial offset of the stack passed/spilled arguments
//  (if any - the RA might decide to spill(home on the stack) register passed arguments, if rarely used.)
//        The final offset is calculated in lvaFixVirtualFrameOffsets method. It accounts for FP existence,
//        ret address slot, stack frame padding, alloca instructions, etc.
//  Note: This implementation for all the platforms but UNIX_AMD64 OSs (System V 64 bit.)
int Compiler::lvaAssignVirtualFrameOffsetToArg(unsigned    lclNum,
                                               unsigned    argSize,
                                               int argOffs UNIX_AMD64_ABI_ONLY_ARG(int* callerArgOffset))
{
    noway_assert(lclNum < info.compArgsCount);
    noway_assert(argSize);

    if (info.compArgOrder == Target::ARG_ORDER_L2R)
    {
        argOffs -= argSize;
    }

    unsigned fieldVarNum = BAD_VAR_NUM;

    LclVarDsc* varDsc = lvaGetDesc(lclNum);

    noway_assert(varDsc->lvIsParam);

    if (varDsc->lvIsRegArg)
    {
        /* Argument is passed in a register, don't count it
         * when updating the current offset on the stack */

#if !defined(TARGET_ARMARCH) && !defined(TARGET_LOONGARCH64) && !defined(TARGET_RISCV64)
#if DEBUG
        // TODO: Remove this noway_assert and replace occurrences of TARGET_POINTER_SIZE with argSize
        // Also investigate why we are incrementing argOffs for X86 as this seems incorrect
        //
        noway_assert(argSize == TARGET_POINTER_SIZE);
#endif // DEBUG
#endif

#if defined(TARGET_X86)
        argOffs += TARGET_POINTER_SIZE;
#elif defined(TARGET_AMD64)
        // Register arguments on AMD64 also takes stack space. (in the backing store)
        varDsc->SetStackOffset(argOffs);
        argOffs += TARGET_POINTER_SIZE;
#elif defined(TARGET_ARM64)
        // Register arguments on ARM64 only take stack space when they have a frame home.
        // Unless on windows and in a vararg method.
        if (compFeatureArgSplit() && this->info.compIsVarArgs)
        {
            if (varDsc->lvType == TYP_STRUCT && varDsc->GetOtherArgReg() >= MAX_REG_ARG &&
                varDsc->GetOtherArgReg() != REG_NA)
            {
                // This is a split struct. It will account for an extra (8 bytes)
                // of alignment.
                varDsc->SetStackOffset(varDsc->GetStackOffset() + TARGET_POINTER_SIZE);
                argOffs += TARGET_POINTER_SIZE;
            }
        }

#elif defined(TARGET_ARM)
        // On ARM we spill the registers in codeGen->regSet.rsMaskPreSpillRegArg
        // in the prolog, so we have to do SetStackOffset() here
        //
        regMaskTP regMask = genRegMask(varDsc->GetArgReg());
        if (codeGen->regSet.rsMaskPreSpillRegArg & regMask)
        {
            // Signature: void foo(struct_8, int, struct_4)
            // ------- CALLER SP -------
            // r3 struct_4
            // r2 int - not prespilled, but added for alignment. argOffs should skip this.
            // r1 struct_8
            // r0 struct_8
            // -------------------------
            // If we added alignment we need to fix argOffs for all registers above alignment.
            if (codeGen->regSet.rsMaskPreSpillAlign != RBM_NONE)
            {
                assert(genCountBits(codeGen->regSet.rsMaskPreSpillAlign) == 1);
                // Is register beyond the alignment pos?
                if (regMask > codeGen->regSet.rsMaskPreSpillAlign)
                {
                    // Increment argOffs just once for the _first_ register after alignment pos
                    // in the prespill mask.
                    if (!BitsBetween(codeGen->regSet.rsMaskPreSpillRegArg, regMask,
                                     codeGen->regSet.rsMaskPreSpillAlign))
                    {
                        argOffs += TARGET_POINTER_SIZE;
                    }
                }
            }

            switch (varDsc->lvType)
            {
                case TYP_STRUCT:
                    if (!varDsc->lvStructDoubleAlign)
                    {
                        break;
                    }
                    FALLTHROUGH;

                case TYP_DOUBLE:
                case TYP_LONG:
                {
                    //
                    // Let's assign offsets to arg1, a double in r2. argOffs has to be 4 not 8.
                    //
                    // ------- CALLER SP -------
                    // r3
                    // r2 double   -- argOffs = 4, but it doesn't need to be skipped, because there is no skipping.
                    // r1 VACookie -- argOffs = 0
                    // -------------------------
                    //
                    // Consider argOffs as if it accounts for number of prespilled registers before the current
                    // register. In the above example, for r2, it is r1 that is prespilled, but since r1 is
                    // accounted for by argOffs being 4, there should have been no skipping. Instead, if we didn't
                    // assign r1 to any variable, then argOffs would still be 0 which implies it is not accounting
                    // for r1, equivalently r1 is skipped.
                    //
                    // If prevRegsSize is unaccounted for by a corresponding argOffs, we must have skipped a register.
                    int prevRegsSize =
                        genCountBits(codeGen->regSet.rsMaskPreSpillRegArg & (regMask - 1)) * TARGET_POINTER_SIZE;
                    if (argOffs < prevRegsSize)
                    {
                        // We must align up the argOffset to a multiple of 8 to account for skipped registers.
                        argOffs = roundUp((unsigned)argOffs, 2 * TARGET_POINTER_SIZE);
                    }
                    // We should've skipped only a single register.
                    assert(argOffs == prevRegsSize);
                }
                break;

                default:
                    // No alignment of argOffs required
                    break;
            }
            varDsc->SetStackOffset(argOffs);
            argOffs += argSize;
        }

#elif defined(TARGET_LOONGARCH64) || defined(TARGET_RISCV64)

        if (varDsc->lvIsSplit)
        {
            assert((varDsc->lvType == TYP_STRUCT) && (varDsc->GetOtherArgReg() == REG_STK));
            // This is a split struct. It will account for an extra (8 bytes) for the whole struct.
            varDsc->SetStackOffset(varDsc->GetStackOffset() + TARGET_POINTER_SIZE);
            argOffs += TARGET_POINTER_SIZE;
        }

#else // TARGET*
#error Unsupported or unset target architecture
#endif // TARGET*
    }
    else
    {
#if defined(TARGET_ARM)
        // Dev11 Bug 42817: incorrect codegen for DrawFlatCheckBox causes A/V in WinForms
        //
        // Here we have method with a signature (int a1, struct a2, struct a3, int a4, int a5).
        // Struct parameter 'a2' is 16-bytes with no alignment requirements;
        //  it uses r1,r2,r3 and [OutArg+0] when passed.
        // Struct parameter 'a3' is 16-bytes that is required to be double aligned;
        //  the caller skips [OutArg+4] and starts the argument at [OutArg+8].
        // Thus the caller generates the correct code to pass the arguments.
        // When generating code to receive the arguments we set codeGen->regSet.rsMaskPreSpillRegArg to [r1,r2,r3]
        //  and spill these three registers as the first instruction in the prolog.
        // Then when we layout the arguments' stack offsets we have an argOffs 0 which
        //  points at the location that we spilled r1 into the stack.  For this first
        //  struct we take the lvIsRegArg path above with "codeGen->regSet.rsMaskPreSpillRegArg &" matching.
        // Next when we calculate the argOffs for the second 16-byte struct we have an argOffs
        //  of 16, which appears to be aligned properly so we don't skip a stack slot.
        //
        // To fix this we must recover the actual OutArg offset by subtracting off the
        //  sizeof of the PreSpill register args.
        // Then we align this offset to a multiple of 8 and add back the sizeof
        //  of the PreSpill register args.
        //
        // Dev11 Bug 71767: failure of assert(sizeofPreSpillRegArgs <= argOffs)
        //
        // We have a method with 'this' passed in r0, RetBuf arg in r1, VarArgs cookie
        // in r2. The first user arg is a 144 byte struct with double alignment required,
        // r3 is skipped, and the struct is passed on the stack. However, 'r3' is added
        // to the codeGen->regSet.rsMaskPreSpillRegArg mask by the VarArgs cookie code, since we need to
        // home all the potential varargs arguments in registers, even if we don't have
        // signature type information for the variadic arguments. However, due to alignment,
        // we have skipped a register that doesn't have a corresponding symbol. Make up
        // for that by increasing argOffs here.
        //

        int sizeofPreSpillRegArgs = genCountBits(codeGen->regSet.rsMaskPreSpillRegs(true)) * REGSIZE_BYTES;

        if (argOffs < sizeofPreSpillRegArgs)
        {
            // This can only happen if we skipped the last register spot because current stk arg
            // is a struct requiring alignment or a pre-spill alignment was required because the
            // first reg arg needed alignment.
            //
            // Example 1: First Stk Argument requiring alignment in vararg case (same as above comment.)
            //            Signature (int a0, int a1, int a2, struct {long} a3, ...)
            //
            // stk arg    a3             --> argOffs here will be 12 (r0-r2) but pre-spill will be 16.
            // ---- Caller SP ----
            // r3                        --> Stack slot is skipped in this case.
            // r2    int  a2
            // r1    int  a1
            // r0    int  a0
            //
            // Example 2: First Reg Argument requiring alignment in no-vararg case.
            //            Signature (struct {long} a0, struct {int} a1, int a2, int a3)
            //
            // stk arg                  --> argOffs here will be 12 {r0-r2} but pre-spill will be 16.
            // ---- Caller SP ----
            // r3    int             a2 --> pushed (not pre-spilled) for alignment of a0 by lvaInitUserArgs.
            // r2    struct { int }  a1
            // r0-r1 struct { long } a0

#ifdef PROFILING_SUPPORTED
            // On Arm under profiler, r0-r3 are always prespilled on stack.
            // It is possible to have methods that accept only HFAs as parameters e.g. Signature(struct hfa1, struct
            // hfa2), in which case hfa1 and hfa2 will be en-registered in co-processor registers and will have an
            // argument offset less than size of preSpill.
            //
            // For this reason the following conditions are asserted when not under profiler.
            if (!compIsProfilerHookNeeded())
#endif
            {
                bool cond = ((info.compIsVarArgs || opts.compUseSoftFP) &&
                             // Does cur stk arg require double alignment?
                             ((varDsc->lvType == TYP_STRUCT && varDsc->lvStructDoubleAlign) ||
                              (varDsc->lvType == TYP_DOUBLE) || (varDsc->lvType == TYP_LONG))) ||
                            // Did first reg arg require alignment?
                            (codeGen->regSet.rsMaskPreSpillAlign & genRegMask(REG_ARG_LAST));

                noway_assert(cond);
                noway_assert(sizeofPreSpillRegArgs <= argOffs + TARGET_POINTER_SIZE); // at most one register of
                                                                                      // alignment
            }
            argOffs = sizeofPreSpillRegArgs;
        }

        noway_assert(argOffs >= sizeofPreSpillRegArgs);
        int argOffsWithoutPreSpillRegArgs = argOffs - sizeofPreSpillRegArgs;

        switch (varDsc->lvType)
        {
            case TYP_STRUCT:
                if (!varDsc->lvStructDoubleAlign)
                    break;

                FALLTHROUGH;

            case TYP_DOUBLE:
            case TYP_LONG:
                // We must align up the argOffset to a multiple of 8
                argOffs =
                    roundUp((unsigned)argOffsWithoutPreSpillRegArgs, 2 * TARGET_POINTER_SIZE) + sizeofPreSpillRegArgs;
                break;

            default:
                // No alignment of argOffs required
                break;
        }
#endif // TARGET_ARM
        const bool     isFloatHfa   = (varDsc->lvIsHfa() && (varDsc->GetHfaType() == TYP_FLOAT));
        const unsigned argAlignment = eeGetArgSizeAlignment(varDsc->lvType, isFloatHfa);
        if (compAppleArm64Abi())
        {
            argOffs = roundUp(argOffs, argAlignment);
        }

        assert((argSize % argAlignment) == 0);
        assert((argOffs % argAlignment) == 0);
        varDsc->SetStackOffset(argOffs);
    }

    // For struct promoted parameters we need to set the offsets for both LclVars.
    //
    // For a dependent promoted struct we also assign the struct fields stack offset

    if (varDsc->lvPromoted)
    {
        unsigned firstFieldNum = varDsc->lvFieldLclStart;
        for (unsigned i = 0; i < varDsc->lvFieldCnt; i++)
        {
            LclVarDsc* fieldVarDsc = lvaGetDesc(firstFieldNum + i);

            JITDUMP("Adjusting offset of dependent V%02u of arg V%02u: parent %u field %u net %u\n", lclNum,
                    firstFieldNum + i, varDsc->GetStackOffset(), fieldVarDsc->lvFldOffset,
                    varDsc->GetStackOffset() + fieldVarDsc->lvFldOffset);

            fieldVarDsc->SetStackOffset(varDsc->GetStackOffset() + fieldVarDsc->lvFldOffset);
        }
    }

    if (info.compArgOrder == Target::ARG_ORDER_R2L && !varDsc->lvIsRegArg)
    {
        argOffs += argSize;
    }

    return argOffs;
}
#endif // !UNIX_AMD64_ABI

//-----------------------------------------------------------------------------
// lvaAssignVirtualFrameOffsetsToLocals: compute the virtual stack offsets for
//  all elements on the stackframe.
//
// Notes:
//  Can be called multiple times. Early calls can be used to estimate various
//  frame offsets, but details may change.
//
void Compiler::lvaAssignVirtualFrameOffsetsToLocals()
{
    // (1) Account for things that are set up by the prolog and undone by the epilog.
    //
    int stkOffs              = 0;
    int originalFrameStkOffs = 0;
    int originalFrameSize    = 0;
    // codeGen->isFramePointerUsed is set in regalloc phase. Initialize it to a guess for pre-regalloc layout.
    if (lvaDoneFrameLayout <= PRE_REGALLOC_FRAME_LAYOUT)
    {
        codeGen->setFramePointerUsed(codeGen->isFramePointerRequired());
    }

#ifdef TARGET_ARM64
    // Decide where to save FP and LR registers. We store FP/LR registers at the bottom of the frame if there is
    // a frame pointer used (so we get positive offsets from the frame pointer to access locals), but not if we
    // need a GS cookie AND localloc is used, since we need the GS cookie to protect the saved return value,
    // and also the saved frame pointer. See CodeGen::genPushCalleeSavedRegisters() for more details about the
    // frame types. Since saving FP/LR at high addresses is a relatively rare case, force using it during stress.
    // (It should be legal to use these frame types for every frame).

    if (opts.compJitSaveFpLrWithCalleeSavedRegisters == 0)
    {
        // Default configuration
        codeGen->SetSaveFpLrWithAllCalleeSavedRegisters((getNeedsGSSecurityCookie() && compLocallocUsed) ||
                                                        opts.compDbgEnC || compStressCompile(STRESS_GENERIC_VARN, 20));
    }
    else if (opts.compJitSaveFpLrWithCalleeSavedRegisters == 1)
    {
        codeGen->SetSaveFpLrWithAllCalleeSavedRegisters(false); // Disable using new frames
    }
    else if ((opts.compJitSaveFpLrWithCalleeSavedRegisters == 2) || (opts.compJitSaveFpLrWithCalleeSavedRegisters == 3))
    {
        codeGen->SetSaveFpLrWithAllCalleeSavedRegisters(true); // Force using new frames
    }
#endif // TARGET_ARM64

#ifdef TARGET_XARCH
    // On x86/amd64, the return address has already been pushed by the call instruction in the caller.
    stkOffs -= TARGET_POINTER_SIZE; // return address;
    if (lvaRetAddrVar != BAD_VAR_NUM)
    {
        lvaTable[lvaRetAddrVar].SetStackOffset(stkOffs);
    }
#endif

    // If we are an OSR method, we "inherit" the frame of the original method
    //
    if (opts.IsOSR())
    {
        originalFrameSize    = info.compPatchpointInfo->TotalFrameSize();
        originalFrameStkOffs = stkOffs;
        stkOffs -= originalFrameSize;
    }

#ifdef TARGET_XARCH
    // TODO-AMD64-CQ: for X64 eventually this should be pushed with all the other
    // calleeregs.  When you fix this, you'll also need to fix
    // the assert at the bottom of this method
    if (codeGen->doubleAlignOrFramePointerUsed())
    {
        stkOffs -= REGSIZE_BYTES;
    }
#endif

    int  preSpillSize    = 0;
    bool mustDoubleAlign = false;

#ifdef TARGET_ARM
    mustDoubleAlign = true;
    preSpillSize    = genCountBits(codeGen->regSet.rsMaskPreSpillRegs(true)) * REGSIZE_BYTES;
#else // !TARGET_ARM
#if DOUBLE_ALIGN
    if (genDoubleAlign())
    {
        mustDoubleAlign = true; // X86 only
    }
#endif
#endif // !TARGET_ARM

#ifdef TARGET_ARM64
    // If the frame pointer is used, then we'll save FP/LR at the bottom of the stack.
    // Otherwise, we won't store FP, and we'll store LR at the top, with the other callee-save
    // registers (if any).

    int initialStkOffs = 0;
    if (info.compIsVarArgs)
    {
        // For varargs we always save all of the integer register arguments
        // so that they are contiguous with the incoming stack arguments.
        initialStkOffs = MAX_REG_ARG * REGSIZE_BYTES;
        stkOffs -= initialStkOffs;
    }

    if (codeGen->IsSaveFpLrWithAllCalleeSavedRegisters() || !isFramePointerUsed()) // Note that currently we always have
                                                                                   // a frame pointer
    {
        stkOffs -= compCalleeRegsPushed * REGSIZE_BYTES;
    }
    else
    {
        // Subtract off FP and LR.
        assert(compCalleeRegsPushed >= 2);
        stkOffs -= (compCalleeRegsPushed - 2) * REGSIZE_BYTES;
    }

#elif defined(TARGET_LOONGARCH64) || defined(TARGET_RISCV64)

    assert(compCalleeRegsPushed >= 2);

#else // !TARGET_LOONGARCH64 && !TARGET_RISCV64
#ifdef TARGET_ARM
    // On ARM32 LR is part of the pushed registers and is always stored at the
    // top.
    if (lvaRetAddrVar != BAD_VAR_NUM)
    {
        lvaTable[lvaRetAddrVar].SetStackOffset(stkOffs - REGSIZE_BYTES);
    }
#endif

    stkOffs -= compCalleeRegsPushed * REGSIZE_BYTES;
#endif // !TARGET_LOONGARCH64 && !TARGET_RISCV64

    // (2) Account for the remainder of the frame
    //
    // From this point on the code must generally adjust both
    // stkOffs and the local frame size. The latter is done via:
    //
    //   lvaIncrementFrameSize -- for space not associated with a local var
    //   lvaAllocLocalAndSetVirtualOffset -- for space associated with a local var
    //
    // One exception to the above: OSR locals that have offsets within the Tier0
    // portion of the frame.
    //
    compLclFrameSize = 0;

#ifdef TARGET_AMD64
    // For methods with patchpoints, the Tier0 method must reserve
    // space for all the callee saves, as this area is shared with the
    // OSR method, and we have to anticipate that collectively the
    // Tier0 and OSR methods end up saving all callee saves.
    //
    // Currently this is x64 only.
    //
    if (doesMethodHavePatchpoints() || doesMethodHavePartialCompilationPatchpoints())
    {
        const unsigned regsPushed    = compCalleeRegsPushed + (codeGen->isFramePointerUsed() ? 1 : 0);
        const unsigned extraSlots    = genCountBits(RBM_OSR_INT_CALLEE_SAVED) - regsPushed;
        const unsigned extraSlotSize = extraSlots * REGSIZE_BYTES;

        JITDUMP("\nMethod has patchpoints and has %u callee saves.\n"
                "Reserving %u extra slots (%u bytes) for potential OSR method callee saves\n",
                regsPushed, extraSlots, extraSlotSize);

        stkOffs -= extraSlotSize;
        lvaIncrementFrameSize(extraSlotSize);
    }

    // In case of Amd64 compCalleeRegsPushed does not include float regs (xmm6-xmm31) that
    // need to be pushed.  But Amd64 doesn't support push/pop of xmm registers.
    // Instead we need to allocate space for them on the stack and save them in prolog.
    // Therefore, we consider xmm registers being saved while computing stack offsets
    // but space for xmm registers is considered part of compLclFrameSize.
    // Notes
    //  1) We need to save the entire 128-bits of xmm register to stack, since amd64
    //     prolog unwind codes allow encoding of an instruction that stores the entire xmm reg
    //     at an offset relative to SP
    //  2) We adjust frame size so that SP is aligned at 16-bytes after pushing integer registers.
    //     This means while saving the first xmm register to its allocated stack location we might
    //     have to skip 8-bytes.  The reason for padding is to use efficient "movaps" to save/restore
    //     xmm registers to/from stack to match Jit64 codegen.  Without the aligning on 16-byte
    //     boundary we would have to use movups when offset turns out unaligned.  Movaps is more
    //     performant than movups.
    const unsigned calleeFPRegsSavedSize = genCountBits(compCalleeFPRegsSavedMask) * XMM_REGSIZE_BYTES;

    // For OSR the alignment pad computation should not take the original frame into account.
    // Original frame size includes the pseudo-saved RA and so is always = 8 mod 16.
    const int offsetForAlign = -(stkOffs + originalFrameSize);

    if ((calleeFPRegsSavedSize > 0) && ((offsetForAlign % XMM_REGSIZE_BYTES) != 0))
    {
        // Take care of alignment
        int alignPad = (int)AlignmentPad((unsigned)offsetForAlign, XMM_REGSIZE_BYTES);
        assert(alignPad != 0);
        stkOffs -= alignPad;
        lvaIncrementFrameSize(alignPad);
    }

    stkOffs -= calleeFPRegsSavedSize;
    lvaIncrementFrameSize(calleeFPRegsSavedSize);

    // Quirk for VS debug-launch scenario to work
    if (compVSQuirkStackPaddingNeeded > 0)
    {
#ifdef DEBUG
        if (verbose)
        {
            printf("\nAdding VS quirk stack padding of %d bytes between save-reg area and locals\n",
                   compVSQuirkStackPaddingNeeded);
        }
#endif // DEBUG

        stkOffs -= compVSQuirkStackPaddingNeeded;
        lvaIncrementFrameSize(compVSQuirkStackPaddingNeeded);
    }
#endif // TARGET_AMD64

    if (lvaMonAcquired != BAD_VAR_NUM)
    {
        // For OSR we use the flag set up by the original method.
        //
        if (opts.IsOSR())
        {
            assert(info.compPatchpointInfo->HasMonitorAcquired());
            int originalOffset = info.compPatchpointInfo->MonitorAcquiredOffset();
            int offset         = originalFrameStkOffs + originalOffset;

            JITDUMP(
                "---OSR--- V%02u (on tier0 frame, monitor acquired) tier0 FP-rel offset %d tier0 frame offset %d new "
                "virt offset %d\n",
                lvaMonAcquired, originalOffset, originalFrameStkOffs, offset);

            lvaTable[lvaMonAcquired].SetStackOffset(offset);
        }
        else
        {
            // This var must go first, in what is called the 'frame header' for EnC so that it is
            // preserved when remapping occurs.  See vm\eetwain.cpp for detailed comment specifying frame
            // layout requirements for EnC to work.
            stkOffs = lvaAllocLocalAndSetVirtualOffset(lvaMonAcquired, lvaLclSize(lvaMonAcquired), stkOffs);
        }
    }

#if defined(TARGET_ARMARCH) || defined(TARGET_LOONGARCH64) || defined(TARGET_RISCV64)
    if (lvaPSPSym != BAD_VAR_NUM)
    {
        // On ARM/ARM64, if we need a PSPSym we allocate it early since funclets
        // will need to have it at the same caller-SP relative offset so anything
        // allocated before this will also leak into the funclet's frame.
        noway_assert(codeGen->isFramePointerUsed()); // We need an explicit frame pointer
        stkOffs = lvaAllocLocalAndSetVirtualOffset(lvaPSPSym, TARGET_POINTER_SIZE, stkOffs);
    }
#endif // TARGET_ARMARCH || TARGET_LOONGARCH64 || TARGET_RISCV64

    if (mustDoubleAlign)
    {
        if (lvaDoneFrameLayout != FINAL_FRAME_LAYOUT)
        {
            // Allocate a pointer sized stack slot, since we may need to double align here
            // when lvaDoneFrameLayout == FINAL_FRAME_LAYOUT
            //
            lvaIncrementFrameSize(TARGET_POINTER_SIZE);
            stkOffs -= TARGET_POINTER_SIZE;

            // If we have any TYP_LONG, TYP_DOUBLE or double aligned structs
            // then we need to allocate a second pointer sized stack slot,
            // since we may need to double align that LclVar when we see it
            // in the loop below.  We will just always do this so that the
            // offsets that we calculate for the stack frame will always
            // be greater (or equal) to what they can be in the final layout.
            //
            lvaIncrementFrameSize(TARGET_POINTER_SIZE);
            stkOffs -= TARGET_POINTER_SIZE;
        }
        else // FINAL_FRAME_LAYOUT
        {
            if (((stkOffs + preSpillSize) % (2 * TARGET_POINTER_SIZE)) != 0)
            {
                lvaIncrementFrameSize(TARGET_POINTER_SIZE);
                stkOffs -= TARGET_POINTER_SIZE;
            }
            // We should now have a double-aligned (stkOffs+preSpillSize)
            noway_assert(((stkOffs + preSpillSize) % (2 * TARGET_POINTER_SIZE)) == 0);
        }
    }

#ifdef JIT32_GCENCODER
    if (lvaLocAllocSPvar != BAD_VAR_NUM)
    {
        noway_assert(codeGen->isFramePointerUsed()); // else offsets of locals of frameless methods will be incorrect
        stkOffs = lvaAllocLocalAndSetVirtualOffset(lvaLocAllocSPvar, TARGET_POINTER_SIZE, stkOffs);
    }
#endif // JIT32_GCENCODER

    // For OSR methods, param type args are always reportable via the root method frame slot.
    // (see gcInfoBlockHdrSave) and so do not need a new slot on the frame.
    //
    // OSR methods may also be able to use the root frame kept alive this, if the root
    // method needed to report this.
    //
    // Inlining done under OSR may introduce new reporting, in which case the OSR frame
    // must allocate a slot.
    if (lvaReportParamTypeArg())
    {
#ifdef JIT32_GCENCODER
        noway_assert(codeGen->isFramePointerUsed());
#endif
        if (opts.IsOSR())
        {
            PatchpointInfo* ppInfo = info.compPatchpointInfo;
            assert(ppInfo->HasGenericContextArgOffset());
            const int originalOffset       = ppInfo->GenericContextArgOffset();
            lvaCachedGenericContextArgOffs = originalFrameStkOffs + originalOffset;
        }
        else
        {
            // For CORINFO_CALLCONV_PARAMTYPE (if needed)
            lvaIncrementFrameSize(TARGET_POINTER_SIZE);
            stkOffs -= TARGET_POINTER_SIZE;
            lvaCachedGenericContextArgOffs = stkOffs;
        }
    }
#ifndef JIT32_GCENCODER
    else if (lvaKeepAliveAndReportThis())
    {
        bool canUseExistingSlot = false;
        if (opts.IsOSR())
        {
            PatchpointInfo* ppInfo = info.compPatchpointInfo;
            if (ppInfo->HasKeptAliveThis())
            {
                const int originalOffset       = ppInfo->KeptAliveThisOffset();
                lvaCachedGenericContextArgOffs = originalFrameStkOffs + originalOffset;
                canUseExistingSlot             = true;
            }
        }

        if (!canUseExistingSlot)
        {
            // When "this" is also used as generic context arg.
            lvaIncrementFrameSize(TARGET_POINTER_SIZE);
            stkOffs -= TARGET_POINTER_SIZE;
            lvaCachedGenericContextArgOffs = stkOffs;
        }
    }
#endif

#if defined(FEATURE_EH_WINDOWS_X86)
    /* If we need space for slots for shadow SP, reserve it now */
    if (!UsesFunclets() && ehNeedsShadowSPslots())
    {
        noway_assert(codeGen->isFramePointerUsed()); // else offsets of locals of frameless methods will be incorrect
        if (!lvaReportParamTypeArg())
        {
#ifndef JIT32_GCENCODER
            if (!lvaKeepAliveAndReportThis())
#endif
            {
                // In order to keep the gc info encoding smaller, the VM assumes that all methods with EH
                // have also saved space for a ParamTypeArg, so we need to do that here
                lvaIncrementFrameSize(TARGET_POINTER_SIZE);
                stkOffs -= TARGET_POINTER_SIZE;
            }
        }
        stkOffs = lvaAllocLocalAndSetVirtualOffset(lvaShadowSPslotsVar, lvaLclSize(lvaShadowSPslotsVar), stkOffs);
    }
#endif // FEATURE_EH_WINDOWS_X86

    if (compGSReorderStackLayout)
    {
        assert(getNeedsGSSecurityCookie());

        if (!opts.IsOSR() || !info.compPatchpointInfo->HasSecurityCookie())
        {
            stkOffs = lvaAllocLocalAndSetVirtualOffset(lvaGSSecurityCookie, lvaLclSize(lvaGSSecurityCookie), stkOffs);
        }
    }

    /*
        If we're supposed to track lifetimes of pointer temps, we'll
        assign frame offsets in the following order:

            non-pointer local variables (also untracked pointer variables)
                pointer local variables
                pointer temps
            non-pointer temps
     */

    enum Allocation
    {
        ALLOC_NON_PTRS                 = 0x1, // assign offsets to non-ptr
        ALLOC_PTRS                     = 0x2, // Second pass, assign offsets to tracked ptrs
        ALLOC_UNSAFE_BUFFERS           = 0x4,
        ALLOC_UNSAFE_BUFFERS_WITH_PTRS = 0x8
    };
    UINT alloc_order[5];

    unsigned int cur = 0;

    if (compGSReorderStackLayout)
    {
        noway_assert(getNeedsGSSecurityCookie());

        if (codeGen->isFramePointerUsed())
        {
            alloc_order[cur++] = ALLOC_UNSAFE_BUFFERS;
            alloc_order[cur++] = ALLOC_UNSAFE_BUFFERS_WITH_PTRS;
        }
    }

    bool tempsAllocated = false;

    if (lvaTempsHaveLargerOffsetThanVars() && !codeGen->isFramePointerUsed())
    {
        // Because we want the temps to have a larger offset than locals
        // and we're not using a frame pointer, we have to place the temps
        // above the vars.  Otherwise we place them after the vars (at the
        // bottom of the frame).
        noway_assert(!tempsAllocated);
        stkOffs        = lvaAllocateTemps(stkOffs, mustDoubleAlign);
        tempsAllocated = true;
    }

    alloc_order[cur++] = ALLOC_NON_PTRS;

    if (opts.compDbgEnC)
    {
        /* We will use just one pass, and assign offsets to all variables */
        alloc_order[cur - 1] |= ALLOC_PTRS;
        noway_assert(compGSReorderStackLayout == false);
    }
    else
    {
        alloc_order[cur++] = ALLOC_PTRS;
    }

    if (!codeGen->isFramePointerUsed() && compGSReorderStackLayout)
    {
        alloc_order[cur++] = ALLOC_UNSAFE_BUFFERS_WITH_PTRS;
        alloc_order[cur++] = ALLOC_UNSAFE_BUFFERS;
    }

    alloc_order[cur] = 0;

    noway_assert(cur < ArrLen(alloc_order));

    // Force first pass to happen
    UINT assignMore             = 0xFFFFFFFF;
    bool have_LclVarDoubleAlign = false;

    for (cur = 0; alloc_order[cur]; cur++)
    {
        if ((assignMore & alloc_order[cur]) == 0)
        {
            continue;
        }

        assignMore = 0;

        unsigned   lclNum;
        LclVarDsc* varDsc;

        for (lclNum = 0, varDsc = lvaTable; lclNum < lvaCount; lclNum++, varDsc++)
        {
            /* Ignore field locals of the promotion type PROMOTION_TYPE_FIELD_DEPENDENT.
               In other words, we will not calculate the "base" address of the struct local if
               the promotion type is PROMOTION_TYPE_FIELD_DEPENDENT.
            */
            if (lvaIsFieldOfDependentlyPromotedStruct(varDsc))
            {
                continue;
            }

#if FEATURE_FIXED_OUT_ARGS
            // The scratch mem is used for the outgoing arguments, and it must be absolutely last
            if (lclNum == lvaOutgoingArgSpaceVar)
            {
                continue;
            }
#endif

            bool allocateOnFrame = varDsc->lvOnFrame;

            if (varDsc->lvRegister && (lvaDoneFrameLayout == REGALLOC_FRAME_LAYOUT) &&
                ((varDsc->TypeGet() != TYP_LONG) || (varDsc->GetOtherReg() != REG_STK)))
            {
                allocateOnFrame = false;
            }

            // For OSR args and locals, we use the slots on the original frame.
            //
            // Note we must do this even for "non frame" locals, as we sometimes
            // will refer to their memory homes.
            if (lvaIsOSRLocal(lclNum))
            {
                if (varDsc->lvIsStructField)
                {
                    const unsigned parentLclNum         = varDsc->lvParentLcl;
                    const int      parentOriginalOffset = info.compPatchpointInfo->Offset(parentLclNum);
                    const int      offset = originalFrameStkOffs + parentOriginalOffset + varDsc->lvFldOffset;

                    JITDUMP("---OSR--- V%02u (promoted field of V%02u; on tier0 frame) tier0 FP-rel offset %d tier0 "
                            "frame offset %d field offset %d new virt offset "
                            "%d\n",
                            lclNum, parentLclNum, parentOriginalOffset, originalFrameStkOffs, varDsc->lvFldOffset,
                            offset);

                    lvaTable[lclNum].SetStackOffset(offset);
                }
                else
                {
                    // Add frampointer-relative offset of this OSR live local in the original frame
                    // to the offset of original frame in our new frame.
                    const int originalOffset = info.compPatchpointInfo->Offset(lclNum);
                    const int offset         = originalFrameStkOffs + originalOffset;

                    JITDUMP(
                        "---OSR--- V%02u (on tier0 frame) tier0 FP-rel offset %d tier0 frame offset %d new virt offset "
                        "%d\n",
                        lclNum, originalOffset, originalFrameStkOffs, offset);

                    lvaTable[lclNum].SetStackOffset(offset);
                }
                continue;
            }

            /* Ignore variables that are not on the stack frame */

            if (!allocateOnFrame)
            {
                /* For EnC, all variables have to be allocated space on the
                   stack, even though they may actually be enregistered. This
                   way, the frame layout can be directly inferred from the
                   locals-sig.
                 */

                if (!opts.compDbgEnC)
                {
                    continue;
                }
                else if (lclNum >= info.compLocalsCount)
                { // ignore temps for EnC
                    continue;
                }
            }
            else if (lvaGSSecurityCookie == lclNum && getNeedsGSSecurityCookie())
            {
                // Special case for OSR. If the original method had a cookie,
                // we use its slot on the original frame.
                if (opts.IsOSR() && info.compPatchpointInfo->HasSecurityCookie())
                {
                    int originalOffset = info.compPatchpointInfo->SecurityCookieOffset();
                    int offset         = originalFrameStkOffs + originalOffset;

                    JITDUMP("---OSR--- V%02u (on tier0 frame, security cookie) tier0 FP-rel offset %d tier0 frame "
                            "offset %d new "
                            "virt offset %d\n",
                            lclNum, originalOffset, originalFrameStkOffs, offset);

                    lvaTable[lclNum].SetStackOffset(offset);
                }

                continue;
            }

            // These need to be located as the very first variables (highest memory address)
            // and so they have already been assigned an offset
            if (lclNum == lvaPSPSym ||
#if defined(FEATURE_EH_WINDOWS_X86)
                lclNum == lvaShadowSPslotsVar ||
#endif // FEATURE_EH_WINDOWS_X86
#ifdef JIT32_GCENCODER
                lclNum == lvaLocAllocSPvar ||
#endif // JIT32_GCENCODER
                lclNum == lvaRetAddrVar)
            {
                assert(varDsc->GetStackOffset() != BAD_STK_OFFS);
                continue;
            }

            if (lclNum == lvaMonAcquired)
            {
                continue;
            }

            // This should be low on the stack. Hence, it will be assigned later.
            if (lclNum == lvaStubArgumentVar)
            {
#ifdef JIT32_GCENCODER
                noway_assert(codeGen->isFramePointerUsed());
#endif
                continue;
            }

            // This should be low on the stack. Hence, it will be assigned later.
            if (lclNum == lvaInlinedPInvokeFrameVar)
            {
                noway_assert(codeGen->isFramePointerUsed());
                continue;
            }

            if (varDsc->lvIsParam)
            {
#ifdef TARGET_ARM64
                if (info.compIsVarArgs && varDsc->lvIsRegArg &&
                    (varDsc->GetArgReg() != theFixedRetBuffReg(info.compCallConv)))
                {
                    // Stack offset to varargs (parameters) should point to home area which will be preallocated.
                    const unsigned regArgNum = genMapIntRegNumToRegArgNum(varDsc->GetArgReg(), info.compCallConv);
                    varDsc->SetStackOffset(-initialStkOffs + regArgNum * REGSIZE_BYTES);
                    continue;
                }
#endif

                if (!lvaParamHasLocalStackSpace(lclNum))
                {
                    continue;
                }
            }

            /* Make sure the type is appropriate */

            if (varDsc->lvIsUnsafeBuffer && compGSReorderStackLayout)
            {
                if (varDsc->lvIsPtr)
                {
                    if ((alloc_order[cur] & ALLOC_UNSAFE_BUFFERS_WITH_PTRS) == 0)
                    {
                        assignMore |= ALLOC_UNSAFE_BUFFERS_WITH_PTRS;
                        continue;
                    }
                }
                else
                {
                    if ((alloc_order[cur] & ALLOC_UNSAFE_BUFFERS) == 0)
                    {
                        assignMore |= ALLOC_UNSAFE_BUFFERS;
                        continue;
                    }
                }
            }
            else if (varTypeIsGC(varDsc->TypeGet()) && varDsc->lvTracked)
            {
                if ((alloc_order[cur] & ALLOC_PTRS) == 0)
                {
                    assignMore |= ALLOC_PTRS;
                    continue;
                }
            }
            else
            {
                if ((alloc_order[cur] & ALLOC_NON_PTRS) == 0)
                {
                    assignMore |= ALLOC_NON_PTRS;
                    continue;
                }
            }

            /* Need to align the offset? */

            if (mustDoubleAlign && (varDsc->lvType == TYP_DOUBLE // Align doubles for ARM and x86
#ifdef TARGET_ARM
                                    || varDsc->lvType == TYP_LONG // Align longs for ARM
#endif
#ifndef TARGET_64BIT
                                    || varDsc->lvStructDoubleAlign // Align when lvStructDoubleAlign is true
#endif                                                             // !TARGET_64BIT
                                    ))
            {
                noway_assert((compLclFrameSize % TARGET_POINTER_SIZE) == 0);

                if ((lvaDoneFrameLayout != FINAL_FRAME_LAYOUT) && !have_LclVarDoubleAlign)
                {
                    // If this is the first TYP_LONG, TYP_DOUBLE or double aligned struct
                    // then we have seen in this loop then we allocate a pointer sized
                    // stack slot since we may need to double align this LclVar
                    // when lvaDoneFrameLayout == FINAL_FRAME_LAYOUT
                    //
                    lvaIncrementFrameSize(TARGET_POINTER_SIZE);
                    stkOffs -= TARGET_POINTER_SIZE;
                }
                else
                {
                    if (((stkOffs + preSpillSize) % (2 * TARGET_POINTER_SIZE)) != 0)
                    {
                        lvaIncrementFrameSize(TARGET_POINTER_SIZE);
                        stkOffs -= TARGET_POINTER_SIZE;
                    }

                    // We should now have a double-aligned (stkOffs+preSpillSize)
                    noway_assert(((stkOffs + preSpillSize) % (2 * TARGET_POINTER_SIZE)) == 0);
                }

                // Remember that we had to double align a LclVar
                have_LclVarDoubleAlign = true;
            }

            // Reserve the stack space for this variable
            stkOffs = lvaAllocLocalAndSetVirtualOffset(lclNum, lvaLclSize(lclNum), stkOffs);
#if defined(TARGET_ARMARCH) || defined(TARGET_LOONGARCH64) || defined(TARGET_RISCV64)
            // If we have an incoming register argument that has a promoted field then we
            // need to copy the lvStkOff (the stack home) from the reg arg to the field lclvar
            //
            if (varDsc->lvIsRegArg && varDsc->lvPromoted)
            {
                unsigned firstFieldNum = varDsc->lvFieldLclStart;
                for (unsigned i = 0; i < varDsc->lvFieldCnt; i++)
                {
                    LclVarDsc* fieldVarDsc = lvaGetDesc(firstFieldNum + i);
                    fieldVarDsc->SetStackOffset(varDsc->GetStackOffset() + fieldVarDsc->lvFldOffset);
                }
            }
#endif // defined(TARGET_ARMARCH) || defined(TARGET_LOONGARCH64) || defined(TARGET_RISCV64)
        }
    }

    if (getNeedsGSSecurityCookie() && !compGSReorderStackLayout)
    {
        if (!opts.IsOSR() || !info.compPatchpointInfo->HasSecurityCookie())
        {
            // LOCALLOC used, but we have no unsafe buffer.  Allocated cookie last, close to localloc buffer.
            stkOffs = lvaAllocLocalAndSetVirtualOffset(lvaGSSecurityCookie, lvaLclSize(lvaGSSecurityCookie), stkOffs);
        }
    }

    if (tempsAllocated == false)
    {
        /*-------------------------------------------------------------------------
         *
         * Now the temps
         *
         *-------------------------------------------------------------------------
         */
        stkOffs = lvaAllocateTemps(stkOffs, mustDoubleAlign);
    }

    /*-------------------------------------------------------------------------
     *
     * Now do some final stuff
     *
     *-------------------------------------------------------------------------
     */

    // lvaInlinedPInvokeFrameVar and lvaStubArgumentVar need to be assigned last
    // Important: The stack walker depends on lvaStubArgumentVar immediately
    // following lvaInlinedPInvokeFrameVar in the frame.

    if (lvaStubArgumentVar != BAD_VAR_NUM)
    {
#ifdef JIT32_GCENCODER
        noway_assert(codeGen->isFramePointerUsed());
#endif
        stkOffs = lvaAllocLocalAndSetVirtualOffset(lvaStubArgumentVar, lvaLclSize(lvaStubArgumentVar), stkOffs);
    }

    if (lvaInlinedPInvokeFrameVar != BAD_VAR_NUM)
    {
        noway_assert(codeGen->isFramePointerUsed());
        stkOffs =
            lvaAllocLocalAndSetVirtualOffset(lvaInlinedPInvokeFrameVar, lvaLclSize(lvaInlinedPInvokeFrameVar), stkOffs);
    }

#ifdef JIT32_GCENCODER
    // JIT32 encoder cannot handle GS cookie at fp+0 since NO_GS_COOKIE == 0.
    // Add some padding if it is the last allocated local.
    if ((lvaGSSecurityCookie != BAD_VAR_NUM) && (lvaGetDesc(lvaGSSecurityCookie)->GetStackOffset() == stkOffs))
    {
        lvaIncrementFrameSize(TARGET_POINTER_SIZE);
        stkOffs -= TARGET_POINTER_SIZE;
    }
#endif

    if (mustDoubleAlign)
    {
        if (lvaDoneFrameLayout != FINAL_FRAME_LAYOUT)
        {
            // Allocate a pointer sized stack slot, since we may need to double align here
            // when lvaDoneFrameLayout == FINAL_FRAME_LAYOUT
            //
            lvaIncrementFrameSize(TARGET_POINTER_SIZE);
            stkOffs -= TARGET_POINTER_SIZE;

            if (have_LclVarDoubleAlign)
            {
                // If we have any TYP_LONG, TYP_DOUBLE or double aligned structs
                // the we need to allocate a second pointer sized stack slot,
                // since we may need to double align the last LclVar that we saw
                // in the loop above. We do this so that the offsets that we
                // calculate for the stack frame are always greater than they will
                // be in the final layout.
                //
                lvaIncrementFrameSize(TARGET_POINTER_SIZE);
                stkOffs -= TARGET_POINTER_SIZE;
            }
        }
        else // FINAL_FRAME_LAYOUT
        {
            if (((stkOffs + preSpillSize) % (2 * TARGET_POINTER_SIZE)) != 0)
            {
                lvaIncrementFrameSize(TARGET_POINTER_SIZE);
                stkOffs -= TARGET_POINTER_SIZE;
            }
            // We should now have a double-aligned (stkOffs+preSpillSize)
            noway_assert(((stkOffs + preSpillSize) % (2 * TARGET_POINTER_SIZE)) == 0);
        }
    }

#if defined(TARGET_AMD64)
    if (lvaPSPSym != BAD_VAR_NUM)
    {
        // On AMD64, if we need a PSPSym, allocate it last, immediately above the outgoing argument
        // space. Any padding will be higher on the stack than this
        // (including the padding added by lvaAlignFrame()).
        noway_assert(codeGen->isFramePointerUsed()); // We need an explicit frame pointer
        stkOffs = lvaAllocLocalAndSetVirtualOffset(lvaPSPSym, TARGET_POINTER_SIZE, stkOffs);
    }
#endif // TARGET_AMD64

#ifdef TARGET_ARM64
    if (!codeGen->IsSaveFpLrWithAllCalleeSavedRegisters() && isFramePointerUsed()) // Note that currently we always have
                                                                                   // a frame pointer
    {
        // Create space for saving FP and LR.
        stkOffs -= 2 * REGSIZE_BYTES;
    }
#endif // TARGET_ARM64

#if FEATURE_FIXED_OUT_ARGS
    if (lvaOutgoingArgSpaceSize > 0)
    {
#if defined(TARGET_AMD64) && !defined(UNIX_AMD64_ABI) // No 4 slots for outgoing params on System V.
        noway_assert(lvaOutgoingArgSpaceSize >= (4 * TARGET_POINTER_SIZE));
#endif
        noway_assert((lvaOutgoingArgSpaceSize % TARGET_POINTER_SIZE) == 0);

        // Give it a value so we can avoid asserts in CHK builds.
        // Since this will always use an SP relative offset of zero
        // at the end of lvaFixVirtualFrameOffsets, it will be set to absolute '0'

        stkOffs = lvaAllocLocalAndSetVirtualOffset(lvaOutgoingArgSpaceVar, lvaLclSize(lvaOutgoingArgSpaceVar), stkOffs);
    }
#endif // FEATURE_FIXED_OUT_ARGS

#if defined(TARGET_LOONGARCH64) || defined(TARGET_RISCV64)
    // For LoongArch64 and RISCV64, CalleeSavedRegs are at bottom.
    int pushedCount = 0;
#else
    // compLclFrameSize equals our negated virtual stack offset minus the pushed registers and return address
    // and the pushed frame pointer register which for some strange reason isn't part of 'compCalleeRegsPushed'.
    int pushedCount = compCalleeRegsPushed;
#endif

#ifdef TARGET_ARM64
    if (info.compIsVarArgs)
    {
        pushedCount += MAX_REG_ARG;
    }
#endif

#ifdef TARGET_XARCH
    if (codeGen->doubleAlignOrFramePointerUsed())
    {
        pushedCount += 1; // pushed EBP (frame pointer)
    }
    pushedCount += 1; // pushed PC (return address)
#endif

    noway_assert(compLclFrameSize + originalFrameSize ==
                 (unsigned)-(stkOffs + (pushedCount * (int)TARGET_POINTER_SIZE)));
}

//------------------------------------------------------------------------
// lvaParamHasLocalStackSpace: Check if a local that represents a parameter has
// space allocated for it in the local stack frame.
//
// Arguments:
//   lclNum - the variable number
//
// Return Value:
//   true if the local does not have reusable stack space created by the caller
//   already.
//
bool Compiler::lvaParamHasLocalStackSpace(unsigned lclNum)
{
    LclVarDsc* varDsc = lvaGetDesc(lclNum);

#ifdef SWIFT_SUPPORT
    if ((info.compCallConv == CorInfoCallConvExtension::Swift) && !lvaIsImplicitByRefLocal(lclNum) &&
        !lvaParameterPassingInfo[lclNum].HasExactlyOneStackSegment())
    {
        return true;
    }
#endif

#if defined(WINDOWS_AMD64_ABI)
    // On Windows AMD64 we can use the caller-reserved stack area that is already setup
    return false;
#else // !WINDOWS_AMD64_ABI

    //  A register argument that is not enregistered ends up as
    //  a local variable which will need stack frame space.
    //
    if (!varDsc->lvIsRegArg)
    {
        return false;
    }

#ifdef TARGET_ARM
    // On ARM we spill the registers in codeGen->regSet.rsMaskPreSpillRegArg
    // in the prolog, thus they don't need stack frame space.
    //
    if ((codeGen->regSet.rsMaskPreSpillRegs(false) & genRegMask(varDsc->GetArgReg())) != 0)
    {
        assert(varDsc->GetStackOffset() != BAD_STK_OFFS);
        return false;
    }
#endif

#endif // !WINDOWS_AMD64_ABI

    return true;
}

int Compiler::lvaAllocLocalAndSetVirtualOffset(unsigned lclNum, unsigned size, int stkOffs)
{
    noway_assert(lclNum != BAD_VAR_NUM);

    LclVarDsc* lcl = lvaGetDesc(lclNum);
#ifdef TARGET_64BIT
    // Before final frame layout, assume the worst case, that every >=8 byte local will need
    // maximum padding to be aligned. This is because we generate code based on the stack offset
    // computed during tentative frame layout. These offsets cannot get bigger during final
    // frame layout, as that would possibly require different code generation (for example,
    // using a 4-byte offset instead of a 1-byte offset in an instruction). The offsets can get
    // smaller. It is possible there is different alignment at the point locals are allocated
    // between tentative and final frame layout which would introduce padding between locals
    // and thus increase the offset (from the stack pointer) of one of the locals. Hence the
    // need to assume the worst alignment before final frame layout.
    // We could probably improve this by sorting all the objects by alignment,
    // such that all 8 byte objects are together, 4 byte objects are together, etc., which
    // would require at most one alignment padding per group.
    //
    // TYP_SIMD structs locals have alignment preference given by getSIMDTypeAlignment() for
    // better performance.
    if ((size >= 8) && ((lvaDoneFrameLayout != FINAL_FRAME_LAYOUT) || ((stkOffs % 8) != 0)
#if defined(FEATURE_SIMD) && ALIGN_SIMD_TYPES
                        || varTypeIsSIMD(lcl)
#endif
                            ))
    {
        // Note that stack offsets are negative or equal to zero
        assert(stkOffs <= 0);

        // alignment padding
        unsigned pad = 0;
#if defined(FEATURE_SIMD) && ALIGN_SIMD_TYPES
        if (varTypeIsSIMD(lcl))
        {
            int alignment = getSIMDTypeAlignment(lcl->TypeGet());

            if (stkOffs % alignment != 0)
            {
                if (lvaDoneFrameLayout != FINAL_FRAME_LAYOUT)
                {
                    pad = alignment - 1;
                    // Note that all the objects will probably be misaligned, but we'll fix that in final layout.
                }
                else
                {
                    pad = alignment + (stkOffs % alignment); // +1 to +(alignment-1) bytes
                }
            }
        }
        else
#endif // FEATURE_SIMD && ALIGN_SIMD_TYPES
        {
            if (lvaDoneFrameLayout != FINAL_FRAME_LAYOUT)
            {
                pad = 7;
                // Note that all the objects will probably be misaligned, but we'll fix that in final layout.
            }
            else
            {
                pad = 8 + (stkOffs % 8); // +1 to +7 bytes
            }
        }
        // Will the pad ever be anything except 4? Do we put smaller-than-4-sized objects on the stack?
        lvaIncrementFrameSize(pad);
        stkOffs -= pad;

#ifdef DEBUG
        if (verbose)
        {
            printf("Pad ");
            gtDispLclVar(lclNum, /*pad*/ false);
            printf(", size=%d, stkOffs=%c0x%x, pad=%d\n", size, stkOffs < 0 ? '-' : '+',
                   stkOffs < 0 ? -stkOffs : stkOffs, pad);
        }
#endif
    }
#endif // TARGET_64BIT

    /* Reserve space on the stack by bumping the frame size */

    lvaIncrementFrameSize(size);
    stkOffs -= size;
    lcl->SetStackOffset(stkOffs);

#ifdef DEBUG
    if (verbose)
    {
        printf("Assign ");
        gtDispLclVar(lclNum, /*pad*/ false);
        printf(", size=%d, stkOffs=%c0x%x\n", size, stkOffs < 0 ? '-' : '+', stkOffs < 0 ? -stkOffs : stkOffs);
    }
#endif

    return stkOffs;
}

#ifdef TARGET_AMD64
/*****************************************************************************
 *  lvaIsCalleeSavedIntRegCountEven() :  returns true if the number of integer registers
 *  pushed onto stack is even including RBP if used as frame pointer
 *
 *  Note that this excludes return address (PC) pushed by caller.  To know whether
 *  the SP offset after pushing integer registers is aligned, we need to take
 *  negation of this routine.
 */
bool Compiler::lvaIsCalleeSavedIntRegCountEven()
{
    unsigned regsPushed = compCalleeRegsPushed + (codeGen->isFramePointerUsed() ? 1 : 0);
    return (regsPushed % (16 / REGSIZE_BYTES)) == 0;
}
#endif // TARGET_AMD64

/*****************************************************************************
 *  lvaAlignFrame() :  After allocating everything on the frame, reserve any
 *  extra space needed to keep the frame aligned
 */
void Compiler::lvaAlignFrame()
{
#if defined(TARGET_AMD64)

    // Leaf frames do not need full alignment, but the unwind info is smaller if we
    // are at least 8 byte aligned (and we assert as much)
    if ((compLclFrameSize % 8) != 0)
    {
        lvaIncrementFrameSize(8 - (compLclFrameSize % 8));
    }
    else if (lvaDoneFrameLayout != FINAL_FRAME_LAYOUT)
    {
        // If we are not doing final layout, we don't know the exact value of compLclFrameSize
        // and thus do not know how much we will need to add in order to be aligned.
        // We add 8 so compLclFrameSize is still a multiple of 8.
        lvaIncrementFrameSize(8);
    }
    assert((compLclFrameSize % 8) == 0);

    // Ensure that the stack is always 16-byte aligned by grabbing an unused QWORD
    // if needed, but off by 8 because of the return value.
    // And don't forget that compCalleeRegsPused does *not* include RBP if we are
    // using it as the frame pointer.
    //
    bool regPushedCountAligned = lvaIsCalleeSavedIntRegCountEven();
    bool lclFrameSizeAligned   = (compLclFrameSize % 16) == 0;

    // If this isn't the final frame layout, assume we have to push an extra QWORD
    // Just so the offsets are true upper limits.

#ifdef UNIX_AMD64_ABI
    // The compNeedToAlignFrame flag  is indicating if there is a need to align the frame.
    // On AMD64-Windows, if there are calls, 4 slots for the outgoing ars are allocated, except for
    // FastTailCall. This slots makes the frame size non-zero, so alignment logic will be called.
    // On AMD64-Unix, there are no such slots. There is a possibility to have calls in the method with frame size of 0.
    // The frame alignment logic won't kick in. This flags takes care of the AMD64-Unix case by remembering that there
    // are calls and making sure the frame alignment logic is executed.
    bool stackNeedsAlignment = (compLclFrameSize != 0 || opts.compNeedToAlignFrame);
#else  // !UNIX_AMD64_ABI
    bool stackNeedsAlignment = compLclFrameSize != 0;
#endif // !UNIX_AMD64_ABI
    if ((!codeGen->isFramePointerUsed() && (lvaDoneFrameLayout != FINAL_FRAME_LAYOUT)) ||
        (stackNeedsAlignment && (regPushedCountAligned == lclFrameSizeAligned)))
    {
        lvaIncrementFrameSize(REGSIZE_BYTES);
    }

#elif defined(TARGET_ARM64) || defined(TARGET_LOONGARCH64) || defined(TARGET_RISCV64)

    // The stack on ARM64/LoongArch64 must be 16 byte aligned.

    // First, align up to 8.
    if ((compLclFrameSize % 8) != 0)
    {
        lvaIncrementFrameSize(8 - (compLclFrameSize % 8));
    }
    else if (lvaDoneFrameLayout != FINAL_FRAME_LAYOUT)
    {
        // If we are not doing final layout, we don't know the exact value of compLclFrameSize
        // and thus do not know how much we will need to add in order to be aligned.
        // We add 8 so compLclFrameSize is still a multiple of 8.
        lvaIncrementFrameSize(8);
    }
    assert((compLclFrameSize % 8) == 0);

    // Ensure that the stack is always 16-byte aligned by grabbing an unused QWORD
    // if needed.
    bool regPushedCountAligned = (compCalleeRegsPushed % (16 / REGSIZE_BYTES)) == 0;
    bool lclFrameSizeAligned   = (compLclFrameSize % 16) == 0;

    // If this isn't the final frame layout, assume we have to push an extra QWORD
    // Just so the offsets are true upper limits.
    if ((lvaDoneFrameLayout != FINAL_FRAME_LAYOUT) || (regPushedCountAligned != lclFrameSizeAligned))
    {
        lvaIncrementFrameSize(REGSIZE_BYTES);
    }

#elif defined(TARGET_ARM)

    // Ensure that stack offsets will be double-aligned by grabbing an unused DWORD if needed.
    //
    bool lclFrameSizeAligned   = (compLclFrameSize % sizeof(double)) == 0;
    bool regPushedCountAligned = ((compCalleeRegsPushed + genCountBits(codeGen->regSet.rsMaskPreSpillRegs(true))) %
                                  (sizeof(double) / TARGET_POINTER_SIZE)) == 0;

    if (regPushedCountAligned != lclFrameSizeAligned)
    {
        lvaIncrementFrameSize(TARGET_POINTER_SIZE);
    }

#elif defined(TARGET_X86)

#if DOUBLE_ALIGN
    if (genDoubleAlign())
    {
        // Double Frame Alignment for x86 is handled in Compiler::lvaAssignVirtualFrameOffsetsToLocals()

        if (compLclFrameSize == 0)
        {
            // This can only happen with JitStress=1 or JitDoubleAlign=2
            lvaIncrementFrameSize(TARGET_POINTER_SIZE);
        }
    }
#endif

    if (STACK_ALIGN > REGSIZE_BYTES)
    {
        if (lvaDoneFrameLayout != FINAL_FRAME_LAYOUT)
        {
            // If we are not doing final layout, we don't know the exact value of compLclFrameSize
            // and thus do not know how much we will need to add in order to be aligned.
            // We add the maximum pad that we could ever have (which is 12)
            lvaIncrementFrameSize(STACK_ALIGN - REGSIZE_BYTES);
        }

        // Align the stack with STACK_ALIGN value.
        int adjustFrameSize = compLclFrameSize;
#if defined(UNIX_X86_ABI)
        bool isEbpPushed = codeGen->isFramePointerUsed();
#if DOUBLE_ALIGN
        isEbpPushed |= genDoubleAlign();
#endif
        // we need to consider spilled register(s) plus return address and/or EBP
        int adjustCount = compCalleeRegsPushed + 1 + (isEbpPushed ? 1 : 0);
        adjustFrameSize += (adjustCount * REGSIZE_BYTES) % STACK_ALIGN;
#endif
        if ((adjustFrameSize % STACK_ALIGN) != 0)
        {
            lvaIncrementFrameSize(STACK_ALIGN - (adjustFrameSize % STACK_ALIGN));
        }
    }

#else
    NYI("TARGET specific lvaAlignFrame");
#endif // !TARGET_AMD64
}

/*****************************************************************************
 *  lvaAssignFrameOffsetsToPromotedStructs() :  Assign offsets to fields
 *  within a promoted struct (worker for lvaAssignFrameOffsets).
 */
void Compiler::lvaAssignFrameOffsetsToPromotedStructs()
{
    LclVarDsc* varDsc = lvaTable;
    for (unsigned lclNum = 0; lclNum < lvaCount; lclNum++, varDsc++)
    {
        // For promoted struct fields that are params, we will
        // assign their offsets in lvaAssignVirtualFrameOffsetToArg().
        // This is not true for the System V systems since there is no
        // outgoing args space. Assign the dependently promoted fields properly.

#if defined(UNIX_AMD64_ABI) || defined(TARGET_ARM) || defined(TARGET_X86)
        // ARM: lo/hi parts of a promoted long arg need to be updated.
        //
        // For System V platforms there is no outgoing args space.
        //
        // For System V and x86, a register passed struct arg is homed on the stack in a separate local var.
        // The offset of these structs is already calculated in lvaAssignVirtualFrameOffsetToArg method.
        // Make sure the code below is not executed for these structs and the offset is not changed.
        //
        const bool mustProcessParams = true;
#else
        // OSR/Swift must also assign offsets here.
        //
        const bool mustProcessParams = opts.IsOSR() || (info.compCallConv == CorInfoCallConvExtension::Swift);
#endif // defined(UNIX_AMD64_ABI) || defined(TARGET_ARM) || defined(TARGET_X86)

        if (varDsc->lvIsStructField && (!varDsc->lvIsParam || mustProcessParams))
        {
            LclVarDsc*       parentvarDsc  = lvaGetDesc(varDsc->lvParentLcl);
            lvaPromotionType promotionType = lvaGetPromotionType(parentvarDsc);

            if (promotionType == PROMOTION_TYPE_INDEPENDENT)
            {
                // The stack offset for these field locals must have been calculated
                // by the normal frame offset assignment.
                continue;
            }
            else
            {
                noway_assert(promotionType == PROMOTION_TYPE_DEPENDENT);
                noway_assert(varDsc->lvOnFrame);
                if (parentvarDsc->lvOnFrame)
                {
                    JITDUMP("Adjusting offset of dependent V%02u of V%02u: parent %u field %u net %u\n", lclNum,
                            varDsc->lvParentLcl, parentvarDsc->GetStackOffset(), varDsc->lvFldOffset,
                            parentvarDsc->GetStackOffset() + varDsc->lvFldOffset);
                    varDsc->SetStackOffset(parentvarDsc->GetStackOffset() + varDsc->lvFldOffset);
                }
                else
                {
                    varDsc->lvOnFrame = false;
                    noway_assert(varDsc->lvRefCnt() == 0);
                }
            }
        }
    }
}

/*****************************************************************************
 *  lvaAllocateTemps() :  Assign virtual offsets to temps (always negative).
 */
int Compiler::lvaAllocateTemps(int stkOffs, bool mustDoubleAlign)
{
    unsigned spillTempSize = 0;

    if (lvaDoneFrameLayout == FINAL_FRAME_LAYOUT)
    {
        int preSpillSize = 0;
#ifdef TARGET_ARM
        preSpillSize = genCountBits(codeGen->regSet.rsMaskPreSpillRegs(true)) * TARGET_POINTER_SIZE;
#endif

        /* Allocate temps */

        assert(codeGen->regSet.tmpAllFree());

        for (TempDsc* temp = codeGen->regSet.tmpListBeg(); temp != nullptr; temp = codeGen->regSet.tmpListNxt(temp))
        {
            var_types tempType = temp->tdTempType();
            unsigned  size     = temp->tdTempSize();

            /* Figure out and record the stack offset of the temp */

            /* Need to align the offset? */

#ifdef TARGET_64BIT
            if (varTypeIsGC(tempType) && ((stkOffs % TARGET_POINTER_SIZE) != 0))
            {
                // Calculate 'pad' as the number of bytes to align up 'stkOffs' to be a multiple of TARGET_POINTER_SIZE
                // In practice this is really just a fancy way of writing 4. (as all stack locations are at least 4-byte
                // aligned). Note stkOffs is always negative, so (stkOffs % TARGET_POINTER_SIZE) yields a negative
                // value.
                //
                int alignPad = (int)AlignmentPad((unsigned)-stkOffs, TARGET_POINTER_SIZE);

                spillTempSize += alignPad;
                lvaIncrementFrameSize(alignPad);
                stkOffs -= alignPad;

                noway_assert((stkOffs % TARGET_POINTER_SIZE) == 0);
            }
#endif

            if (mustDoubleAlign && (tempType == TYP_DOUBLE)) // Align doubles for x86 and ARM
            {
                noway_assert((compLclFrameSize % TARGET_POINTER_SIZE) == 0);

                if (((stkOffs + preSpillSize) % (2 * TARGET_POINTER_SIZE)) != 0)
                {
                    spillTempSize += TARGET_POINTER_SIZE;
                    lvaIncrementFrameSize(TARGET_POINTER_SIZE);
                    stkOffs -= TARGET_POINTER_SIZE;
                }
                // We should now have a double-aligned (stkOffs+preSpillSize)
                noway_assert(((stkOffs + preSpillSize) % (2 * TARGET_POINTER_SIZE)) == 0);
            }

            spillTempSize += size;
            lvaIncrementFrameSize(size);
            stkOffs -= size;
            temp->tdSetTempOffs(stkOffs);
        }
#ifdef TARGET_ARM
        // Only required for the ARM platform that we have an accurate estimate for the spillTempSize
        noway_assert(spillTempSize <= lvaGetMaxSpillTempSize());
#endif
    }
    else // We haven't run codegen, so there are no Spill temps yet!
    {
        unsigned size = lvaGetMaxSpillTempSize();

        lvaIncrementFrameSize(size);
        stkOffs -= size;
    }

    return stkOffs;
}

#ifdef DEBUG

/*****************************************************************************
 *
 *  Dump the register a local is in right now. It is only the current location, since the location changes and it
 *  is updated throughout code generation based on LSRA register assignments.
 */

void Compiler::lvaDumpRegLocation(unsigned lclNum)
{
    const LclVarDsc* varDsc = lvaGetDesc(lclNum);

#ifdef TARGET_ARM
    if (varDsc->TypeGet() == TYP_DOUBLE)
    {
        // The assigned registers are `lvRegNum:RegNext(lvRegNum)`
        printf("%3s:%-3s    ", getRegName(varDsc->GetRegNum()), getRegName(REG_NEXT(varDsc->GetRegNum())));
    }
    else
#endif // TARGET_ARM
    {
        printf("%3s        ", getRegName(varDsc->GetRegNum()));
    }
}

/*****************************************************************************
 *
 *  Dump the frame location assigned to a local.
 *  It's the home location, even though the variable doesn't always live
 *  in its home location.
 */

void Compiler::lvaDumpFrameLocation(unsigned lclNum)
{
    int       offset;
    regNumber baseReg;

#ifdef TARGET_ARM
    offset = lvaFrameAddress(lclNum, compLocallocUsed, &baseReg, 0, /* isFloatUsage */ false);
#else
    bool EBPbased;
    offset  = lvaFrameAddress(lclNum, &EBPbased);
    baseReg = EBPbased ? REG_FPBASE : REG_SPBASE;
#endif

    printf("[%2s%1s0x%02X] ", getRegName(baseReg), (offset < 0 ? "-" : "+"), (offset < 0 ? -offset : offset));
}

/*****************************************************************************
 *
 *  dump a single lvaTable entry
 */

void Compiler::lvaDumpEntry(unsigned lclNum, FrameLayoutState curState, size_t refCntWtdWidth)
{
    LclVarDsc* varDsc = lvaGetDesc(lclNum);
    var_types  type   = varDsc->TypeGet();

    if (curState == INITIAL_FRAME_LAYOUT)
    {
        printf(";  ");
        gtDispLclVar(lclNum);

        printf(" %7s ", varTypeName(type));
        gtDispLclVarStructType(lclNum);
    }
    else
    {
        if (varDsc->lvRefCnt() == 0)
        {
            // Print this with a special indicator that the variable is unused. Even though the
            // variable itself is unused, it might be a struct that is promoted, so seeing it
            // can be useful when looking at the promoted struct fields. It's also weird to see
            // missing var numbers if these aren't printed.
            printf(";* ");
        }
#if FEATURE_FIXED_OUT_ARGS
        // Since lvaOutgoingArgSpaceSize is a PhasedVar we can't read it for Dumping until
        // after we set it to something.
        else if ((lclNum == lvaOutgoingArgSpaceVar) && lvaOutgoingArgSpaceSize.HasFinalValue() &&
                 (lvaOutgoingArgSpaceSize == 0))
        {
            // Similar to above; print this anyway.
            printf(";# ");
        }
#endif // FEATURE_FIXED_OUT_ARGS
        else
        {
            printf(";  ");
        }

        gtDispLclVar(lclNum);

        printf("[V%02u", lclNum);
        if (varDsc->lvTracked)
        {
            printf(",T%02u]", varDsc->lvVarIndex);
        }
        else
        {
            printf("    ]");
        }

        printf(" (%3u,%*s)", varDsc->lvRefCnt(lvaRefCountState), (int)refCntWtdWidth,
               refCntWtd2str(varDsc->lvRefCntWtd(lvaRefCountState), /* padForDecimalPlaces */ true));

        printf(" %7s ", varTypeName(type));
        if (genTypeSize(type) == 0)
        {
            printf("(%2d) ", lvaLclSize(lclNum));
        }
        else
        {
            printf(" ->  ");
        }

        // The register or stack location field is 11 characters wide.
        if ((varDsc->lvRefCnt(lvaRefCountState) == 0) && !varDsc->lvImplicitlyReferenced)
        {
            printf("zero-ref   ");
        }
        else if (varDsc->lvRegister != 0)
        {
            // It's always a register, and always in the same register.
            lvaDumpRegLocation(lclNum);
        }
        else if (varDsc->lvOnFrame == 0)
        {
            printf("registers  ");
        }
        else
        {
            // For RyuJIT backend, it might be in a register part of the time, but it will definitely have a stack home
            // location. Otherwise, it's always on the stack.
            if (lvaDoneFrameLayout != NO_FRAME_LAYOUT)
            {
                lvaDumpFrameLocation(lclNum);
            }
        }
    }

    if (varDsc->lvIsHfa())
    {
        printf(" HFA(%s) ", varTypeName(varDsc->GetHfaType()));
    }

    if (varDsc->lvDoNotEnregister)
    {
        printf(" do-not-enreg[");
        if (varDsc->IsAddressExposed())
        {
            printf("X");
        }
        if (varDsc->IsHiddenBufferStructArg())
        {
            printf("H");
        }
        if (varTypeIsStruct(varDsc))
        {
            printf("S");
        }
        if (varDsc->GetDoNotEnregReason() == DoNotEnregisterReason::VMNeedsStackAddr)
        {
            printf("V");
        }
        if (lvaEnregEHVars && varDsc->lvLiveInOutOfHndlr)
        {
            printf("%c", varDsc->lvSingleDefDisqualifyReason);
        }
        if (varDsc->GetDoNotEnregReason() == DoNotEnregisterReason::LocalField)
        {
            printf("F");
        }
        if (varDsc->GetDoNotEnregReason() == DoNotEnregisterReason::BlockOp)
        {
            printf("B");
        }
        if (varDsc->lvIsMultiRegArg)
        {
            printf("A");
        }
        if (varDsc->lvIsMultiRegRet)
        {
            printf("R");
        }
#ifdef JIT32_GCENCODER
        if (varDsc->lvPinned)
            printf("P");
#endif // JIT32_GCENCODER
        printf("]");
    }

    if (varDsc->lvIsMultiRegArg)
    {
        printf(" multireg-arg");
    }
    if (varDsc->lvIsMultiRegRet)
    {
        printf(" multireg-ret");
    }
    if (varDsc->lvMustInit)
    {
        printf(" must-init");
    }
    if (varDsc->IsAddressExposed())
    {
        printf(" addr-exposed");
    }
    if (varDsc->IsHiddenBufferStructArg())
    {
        printf(" hidden-struct-arg");
    }
    if (varDsc->lvHasLdAddrOp)
    {
        printf(" ld-addr-op");
    }
    if (lvaIsOriginalThisArg(lclNum))
    {
        printf(" this");
    }
    if (varDsc->lvPinned)
    {
        printf(" pinned");
    }
    if (varDsc->lvClassHnd != NO_CLASS_HANDLE)
    {
        printf(" class-hnd");
    }
    if (varDsc->lvClassIsExact)
    {
        printf(" exact");
    }
    if (varDsc->lvLiveInOutOfHndlr)
    {
        printf(" EH-live");
    }
    if (varDsc->lvSpillAtSingleDef)
    {
        printf(" spill-single-def");
    }
    else if (varDsc->lvSingleDefRegCandidate)
    {
        printf(" single-def");
    }
    if (lvaIsOSRLocal(lclNum) && varDsc->lvOnFrame)
    {
        printf(" tier0-frame");
    }
    if (varDsc->lvIsHoist)
    {
        printf(" hoist");
    }
    if (varDsc->lvIsMultiDefCSE)
    {
        printf(" multi-def");
    }

#ifndef TARGET_64BIT
    if (varDsc->lvStructDoubleAlign)
        printf(" double-align");
#endif // !TARGET_64BIT

    if (compGSReorderStackLayout && !varDsc->lvRegister)
    {
        if (varDsc->lvIsPtr)
        {
            printf(" ptr");
        }
        if (varDsc->lvIsUnsafeBuffer)
        {
            printf(" unsafe-buffer");
        }
    }

    if (varDsc->lvReason != nullptr)
    {
        printf(" \"%s\"", varDsc->lvReason);
    }

    if (varDsc->lvIsStructField)
    {
        LclVarDsc*       parentVarDsc  = lvaGetDesc(varDsc->lvParentLcl);
        lvaPromotionType promotionType = lvaGetPromotionType(parentVarDsc);
        switch (promotionType)
        {
            case PROMOTION_TYPE_NONE:
                printf(" P-NONE");
                break;
            case PROMOTION_TYPE_DEPENDENT:
                printf(" P-DEP");
                break;
            case PROMOTION_TYPE_INDEPENDENT:
                printf(" P-INDEP");
                break;
        }
    }

    if (varDsc->lvClassHnd != NO_CLASS_HANDLE)
    {
        printf(" <%s>", eeGetClassName(varDsc->lvClassHnd));
    }
    else if (varTypeIsStruct(varDsc->TypeGet()))
    {
        ClassLayout* layout = varDsc->GetLayout();
        if (layout != nullptr && !layout->IsBlockLayout())
        {
            printf(" <%s>", layout->GetClassName());
        }
    }

    printf("\n");
}

/*****************************************************************************
 *
 *  dump the lvaTable
 */

void Compiler::lvaTableDump(FrameLayoutState curState)
{
    if (curState == NO_FRAME_LAYOUT)
    {
        curState = lvaDoneFrameLayout;
        if (curState == NO_FRAME_LAYOUT)
        {
            // Still no layout? Could be a bug, but just display the initial layout
            curState = INITIAL_FRAME_LAYOUT;
        }
    }

    if (curState == INITIAL_FRAME_LAYOUT)
    {
        printf("; Initial");
    }
    else if (curState == PRE_REGALLOC_FRAME_LAYOUT)
    {
        printf("; Pre-RegAlloc");
    }
    else if (curState == REGALLOC_FRAME_LAYOUT)
    {
        printf("; RegAlloc");
    }
    else if (curState == TENTATIVE_FRAME_LAYOUT)
    {
        printf("; Tentative");
    }
    else if (curState == FINAL_FRAME_LAYOUT)
    {
        printf("; Final");
    }
    else
    {
        printf("UNKNOWN FrameLayoutState!");
        unreached();
    }

    printf(" local variable assignments\n");
    printf(";\n");

    unsigned   lclNum;
    LclVarDsc* varDsc;

    // Figure out some sizes, to help line things up

    size_t refCntWtdWidth = 6; // Use 6 as the minimum width

    if (curState != INITIAL_FRAME_LAYOUT) // don't need this info for INITIAL_FRAME_LAYOUT
    {
        for (lclNum = 0, varDsc = lvaTable; lclNum < lvaCount; lclNum++, varDsc++)
        {
            size_t width = strlen(refCntWtd2str(varDsc->lvRefCntWtd(lvaRefCountState), /* padForDecimalPlaces */ true));
            if (width > refCntWtdWidth)
            {
                refCntWtdWidth = width;
            }
        }
    }

    // Do the actual output

    for (lclNum = 0, varDsc = lvaTable; lclNum < lvaCount; lclNum++, varDsc++)
    {
        lvaDumpEntry(lclNum, curState, refCntWtdWidth);
    }

    //-------------------------------------------------------------------------
    // Display the code-gen temps

    assert(codeGen->regSet.tmpAllFree());
    for (TempDsc* temp = codeGen->regSet.tmpListBeg(); temp != nullptr; temp = codeGen->regSet.tmpListNxt(temp))
    {
        printf(";  TEMP_%02u %26s%*s%7s  -> ", -temp->tdTempNum(), " ", refCntWtdWidth, " ",
               varTypeName(temp->tdTempType()));
        int offset = temp->tdTempOffs();
        printf(" [%2s%1s0x%02X]\n", isFramePointerUsed() ? STR_FPBASE : STR_SPBASE, (offset < 0 ? "-" : "+"),
               (offset < 0 ? -offset : offset));
    }

    if (curState >= TENTATIVE_FRAME_LAYOUT)
    {
        printf(";\n");
        printf("; Lcl frame size = %d\n", compLclFrameSize);
    }
}
#endif // DEBUG

/*****************************************************************************
 *
 *  Conservatively estimate the layout of the stack frame.
 *
 *  This function is only used before final frame layout. It conservatively estimates the
 *  number of callee-saved registers that must be saved, then calls lvaAssignFrameOffsets().
 *  To do final frame layout, the callee-saved registers are known precisely, so
 *  lvaAssignFrameOffsets() is called directly.
 *
 *  Returns the (conservative, that is, overly large) estimated size of the frame,
 *  including the callee-saved registers. This is only used by the emitter during code
 *  generation when estimating the size of the offset of instructions accessing temps,
 *  and only if temps have a larger offset than variables.
 */

unsigned Compiler::lvaFrameSize(FrameLayoutState curState)
{
    assert(curState < FINAL_FRAME_LAYOUT);

    unsigned result;

    /* Layout the stack frame conservatively.
       Assume all callee-saved registers are spilled to stack */

    compCalleeRegsPushed = CNT_CALLEE_SAVED;

#if defined(TARGET_ARMARCH) || defined(TARGET_LOONGARCH64) || defined(TARGET_RISCV64)
    if (compFloatingPointUsed)
        compCalleeRegsPushed += CNT_CALLEE_SAVED_FLOAT;

    compCalleeRegsPushed++; // we always push LR or RA. See genPushCalleeSavedRegisters
#elif defined(TARGET_AMD64)
    if (compFloatingPointUsed)
    {
        compCalleeFPRegsSavedMask = RBM_FLT_CALLEE_SAVED;
    }
    else
    {
        compCalleeFPRegsSavedMask = RBM_NONE;
    }
#endif

#if DOUBLE_ALIGN
    if (genDoubleAlign())
    {
        // X86 only - account for extra 4-byte pad that may be created by "and  esp, -8"  instruction
        compCalleeRegsPushed++;
    }
#endif

#ifdef TARGET_XARCH
    // Since FP/EBP is included in the SAVED_REG_MAXSZ we need to
    // subtract 1 register if codeGen->isFramePointerUsed() is true.
    if (codeGen->isFramePointerUsed())
    {
        compCalleeRegsPushed--;
    }
#endif

    lvaAssignFrameOffsets(curState);

    unsigned calleeSavedRegMaxSz = CALLEE_SAVED_REG_MAXSZ;
#if defined(TARGET_ARMARCH) || defined(TARGET_LOONGARCH64) || defined(TARGET_RISCV64)
    if (compFloatingPointUsed)
    {
        calleeSavedRegMaxSz += CALLEE_SAVED_FLOAT_MAXSZ;
    }
    calleeSavedRegMaxSz += REGSIZE_BYTES; // we always push LR or RA. See genPushCalleeSavedRegisters
#endif

    result = compLclFrameSize + calleeSavedRegMaxSz;
    return result;
}

//------------------------------------------------------------------------
// lvaGetSPRelativeOffset: Given a variable, return the offset of that
// variable in the frame from the stack pointer. This number will be positive,
// since the stack pointer must be at a lower address than everything on the
// stack.
//
// This can't be called for localloc functions, since the stack pointer
// varies, and thus there is no fixed offset to a variable from the stack pointer.
//
// Arguments:
//    varNum - the variable number
//
// Return Value:
//    The offset.
//
int Compiler::lvaGetSPRelativeOffset(unsigned varNum)
{
    assert(!compLocallocUsed);
    assert(lvaDoneFrameLayout == FINAL_FRAME_LAYOUT);
    const LclVarDsc* varDsc = lvaGetDesc(varNum);
    assert(varDsc->lvOnFrame);
    int spRelativeOffset;

    if (varDsc->lvFramePointerBased)
    {
        // The stack offset is relative to the frame pointer, so convert it to be
        // relative to the stack pointer (which makes no sense for localloc functions).
        spRelativeOffset = varDsc->GetStackOffset() + codeGen->genSPtoFPdelta();
    }
    else
    {
        spRelativeOffset = varDsc->GetStackOffset();
    }

    assert(spRelativeOffset >= 0);
    return spRelativeOffset;
}

/*****************************************************************************
 *
 *  Return the caller-SP-relative stack offset of a local/parameter.
 *  Requires the local to be on the stack and frame layout to be complete.
 */

int Compiler::lvaGetCallerSPRelativeOffset(unsigned varNum)
{
    assert(lvaDoneFrameLayout == FINAL_FRAME_LAYOUT);
    const LclVarDsc* varDsc = lvaGetDesc(varNum);
    assert(varDsc->lvOnFrame);

    return lvaToCallerSPRelativeOffset(varDsc->GetStackOffset(), varDsc->lvFramePointerBased);
}

//-----------------------------------------------------------------------------
// lvaToCallerSPRelativeOffset: translate a frame offset into an offset from
//    the caller's stack pointer.
//
// Arguments:
//    offset - frame offset
//    isFpBase - if true, offset is from FP, otherwise offset is from SP
//    forRootFrame - if the current method is an OSR method, adjust the offset
//      to be relative to the SP for the root method, instead of being relative
//      to the SP for the OSR method.
//
// Returins:
//    suitable offset
//
int Compiler::lvaToCallerSPRelativeOffset(int offset, bool isFpBased, bool forRootFrame) const
{
    assert(lvaDoneFrameLayout == FINAL_FRAME_LAYOUT);

    if (isFpBased)
    {
        offset += codeGen->genCallerSPtoFPdelta();
    }
    else
    {
        offset += codeGen->genCallerSPtoInitialSPdelta();
    }

#if defined(TARGET_AMD64) || defined(TARGET_ARM64) || defined(TARGET_LOONGARCH64) || defined(TARGET_RISCV64)
    if (forRootFrame && opts.IsOSR())
    {
        const PatchpointInfo* const ppInfo = info.compPatchpointInfo;

#if defined(TARGET_AMD64)
        // The offset computed above already includes the OSR frame adjustment, plus the
        // pop of the "pseudo return address" from the OSR frame.
        //
        // To get to root method caller-SP, we need to subtract off the tier0 frame
        // size and the pushed return address and RBP for the tier0 frame (which we know is an
        // RPB frame).
        //
        // ppInfo's TotalFrameSize also accounts for the popped pseudo return address
        // between the tier0 method frame and the OSR frame. So the net adjustment
        // is simply TotalFrameSize plus one register.
        //
        const int adjustment = ppInfo->TotalFrameSize() + REGSIZE_BYTES;

#elif defined(TARGET_ARM64) || defined(TARGET_LOONGARCH64) || defined(TARGET_RISCV64)

        const int adjustment = ppInfo->TotalFrameSize();
#endif

        offset -= adjustment;
    }
#else
    // OSR NYI for other targets.
    assert(!opts.IsOSR());
#endif

    return offset;
}

/*****************************************************************************
 *
 *  Return the Initial-SP-relative stack offset of a local/parameter.
 *  Requires the local to be on the stack and frame layout to be complete.
 */

int Compiler::lvaGetInitialSPRelativeOffset(unsigned varNum)
{
    assert(lvaDoneFrameLayout == FINAL_FRAME_LAYOUT);
    const LclVarDsc* varDsc = lvaGetDesc(varNum);
    assert(varDsc->lvOnFrame);

    return lvaToInitialSPRelativeOffset(varDsc->GetStackOffset(), varDsc->lvFramePointerBased);
}

// Given a local variable offset, and whether that offset is frame-pointer based, return its offset from Initial-SP.
// This is used, for example, to figure out the offset of the frame pointer from Initial-SP.
int Compiler::lvaToInitialSPRelativeOffset(unsigned offset, bool isFpBased)
{
    assert(lvaDoneFrameLayout == FINAL_FRAME_LAYOUT);
#ifdef TARGET_AMD64
    if (isFpBased)
    {
        // Currently, the frame starts by pushing ebp, ebp points to the saved ebp
        // (so we have ebp pointer chaining). Add the fixed-size frame size plus the
        // size of the callee-saved regs (not including ebp itself) to find Initial-SP.

        assert(codeGen->isFramePointerUsed());
        offset += codeGen->genSPtoFPdelta();
    }
    else
    {
        // The offset is correct already!
    }
#else  // !TARGET_AMD64
    NYI("lvaToInitialSPRelativeOffset");
#endif // !TARGET_AMD64

    return offset;
}

/*****************************************************************************/

#ifdef DEBUG
//-----------------------------------------------------------------------------
// lvaStressLclFldPadding: Pick a padding size at "random".
//
// Returns:
//   Padding amoount in bytes
//
unsigned Compiler::lvaStressLclFldPadding(unsigned lclNum)
{
    // TODO: make this a bit more random, eg:
    // return (lclNum ^ info.compMethodHash() ^ getJitStressLevel()) % 8;

    // Convert every 2nd variable
    if (lclNum % 2)
    {
        return 0;
    }

    // Pick a padding size at "random"
    unsigned size = lclNum % 7;

    return size;
}

//-----------------------------------------------------------------------------
// lvaStressLclFldCB: Convert GT_LCL_VAR's to GT_LCL_FLD's
//
// Arguments:
//    pTree -- pointer to tree to possibly convert
//    data  -- walker data
//
// Notes:
//    The stress mode does 2 passes.
//
//    In the first pass we will mark the locals where we CAN't apply the stress mode.
//    In the second pass we will do the appropriate morphing wherever we've not determined we can't do it.
//
Compiler::fgWalkResult Compiler::lvaStressLclFldCB(GenTree** pTree, fgWalkData* data)
{
    GenTree* const       tree = *pTree;
    GenTreeLclVarCommon* lcl  = tree->OperIsAnyLocal() ? tree->AsLclVarCommon() : nullptr;

    if (lcl == nullptr)
    {
        return WALK_CONTINUE;
    }

    Compiler* const  pComp      = ((lvaStressLclFldArgs*)data->pCallbackData)->m_pCompiler;
    bool const       bFirstPass = ((lvaStressLclFldArgs*)data->pCallbackData)->m_bFirstPass;
    unsigned const   lclNum     = lcl->GetLclNum();
    LclVarDsc* const varDsc     = pComp->lvaGetDesc(lclNum);
    var_types const  lclType    = lcl->TypeGet();
    var_types const  varType    = varDsc->TypeGet();

    if (varDsc->lvNoLclFldStress)
    {
        // Already determined we can't do anything for this var
        return WALK_CONTINUE;
    }

    if (bFirstPass)
    {
        // Ignore locals that already have field appearances
        if (lcl->OperIs(GT_LCL_FLD, GT_STORE_LCL_FLD) ||
            (lcl->OperIs(GT_LCL_ADDR) && (lcl->AsLclFld()->GetLclOffs() != 0)))
        {
            varDsc->lvNoLclFldStress = true;
            return WALK_CONTINUE;
        }

        // Ignore arguments and temps
        if (varDsc->lvIsParam || lclNum >= pComp->info.compLocalsCount)
        {
            varDsc->lvNoLclFldStress = true;
            return WALK_CONTINUE;
        }

        // Ignore OSR locals; if in memory, they will live on the
        // Tier0 frame and so can't have their storage adjusted.
        //
        if (pComp->lvaIsOSRLocal(lclNum))
        {
            varDsc->lvNoLclFldStress = true;
            return WALK_CONTINUE;
        }

        // Likewise for Tier0 methods with patchpoints --
        // if we modify them we'll misreport their locations in the patchpoint info.
        //
        if (pComp->doesMethodHavePatchpoints() || pComp->doesMethodHavePartialCompilationPatchpoints())
        {
            varDsc->lvNoLclFldStress = true;
            return WALK_CONTINUE;
        }

        // Converting tail calls to loops may require insertion of explicit
        // zero initialization for IL locals. The JIT does not support this for
        // TYP_BLK locals.
        // TODO-Cleanup: Can probably be removed now since TYP_BLK does not
        // exist anymore.
        if (pComp->doesMethodHaveRecursiveTailcall())
        {
            varDsc->lvNoLclFldStress = true;
            return WALK_CONTINUE;
        }

        // Fix for lcl_fld stress mode
        if (varDsc->lvKeepType)
        {
            varDsc->lvNoLclFldStress = true;
            return WALK_CONTINUE;
        }

        // Can't have GC ptrs in block layouts.
        if (!varTypeIsArithmetic(lclType))
        {
            varDsc->lvNoLclFldStress = true;
            return WALK_CONTINUE;
        }

        // The noway_assert in the second pass below, requires that these types match
        //
        if (varType != lclType)
        {
            varDsc->lvNoLclFldStress = true;
            return WALK_CONTINUE;
        }

        // Weed out "small" types like TYP_BYTE as we don't mark the GT_LCL_VAR
        // node with the accurate small type. If we bash lvaTable[].lvType,
        // then there will be no indication that it was ever a small type.

        if (genTypeSize(varType) != genTypeSize(genActualType(varType)))
        {
            varDsc->lvNoLclFldStress = true;
            return WALK_CONTINUE;
        }

        // Offset some of the local variable by a "random" non-zero amount

        unsigned padding = pComp->lvaStressLclFldPadding(lclNum);
        if (padding == 0)
        {
            varDsc->lvNoLclFldStress = true;
            return WALK_CONTINUE;
        }
    }
    else
    {
        // Do the morphing
        noway_assert((varType == lclType) || ((varType == TYP_STRUCT) && varDsc->GetLayout()->IsBlockLayout()));

        // Calculate padding
        unsigned padding = pComp->lvaStressLclFldPadding(lclNum);

#if defined(TARGET_ARMARCH) || defined(TARGET_LOONGARCH64) || defined(TARGET_RISCV64)
        // We need to support alignment requirements to access memory.
        // Be conservative and use the maximally aligned type here.
        padding = roundUp(padding, genTypeSize(TYP_DOUBLE));
#endif // defined(TARGET_ARMARCH) || defined(TARGET_LOONGARCH64) || defined(TARGET_RISCV64)

        if (varType != TYP_STRUCT)
        {
            // Change the variable to a block struct
            ClassLayout* layout =
                pComp->typGetBlkLayout(roundUp(padding + pComp->lvaLclSize(lclNum), TARGET_POINTER_SIZE));
            varDsc->lvType = TYP_STRUCT;
            varDsc->SetLayout(layout);
            pComp->lvaSetVarAddrExposed(lclNum DEBUGARG(AddressExposedReason::STRESS_LCL_FLD));

            JITDUMP("Converting V%02u to %u sized block with LCL_FLD at offset (padding %u)\n", lclNum,
                    layout->GetSize(), padding);
        }

        tree->gtFlags |= GTF_GLOB_REF;

        // Update the trees
        if (tree->OperIs(GT_LCL_VAR))
        {
            tree->SetOper(GT_LCL_FLD);
        }
        else if (tree->OperIs(GT_STORE_LCL_VAR))
        {
            tree->SetOper(GT_STORE_LCL_FLD);
        }

        tree->AsLclFld()->SetLclOffs(padding);

        if (tree->OperIs(GT_STORE_LCL_FLD) && tree->IsPartialLclFld(pComp))
        {
            tree->gtFlags |= GTF_VAR_USEASG;
        }
    }

    return WALK_CONTINUE;
}

/*****************************************************************************/

void Compiler::lvaStressLclFld()
{
    if (!compStressCompile(STRESS_LCL_FLDS, 5))
    {
        return;
    }

    lvaStressLclFldArgs Args;
    Args.m_pCompiler  = this;
    Args.m_bFirstPass = true;

    // Do First pass
    fgWalkAllTreesPre(lvaStressLclFldCB, &Args);

    // Second pass
    Args.m_bFirstPass = false;
    fgWalkAllTreesPre(lvaStressLclFldCB, &Args);
}

#endif // DEBUG

/*****************************************************************************
 *
 *  A little routine that displays a local variable bitset.
 *  'set' is mask of variables that have to be displayed
 *  'allVars' is the complete set of interesting variables (blank space is
 *    inserted if its corresponding bit is not in 'set').
 */

#ifdef DEBUG
void Compiler::lvaDispVarSet(VARSET_VALARG_TP set)
{
    VARSET_TP allVars(VarSetOps::MakeEmpty(this));
    lvaDispVarSet(set, allVars);
}

void Compiler::lvaDispVarSet(VARSET_VALARG_TP set, VARSET_VALARG_TP allVars)
{
    printf("{");

    bool needSpace = false;

    for (unsigned index = 0; index < lvaTrackedCount; index++)
    {
        if (VarSetOps::IsMember(this, set, index))
        {
            unsigned   lclNum;
            LclVarDsc* varDsc;

            /* Look for the matching variable */

            for (lclNum = 0, varDsc = lvaTable; lclNum < lvaCount; lclNum++, varDsc++)
            {
                if ((varDsc->lvVarIndex == index) && varDsc->lvTracked)
                {
                    break;
                }
            }

            if (needSpace)
            {
                printf(" ");
            }
            else
            {
                needSpace = true;
            }

            printf("V%02u", lclNum);
        }
        else if (VarSetOps::IsMember(this, allVars, index))
        {
            if (needSpace)
            {
                printf(" ");
            }
            else
            {
                needSpace = true;
            }

            printf("   ");
        }
    }

    printf("}");
}

#endif // DEBUG<|MERGE_RESOLUTION|>--- conflicted
+++ resolved
@@ -5691,21 +5691,7 @@
 
         if (!varDsc->lvOnFrame)
         {
-<<<<<<< HEAD
-            if (!varDsc->lvIsParam
-#if !defined(TARGET_AMD64)
-                || (varDsc->lvIsRegArg
-#if defined(TARGET_ARM) && defined(PROFILING_SUPPORTED)
-                    && compIsProfilerHookNeeded() &&
-                    !lvaIsPreSpilled(lclNum, codeGen->regSet.rsMaskPreSpillRegs(false)) // We need assign stack offsets
-                                                                                        // for prespilled arguments
-#endif
-                    )
-#endif // !defined(TARGET_AMD64)
-            )
-=======
             if (!varDsc->lvIsParam || lvaParamHasLocalStackSpace(lclNum))
->>>>>>> 9b57a265
             {
                 doAssignStkOffs = false; // Not on frame or an incoming stack arg
             }
