--- conflicted
+++ resolved
@@ -3840,15 +3840,9 @@
         assert(varDsc->lvTracked);
         varDsc->lvVarIndex = static_cast<unsigned short>(varIndex);
 
-<<<<<<< HEAD
         INDEBUG(if (verbose) { gtDispLclVar(trackedCandidates[varIndex]); })
-        JITDUMP(" [%6s]: refCnt = %4u, refCntWtd = %6s\n", varTypeName(varDsc->TypeGet()),
-                varDsc->lvRefCnt(lvaRefCountState), refCntWtd2str(varDsc->lvRefCntWtd(lvaRefCountState)));
-=======
-        INDEBUG(if (verbose) { gtDispLclVar(tracked[varIndex]); })
         JITDUMP(" [%6s]: refCnt = %4u, refCntWtd = %6s\n", varTypeName(varDsc->TypeGet()), varDsc->lvRefCnt(),
                 refCntWtd2str(varDsc->lvRefCntWtd(), /* padForDecimalPlaces */ true));
->>>>>>> 7690b0a9
     }
 
     JITDUMP("\n");
