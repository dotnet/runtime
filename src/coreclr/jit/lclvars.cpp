--- conflicted
+++ resolved
@@ -1059,7 +1059,7 @@
                 for (unsigned i = 0; i < cSlots; i++)
                 {
                     abiInfo->Segments[i] =
-                        ABIPassingSegment::InRegister(genMapRegArgNumToRegNum(firstAllocatedRegArgNum + i, TYP_I_IMPL),
+                        ABIPassingSegment::InRegister(genMapRegArgNumToRegNum(firstAllocatedRegArgNum + i, TYP_I_IMPL, info.compCallConv),
                                                       i * TARGET_POINTER_SIZE, TARGET_POINTER_SIZE);
                 }
             }
@@ -1209,7 +1209,7 @@
             for (unsigned i = 0; i < numEnregistered; i++)
             {
                 abiInfo->Segments[i] =
-                    ABIPassingSegment::InRegister(genMapRegArgNumToRegNum(firstAllocatedRegArgNum + i, argType),
+                    ABIPassingSegment::InRegister(genMapRegArgNumToRegNum(firstAllocatedRegArgNum + i, argType, info.compCallConv),
                                                   i * TARGET_POINTER_SIZE, TARGET_POINTER_SIZE);
             }
 
@@ -1234,7 +1234,7 @@
                 for (unsigned i = 0; i < cSlots; i++)
                 {
                     abiInfo->Segments[i] =
-                        ABIPassingSegment::InRegister(genMapRegArgNumToRegNum(firstAllocatedRegArgNum + i, argType),
+                        ABIPassingSegment::InRegister(genMapRegArgNumToRegNum(firstAllocatedRegArgNum + i, argType, info.compCallConv),
                                                       i * size, size);
                 }
             }
@@ -1593,13 +1593,9 @@
             unsigned varArgHndArgNum = varDscInfo->allocRegArg(TYP_I_IMPL);
 
             varDsc->lvIsRegArg = 1;
-<<<<<<< HEAD
-            varDsc->SetArgReg(genMapRegArgNumToRegNum(varArgHndArgNum, TYP_I_IMPL));
+            varDsc->SetArgReg(genMapRegArgNumToRegNum(varArgHndArgNum, TYP_I_IMPL, info.compCallConv));
             abiInfo->Segments = new (this, CMK_LvaTable)
                 ABIPassingSegment(ABIPassingSegment::InRegister(varDsc->GetArgReg(), 0, TARGET_POINTER_SIZE));
-=======
-            varDsc->SetArgReg(genMapRegArgNumToRegNum(varArgHndArgNum, TYP_I_IMPL, info.compCallConv));
->>>>>>> d981ed95
 #if FEATURE_MULTIREG_ARGS
             varDsc->SetOtherArgReg(REG_NA);
 #endif
