// Licensed to the .NET Foundation under one or more agreements.
// The .NET Foundation licenses this file to you under the MIT license.

/*XXXXXXXXXXXXXXXXXXXXXXXXXXXXXXXXXXXXXXXXXXXXXXXXXXXXXXXXXXXXXXXXXXXXXXXXXXXXX
XXXXXXXXXXXXXXXXXXXXXXXXXXXXXXXXXXXXXXXXXXXXXXXXXXXXXXXXXXXXXXXXXXXXXXXXXXXXXXX
XX                                                                           XX
XX                           LclVarsInfo                                     XX
XX                                                                           XX
XX   The variables to be used by the code generator.                         XX
XX                                                                           XX
XXXXXXXXXXXXXXXXXXXXXXXXXXXXXXXXXXXXXXXXXXXXXXXXXXXXXXXXXXXXXXXXXXXXXXXXXXXXXXX
XXXXXXXXXXXXXXXXXXXXXXXXXXXXXXXXXXXXXXXXXXXXXXXXXXXXXXXXXXXXXXXXXXXXXXXXXXXXXXX
*/

#include "jitpch.h"
#ifdef _MSC_VER
#pragma hdrstop
#endif

#include "emit.h"
#include "registerargconvention.h"
#include "jitstd/algorithm.h"
#include "patchpointinfo.h"

/*****************************************************************************/

#ifdef DEBUG
#if DOUBLE_ALIGN
/* static */
unsigned Compiler::s_lvaDoubleAlignedProcsCount = 0;
#endif
#endif

/*****************************************************************************/

void Compiler::lvaInit()
{
    lvaParameterPassingInfo = nullptr;
    lvaParameterStackSize   = 0;

    /* We haven't allocated stack variables yet */
    lvaRefCountState = RCS_INVALID;

    lvaGenericsContextInUse = false;

    lvaTrackedToVarNumSize = 0;
    lvaTrackedToVarNum     = nullptr;

    lvaTrackedFixed = false; // false: We can still add new tracked variables

    lvaDoneFrameLayout = NO_FRAME_LAYOUT;
#if defined(FEATURE_EH_WINDOWS_X86)
    lvaShadowSPslotsVar = BAD_VAR_NUM;
#endif // FEATURE_EH_WINDOWS_X86
    lvaInlinedPInvokeFrameVar = BAD_VAR_NUM;
    lvaReversePInvokeFrameVar = BAD_VAR_NUM;
#if FEATURE_FIXED_OUT_ARGS
    lvaOutgoingArgSpaceVar  = BAD_VAR_NUM;
    lvaOutgoingArgSpaceSize = PhasedVar<unsigned>();
#endif // FEATURE_FIXED_OUT_ARGS
#ifdef JIT32_GCENCODER
    lvaLocAllocSPvar = BAD_VAR_NUM;
#endif // JIT32_GCENCODER
    lvaNewObjArrayArgs  = BAD_VAR_NUM;
    lvaGSSecurityCookie = BAD_VAR_NUM;
#ifdef TARGET_X86
    lvaVarargsBaseOfStkArgs = BAD_VAR_NUM;
#endif // TARGET_X86
    lvaVarargsHandleArg = BAD_VAR_NUM;
    lvaStubArgumentVar  = BAD_VAR_NUM;
    lvaArg0Var          = BAD_VAR_NUM;
    lvaMonAcquired      = BAD_VAR_NUM;
    lvaRetAddrVar       = BAD_VAR_NUM;

#ifdef SWIFT_SUPPORT
    lvaSwiftSelfArg           = BAD_VAR_NUM;
    lvaSwiftIndirectResultArg = BAD_VAR_NUM;
    lvaSwiftErrorArg          = BAD_VAR_NUM;
#endif

    lvaInlineeReturnSpillTemp = BAD_VAR_NUM;

    gsShadowVarInfo = nullptr;
    lvaPSPSym       = BAD_VAR_NUM;
#if FEATURE_SIMD
    lvaSIMDInitTempVarNum = BAD_VAR_NUM;
#endif // FEATURE_SIMD
    lvaCurEpoch = 0;

#if defined(DEBUG) && defined(TARGET_XARCH)
    lvaReturnSpCheck = BAD_VAR_NUM;
#endif

#if defined(DEBUG) && defined(TARGET_X86)
    lvaCallSpCheck = BAD_VAR_NUM;
#endif

    structPromotionHelper = new (this, CMK_Promotion) StructPromotionHelper(this);
}

/*****************************************************************************/

void Compiler::lvaInitTypeRef()
{

    /* x86 args look something like this:
        [this ptr] [hidden return buffer] [declared arguments]* [generic context] [var arg cookie]

       x64 is closer to the native ABI:
        [this ptr] [hidden return buffer] [generic context] [var arg cookie] [declared arguments]*
        (Note: prior to .NET Framework 4.5.1 for Windows 8.1 (but not .NET Framework 4.5.1 "downlevel"),
        the "hidden return buffer" came before the "this ptr". Now, the "this ptr" comes first. This
        is different from the C++ order, where the "hidden return buffer" always comes first.)

       ARM and ARM64 are the same as the current x64 convention:
        [this ptr] [hidden return buffer] [generic context] [var arg cookie] [declared arguments]*

       Key difference:
           The var arg cookie and generic context are swapped with respect to the user arguments
    */

    /* Set compArgsCount and compLocalsCount */

    info.compArgsCount = info.compMethodInfo->args.numArgs;

    // Is there a 'this' pointer

    if (!info.compIsStatic)
    {
        info.compArgsCount++;
    }
    else
    {
        info.compThisArg = BAD_VAR_NUM;
    }

    info.compILargsCount = info.compArgsCount;

    // Initialize "compRetNativeType" (along with "compRetTypeDesc"):
    //
    //  1. For structs returned via a return buffer, or in multiple registers, make it TYP_STRUCT.
    //  2. For structs returned in a single register, make it the corresponding primitive type.
    //  3. For primitives, leave it as-is. Note this makes it "incorrect" for soft-FP conventions.
    //
    ReturnTypeDesc retTypeDesc;
    retTypeDesc.InitializeReturnType(this, info.compRetType, info.compMethodInfo->args.retTypeClass, info.compCallConv);

    compRetTypeDesc         = retTypeDesc;
    unsigned returnRegCount = retTypeDesc.GetReturnRegCount();
    bool     hasRetBuffArg  = false;
    if (returnRegCount > 1)
    {
        info.compRetNativeType = varTypeIsMultiReg(info.compRetType) ? info.compRetType : TYP_STRUCT;
    }
    else if (returnRegCount == 1)
    {
        info.compRetNativeType = retTypeDesc.GetReturnRegType(0);
    }
    else
    {
        hasRetBuffArg          = info.compRetType != TYP_VOID;
        info.compRetNativeType = hasRetBuffArg ? TYP_STRUCT : TYP_VOID;
    }

    // Do we have a RetBuffArg?
    if (hasRetBuffArg)
    {
        info.compArgsCount++;
    }
    else
    {
        info.compRetBuffArg = BAD_VAR_NUM;
    }

#if defined(DEBUG) && defined(SWIFT_SUPPORT)
    if (verbose && (info.compCallConv == CorInfoCallConvExtension::Swift) && varTypeIsStruct(info.compRetType))
    {
        CORINFO_CLASS_HANDLE          retTypeHnd = info.compMethodInfo->args.retTypeClass;
        const CORINFO_SWIFT_LOWERING* lowering   = GetSwiftLowering(retTypeHnd);
        if (lowering->byReference)
        {
            printf("Swift compilation returns %s by reference\n", typGetObjLayout(retTypeHnd)->GetClassName());
        }
        else
        {
            printf("Swift compilation returns %s as %d primitive(s) in registers\n",
                   typGetObjLayout(retTypeHnd)->GetClassName(), lowering->numLoweredElements);
            for (size_t i = 0; i < lowering->numLoweredElements; i++)
            {
                printf("    [%zu] @ +%02u: %s\n", i, lowering->offsets[i],
                       varTypeName(JitType2PreciseVarType(lowering->loweredElements[i])));
            }
        }
    }
#endif

    /* There is a 'hidden' cookie pushed last when the
       calling convention is varargs */

    if (info.compIsVarArgs)
    {
        info.compArgsCount++;
    }

    // Is there an extra parameter used to pass instantiation info to
    // shared generic methods and shared generic struct instance methods?
    if (info.compMethodInfo->args.callConv & CORINFO_CALLCONV_PARAMTYPE)
    {
        info.compArgsCount++;
    }
    else
    {
        info.compTypeCtxtArg = BAD_VAR_NUM;
    }

    lvaCount = info.compLocalsCount = info.compArgsCount + info.compMethodInfo->locals.numArgs;

    info.compILlocalsCount = info.compILargsCount + info.compMethodInfo->locals.numArgs;

    /* Now allocate the variable descriptor table */

    if (compIsForInlining())
    {
        lvaTable    = impInlineInfo->InlinerCompiler->lvaTable;
        lvaCount    = impInlineInfo->InlinerCompiler->lvaCount;
        lvaTableCnt = impInlineInfo->InlinerCompiler->lvaTableCnt;

        // No more stuff needs to be done.
        return;
    }

    lvaTableCnt = lvaCount * 2;

    if (lvaTableCnt < 16)
    {
        lvaTableCnt = 16;
    }

    lvaTable         = getAllocator(CMK_LvaTable).allocate<LclVarDsc>(lvaTableCnt);
    size_t tableSize = lvaTableCnt * sizeof(*lvaTable);
    memset((void*)lvaTable, 0, tableSize);
    for (unsigned i = 0; i < lvaTableCnt; i++)
    {
        new (&lvaTable[i], jitstd::placement_t()) LclVarDsc(); // call the constructor.
    }

    //-------------------------------------------------------------------------
    // Count the arguments and initialize the respective lvaTable[] entries
    //
    // First the implicit arguments
    //-------------------------------------------------------------------------

    InitVarDscInfo varDscInfo;
#ifdef TARGET_X86
    // x86 unmanaged calling conventions limit the number of registers supported
    // for accepting arguments. As a result, we need to modify the number of registers
    // when we emit a method with an unmanaged calling convention.
    switch (info.compCallConv)
    {
        case CorInfoCallConvExtension::Thiscall:
            // In thiscall the this parameter goes into a register.
            varDscInfo.Init(lvaTable, hasRetBuffArg, 1, 0);
            break;
        case CorInfoCallConvExtension::C:
        case CorInfoCallConvExtension::Stdcall:
        case CorInfoCallConvExtension::CMemberFunction:
        case CorInfoCallConvExtension::StdcallMemberFunction:
            varDscInfo.Init(lvaTable, hasRetBuffArg, 0, 0);
            break;
        case CorInfoCallConvExtension::Managed:
        case CorInfoCallConvExtension::Fastcall:
        case CorInfoCallConvExtension::FastcallMemberFunction:
        default:
            varDscInfo.Init(lvaTable, hasRetBuffArg, MAX_REG_ARG, MAX_FLOAT_REG_ARG);
            break;
    }
#else
    varDscInfo.Init(lvaTable, hasRetBuffArg, MAX_REG_ARG, MAX_FLOAT_REG_ARG);
#endif

    lvaInitArgs(&varDscInfo);

    //-------------------------------------------------------------------------
    // Finally the local variables
    //-------------------------------------------------------------------------

    unsigned                varNum    = varDscInfo.varNum;
    LclVarDsc*              varDsc    = varDscInfo.varDsc;
    CORINFO_ARG_LIST_HANDLE localsSig = info.compMethodInfo->locals.args;

#if defined(TARGET_ARM) || defined(TARGET_RISCV64)
    compHasSplitParam = varDscInfo.hasSplitParam;
#endif // TARGET_ARM || TARGET_RISCV64

    for (unsigned i = 0; i < info.compMethodInfo->locals.numArgs;
         i++, varNum++, varDsc++, localsSig = info.compCompHnd->getArgNext(localsSig))
    {
        CORINFO_CLASS_HANDLE typeHnd;
        CorInfoTypeWithMod   corInfoTypeWithMod =
            info.compCompHnd->getArgType(&info.compMethodInfo->locals, localsSig, &typeHnd);
        CorInfoType corInfoType = strip(corInfoTypeWithMod);

        lvaInitVarDsc(varDsc, varNum, corInfoType, typeHnd, localsSig, &info.compMethodInfo->locals);

        if ((corInfoTypeWithMod & CORINFO_TYPE_MOD_PINNED) != 0)
        {
            if ((corInfoType == CORINFO_TYPE_CLASS) || (corInfoType == CORINFO_TYPE_BYREF))
            {
                JITDUMP("Setting lvPinned for V%02u\n", varNum);
                varDsc->lvPinned = 1;

                if (opts.IsOSR())
                {
                    // OSR method may not see any references to the pinned local,
                    // but must still report it in GC info.
                    //
                    varDsc->lvImplicitlyReferenced = 1;
                }
            }
            else
            {
                JITDUMP("Ignoring pin for non-GC type V%02u\n", varNum);
            }
        }

        varDsc->lvOnFrame = true; // The final home for this local variable might be our local stack frame

        if (corInfoType == CORINFO_TYPE_CLASS)
        {
            CORINFO_CLASS_HANDLE clsHnd = info.compCompHnd->getArgClass(&info.compMethodInfo->locals, localsSig);
            lvaSetClass(varNum, clsHnd);
        }
    }

    if ( // If there already exist unsafe buffers, don't mark more structs as unsafe
         // as that will cause them to be placed along with the real unsafe buffers,
         // unnecessarily exposing them to overruns. This can affect GS tests which
         // intentionally do buffer-overruns.
        !getNeedsGSSecurityCookie() &&
        // GS checks require the stack to be re-ordered, which can't be done with EnC
        !opts.compDbgEnC && compStressCompile(STRESS_UNSAFE_BUFFER_CHECKS, 25))
    {
        setNeedsGSSecurityCookie();
        compGSReorderStackLayout = true;

        for (unsigned i = 0; i < lvaCount; i++)
        {
            if ((lvaTable[i].lvType == TYP_STRUCT) && compStressCompile(STRESS_GENERIC_VARN, 60))
            {
                lvaTable[i].lvIsUnsafeBuffer = true;
            }
        }
    }

    // If this is an OSR method, mark all the OSR locals.
    //
    // Do this before we add the GS Cookie Dummy or Outgoing args to the locals
    // so we don't have to do special checks to exclude them.
    //
    if (opts.IsOSR())
    {
        for (unsigned lclNum = 0; lclNum < lvaCount; lclNum++)
        {
            LclVarDsc* const varDsc = lvaGetDesc(lclNum);
            varDsc->lvIsOSRLocal    = true;

            if (info.compPatchpointInfo->IsExposed(lclNum))
            {
                JITDUMP("-- V%02u is OSR exposed\n", lclNum);
                varDsc->lvIsOSRExposedLocal = true;

                // Ensure that ref counts for exposed OSR locals take into account
                // that some of the refs might be in the Tier0 parts of the method
                // that get trimmed away.
                //
                varDsc->lvImplicitlyReferenced = 1;
            }
        }
    }

    if (getNeedsGSSecurityCookie())
    {
        // Ensure that there will be at least one stack variable since
        // we require that the GSCookie does not have a 0 stack offset.
        unsigned   dummy         = lvaGrabTempWithImplicitUse(false DEBUGARG("GSCookie dummy"));
        LclVarDsc* gsCookieDummy = lvaGetDesc(dummy);
        gsCookieDummy->lvType    = TYP_INT;
        gsCookieDummy->lvIsTemp  = true; // It is not alive at all, set the flag to prevent zero-init.
        lvaSetVarDoNotEnregister(dummy DEBUGARG(DoNotEnregisterReason::VMNeedsStackAddr));
    }

    // Allocate the lvaOutgoingArgSpaceVar now because we can run into problems in the
    // emitter when the varNum is greater that 32767 (see emitLclVarAddr::initLclVarAddr)
    lvaAllocOutgoingArgSpaceVar();

#ifdef DEBUG
    if (verbose)
    {
        lvaTableDump(INITIAL_FRAME_LAYOUT);
    }
#endif
}

/*****************************************************************************/
void Compiler::lvaInitArgs(InitVarDscInfo* varDscInfo)
{
    compArgSize = 0;

#if defined(TARGET_ARM) && defined(PROFILING_SUPPORTED)
    // Prespill all argument regs on to stack in case of Arm when under profiler.
    if (compIsProfilerHookNeeded())
    {
        codeGen->regSet.rsMaskPreSpillRegArg |= RBM_ARG_REGS;
    }
#endif

    //----------------------------------------------------------------------

    // Is there a "this" pointer ?
    lvaInitThisPtr(varDscInfo);

    unsigned numUserArgsToSkip = 0;
    unsigned numUserArgs       = info.compMethodInfo->args.numArgs;
#if !defined(TARGET_ARM)
    if (TargetOS::IsWindows && callConvIsInstanceMethodCallConv(info.compCallConv))
    {
        // If we are a native instance method, handle the first user arg
        // (the unmanaged this parameter) and then handle the hidden
        // return buffer parameter.
        assert(numUserArgs >= 1);
        lvaInitUserArgs(varDscInfo, 0, 1);
        numUserArgsToSkip++;
        numUserArgs--;

        lvaInitRetBuffArg(varDscInfo, false);
    }
    else
#endif
    {
        /* If we have a hidden return-buffer parameter, that comes here */
        lvaInitRetBuffArg(varDscInfo, true);
    }

    //======================================================================

#if USER_ARGS_COME_LAST
    //@GENERICS: final instantiation-info argument for shared generic methods
    // and shared generic struct instance methods
    lvaInitGenericsCtxt(varDscInfo);

    /* If the method is varargs, process the varargs cookie */
    lvaInitVarArgsHandle(varDscInfo);
#endif

    //-------------------------------------------------------------------------
    // Now walk the function signature for the explicit user arguments
    //-------------------------------------------------------------------------
    lvaInitUserArgs(varDscInfo, numUserArgsToSkip, numUserArgs);
#if !USER_ARGS_COME_LAST
    //@GENERICS: final instantiation-info argument for shared generic methods
    // and shared generic struct instance methods
    lvaInitGenericsCtxt(varDscInfo);

    /* If the method is varargs, process the varargs cookie */
    lvaInitVarArgsHandle(varDscInfo);
#endif

    //----------------------------------------------------------------------

    // We have set info.compArgsCount in compCompile()
    noway_assert(varDscInfo->varNum == info.compArgsCount);

    assert(varDscInfo->intRegArgNum <= MAX_REG_ARG);

    codeGen->intRegState.rsCalleeRegArgCount   = varDscInfo->intRegArgNum;
    codeGen->floatRegState.rsCalleeRegArgCount = varDscInfo->floatRegArgNum;

#if FEATURE_FASTTAILCALL
    // Save the stack usage information
    // We can get register usage information using codeGen->intRegState and
    // codeGen->floatRegState
    info.compArgStackSize = varDscInfo->stackArgSize;
#endif // FEATURE_FASTTAILCALL

    // Now we have parameters created in the right order. Figure out how they're passed.
    lvaClassifyParameterABI();

    // The total argument size must be aligned.
    noway_assert((compArgSize % TARGET_POINTER_SIZE) == 0);

#ifdef TARGET_X86
    /* We can not pass more than 2^16 dwords as arguments as the "ret"
       instruction can only pop 2^16 arguments. Could be handled correctly
       but it will be very difficult for fully interruptible code */

    if (compArgSize != (size_t)(unsigned short)compArgSize)
        IMPL_LIMITATION("Too many arguments for the \"ret\" instruction to pop");
#endif
}

/*****************************************************************************/
void Compiler::lvaInitThisPtr(InitVarDscInfo* varDscInfo)
{
    LclVarDsc* varDsc = varDscInfo->varDsc;
    if (!info.compIsStatic)
    {
        varDsc->lvIsParam = 1;
        varDsc->lvIsPtr   = 1;

        lvaArg0Var = info.compThisArg = varDscInfo->varNum;
        noway_assert(info.compThisArg == 0);

        if (eeIsValueClass(info.compClassHnd))
        {
            varDsc->lvType = TYP_BYREF;
        }
        else
        {
            varDsc->lvType = TYP_REF;
            lvaSetClass(varDscInfo->varNum, info.compClassHnd);
        }

        varDsc->lvIsRegArg = 1;
        noway_assert(varDscInfo->intRegArgNum == 0);

        varDsc->SetArgReg(
            genMapRegArgNumToRegNum(varDscInfo->allocRegArg(TYP_INT), varDsc->TypeGet(), info.compCallConv));
#if FEATURE_MULTIREG_ARGS
        varDsc->SetOtherArgReg(REG_NA);
#endif
        varDsc->lvOnFrame = true; // The final home for this incoming register might be our local stack frame

#ifdef DEBUG
        if (verbose)
        {
            printf("'this'    passed in register %s\n", getRegName(varDsc->GetArgReg()));
        }
#endif
        compArgSize += TARGET_POINTER_SIZE;

        varDscInfo->nextParam();
    }
}

/*****************************************************************************/
void Compiler::lvaInitRetBuffArg(InitVarDscInfo* varDscInfo, bool useFixedRetBufReg)
{
    if (varDscInfo->hasRetBufArg)
    {
        info.compRetBuffArg = varDscInfo->varNum;

        LclVarDsc* varDsc  = varDscInfo->varDsc;
        varDsc->lvType     = TYP_BYREF;
        varDsc->lvIsParam  = 1;
        varDsc->lvIsRegArg = 0;

        if (useFixedRetBufReg && hasFixedRetBuffReg(info.compCallConv))
        {
            varDsc->lvIsRegArg = 1;
            varDsc->SetArgReg(theFixedRetBuffReg(info.compCallConv));
        }
        else if (varDscInfo->canEnreg(TYP_INT))
        {
            varDsc->lvIsRegArg     = 1;
            unsigned retBuffArgNum = varDscInfo->allocRegArg(TYP_INT);
            varDsc->SetArgReg(genMapIntRegArgNumToRegNum(retBuffArgNum, info.compCallConv));
        }
        else
        {
            varDscInfo->stackArgSize = roundUp(varDscInfo->stackArgSize, TARGET_POINTER_SIZE);
            varDsc->SetStackOffset(varDscInfo->stackArgSize);
            varDscInfo->stackArgSize += TARGET_POINTER_SIZE;
        }

#if FEATURE_MULTIREG_ARGS
        varDsc->SetOtherArgReg(REG_NA);
#endif
        varDsc->lvOnFrame = true; // The final home for this incoming register might be our local stack frame

        assert(!varDsc->lvIsRegArg || isValidIntArgReg(varDsc->GetArgReg(), info.compCallConv));

#ifdef DEBUG
        if (varDsc->lvIsRegArg && verbose)
        {
            printf("'__retBuf'  passed in register %s\n", getRegName(varDsc->GetArgReg()));
        }
#endif

        compArgSize += TARGET_POINTER_SIZE;

        varDscInfo->nextParam();
    }
}

//-----------------------------------------------------------------------------
// lvaInitUserArgs:
//     Initialize local var descriptions for incoming user arguments
//
// Arguments:
//    varDscInfo     - the local var descriptions
//    skipArgs       - the number of user args to skip processing.
//    takeArgs       - the number of user args to process (after skipping skipArgs number of args)
//
void Compiler::lvaInitUserArgs(InitVarDscInfo* varDscInfo, unsigned skipArgs, unsigned takeArgs)
{
    //-------------------------------------------------------------------------
    // Walk the function signature for the explicit arguments
    //-------------------------------------------------------------------------

#if defined(TARGET_X86)
    // Only (some of) the implicit args are enregistered for varargs
    if (info.compIsVarArgs)
    {
        varDscInfo->maxIntRegArgNum = varDscInfo->intRegArgNum;
    }
#elif defined(TARGET_AMD64) && !defined(UNIX_AMD64_ABI)
    // On System V type environment the float registers are not indexed together with the int ones.
    varDscInfo->floatRegArgNum = varDscInfo->intRegArgNum;
#endif // TARGET*

    CORINFO_ARG_LIST_HANDLE argLst = info.compMethodInfo->args.args;

    const unsigned argSigLen = info.compMethodInfo->args.numArgs;

    // We will process at most takeArgs arguments from the signature after skipping skipArgs arguments
    const int64_t numUserArgs = min((int64_t)takeArgs, (argSigLen - (int64_t)skipArgs));

    // If there are no user args or less than skipArgs args, return here since there's no work to do.
    if (numUserArgs <= 0)
    {
        return;
    }

#ifdef TARGET_ARM
    regMaskTP doubleAlignMask = RBM_NONE;
#endif // TARGET_ARM

    // Skip skipArgs arguments from the signature.
    for (unsigned i = 0; i < skipArgs; i++, argLst = info.compCompHnd->getArgNext(argLst))
    {
        ;
    }

    // Process each user arg.
    for (unsigned i = 0; i < numUserArgs; i++, varDscInfo->nextParam(), argLst = info.compCompHnd->getArgNext(argLst))
    {
        LclVarDsc*           varDsc  = varDscInfo->varDsc;
        CORINFO_CLASS_HANDLE typeHnd = nullptr;

        CorInfoTypeWithMod corInfoType = info.compCompHnd->getArgType(&info.compMethodInfo->args, argLst, &typeHnd);
        varDsc->lvIsParam              = 1;

        lvaInitVarDsc(varDsc, varDscInfo->varNum, strip(corInfoType), typeHnd, argLst, &info.compMethodInfo->args);

        if (strip(corInfoType) == CORINFO_TYPE_CLASS)
        {
            CORINFO_CLASS_HANDLE clsHnd = info.compCompHnd->getArgClass(&info.compMethodInfo->args, argLst);
            lvaSetClass(varDscInfo->varNum, clsHnd);
        }

        // The final home for this incoming parameter might be our local stack frame.
        varDsc->lvOnFrame = true;

#ifdef SWIFT_SUPPORT
        if (info.compCallConv == CorInfoCallConvExtension::Swift)
        {
            if (varTypeIsSIMD(varDsc))
            {
                IMPL_LIMITATION("SIMD types are currently unsupported in Swift reverse pinvokes");
            }

            if (lvaInitSpecialSwiftParam(argLst, varDscInfo, strip(corInfoType), typeHnd))
            {
                continue;
            }

            if (varDsc->TypeGet() == TYP_STRUCT)
            {
                // Struct parameters are lowered to separate primitives in the
                // Swift calling convention. We cannot handle these patterns
                // efficiently, so we always DNER them and home them to stack
                // in the prolog.
                lvaSetVarDoNotEnregister(varDscInfo->varNum DEBUGARG(DoNotEnregisterReason::IsStructArg));
            }
        }
#endif

        // For ARM, ARM64, LOONGARCH64, RISCV64 and AMD64 varargs, all arguments go in integer registers
        var_types argType = mangleVarArgsType(varDsc->TypeGet());

        var_types origArgType = argType;

        // ARM softfp calling convention should affect only the floating point arguments.
        // Otherwise there appear too many surplus pre-spills and other memory operations
        // with the associated locations .
        bool     isSoftFPPreSpill = opts.compUseSoftFP && varTypeIsFloating(varDsc->TypeGet());
        unsigned argSize          = eeGetArgSize(strip(corInfoType), typeHnd);
        unsigned cSlots =
            (argSize + TARGET_POINTER_SIZE - 1) / TARGET_POINTER_SIZE; // the total number of slots of this argument
        bool      isHfaArg = false;
        var_types hfaType  = TYP_UNDEF;

        // Methods that use VarArg or SoftFP cannot have HFA arguments except
        // Native varargs on arm64 unix use the regular calling convention.
        if (((TargetOS::IsUnix && TargetArchitecture::IsArm64) || !info.compIsVarArgs) && !opts.compUseSoftFP)
        {
            // If the argType is a struct, then check if it is an HFA
            if (varTypeIsStruct(argType))
            {
                // hfaType is set to float, double, or SIMD type if it is an HFA, otherwise TYP_UNDEF
                hfaType  = GetHfaType(typeHnd);
                isHfaArg = varTypeIsValidHfaType(hfaType);
            }
        }
        else if (info.compIsVarArgs)
        {
            // Currently native varargs is not implemented on non windows targets.
            //
            // Note that some targets like Arm64 Unix should not need much work as
            // the ABI is the same. While other targets may only need small changes
            // such as amd64 Unix, which just expects RAX to pass numFPArguments.
            if (TargetOS::IsUnix)
            {
                NYI("InitUserArgs for Vararg callee is not yet implemented on non Windows targets.");
            }
        }

        if (isHfaArg)
        {
            // We have an HFA argument, so from here on out treat the type as a float, double, or vector.
            // The original struct type is available by using origArgType.
            // We also update the cSlots to be the number of float/double/vector fields in the HFA.
            argType = hfaType; // TODO-Cleanup: remove this assignment and mark `argType` as const.
            varDsc->SetHfaType(hfaType);
            cSlots = varDsc->lvHfaSlots();
        }

        // The number of slots that must be enregistered if we are to consider this argument enregistered.
        // This is normally the same as cSlots, since we normally either enregister the entire object,
        // or none of it. For structs on ARM, however, we only need to enregister a single slot to consider
        // it enregistered, as long as we can split the rest onto the stack.
        unsigned cSlotsToEnregister = cSlots;

#if defined(TARGET_ARM64)

        if (compFeatureArgSplit())
        {
            // On arm64 Windows we will need to properly handle the case where a >8byte <=16byte
            // struct (or vector) is split between register r7 and virtual stack slot s[0].
            // We will only do this for calls to vararg methods on Windows Arm64.
            // SIMD types (for which `varTypeIsStruct()` returns `true`) are also passed in general-purpose
            // registers and can be split between registers and stack with Windows arm64 native varargs.
            //
            // !!This does not affect the normal arm64 calling convention or Unix Arm64!!
            if (info.compIsVarArgs && (cSlots > 1))
            {
                if (varDscInfo->canEnreg(TYP_INT, 1) &&     // The beginning of the struct can go in a register
                    !varDscInfo->canEnreg(TYP_INT, cSlots)) // The end of the struct can't fit in a register
                {
                    cSlotsToEnregister = 1; // Force the split
                    varDscInfo->stackArgSize += TARGET_POINTER_SIZE;
                }
            }
        }

#endif // defined(TARGET_ARM64)

#ifdef TARGET_ARM
        // On ARM we pass the first 4 words of integer arguments and non-HFA structs in registers.
        // But we pre-spill user arguments in varargs methods and structs.
        //
        unsigned cAlign;
        bool     preSpill = info.compIsVarArgs || isSoftFPPreSpill;

        switch (origArgType)
        {
            case TYP_STRUCT:
                assert(varDsc->lvSize() == argSize);
                cAlign = varDsc->lvStructDoubleAlign ? 2 : 1;

                // HFA arguments go on the stack frame. They don't get spilled in the prolog like struct
                // arguments passed in the integer registers but get homed immediately after the prolog.
                if (!isHfaArg)
                {
                    cSlotsToEnregister = 1; // HFAs must be totally enregistered or not, but other structs can be split.
                    preSpill           = true;
                }
                break;

            case TYP_DOUBLE:
            case TYP_LONG:
                cAlign = 2;
                break;

            default:
                cAlign = 1;
                break;
        }

        if (isRegParamType(argType))
        {
            compArgSize += varDscInfo->alignReg(argType, cAlign) * REGSIZE_BYTES;
        }

        if (argType == TYP_STRUCT)
        {
            // Are we going to split the struct between registers and stack? We can do that as long as
            // no floating-point arguments have been put on the stack.
            //
            // From the ARM Procedure Call Standard:
            // Rule C.5: "If the NCRN is less than r4 **and** the NSAA is equal to the SP,"
            // then split the argument between registers and stack. Implication: if something
            // has already been spilled to the stack, then anything that would normally be
            // split between the core registers and the stack will be put on the stack.
            // Anything that follows will also be on the stack. However, if something from
            // floating point regs has been spilled to the stack, we can still use r0-r3 until they are full.

            if (varDscInfo->canEnreg(TYP_INT, 1) &&       // The beginning of the struct can go in a register
                !varDscInfo->canEnreg(TYP_INT, cSlots) && // The end of the struct can't fit in a register
                varDscInfo->existAnyFloatStackArgs())     // There's at least one stack-based FP arg already
            {
                varDscInfo->setAllRegArgUsed(TYP_INT); // Prevent all future use of integer registers
                preSpill = false;                      // This struct won't be prespilled, since it will go on the stack
            }
        }

        if (preSpill)
        {
            for (unsigned ix = 0; ix < cSlots; ix++)
            {
                if (!varDscInfo->canEnreg(TYP_INT, ix + 1))
                {
                    break;
                }
                regMaskTP regMask = genMapArgNumToRegMask(varDscInfo->regArgNum(TYP_INT) + ix, TYP_INT);
                if (cAlign == 2)
                {
                    doubleAlignMask |= regMask;
                }
                codeGen->regSet.rsMaskPreSpillRegArg |= regMask;
            }
        }
#endif // TARGET_ARM

#if defined(UNIX_AMD64_ABI)
        SYSTEMV_AMD64_CORINFO_STRUCT_REG_PASSING_DESCRIPTOR structDesc;
        if (varTypeIsStruct(argType))
        {
            assert(typeHnd != nullptr);
            eeGetSystemVAmd64PassStructInRegisterDescriptor(typeHnd, &structDesc);
            if (structDesc.passedInRegisters)
            {
                unsigned intRegCount   = 0;
                unsigned floatRegCount = 0;

                for (unsigned int i = 0; i < structDesc.eightByteCount; i++)
                {
                    if (structDesc.IsIntegralSlot(i))
                    {
                        intRegCount++;
                    }
                    else if (structDesc.IsSseSlot(i))
                    {
                        floatRegCount++;
                    }
                    else
                    {
                        assert(false && "Invalid eightbyte classification type.");
                        break;
                    }
                }

                if (intRegCount != 0 && !varDscInfo->canEnreg(TYP_INT, intRegCount))
                {
                    structDesc.passedInRegisters = false; // No register to enregister the eightbytes.
                }

                if (floatRegCount != 0 && !varDscInfo->canEnreg(TYP_FLOAT, floatRegCount))
                {
                    structDesc.passedInRegisters = false; // No register to enregister the eightbytes.
                }
            }
        }
#endif // UNIX_AMD64_ABI

        bool canPassArgInRegisters = false;

#if defined(UNIX_AMD64_ABI)
        if (varTypeIsStruct(argType))
        {
            canPassArgInRegisters = structDesc.passedInRegisters;
        }
        else
#elif defined(TARGET_X86)
        if (varTypeIsStruct(argType) && isTrivialPointerSizedStruct(typeHnd))
        {
            canPassArgInRegisters = varDscInfo->canEnreg(TYP_I_IMPL, cSlotsToEnregister);
        }
        else
#elif defined(TARGET_LOONGARCH64) || defined(TARGET_RISCV64)
        FpStructInRegistersInfo fpInfo = {};

        var_types argRegTypeInStruct1 = TYP_UNKNOWN;
        var_types argRegTypeInStruct2 = TYP_UNKNOWN;

        if ((strip(corInfoType) == CORINFO_TYPE_VALUECLASS) && (argSize <= MAX_PASS_MULTIREG_BYTES))
        {
            fpInfo = GetPassFpStructInRegistersInfo(typeHnd);
        }

        if (fpInfo.flags != FpStruct::UseIntCallConv)
        {
            assert(varTypeIsStruct(argType));
<<<<<<< HEAD
            assert(((fpInfo.flags & FpStruct::OnlyOne) != 0) || varDsc->lvExactSize() <= argSize);
            cSlotsToEnregister = ((fpInfo.flags & FpStruct::OnlyOne) != 0) ? 1 : 2;
            int floatNum       = ((fpInfo.flags & FpStruct::BothFloat) != 0) ? 2 : 1;

            canPassArgInRegisters = varDscInfo->canEnreg(TYP_DOUBLE, floatNum);
            if (canPassArgInRegisters && ((fpInfo.flags & (FpStruct::FloatInt | FpStruct::IntFloat)) != 0))
                canPassArgInRegisters = varDscInfo->canEnreg(TYP_I_IMPL, 1);
=======
            int floatNum = 0;
            if ((fpInfo.flags & FpStruct::OnlyOne) != 0)
            {
                assert(argSize <= 8);
                assert(varDsc->lvExactSize() <= argSize);

                floatNum              = 1;
                canPassArgInRegisters = varDscInfo->canEnreg(TYP_DOUBLE, 1);

                argRegTypeInStruct1 = (varDsc->lvExactSize() == 8) ? TYP_DOUBLE : TYP_FLOAT;
            }
            else if ((fpInfo.flags & FpStruct::BothFloat) != 0)
            {
                floatNum              = 2;
                canPassArgInRegisters = varDscInfo->canEnreg(TYP_DOUBLE, 2);

                argRegTypeInStruct1 = (fpInfo.SizeShift1st() == 3) ? TYP_DOUBLE : TYP_FLOAT;
                argRegTypeInStruct2 = (fpInfo.SizeShift2nd() == 3) ? TYP_DOUBLE : TYP_FLOAT;
            }
            else if ((fpInfo.flags & FpStruct::FloatInt) != 0)
            {
                floatNum              = 1;
                canPassArgInRegisters = varDscInfo->canEnreg(TYP_DOUBLE, 1);
                canPassArgInRegisters = canPassArgInRegisters && varDscInfo->canEnreg(TYP_I_IMPL, 1);

                argRegTypeInStruct1 = (fpInfo.SizeShift1st() == 3) ? TYP_DOUBLE : TYP_FLOAT;
                argRegTypeInStruct2 = (fpInfo.SizeShift2nd() == 3) ? TYP_LONG : TYP_INT;
            }
            else if ((fpInfo.flags & FpStruct::IntFloat) != 0)
            {
                floatNum              = 1;
                canPassArgInRegisters = varDscInfo->canEnreg(TYP_DOUBLE, 1);
                canPassArgInRegisters = canPassArgInRegisters && varDscInfo->canEnreg(TYP_I_IMPL, 1);

                argRegTypeInStruct1 = (fpInfo.SizeShift1st() == 3) ? TYP_LONG : TYP_INT;
                argRegTypeInStruct2 = (fpInfo.SizeShift2nd() == 3) ? TYP_DOUBLE : TYP_FLOAT;
            }
>>>>>>> e34a68d7

            Compiler::GetTypesFromFpStructInRegistersInfo(fpInfo, &argRegTypeInStruct1, &argRegTypeInStruct2);

            if (!canPassArgInRegisters)
            {
                // If a struct eligible for passing according to floating-point calling convention cannot be fully
                // enregistered, it is passed according to integer calling convention -- in up to two integer registers
                // and/or stack slots, as a lump of bits laid out like in memory.
                cSlotsToEnregister    = cSlots;
                canPassArgInRegisters = varDscInfo->canEnreg(argType, cSlotsToEnregister);

                argRegTypeInStruct1 = TYP_UNKNOWN;
                argRegTypeInStruct2 = TYP_UNKNOWN;

                if (cSlotsToEnregister == 2)
                {
                    if (!canPassArgInRegisters && varDscInfo->canEnreg(TYP_I_IMPL, 1))
                    {
                        // Here a struct-arg which needs two registers but only one integer register available,
                        // it has to be split.
                        argRegTypeInStruct1   = TYP_I_IMPL;
                        canPassArgInRegisters = true;
                    }
                }
            }
        }
        else
#endif // defined(TARGET_LOONGARCH64) || defined(TARGET_RISCV64)
        {
            canPassArgInRegisters = varDscInfo->canEnreg(argType, cSlotsToEnregister);
#if defined(TARGET_LOONGARCH64) || defined(TARGET_RISCV64)
            // On LoongArch64 and RISCV64, if there aren't any remaining floating-point registers to pass the
            // argument, integer registers (if any) are used instead.
            if (!canPassArgInRegisters && varTypeIsFloating(argType))
            {
                canPassArgInRegisters = varDscInfo->canEnreg(TYP_I_IMPL, cSlotsToEnregister);
                argType               = canPassArgInRegisters ? TYP_I_IMPL : argType;
            }
            if (!canPassArgInRegisters && (cSlots > 1))
            {
                // If a struct-arg which needs two registers but only one integer register available,
                // it has to be split.
                canPassArgInRegisters = varDscInfo->canEnreg(TYP_I_IMPL, 1);
                argRegTypeInStruct1   = canPassArgInRegisters ? TYP_I_IMPL : TYP_UNKNOWN;
            }
#endif
        }

        if (canPassArgInRegisters)
        {
            /* Another register argument */

            // Allocate the registers we need. allocRegArg() returns the first argument register number of the set.
            // For non-HFA structs, we still "try" to enregister the whole thing; it will just max out if splitting
            // to the stack happens.
            unsigned firstAllocatedRegArgNum = 0;

#if FEATURE_MULTIREG_ARGS
            varDsc->SetOtherArgReg(REG_NA);
#endif // FEATURE_MULTIREG_ARGS

#if defined(UNIX_AMD64_ABI)
            unsigned  secondAllocatedRegArgNum = 0;
            var_types firstEightByteType       = TYP_UNDEF;
            var_types secondEightByteType      = TYP_UNDEF;

            if (varTypeIsStruct(argType))
            {
                if (structDesc.eightByteCount >= 1)
                {
                    firstEightByteType      = GetEightByteType(structDesc, 0);
                    firstAllocatedRegArgNum = varDscInfo->allocRegArg(firstEightByteType, 1);
                }
            }
            else
#elif defined(TARGET_LOONGARCH64) || defined(TARGET_RISCV64)
            unsigned secondAllocatedRegArgNum = 0;
            if (argRegTypeInStruct1 != TYP_UNKNOWN)
            {
                firstAllocatedRegArgNum = varDscInfo->allocRegArg(argRegTypeInStruct1, 1);
            }
            else
#endif // defined(TARGET_LOONGARCH64) || defined(TARGET_RISCV64)
            {
                firstAllocatedRegArgNum = varDscInfo->allocRegArg(argType, cSlots);
            }

            if (isHfaArg)
            {
                // We need to save the fact that this HFA is enregistered.
                // Note that we can have HVAs of SIMD types even if we are not recognizing intrinsics.
                // In that case, we won't have normalized the vector types on the varDsc, so if we have a single vector
                // register, we need to set the type now. Otherwise, later we'll assume this is passed by reference.
                if (varDsc->lvHfaSlots() != 1)
                {
                    varDsc->lvIsMultiRegArg = true;
                }
            }

            varDsc->lvIsRegArg = 1;

#if FEATURE_MULTIREG_ARGS
#ifdef TARGET_ARM64
            if (argType == TYP_STRUCT)
            {
                varDsc->SetArgReg(genMapRegArgNumToRegNum(firstAllocatedRegArgNum, TYP_I_IMPL, info.compCallConv));
                if (cSlots == 2)
                {
                    varDsc->SetOtherArgReg(
                        genMapRegArgNumToRegNum(firstAllocatedRegArgNum + 1, TYP_I_IMPL, info.compCallConv));
                    varDsc->lvIsMultiRegArg = true;
                }
            }
#elif defined(UNIX_AMD64_ABI)
            if (varTypeIsStruct(argType))
            {
                varDsc->SetArgReg(
                    genMapRegArgNumToRegNum(firstAllocatedRegArgNum, firstEightByteType, info.compCallConv));

                // If there is a second eightbyte, get a register for it too and map the arg to the reg number.
                if (structDesc.eightByteCount >= 2)
                {
                    secondEightByteType      = GetEightByteType(structDesc, 1);
                    secondAllocatedRegArgNum = varDscInfo->allocRegArg(secondEightByteType, 1);
                    varDsc->lvIsMultiRegArg  = true;
                }

                if (secondEightByteType != TYP_UNDEF)
                {
                    varDsc->SetOtherArgReg(
                        genMapRegArgNumToRegNum(secondAllocatedRegArgNum, secondEightByteType, info.compCallConv));
                }

                assert(structDesc.eightByteCount <= 2);
            }
#elif defined(TARGET_LOONGARCH64) || defined(TARGET_RISCV64)
            if (argType == TYP_STRUCT)
            {
                if (argRegTypeInStruct1 != TYP_UNKNOWN)
                {
                    varDsc->SetArgReg(
                        genMapRegArgNumToRegNum(firstAllocatedRegArgNum, argRegTypeInStruct1, info.compCallConv));
                    if (argRegTypeInStruct2 != TYP_UNKNOWN)
                    {
                        secondAllocatedRegArgNum = varDscInfo->allocRegArg(argRegTypeInStruct2, 1);
                        varDsc->SetOtherArgReg(
                            genMapRegArgNumToRegNum(secondAllocatedRegArgNum, argRegTypeInStruct2, info.compCallConv));
                    }
                    else if (cSlotsToEnregister > 1)
                    {
                        // Here a struct-arg which needs two registers but only one integer register available,
                        // it has to be split. But we reserved extra 8-bytes for the whole struct.
                        varDsc->lvIsSplit = 1;
                        varDsc->SetOtherArgReg(REG_STK);
                        varDscInfo->setAllRegArgUsed(argRegTypeInStruct1);
                        varDscInfo->stackArgSize += TARGET_POINTER_SIZE;
#ifdef TARGET_RISCV64
                        varDscInfo->hasSplitParam = true;
#endif
                    }
                }
                else
                {
                    varDsc->SetArgReg(genMapRegArgNumToRegNum(firstAllocatedRegArgNum, TYP_I_IMPL, info.compCallConv));
                    if (cSlots == 2)
                    {
                        varDsc->SetOtherArgReg(
                            genMapRegArgNumToRegNum(firstAllocatedRegArgNum + 1, TYP_I_IMPL, info.compCallConv));
                    }

                    assert(cSlots <= 2);
                }
            }
#else  // ARM32
            if (varTypeIsStruct(argType))
            {
                varDsc->SetArgReg(genMapRegArgNumToRegNum(firstAllocatedRegArgNum, TYP_I_IMPL, info.compCallConv));
            }
#endif // ARM32
            else
#endif // FEATURE_MULTIREG_ARGS
            {
                varDsc->SetArgReg(genMapRegArgNumToRegNum(firstAllocatedRegArgNum, argType, info.compCallConv));
            }

#ifdef TARGET_ARM
            if (varDsc->TypeGet() == TYP_LONG)
            {
                varDsc->SetOtherArgReg(
                    genMapRegArgNumToRegNum(firstAllocatedRegArgNum + 1, TYP_INT, info.compCallConv));
            }

            unsigned numEnregistered = 0;
            unsigned stackSize       = 0;
            // Check if arg was split between registers and stack.
            if (varTypeUsesIntReg(argType))
            {
                unsigned firstRegArgNum = genMapIntRegNumToRegArgNum(varDsc->GetArgReg(), info.compCallConv);
                unsigned lastRegArgNum  = firstRegArgNum + cSlots - 1;
                if (lastRegArgNum >= varDscInfo->maxIntRegArgNum)
                {
                    assert(varDscInfo->stackArgSize == 0);
                    numEnregistered = varDscInfo->maxIntRegArgNum - firstRegArgNum;
                    varDsc->SetStackOffset(-(int)numEnregistered * REGSIZE_BYTES);
                    stackSize = (cSlots - numEnregistered) * REGSIZE_BYTES;
                    varDscInfo->stackArgSize += stackSize;
                    varDscInfo->hasSplitParam = true;
                    JITDUMP("set user arg V%02u offset to %d\n", varDscInfo->varNum, varDsc->GetStackOffset());
                }
                else
                {
                    numEnregistered = cSlots;
                }
            }
            else
            {
                numEnregistered = cSlots;
            }
#endif // TARGET_ARM

#ifdef DEBUG
            if (verbose)
            {
                printf("Arg #%u    passed in register(s) ", varDscInfo->varNum);

#if defined(UNIX_AMD64_ABI)
                if (varTypeIsStruct(argType))
                {
                    // Print both registers, just to be clear
                    if (firstEightByteType == TYP_UNDEF)
                    {
                        printf("firstEightByte: <not used>");
                    }
                    else
                    {
                        printf("firstEightByte: %s",
                               getRegName(genMapRegArgNumToRegNum(firstAllocatedRegArgNum, firstEightByteType,
                                                                  info.compCallConv)));
                    }

                    if (secondEightByteType == TYP_UNDEF)
                    {
                        printf(", secondEightByte: <not used>");
                    }
                    else
                    {
                        printf(", secondEightByte: %s",
                               getRegName(genMapRegArgNumToRegNum(secondAllocatedRegArgNum, secondEightByteType,
                                                                  info.compCallConv)));
                    }
                }
                else
#elif defined(TARGET_LOONGARCH64) || defined(TARGET_RISCV64)
                if (varTypeIsStruct(argType))
                {
                    if (argRegTypeInStruct1 == TYP_UNKNOWN)
                    {
                        printf("first: <not used>");
                    }
                    else
                    {
                        printf("first: %s",
                               getRegName(genMapRegArgNumToRegNum(firstAllocatedRegArgNum, argRegTypeInStruct1,
                                                                  info.compCallConv)));
                    }
                    if (argRegTypeInStruct2 == TYP_UNKNOWN)
                    {
                        printf(", second: <not used>");
                    }
                    else
                    {
                        printf(", second: %s",
                               getRegName(genMapRegArgNumToRegNum(secondAllocatedRegArgNum, argRegTypeInStruct2,
                                                                  info.compCallConv)));
                    }
                }
                else
#endif // UNIX_AMD64_ABI, TARGET_LOONGARCH64, TARGET_RISCV64
                {
                    assert(varTypeUsesFloatReg(argType) || varTypeUsesIntReg(argType));

                    bool     isFloat   = varTypeUsesFloatReg(argType);
                    unsigned regArgNum = genMapRegNumToRegArgNum(varDsc->GetArgReg(), argType, info.compCallConv);

                    for (unsigned ix = 0; ix < cSlots; ix++, regArgNum++)
                    {
                        if (ix > 0)
                        {
                            printf(",");
                        }

                        if (!isFloat && (regArgNum >= varDscInfo->maxIntRegArgNum))
                        {
                            // a struct has been split between registers and stack
                            printf(" stack slots:%d", cSlots - ix);
                            break;
                        }

#ifdef TARGET_ARM
                        if (isFloat)
                        {
                            // Print register size prefix
                            if (argType == TYP_DOUBLE)
                            {
                                // Print both registers, just to be clear
                                printf("%s/%s",
                                       getRegName(genMapRegArgNumToRegNum(regArgNum, argType, info.compCallConv)),
                                       getRegName(genMapRegArgNumToRegNum(regArgNum + 1, argType, info.compCallConv)));

                                // doubles take 2 slots
                                assert(ix + 1 < cSlots);
                                ++ix;
                                ++regArgNum;
                            }
                            else
                            {
                                printf("%s",
                                       getRegName(genMapRegArgNumToRegNum(regArgNum, argType, info.compCallConv)));
                            }
                        }
                        else
#endif // TARGET_ARM
                        {
                            printf("%s", getRegName(genMapRegArgNumToRegNum(regArgNum, argType, info.compCallConv)));
                        }
                    }
                }
                printf("\n");
            }
#endif    // DEBUG
        } // end if (canPassArgInRegisters)
        else
        {
#if defined(TARGET_ARM)
            varDscInfo->setAllRegArgUsed(argType);

            if (varTypeUsesFloatReg(argType))
            {
                varDscInfo->setAnyFloatStackArgs();
            }
            else
            {
                assert(varTypeUsesIntReg(argType));
            }

#elif defined(TARGET_ARM64) || defined(TARGET_LOONGARCH64) || defined(TARGET_RISCV64)

            // If we needed to use the stack in order to pass this argument then
            // record the fact that we have used up any remaining registers of this 'type'
            // This prevents any 'backfilling' from occurring on ARM64/LoongArch64.
            //
            varDscInfo->setAllRegArgUsed(argType);

#endif // TARGET_XXX

#ifdef TARGET_ARM
            unsigned argAlignment = cAlign * TARGET_POINTER_SIZE;
#else
            unsigned argAlignment = eeGetArgSizeAlignment(origArgType, (hfaType == TYP_FLOAT));
            // We expect the following rounding operation to be a noop on all
            // ABIs except ARM (where we have 8-byte aligned args) and Apple
            // ARM64 (that allows to pack multiple smaller parameters in a
            // single stack slot).
            assert(compAppleArm64Abi() || ((varDscInfo->stackArgSize % argAlignment) == 0));
#endif
            varDscInfo->stackArgSize = roundUp(varDscInfo->stackArgSize, argAlignment);

            JITDUMP("set user arg V%02u offset to %u\n", varDscInfo->varNum, varDscInfo->stackArgSize);
            varDsc->SetStackOffset(varDscInfo->stackArgSize);
            varDscInfo->stackArgSize += argSize;
        }

#ifdef UNIX_AMD64_ABI
        // The arg size is returning the number of bytes of the argument. For a struct it could return a size not a
        // multiple of TARGET_POINTER_SIZE. The stack allocated space should always be multiple of TARGET_POINTER_SIZE,
        // so round it up.
        compArgSize += roundUp(argSize, TARGET_POINTER_SIZE);
#else  // !UNIX_AMD64_ABI
        compArgSize += argSize;
#endif // !UNIX_AMD64_ABI
        if (info.compIsVarArgs || isSoftFPPreSpill)
        {
#if defined(TARGET_X86)
            varDsc->SetStackOffset(compArgSize);
#else  // !TARGET_X86
       // TODO-CQ: We shouldn't have to go as far as to declare these
       // address-exposed -- DoNotEnregister should suffice.

            lvaSetVarAddrExposed(varDscInfo->varNum DEBUGARG(AddressExposedReason::TOO_CONSERVATIVE));
#endif // !TARGET_X86
        }
    }

    compArgSize = GetOutgoingArgByteSize(compArgSize);

#ifdef TARGET_ARM
    if (doubleAlignMask != RBM_NONE)
    {
        assert(RBM_ARG_REGS == 0xF);
        assert((doubleAlignMask & RBM_ARG_REGS) == doubleAlignMask);
        if (doubleAlignMask != RBM_NONE && doubleAlignMask != RBM_ARG_REGS)
        {
            // 'double aligned types' can begin only at r0 or r2 and we always expect at least two registers to be used
            // Note that in rare cases, we can have double-aligned structs of 12 bytes (if specified explicitly with
            // attributes)
            assert((doubleAlignMask == 0b0011) || (doubleAlignMask == 0b1100) ||
                   (doubleAlignMask == 0b0111) /* || 0b1111 is if'ed out */);

            // Now if doubleAlignMask is xyz1 i.e., the struct starts in r0, and we prespill r2 or r3
            // but not both, then the stack would be misaligned for r0. So spill both
            // r2 and r3.
            //
            // ; +0 --- caller SP double aligned ----
            // ; -4 r2    r3
            // ; -8 r1    r1
            // ; -c r0    r0   <-- misaligned.
            // ; callee saved regs
            bool startsAtR0 = (doubleAlignMask & 1) == 1;
            bool r2XorR3    = ((codeGen->regSet.rsMaskPreSpillRegArg & RBM_R2) == 0) !=
                           ((codeGen->regSet.rsMaskPreSpillRegArg & RBM_R3) == 0);
            if (startsAtR0 && r2XorR3)
            {
                codeGen->regSet.rsMaskPreSpillAlign =
                    (~codeGen->regSet.rsMaskPreSpillRegArg & ~doubleAlignMask) & RBM_ARG_REGS;
            }
        }
    }
#endif // TARGET_ARM
}

#ifdef SWIFT_SUPPORT
//-----------------------------------------------------------------------------
// lvaInitSpecialSwiftParam: Initialize SwiftSelf/SwiftError* parameters.
//
// Parameters:
//   argHnd  - Handle for this parameter in the method's signature
//   varDsc  - LclVarDsc* for the parameter
//   type    - Type of the parameter
//   typeHnd - Class handle for the type of the parameter
//
// Returns:
//   true if parameter was initialized
//
bool Compiler::lvaInitSpecialSwiftParam(CORINFO_ARG_LIST_HANDLE argHnd,
                                        InitVarDscInfo*         varDscInfo,
                                        CorInfoType             type,
                                        CORINFO_CLASS_HANDLE    typeHnd)
{
    const bool argIsByrefOrPtr = (type == CORINFO_TYPE_BYREF) || (type == CORINFO_TYPE_PTR);

    if (argIsByrefOrPtr)
    {
        // For primitive types, we don't expect to be passed a CORINFO_CLASS_HANDLE; look up the actual handle
        assert(typeHnd == nullptr);
        CORINFO_CLASS_HANDLE clsHnd = info.compCompHnd->getArgClass(&info.compMethodInfo->args, argHnd);
        type                        = info.compCompHnd->getChildType(clsHnd, &typeHnd);
    }

    if (type != CORINFO_TYPE_VALUECLASS)
    {
        return false;
    }

    if (!info.compCompHnd->isIntrinsicType(typeHnd))
    {
        return false;
    }

    const char* namespaceName;
    const char* className = info.compCompHnd->getClassNameFromMetadata(typeHnd, &namespaceName);
    if ((strcmp(className, "SwiftSelf") == 0) && (strcmp(namespaceName, "System.Runtime.InteropServices.Swift") == 0))
    {
        if (argIsByrefOrPtr)
        {
            BADCODE("Expected SwiftSelf struct, got pointer/reference");
        }

        if (lvaSwiftSelfArg != BAD_VAR_NUM)
        {
            BADCODE("Duplicate SwiftSelf parameter");
        }

        LclVarDsc* const varDsc = varDscInfo->varDsc;
        varDsc->SetArgReg(REG_SWIFT_SELF);
        varDsc->SetOtherArgReg(REG_NA);
        varDsc->lvIsRegArg = true;

        compArgSize += TARGET_POINTER_SIZE;

        lvaSwiftSelfArg = varDscInfo->varNum;
        return true;
    }

    if ((strcmp(className, "SwiftIndirectResult") == 0) &&
        (strcmp(namespaceName, "System.Runtime.InteropServices.Swift") == 0))
    {
        if (argIsByrefOrPtr)
        {
            BADCODE("Expected SwiftIndirectResult struct, got pointer/reference");
        }

        if (info.compRetType != TYP_VOID)
        {
            BADCODE("Functions with SwiftIndirectResult parameters must return void");
        }

        if (lvaSwiftIndirectResultArg != BAD_VAR_NUM)
        {
            BADCODE("Duplicate SwiftIndirectResult parameter");
        }

        LclVarDsc* const varDsc = varDscInfo->varDsc;
        varDsc->SetArgReg(theFixedRetBuffReg(CorInfoCallConvExtension::Swift));
        varDsc->lvIsRegArg = true;

        compArgSize += TARGET_POINTER_SIZE;

        lvaSwiftIndirectResultArg = varDscInfo->varNum;
        return true;
    }

    if ((strcmp(className, "SwiftError") == 0) && (strcmp(namespaceName, "System.Runtime.InteropServices.Swift") == 0))
    {
        if (!argIsByrefOrPtr)
        {
            BADCODE("Expected SwiftError pointer/reference, got struct");
        }

        if (lvaSwiftErrorArg != BAD_VAR_NUM)
        {
            BADCODE("Duplicate SwiftError* parameter");
        }

        // We won't actually be passing this SwiftError* in REG_SWIFT_ERROR (or any register, for that matter).
        // We will check for this quirk when generating the prolog,
        // and ensure this fake parameter doesn't take any registers/stack space
        LclVarDsc* const varDsc = varDscInfo->varDsc;
        varDsc->SetArgReg(REG_SWIFT_ERROR);
        varDsc->SetOtherArgReg(REG_NA);
        varDsc->lvIsRegArg = true;
        lvaSwiftErrorArg   = varDscInfo->varNum;

        // Instead, all usages of the SwiftError* parameter will be redirected to this pseudolocal.
        lvaSwiftErrorLocal = lvaGrabTempWithImplicitUse(false DEBUGARG("SwiftError pseudolocal"));
        lvaSetStruct(lvaSwiftErrorLocal, typeHnd, false);
        return true;
    }

    return false;
}
#endif

/*****************************************************************************/
void Compiler::lvaInitGenericsCtxt(InitVarDscInfo* varDscInfo)
{
    //@GENERICS: final instantiation-info argument for shared generic methods
    // and shared generic struct instance methods
    if (info.compMethodInfo->args.callConv & CORINFO_CALLCONV_PARAMTYPE)
    {
        info.compTypeCtxtArg = varDscInfo->varNum;

        LclVarDsc* varDsc = varDscInfo->varDsc;
        varDsc->lvIsParam = 1;
        varDsc->lvType    = TYP_I_IMPL;

        if (varDscInfo->canEnreg(TYP_I_IMPL))
        {
            /* Another register argument */

            varDsc->lvIsRegArg = 1;
            varDsc->SetArgReg(
                genMapRegArgNumToRegNum(varDscInfo->regArgNum(TYP_INT), varDsc->TypeGet(), info.compCallConv));
#if FEATURE_MULTIREG_ARGS
            varDsc->SetOtherArgReg(REG_NA);
#endif
            varDsc->lvOnFrame = true; // The final home for this incoming register might be our local stack frame

            varDscInfo->intRegArgNum++;

#ifdef DEBUG
            if (verbose)
            {
                printf("'GenCtxt'   passed in register %s\n", getRegName(varDsc->GetArgReg()));
            }
#endif
        }
        else
        {
            // We need to mark these as being on the stack, as this is not done elsewhere in the case that canEnreg
            // returns false.
            varDsc->lvOnFrame = true;
            varDsc->SetStackOffset(varDscInfo->stackArgSize);
            varDscInfo->stackArgSize += TARGET_POINTER_SIZE;
        }

        compArgSize += TARGET_POINTER_SIZE;

#if defined(TARGET_X86)
        if (info.compIsVarArgs)
            varDsc->SetStackOffset(compArgSize);
#endif // TARGET_X86

        varDscInfo->nextParam();
    }
}

/*****************************************************************************/
void Compiler::lvaInitVarArgsHandle(InitVarDscInfo* varDscInfo)
{
    if (info.compIsVarArgs)
    {
        lvaVarargsHandleArg = varDscInfo->varNum;

        LclVarDsc* varDsc = varDscInfo->varDsc;
        varDsc->lvType    = TYP_I_IMPL;
        varDsc->lvIsParam = 1;
#if defined(TARGET_X86)
        // Codegen will need it for x86 scope info.
        varDsc->lvImplicitlyReferenced = 1;
#endif // TARGET_X86
        varDsc->lvHasLdAddrOp = 1;

        lvaSetVarDoNotEnregister(lvaVarargsHandleArg DEBUGARG(DoNotEnregisterReason::VMNeedsStackAddr));

        assert(mostRecentlyActivePhase == PHASE_PRE_IMPORT);

        if (varDscInfo->canEnreg(TYP_I_IMPL))
        {
            /* Another register argument */

            unsigned varArgHndArgNum = varDscInfo->allocRegArg(TYP_I_IMPL);

            varDsc->lvIsRegArg = 1;
            varDsc->SetArgReg(genMapRegArgNumToRegNum(varArgHndArgNum, TYP_I_IMPL, info.compCallConv));
#if FEATURE_MULTIREG_ARGS
            varDsc->SetOtherArgReg(REG_NA);
#endif
            varDsc->lvOnFrame = true; // The final home for this incoming register might be our local stack frame
#ifdef TARGET_ARM
            // This has to be spilled right in front of the real arguments and we have
            // to pre-spill all the argument registers explicitly because we only have
            // have symbols for the declared ones, not any potential variadic ones.
            for (unsigned ix = varArgHndArgNum; ix < ArrLen(intArgMasks); ix++)
            {
                codeGen->regSet.rsMaskPreSpillRegArg |= intArgMasks[ix];
            }
#endif // TARGET_ARM

#ifdef DEBUG
            if (verbose)
            {
                printf("'VarArgHnd' passed in register %s\n", getRegName(varDsc->GetArgReg()));
            }
#endif // DEBUG
        }
        else
        {
            // We need to mark these as being on the stack, as this is not done elsewhere in the case that canEnreg
            // returns false.
            varDsc->lvOnFrame = true;
            varDsc->SetStackOffset(varDscInfo->stackArgSize);
            varDscInfo->stackArgSize += TARGET_POINTER_SIZE;
        }

        /* Update the total argument size, count and varDsc */

        compArgSize += TARGET_POINTER_SIZE;

        varDscInfo->nextParam();

#if defined(TARGET_X86)
        varDsc->SetStackOffset(compArgSize);

        // Allocate a temp to point at the beginning of the args

        lvaVarargsBaseOfStkArgs                  = lvaGrabTemp(false DEBUGARG("Varargs BaseOfStkArgs"));
        lvaTable[lvaVarargsBaseOfStkArgs].lvType = TYP_I_IMPL;

#endif // TARGET_X86
    }
}

/*****************************************************************************/
void Compiler::lvaInitVarDsc(LclVarDsc*              varDsc,
                             unsigned                varNum,
                             CorInfoType             corInfoType,
                             CORINFO_CLASS_HANDLE    typeHnd,
                             CORINFO_ARG_LIST_HANDLE varList,
                             CORINFO_SIG_INFO*       varSig)
{
    noway_assert(varDsc == lvaGetDesc(varNum));

    switch (corInfoType)
    {
        // Mark types that looks like a pointer for doing shadow-copying of
        // parameters if we have an unsafe buffer.
        // Note that this does not handle structs with pointer fields. Instead,
        // we rely on using the assign-groups/equivalence-groups in
        // gsFindVulnerableParams() to determine if a buffer-struct contains a
        // pointer. We could do better by having the EE determine this for us.
        // Note that we want to keep buffers without pointers at lower memory
        // addresses than buffers with pointers.
        case CORINFO_TYPE_PTR:
        case CORINFO_TYPE_BYREF:
        case CORINFO_TYPE_CLASS:
        case CORINFO_TYPE_STRING:
        case CORINFO_TYPE_VAR:
        case CORINFO_TYPE_REFANY:
            varDsc->lvIsPtr = 1;
            break;
        default:
            break;
    }

    var_types type = JITtype2varType(corInfoType);
    if (varTypeIsFloating(type))
    {
        compFloatingPointUsed = true;
    }

#if FEATURE_IMPLICIT_BYREFS
    varDsc->lvIsImplicitByRef = 0;
#endif // FEATURE_IMPLICIT_BYREFS
#if defined(TARGET_LOONGARCH64) || defined(TARGET_RISCV64)
    varDsc->lvIsSplit = 0;
#endif // TARGET_LOONGARCH64 || TARGET_RISCV64

    // Set the lvType (before this point it is TYP_UNDEF).

    if (GlobalJitOptions::compFeatureHfa)
    {
        varDsc->SetHfaType(TYP_UNDEF);
    }
    if ((varTypeIsStruct(type)))
    {
        lvaSetStruct(varNum, typeHnd, typeHnd != NO_CLASS_HANDLE);
        if (info.compIsVarArgs)
        {
            lvaSetStructUsedAsVarArg(varNum);
        }
    }
    else
    {
        varDsc->lvType = type;
    }

#ifdef DEBUG
    varDsc->SetStackOffset(BAD_STK_OFFS);
#endif

#if FEATURE_MULTIREG_ARGS
    varDsc->SetOtherArgReg(REG_NA);
#endif // FEATURE_MULTIREG_ARGS
}

//-----------------------------------------------------------------------------
// lvaClassifyParameterABI:
//  Classify the ABI information for all parameters.
//
// Type parameters:
//   Classifier - The type of classifier to use.
//
// Parameters:
//   classifier - The classifier to use
//
template <typename Classifier>
void Compiler::lvaClassifyParameterABI(Classifier& classifier)
{
    lvaParameterPassingInfo =
        info.compArgsCount == 0 ? nullptr : new (this, CMK_LvaTable) ABIPassingInformation[info.compArgsCount];

    for (unsigned i = 0; i < info.compArgsCount; i++)
    {
        LclVarDsc*   dsc          = lvaGetDesc(i);
        ClassLayout* structLayout = varTypeIsStruct(dsc) ? dsc->GetLayout() : nullptr;

        WellKnownArg wellKnownArg = WellKnownArg::None;
        if (i == info.compRetBuffArg)
        {
            wellKnownArg = WellKnownArg::RetBuffer;
        }
#ifdef SWIFT_SUPPORT
        else if (i == lvaSwiftSelfArg)
        {
            wellKnownArg = WellKnownArg::SwiftSelf;
        }
        else if (i == lvaSwiftIndirectResultArg)
        {
            wellKnownArg = WellKnownArg::RetBuffer;
        }
        else if (i == lvaSwiftErrorArg)
        {
            wellKnownArg = WellKnownArg::SwiftError;
        }
#endif

        lvaParameterPassingInfo[i] = classifier.Classify(this, dsc->TypeGet(), structLayout, wellKnownArg);

#ifdef DEBUG
        if (verbose)
        {
            printf("Parameter V%02u ABI info: ", i);
            lvaParameterPassingInfo[i].Dump();
        }
#endif
    }

    lvaParameterStackSize = classifier.StackSize();
}

//-----------------------------------------------------------------------------
// lvaClassifyParameterABI:
//  Classify the ABI information for all parameters.
//
void Compiler::lvaClassifyParameterABI()
{
    ClassifierInfo cInfo;
    cInfo.CallConv   = info.compCallConv;
    cInfo.IsVarArgs  = info.compIsVarArgs;
    cInfo.HasThis    = info.compThisArg != BAD_VAR_NUM;
    cInfo.HasRetBuff = info.compRetBuffArg != BAD_VAR_NUM;

#ifdef SWIFT_SUPPORT
    if (info.compCallConv == CorInfoCallConvExtension::Swift)
    {
        SwiftABIClassifier classifier(cInfo);
        lvaClassifyParameterABI(classifier);

        regMaskTP argRegs = RBM_NONE;

        // The calling convention details computed by the old ABI classifier
        // are wrong since it does not handle the Swift ABI for structs
        // appropriately. Grab them from the new ABI information.
        for (unsigned lclNum = 0; lclNum < info.compArgsCount; lclNum++)
        {
            LclVarDsc*                   dsc     = lvaGetDesc(lclNum);
            const ABIPassingInformation& abiInfo = lvaGetParameterABIInfo(lclNum);

            if (dsc->TypeGet() == TYP_STRUCT)
            {
                const CORINFO_SWIFT_LOWERING* lowering = GetSwiftLowering(dsc->GetLayout()->GetClassHandle());
                dsc->lvIsImplicitByRef                 = lowering->byReference;
            }

            if ((dsc->TypeGet() == TYP_STRUCT) && !lvaIsImplicitByRefLocal(lclNum) &&
                !abiInfo.HasExactlyOneStackSegment())
            {
                dsc->lvIsRegArg = false;
            }
            else
            {
                assert(abiInfo.NumSegments == 1);
                if (abiInfo.Segment(0).IsPassedInRegister())
                {
                    dsc->lvIsRegArg = true;
                    dsc->SetArgReg(abiInfo.Segment(0).GetRegister());
                    dsc->SetOtherArgReg(REG_NA);
                }
                else
                {
                    dsc->lvIsRegArg = false;
                    dsc->SetArgReg(REG_STK);
                    dsc->SetOtherArgReg(REG_NA);
                    dsc->SetStackOffset(abiInfo.Segment(0).GetStackOffset());
                }
            }

            for (unsigned i = 0; i < abiInfo.NumSegments; i++)
            {
                const ABIPassingSegment& segment = abiInfo.Segment(i);
                if (segment.IsPassedInRegister())
                {
                    argRegs |= segment.GetRegisterMask();
                }
            }
        }

        // genFnPrologCalleeRegArgs expect these to be the counts of registers it knows how to handle.
        codeGen->intRegState.rsCalleeRegArgCount   = genCountBits(argRegs & RBM_ARG_REGS);
        codeGen->floatRegState.rsCalleeRegArgCount = genCountBits(argRegs & RBM_FLTARG_REGS);
    }
    else
#endif
    {
        PlatformClassifier classifier(cInfo);
        lvaClassifyParameterABI(classifier);
    }

#ifdef DEBUG
    if (lvaParameterPassingInfo == nullptr)
    {
        return;
    }

    for (unsigned lclNum = 0; lclNum < info.compArgsCount; lclNum++)
    {
        LclVarDsc*                   dsc     = lvaGetDesc(lclNum);
        const ABIPassingInformation& abiInfo = lvaGetParameterABIInfo(lclNum);

        assert(abiInfo.NumSegments > 0);

        if ((dsc->TypeGet() == TYP_STRUCT) && (info.compCallConv == CorInfoCallConvExtension::Swift))
        {
            continue;
        }

        unsigned numSegmentsToCompare = abiInfo.NumSegments;
        if (dsc->lvIsHfa())
        {
            // LclVarDsc only has one register set for HFAs
            numSegmentsToCompare = 1;
        }

#ifdef TARGET_ARM
        // On arm the old representation only represents the start register for
        // struct multireg args.
        if (varTypeIsStruct(dsc))
        {
            numSegmentsToCompare = 1;
        }

        // And also for TYP_DOUBLE on soft FP
        if (opts.compUseSoftFP && (dsc->TypeGet() == TYP_DOUBLE))
        {
            numSegmentsToCompare = 1;
        }
#endif

        for (unsigned i = 0; i < numSegmentsToCompare; i++)
        {
            const ABIPassingSegment& expected = abiInfo.Segment(i);
            regNumber                reg      = REG_NA;
            if (i == 0)
            {
                reg = dsc->GetArgReg();
            }
#if FEATURE_MULTIREG_ARGS
            else if (i == 1)
            {
                reg = dsc->GetOtherArgReg();
            }
#endif

            if (expected.IsPassedOnStack())
            {
                if (i == 0)
                {
                    assert(reg == REG_STK);

                    unsigned dscStackOffset = (unsigned)dsc->GetStackOffset();
#ifdef WINDOWS_AMD64_ABI
                    // The LclVarDsc value does not account for the 4 shadow slots allocated by the caller.
                    dscStackOffset += 32;
#endif

// On x86, varargs methods access stack args off of a base pointer, and the
// first stack arg is not considered to be at offset 0.
// TODO-Cleanup: Unify things so that x86 is consistent with other platforms
// here and change fgMorphExpandStackArgForVarArgs to account for that.
#ifndef TARGET_X86
                    assert(dscStackOffset == expected.GetStackOffset());
#endif
                }
            }
            else
            {
                assert(reg == expected.GetRegister());
            }
        }
    }

    for (unsigned lclNum = 0; lclNum < info.compArgsCount; lclNum++)
    {
        const ABIPassingInformation& abiInfo = lvaGetParameterABIInfo(lclNum);

        if (lvaIsImplicitByRefLocal(lclNum))
        {
            assert((abiInfo.NumSegments == 1) && (abiInfo.Segment(0).Size == TARGET_POINTER_SIZE));
        }
        else
        {
            for (unsigned i = 0; i < abiInfo.NumSegments; i++)
            {
                const ABIPassingSegment& segment = abiInfo.Segment(i);
                assert(segment.Size > 0);
                assert(segment.Offset + segment.Size <= lvaLclExactSize(lclNum));

                if (i > 0)
                {
                    assert(segment.Offset > abiInfo.Segment(i - 1).Offset);
                }

                for (unsigned j = 0; j < abiInfo.NumSegments; j++)
                {
                    if (i == j)
                    {
                        continue;
                    }

                    const ABIPassingSegment& otherSegment = abiInfo.Segment(j);
                    assert((segment.Offset + segment.Size <= otherSegment.Offset) ||
                           (segment.Offset >= otherSegment.Offset + otherSegment.Size));
                }
            }
        }
    }

#if FEATURE_FASTTAILCALL
    // Swift doesn't have correct ABI info computed by the old classification,
    // so skip this validation there.
    if (info.compCallConv != CorInfoCallConvExtension::Swift)
    {
        unsigned oldStackSize = info.compArgStackSize;

#ifdef WINDOWS_AMD64_ABI
        // Old info does not take 4 shadow slots on win-x64 into account.
        oldStackSize += 32;
#endif

        assert(lvaParameterStackSize == roundUp(oldStackSize, TARGET_POINTER_SIZE));
    }
#endif

#endif // DEBUG
}

//--------------------------------------------------------------------------------------------
// lvaHaveSwiftStructStackParamsToReassemble:
//   Check if this compilation has any Swift parameters that are passed on the
//   stack and that need to be reassembled on the local stack frame.
//
// Return value:
//   True if so.
//
bool Compiler::lvaHasAnySwiftStackParamToReassemble()
{
#ifdef SWIFT_SUPPORT
    if (info.compCallConv != CorInfoCallConvExtension::Swift)
    {
        return false;
    }

    for (unsigned lclNum = 0; lclNum < info.compArgsCount; lclNum++)
    {
        const ABIPassingInformation& abiInfo = lvaGetParameterABIInfo(lclNum);
        if (abiInfo.HasAnyStackSegment() && !abiInfo.HasExactlyOneStackSegment())
        {
            return true;
        }
    }
#endif

    return false;
}

/*****************************************************************************
 * Returns our internal varNum for a given IL variable.
 * Asserts assume it is called after lvaTable[] has been set up.
 */

unsigned Compiler::compMapILvarNum(unsigned ILvarNum)
{
    noway_assert(ILvarNum < info.compILlocalsCount || ILvarNum > unsigned(ICorDebugInfo::UNKNOWN_ILNUM));

    unsigned varNum;

    if (ILvarNum == (unsigned)ICorDebugInfo::VARARGS_HND_ILNUM)
    {
        // The varargs cookie is the last argument in lvaTable[]
        noway_assert(info.compIsVarArgs);

        varNum = lvaVarargsHandleArg;
        noway_assert(lvaTable[varNum].lvIsParam);
    }
    else if (ILvarNum == (unsigned)ICorDebugInfo::RETBUF_ILNUM)
    {
        noway_assert(info.compRetBuffArg != BAD_VAR_NUM);
        varNum = info.compRetBuffArg;
    }
    else if (ILvarNum == (unsigned)ICorDebugInfo::TYPECTXT_ILNUM)
    {
        noway_assert(info.compTypeCtxtArg >= 0);
        varNum = info.compTypeCtxtArg;
    }
    else if (ILvarNum < info.compILargsCount)
    {
        // Parameter
        varNum = compMapILargNum(ILvarNum);
        noway_assert(lvaTable[varNum].lvIsParam);
    }
    else if (ILvarNum < info.compILlocalsCount)
    {
        // Local variable
        unsigned lclNum = ILvarNum - info.compILargsCount;
        varNum          = info.compArgsCount + lclNum;
        noway_assert(!lvaTable[varNum].lvIsParam);
    }
    else
    {
        unreached();
    }

    noway_assert(varNum < info.compLocalsCount);
    return varNum;
}

/*****************************************************************************
 * Returns the IL variable number given our internal varNum.
 * Special return values are VARG_ILNUM, RETBUF_ILNUM, TYPECTXT_ILNUM.
 *
 * Returns UNKNOWN_ILNUM if it can't be mapped.
 */

unsigned Compiler::compMap2ILvarNum(unsigned varNum) const
{
    if (compIsForInlining())
    {
        return impInlineInfo->InlinerCompiler->compMap2ILvarNum(varNum);
    }

    noway_assert(varNum < lvaCount);

    if (varNum == info.compRetBuffArg)
    {
        return (unsigned)ICorDebugInfo::RETBUF_ILNUM;
    }

    // Is this a varargs function?
    if (info.compIsVarArgs && varNum == lvaVarargsHandleArg)
    {
        return (unsigned)ICorDebugInfo::VARARGS_HND_ILNUM;
    }

    // We create an extra argument for the type context parameter
    // needed for shared generic code.
    if ((info.compMethodInfo->args.callConv & CORINFO_CALLCONV_PARAMTYPE) && varNum == info.compTypeCtxtArg)
    {
        return (unsigned)ICorDebugInfo::TYPECTXT_ILNUM;
    }

#if FEATURE_FIXED_OUT_ARGS
    if (varNum == lvaOutgoingArgSpaceVar)
    {
        return (unsigned)ICorDebugInfo::UNKNOWN_ILNUM; // Cannot be mapped
    }
#endif // FEATURE_FIXED_OUT_ARGS

    // Now mutate varNum to remove extra parameters from the count.
    if ((info.compMethodInfo->args.callConv & CORINFO_CALLCONV_PARAMTYPE) && varNum > info.compTypeCtxtArg)
    {
        varNum--;
    }

    if (info.compIsVarArgs && varNum > lvaVarargsHandleArg)
    {
        varNum--;
    }

    /* Is there a hidden argument for the return buffer.
       Note that this code works because if the RetBuffArg is not present,
       compRetBuffArg will be BAD_VAR_NUM */
    if (info.compRetBuffArg != BAD_VAR_NUM && varNum > info.compRetBuffArg)
    {
        varNum--;
    }

    if (varNum >= info.compLocalsCount)
    {
        return (unsigned)ICorDebugInfo::UNKNOWN_ILNUM; // Cannot be mapped
    }

    return varNum;
}

/*****************************************************************************
 * Returns true if variable "varNum" may be address-exposed.
 */

bool Compiler::lvaVarAddrExposed(unsigned varNum) const
{
    const LclVarDsc* varDsc = lvaGetDesc(varNum);
    return varDsc->IsAddressExposed();
}

/*****************************************************************************
 * Returns true iff variable "varNum" should not be enregistered (or one of several reasons).
 */

bool Compiler::lvaVarDoNotEnregister(unsigned varNum)
{
    LclVarDsc* varDsc = lvaGetDesc(varNum);
    return varDsc->lvDoNotEnregister;
}

//------------------------------------------------------------------------
// lvInitializeDoNotEnregFlag: a helper to initialize `lvDoNotEnregister` flag
//    for locals that were created before the compiler decided its optimization level.
//
// Assumptions:
//    compEnregLocals() value is finalized and is set to false.
//
void Compiler::lvSetMinOptsDoNotEnreg()
{
    JITDUMP("compEnregLocals() is false, setting doNotEnreg flag for all locals.");
    assert(!compEnregLocals());
    for (unsigned lclNum = 0; lclNum < lvaCount; lclNum++)
    {
        lvaSetVarDoNotEnregister(lclNum DEBUGARG(DoNotEnregisterReason::NoRegVars));
    }
}

//------------------------------------------------------------------------
// StructPromotionHelper constructor.
//
// Arguments:
//   compiler - pointer to a compiler to get access to an allocator, compHandle etc.
//
Compiler::StructPromotionHelper::StructPromotionHelper(Compiler* compiler)
    : compiler(compiler)
    , structPromotionInfo()
{
}

//--------------------------------------------------------------------------------------------
// TryPromoteStructVar - promote struct var if it is possible and profitable.
//
// Arguments:
//   lclNum - struct number to try.
//
// Return value:
//   true if the struct var was promoted.
//
bool Compiler::StructPromotionHelper::TryPromoteStructVar(unsigned lclNum)
{
    if (CanPromoteStructVar(lclNum))
    {
#if 0
            // Often-useful debugging code: if you've narrowed down a struct-promotion problem to a single
            // method, this allows you to select a subset of the vars to promote (by 1-based ordinal number).
            static int structPromoVarNum = 0;
            structPromoVarNum++;
            if (atoi(getenv("structpromovarnumlo")) <= structPromoVarNum && structPromoVarNum <= atoi(getenv("structpromovarnumhi")))
#endif // 0
        if (ShouldPromoteStructVar(lclNum))
        {
            PromoteStructVar(lclNum);
            return true;
        }
    }
    return false;
}

//--------------------------------------------------------------------------------------------
// CanPromoteStructType - checks if the struct type can be promoted.
//
// Arguments:
//   typeHnd - struct handle to check.
//
// Return value:
//   true if the struct type can be promoted.
//
// Notes:
//   The last analyzed type is memorized to skip the check if we ask about the same time again next.
//   However, it was not found profitable to memorize all analyzed types in a map.
//
//   The check initializes only necessary fields in lvaStructPromotionInfo,
//   so if the promotion is rejected early than most fields will be uninitialized.
//
bool Compiler::StructPromotionHelper::CanPromoteStructType(CORINFO_CLASS_HANDLE typeHnd)
{
    assert(typeHnd != nullptr);
    if (!compiler->eeIsValueClass(typeHnd))
    {
        // TODO-ObjectStackAllocation: Enable promotion of fields of stack-allocated objects.
        return false;
    }

    if (structPromotionInfo.typeHnd == typeHnd)
    {
        // Asking for the same type of struct as the last time.
        // Nothing need to be done.
        // Fall through ...
        return structPromotionInfo.canPromote;
    }

    // Analyze this type from scratch.
    structPromotionInfo = lvaStructPromotionInfo(typeHnd);

#if defined(FEATURE_SIMD)
    // getMaxVectorByteLength() represents the size of the largest primitive type that we can struct promote.
    const unsigned maxSize =
        MAX_NumOfFieldsInPromotableStruct * max(compiler->getMaxVectorByteLength(), (uint32_t)sizeof(double));
#else  // !FEATURE_SIMD
    // sizeof(double) represents the size of the largest primitive type that we can struct promote.
    const unsigned maxSize = MAX_NumOfFieldsInPromotableStruct * sizeof(double);
#endif // !FEATURE_SIMD

    // lvaStructFieldInfo.fldOffset is byte-sized and offsets start from 0, so the max size can be 256
    assert(static_cast<unsigned char>(maxSize - 1) == (maxSize - 1));

    // lvaStructFieldInfo.fieldCnt is byte-sized
    assert(static_cast<unsigned char>(MAX_NumOfFieldsInPromotableStruct) == MAX_NumOfFieldsInPromotableStruct);

    COMP_HANDLE compHandle = compiler->info.compCompHnd;

    unsigned structSize = compHandle->getClassSize(typeHnd);
    if (structSize > maxSize)
    {
        return false; // struct is too large
    }

    DWORD typeFlags = compHandle->getClassAttribs(typeHnd);

    if (StructHasOverlappingFields(typeFlags))
    {
        return false;
    }

    if (StructHasIndexableFields(typeFlags))
    {
        return false;
    }

#ifdef TARGET_ARM
    // On ARM, we have a requirement on the struct alignment; see below.
    unsigned structAlignment = roundUp(compHandle->getClassAlignmentRequirement(typeHnd), TARGET_POINTER_SIZE);
#endif // TARGET_ARM

    // At most 1 (root node) + (4 promoted fields) + (each could be a wrapped primitive)
    CORINFO_TYPE_LAYOUT_NODE treeNodes[1 + MAX_NumOfFieldsInPromotableStruct * 2];
    size_t                   numTreeNodes = ArrLen(treeNodes);
    GetTypeLayoutResult      result       = compHandle->getTypeLayout(typeHnd, treeNodes, &numTreeNodes);

    if ((result != GetTypeLayoutResult::Success) || (numTreeNodes <= 1))
    {
        return false;
    }

    assert(treeNodes[0].size == structSize);

    structPromotionInfo.fieldCnt = 0;

    unsigned fieldsSize = 0;

    // Some notes on the following:
    // 1. At most MAX_NumOfFieldsInPromotableStruct fields can be promoted
    // 2. Recursive promotion is not enabled as the rest of the JIT cannot
    //    handle some of the patterns produced efficiently
    // 3. The exception to the above is structs wrapping primitive types; we do
    //    support promoting those, but only through one layer of nesting (as a
    //    quirk -- this can probably be relaxed).

    for (size_t i = 1; i < numTreeNodes;)
    {
        if (structPromotionInfo.fieldCnt >= MAX_NumOfFieldsInPromotableStruct)
        {
            return false;
        }

        const CORINFO_TYPE_LAYOUT_NODE& node = treeNodes[i];
        assert(node.parent == 0);
        lvaStructFieldInfo& promField = structPromotionInfo.fields[structPromotionInfo.fieldCnt];
        INDEBUG(promField.diagFldHnd = node.diagFieldHnd);

        // Ensured by assertion on size above.
        assert(FitsIn<decltype(promField.fldOffset)>(node.offset));
        promField.fldOffset = (uint8_t)node.offset;

        promField.fldOrdinal = structPromotionInfo.fieldCnt;
        promField.fldSize    = node.size;

        structPromotionInfo.fieldCnt++;

        if (node.type == CORINFO_TYPE_VALUECLASS)
        {
            var_types fldType = TryPromoteValueClassAsPrimitive(treeNodes, numTreeNodes, i);
            if (fldType == TYP_UNDEF)
            {
                return false;
            }

            promField.fldType        = fldType;
            promField.fldSIMDTypeHnd = node.simdTypeHnd;
            AdvanceSubTree(treeNodes, numTreeNodes, &i);
        }
        else
        {
            promField.fldType = JITtype2varType(node.type);
            i++;
        }

        fieldsSize += promField.fldSize;

        if ((promField.fldOffset % promField.fldSize) != 0)
        {
            // The code in Compiler::genPushArgList that reconstitutes
            // struct values on the stack from promoted fields expects
            // those fields to be at their natural alignment.
            return false;
        }

        noway_assert(promField.fldOffset + promField.fldSize <= structSize);

#ifdef TARGET_ARM
        // On ARM, for struct types that don't use explicit layout, the alignment of the struct is
        // at least the max alignment of its fields.  We take advantage of this invariant in struct promotion,
        // so verify it here.
        if (promField.fldSize > structAlignment)
        {
            // Don't promote vars whose struct types violates the invariant.  (Alignment == size for primitives.)
            return false;
        }
#endif // TARGET_ARM
    }

    if (fieldsSize != treeNodes[0].size)
    {
        structPromotionInfo.containsHoles = true;
    }

    structPromotionInfo.anySignificantPadding = treeNodes[0].hasSignificantPadding && structPromotionInfo.containsHoles;

    // Cool, this struct is promotable.

    structPromotionInfo.canPromote = true;
    return true;
}

//--------------------------------------------------------------------------------------------
// TryPromoteValueClassAsPrimitive - Attempt to promote a value type as a primitive type.
//
// Arguments:
//   treeNodes    - Layout tree
//   maxTreeNodes - Size of 'treeNodes'
//   index        - Index of layout tree node corresponding to the value class
//
// Return value:
//   Primitive type to promote the field as.
//
var_types Compiler::StructPromotionHelper::TryPromoteValueClassAsPrimitive(CORINFO_TYPE_LAYOUT_NODE* treeNodes,
                                                                           size_t                    maxTreeNodes,
                                                                           size_t                    index)
{
    assert(index < maxTreeNodes);
    CORINFO_TYPE_LAYOUT_NODE& node = treeNodes[index];
    assert(node.type == CORINFO_TYPE_VALUECLASS);

    if (node.simdTypeHnd != NO_CLASS_HANDLE)
    {
        const char* namespaceName = nullptr;
        const char* className = compiler->info.compCompHnd->getClassNameFromMetadata(node.simdTypeHnd, &namespaceName);

#ifdef FEATURE_SIMD
        if (compiler->isRuntimeIntrinsicsNamespace(namespaceName) || compiler->isNumericsNamespace(namespaceName))
        {
            unsigned    simdSize;
            CorInfoType simdBaseJitType = compiler->getBaseJitTypeAndSizeOfSIMDType(node.simdTypeHnd, &simdSize);
            // We will only promote fields of SIMD types that fit into a SIMD register.
            if (simdBaseJitType != CORINFO_TYPE_UNDEF)
            {
                if (compiler->structSizeMightRepresentSIMDType(simdSize))
                {
                    return compiler->getSIMDTypeForSize(simdSize);
                }
            }
        }
#endif

#ifdef TARGET_64BIT
        // TODO-Quirk: Vector64 is a SIMD type with one 64-bit field, so when
        // compiler->usesSIMDTypes() == false, it used to be promoted as a long
        // field.
        if (compiler->isRuntimeIntrinsicsNamespace(namespaceName) && (strcmp(className, "Vector64`1") == 0))
        {
            return TYP_LONG;
        }
#endif
    }

    // Check for a single primitive wrapper.
    if (node.numFields != 1)
    {
        return TYP_UNDEF;
    }

    if (index + 1 >= maxTreeNodes)
    {
        return TYP_UNDEF;
    }

    CORINFO_TYPE_LAYOUT_NODE& primNode = treeNodes[index + 1];

    // Do not promote if the field is not a primitive.
    // TODO-CQ: We could likely permit recursive primitive wrappers here quite easily.
    if (primNode.type == CORINFO_TYPE_VALUECLASS)
    {
        return TYP_UNDEF;
    }

    // Do not promote if the single field is not aligned at its natural boundary within
    // the struct field.
    if (primNode.offset != node.offset)
    {
        return TYP_UNDEF;
    }

    // Insist this wrapped field occupies all of its parent storage.
    if (primNode.size != node.size)
    {
        JITDUMP("Promotion blocked: struct contains struct field with one field,"
                " but that field is not the same size as its parent.\n");
        return TYP_UNDEF;
    }

    // Only promote up to pointer sized fields.
    // TODO-CQ: Right now we only promote an actual SIMD typed field, which would cause
    // a nested SIMD type to fail promotion.
    if (primNode.size > TARGET_POINTER_SIZE)
    {
        JITDUMP("Promotion blocked: struct contains struct field with one field,"
                " but that field has invalid size.\n");
        return TYP_UNDEF;
    }

    if ((primNode.size != TARGET_POINTER_SIZE) && ((node.offset % primNode.size) != 0))
    {
        JITDUMP("Promotion blocked: struct contains struct field with one field,"
                " but the outer struct offset %u is not a multiple of the inner field size %u.\n",
                node.offset, primNode.size);
        return TYP_UNDEF;
    }

    return JITtype2varType(primNode.type);
}

//--------------------------------------------------------------------------------------------
// AdvanceSubTree - Skip over a tree node and all its children.
//
// Arguments:
//   treeNodes    - array of type layout nodes, stored in preorder.
//   maxTreeNodes - size of 'treeNodes'
//   index        - [in, out] Index pointing to root of subtree to skip.
//
// Remarks:
//   Requires the tree nodes to be stored in preorder (as guaranteed by getTypeLayout).
//
void Compiler::StructPromotionHelper::AdvanceSubTree(CORINFO_TYPE_LAYOUT_NODE* treeNodes,
                                                     size_t                    maxTreeNodes,
                                                     size_t*                   index)
{
    size_t parIndex = *index;
    (*index)++;
    while ((*index < maxTreeNodes) && (treeNodes[*index].parent >= parIndex))
    {
        (*index)++;
    }
}

//--------------------------------------------------------------------------------------------
// CanPromoteStructVar - checks if the struct can be promoted.
//
// Arguments:
//   lclNum - struct number to check.
//
// Return value:
//   true if the struct var can be promoted.
//
bool Compiler::StructPromotionHelper::CanPromoteStructVar(unsigned lclNum)
{
    LclVarDsc* varDsc = compiler->lvaGetDesc(lclNum);

    assert(varTypeIsStruct(varDsc));
    assert(!varDsc->lvPromoted); // Don't ask again :)

    // If this lclVar is used in a SIMD intrinsic, then we don't want to struct promote it.
    // Note, however, that SIMD lclVars that are NOT used in a SIMD intrinsic may be
    // profitably promoted.
    if (varDsc->lvIsUsedInSIMDIntrinsic())
    {
        JITDUMP("  struct promotion of V%02u is disabled because lvIsUsedInSIMDIntrinsic()\n", lclNum);
        return false;
    }

    // Reject struct promotion of parameters when -GS stack reordering is enabled
    // as we could introduce shadow copies of them.
    if (varDsc->lvIsParam && compiler->compGSReorderStackLayout)
    {
        JITDUMP("  struct promotion of V%02u is disabled because lvIsParam and compGSReorderStackLayout\n", lclNum);
        return false;
    }

    if (varDsc->lvIsParam && compiler->fgNoStructParamPromotion)
    {
        JITDUMP("  struct promotion of V%02u is disabled by fgNoStructParamPromotion\n", lclNum);
        return false;
    }

    if (!compiler->lvaEnregMultiRegVars && varDsc->lvIsMultiRegArgOrRet())
    {
        JITDUMP("  struct promotion of V%02u is disabled because lvIsMultiRegArgOrRet()\n", lclNum);
        return false;
    }

    // If the local was exposed at Tier0, we currently have to assume it's aliased for OSR.
    //
    if (compiler->lvaIsOSRLocal(lclNum) && compiler->info.compPatchpointInfo->IsExposed(lclNum))
    {
        JITDUMP("  struct promotion of V%02u is disabled because it is an exposed OSR local\n", lclNum);
        return false;
    }

    if (varDsc->IsAddressExposed())
    {
        JITDUMP("  struct promotion of V%02u is disabled because it has already been marked address exposed\n", lclNum);
        return false;
    }

    if (varDsc->GetLayout()->IsBlockLayout())
    {
        JITDUMP("  struct promotion of V%02u is disabled because it has block layout\n", lclNum);
        return false;
    }

    if (varDsc->lvStackAllocatedBox)
    {
        JITDUMP("  struct promotion of V%02u is disabled because it is a stack allocated box\n", lclNum);
        return false;
    }

#ifdef SWIFT_SUPPORT
    // Swift structs are not passed in a way that match their layout and
    // require reassembling on the local stack frame. Skip promotion for these
    // (which would result in dependent promotion anyway).
    if ((compiler->info.compCallConv == CorInfoCallConvExtension::Swift) && varDsc->lvIsParam)
    {
        JITDUMP("  struct promotion of V%02u is disabled because it is a parameter to a Swift function");
        return false;
    }
#endif

    CORINFO_CLASS_HANDLE typeHnd = varDsc->GetLayout()->GetClassHandle();
    assert(typeHnd != NO_CLASS_HANDLE);

    bool canPromote = CanPromoteStructType(typeHnd);
    if (canPromote && varDsc->lvIsMultiRegArgOrRet())
    {
        unsigned fieldCnt = structPromotionInfo.fieldCnt;
        if (fieldCnt > MAX_MULTIREG_COUNT)
        {
            canPromote = false;
        }
#if defined(TARGET_ARMARCH) || defined(TARGET_LOONGARCH64) || defined(TARGET_RISCV64)
        else
        {
            for (unsigned i = 0; canPromote && (i < fieldCnt); i++)
            {
                var_types fieldType = structPromotionInfo.fields[i].fldType;
                // Non-HFA structs are always passed in general purpose registers.
                // If there are any floating point fields, don't promote for now.
                // Likewise, since HVA structs are passed in SIMD registers
                // promotion of non FP or SIMD type fields is disallowed.
                // TODO-1stClassStructs: add support in Lowering and prolog generation
                // to enable promoting these types.
                if (varDsc->lvIsParam && (varDsc->lvIsHfa() != varTypeUsesFloatReg(fieldType)))
                {
                    canPromote = false;
                }
#if defined(FEATURE_SIMD)
                // If we have a register-passed struct with mixed non-opaque SIMD types (i.e. with defined fields)
                // and non-SIMD types, we don't currently handle that case in the prolog, so we can't promote.
                else if ((fieldCnt > 1) && varTypeIsStruct(fieldType) &&
                         (structPromotionInfo.fields[i].fldSIMDTypeHnd != NO_CLASS_HANDLE) &&
                         !compiler->isOpaqueSIMDType(structPromotionInfo.fields[i].fldSIMDTypeHnd))
                {
                    canPromote = false;
                }
#endif // FEATURE_SIMD
            }
        }
#elif defined(UNIX_AMD64_ABI)
        else
        {
            SortStructFields();
            // Only promote if the field types match the registers, unless we have a single SIMD field.
            SYSTEMV_AMD64_CORINFO_STRUCT_REG_PASSING_DESCRIPTOR structDesc;
            compiler->eeGetSystemVAmd64PassStructInRegisterDescriptor(typeHnd, &structDesc);
            unsigned regCount = structDesc.eightByteCount;
            if ((structPromotionInfo.fieldCnt == 1) && varTypeIsSIMD(structPromotionInfo.fields[0].fldType))
            {
                // Allow the case of promoting a single SIMD field, even if there are multiple registers.
                // We will fix this up in the prolog.
            }
            else if (structPromotionInfo.fieldCnt != regCount)
            {
                canPromote = false;
            }
            else
            {
                for (unsigned i = 0; canPromote && (i < regCount); i++)
                {
                    lvaStructFieldInfo* fieldInfo = &(structPromotionInfo.fields[i]);
                    var_types           fieldType = fieldInfo->fldType;
                    // We don't currently support passing SIMD types in registers.
                    if (varTypeIsSIMD(fieldType))
                    {
                        canPromote = false;
                    }
                    else if (varTypeUsesFloatReg(fieldType) !=
                             (structDesc.eightByteClassifications[i] == SystemVClassificationTypeSSE))
                    {
                        canPromote = false;
                    }
                }
            }
        }
#endif // UNIX_AMD64_ABI
    }
    return canPromote;
}

//--------------------------------------------------------------------------------------------
// ShouldPromoteStructVar - Should a struct var be promoted if it can be promoted?
// This routine mainly performs profitability checks.  Right now it also has
// some correctness checks due to limitations of down-stream phases.
//
// Arguments:
//   lclNum - struct local number;
//
// Return value:
//   true if the struct should be promoted.
//
bool Compiler::StructPromotionHelper::ShouldPromoteStructVar(unsigned lclNum)
{
    LclVarDsc* varDsc = compiler->lvaGetDesc(lclNum);
    assert(varTypeIsStruct(varDsc));
    assert(varDsc->GetLayout()->GetClassHandle() == structPromotionInfo.typeHnd);
    assert(structPromotionInfo.canPromote);

    bool shouldPromote = true;

    // We *can* promote; *should* we promote?
    // We should only do so if promotion has potential savings.  One source of savings
    // is if a field of the struct is accessed, since this access will be turned into
    // an access of the corresponding promoted field variable.  Even if there are no
    // field accesses, but only block-level operations on the whole struct, if the struct
    // has only one or two fields, then doing those block operations field-wise is probably faster
    // than doing a whole-variable block operation (e.g., a hardware "copy loop" on x86).
    // Struct promotion also provides the following benefits: reduce stack frame size,
    // reduce the need for zero init of stack frame and fine grained constant/copy prop.
    // Asm diffs indicate that promoting structs up to 3 fields is a net size win.
    // So if no fields are accessed independently, and there are four or more fields,
    // then do not promote.
    //
    // TODO: Ideally we would want to consider the impact of whether the struct is
    // passed as a parameter or assigned the return value of a call. Because once promoted,
    // struct copying is done by field by field store instead of a more efficient
    // rep.stos or xmm reg based copy.
    if (structPromotionInfo.fieldCnt > 3 && !varDsc->lvFieldAccessed)
    {
        JITDUMP("Not promoting promotable struct local V%02u: #fields = %d, fieldAccessed = %d.\n", lclNum,
                structPromotionInfo.fieldCnt, varDsc->lvFieldAccessed);
        shouldPromote = false;
    }
    else if (varDsc->lvIsMultiRegRet && structPromotionInfo.anySignificantPadding)
    {
        JITDUMP("Not promoting multi-reg returned struct local V%02u with significant padding.\n", lclNum);
        shouldPromote = false;
    }
#if defined(TARGET_LOONGARCH64) || defined(TARGET_RISCV64)
    else if ((structPromotionInfo.fieldCnt == 2) && (varTypeIsFloating(structPromotionInfo.fields[0].fldType) ||
                                                     varTypeIsFloating(structPromotionInfo.fields[1].fldType)))
    {
        // TODO-LoongArch64 - struct passed by float registers.
        JITDUMP("Not promoting promotable struct local V%02u: #fields = %d because it is a struct with "
                "float field(s).\n",
                lclNum, structPromotionInfo.fieldCnt);
        shouldPromote = false;
    }
#endif // TARGET_LOONGARCH64 || TARGET_RISCV64
    else if (varDsc->lvIsParam && !compiler->lvaIsImplicitByRefLocal(lclNum) && !varDsc->lvIsHfa())
    {
#if FEATURE_MULTIREG_STRUCT_PROMOTE
        // Is this a variable holding a value with exactly two fields passed in
        // multiple registers?
        if (compiler->lvaIsMultiregStruct(varDsc, compiler->info.compIsVarArgs))
        {
            if (structPromotionInfo.anySignificantPadding)
            {
                JITDUMP("Not promoting multi-reg struct local V%02u with significant padding.\n", lclNum);
                shouldPromote = false;
            }
            else if ((structPromotionInfo.fieldCnt != 2) &&
                     !((structPromotionInfo.fieldCnt == 1) && varTypeIsSIMD(structPromotionInfo.fields[0].fldType)))
            {
                JITDUMP("Not promoting multireg struct local V%02u, because lvIsParam is true, #fields != 2 and it's "
                        "not a single SIMD.\n",
                        lclNum);
                shouldPromote = false;
            }
#if defined(TARGET_LOONGARCH64) || defined(TARGET_RISCV64)
            else if (varDsc->lvIsSplit)
            {
                JITDUMP("Not promoting multireg struct local V%02u, because it is splitted.\n", lclNum);
                shouldPromote = false;
            }
#endif // TARGET_LOONGARCH64 || TARGET_RISCV64
        }
        else
#endif // !FEATURE_MULTIREG_STRUCT_PROMOTE

            // TODO-PERF - Implement struct promotion for incoming single-register structs.
            //             Also the implementation of jmp uses the 4 byte move to store
            //             byte parameters to the stack, so that if we have a byte field
            //             with something else occupying the same 4-byte slot, it will
            //             overwrite other fields.
            if (structPromotionInfo.fieldCnt != 1)
            {
                JITDUMP("Not promoting promotable struct local V%02u, because lvIsParam is true and #fields = "
                        "%d.\n",
                        lclNum, structPromotionInfo.fieldCnt);
                shouldPromote = false;
            }
    }
    else if ((lclNum == compiler->genReturnLocal) && (structPromotionInfo.fieldCnt > 1))
    {
        // TODO-1stClassStructs: a temporary solution to keep diffs small, it will be fixed later.
        shouldPromote = false;
    }
#if defined(DEBUG)
    else if (compiler->compPromoteFewerStructs(lclNum))
    {
        // Do not promote some structs, that can be promoted, to stress promoted/unpromoted moves.
        JITDUMP("Not promoting promotable struct local V%02u, because of STRESS_PROMOTE_FEWER_STRUCTS\n", lclNum);
        shouldPromote = false;
    }
#endif

    //
    // If the lvRefCnt is zero and we have a struct promoted parameter we can end up with an extra store of
    // the incoming register into the stack frame slot.
    // In that case, we would like to avoid promortion.
    // However we haven't yet computed the lvRefCnt values so we can't do that.
    //

    return shouldPromote;
}

//--------------------------------------------------------------------------------------------
// SortStructFields - sort the fields according to the increasing order of the field offset.
//
// Notes:
//   This is needed because the fields need to be pushed on stack (when referenced as a struct) in offset order.
//
void Compiler::StructPromotionHelper::SortStructFields()
{
    if (!structPromotionInfo.fieldsSorted)
    {
        jitstd::sort(structPromotionInfo.fields, structPromotionInfo.fields + structPromotionInfo.fieldCnt,
                     [](const lvaStructFieldInfo& lhs, const lvaStructFieldInfo& rhs) {
            return lhs.fldOffset < rhs.fldOffset;
        });
        structPromotionInfo.fieldsSorted = true;
    }
}

//--------------------------------------------------------------------------------------------
// PromoteStructVar - promote struct variable.
//
// Arguments:
//   lclNum - struct local number;
//
void Compiler::StructPromotionHelper::PromoteStructVar(unsigned lclNum)
{
    LclVarDsc* varDsc = compiler->lvaGetDesc(lclNum);

    // We should never see a reg-sized non-field-addressed struct here.
    assert(!varDsc->lvRegStruct);

    assert(varDsc->GetLayout()->GetClassHandle() == structPromotionInfo.typeHnd);
    assert(structPromotionInfo.canPromote);

    varDsc->lvFieldCnt              = structPromotionInfo.fieldCnt;
    varDsc->lvFieldLclStart         = compiler->lvaCount;
    varDsc->lvPromoted              = true;
    varDsc->lvContainsHoles         = structPromotionInfo.containsHoles;
    varDsc->lvAnySignificantPadding = structPromotionInfo.anySignificantPadding;

#ifdef DEBUG
    // Don't stress this in LCL_FLD stress.
    varDsc->lvKeepType = 1;
#endif

#ifdef DEBUG
    if (compiler->verbose)
    {
        printf("\nPromoting struct local V%02u (%s):", lclNum,
               compiler->eeGetClassName(varDsc->GetLayout()->GetClassHandle()));
    }
#endif

    SortStructFields();

    for (unsigned index = 0; index < structPromotionInfo.fieldCnt; ++index)
    {
        const lvaStructFieldInfo* pFieldInfo = &structPromotionInfo.fields[index];

        if (!varTypeUsesIntReg(pFieldInfo->fldType))
        {
            // Whenever we promote a struct that contains a floating point field
            // it's possible we transition from a method that originally only had integer
            // local vars to start having FP.  We have to communicate this through this flag
            // since LSRA later on will use this flag to determine whether or not to track FP register sets.
            compiler->compFloatingPointUsed = true;
        }

        // Now grab the temp for the field local.

#ifdef DEBUG
        char        fieldNameBuffer[128];
        const char* fieldName =
            compiler->eeGetFieldName(pFieldInfo->diagFldHnd, false, fieldNameBuffer, sizeof(fieldNameBuffer));

        const char* bufp =
            compiler->printfAlloc("field V%02u.%s (fldOffset=0x%x)", lclNum, fieldName, pFieldInfo->fldOffset);

        if (index > 0)
        {
            noway_assert(pFieldInfo->fldOffset > (pFieldInfo - 1)->fldOffset);
        }
#endif

        // Lifetime of field locals might span multiple BBs, so they must be long lifetime temps.
        const unsigned varNum = compiler->lvaGrabTemp(false DEBUGARG(bufp));

        // lvaGrabTemp can reallocate the lvaTable, so
        // refresh the cached varDsc for lclNum.
        varDsc = compiler->lvaGetDesc(lclNum);

        LclVarDsc* fieldVarDsc           = compiler->lvaGetDesc(varNum);
        fieldVarDsc->lvType              = pFieldInfo->fldType;
        fieldVarDsc->lvIsStructField     = true;
        fieldVarDsc->lvFldOffset         = pFieldInfo->fldOffset;
        fieldVarDsc->lvFldOrdinal        = pFieldInfo->fldOrdinal;
        fieldVarDsc->lvParentLcl         = lclNum;
        fieldVarDsc->lvIsParam           = varDsc->lvIsParam;
        fieldVarDsc->lvIsOSRLocal        = varDsc->lvIsOSRLocal;
        fieldVarDsc->lvIsOSRExposedLocal = varDsc->lvIsOSRExposedLocal;

        if (varDsc->IsSpan() && fieldVarDsc->lvFldOffset == OFFSETOF__CORINFO_Span__length)
        {
            fieldVarDsc->SetIsNeverNegative(true);
        }

        // This new local may be the first time we've seen a long typed local.
        if (fieldVarDsc->lvType == TYP_LONG)
        {
            compiler->compLongUsed = true;
        }

#if FEATURE_IMPLICIT_BYREFS
        // Reset the implicitByRef flag.
        fieldVarDsc->lvIsImplicitByRef = 0;
#endif // FEATURE_IMPLICIT_BYREFS

        // Do we have a parameter that can be enregistered?
        //
        if (varDsc->lvIsRegArg)
        {
            fieldVarDsc->lvIsRegArg = true;
            regNumber parentArgReg  = varDsc->GetArgReg();
#if FEATURE_MULTIREG_ARGS
            if (!compiler->lvaIsImplicitByRefLocal(lclNum))
            {
#ifdef UNIX_AMD64_ABI
                if (varTypeIsSIMD(fieldVarDsc) && (varDsc->lvFieldCnt == 1))
                {
                    // This SIMD typed field may be passed in multiple registers.
                    fieldVarDsc->SetArgReg(parentArgReg);
                    fieldVarDsc->SetOtherArgReg(varDsc->GetOtherArgReg());
                }
                else
#endif // UNIX_AMD64_ABI
                {
                    regNumber fieldRegNum;
                    if (index == 0)
                    {
                        fieldRegNum = parentArgReg;
                    }
                    else if (varDsc->lvIsHfa())
                    {
                        unsigned regIncrement = fieldVarDsc->lvFldOrdinal;
#ifdef TARGET_ARM
                        // TODO: Need to determine if/how to handle split args.
                        if (varDsc->GetHfaType() == TYP_DOUBLE)
                        {
                            regIncrement *= 2;
                        }
#endif // TARGET_ARM
                        fieldRegNum = (regNumber)(parentArgReg + regIncrement);
                    }
                    else
                    {
                        assert(index == 1);
                        fieldRegNum = varDsc->GetOtherArgReg();
                    }
                    fieldVarDsc->SetArgReg(fieldRegNum);
                }
            }
            else
#endif // FEATURE_MULTIREG_ARGS && defined(FEATURE_SIMD)
            {
                fieldVarDsc->SetArgReg(parentArgReg);
            }
        }

#ifdef FEATURE_SIMD
        if (varTypeIsSIMD(pFieldInfo->fldType))
        {
            // We will not recursively promote this, so mark it as 'lvRegStruct' (note that we wouldn't
            // be promoting this if we didn't think it could be enregistered.
            fieldVarDsc->lvRegStruct = true;

            // SIMD types may be HFAs so we need to set the correct state on
            // the promoted fields to get the right ABI treatment in the
            // backend.
            if (GlobalJitOptions::compFeatureHfa && (pFieldInfo->fldSize <= MAX_PASS_MULTIREG_BYTES))
            {
                // hfaType is set to float, double or SIMD type if it is an HFA, otherwise TYP_UNDEF
                var_types hfaType = compiler->GetHfaType(pFieldInfo->fldSIMDTypeHnd);
                if (varTypeIsValidHfaType(hfaType))
                {
                    fieldVarDsc->SetHfaType(hfaType);
                    fieldVarDsc->lvIsMultiRegArg = (varDsc->lvIsMultiRegArg != 0) && (fieldVarDsc->lvHfaSlots() > 1);
                }
            }
        }
#endif // FEATURE_SIMD

#ifdef DEBUG
        // This temporary should not be converted to a double in stress mode,
        // because we introduce assigns to it after the stress conversion
        fieldVarDsc->lvKeepType = 1;
#endif
    }
}

//--------------------------------------------------------------------------------------------
// lvaGetFieldLocal - returns the local var index for a promoted field in a promoted struct var.
//
// Arguments:
//   varDsc    - the promoted struct var descriptor;
//   fldOffset - field offset in the struct.
//
// Return value:
//   the index of the local that represents this field.
//
unsigned Compiler::lvaGetFieldLocal(const LclVarDsc* varDsc, unsigned int fldOffset)
{
    noway_assert(varTypeIsStruct(varDsc));
    noway_assert(varDsc->lvPromoted);

    for (unsigned i = varDsc->lvFieldLclStart; i < varDsc->lvFieldLclStart + varDsc->lvFieldCnt; ++i)
    {
        noway_assert(lvaTable[i].lvIsStructField);
        noway_assert(lvaTable[i].lvParentLcl == (unsigned)(varDsc - lvaTable));
        if (lvaTable[i].lvFldOffset == fldOffset)
        {
            return i;
        }
    }

    // This is the not-found error return path, the caller should check for BAD_VAR_NUM
    return BAD_VAR_NUM;
}

/*****************************************************************************
 *
 *  Set the local var "varNum" as address-exposed.
 *  If this is a promoted struct, label it's fields the same way.
 */

void Compiler::lvaSetVarAddrExposed(unsigned varNum DEBUGARG(AddressExposedReason reason))
{
    LclVarDsc* varDsc = lvaGetDesc(varNum);
    assert(!varDsc->lvIsStructField);

    varDsc->SetAddressExposed(true DEBUGARG(reason));

    if (varDsc->lvPromoted)
    {
        noway_assert(varTypeIsStruct(varDsc));

        for (unsigned i = varDsc->lvFieldLclStart; i < varDsc->lvFieldLclStart + varDsc->lvFieldCnt; ++i)
        {
            noway_assert(lvaTable[i].lvIsStructField);
            lvaTable[i].SetAddressExposed(true DEBUGARG(AddressExposedReason::PARENT_EXPOSED));
            lvaSetVarDoNotEnregister(i DEBUGARG(DoNotEnregisterReason::AddrExposed));
        }
    }

    lvaSetVarDoNotEnregister(varNum DEBUGARG(DoNotEnregisterReason::AddrExposed));
}

//------------------------------------------------------------------------
// lvaSetHiddenBufferStructArg: Set the local var "varNum" as hidden buffer struct arg.
//
// Arguments:
//    varNum - the varNum of the local
//
// Notes:
//    Most ABIs "return" large structures via return buffers, where the callee takes an address as the
//    argument, and writes the result to it. This presents a problem: ordinarily, addresses of locals
//    that escape to calls leave the local in question address-exposed. For this very special case of
//    a return buffer, however, it is known that the callee will not do anything with it except write
//    to it, once. As such, we handle addresses of locals that represent return buffers specially: we
//    *do not* mark the local address-exposed and treat the call much like a local store node throughout
//    the compilation.
//
//    TODO-ADDR-Bug: currently, we rely on these locals not being present in call argument lists,
//    outside of the buffer address argument itself, as liveness - currently - treats the location node
//    associated with the address itself as the definition point, and call arguments can be reordered
//    rather arbitrarily. We should fix liveness to treat the call as the definition point instead and
//    enable this optimization for "!lvIsTemp" locals.
//
void Compiler::lvaSetHiddenBufferStructArg(unsigned varNum)
{
    LclVarDsc* varDsc = lvaGetDesc(varNum);

#ifdef DEBUG
    varDsc->SetHiddenBufferStructArg(true);
#endif

    if (varDsc->lvPromoted)
    {
        noway_assert(varTypeIsStruct(varDsc));

        for (unsigned i = varDsc->lvFieldLclStart; i < varDsc->lvFieldLclStart + varDsc->lvFieldCnt; ++i)
        {
            noway_assert(lvaTable[i].lvIsStructField);
#ifdef DEBUG
            lvaTable[i].SetHiddenBufferStructArg(true);
#endif

            lvaSetVarDoNotEnregister(i DEBUGARG(DoNotEnregisterReason::HiddenBufferStructArg));
        }
    }

    lvaSetVarDoNotEnregister(varNum DEBUGARG(DoNotEnregisterReason::HiddenBufferStructArg));
}

//------------------------------------------------------------------------
// lvaSetVarLiveInOutOfHandler: Set the local varNum as being live in and/or out of a handler
//
// Arguments:
//    varNum - the varNum of the local
//
void Compiler::lvaSetVarLiveInOutOfHandler(unsigned varNum)
{
    LclVarDsc* varDsc = lvaGetDesc(varNum);

    varDsc->lvLiveInOutOfHndlr = 1;

    if (varDsc->lvPromoted)
    {
        noway_assert(varTypeIsStruct(varDsc));

        for (unsigned i = varDsc->lvFieldLclStart; i < varDsc->lvFieldLclStart + varDsc->lvFieldCnt; ++i)
        {
            noway_assert(lvaTable[i].lvIsStructField);
            lvaTable[i].lvLiveInOutOfHndlr = 1;
            // For now, only enregister an EH Var if it is a single def and whose refCnt > 1.
            if (!lvaEnregEHVars || !lvaTable[i].lvSingleDefRegCandidate || lvaTable[i].lvRefCnt() <= 1)
            {
                lvaSetVarDoNotEnregister(i DEBUGARG(DoNotEnregisterReason::LiveInOutOfHandler));
            }
        }
    }

    // For now, only enregister an EH Var if it is a single def and whose refCnt > 1.
    if (!lvaEnregEHVars || !varDsc->lvSingleDefRegCandidate || varDsc->lvRefCnt() <= 1)
    {
        lvaSetVarDoNotEnregister(varNum DEBUGARG(DoNotEnregisterReason::LiveInOutOfHandler));
    }
#ifdef JIT32_GCENCODER
    else if (lvaKeepAliveAndReportThis() && (varNum == info.compThisArg))
    {
        // For the JIT32_GCENCODER, when lvaKeepAliveAndReportThis is true, we must either keep the "this" pointer
        // in the same register for the entire method, or keep it on the stack. If it is EH-exposed, we can't ever
        // keep it in a register, since it must also be live on the stack. Therefore, we won't attempt to allocate it.
        lvaSetVarDoNotEnregister(varNum DEBUGARG(DoNotEnregisterReason::LiveInOutOfHandler));
    }
#endif // JIT32_GCENCODER
}

/*****************************************************************************
 *
 *  Record that the local var "varNum" should not be enregistered (for one of several reasons.)
 */

void Compiler::lvaSetVarDoNotEnregister(unsigned varNum DEBUGARG(DoNotEnregisterReason reason))
{
    LclVarDsc* varDsc = lvaGetDesc(varNum);

    const bool wasAlreadyMarkedDoNotEnreg = (varDsc->lvDoNotEnregister == 1);
    varDsc->lvDoNotEnregister             = 1;

#ifdef DEBUG
    if (!wasAlreadyMarkedDoNotEnreg)
    {
        varDsc->SetDoNotEnregReason(reason);
    }

    if (verbose)
    {
        printf("\nLocal V%02u should not be enregistered because: ", varNum);
    }

    switch (reason)
    {
        case DoNotEnregisterReason::AddrExposed:
            JITDUMP("it is address exposed\n");
            assert(varDsc->IsAddressExposed());
            break;
        case DoNotEnregisterReason::HiddenBufferStructArg:
            JITDUMP("it is hidden buffer struct arg\n");
            assert(varDsc->IsHiddenBufferStructArg());
            break;
        case DoNotEnregisterReason::DontEnregStructs:
            JITDUMP("struct enregistration is disabled\n");
            assert(varTypeIsStruct(varDsc));
            break;
        case DoNotEnregisterReason::NotRegSizeStruct:
            JITDUMP("struct size does not match reg size\n");
            assert(varTypeIsStruct(varDsc));
            break;
        case DoNotEnregisterReason::LocalField:
            JITDUMP("was accessed as a local field\n");
            break;
        case DoNotEnregisterReason::VMNeedsStackAddr:
            JITDUMP("VM needs stack addr\n");
            break;
        case DoNotEnregisterReason::LiveInOutOfHandler:
            JITDUMP("live in/out of a handler\n");
            varDsc->lvLiveInOutOfHndlr = 1;
            break;
        case DoNotEnregisterReason::BlockOp:
            JITDUMP("written/read in a block op\n");
            break;
        case DoNotEnregisterReason::IsStructArg:
            if (varTypeIsStruct(varDsc))
            {
                JITDUMP("it is a struct arg\n");
            }
            else
            {
                JITDUMP("it is reinterpreted as a struct arg\n");
            }
            break;
        case DoNotEnregisterReason::DepField:
            JITDUMP("field of a dependently promoted struct\n");
            assert(varDsc->lvIsStructField && (lvaGetParentPromotionType(varNum) != PROMOTION_TYPE_INDEPENDENT));
            break;
        case DoNotEnregisterReason::NoRegVars:
            JITDUMP("opts.compFlags & CLFLG_REGVAR is not set\n");
            assert(!compEnregLocals());
            break;
#if !defined(TARGET_64BIT)
        case DoNotEnregisterReason::LongParamField:
            JITDUMP("it is a decomposed field of a long parameter\n");
            break;
#endif
#ifdef JIT32_GCENCODER
        case DoNotEnregisterReason::PinningRef:
            JITDUMP("pinning ref\n");
            assert(varDsc->lvPinned);
            break;
#endif
        case DoNotEnregisterReason::LclAddrNode:
            JITDUMP("LclAddrVar/Fld takes the address of this node\n");
            break;

        case DoNotEnregisterReason::CastTakesAddr:
            JITDUMP("cast takes addr\n");
            break;

        case DoNotEnregisterReason::StoreBlkSrc:
            JITDUMP("the local is used as store block src\n");
            break;

        case DoNotEnregisterReason::SwizzleArg:
            JITDUMP("SwizzleArg\n");
            break;

        case DoNotEnregisterReason::BlockOpRet:
            JITDUMP("return uses a block op\n");
            break;

        case DoNotEnregisterReason::ReturnSpCheck:
            JITDUMP("Used for SP check on return\n");
            break;

        case DoNotEnregisterReason::CallSpCheck:
            JITDUMP("Used for SP check on call\n");
            break;

        case DoNotEnregisterReason::SimdUserForcesDep:
            JITDUMP("Promoted struct used by a SIMD/HWI node\n");
            break;

        default:
            unreached();
            break;
    }
#endif
}

//------------------------------------------------------------------------
// lvaIsArgAccessedViaVarArgsCookie: Check if a parameter has to be accessed
// indirectly via the varargs cookie.
//
// Arguments:
//    lclNum - The local in question
//
// Return Value:
//    True if it does.
//
// Remarks:
//    Parameters passed on the stack in x86 varargs methods require special
//    treatment for accesses and GC as their offsets are not known at compile
//    time.
//
bool Compiler::lvaIsArgAccessedViaVarArgsCookie(unsigned lclNum)
{
#ifdef TARGET_X86
    if (!info.compIsVarArgs)
    {
        return false;
    }

    LclVarDsc* varDsc = lvaGetDesc(lclNum);
    if (!varDsc->lvIsParam || (lclNum == lvaVarargsHandleArg))
    {
        return false;
    }

    const ABIPassingInformation& abiInfo = lvaGetParameterABIInfo(lclNum);
    assert(abiInfo.HasExactlyOneStackSegment() || abiInfo.HasExactlyOneRegisterSegment());
    return abiInfo.HasExactlyOneStackSegment();
#else
    return false;
#endif
}

//------------------------------------------------------------------------
// lvaIsImplicitByRefLocal: Is the local an "implicit byref" parameter?
//
// We term structs passed via pointers to shadow copies "implicit byrefs".
// They are used on Windows x64 for structs 3, 5, 6, 7, > 8 bytes in size,
// and on ARM64/LoongArch64 for structs larger than 16 bytes.
//
// They are "byrefs" because the VM sometimes uses memory allocated on the
// GC heap for the shadow copies.
//
// Arguments:
//    lclNum - The local in question
//
// Return Value:
//    Whether "lclNum" refers to an implicit byref.
//
bool Compiler::lvaIsImplicitByRefLocal(unsigned lclNum) const
{
#if FEATURE_IMPLICIT_BYREFS
    LclVarDsc* varDsc = lvaGetDesc(lclNum);
    if (varDsc->lvIsImplicitByRef)
    {
        assert(varDsc->lvIsParam);

        assert(varTypeIsStruct(varDsc) || (varDsc->TypeGet() == TYP_BYREF));
        return true;
    }
#endif // FEATURE_IMPLICIT_BYREFS
    return false;
}

//------------------------------------------------------------------------
// lvaIsLocalImplicitlyAccessedByRef: Will this local be accessed indirectly?
//
// Arguments:
//    lclNum - The number of local in question
//
// Return Value:
//    If "lclNum" is an implicit byref parameter, or its dependently promoted
//    field, "true", otherwise, "false".
//
// Notes:
//   This method is only meaningful before the locals have been morphed into
//   explicit indirections.
//
bool Compiler::lvaIsLocalImplicitlyAccessedByRef(unsigned lclNum) const
{
    if (lvaGetDesc(lclNum)->lvIsStructField)
    {
        return lvaIsImplicitByRefLocal(lvaGetDesc(lclNum)->lvParentLcl);
    }

    return lvaIsImplicitByRefLocal(lclNum);
}

// Returns true if this local var is a multireg struct.
// TODO-Throughput: This does a lookup on the class handle, and in the outgoing arg context
// this information is already available on the CallArgABIInformation, and shouldn't need to be
// recomputed.
//
// Also seems like this info could be cached in the layout.
//
bool Compiler::lvaIsMultiregStruct(LclVarDsc* varDsc, bool isVarArg)
{
    if (varTypeIsStruct(varDsc->TypeGet()))
    {
        CORINFO_CLASS_HANDLE clsHnd = varDsc->GetLayout()->GetClassHandle();
        structPassingKind    howToPassStruct;

        var_types type = getArgTypeForStruct(clsHnd, &howToPassStruct, isVarArg, varDsc->lvExactSize());

        if (howToPassStruct == SPK_ByValueAsHfa)
        {
            assert(type == TYP_STRUCT);
            return true;
        }

#if defined(UNIX_AMD64_ABI) || defined(TARGET_ARM64) || defined(TARGET_LOONGARCH64) || defined(TARGET_RISCV64)
        if (howToPassStruct == SPK_ByValue)
        {
            assert(type == TYP_STRUCT);
            return true;
        }
#endif
    }
    return false;
}

//------------------------------------------------------------------------
// lvaSetStruct: Set the type of a local to a struct, given a layout.
//
// Arguments:
//    varNum              - The local
//    layout              - The layout
//    unsafeValueClsCheck - Whether to check if we should potentially emit a GS cookie due to this local.
//
void Compiler::lvaSetStruct(unsigned varNum, ClassLayout* layout, bool unsafeValueClsCheck)
{
    LclVarDsc* varDsc = lvaGetDesc(varNum);

    // Set the type and associated info if we haven't already set it.
    if (varDsc->lvType == TYP_UNDEF)
    {
        varDsc->lvType = TYP_STRUCT;
    }
    if (varDsc->GetLayout() == nullptr)
    {
        varDsc->SetLayout(layout);

        if (layout->IsValueClass())
        {
            varDsc->lvType = layout->GetType();

#if FEATURE_IMPLICIT_BYREFS
            // Mark implicit byref struct parameters
            if (varDsc->lvIsParam && !varDsc->lvIsStructField)
            {
                structPassingKind howToReturnStruct;
                getArgTypeForStruct(layout->GetClassHandle(), &howToReturnStruct, info.compIsVarArgs,
                                    varDsc->lvExactSize());

                if (howToReturnStruct == SPK_ByReference)
                {
                    JITDUMP("Marking V%02i as a byref parameter\n", varNum);
                    varDsc->lvIsImplicitByRef = 1;
                }
            }
#endif // FEATURE_IMPLICIT_BYREFS

            // For structs that are small enough, we check and set HFA element type
            if (GlobalJitOptions::compFeatureHfa && (layout->GetSize() <= MAX_PASS_MULTIREG_BYTES))
            {
                // hfaType is set to float, double or SIMD type if it is an HFA, otherwise TYP_UNDEF
                var_types hfaType = GetHfaType(layout->GetClassHandle());
                if (varTypeIsValidHfaType(hfaType))
                {
                    varDsc->SetHfaType(hfaType);

                    // hfa variables can never contain GC pointers
                    assert(!layout->HasGCPtr());
                    // The size of this struct should be evenly divisible by 4 or 8
                    assert((varDsc->lvExactSize() % genTypeSize(hfaType)) == 0);
                    // The number of elements in the HFA should fit into our MAX_ARG_REG_COUNT limit
                    assert((varDsc->lvExactSize() / genTypeSize(hfaType)) <= MAX_ARG_REG_COUNT);
                }
            }
        }
    }
    else
    {
        assert(ClassLayout::AreCompatible(varDsc->GetLayout(), layout));
        // Inlining could replace a canon struct type with an exact one.
        varDsc->SetLayout(layout);
        assert(layout->IsBlockLayout() || (layout->GetSize() != 0));
    }

    if (!layout->IsBlockLayout())
    {
#ifndef TARGET_64BIT
        bool fDoubleAlignHint = false;
#ifdef TARGET_X86
        fDoubleAlignHint = true;
#endif

        if (info.compCompHnd->getClassAlignmentRequirement(layout->GetClassHandle(), fDoubleAlignHint) == 8)
        {
#ifdef DEBUG
            if (verbose)
            {
                printf("Marking struct in V%02i with double align flag\n", varNum);
            }
#endif
            varDsc->lvStructDoubleAlign = 1;
        }
#endif // not TARGET_64BIT

        varDsc->SetIsSpan(this->isSpanClass(layout->GetClassHandle()));

        // Check whether this local is an unsafe value type and requires GS cookie protection.
        // GS checks require the stack to be re-ordered, which can't be done with EnC.
        if (unsafeValueClsCheck)
        {
            unsigned classAttribs = info.compCompHnd->getClassAttribs(layout->GetClassHandle());

            if ((classAttribs & CORINFO_FLG_UNSAFE_VALUECLASS) && !opts.compDbgEnC)
            {
                setNeedsGSSecurityCookie();
                compGSReorderStackLayout = true;
                varDsc->lvIsUnsafeBuffer = true;
            }
        }

#ifdef DEBUG
        if (JitConfig.EnableExtraSuperPmiQueries())
        {
            makeExtraStructQueries(layout->GetClassHandle(), 2);
        }
#endif // DEBUG
    }
}

//------------------------------------------------------------------------
// lvaSetStruct: Set the type of a local to a struct, given its type handle.
//
// Arguments:
//    varNum              - The local
//    typeHnd             - The type handle
//    unsafeValueClsCheck - Whether to check if we should potentially emit a GS cookie due to this local.
//
void Compiler::lvaSetStruct(unsigned varNum, CORINFO_CLASS_HANDLE typeHnd, bool unsafeValueClsCheck)
{
    lvaSetStruct(varNum, typGetObjLayout(typeHnd), unsafeValueClsCheck);
}

#ifdef DEBUG
//------------------------------------------------------------------------
// makeExtraStructQueries: Query the information for the given struct handle.
//
// Arguments:
//    structHandle -- The handle for the struct type we're querying.
//    level        -- How many more levels to recurse.
//
void Compiler::makeExtraStructQueries(CORINFO_CLASS_HANDLE structHandle, int level)
{
    if (level <= 0)
    {
        return;
    }
    assert(structHandle != NO_CLASS_HANDLE);
    (void)typGetObjLayout(structHandle);
    DWORD typeFlags = info.compCompHnd->getClassAttribs(structHandle);

    unsigned const fieldCnt = info.compCompHnd->getClassNumInstanceFields(structHandle);
    impNormStructType(structHandle);
#ifdef TARGET_ARMARCH
    GetHfaType(structHandle);
#endif

    // In a lambda since this requires a lot of stack and this function is recursive.
    auto queryLayout = [this, structHandle]() {
        CORINFO_TYPE_LAYOUT_NODE nodes[256];
        size_t                   numNodes = ArrLen(nodes);
        info.compCompHnd->getTypeLayout(structHandle, nodes, &numNodes);
    };
    queryLayout();

    // Bypass fetching instance fields of ref classes for now,
    // as it requires traversing the class hierarchy.
    //
    if ((typeFlags & CORINFO_FLG_VALUECLASS) == 0)
    {
        return;
    }

    // In R2R we cannot query arbitrary information about struct fields, so
    // skip it there. Note that the getTypeLayout call above is enough to cover
    // us for promotion at least.
    if (!opts.IsReadyToRun())
    {
        for (unsigned int i = 0; i < fieldCnt; i++)
        {
            CORINFO_FIELD_HANDLE fieldHandle      = info.compCompHnd->getFieldInClass(structHandle, i);
            unsigned             fldOffset        = info.compCompHnd->getFieldOffset(fieldHandle);
            CORINFO_CLASS_HANDLE fieldClassHandle = NO_CLASS_HANDLE;
            CorInfoType          fieldCorType     = info.compCompHnd->getFieldType(fieldHandle, &fieldClassHandle);
            var_types            fieldVarType     = JITtype2varType(fieldCorType);
            if (fieldClassHandle != NO_CLASS_HANDLE)
            {
                if (varTypeIsStruct(fieldVarType))
                {
                    makeExtraStructQueries(fieldClassHandle, level - 1);
                }
            }
        }
    }
}
#endif // DEBUG

//------------------------------------------------------------------------
// lvaSetStructUsedAsVarArg: update hfa information for vararg struct args
//
// Arguments:
//    varNum   -- number of the variable
//
// Notes:
//    This only affects arm64 varargs on windows where we need to pass
//    hfa arguments as if they are not HFAs.
//
//    This function should only be called if the struct is used in a varargs
//    method.

void Compiler::lvaSetStructUsedAsVarArg(unsigned varNum)
{
    if (GlobalJitOptions::compFeatureHfa && TargetOS::IsWindows)
    {
#if defined(TARGET_ARM64)
        LclVarDsc* varDsc = lvaGetDesc(varNum);
        // For varargs methods incoming and outgoing arguments should not be treated
        // as HFA.
        varDsc->SetHfaType(TYP_UNDEF);
#endif // defined(TARGET_ARM64)
    }
}

//------------------------------------------------------------------------
// lvaSetClass: set class information for a local var.
//
// Arguments:
//    varNum -- number of the variable
//    clsHnd -- class handle to use in set or update
//    isExact -- true if class is known exactly
//
// Notes:
//    varNum must not already have a ref class handle.

void Compiler::lvaSetClass(unsigned varNum, CORINFO_CLASS_HANDLE clsHnd, bool isExact)
{
    noway_assert(varNum < lvaCount);

    if (clsHnd != NO_CLASS_HANDLE && !isExact && JitConfig.JitEnableExactDevirtualization())
    {
        CORINFO_CLASS_HANDLE exactClass;
        if (info.compCompHnd->getExactClasses(clsHnd, 1, &exactClass) == 1)
        {
            isExact = true;
            clsHnd  = exactClass;
        }
    }

    // Else we should have a type handle.
    assert(clsHnd != nullptr);

    LclVarDsc* varDsc = lvaGetDesc(varNum);
    assert(varDsc->lvType == TYP_REF);

    // We should not have any ref type information for this var.
    assert(varDsc->lvClassHnd == NO_CLASS_HANDLE);
    assert(!varDsc->lvClassIsExact);

    JITDUMP("\nlvaSetClass: setting class for V%02i to (%p) %s %s\n", varNum, dspPtr(clsHnd), eeGetClassName(clsHnd),
            isExact ? " [exact]" : "");

    varDsc->lvClassHnd     = clsHnd;
    varDsc->lvClassIsExact = isExact;
}

//------------------------------------------------------------------------
// lvaSetClass: set class information for a local var from a tree or stack type
//
// Arguments:
//    varNum -- number of the variable. Must be a single def local
//    tree  -- tree establishing the variable's value
//    stackHnd -- handle for the type from the evaluation stack
//
// Notes:
//    Preferentially uses the tree's type, when available. Since not all
//    tree kinds can track ref types, the stack type is used as a
//    fallback. If there is no stack type, then the class is set to object.

void Compiler::lvaSetClass(unsigned varNum, GenTree* tree, CORINFO_CLASS_HANDLE stackHnd)
{
    bool                 isExact   = false;
    bool                 isNonNull = false;
    CORINFO_CLASS_HANDLE clsHnd    = gtGetClassHandle(tree, &isExact, &isNonNull);

    if (clsHnd != nullptr)
    {
        lvaSetClass(varNum, clsHnd, isExact);
    }
    else if (stackHnd != nullptr)
    {
        lvaSetClass(varNum, stackHnd);
    }
    else
    {
        lvaSetClass(varNum, impGetObjectClass());
    }
}

//------------------------------------------------------------------------
// lvaUpdateClass: update class information for a local var.
//
// Arguments:
//    varNum -- number of the variable
//    clsHnd -- class handle to use in set or update
//    isExact -- true if class is known exactly
//
// Notes:
//
//    This method models the type update rule for a store.
//
//    Updates currently should only happen for single-def user args or
//    locals, when we are processing the expression actually being
//    used to initialize the local (or inlined arg). The update will
//    change the local from the declared type to the type of the
//    initial value.
//
//    These updates should always *improve* what we know about the
//    type, that is making an inexact type exact, or changing a type
//    to some subtype. However the jit lacks precise type information
//    for shared code, so ensuring this is so is currently not
//    possible.

void Compiler::lvaUpdateClass(unsigned varNum, CORINFO_CLASS_HANDLE clsHnd, bool isExact)
{
    assert(varNum < lvaCount);

    // Else we should have a class handle to consider
    assert(clsHnd != nullptr);

    LclVarDsc* varDsc = lvaGetDesc(varNum);
    assert(varDsc->lvType == TYP_REF);

    // We should already have a class
    assert(varDsc->lvClassHnd != NO_CLASS_HANDLE);

    // We should only be updating classes for single-def locals.
    assert(varDsc->lvSingleDef);

    // Now see if we should update.
    //
    // New information may not always be "better" so do some
    // simple analysis to decide if the update is worthwhile.
    const bool isNewClass   = (clsHnd != varDsc->lvClassHnd);
    bool       shouldUpdate = false;

    // Are we attempting to update the class? Only check this when we have
    // an new type and the existing class is inexact... we should not be
    // updating exact classes.
    if (!varDsc->lvClassIsExact && isNewClass)
    {
        shouldUpdate = !!info.compCompHnd->isMoreSpecificType(varDsc->lvClassHnd, clsHnd);
    }
    // Else are we attempting to update exactness?
    else if (isExact && !varDsc->lvClassIsExact && !isNewClass)
    {
        shouldUpdate = true;
    }

#if DEBUG
    if (isNewClass || (isExact != varDsc->lvClassIsExact))
    {
        JITDUMP("\nlvaUpdateClass:%s Updating class for V%02u", shouldUpdate ? "" : " NOT", varNum);
        JITDUMP(" from (%p) %s%s", dspPtr(varDsc->lvClassHnd), eeGetClassName(varDsc->lvClassHnd),
                varDsc->lvClassIsExact ? " [exact]" : "");
        JITDUMP(" to (%p) %s%s\n", dspPtr(clsHnd), eeGetClassName(clsHnd), isExact ? " [exact]" : "");
    }
#endif // DEBUG

    if (shouldUpdate)
    {
        varDsc->lvClassHnd     = clsHnd;
        varDsc->lvClassIsExact = isExact;

#if DEBUG
        // Note we've modified the type...
        varDsc->lvClassInfoUpdated = true;
#endif // DEBUG
    }

    return;
}

//------------------------------------------------------------------------
// lvaUpdateClass: Uupdate class information for a local var from a tree
//  or stack type
//
// Arguments:
//    varNum -- number of the variable. Must be a single def local
//    tree  -- tree establishing the variable's value
//    stackHnd -- handle for the type from the evaluation stack
//
// Notes:
//    Preferentially uses the tree's type, when available. Since not all
//    tree kinds can track ref types, the stack type is used as a
//    fallback.

void Compiler::lvaUpdateClass(unsigned varNum, GenTree* tree, CORINFO_CLASS_HANDLE stackHnd)
{
    bool                 isExact   = false;
    bool                 isNonNull = false;
    CORINFO_CLASS_HANDLE clsHnd    = gtGetClassHandle(tree, &isExact, &isNonNull);

    if (clsHnd != nullptr)
    {
        lvaUpdateClass(varNum, clsHnd, isExact);
    }
    else if (stackHnd != nullptr)
    {
        lvaUpdateClass(varNum, stackHnd);
    }
}

//------------------------------------------------------------------------
// lvaLclSize: returns size of a local variable, in bytes
//
// Arguments:
//    varNum -- variable to query
//
// Returns:
//    Number of bytes needed on the frame for such a local.
//
unsigned Compiler::lvaLclSize(unsigned varNum)
{
    assert(varNum < lvaCount);

    var_types varType = lvaTable[varNum].TypeGet();

    if (varType == TYP_STRUCT)
    {
        return lvaTable[varNum].lvSize();
    }

#ifdef TARGET_64BIT
    // We only need this Quirk for TARGET_64BIT
    if (lvaTable[varNum].lvQuirkToLong)
    {
        noway_assert(lvaTable[varNum].IsAddressExposed());
        return genTypeStSz(TYP_LONG) * sizeof(int); // return 8  (2 * 4)
    }
#endif
    return genTypeStSz(varType) * sizeof(int);
}

//
// Return the exact width of local variable "varNum" -- the number of bytes
// you'd need to copy in order to overwrite the value.
//
unsigned Compiler::lvaLclExactSize(unsigned varNum)
{
    assert(varNum < lvaCount);
    return lvaGetDesc(varNum)->lvExactSize();
}

// LclVarDsc "less" comparer used to compare the weight of two locals, when optimizing for small code.
class LclVarDsc_SmallCode_Less
{
    const LclVarDsc* m_lvaTable;
    RefCountState    m_rcs;
    INDEBUG(unsigned m_lvaCount;)

public:
    LclVarDsc_SmallCode_Less(const LclVarDsc* lvaTable, RefCountState rcs DEBUGARG(unsigned lvaCount))
        : m_lvaTable(lvaTable)
        , m_rcs(rcs)
#ifdef DEBUG
        , m_lvaCount(lvaCount)
#endif
    {
    }

    bool operator()(unsigned n1, unsigned n2)
    {
        assert(n1 < m_lvaCount);
        assert(n2 < m_lvaCount);

        const LclVarDsc* dsc1 = &m_lvaTable[n1];
        const LclVarDsc* dsc2 = &m_lvaTable[n2];

        // We should not be sorting untracked variables
        assert(dsc1->lvTracked);
        assert(dsc2->lvTracked);
        // We should not be sorting after registers have been allocated
        assert(!dsc1->lvRegister);
        assert(!dsc2->lvRegister);

        unsigned weight1 = dsc1->lvRefCnt(m_rcs);
        unsigned weight2 = dsc2->lvRefCnt(m_rcs);

#ifndef TARGET_ARM
        // ARM-TODO: this was disabled for ARM under !FEATURE_FP_REGALLOC; it was probably a left-over from
        // legacy backend. It should be enabled and verified.

        // Force integer candidates to sort above float candidates.
        const bool isFloat1 = isFloatRegType(dsc1->lvType);
        const bool isFloat2 = isFloatRegType(dsc2->lvType);

        if (isFloat1 != isFloat2)
        {
            if ((weight2 != 0) && isFloat1)
            {
                return false;
            }

            if ((weight1 != 0) && isFloat2)
            {
                return true;
            }
        }
#endif

        if (weight1 != weight2)
        {
            return weight1 > weight2;
        }

        // If the weighted ref counts are different then use their difference.
        if (dsc1->lvRefCntWtd() != dsc2->lvRefCntWtd())
        {
            return dsc1->lvRefCntWtd() > dsc2->lvRefCntWtd();
        }

        // We have equal ref counts and weighted ref counts.
        // Break the tie by:
        //   - Increasing the weight by 2   if we are a register arg.
        //   - Increasing the weight by 0.5 if we are a GC type.
        //
        // Review: seems odd that this is mixing counts and weights.

        if (weight1 != 0)
        {
            if (dsc1->lvIsRegArg)
            {
                weight1 += 2 * BB_UNITY_WEIGHT_UNSIGNED;
            }

            if (varTypeIsGC(dsc1->TypeGet()))
            {
                weight1 += BB_UNITY_WEIGHT_UNSIGNED / 2;
            }
        }

        if (weight2 != 0)
        {
            if (dsc2->lvIsRegArg)
            {
                weight2 += 2 * BB_UNITY_WEIGHT_UNSIGNED;
            }

            if (varTypeIsGC(dsc2->TypeGet()))
            {
                weight2 += BB_UNITY_WEIGHT_UNSIGNED / 2;
            }
        }

        if (weight1 != weight2)
        {
            return weight1 > weight2;
        }

        // To achieve a stable sort we use the LclNum (by way of the pointer address).
        return dsc1 < dsc2;
    }
};

// LclVarDsc "less" comparer used to compare the weight of two locals, when optimizing for blended code.
class LclVarDsc_BlendedCode_Less
{
    const LclVarDsc* m_lvaTable;
    RefCountState    m_rcs;
    INDEBUG(unsigned m_lvaCount;)

public:
    LclVarDsc_BlendedCode_Less(const LclVarDsc* lvaTable, RefCountState rcs DEBUGARG(unsigned lvaCount))
        : m_lvaTable(lvaTable)
        , m_rcs(rcs)
#ifdef DEBUG
        , m_lvaCount(lvaCount)
#endif
    {
    }

    bool operator()(unsigned n1, unsigned n2)
    {
        assert(n1 < m_lvaCount);
        assert(n2 < m_lvaCount);

        const LclVarDsc* dsc1 = &m_lvaTable[n1];
        const LclVarDsc* dsc2 = &m_lvaTable[n2];

        // We should not be sorting untracked variables
        assert(dsc1->lvTracked);
        assert(dsc2->lvTracked);
        // We should not be sorting after registers have been allocated
        assert(!dsc1->lvRegister);
        assert(!dsc2->lvRegister);

        weight_t weight1 = dsc1->lvRefCntWtd(m_rcs);
        weight_t weight2 = dsc2->lvRefCntWtd(m_rcs);

#ifndef TARGET_ARM
        // ARM-TODO: this was disabled for ARM under !FEATURE_FP_REGALLOC; it was probably a left-over from
        // legacy backend. It should be enabled and verified.

        // Force integer candidates to sort above float candidates.
        const bool isFloat1 = isFloatRegType(dsc1->lvType);
        const bool isFloat2 = isFloatRegType(dsc2->lvType);

        if (isFloat1 != isFloat2)
        {
            if (!Compiler::fgProfileWeightsEqual(weight2, 0) && isFloat1)
            {
                return false;
            }

            if (!Compiler::fgProfileWeightsEqual(weight1, 0) && isFloat2)
            {
                return true;
            }
        }
#endif

        if (!Compiler::fgProfileWeightsEqual(weight1, 0) && dsc1->lvIsRegArg)
        {
            weight1 += 2 * BB_UNITY_WEIGHT;
        }

        if (!Compiler::fgProfileWeightsEqual(weight2, 0) && dsc2->lvIsRegArg)
        {
            weight2 += 2 * BB_UNITY_WEIGHT;
        }

        if (!Compiler::fgProfileWeightsEqual(weight1, weight2))
        {
            return weight1 > weight2;
        }

        // If the weighted ref counts are different then try the unweighted ref counts.
        if (dsc1->lvRefCnt(m_rcs) != dsc2->lvRefCnt(m_rcs))
        {
            return dsc1->lvRefCnt(m_rcs) > dsc2->lvRefCnt(m_rcs);
        }

        // If one is a GC type and the other is not the GC type wins.
        if (varTypeIsGC(dsc1->TypeGet()) != varTypeIsGC(dsc2->TypeGet()))
        {
            return varTypeIsGC(dsc1->TypeGet());
        }

        // To achieve a stable sort we use the LclNum (by way of the pointer address).
        return dsc1 < dsc2;
    }
};

/*****************************************************************************
 *
 *  Sort the local variable table by refcount and assign tracking indices.
 */

void Compiler::lvaSortByRefCount()
{
    lvaTrackedCount             = 0;
    lvaTrackedCountInSizeTUnits = 0;

#ifdef DEBUG
    VarSetOps::AssignNoCopy(this, lvaTrackedVars, VarSetOps::MakeEmpty(this));
#endif

    if (lvaCount == 0)
    {
        return;
    }

    /* We'll sort the variables by ref count - allocate the sorted table */

    if (lvaTrackedToVarNumSize < lvaCount)
    {
        lvaTrackedToVarNumSize = lvaCount;
        lvaTrackedToVarNum     = new (getAllocator(CMK_LvaTable)) unsigned[lvaTrackedToVarNumSize];
    }

    unsigned  trackedCandidateCount = 0;
    unsigned* trackedCandidates     = lvaTrackedToVarNum;

    // Fill in the table used for sorting

    for (unsigned lclNum = 0; lclNum < lvaCount; lclNum++)
    {
        LclVarDsc* varDsc = lvaGetDesc(lclNum);

        // Start by assuming that the variable will be tracked.
        varDsc->lvTracked = 1;
        INDEBUG(varDsc->lvTrackedWithoutIndex = 0);

        if (varDsc->lvRefCnt(lvaRefCountState) == 0)
        {
            // Zero ref count, make this untracked.
            varDsc->lvTracked = 0;
            varDsc->setLvRefCntWtd(0, lvaRefCountState);
        }

#if !defined(TARGET_64BIT)
        if (varTypeIsLong(varDsc) && varDsc->lvPromoted)
        {
            varDsc->lvTracked = 0;
        }
#endif // !defined(TARGET_64BIT)

        // Variables that are address-exposed, and all struct locals, are never enregistered, or tracked.
        // (The struct may be promoted, and its field variables enregistered/tracked, or the VM may "normalize"
        // its type so that its not seen by the JIT as a struct.)
        // Pinned variables may not be tracked (a condition of the GCInfo representation)
        // or enregistered, on x86 -- it is believed that we can enregister pinned (more properly, "pinning")
        // references when using the general GC encoding.
        if (varDsc->IsAddressExposed())
        {
            varDsc->lvTracked = 0;
            assert(varDsc->lvType != TYP_STRUCT || varDsc->lvDoNotEnregister); // For structs, should have set this when
                                                                               // we set m_addrExposed.
        }
        if (varTypeIsStruct(varDsc))
        {
            // Promoted structs will never be considered for enregistration anyway,
            // and the DoNotEnregister flag was used to indicate whether promotion was
            // independent or dependent.
            if (varDsc->lvPromoted)
            {
                varDsc->lvTracked = 0;
            }
            else if (!varDsc->IsEnregisterableType())
            {
                lvaSetVarDoNotEnregister(lclNum DEBUGARG(DoNotEnregisterReason::NotRegSizeStruct));
            }
            else if (varDsc->lvType == TYP_STRUCT)
            {
                if (!varDsc->lvRegStruct && !compEnregStructLocals())
                {
                    lvaSetVarDoNotEnregister(lclNum DEBUGARG(DoNotEnregisterReason::DontEnregStructs));
                }
                else if (varDsc->lvIsMultiRegArgOrRet())
                {
                    // Prolog and return generators do not support SIMD<->general register moves.
                    lvaSetVarDoNotEnregister(lclNum DEBUGARG(DoNotEnregisterReason::IsStructArg));
                }
#if defined(TARGET_ARM)
                else if (varDsc->lvIsParam)
                {
                    // On arm we prespill all struct args,
                    // TODO-Arm-CQ: keep them in registers, it will need a fix
                    // to "On the ARM we will spill any incoming struct args" logic in codegencommon.
                    lvaSetVarDoNotEnregister(lclNum DEBUGARG(DoNotEnregisterReason::IsStructArg));
                }
#endif // TARGET_ARM
            }
        }
        if (varDsc->lvIsStructField && (lvaGetParentPromotionType(lclNum) != PROMOTION_TYPE_INDEPENDENT))
        {
            lvaSetVarDoNotEnregister(lclNum DEBUGARG(DoNotEnregisterReason::DepField));
        }
        if (varDsc->lvPinned)
        {
            varDsc->lvTracked = 0;
#ifdef JIT32_GCENCODER
            lvaSetVarDoNotEnregister(lclNum DEBUGARG(DoNotEnregisterReason::PinningRef));
#endif
        }
        if (!compEnregLocals())
        {
            lvaSetVarDoNotEnregister(lclNum DEBUGARG(DoNotEnregisterReason::NoRegVars));
        }
#if defined(JIT32_GCENCODER)
        if (UsesFunclets() && lvaIsOriginalThisArg(lclNum) &&
            (info.compMethodInfo->options & CORINFO_GENERICS_CTXT_FROM_THIS) != 0)
        {
            // For x86/Linux, we need to track "this".
            // However we cannot have it in tracked variables, so we set "this" pointer always untracked
            varDsc->lvTracked = 0;
        }
#endif

        //  Are we not optimizing and we have exception handlers?
        //   if so mark all args and locals "do not enregister".
        //
        if (opts.MinOpts() && compHndBBtabCount > 0)
        {
            lvaSetVarDoNotEnregister(lclNum DEBUGARG(DoNotEnregisterReason::LiveInOutOfHandler));
        }
        else
        {
            var_types type = genActualType(varDsc->TypeGet());

            switch (type)
            {
                case TYP_FLOAT:
                case TYP_DOUBLE:
                case TYP_INT:
                case TYP_LONG:
                case TYP_REF:
                case TYP_BYREF:
#ifdef FEATURE_SIMD
                case TYP_SIMD8:
                case TYP_SIMD12:
                case TYP_SIMD16:
#ifdef TARGET_XARCH
                case TYP_SIMD32:
                case TYP_SIMD64:
#endif // TARGET_XARCH
#ifdef FEATURE_MASKED_HW_INTRINSICS
                case TYP_MASK:
#endif // FEATURE_MASKED_HW_INTRINSICS
#endif // FEATURE_SIMD
                case TYP_STRUCT:
                    break;

                case TYP_UNDEF:
                case TYP_UNKNOWN:
                    noway_assert(!"lvType not set correctly");
                    varDsc->lvType = TYP_INT;

                    FALLTHROUGH;

                default:
                    varDsc->lvTracked = 0;
            }
        }

        if (varDsc->lvTracked)
        {
            trackedCandidates[trackedCandidateCount++] = lclNum;
        }
    }

    lvaTrackedCount = min(trackedCandidateCount, (unsigned)JitConfig.JitMaxLocalsToTrack());

    // Sort the candidates. In the late liveness passes we want lower tracked
    // indices to be more important variables, so we always do this. In early
    // liveness it does not matter, so we can skip it when we are going to
    // track everything.
    // TODO-TP: For early liveness we could do a partial sort for the large
    // case.
    if (!fgIsDoingEarlyLiveness || (lvaTrackedCount < trackedCandidateCount))
    {
        // Now sort the tracked variable table by ref-count
        if (compCodeOpt() == SMALL_CODE)
        {
            jitstd::sort(trackedCandidates, trackedCandidates + trackedCandidateCount,
                         LclVarDsc_SmallCode_Less(lvaTable, lvaRefCountState DEBUGARG(lvaCount)));
        }
        else
        {
            jitstd::sort(trackedCandidates, trackedCandidates + trackedCandidateCount,
                         LclVarDsc_BlendedCode_Less(lvaTable, lvaRefCountState DEBUGARG(lvaCount)));
        }
    }

    JITDUMP("Tracked variable (%u out of %u) table:\n", lvaTrackedCount, lvaCount);

    // Assign indices to all the variables we've decided to track
    for (unsigned varIndex = 0; varIndex < lvaTrackedCount; varIndex++)
    {
        LclVarDsc* varDsc = lvaGetDesc(trackedCandidates[varIndex]);
        assert(varDsc->lvTracked);
        varDsc->lvVarIndex = static_cast<unsigned short>(varIndex);

        INDEBUG(if (verbose) { gtDispLclVar(trackedCandidates[varIndex]); })
        JITDUMP(" [%6s]: refCnt = %4u, refCntWtd = %6s\n", varTypeName(varDsc->TypeGet()),
                varDsc->lvRefCnt(lvaRefCountState),
                refCntWtd2str(varDsc->lvRefCntWtd(lvaRefCountState), /* padForDecimalPlaces */ true));
    }

    JITDUMP("\n");

    // Mark all variables past the first 'lclMAX_TRACKED' as untracked
    for (unsigned varIndex = lvaTrackedCount; varIndex < trackedCandidateCount; varIndex++)
    {
        LclVarDsc* varDsc = lvaGetDesc(trackedCandidates[varIndex]);
        assert(varDsc->lvTracked);
        varDsc->lvTracked = 0;
    }

    // We have a new epoch, and also cache the tracked var count in terms of size_t's sufficient to hold that many bits.
    lvaCurEpoch++;
    lvaTrackedCountInSizeTUnits =
        roundUp((unsigned)lvaTrackedCount, (unsigned)(sizeof(size_t) * 8)) / unsigned(sizeof(size_t) * 8);

#ifdef DEBUG
    VarSetOps::AssignNoCopy(this, lvaTrackedVars, VarSetOps::MakeFull(this));
#endif
}

//------------------------------------------------------------------------
// lvExactSize: Get the exact size of the type of this local.
//
// Return Value:
//    Size in bytes. Always non-zero, but not necessarily a multiple of the
//    stack slot size.
//
unsigned LclVarDsc::lvExactSize() const
{
    return (lvType == TYP_STRUCT) ? GetLayout()->GetSize() : genTypeSize(lvType);
}

//------------------------------------------------------------------------
// lvSize: Get the size of a struct local on the stack frame.
//
// Return Value:
//    Size in bytes.
//
unsigned LclVarDsc::lvSize() const // Size needed for storage representation. Only used for structs.
{
    // TODO-Review: Sometimes we get called on ARM with HFA struct variables that have been promoted,
    // where the struct itself is no longer used because all access is via its member fields.
    // When that happens, the struct is marked as unused and its type has been changed to
    // TYP_INT (to keep the GC tracking code from looking at it).
    // See Compiler::raAssignVars() for details. For example:
    //      N002 (  4,  3) [00EA067C] -------------               return    struct $346
    //      N001 (  3,  2) [00EA0628] -------------                  lclVar    struct(U) V03 loc2
    //                                                                        float  V03.f1 (offs=0x00) -> V12 tmp7
    //                                                                        f8 (last use) (last use) $345
    // Here, the "struct(U)" shows that the "V03 loc2" variable is unused. Not shown is that V03
    // is now TYP_INT in the local variable table. It's not really unused, because it's in the tree.

    assert(varTypeIsStruct(lvType) || (lvPromoted && lvUnusedStruct));

    if (lvIsParam)
    {
        assert(varTypeIsStruct(lvType));
        const bool     isFloatHfa       = (lvIsHfa() && (GetHfaType() == TYP_FLOAT));
        const unsigned argSizeAlignment = Compiler::eeGetArgSizeAlignment(lvType, isFloatHfa);
        return roundUp(lvExactSize(), argSizeAlignment);
    }

#if defined(FEATURE_SIMD) && !defined(TARGET_64BIT)
    // For 32-bit architectures, we make local variable SIMD12 types 16 bytes instead of just 12. We can't do
    // this for arguments, which must be passed according the defined ABI. We don't want to do this for
    // dependently promoted struct fields, but we don't know that here. See lvaMapSimd12ToSimd16().
    // (Note that for 64-bits, we are already rounding up to 16.)
    if (lvType == TYP_SIMD12)
    {
        assert(!lvIsParam);
        return 16;
    }
#endif // defined(FEATURE_SIMD) && !defined(TARGET_64BIT)

    return roundUp(lvExactSize(), TARGET_POINTER_SIZE);
}

/**********************************************************************************
 * Get stack size of the varDsc.
 */
size_t LclVarDsc::lvArgStackSize() const
{
    // Make sure this will have a stack size
    assert(!this->lvIsRegArg);

    size_t stackSize = 0;
    if (varTypeIsStruct(this))
    {
#if defined(WINDOWS_AMD64_ABI)
        // Structs are either passed by reference or can be passed by value using one pointer
        stackSize = TARGET_POINTER_SIZE;
#elif defined(TARGET_ARM64) || defined(UNIX_AMD64_ABI) || defined(TARGET_LOONGARCH64) || defined(TARGET_RISCV64)
        // lvSize performs a roundup.
        stackSize = this->lvSize();

#if defined(TARGET_ARM64) || defined(TARGET_LOONGARCH64) || defined(TARGET_RISCV64)
        if ((stackSize > TARGET_POINTER_SIZE * 2) && (!this->lvIsHfa()))
        {
            // If the size is greater than 16 bytes then it will
            // be passed by reference.
            stackSize = TARGET_POINTER_SIZE;
        }
#endif // defined(TARGET_ARM64) || defined(TARGET_LOONGARCH64) || defined(TARGET_RISCV64)

#else // !TARGET_ARM64 !WINDOWS_AMD64_ABI !UNIX_AMD64_ABI !TARGET_LOONGARCH64 !TARGET_RISCV64

        NYI("Unsupported target.");
        unreached();

#endif //  !TARGET_ARM64 !WINDOWS_AMD64_ABI !UNIX_AMD64_ABI
    }
    else
    {
        stackSize = TARGET_POINTER_SIZE;
    }

    return stackSize;
}

//------------------------------------------------------------------------
// GetRegisterType: Determine register type for this local var.
//
// Arguments:
//    tree - node that uses the local, its type is checked first.
//
// Return Value:
//    TYP_UNDEF if the layout is not enregistrable, the register type otherwise.
//
var_types LclVarDsc::GetRegisterType(const GenTreeLclVarCommon* tree) const
{
    var_types targetType = tree->TypeGet();

    if (targetType == TYP_STRUCT)
    {
        ClassLayout* layout;
        if (tree->OperIs(GT_LCL_FLD, GT_STORE_LCL_FLD))
        {
            layout = tree->AsLclFld()->GetLayout();
        }
        else
        {
            assert((TypeGet() == TYP_STRUCT) && tree->OperIs(GT_LCL_VAR, GT_STORE_LCL_VAR));
            layout = GetLayout();
        }

        targetType = layout->GetRegisterType();
    }

#ifdef DEBUG
    if ((targetType != TYP_UNDEF) && tree->OperIs(GT_STORE_LCL_VAR) && lvNormalizeOnStore())
    {
        const bool phiStore = (tree->gtGetOp1()->OperIsNonPhiLocal() == false);
        // Ensure that the lclVar node is typed correctly,
        // does not apply to phi-stores because they do not produce code in the merge block.
        assert(phiStore || targetType == genActualType(TypeGet()));
    }
#endif
    return targetType;
}

//------------------------------------------------------------------------
// GetRegisterType: Determine register type for this local var.
//
// Return Value:
//    TYP_UNDEF if the layout is not enregistrable, the register type otherwise.
//
var_types LclVarDsc::GetRegisterType() const
{
    if (TypeGet() != TYP_STRUCT)
    {
#if !defined(TARGET_64BIT)
        if (TypeGet() == TYP_LONG)
        {
            return TYP_UNDEF;
        }
#endif
        return TypeGet();
    }
    assert(m_layout != nullptr);
    return m_layout->GetRegisterType();
}

//------------------------------------------------------------------------
// GetStackSlotHomeType:
//   Get the canonical type of the stack slot that this enregistrable local is
//   using when stored on the stack.
//
// Return Value:
//   TYP_UNDEF if the layout is not enregistrable. Otherwise returns the type
//    of the stack slot home for the local.
//
// Remarks:
//   This function always returns a canonical type: for all 4-byte types
//   (structs, floats, ints) it will return TYP_INT. It is meant to be used
//   when moving locals between register and stack. Because of this the
//   returned type is usually at least one 4-byte stack slot. However, there
//   are certain exceptions for promoted fields in OSR methods (that may refer
//   back to the original frame) and due to Apple arm64 where subsequent small
//   parameters can be packed into the same stack slot.
//
var_types LclVarDsc::GetStackSlotHomeType() const
{
    if (varTypeIsSmall(TypeGet()))
    {
        if (compAppleArm64Abi() && lvIsParam && !lvIsRegArg)
        {
            // Allocated by caller and potentially only takes up a small slot
            return GetRegisterType();
        }

        if (lvIsOSRLocal && lvIsStructField)
        {
#if defined(TARGET_X86)
            // Revisit when we support OSR on x86
            unreached();
#else
            return GetRegisterType();
#endif
        }
    }

    return genActualType(GetRegisterType());
}

//----------------------------------------------------------------------------------------------
// CanBeReplacedWithItsField: check if a whole struct reference could be replaced by a field.
//
// Arguments:
//    comp - the compiler instance;
//
// Return Value:
//    true if that can be replaced, false otherwise.
//
// Notes:
//    The replacement can be made only for independently promoted structs
//    with 1 field without holes.
//
bool LclVarDsc::CanBeReplacedWithItsField(Compiler* comp) const
{
    if (!lvPromoted)
    {
        return false;
    }

    if (comp->lvaGetPromotionType(this) != Compiler::PROMOTION_TYPE_INDEPENDENT)
    {
        return false;
    }
    if (lvFieldCnt != 1)
    {
        return false;
    }
    if (lvContainsHoles)
    {
        return false;
    }

#if defined(FEATURE_SIMD)
    // If we return `struct A { SIMD16 a; }` we split the struct into several fields.
    // In order to do that we have to have its field `a` in memory. Right now lowering cannot
    // handle RETURN struct(multiple registers)->SIMD16(one register), but it can be improved.
    LclVarDsc* fieldDsc = comp->lvaGetDesc(lvFieldLclStart);
    if (varTypeIsSIMD(fieldDsc))
    {
        return false;
    }
#endif // FEATURE_SIMD

    return true;
}

//------------------------------------------------------------------------
// lvaMarkLclRefs: increment local var references counts and more
//
// Arguments:
//     tree - some node in a tree
//     block - block that the tree node belongs to
//     stmt - stmt that the tree node belongs to
//     isRecompute - true if we should just recompute counts
//
// Notes:
//     Invoked via the MarkLocalVarsVisitor
//
//     Primarily increments the regular and weighted local var ref
//     counts for any local referred to directly by tree.
//
//     Also:
//
//     Accounts for implicit references to frame list root for
//     pinvokes that will be expanded later.
//
//     Determines if locals of TYP_BOOL can safely be considered
//     to hold only 0 or 1 or may have a broader range of true values.
//
//     Does some setup work for assertion prop, noting locals that are
//     eligible for assertion prop, single defs, and tracking which blocks
//     hold uses.
//
//     Looks for uses of generic context and sets lvaGenericsContextInUse.
//
//     In checked builds:
//
//     Verifies that local accesses are consistently typed.
//     Verifies that casts remain in bounds.

void Compiler::lvaMarkLclRefs(GenTree* tree, BasicBlock* block, Statement* stmt, bool isRecompute)
{
    const weight_t weight = block->getBBWeight(this);

    /* Is this a call to unmanaged code ? */
    if (tree->IsCall() && compMethodRequiresPInvokeFrame())
    {
        assert(!opts.ShouldUsePInvokeHelpers() || (info.compLvFrameListRoot == BAD_VAR_NUM));
        if (!opts.ShouldUsePInvokeHelpers())
        {
            /* Get the special variable descriptor */
            LclVarDsc* varDsc = lvaGetDesc(info.compLvFrameListRoot);

            /* Increment the ref counts twice */
            varDsc->incRefCnts(weight, this);
            varDsc->incRefCnts(weight, this);
        }
    }

    if (tree->OperIs(GT_LCL_ADDR))
    {
        LclVarDsc* varDsc = lvaGetDesc(tree->AsLclVarCommon());
        assert(varDsc->IsAddressExposed() || varDsc->IsHiddenBufferStructArg());
        varDsc->incRefCnts(weight, this);
        return;
    }

    if (!tree->OperIsLocal())
    {
        return;
    }

    /* This must be a local variable reference */

    // See if this is a generics context use.
    if ((tree->gtFlags & GTF_VAR_CONTEXT) != 0)
    {
        assert(tree->OperIs(GT_LCL_VAR));
        if (!lvaGenericsContextInUse)
        {
            JITDUMP("-- generic context in use at [%06u]\n", dspTreeID(tree));
            lvaGenericsContextInUse = true;
        }
    }

    unsigned   lclNum = tree->AsLclVarCommon()->GetLclNum();
    LclVarDsc* varDsc = lvaGetDesc(lclNum);

    /* Increment the reference counts */

    varDsc->incRefCnts(weight, this);

#ifdef DEBUG
    if (varDsc->lvIsStructField)
    {
        // If ref count was increased for struct field, ensure that the
        // parent struct is still promoted.
        LclVarDsc* parentStruct = lvaGetDesc(varDsc->lvParentLcl);
        assert(!parentStruct->lvUndoneStructPromotion);
    }
#endif

    if (!isRecompute)
    {
        if (varDsc->IsAddressExposed())
        {
            varDsc->lvAllDefsAreNoGc = false;
        }

        if (!tree->OperIsScalarLocal())
        {
            return;
        }

        if ((m_domTree != nullptr) && IsDominatedByExceptionalEntry(block))
        {
            SetHasExceptionalUsesHint(varDsc);
        }

        if (tree->OperIs(GT_STORE_LCL_VAR))
        {
            GenTree* value = tree->AsLclVar()->Data();

            if (varDsc->lvPinned && varDsc->lvAllDefsAreNoGc && !value->IsNotGcDef())
            {
                varDsc->lvAllDefsAreNoGc = false;
            }

            if (!varDsc->lvDisqualifySingleDefRegCandidate) // If this var is already disqualified, we can skip this
            {
                bool bbInALoop  = block->HasFlag(BBF_BACKWARD_JUMP);
                bool bbIsReturn = block->KindIs(BBJ_RETURN);
                // TODO: Zero-inits in LSRA are created with below condition. But if filter out based on that condition
                // we filter a lot of interesting variables that would benefit otherwise with EH var enregistration.
                // bool needsExplicitZeroInit = !varDsc->lvIsParam && (info.compInitMem ||
                // varTypeIsGC(varDsc->TypeGet()));
                bool needsExplicitZeroInit = fgVarNeedsExplicitZeroInit(lclNum, bbInALoop, bbIsReturn);

                if (varDsc->lvSingleDefRegCandidate || needsExplicitZeroInit)
                {
#ifdef DEBUG
                    if (needsExplicitZeroInit)
                    {
                        varDsc->lvSingleDefDisqualifyReason = 'Z';
                        JITDUMP("V%02u needs explicit zero init. Disqualified as a single-def register candidate.\n",
                                lclNum);
                    }
                    else
                    {
                        varDsc->lvSingleDefDisqualifyReason = 'M';
                        JITDUMP("V%02u has multiple definitions. Disqualified as a single-def register candidate.\n",
                                lclNum);
                    }

#endif // DEBUG
                    varDsc->lvSingleDefRegCandidate           = false;
                    varDsc->lvDisqualifySingleDefRegCandidate = true;
                }
                else if (!varDsc->lvDoNotEnregister)
                {
                    // Variables can be marked as DoNotEngister in earlier stages like LocalAddressVisitor.
                    // No need to track them for single-def.

#if FEATURE_PARTIAL_SIMD_CALLEE_SAVE
                    // TODO-CQ: If the varType needs partial callee save, conservatively do not enregister
                    // such variable. In future, we should enable enregisteration for such variables.
                    if (!varTypeNeedsPartialCalleeSave(varDsc->GetRegisterType()))
#endif
                    {
                        varDsc->lvSingleDefRegCandidate = true;
                        JITDUMP("Marking EH Var V%02u as a register candidate.\n", lclNum);
                    }
                }
            }
        }

        // Check that the LCL_VAR node has the same type as the underlying variable, save a few mismatches we allow.
        assert(tree->TypeIs(varDsc->TypeGet(), genActualType(varDsc)) ||
               (tree->TypeIs(TYP_BYREF) && (varDsc->TypeGet() == TYP_I_IMPL)) || // Created by inliner substitution.
               (tree->TypeIs(TYP_INT) && (varDsc->TypeGet() == TYP_LONG)));      // Created by "optNarrowTree".
    }
}

//------------------------------------------------------------------------
// IsDominatedByExceptionalEntry: Check is the block dominated by an exception entry block.
//
// Arguments:
//    block - the checking block.
//
bool Compiler::IsDominatedByExceptionalEntry(BasicBlock* block)
{
    assert(m_domTree != nullptr);
    return block->IsDominatedByExceptionalEntryFlag();
}

//------------------------------------------------------------------------
// SetHasExceptionalUsesHint: Set that a local var has exceptional uses.
//
// Arguments:
//    varDsc - the local variable that needs the hint.
//
void Compiler::SetHasExceptionalUsesHint(LclVarDsc* varDsc)
{
    varDsc->lvHasExceptionalUsesHint = true;
}

//------------------------------------------------------------------------
// lvaMarkLocalVars: update local var ref counts for IR in a basic block
//
// Arguments:
//    block - the block in question
//    isRecompute - true if counts are being recomputed
//
// Notes:
//    Invokes lvaMarkLclRefs on each tree node for each
//    statement in the block.

void Compiler::lvaMarkLocalVars(BasicBlock* block, bool isRecompute)
{
    class MarkLocalVarsVisitor final : public GenTreeVisitor<MarkLocalVarsVisitor>
    {
    private:
        BasicBlock* m_block;
        Statement*  m_stmt;
        bool        m_isRecompute;

    public:
        enum
        {
            DoPreOrder = true,
        };

        MarkLocalVarsVisitor(Compiler* compiler, BasicBlock* block, Statement* stmt, bool isRecompute)
            : GenTreeVisitor<MarkLocalVarsVisitor>(compiler)
            , m_block(block)
            , m_stmt(stmt)
            , m_isRecompute(isRecompute)
        {
        }

        Compiler::fgWalkResult PreOrderVisit(GenTree** use, GenTree* user)
        {
            // TODO: Stop passing isRecompute once we are sure that this assert is never hit.
            assert(!m_isRecompute);
            m_compiler->lvaMarkLclRefs(*use, m_block, m_stmt, m_isRecompute);
            return WALK_CONTINUE;
        }
    };

    JITDUMP("\n*** %s local variables in block " FMT_BB " (weight=%s)\n", isRecompute ? "recomputing" : "marking",
            block->bbNum, refCntWtd2str(block->getBBWeight(this)));

    for (Statement* const stmt : block->NonPhiStatements())
    {
        MarkLocalVarsVisitor visitor(this, block, stmt, isRecompute);
        DISPSTMT(stmt);
        visitor.WalkTree(stmt->GetRootNodePointer(), nullptr);
    }
}

//------------------------------------------------------------------------
// lvaMarkLocalVars: enable normal ref counting, compute initial counts, sort locals table
//
// Returns:
//    suitable phase status
//
// Notes:
//    Now behaves differently in minopts / debug. Instead of actually inspecting
//    the IR and counting references, the jit assumes all locals are referenced
//    and does not sort the locals table.
//
//    Also, when optimizing, lays the groundwork for assertion prop and more.
//    See details in lvaMarkLclRefs.

PhaseStatus Compiler::lvaMarkLocalVars()
{
    JITDUMP("\n*************** In lvaMarkLocalVars()");

    // If we have direct pinvokes, verify the frame list root local was set up properly
    if (compMethodRequiresPInvokeFrame())
    {
        assert(!opts.ShouldUsePInvokeHelpers() || (info.compLvFrameListRoot == BAD_VAR_NUM));
        if (!opts.ShouldUsePInvokeHelpers())
        {
            noway_assert(info.compLvFrameListRoot >= info.compLocalsCount && info.compLvFrameListRoot < lvaCount);
        }
    }

    unsigned const lvaCountOrig = lvaCount;

#if defined(FEATURE_EH_WINDOWS_X86)

    // Grab space for exception handling

    if (!UsesFunclets() && ehNeedsShadowSPslots())
    {
        // The first slot is reserved for ICodeManager::FixContext(ppEndRegion)
        // ie. the offset of the end-of-last-executed-filter
        unsigned slotsNeeded = 1;

        unsigned handlerNestingLevel = ehMaxHndNestingCount;

        if (opts.compDbgEnC && (handlerNestingLevel < (unsigned)MAX_EnC_HANDLER_NESTING_LEVEL))
            handlerNestingLevel = (unsigned)MAX_EnC_HANDLER_NESTING_LEVEL;

        slotsNeeded += handlerNestingLevel;

        // For a filter (which can be active at the same time as a catch/finally handler)
        slotsNeeded++;
        // For zero-termination of the shadow-Stack-pointer chain
        slotsNeeded++;

        lvaShadowSPslotsVar = lvaGrabTempWithImplicitUse(false DEBUGARG("lvaShadowSPslotsVar"));
        lvaSetStruct(lvaShadowSPslotsVar, typGetBlkLayout(slotsNeeded * TARGET_POINTER_SIZE), false);
        lvaSetVarAddrExposed(lvaShadowSPslotsVar DEBUGARG(AddressExposedReason::EXTERNALLY_VISIBLE_IMPLICITLY));
    }

#endif // FEATURE_EH_WINDOWS_X86

    // PSPSym is not used by the NativeAOT ABI
    if (!IsTargetAbi(CORINFO_NATIVEAOT_ABI))
    {
        if (UsesFunclets() && ehNeedsPSPSym())
        {
            lvaPSPSym            = lvaGrabTempWithImplicitUse(false DEBUGARG("PSPSym"));
            LclVarDsc* lclPSPSym = lvaGetDesc(lvaPSPSym);
            lclPSPSym->lvType    = TYP_I_IMPL;
            lvaSetVarDoNotEnregister(lvaPSPSym DEBUGARG(DoNotEnregisterReason::VMNeedsStackAddr));
        }
    }

#ifdef JIT32_GCENCODER
    // LocAllocSPvar is only required by the implicit frame layout expected by the VM on x86. Whether
    // a function contains a Localloc is conveyed in the GC information, in the InfoHdrSmall.localloc
    // field. The function must have an EBP frame. Then, the VM finds the LocAllocSP slot by assuming
    // the following stack layout:
    //
    //      -- higher addresses --
    //      saved EBP                       <-- EBP points here
    //      other callee-saved registers    // InfoHdrSmall.savedRegsCountExclFP specifies this size
    //      optional GS cookie              // InfoHdrSmall.security is 1 if this exists
    //      LocAllocSP slot
    //      -- lower addresses --
    //
    // See also eetwain.cpp::GetLocallocSPOffset() and its callers.
    if (compLocallocUsed)
    {
        lvaLocAllocSPvar         = lvaGrabTempWithImplicitUse(false DEBUGARG("LocAllocSPvar"));
        LclVarDsc* locAllocSPvar = lvaGetDesc(lvaLocAllocSPvar);
        locAllocSPvar->lvType    = TYP_I_IMPL;
    }
#endif // JIT32_GCENCODER

    // Ref counting is now enabled normally.
    lvaRefCountState = RCS_NORMAL;

#if defined(DEBUG)
    const bool setSlotNumbers = true;
#else
    const bool setSlotNumbers = opts.compScopeInfo && (info.compVarScopesCount > 0);
#endif // defined(DEBUG)

    const bool isRecompute = false;
    lvaComputeRefCounts(isRecompute, setSlotNumbers);

    // If we don't need precise reference counts, e.g. we're not optimizing, we're done.
    if (!PreciseRefCountsRequired())
    {
        // This phase may add new locals
        //
        return (lvaCount != lvaCountOrig) ? PhaseStatus::MODIFIED_EVERYTHING : PhaseStatus::MODIFIED_NOTHING;
    }

    const bool reportParamTypeArg = lvaReportParamTypeArg();

    // Update bookkeeping on the generic context.
    if (lvaKeepAliveAndReportThis())
    {
        lvaGetDesc(0u)->lvImplicitlyReferenced = reportParamTypeArg;
    }
    else if (lvaReportParamTypeArg())
    {
        // We should have a context arg.
        assert(info.compTypeCtxtArg != BAD_VAR_NUM);
        lvaGetDesc(info.compTypeCtxtArg)->lvImplicitlyReferenced = reportParamTypeArg;
    }

    assert(PreciseRefCountsRequired());

    // This phase may add new locals.
    //
    return (lvaCount != lvaCountOrig) ? PhaseStatus::MODIFIED_EVERYTHING : PhaseStatus::MODIFIED_NOTHING;
}

//------------------------------------------------------------------------
// lvaComputeRefCounts: compute ref counts for locals
//
// Arguments:
//    isRecompute -- true if we just want ref counts and no other side effects;
//                   false means to also look for true boolean locals, lay
//                   groundwork for assertion prop, check type consistency, etc.
//                   See lvaMarkLclRefs for details on what else goes on.
//    setSlotNumbers -- true if local slot numbers should be assigned.
//
// Notes:
//    Some implicit references are given actual counts or weight bumps here
//    to match pre-existing behavior.
//
//    In fast-jitting modes where we don't ref count locals, this bypasses
//    actual counting, and makes all locals implicitly referenced on first
//    compute. It asserts all locals are implicitly referenced on recompute.
//
//    When optimizing we also recompute lvaGenericsContextInUse based
//    on specially flagged LCL_VAR appearances.
//
void Compiler::lvaComputeRefCounts(bool isRecompute, bool setSlotNumbers)
{
    JITDUMP("\n*** lvaComputeRefCounts ***\n");
    unsigned   lclNum = 0;
    LclVarDsc* varDsc = nullptr;

    // Fast path for minopts and debug codegen.
    //
    // On first compute: mark all locals as implicitly referenced and untracked.
    // On recompute: do nothing.
    if (!PreciseRefCountsRequired())
    {
        if (isRecompute)
        {

#if defined(DEBUG)
            // All local vars should be marked as implicitly referenced
            // and not tracked.
            for (lclNum = 0, varDsc = lvaTable; lclNum < lvaCount; lclNum++, varDsc++)
            {
                const bool isSpecialVarargsParam = varDsc->lvIsParam && lvaIsArgAccessedViaVarArgsCookie(lclNum);

                if (isSpecialVarargsParam)
                {
                    assert(varDsc->lvRefCnt() == 0);
                }
                else
                {
                    assert(varDsc->lvImplicitlyReferenced);
                }

                assert(!varDsc->lvTracked);
            }
#endif // defined (DEBUG)

            return;
        }

        // First compute.
        for (lclNum = 0, varDsc = lvaTable; lclNum < lvaCount; lclNum++, varDsc++)
        {
            // Using lvImplicitlyReferenced here ensures that we can't
            // accidentally make locals be unreferenced later by decrementing
            // the ref count to zero.
            //
            // If, in minopts/debug, we really want to allow locals to become
            // unreferenced later, we'll have to explicitly clear this bit.
            varDsc->setLvRefCnt(0);
            varDsc->setLvRefCntWtd(BB_ZERO_WEIGHT);

            // Special case for some varargs params ... these must
            // remain unreferenced.
            const bool isSpecialVarargsParam = varDsc->lvIsParam && lvaIsArgAccessedViaVarArgsCookie(lclNum);

            if (!isSpecialVarargsParam)
            {
                varDsc->lvImplicitlyReferenced = 1;
            }

            varDsc->lvTracked = 0;

            if (setSlotNumbers)
            {
                varDsc->lvSlotNum = lclNum;
            }

            // Assert that it's ok to bypass the type repair logic in lvaMarkLclRefs
            assert((varDsc->lvType != TYP_UNDEF) && (varDsc->lvType != TYP_VOID) && (varDsc->lvType != TYP_UNKNOWN));
        }

        lvaCurEpoch++;
        lvaTrackedCount             = 0;
        lvaTrackedCountInSizeTUnits = 0;
        return;
    }

    // Slower path we take when optimizing, to get accurate counts.
    //
    // First, reset all explicit ref counts and weights.
    for (lclNum = 0, varDsc = lvaTable; lclNum < lvaCount; lclNum++, varDsc++)
    {
        varDsc->setLvRefCnt(0);
        varDsc->setLvRefCntWtd(BB_ZERO_WEIGHT);

        if (setSlotNumbers)
        {
            varDsc->lvSlotNum = lclNum;
        }

        // Set initial value for lvSingleDef for explicit and implicit
        // argument locals as they are "defined" on entry.
        // However, if we are just recomputing the ref counts, retain the value
        // that was set by past phases.
        if (!isRecompute)
        {
            varDsc->lvSingleDef             = varDsc->lvIsParam;
            varDsc->lvSingleDefRegCandidate = varDsc->lvIsParam;

            varDsc->lvAllDefsAreNoGc = (varDsc->lvImplicitlyReferenced == false);
        }
    }

    // Remember current state of generic context use, and prepare
    // to compute new state.
    const bool oldLvaGenericsContextInUse = lvaGenericsContextInUse;
    lvaGenericsContextInUse               = false;

    JITDUMP("\n*** lvaComputeRefCounts -- explicit counts ***\n");

    // Second, account for all explicit local variable references
    for (BasicBlock* const block : Blocks())
    {
        if (block->IsLIR())
        {
            assert(isRecompute);

            const weight_t weight = block->getBBWeight(this);
            for (GenTree* node : LIR::AsRange(block))
            {
                if (node->OperIsAnyLocal())
                {
                    LclVarDsc* varDsc = lvaGetDesc(node->AsLclVarCommon());
                    // If this is an EH var, use a zero weight for defs, so that we don't
                    // count those in our heuristic for register allocation, since they always
                    // must be stored, so there's no value in enregistering them at defs; only
                    // if there are enough uses to justify it.
                    if (varDsc->lvLiveInOutOfHndlr && !varDsc->lvDoNotEnregister &&
                        ((node->gtFlags & GTF_VAR_DEF) != 0))
                    {
                        varDsc->incRefCnts(0, this);
                    }
                    else
                    {
                        varDsc->incRefCnts(weight, this);
                    }

                    if ((node->gtFlags & GTF_VAR_CONTEXT) != 0)
                    {
                        assert(node->OperIs(GT_LCL_VAR));
                        lvaGenericsContextInUse = true;
                    }
                }
            }
        }
        else
        {
            lvaMarkLocalVars(block, isRecompute);
        }
    }

    if (oldLvaGenericsContextInUse && !lvaGenericsContextInUse)
    {
        // Context was in use but no longer is. This can happen
        // if we're able to optimize, so just leave a note.
        JITDUMP("\n** Generics context no longer in use\n");
    }
    else if (lvaGenericsContextInUse && !oldLvaGenericsContextInUse)
    {
        // Context was not in use but now is.
        //
        // Changing from unused->used should never happen; creation of any new IR
        // for context use should also be setting lvaGenericsContextInUse.
        assert(!"unexpected new use of generics context");
    }

    JITDUMP("\n*** lvaComputeRefCounts -- implicit counts ***\n");

    // Third, bump ref counts for some implicit prolog references
    for (lclNum = 0, varDsc = lvaTable; lclNum < lvaCount; lclNum++, varDsc++)
    {
        // Todo: review justification for these count bumps.
        if (varDsc->lvIsRegArg)
        {
            if ((lclNum < info.compArgsCount) && (varDsc->lvRefCnt() > 0))
            {
                // Fix 388376 ARM JitStress WP7
                varDsc->incRefCnts(BB_UNITY_WEIGHT, this);
                varDsc->incRefCnts(BB_UNITY_WEIGHT, this);
            }

            // Ref count bump that was in lvaPromoteStructVar
            //
            // This was formerly done during RCS_EARLY counting,
            // and we did not used to reset counts like we do now.
            if (varDsc->lvIsStructField && varTypeIsStruct(lvaGetDesc(varDsc->lvParentLcl)))
            {
                varDsc->incRefCnts(BB_UNITY_WEIGHT, this);
            }
        }

        // If we have JMP, all arguments must have a location
        // even if we don't use them inside the method
        if (compJmpOpUsed && varDsc->lvIsParam && (varDsc->lvRefCnt() == 0))
        {
            // except when we have varargs and the argument is
            // passed on the stack.  In that case, it's important
            // for the ref count to be zero, so that we don't attempt
            // to track them for GC info (which is not possible since we
            // don't know their offset in the stack).  See the assert at the
            // end of raMarkStkVars and bug #28949 for more info.
            if (!lvaIsArgAccessedViaVarArgsCookie(lclNum))
            {
                varDsc->lvImplicitlyReferenced = 1;
            }
        }

        if (varDsc->lvPinned && varDsc->lvAllDefsAreNoGc)
        {
            varDsc->lvPinned = 0;

            JITDUMP("V%02u was unpinned as all def candidates were local.\n", lclNum);
        }
    }
}

void Compiler::lvaAllocOutgoingArgSpaceVar()
{
#if FEATURE_FIXED_OUT_ARGS

    // Setup the outgoing argument region, in case we end up using it later

    if (lvaOutgoingArgSpaceVar == BAD_VAR_NUM)
    {
        lvaOutgoingArgSpaceVar = lvaGrabTempWithImplicitUse(false DEBUGARG("OutgoingArgSpace"));
        lvaSetStruct(lvaOutgoingArgSpaceVar, typGetBlkLayout(0), false);
        lvaSetVarAddrExposed(lvaOutgoingArgSpaceVar DEBUGARG(AddressExposedReason::EXTERNALLY_VISIBLE_IMPLICITLY));
    }

    noway_assert(lvaOutgoingArgSpaceVar >= info.compLocalsCount && lvaOutgoingArgSpaceVar < lvaCount);

#endif // FEATURE_FIXED_OUT_ARGS
}

inline void Compiler::lvaIncrementFrameSize(unsigned size)
{
    if (size > MAX_FrameSize || compLclFrameSize + size > MAX_FrameSize)
    {
        BADCODE("Frame size overflow");
    }

    compLclFrameSize += size;
}

/****************************************************************************
 *
 *  Return true if absolute offsets of temps are larger than vars, or in other
 *  words, did we allocate temps before of after vars.  The /GS buffer overrun
 *  checks want temps to be at low stack addresses than buffers
 */
bool Compiler::lvaTempsHaveLargerOffsetThanVars()
{
#ifdef TARGET_ARM
    // We never want to place the temps with larger offsets for ARM
    return false;
#else
    if (compGSReorderStackLayout)
    {
        return codeGen->isFramePointerUsed();
    }
    else
    {
        return true;
    }
#endif
}

/****************************************************************************
 *
 *  Return an upper bound estimate for the size of the compiler spill temps
 *
 */
unsigned Compiler::lvaGetMaxSpillTempSize()
{
    unsigned result = 0;

    if (codeGen->regSet.hasComputedTmpSize())
    {
        result = codeGen->regSet.tmpGetTotalSize();
    }
    else
    {
        result = MAX_SPILL_TEMP_SIZE;
    }
    return result;
}

// clang-format off
/*****************************************************************************
 *
 *  Compute stack frame offsets for arguments, locals and optionally temps.
 *
 *  The frame is laid out as follows for x86:
 *
 *              ESP frames
 *
 *      |                       |
 *      |-----------------------|
 *      |       incoming        |
 *      |       arguments       |
 *      |-----------------------| <---- Virtual '0'
 *      |    return address     |
 *      +=======================+
 *      |Callee saved registers |
 *      |-----------------------|
 *      |       Temps           |
 *      |-----------------------|
 *      |       Variables       |
 *      |-----------------------| <---- Ambient ESP
 *      |   Arguments for the   |
 *      ~    next function      ~
 *      |                       |
 *      |       |               |
 *      |       | Stack grows   |
 *              | downward
 *              V
 *
 *
 *              EBP frames
 *
 *      |                       |
 *      |-----------------------|
 *      |       incoming        |
 *      |       arguments       |
 *      |-----------------------| <---- Virtual '0'
 *      |    return address     |
 *      +=======================+
 *      |    incoming EBP       |
 *      |-----------------------| <---- EBP
 *      |Callee saved registers |
 *      |-----------------------|
 *      |   security object     |
 *      |-----------------------|
 *      |     ParamTypeArg      |
 *      |-----------------------|
 *      |  Last-executed-filter |
 *      |-----------------------|
 *      |                       |
 *      ~      Shadow SPs       ~
 *      |                       |
 *      |-----------------------|
 *      |                       |
 *      ~      Variables        ~
 *      |                       |
 *      ~-----------------------|
 *      |       Temps           |
 *      |-----------------------|
 *      |       localloc        |
 *      |-----------------------| <---- Ambient ESP
 *      |   Arguments for the   |
 *      |    next function      ~
 *      |                       |
 *      |       |               |
 *      |       | Stack grows   |
 *              | downward
 *              V
 *
 *
 *  The frame is laid out as follows for x64:
 *
 *              RSP frames
 *      |                       |
 *      |-----------------------|
 *      |       incoming        |
 *      |       arguments       |
 *      |-----------------------|
 *      |   4 fixed incoming    |
 *      |    argument slots     |
 *      |-----------------------| <---- Caller's SP & Virtual '0'
 *      |    return address     |
 *      +=======================+
 *      | Callee saved Int regs |
 *      -------------------------
 *      |        Padding        | <---- this padding (0 or 8 bytes) is to ensure flt registers are saved at a mem location aligned at 16-bytes
 *      |                       |       so that we can save 128-bit callee saved xmm regs using performant "movaps" instruction instead of "movups"
 *      -------------------------
 *      | Callee saved Flt regs | <----- entire 128-bits of callee saved xmm registers are stored here
 *      |-----------------------|
 *      |         Temps         |
 *      |-----------------------|
 *      |       Variables       |
 *      |-----------------------|
 *      |   Arguments for the   |
 *      ~    next function      ~
 *      |                       |
 *      |-----------------------|
 *      |   4 fixed outgoing    |
 *      |    argument slots     |
 *      |-----------------------| <---- Ambient RSP
 *      |       |               |
 *      ~       | Stack grows   ~
 *      |       | downward      |
 *              V
 *
 *
 *              RBP frames
 *      |                       |
 *      |-----------------------|
 *      |       incoming        |
 *      |       arguments       |
 *      |-----------------------|
 *      |   4 fixed incoming    |
 *      |    argument slots     |
 *      |-----------------------| <---- Caller's SP & Virtual '0'
 *      |    return address     |
 *      +=======================+
 *      | Callee saved Int regs |
 *      -------------------------
 *      |        Padding        |
 *      -------------------------
 *      | Callee saved Flt regs |
 *      |-----------------------|
 *      |   security object     |
 *      |-----------------------|
 *      |     ParamTypeArg      |
 *      |-----------------------|
 *      |                       |
 *      |                       |
 *      ~       Variables       ~
 *      |                       |
 *      |                       |
 *      |-----------------------|
 *      |        Temps          |
 *      |-----------------------|
 *      |                       |
 *      ~       localloc        ~   // not in frames with EH
 *      |                       |
 *      |-----------------------|
 *      |        PSPSym         |   // only in frames with EH (thus no localloc)
 *      |                       |
 *      |-----------------------| <---- RBP in localloc frames (max 240 bytes from Initial-SP)
 *      |   Arguments for the   |
 *      ~    next function      ~
 *      |                       |
 *      |-----------------------|
 *      |   4 fixed outgoing    |
 *      |    argument slots     |
 *      |-----------------------| <---- Ambient RSP (before localloc, this is Initial-SP)
 *      |       |               |
 *      ~       | Stack grows   ~
 *      |       | downward      |
 *              V
 *
 *
 *  The frame is laid out as follows for ARM (this is a general picture; details may differ for different conditions):
 *
 *              SP frames
 *      |                       |
 *      |-----------------------|
 *      |       incoming        |
 *      |       arguments       |
 *      +=======================+ <---- Caller's SP
 *      |  Pre-spill registers  |
 *      |-----------------------| <---- Virtual '0'
 *      |Callee saved registers |
 *      |-----------------------|
 *      ~ possible double align ~
 *      |-----------------------|
 *      |   security object     |
 *      |-----------------------|
 *      |     ParamTypeArg      |
 *      |-----------------------|
 *      |  possible GS cookie   |
 *      |-----------------------|
 *      |       Variables       |
 *      |-----------------------|
 *      |  possible GS cookie   |
 *      |-----------------------|
 *      |        Temps          |
 *      |-----------------------|
 *      |   Stub Argument Var   |
 *      |-----------------------|
 *      |Inlined PInvoke Frame V|
 *      |-----------------------|
 *      ~ possible double align ~
 *      |-----------------------|
 *      |   Arguments for the   |
 *      ~    next function      ~
 *      |                       |
 *      |-----------------------| <---- Ambient SP
 *      |       |               |
 *      ~       | Stack grows   ~
 *      |       | downward      |
 *              V
 *
 *
 *              FP / R11 frames
 *      |                       |
 *      |-----------------------|
 *      |       incoming        |
 *      |       arguments       |
 *      +=======================+ <---- Caller's SP
 *      |  Pre-spill registers  |
 *      |-----------------------| <---- Virtual '0'
 *      |Callee saved registers |
 *      |-----------------------|
 *      |        PSPSym         |   // Only for frames with EH, which means FP-based frames
 *      |-----------------------|
 *      ~ possible double align ~
 *      |-----------------------|
 *      |   security object     |
 *      |-----------------------|
 *      |     ParamTypeArg      |
 *      |-----------------------|
 *      |  possible GS cookie   |
 *      |-----------------------|
 *      |       Variables       |
 *      |-----------------------|
 *      |  possible GS cookie   |
 *      |-----------------------|
 *      |        Temps          |
 *      |-----------------------|
 *      |   Stub Argument Var   |
 *      |-----------------------|
 *      |Inlined PInvoke Frame V|
 *      |-----------------------|
 *      ~ possible double align ~
 *      |-----------------------|
 *      |       localloc        |
 *      |-----------------------|
 *      |   Arguments for the   |
 *      ~    next function      ~
 *      |                       |
 *      |-----------------------| <---- Ambient SP
 *      |       |               |
 *      ~       | Stack grows   ~
 *      |       | downward      |
 *              V
 *
 *
 *  The frame is laid out as follows for ARM64 (this is a general picture; details may differ for different conditions):
 *  NOTE: SP must be 16-byte aligned, so there may be alignment slots in the frame.
 *  We will often save and establish a frame pointer to create better ETW stack walks.
 *
 *              SP frames
 *      |                       |
 *      |-----------------------|
 *      |       incoming        |
 *      |       arguments       |
 *      +=======================+ <---- Caller's SP
 *      |         homed         | // this is only needed if reg argument need to be homed, e.g., for varargs
 *      |   register arguments  |
 *      |-----------------------| <---- Virtual '0'
 *      |Callee saved registers |
 *      |   except fp/lr        |
 *      |-----------------------|
 *      |   security object     |
 *      |-----------------------|
 *      |     ParamTypeArg      |
 *      |-----------------------|
 *      |  possible GS cookie   |
 *      |-----------------------|
 *      |       Variables       |
 *      |-----------------------|
 *      |  possible GS cookie   |
 *      |-----------------------|
 *      |        Temps          |
 *      |-----------------------|
 *      |   Stub Argument Var   |
 *      |-----------------------|
 *      |Inlined PInvoke Frame V|
 *      |-----------------------|
 *      |      Saved LR         |
 *      |-----------------------|
 *      |      Saved FP         | <---- Frame pointer
 *      |-----------------------|
 *      |  Stack arguments for  |
 *      |   the next function   |
 *      |-----------------------| <---- SP
 *      |       |               |
 *      ~       | Stack grows   ~
 *      |       | downward      |
 *              V
 *
 *
 *              FP (R29 / x29) frames
 *      |                       |
 *      |-----------------------|
 *      |       incoming        |
 *      |       arguments       |
 *      +=======================+ <---- Caller's SP
 *      |     optional homed    | // this is only needed if reg argument need to be homed, e.g., for varargs
 *      |   register arguments  |
 *      |-----------------------| <---- Virtual '0'
 *      |Callee saved registers |
 *      |   except fp/lr        |
 *      |-----------------------|
 *      |        PSPSym         | // Only for frames with EH, which requires FP-based frames
 *      |-----------------------|
 *      |   security object     |
 *      |-----------------------|
 *      |     ParamTypeArg      |
 *      |-----------------------|
 *      |  possible GS cookie   |
 *      |-----------------------|
 *      |       Variables       |
 *      |-----------------------|
 *      |  possible GS cookie   |
 *      |-----------------------|
 *      |        Temps          |
 *      |-----------------------|
 *      |   Stub Argument Var   |
 *      |-----------------------|
 *      |Inlined PInvoke Frame V|
 *      |-----------------------|
 *      |      Saved LR         |
 *      |-----------------------|
 *      |      Saved FP         | <---- Frame pointer
 *      |-----------------------|
 *      ~       localloc        ~
 *      |-----------------------|
 *      |  Stack arguments for  |
 *      |   the next function   |
 *      |-----------------------| <---- Ambient SP
 *      |       |               |
 *      ~       | Stack grows   ~
 *      |       | downward      |
 *              V
 *
 *
 *              FP (R29 / x29) frames where FP/LR are stored at the top of the frame (frames requiring GS that have localloc)
 *      |                       |
 *      |-----------------------|
 *      |       incoming        |
 *      |       arguments       |
 *      +=======================+ <---- Caller's SP
 *      |     optional homed    | // this is only needed if reg argument need to be homed, e.g., for varargs
 *      |   register arguments  |
 *      |-----------------------| <---- Virtual '0'
 *      |      Saved LR         |
 *      |-----------------------|
 *      |      Saved FP         | <---- Frame pointer
 *      |-----------------------|
 *      |Callee saved registers |
 *      |-----------------------|
 *      |        PSPSym         | // Only for frames with EH, which requires FP-based frames
 *      |-----------------------|
 *      |   security object     |
 *      |-----------------------|
 *      |     ParamTypeArg      |
 *      |-----------------------|
 *      |  possible GS cookie   |
 *      |-----------------------|
 *      |       Variables       |
 *      |-----------------------|
 *      |  possible GS cookie   |
 *      |-----------------------|
 *      |        Temps          |
 *      |-----------------------|
 *      |   Stub Argument Var   |
 *      |-----------------------|
 *      |Inlined PInvoke Frame V|
 *      |-----------------------|
 *      ~       localloc        ~
 *      |-----------------------|
 *      |  Stack arguments for  |
 *      |   the next function   |
 *      |-----------------------| <---- Ambient SP
 *      |       |               |
 *      ~       | Stack grows   ~
 *      |       | downward      |
 *              V
 *
 *
 *  Doing this all in one pass is 'hard'.  So instead we do it in 2 basic passes:
 *    1. Assign all the offsets relative to the Virtual '0'. Offsets above (the
 *      incoming arguments) are positive. Offsets below (everything else) are
 *      negative.  This pass also calculates the total frame size (between Caller's
 *      SP/return address and the Ambient SP).
 *    2. Figure out where to place the frame pointer, and then adjust the offsets
 *      as needed for the final stack size and whether the offset is frame pointer
 *      relative or stack pointer relative.
 *
 */
// clang-format on

void Compiler::lvaAssignFrameOffsets(FrameLayoutState curState)
{
    noway_assert((lvaDoneFrameLayout < curState) || (curState == REGALLOC_FRAME_LAYOUT));

    lvaDoneFrameLayout = curState;

#ifdef DEBUG
    if (verbose)
    {

        printf("*************** In lvaAssignFrameOffsets");
        if (curState == INITIAL_FRAME_LAYOUT)
        {
            printf("(INITIAL_FRAME_LAYOUT)");
        }
        else if (curState == PRE_REGALLOC_FRAME_LAYOUT)
        {
            printf("(PRE_REGALLOC_FRAME_LAYOUT)");
        }
        else if (curState == REGALLOC_FRAME_LAYOUT)
        {
            printf("(REGALLOC_FRAME_LAYOUT)");
        }
        else if (curState == TENTATIVE_FRAME_LAYOUT)
        {
            printf("(TENTATIVE_FRAME_LAYOUT)");
        }
        else if (curState == FINAL_FRAME_LAYOUT)
        {
            printf("(FINAL_FRAME_LAYOUT)");
        }
        else
        {
            printf("(UNKNOWN)");
            unreached();
        }
        printf("\n");
    }
#endif

#if FEATURE_FIXED_OUT_ARGS
    assert(lvaOutgoingArgSpaceVar != BAD_VAR_NUM);
#endif // FEATURE_FIXED_OUT_ARGS

    /*-------------------------------------------------------------------------
     *
     * First process the arguments.
     *
     *-------------------------------------------------------------------------
     */

    lvaAssignVirtualFrameOffsetsToArgs();

    /*-------------------------------------------------------------------------
     *
     * Now compute stack offsets for any variables that don't live in registers
     *
     *-------------------------------------------------------------------------
     */

    lvaAssignVirtualFrameOffsetsToLocals();

    lvaAlignFrame();

    /*-------------------------------------------------------------------------
     *
     * Now patch the offsets
     *
     *-------------------------------------------------------------------------
     */

    lvaFixVirtualFrameOffsets();

    // Modify the stack offset for fields of promoted structs.
    lvaAssignFrameOffsetsToPromotedStructs();

    /*-------------------------------------------------------------------------
     *
     * Finalize
     *
     *-------------------------------------------------------------------------
     */

    // If it's not the final frame layout, then it's just an estimate. This means
    // we're allowed to once again write to these variables, even if we've read
    // from them to make tentative code generation or frame layout decisions.
    if (curState < FINAL_FRAME_LAYOUT)
    {
        codeGen->resetFramePointerUsedWritePhase();
    }
}

/*****************************************************************************
 *  lvaFixVirtualFrameOffsets() : Now that everything has a virtual offset,
 *  determine the final value for the frame pointer (if needed) and then
 *  adjust all the offsets appropriately.
 *
 *  This routine fixes virtual offset to be relative to frame pointer or SP
 *  based on whether varDsc->lvFramePointerBased is true or false respectively.
 */
void Compiler::lvaFixVirtualFrameOffsets()
{
    LclVarDsc* varDsc;

#if defined(TARGET_AMD64)
    if (lvaPSPSym != BAD_VAR_NUM)
    {
        // We need to fix the offset of the PSPSym so there is no padding between it and the outgoing argument space.
        // Without this code, lvaAlignFrame might have put the padding lower than the PSPSym, which would be between
        // the PSPSym and the outgoing argument space.
        varDsc = lvaGetDesc(lvaPSPSym);
        assert(varDsc->lvFramePointerBased); // We always access it RBP-relative.
        assert(!varDsc->lvMustInit);         // It is never "must init".
        varDsc->SetStackOffset(codeGen->genCallerSPtoInitialSPdelta() + lvaLclSize(lvaOutgoingArgSpaceVar));

        if (opts.IsOSR())
        {
            // With OSR RBP points at the base of the OSR frame, but the virtual offsets
            // are from the base of the Tier0 frame. Adjust.
            //
            varDsc->SetStackOffset(varDsc->GetStackOffset() - info.compPatchpointInfo->TotalFrameSize());
        }
    }
#endif

    // The delta to be added to virtual offset to adjust it relative to frame pointer or SP
    int delta = 0;

#ifdef TARGET_XARCH
    delta += REGSIZE_BYTES; // pushed PC (return address) for x86/x64
    JITDUMP("--- delta bump %d for RA\n", REGSIZE_BYTES);

    if (codeGen->doubleAlignOrFramePointerUsed())
    {
        JITDUMP("--- delta bump %d for FP\n", REGSIZE_BYTES);
        delta += REGSIZE_BYTES; // pushed EBP (frame pointer)
    }
#endif

    if (!codeGen->isFramePointerUsed())
    {
        // pushed registers, return address, and padding
        JITDUMP("--- delta bump %d for RSP frame\n", codeGen->genTotalFrameSize());
        delta += codeGen->genTotalFrameSize();
    }
#if defined(TARGET_ARM)
    else
    {
        // We set FP to be after LR, FP
        delta += 2 * REGSIZE_BYTES;
    }
#elif defined(TARGET_AMD64) || defined(TARGET_ARM64)
    else
    {
        // FP is used.
        JITDUMP("--- delta bump %d for FP frame\n", codeGen->genTotalFrameSize() - codeGen->genSPtoFPdelta());
        delta += codeGen->genTotalFrameSize() - codeGen->genSPtoFPdelta();
    }
#elif defined(TARGET_LOONGARCH64) || defined(TARGET_RISCV64)
    else
    {
        // FP is used.
        delta += (compCalleeRegsPushed << 3);

        if ((lvaMonAcquired != BAD_VAR_NUM) && !opts.IsOSR())
        {
            int offset = lvaTable[lvaMonAcquired].GetStackOffset() + delta;
            lvaTable[lvaMonAcquired].SetStackOffset(offset);

            if (lvaPSPSym != BAD_VAR_NUM)
            {
                int offset = lvaTable[lvaPSPSym].GetStackOffset() + delta;
                lvaTable[lvaPSPSym].SetStackOffset(offset);
                delta += TARGET_POINTER_SIZE;
            }

            delta += lvaLclSize(lvaMonAcquired);
        }
        else if (lvaPSPSym != BAD_VAR_NUM)
        {
            int offset = lvaTable[lvaPSPSym].GetStackOffset() + delta;
            lvaTable[lvaPSPSym].SetStackOffset(offset);
            delta += TARGET_POINTER_SIZE;
        }

        JITDUMP("--- delta bump %d for FP frame\n", delta);
    }
#endif // !TARGET_LOONGARCH64 || !TARGET_RISCV64

    if (opts.IsOSR())
    {
#if defined(TARGET_AMD64) || defined(TARGET_ARM64)
        // Stack offset includes Tier0 frame.
        //
        JITDUMP("--- delta bump %d for OSR + Tier0 frame\n", info.compPatchpointInfo->TotalFrameSize());
        delta += info.compPatchpointInfo->TotalFrameSize();
#endif // TARGET_AMD64 || TARGET_ARM64
    }

    JITDUMP("--- virtual stack offset to actual stack offset delta is %d\n", delta);

    unsigned lclNum;
    for (lclNum = 0, varDsc = lvaTable; lclNum < lvaCount; lclNum++, varDsc++)
    {
        bool doAssignStkOffs = true;

        // Can't be relative to EBP unless we have an EBP
        noway_assert(!varDsc->lvFramePointerBased || codeGen->doubleAlignOrFramePointerUsed());

        // Is this a non-param promoted struct field?
        //   if so then set doAssignStkOffs to false.
        //
        if (varDsc->lvIsStructField)
        {
            LclVarDsc*       parentvarDsc  = lvaGetDesc(varDsc->lvParentLcl);
            lvaPromotionType promotionType = lvaGetPromotionType(parentvarDsc);

#if defined(TARGET_X86)
            // On x86, we set the stack offset for a promoted field
            // to match a struct parameter in lvAssignFrameOffsetsToPromotedStructs.
            if ((!varDsc->lvIsParam || parentvarDsc->lvIsParam) && promotionType == PROMOTION_TYPE_DEPENDENT)
#else
            if (!varDsc->lvIsParam && promotionType == PROMOTION_TYPE_DEPENDENT)
#endif
            {
                doAssignStkOffs = false; // Assigned later in lvaAssignFrameOffsetsToPromotedStructs()
            }
        }

        if (!varDsc->lvOnFrame)
        {
            if (!varDsc->lvIsParam || lvaParamHasLocalStackSpace(lclNum))
            {
                doAssignStkOffs = false; // Not on frame or an incoming stack arg
            }
        }

        if (doAssignStkOffs)
        {
            JITDUMP("-- V%02u was %d, now %d\n", lclNum, varDsc->GetStackOffset(), varDsc->GetStackOffset() + delta);
            varDsc->SetStackOffset(varDsc->GetStackOffset() + delta);

#if DOUBLE_ALIGN
            if (genDoubleAlign() && !codeGen->isFramePointerUsed())
            {
                if (varDsc->lvFramePointerBased)
                {
                    varDsc->SetStackOffset(varDsc->GetStackOffset() - delta);

                    // We need to re-adjust the offsets of the parameters so they are EBP
                    // relative rather than stack/frame pointer relative

                    varDsc->SetStackOffset(varDsc->GetStackOffset() + (2 * TARGET_POINTER_SIZE)); // return address and
                                                                                                  // pushed EBP

                    noway_assert(varDsc->GetStackOffset() >= FIRST_ARG_STACK_OFFS);
                }
            }
#endif
            // On System V environments the stkOffs could be 0 for params passed in registers.
            //
            // For normal methods only EBP relative references can have negative offsets.
            assert(codeGen->isFramePointerUsed() || varDsc->GetStackOffset() >= 0);
        }
    }

    assert(codeGen->regSet.tmpAllFree());
    for (TempDsc* temp = codeGen->regSet.tmpListBeg(); temp != nullptr; temp = codeGen->regSet.tmpListNxt(temp))
    {
        temp->tdAdjustTempOffs(delta);
    }

    lvaCachedGenericContextArgOffs += delta;

#if FEATURE_FIXED_OUT_ARGS

    if (lvaOutgoingArgSpaceVar != BAD_VAR_NUM)
    {
        varDsc = lvaGetDesc(lvaOutgoingArgSpaceVar);
        varDsc->SetStackOffset(0);
        varDsc->lvFramePointerBased = false;
        varDsc->lvMustInit          = false;
    }

#endif // FEATURE_FIXED_OUT_ARGS

#if defined(TARGET_ARM64) || defined(TARGET_LOONGARCH64) || defined(TARGET_RISCV64)
    // We normally add alignment below the locals between them and the outgoing
    // arg space area. When we store fp/lr(ra) at the bottom, however, this will
    // be below the alignment. So we should not apply the alignment adjustment to
    // them. It turns out we always store these at +0 and +8 of the FP,
    // so instead of dealing with skipping adjustment just for them we just set
    // them here always.
    // For LoongArch64 and RISCV64, the RA is always at fp+8.
    assert(codeGen->isFramePointerUsed());
    if (lvaRetAddrVar != BAD_VAR_NUM)
    {
        lvaTable[lvaRetAddrVar].SetStackOffset(REGSIZE_BYTES);
    }
#endif // !TARGET_ARM64 || !TARGET_LOONGARCH64 || !TARGET_RISCV64
}

#ifdef TARGET_ARM
bool Compiler::lvaIsPreSpilled(unsigned lclNum, regMaskTP preSpillMask)
{
    const LclVarDsc& desc = lvaTable[lclNum];
    return desc.lvIsRegArg && (preSpillMask & genRegMask(desc.GetArgReg()));
}
#endif // TARGET_ARM

//------------------------------------------------------------------------
// lvaUpdateArgWithInitialReg: Set the initial register of a local variable
//                             to the one assigned by the register allocator.
//
// Arguments:
//    varDsc - the local variable descriptor
//
void Compiler::lvaUpdateArgWithInitialReg(LclVarDsc* varDsc)
{
    noway_assert(varDsc->lvIsParam);

    if (varDsc->lvIsRegCandidate())
    {
        varDsc->SetRegNum(varDsc->GetArgInitReg());
    }
}

//------------------------------------------------------------------------
// lvaUpdateArgsWithInitialReg() : For each argument variable descriptor, update
//     its current register with the initial register as assigned by LSRA.
//
void Compiler::lvaUpdateArgsWithInitialReg()
{
    if (!compLSRADone)
    {
        return;
    }

    for (unsigned lclNum = 0; lclNum < info.compArgsCount; lclNum++)
    {
        LclVarDsc* varDsc = lvaGetDesc(lclNum);

        if (varDsc->lvPromoted)
        {
            for (unsigned fieldVarNum = varDsc->lvFieldLclStart;
                 fieldVarNum < varDsc->lvFieldLclStart + varDsc->lvFieldCnt; ++fieldVarNum)
            {
                LclVarDsc* fieldVarDsc = lvaGetDesc(fieldVarNum);
                lvaUpdateArgWithInitialReg(fieldVarDsc);
            }
        }
        else
        {
            lvaUpdateArgWithInitialReg(varDsc);
        }
    }
}

//-----------------------------------------------------------------------------
// lvaAssignVirtualFrameOffsetsToArgs:
//   Assign virtual frame offsets to the incoming parameters.
//
void Compiler::lvaAssignVirtualFrameOffsetsToArgs()
{
    int relativeZero = 0;
#ifdef TARGET_ARM
    // arm32 is special and has the concept of "prespill" where we generate
    // code in the callee to spill the argument registers as the very first
    // thing, and consider those to be actually passed by the caller. The
    // virtual 0 is actually below these prespills.
    // TODO-Cleanup: Unify arm32 with arm64. arm64 also needs a similar
    // mechanism for split parameters in varargs, but it does not consider the
    // "virtual 0" to be below the prespills, which simplifies things
    // considerably.
    regMaskTP prespilled = codeGen->regSet.rsMaskPreSpillRegs(true);
    JITDUMP("Prespill regs is ");
    DBEXEC(VERBOSE, dspRegMask(prespilled));
    JITDUMP("\n");
    relativeZero = genCountBits(prespilled) * TARGET_POINTER_SIZE;
#endif

    for (unsigned lclNum = 0; lclNum < info.compArgsCount; lclNum++)
    {
        LclVarDsc* dsc = lvaGetDesc(lclNum);

        int startOffset;
        if (lvaGetRelativeOffsetToCallerAllocatedSpaceForParameter(lclNum, &startOffset))
        {
            dsc->SetStackOffset(startOffset + relativeZero);
            JITDUMP("Set V%02u to offset %d\n", lclNum, startOffset);

            if (dsc->lvPromoted)
            {
                for (unsigned fld = 0; fld < dsc->lvFieldCnt; fld++)
                {
                    unsigned   fieldLclNum = dsc->lvFieldLclStart + fld;
                    LclVarDsc* fieldVarDsc = lvaGetDesc(fieldLclNum);
                    fieldVarDsc->SetStackOffset(dsc->GetStackOffset() + fieldVarDsc->lvFldOffset);
                    JITDUMP("  Set field V%02u to offset %d\n", fieldLclNum, fieldVarDsc->GetStackOffset());
                }
            }
        }
    }
}

//-----------------------------------------------------------------------------
// lvaGetRelativeOffsetToCallerAllocatedSpaceForParameter:
//   Return offset to use for a parameter local when the caller allocated space
//   for (parts of) it. The offset returned is relative to the bottom of the
//   space allocated by the caller (our "virtual 0", see lvaAssignFrameOffsets
//   documentation).
//
// Parameters:
//   lclNum - Parameter local
//   offset - [out] Offset to use for the parameter local. Only valid when the
//   function returns true.
//
// Returns:
//   true if the caller allocated space that the JIT should reuse for the
//   parameter's home.
//
// Remarks:
//   The most common situation is for stack parameters, but there are other
//   cases where we have usable space allocated by the caller:
//   - On win-x64 the caller allocates stack space even for args passed in
//   registers
//   - On multiple ABIs (see below) structs can be passed split across stack
//   and registers, where this function may then return an offset that only
//   partially reaches into caller allocated space (i.e. negative)
//  - On arm32 we sometimes prespill argument registers and consider it to be
//  caller allocated, making this function also return a negative offset for
//  some register parameters in that case.
//
bool Compiler::lvaGetRelativeOffsetToCallerAllocatedSpaceForParameter(unsigned lclNum, int* offset)
{
    const ABIPassingInformation& abiInfo = lvaGetParameterABIInfo(lclNum);

    for (unsigned i = 0; i < abiInfo.NumSegments; i++)
    {
        const ABIPassingSegment& segment = abiInfo.Segment(i);
        if (!segment.IsPassedOnStack())
        {
#if defined(WINDOWS_AMD64_ABI)
            if (ABIPassingInformation::GetShadowSpaceCallerOffsetForReg(segment.GetRegister(), offset))
            {
                return true;
            }
#elif defined(TARGET_ARM)
            regMaskTP prespills = codeGen->regSet.rsMaskPreSpillRegs(true);
            if ((prespills & genRegMask(segment.GetRegister())) != RBM_NONE)
            {
                // Construct a mask with all prespills that includes the
                // segment's register and all registers after it. For example:
                // prespills:       1101 (i.e. prolog starts with push {r0, r2, r3}
                // reg:             0100 (i.e. r2 which is at offset -8)
                // higherPrespills: 1100 (=> r2, r3)
                regMaskTP higherPrespills = prespills & (regMaskTP)(~((1ULL << (int)segment.GetRegister()) - 1));
                *offset                   = -(int)genCountBits(higherPrespills) * TARGET_POINTER_SIZE;

                // Adjust for a potential split (we currently always expect all
                // split structs to be fully prespilled, but this makes the
                // logic general and matches the logic below).
                *offset -= segment.Offset;
                return true;
            }
#endif

            continue;
        }

        if (info.compArgOrder == Target::ARG_ORDER_L2R)
        {
            // This is the managed x86 ABI. Stack offsets saved in ABI
            // information is relative to the top of the stack frame here.
            assert(segment.Offset == 0);
            *offset = (int)(lvaParameterStackSize - segment.GetStackOffset());
        }
        else
        {
            // Some ABIs may split parameters across registers and stack:
            //
            // - On Windows, the Arm64 varargs ABI can split a 16 byte struct across x7 and stack
            // - Arm32 generally allows structs to be split
            // - LA64/RISCV64 both allow splitting of 16-byte structs across 1 register and stack
            // - The Swift ABI can split parameters across multiple register and multiple stack segments
            //
            // Of these, Swift and RISCV64/LA64 are handled separately, by
            // reassembling the split structs entirely on the local stack
            // frame. Thus the offsets returned here and assigned inside
            // lvaAssignVirtualFrameOffsetsToArgs are overwritten later.
            //
            // For ARM64 and ARM32 we use a different strategy to reassemble
            // the struct on the stack frame: we consider the local itself to
            // start right before the "virtual 0", such that spilling the
            // register parts will end up with the local fully reassembled and
            // contiguous, without having to move any of the stack segments.
            // The subtraction of the segment offset accomplishes that here.
            //
            *offset = (int)segment.GetStackOffset() - (int)segment.Offset;
        }

        return true;
    }

    return false;
}

//-----------------------------------------------------------------------------
// lvaAssignVirtualFrameOffsetsToLocals: compute the virtual stack offsets for
//  all elements on the stackframe.
//
// Notes:
//  Can be called multiple times. Early calls can be used to estimate various
//  frame offsets, but details may change.
//
void Compiler::lvaAssignVirtualFrameOffsetsToLocals()
{
    // (1) Account for things that are set up by the prolog and undone by the epilog.
    //
    int stkOffs              = 0;
    int originalFrameStkOffs = 0;
    int originalFrameSize    = 0;
    // codeGen->isFramePointerUsed is set in regalloc phase. Initialize it to a guess for pre-regalloc layout.
    if (lvaDoneFrameLayout <= PRE_REGALLOC_FRAME_LAYOUT)
    {
        codeGen->setFramePointerUsed(codeGen->isFramePointerRequired());
    }

#ifdef TARGET_ARM64
    // Decide where to save FP and LR registers. We store FP/LR registers at the bottom of the frame if there is
    // a frame pointer used (so we get positive offsets from the frame pointer to access locals), but not if we
    // need a GS cookie AND localloc is used, since we need the GS cookie to protect the saved return value,
    // and also the saved frame pointer. See CodeGen::genPushCalleeSavedRegisters() for more details about the
    // frame types. Since saving FP/LR at high addresses is a relatively rare case, force using it during stress.
    // (It should be legal to use these frame types for every frame).

    if (opts.compJitSaveFpLrWithCalleeSavedRegisters == 0)
    {
        // Default configuration
        codeGen->SetSaveFpLrWithAllCalleeSavedRegisters((getNeedsGSSecurityCookie() && compLocallocUsed) ||
                                                        opts.compDbgEnC || compStressCompile(STRESS_GENERIC_VARN, 20));
    }
    else if (opts.compJitSaveFpLrWithCalleeSavedRegisters == 1)
    {
        codeGen->SetSaveFpLrWithAllCalleeSavedRegisters(false); // Disable using new frames
    }
    else if ((opts.compJitSaveFpLrWithCalleeSavedRegisters == 2) || (opts.compJitSaveFpLrWithCalleeSavedRegisters == 3))
    {
        codeGen->SetSaveFpLrWithAllCalleeSavedRegisters(true); // Force using new frames
    }
#endif // TARGET_ARM64

#ifdef TARGET_XARCH
    // On x86/amd64, the return address has already been pushed by the call instruction in the caller.
    stkOffs -= TARGET_POINTER_SIZE; // return address;
    if (lvaRetAddrVar != BAD_VAR_NUM)
    {
        lvaTable[lvaRetAddrVar].SetStackOffset(stkOffs);
    }
#endif

    // If we are an OSR method, we "inherit" the frame of the original method
    //
    if (opts.IsOSR())
    {
#if defined(TARGET_LOONGARCH64) || defined(TARGET_RISCV64)
        originalFrameStkOffs = info.compPatchpointInfo->TotalFrameSize();
#else
        originalFrameSize    = info.compPatchpointInfo->TotalFrameSize();
        originalFrameStkOffs = stkOffs;
        stkOffs -= originalFrameSize;
#endif
    }

#ifdef TARGET_XARCH
    // TODO-AMD64-CQ: for X64 eventually this should be pushed with all the other
    // calleeregs.  When you fix this, you'll also need to fix
    // the assert at the bottom of this method
    if (codeGen->doubleAlignOrFramePointerUsed())
    {
        stkOffs -= REGSIZE_BYTES;
    }
#endif

    int  preSpillSize    = 0;
    bool mustDoubleAlign = false;

#ifdef TARGET_ARM
    mustDoubleAlign = true;
    preSpillSize    = genCountBits(codeGen->regSet.rsMaskPreSpillRegs(true)) * REGSIZE_BYTES;
#else // !TARGET_ARM
#if DOUBLE_ALIGN
    if (genDoubleAlign())
    {
        mustDoubleAlign = true; // X86 only
    }
#endif
#endif // !TARGET_ARM

#ifdef TARGET_ARM64
    // If the frame pointer is used, then we'll save FP/LR at the bottom of the stack.
    // Otherwise, we won't store FP, and we'll store LR at the top, with the other callee-save
    // registers (if any).

    int initialStkOffs = 0;
    if (info.compIsVarArgs)
    {
        // For varargs we always save all of the integer register arguments
        // so that they are contiguous with the incoming stack arguments.
        initialStkOffs = MAX_REG_ARG * REGSIZE_BYTES;
        stkOffs -= initialStkOffs;
    }

    if (codeGen->IsSaveFpLrWithAllCalleeSavedRegisters() || !isFramePointerUsed()) // Note that currently we always have
                                                                                   // a frame pointer
    {
        stkOffs -= compCalleeRegsPushed * REGSIZE_BYTES;
    }
    else
    {
        // Subtract off FP and LR.
        assert(compCalleeRegsPushed >= 2);
        stkOffs -= (compCalleeRegsPushed - 2) * REGSIZE_BYTES;
    }

#elif defined(TARGET_LOONGARCH64) || defined(TARGET_RISCV64)

    assert(compCalleeRegsPushed >= 2); // always FP/RA.
    stkOffs -= (compCalleeRegsPushed << 3);

#else // !TARGET_LOONGARCH64 && !TARGET_RISCV64
#ifdef TARGET_ARM
    // On ARM32 LR is part of the pushed registers and is always stored at the
    // top.
    if (lvaRetAddrVar != BAD_VAR_NUM)
    {
        lvaTable[lvaRetAddrVar].SetStackOffset(stkOffs - REGSIZE_BYTES);
    }
#endif

    stkOffs -= compCalleeRegsPushed * REGSIZE_BYTES;
#endif // !TARGET_LOONGARCH64 && !TARGET_RISCV64

    // (2) Account for the remainder of the frame
    //
    // From this point on the code must generally adjust both
    // stkOffs and the local frame size. The latter is done via:
    //
    //   lvaIncrementFrameSize -- for space not associated with a local var
    //   lvaAllocLocalAndSetVirtualOffset -- for space associated with a local var
    //
    // One exception to the above: OSR locals that have offsets within the Tier0
    // portion of the frame.
    //
    compLclFrameSize = 0;

#ifdef TARGET_AMD64
    // For methods with patchpoints, the Tier0 method must reserve
    // space for all the callee saves, as this area is shared with the
    // OSR method, and we have to anticipate that collectively the
    // Tier0 and OSR methods end up saving all callee saves.
    //
    // Currently this is x64 only.
    //
    if (doesMethodHavePatchpoints() || doesMethodHavePartialCompilationPatchpoints())
    {
        const unsigned regsPushed    = compCalleeRegsPushed + (codeGen->isFramePointerUsed() ? 1 : 0);
        const unsigned extraSlots    = genCountBits(RBM_OSR_INT_CALLEE_SAVED) - regsPushed;
        const unsigned extraSlotSize = extraSlots * REGSIZE_BYTES;

        JITDUMP("\nMethod has patchpoints and has %u callee saves.\n"
                "Reserving %u extra slots (%u bytes) for potential OSR method callee saves\n",
                regsPushed, extraSlots, extraSlotSize);

        stkOffs -= extraSlotSize;
        lvaIncrementFrameSize(extraSlotSize);
    }

    // In case of Amd64 compCalleeRegsPushed does not include float regs (xmm6-xmm31) that
    // need to be pushed.  But Amd64 doesn't support push/pop of xmm registers.
    // Instead we need to allocate space for them on the stack and save them in prolog.
    // Therefore, we consider xmm registers being saved while computing stack offsets
    // but space for xmm registers is considered part of compLclFrameSize.
    // Notes
    //  1) We need to save the entire 128-bits of xmm register to stack, since amd64
    //     prolog unwind codes allow encoding of an instruction that stores the entire xmm reg
    //     at an offset relative to SP
    //  2) We adjust frame size so that SP is aligned at 16-bytes after pushing integer registers.
    //     This means while saving the first xmm register to its allocated stack location we might
    //     have to skip 8-bytes.  The reason for padding is to use efficient "movaps" to save/restore
    //     xmm registers to/from stack to match Jit64 codegen.  Without the aligning on 16-byte
    //     boundary we would have to use movups when offset turns out unaligned.  Movaps is more
    //     performant than movups.
    const unsigned calleeFPRegsSavedSize = genCountBits(compCalleeFPRegsSavedMask) * XMM_REGSIZE_BYTES;

    // For OSR the alignment pad computation should not take the original frame into account.
    // Original frame size includes the pseudo-saved RA and so is always = 8 mod 16.
    const int offsetForAlign = -(stkOffs + originalFrameSize);

    if ((calleeFPRegsSavedSize > 0) && ((offsetForAlign % XMM_REGSIZE_BYTES) != 0))
    {
        // Take care of alignment
        int alignPad = (int)AlignmentPad((unsigned)offsetForAlign, XMM_REGSIZE_BYTES);
        assert(alignPad != 0);
        stkOffs -= alignPad;
        lvaIncrementFrameSize(alignPad);
    }

    stkOffs -= calleeFPRegsSavedSize;
    lvaIncrementFrameSize(calleeFPRegsSavedSize);

    // Quirk for VS debug-launch scenario to work
    if (compVSQuirkStackPaddingNeeded > 0)
    {
#ifdef DEBUG
        if (verbose)
        {
            printf("\nAdding VS quirk stack padding of %d bytes between save-reg area and locals\n",
                   compVSQuirkStackPaddingNeeded);
        }
#endif // DEBUG

        stkOffs -= compVSQuirkStackPaddingNeeded;
        lvaIncrementFrameSize(compVSQuirkStackPaddingNeeded);
    }
#endif // TARGET_AMD64

    if (lvaMonAcquired != BAD_VAR_NUM)
    {
        // For OSR we use the flag set up by the original method.
        //
        if (opts.IsOSR())
        {
            assert(info.compPatchpointInfo->HasMonitorAcquired());
            int originalOffset = info.compPatchpointInfo->MonitorAcquiredOffset();
            int offset         = originalFrameStkOffs + originalOffset;

            JITDUMP(
                "---OSR--- V%02u (on tier0 frame, monitor acquired) tier0 FP-rel offset %d tier0 frame offset %d new "
                "virt offset %d\n",
                lvaMonAcquired, originalOffset, originalFrameStkOffs, offset);

            lvaTable[lvaMonAcquired].SetStackOffset(offset);
        }
        else
        {
            // This var must go first, in what is called the 'frame header' for EnC so that it is
            // preserved when remapping occurs.  See vm\eetwain.cpp for detailed comment specifying frame
            // layout requirements for EnC to work.
            stkOffs = lvaAllocLocalAndSetVirtualOffset(lvaMonAcquired, lvaLclSize(lvaMonAcquired), stkOffs);
        }
    }

#if defined(TARGET_ARMARCH) || defined(TARGET_LOONGARCH64) || defined(TARGET_RISCV64)
    if (lvaPSPSym != BAD_VAR_NUM)
    {
        // On ARM/ARM64, if we need a PSPSym we allocate it early since funclets
        // will need to have it at the same caller-SP relative offset so anything
        // allocated before this will also leak into the funclet's frame.
        noway_assert(codeGen->isFramePointerUsed()); // We need an explicit frame pointer
        stkOffs = lvaAllocLocalAndSetVirtualOffset(lvaPSPSym, TARGET_POINTER_SIZE, stkOffs);
    }
#endif // TARGET_ARMARCH || TARGET_LOONGARCH64 || TARGET_RISCV64

    if (mustDoubleAlign)
    {
        if (lvaDoneFrameLayout != FINAL_FRAME_LAYOUT)
        {
            // Allocate a pointer sized stack slot, since we may need to double align here
            // when lvaDoneFrameLayout == FINAL_FRAME_LAYOUT
            //
            lvaIncrementFrameSize(TARGET_POINTER_SIZE);
            stkOffs -= TARGET_POINTER_SIZE;

            // If we have any TYP_LONG, TYP_DOUBLE or double aligned structs
            // then we need to allocate a second pointer sized stack slot,
            // since we may need to double align that LclVar when we see it
            // in the loop below.  We will just always do this so that the
            // offsets that we calculate for the stack frame will always
            // be greater (or equal) to what they can be in the final layout.
            //
            lvaIncrementFrameSize(TARGET_POINTER_SIZE);
            stkOffs -= TARGET_POINTER_SIZE;
        }
        else // FINAL_FRAME_LAYOUT
        {
            if (((stkOffs + preSpillSize) % (2 * TARGET_POINTER_SIZE)) != 0)
            {
                lvaIncrementFrameSize(TARGET_POINTER_SIZE);
                stkOffs -= TARGET_POINTER_SIZE;
            }
            // We should now have a double-aligned (stkOffs+preSpillSize)
            noway_assert(((stkOffs + preSpillSize) % (2 * TARGET_POINTER_SIZE)) == 0);
        }
    }

#ifdef JIT32_GCENCODER
    if (lvaLocAllocSPvar != BAD_VAR_NUM)
    {
        noway_assert(codeGen->isFramePointerUsed()); // else offsets of locals of frameless methods will be incorrect
        stkOffs = lvaAllocLocalAndSetVirtualOffset(lvaLocAllocSPvar, TARGET_POINTER_SIZE, stkOffs);
    }
#endif // JIT32_GCENCODER

    // For OSR methods, param type args are always reportable via the root method frame slot.
    // (see gcInfoBlockHdrSave) and so do not need a new slot on the frame.
    //
    // OSR methods may also be able to use the root frame kept alive this, if the root
    // method needed to report this.
    //
    // Inlining done under OSR may introduce new reporting, in which case the OSR frame
    // must allocate a slot.
    if (lvaReportParamTypeArg())
    {
#ifdef JIT32_GCENCODER
        noway_assert(codeGen->isFramePointerUsed());
#endif
        if (opts.IsOSR())
        {
            PatchpointInfo* ppInfo = info.compPatchpointInfo;
            assert(ppInfo->HasGenericContextArgOffset());
            const int originalOffset       = ppInfo->GenericContextArgOffset();
            lvaCachedGenericContextArgOffs = originalFrameStkOffs + originalOffset;
        }
        else
        {
            // For CORINFO_CALLCONV_PARAMTYPE (if needed)
            lvaIncrementFrameSize(TARGET_POINTER_SIZE);
            stkOffs -= TARGET_POINTER_SIZE;
            lvaCachedGenericContextArgOffs = stkOffs;
        }
    }
#ifndef JIT32_GCENCODER
    else if (lvaKeepAliveAndReportThis())
    {
        bool canUseExistingSlot = false;
        if (opts.IsOSR())
        {
            PatchpointInfo* ppInfo = info.compPatchpointInfo;
            if (ppInfo->HasKeptAliveThis())
            {
                const int originalOffset       = ppInfo->KeptAliveThisOffset();
                lvaCachedGenericContextArgOffs = originalFrameStkOffs + originalOffset;
                canUseExistingSlot             = true;
            }
        }

        if (!canUseExistingSlot)
        {
            // When "this" is also used as generic context arg.
            lvaIncrementFrameSize(TARGET_POINTER_SIZE);
            stkOffs -= TARGET_POINTER_SIZE;
            lvaCachedGenericContextArgOffs = stkOffs;
        }
    }
#endif

#if defined(FEATURE_EH_WINDOWS_X86)
    /* If we need space for slots for shadow SP, reserve it now */
    if (!UsesFunclets() && ehNeedsShadowSPslots())
    {
        noway_assert(codeGen->isFramePointerUsed()); // else offsets of locals of frameless methods will be incorrect
        if (!lvaReportParamTypeArg())
        {
#ifndef JIT32_GCENCODER
            if (!lvaKeepAliveAndReportThis())
#endif
            {
                // In order to keep the gc info encoding smaller, the VM assumes that all methods with EH
                // have also saved space for a ParamTypeArg, so we need to do that here
                lvaIncrementFrameSize(TARGET_POINTER_SIZE);
                stkOffs -= TARGET_POINTER_SIZE;
            }
        }
        stkOffs = lvaAllocLocalAndSetVirtualOffset(lvaShadowSPslotsVar, lvaLclSize(lvaShadowSPslotsVar), stkOffs);
    }
#endif // FEATURE_EH_WINDOWS_X86

    if (compGSReorderStackLayout)
    {
        assert(getNeedsGSSecurityCookie());

        if (!opts.IsOSR() || !info.compPatchpointInfo->HasSecurityCookie())
        {
            stkOffs = lvaAllocLocalAndSetVirtualOffset(lvaGSSecurityCookie, lvaLclSize(lvaGSSecurityCookie), stkOffs);
        }
    }

    /*
        If we're supposed to track lifetimes of pointer temps, we'll
        assign frame offsets in the following order:

            non-pointer local variables (also untracked pointer variables)
                pointer local variables
                pointer temps
            non-pointer temps
     */

    enum Allocation
    {
        ALLOC_NON_PTRS                 = 0x1, // assign offsets to non-ptr
        ALLOC_PTRS                     = 0x2, // Second pass, assign offsets to tracked ptrs
        ALLOC_UNSAFE_BUFFERS           = 0x4,
        ALLOC_UNSAFE_BUFFERS_WITH_PTRS = 0x8
    };
    UINT alloc_order[5];

    unsigned int cur = 0;

    if (compGSReorderStackLayout)
    {
        noway_assert(getNeedsGSSecurityCookie());

        if (codeGen->isFramePointerUsed())
        {
            alloc_order[cur++] = ALLOC_UNSAFE_BUFFERS;
            alloc_order[cur++] = ALLOC_UNSAFE_BUFFERS_WITH_PTRS;
        }
    }

    bool tempsAllocated = false;

    if (lvaTempsHaveLargerOffsetThanVars() && !codeGen->isFramePointerUsed())
    {
        // Because we want the temps to have a larger offset than locals
        // and we're not using a frame pointer, we have to place the temps
        // above the vars.  Otherwise we place them after the vars (at the
        // bottom of the frame).
        noway_assert(!tempsAllocated);
        stkOffs        = lvaAllocateTemps(stkOffs, mustDoubleAlign);
        tempsAllocated = true;
    }

    alloc_order[cur++] = ALLOC_NON_PTRS;

    if (opts.compDbgEnC)
    {
        /* We will use just one pass, and assign offsets to all variables */
        alloc_order[cur - 1] |= ALLOC_PTRS;
        noway_assert(compGSReorderStackLayout == false);
    }
    else
    {
        alloc_order[cur++] = ALLOC_PTRS;
    }

    if (!codeGen->isFramePointerUsed() && compGSReorderStackLayout)
    {
        alloc_order[cur++] = ALLOC_UNSAFE_BUFFERS_WITH_PTRS;
        alloc_order[cur++] = ALLOC_UNSAFE_BUFFERS;
    }

    alloc_order[cur] = 0;

    noway_assert(cur < ArrLen(alloc_order));

    // Force first pass to happen
    UINT assignMore             = 0xFFFFFFFF;
    bool have_LclVarDoubleAlign = false;

    for (cur = 0; alloc_order[cur]; cur++)
    {
        if ((assignMore & alloc_order[cur]) == 0)
        {
            continue;
        }

        assignMore = 0;

        unsigned   lclNum;
        LclVarDsc* varDsc;

        for (lclNum = 0, varDsc = lvaTable; lclNum < lvaCount; lclNum++, varDsc++)
        {
            /* Ignore field locals of the promotion type PROMOTION_TYPE_FIELD_DEPENDENT.
               In other words, we will not calculate the "base" address of the struct local if
               the promotion type is PROMOTION_TYPE_FIELD_DEPENDENT.
            */
            if (lvaIsFieldOfDependentlyPromotedStruct(varDsc))
            {
                continue;
            }

#if FEATURE_FIXED_OUT_ARGS
            // The scratch mem is used for the outgoing arguments, and it must be absolutely last
            if (lclNum == lvaOutgoingArgSpaceVar)
            {
                continue;
            }
#endif

            bool allocateOnFrame = varDsc->lvOnFrame;

            if (varDsc->lvRegister && (lvaDoneFrameLayout == REGALLOC_FRAME_LAYOUT) &&
                ((varDsc->TypeGet() != TYP_LONG) || (varDsc->GetOtherReg() != REG_STK)))
            {
                allocateOnFrame = false;
            }

            // For OSR args and locals, we use the slots on the original frame.
            //
            // Note we must do this even for "non frame" locals, as we sometimes
            // will refer to their memory homes.
            if (lvaIsOSRLocal(lclNum))
            {
                if (varDsc->lvIsStructField)
                {
                    const unsigned parentLclNum         = varDsc->lvParentLcl;
                    const int      parentOriginalOffset = info.compPatchpointInfo->Offset(parentLclNum);
                    const int      offset = originalFrameStkOffs + parentOriginalOffset + varDsc->lvFldOffset;

                    JITDUMP("---OSR--- V%02u (promoted field of V%02u; on tier0 frame) tier0 FP-rel offset %d tier0 "
                            "frame offset %d field offset %d new virt offset "
                            "%d\n",
                            lclNum, parentLclNum, parentOriginalOffset, originalFrameStkOffs, varDsc->lvFldOffset,
                            offset);

                    lvaTable[lclNum].SetStackOffset(offset);
                }
                else
                {
                    // Add frampointer-relative offset of this OSR live local in the original frame
                    // to the offset of original frame in our new frame.
                    const int originalOffset = info.compPatchpointInfo->Offset(lclNum);
                    const int offset         = originalFrameStkOffs + originalOffset;

                    JITDUMP(
                        "---OSR--- V%02u (on tier0 frame) tier0 FP-rel offset %d tier0 frame offset %d new virt offset "
                        "%d\n",
                        lclNum, originalOffset, originalFrameStkOffs, offset);

                    lvaTable[lclNum].SetStackOffset(offset);
                }
                continue;
            }

            /* Ignore variables that are not on the stack frame */

            if (!allocateOnFrame)
            {
                /* For EnC, all variables have to be allocated space on the
                   stack, even though they may actually be enregistered. This
                   way, the frame layout can be directly inferred from the
                   locals-sig.
                 */

                if (!opts.compDbgEnC)
                {
                    continue;
                }
                else if (lclNum >= info.compLocalsCount)
                { // ignore temps for EnC
                    continue;
                }
            }
            else if (lvaGSSecurityCookie == lclNum && getNeedsGSSecurityCookie())
            {
                // Special case for OSR. If the original method had a cookie,
                // we use its slot on the original frame.
                if (opts.IsOSR() && info.compPatchpointInfo->HasSecurityCookie())
                {
                    int originalOffset = info.compPatchpointInfo->SecurityCookieOffset();
                    int offset         = originalFrameStkOffs + originalOffset;

                    JITDUMP("---OSR--- V%02u (on tier0 frame, security cookie) tier0 FP-rel offset %d tier0 frame "
                            "offset %d new "
                            "virt offset %d\n",
                            lclNum, originalOffset, originalFrameStkOffs, offset);

                    lvaTable[lclNum].SetStackOffset(offset);
                }

                continue;
            }

            // These need to be located as the very first variables (highest memory address)
            // and so they have already been assigned an offset
            if (lclNum == lvaPSPSym ||
#if defined(FEATURE_EH_WINDOWS_X86)
                lclNum == lvaShadowSPslotsVar ||
#endif // FEATURE_EH_WINDOWS_X86
#ifdef JIT32_GCENCODER
                lclNum == lvaLocAllocSPvar ||
#endif // JIT32_GCENCODER
                lclNum == lvaRetAddrVar)
            {
                assert(varDsc->GetStackOffset() != BAD_STK_OFFS);
                continue;
            }

            if (lclNum == lvaMonAcquired)
            {
                continue;
            }

            if (varDsc->lvIsParam)
            {
#ifdef TARGET_ARM64
                if (info.compIsVarArgs && varDsc->lvIsRegArg &&
                    (varDsc->GetArgReg() != theFixedRetBuffReg(info.compCallConv)))
                {
                    // Stack offset to varargs (parameters) should point to home area which will be preallocated.
                    const unsigned regArgNum = genMapIntRegNumToRegArgNum(varDsc->GetArgReg(), info.compCallConv);
                    varDsc->SetStackOffset(-initialStkOffs + regArgNum * REGSIZE_BYTES);
                    continue;
                }
#endif

                if (!lvaParamHasLocalStackSpace(lclNum))
                {
                    continue;
                }
            }

            /* Make sure the type is appropriate */

            if (varDsc->lvIsUnsafeBuffer && compGSReorderStackLayout)
            {
                if (varDsc->lvIsPtr)
                {
                    if ((alloc_order[cur] & ALLOC_UNSAFE_BUFFERS_WITH_PTRS) == 0)
                    {
                        assignMore |= ALLOC_UNSAFE_BUFFERS_WITH_PTRS;
                        continue;
                    }
                }
                else
                {
                    if ((alloc_order[cur] & ALLOC_UNSAFE_BUFFERS) == 0)
                    {
                        assignMore |= ALLOC_UNSAFE_BUFFERS;
                        continue;
                    }
                }
            }
            else if (varTypeIsGC(varDsc->TypeGet()) && varDsc->lvTracked)
            {
                if ((alloc_order[cur] & ALLOC_PTRS) == 0)
                {
                    assignMore |= ALLOC_PTRS;
                    continue;
                }
            }
            else
            {
                if ((alloc_order[cur] & ALLOC_NON_PTRS) == 0)
                {
                    assignMore |= ALLOC_NON_PTRS;
                    continue;
                }
            }

            /* Need to align the offset? */

            if (mustDoubleAlign && (varDsc->lvType == TYP_DOUBLE // Align doubles for ARM and x86
#ifdef TARGET_ARM
                                    || varDsc->lvType == TYP_LONG // Align longs for ARM
#endif
#ifndef TARGET_64BIT
                                    || varDsc->lvStructDoubleAlign // Align when lvStructDoubleAlign is true
#endif                                                             // !TARGET_64BIT
                                    ))
            {
                noway_assert((compLclFrameSize % TARGET_POINTER_SIZE) == 0);

                if ((lvaDoneFrameLayout != FINAL_FRAME_LAYOUT) && !have_LclVarDoubleAlign)
                {
                    // If this is the first TYP_LONG, TYP_DOUBLE or double aligned struct
                    // then we have seen in this loop then we allocate a pointer sized
                    // stack slot since we may need to double align this LclVar
                    // when lvaDoneFrameLayout == FINAL_FRAME_LAYOUT
                    //
                    lvaIncrementFrameSize(TARGET_POINTER_SIZE);
                    stkOffs -= TARGET_POINTER_SIZE;
                }
                else
                {
                    if (((stkOffs + preSpillSize) % (2 * TARGET_POINTER_SIZE)) != 0)
                    {
                        lvaIncrementFrameSize(TARGET_POINTER_SIZE);
                        stkOffs -= TARGET_POINTER_SIZE;
                    }

                    // We should now have a double-aligned (stkOffs+preSpillSize)
                    noway_assert(((stkOffs + preSpillSize) % (2 * TARGET_POINTER_SIZE)) == 0);
                }

                // Remember that we had to double align a LclVar
                have_LclVarDoubleAlign = true;
            }

            // Reserve the stack space for this variable
            stkOffs = lvaAllocLocalAndSetVirtualOffset(lclNum, lvaLclSize(lclNum), stkOffs);
#if defined(TARGET_ARMARCH) || defined(TARGET_LOONGARCH64) || defined(TARGET_RISCV64)
            // If we have an incoming register argument that has a promoted field then we
            // need to copy the lvStkOff (the stack home) from the reg arg to the field lclvar
            //
            if (varDsc->lvIsRegArg && varDsc->lvPromoted)
            {
                unsigned firstFieldNum = varDsc->lvFieldLclStart;
                for (unsigned i = 0; i < varDsc->lvFieldCnt; i++)
                {
                    LclVarDsc* fieldVarDsc = lvaGetDesc(firstFieldNum + i);
                    fieldVarDsc->SetStackOffset(varDsc->GetStackOffset() + fieldVarDsc->lvFldOffset);
                }
            }
#endif // defined(TARGET_ARMARCH) || defined(TARGET_LOONGARCH64) || defined(TARGET_RISCV64)
        }
    }

    if (getNeedsGSSecurityCookie() && !compGSReorderStackLayout)
    {
        if (!opts.IsOSR() || !info.compPatchpointInfo->HasSecurityCookie())
        {
            // LOCALLOC used, but we have no unsafe buffer.  Allocated cookie last, close to localloc buffer.
            stkOffs = lvaAllocLocalAndSetVirtualOffset(lvaGSSecurityCookie, lvaLclSize(lvaGSSecurityCookie), stkOffs);
        }
    }

    if (tempsAllocated == false)
    {
        /*-------------------------------------------------------------------------
         *
         * Now the temps
         *
         *-------------------------------------------------------------------------
         */
        stkOffs = lvaAllocateTemps(stkOffs, mustDoubleAlign);
    }

    /*-------------------------------------------------------------------------
     *
     * Now do some final stuff
     *
     *-------------------------------------------------------------------------
     */

#ifdef JIT32_GCENCODER
    // JIT32 encoder cannot handle GS cookie at fp+0 since NO_GS_COOKIE == 0.
    // Add some padding if it is the last allocated local.
    if ((lvaGSSecurityCookie != BAD_VAR_NUM) && (lvaGetDesc(lvaGSSecurityCookie)->GetStackOffset() == stkOffs))
    {
        lvaIncrementFrameSize(TARGET_POINTER_SIZE);
        stkOffs -= TARGET_POINTER_SIZE;
    }
#endif

    if (mustDoubleAlign)
    {
        if (lvaDoneFrameLayout != FINAL_FRAME_LAYOUT)
        {
            // Allocate a pointer sized stack slot, since we may need to double align here
            // when lvaDoneFrameLayout == FINAL_FRAME_LAYOUT
            //
            lvaIncrementFrameSize(TARGET_POINTER_SIZE);
            stkOffs -= TARGET_POINTER_SIZE;

            if (have_LclVarDoubleAlign)
            {
                // If we have any TYP_LONG, TYP_DOUBLE or double aligned structs
                // the we need to allocate a second pointer sized stack slot,
                // since we may need to double align the last LclVar that we saw
                // in the loop above. We do this so that the offsets that we
                // calculate for the stack frame are always greater than they will
                // be in the final layout.
                //
                lvaIncrementFrameSize(TARGET_POINTER_SIZE);
                stkOffs -= TARGET_POINTER_SIZE;
            }
        }
        else // FINAL_FRAME_LAYOUT
        {
            if (((stkOffs + preSpillSize) % (2 * TARGET_POINTER_SIZE)) != 0)
            {
                lvaIncrementFrameSize(TARGET_POINTER_SIZE);
                stkOffs -= TARGET_POINTER_SIZE;
            }
            // We should now have a double-aligned (stkOffs+preSpillSize)
            noway_assert(((stkOffs + preSpillSize) % (2 * TARGET_POINTER_SIZE)) == 0);
        }
    }

#if defined(TARGET_AMD64)
    if (lvaPSPSym != BAD_VAR_NUM)
    {
        // On AMD64, if we need a PSPSym, allocate it last, immediately above the outgoing argument
        // space. Any padding will be higher on the stack than this
        // (including the padding added by lvaAlignFrame()).
        noway_assert(codeGen->isFramePointerUsed()); // We need an explicit frame pointer
        stkOffs = lvaAllocLocalAndSetVirtualOffset(lvaPSPSym, TARGET_POINTER_SIZE, stkOffs);
    }
#endif // TARGET_AMD64

#ifdef TARGET_ARM64
    if (!codeGen->IsSaveFpLrWithAllCalleeSavedRegisters() && isFramePointerUsed()) // Note that currently we always have
                                                                                   // a frame pointer
    {
        // Create space for saving FP and LR.
        stkOffs -= 2 * REGSIZE_BYTES;
    }
#endif // TARGET_ARM64

#if FEATURE_FIXED_OUT_ARGS
    if (lvaOutgoingArgSpaceSize > 0)
    {
#if defined(TARGET_AMD64) && !defined(UNIX_AMD64_ABI) // No 4 slots for outgoing params on System V.
        noway_assert(lvaOutgoingArgSpaceSize >= (4 * TARGET_POINTER_SIZE));
#endif
        noway_assert((lvaOutgoingArgSpaceSize % TARGET_POINTER_SIZE) == 0);

        // Give it a value so we can avoid asserts in CHK builds.
        // Since this will always use an SP relative offset of zero
        // at the end of lvaFixVirtualFrameOffsets, it will be set to absolute '0'

        stkOffs = lvaAllocLocalAndSetVirtualOffset(lvaOutgoingArgSpaceVar, lvaLclSize(lvaOutgoingArgSpaceVar), stkOffs);
    }
#endif // FEATURE_FIXED_OUT_ARGS

    // compLclFrameSize equals our negated virtual stack offset minus the pushed registers and return address
    // and the pushed frame pointer register which for some strange reason isn't part of 'compCalleeRegsPushed'.
    int pushedCount = compCalleeRegsPushed;

#ifdef TARGET_ARM64
    if (info.compIsVarArgs)
    {
        pushedCount += MAX_REG_ARG;
    }
#endif

#ifdef TARGET_XARCH
    if (codeGen->doubleAlignOrFramePointerUsed())
    {
        pushedCount += 1; // pushed EBP (frame pointer)
    }
    pushedCount += 1; // pushed PC (return address)
#endif

    noway_assert(compLclFrameSize + originalFrameSize ==
                 (unsigned)-(stkOffs + (pushedCount * (int)TARGET_POINTER_SIZE)));
}

//------------------------------------------------------------------------
// lvaParamHasLocalStackSpace: Check if a local that represents a parameter has
// space allocated for it in the local stack frame.
//
// Arguments:
//   lclNum - the variable number
//
// Return Value:
//   true if the local does not have reusable stack space created by the caller
//   already.
//
bool Compiler::lvaParamHasLocalStackSpace(unsigned lclNum)
{
    LclVarDsc* varDsc = lvaGetDesc(lclNum);

#ifdef SWIFT_SUPPORT
    if ((info.compCallConv == CorInfoCallConvExtension::Swift) && !lvaIsImplicitByRefLocal(lclNum) &&
        !lvaGetParameterABIInfo(lclNum).HasExactlyOneStackSegment())
    {
        return true;
    }
#endif

#if defined(WINDOWS_AMD64_ABI)
    // On Windows AMD64 we can use the caller-reserved stack area that is already setup
    return false;
#else // !WINDOWS_AMD64_ABI

    //  A register argument that is not enregistered ends up as
    //  a local variable which will need stack frame space.
    //
    if (!varDsc->lvIsRegArg)
    {
        return false;
    }

#ifdef TARGET_ARM
    // On ARM we spill the registers in codeGen->regSet.rsMaskPreSpillRegArg
    // in the prolog, thus they don't need stack frame space.
    //
    if ((codeGen->regSet.rsMaskPreSpillRegs(false) & genRegMask(varDsc->GetArgReg())) != 0)
    {
        assert(varDsc->GetStackOffset() != BAD_STK_OFFS);
        return false;
    }
#endif

#endif // !WINDOWS_AMD64_ABI

    return true;
}

int Compiler::lvaAllocLocalAndSetVirtualOffset(unsigned lclNum, unsigned size, int stkOffs)
{
    noway_assert(lclNum != BAD_VAR_NUM);

    LclVarDsc* lcl = lvaGetDesc(lclNum);
#ifdef TARGET_64BIT
    // Before final frame layout, assume the worst case, that every >=8 byte local will need
    // maximum padding to be aligned. This is because we generate code based on the stack offset
    // computed during tentative frame layout. These offsets cannot get bigger during final
    // frame layout, as that would possibly require different code generation (for example,
    // using a 4-byte offset instead of a 1-byte offset in an instruction). The offsets can get
    // smaller. It is possible there is different alignment at the point locals are allocated
    // between tentative and final frame layout which would introduce padding between locals
    // and thus increase the offset (from the stack pointer) of one of the locals. Hence the
    // need to assume the worst alignment before final frame layout.
    // We could probably improve this by sorting all the objects by alignment,
    // such that all 8 byte objects are together, 4 byte objects are together, etc., which
    // would require at most one alignment padding per group.
    //
    // TYP_SIMD structs locals have alignment preference given by getSIMDTypeAlignment() for
    // better performance.
    if ((size >= 8) && ((lvaDoneFrameLayout != FINAL_FRAME_LAYOUT) || ((stkOffs % 8) != 0)
#if defined(FEATURE_SIMD) && ALIGN_SIMD_TYPES
                        || varTypeIsSIMD(lcl)
#endif
                            ))
    {
        // Note that stack offsets are negative or equal to zero
        assert(stkOffs <= 0);

        // alignment padding
        unsigned pad = 0;
#if defined(FEATURE_SIMD) && ALIGN_SIMD_TYPES
        if (varTypeIsSIMD(lcl))
        {
            int alignment = getSIMDTypeAlignment(lcl->TypeGet());

            if (stkOffs % alignment != 0)
            {
                if (lvaDoneFrameLayout != FINAL_FRAME_LAYOUT)
                {
                    pad = alignment - 1;
                    // Note that all the objects will probably be misaligned, but we'll fix that in final layout.
                }
                else
                {
                    pad = alignment + (stkOffs % alignment); // +1 to +(alignment-1) bytes
                }
            }
        }
        else
#endif // FEATURE_SIMD && ALIGN_SIMD_TYPES
        {
            if (lvaDoneFrameLayout != FINAL_FRAME_LAYOUT)
            {
                pad = 7;
                // Note that all the objects will probably be misaligned, but we'll fix that in final layout.
            }
            else
            {
                pad = 8 + (stkOffs % 8); // +1 to +7 bytes
            }
        }
        // Will the pad ever be anything except 4? Do we put smaller-than-4-sized objects on the stack?
        lvaIncrementFrameSize(pad);
        stkOffs -= pad;

#ifdef DEBUG
        if (verbose)
        {
            printf("Pad ");
            gtDispLclVar(lclNum, /*pad*/ false);
            printf(", size=%d, stkOffs=%c0x%x, pad=%d\n", size, stkOffs < 0 ? '-' : '+',
                   stkOffs < 0 ? -stkOffs : stkOffs, pad);
        }
#endif
    }
#endif // TARGET_64BIT

    /* Reserve space on the stack by bumping the frame size */

    lvaIncrementFrameSize(size);
    stkOffs -= size;
    lcl->SetStackOffset(stkOffs);

#ifdef DEBUG
    if (verbose)
    {
        printf("Assign ");
        gtDispLclVar(lclNum, /*pad*/ false);
        printf(", size=%d, stkOffs=%c0x%x\n", size, stkOffs < 0 ? '-' : '+', stkOffs < 0 ? -stkOffs : stkOffs);
    }
#endif

    return stkOffs;
}

#ifdef TARGET_AMD64
/*****************************************************************************
 *  lvaIsCalleeSavedIntRegCountEven() :  returns true if the number of integer registers
 *  pushed onto stack is even including RBP if used as frame pointer
 *
 *  Note that this excludes return address (PC) pushed by caller.  To know whether
 *  the SP offset after pushing integer registers is aligned, we need to take
 *  negation of this routine.
 */
bool Compiler::lvaIsCalleeSavedIntRegCountEven()
{
    unsigned regsPushed = compCalleeRegsPushed + (codeGen->isFramePointerUsed() ? 1 : 0);
    return (regsPushed % (16 / REGSIZE_BYTES)) == 0;
}
#endif // TARGET_AMD64

/*****************************************************************************
 *  lvaAlignFrame() :  After allocating everything on the frame, reserve any
 *  extra space needed to keep the frame aligned
 */
void Compiler::lvaAlignFrame()
{
#if defined(TARGET_AMD64)

    // Leaf frames do not need full alignment, but the unwind info is smaller if we
    // are at least 8 byte aligned (and we assert as much)
    if ((compLclFrameSize % 8) != 0)
    {
        lvaIncrementFrameSize(8 - (compLclFrameSize % 8));
    }
    else if (lvaDoneFrameLayout != FINAL_FRAME_LAYOUT)
    {
        // If we are not doing final layout, we don't know the exact value of compLclFrameSize
        // and thus do not know how much we will need to add in order to be aligned.
        // We add 8 so compLclFrameSize is still a multiple of 8.
        lvaIncrementFrameSize(8);
    }
    assert((compLclFrameSize % 8) == 0);

    // Ensure that the stack is always 16-byte aligned by grabbing an unused QWORD
    // if needed, but off by 8 because of the return value.
    // And don't forget that compCalleeRegsPused does *not* include RBP if we are
    // using it as the frame pointer.
    //
    bool regPushedCountAligned = lvaIsCalleeSavedIntRegCountEven();
    bool lclFrameSizeAligned   = (compLclFrameSize % 16) == 0;

    // If this isn't the final frame layout, assume we have to push an extra QWORD
    // Just so the offsets are true upper limits.

#ifdef UNIX_AMD64_ABI
    // The compNeedToAlignFrame flag  is indicating if there is a need to align the frame.
    // On AMD64-Windows, if there are calls, 4 slots for the outgoing ars are allocated, except for
    // FastTailCall. This slots makes the frame size non-zero, so alignment logic will be called.
    // On AMD64-Unix, there are no such slots. There is a possibility to have calls in the method with frame size of 0.
    // The frame alignment logic won't kick in. This flags takes care of the AMD64-Unix case by remembering that there
    // are calls and making sure the frame alignment logic is executed.
    bool stackNeedsAlignment = (compLclFrameSize != 0 || opts.compNeedToAlignFrame);
#else  // !UNIX_AMD64_ABI
    bool stackNeedsAlignment = compLclFrameSize != 0;
#endif // !UNIX_AMD64_ABI
    if ((!codeGen->isFramePointerUsed() && (lvaDoneFrameLayout != FINAL_FRAME_LAYOUT)) ||
        (stackNeedsAlignment && (regPushedCountAligned == lclFrameSizeAligned)))
    {
        lvaIncrementFrameSize(REGSIZE_BYTES);
    }

#elif defined(TARGET_ARM64) || defined(TARGET_LOONGARCH64) || defined(TARGET_RISCV64)

    // The stack on ARM64/LoongArch64 must be 16 byte aligned.

    // First, align up to 8.
    if ((compLclFrameSize % 8) != 0)
    {
        lvaIncrementFrameSize(8 - (compLclFrameSize % 8));
    }
    else if (lvaDoneFrameLayout != FINAL_FRAME_LAYOUT)
    {
        // If we are not doing final layout, we don't know the exact value of compLclFrameSize
        // and thus do not know how much we will need to add in order to be aligned.
        // We add 8 so compLclFrameSize is still a multiple of 8.
        lvaIncrementFrameSize(8);
    }
    assert((compLclFrameSize % 8) == 0);

    // Ensure that the stack is always 16-byte aligned by grabbing an unused QWORD
    // if needed.
    bool regPushedCountAligned = (compCalleeRegsPushed % (16 / REGSIZE_BYTES)) == 0;
    bool lclFrameSizeAligned   = (compLclFrameSize % 16) == 0;

    // If this isn't the final frame layout, assume we have to push an extra QWORD
    // Just so the offsets are true upper limits.
    if ((lvaDoneFrameLayout != FINAL_FRAME_LAYOUT) || (regPushedCountAligned != lclFrameSizeAligned))
    {
        lvaIncrementFrameSize(REGSIZE_BYTES);
    }

#elif defined(TARGET_ARM)

    // Ensure that stack offsets will be double-aligned by grabbing an unused DWORD if needed.
    //
    bool lclFrameSizeAligned   = (compLclFrameSize % sizeof(double)) == 0;
    bool regPushedCountAligned = ((compCalleeRegsPushed + genCountBits(codeGen->regSet.rsMaskPreSpillRegs(true))) %
                                  (sizeof(double) / TARGET_POINTER_SIZE)) == 0;

    if (regPushedCountAligned != lclFrameSizeAligned)
    {
        lvaIncrementFrameSize(TARGET_POINTER_SIZE);
    }

#elif defined(TARGET_X86)

#if DOUBLE_ALIGN
    if (genDoubleAlign())
    {
        // Double Frame Alignment for x86 is handled in Compiler::lvaAssignVirtualFrameOffsetsToLocals()

        if (compLclFrameSize == 0)
        {
            // This can only happen with JitStress=1 or JitDoubleAlign=2
            lvaIncrementFrameSize(TARGET_POINTER_SIZE);
        }
    }
#endif

    if (STACK_ALIGN > REGSIZE_BYTES)
    {
        if (lvaDoneFrameLayout != FINAL_FRAME_LAYOUT)
        {
            // If we are not doing final layout, we don't know the exact value of compLclFrameSize
            // and thus do not know how much we will need to add in order to be aligned.
            // We add the maximum pad that we could ever have (which is 12)
            lvaIncrementFrameSize(STACK_ALIGN - REGSIZE_BYTES);
        }

        // Align the stack with STACK_ALIGN value.
        int adjustFrameSize = compLclFrameSize;
#if defined(UNIX_X86_ABI)
        bool isEbpPushed = codeGen->isFramePointerUsed();
#if DOUBLE_ALIGN
        isEbpPushed |= genDoubleAlign();
#endif
        // we need to consider spilled register(s) plus return address and/or EBP
        int adjustCount = compCalleeRegsPushed + 1 + (isEbpPushed ? 1 : 0);
        adjustFrameSize += (adjustCount * REGSIZE_BYTES) % STACK_ALIGN;
#endif
        if ((adjustFrameSize % STACK_ALIGN) != 0)
        {
            lvaIncrementFrameSize(STACK_ALIGN - (adjustFrameSize % STACK_ALIGN));
        }
    }

#else
    NYI("TARGET specific lvaAlignFrame");
#endif // !TARGET_AMD64
}

/*****************************************************************************
 *  lvaAssignFrameOffsetsToPromotedStructs() :  Assign offsets to fields
 *  within a promoted struct (worker for lvaAssignFrameOffsets).
 */
void Compiler::lvaAssignFrameOffsetsToPromotedStructs()
{
    LclVarDsc* varDsc = lvaTable;
    for (unsigned lclNum = 0; lclNum < lvaCount; lclNum++, varDsc++)
    {
        // For promoted struct fields that are params, we will
        // assign their offsets in lvaAssignVirtualFrameOffsetToArg().
        // This is not true for the System V systems since there is no
        // outgoing args space. Assign the dependently promoted fields properly.

#if defined(UNIX_AMD64_ABI) || defined(TARGET_ARM) || defined(TARGET_X86)
        // ARM: lo/hi parts of a promoted long arg need to be updated.
        //
        // For System V platforms there is no outgoing args space.
        //
        // For System V and x86, a register passed struct arg is homed on the stack in a separate local var.
        // The offset of these structs is already calculated in lvaAssignVirtualFrameOffsetToArg method.
        // Make sure the code below is not executed for these structs and the offset is not changed.
        //
        const bool mustProcessParams = true;
#else
        // OSR/Swift must also assign offsets here.
        //
        const bool mustProcessParams = opts.IsOSR() || (info.compCallConv == CorInfoCallConvExtension::Swift);
#endif // defined(UNIX_AMD64_ABI) || defined(TARGET_ARM) || defined(TARGET_X86)

        if (varDsc->lvIsStructField && (!varDsc->lvIsParam || mustProcessParams))
        {
            LclVarDsc*       parentvarDsc  = lvaGetDesc(varDsc->lvParentLcl);
            lvaPromotionType promotionType = lvaGetPromotionType(parentvarDsc);

            if (promotionType == PROMOTION_TYPE_INDEPENDENT)
            {
                // The stack offset for these field locals must have been calculated
                // by the normal frame offset assignment.
                continue;
            }
            else
            {
                noway_assert(promotionType == PROMOTION_TYPE_DEPENDENT);
                noway_assert(varDsc->lvOnFrame);
                if (parentvarDsc->lvOnFrame)
                {
                    JITDUMP("Adjusting offset of dependent V%02u of V%02u: parent %u field %u net %u\n", lclNum,
                            varDsc->lvParentLcl, parentvarDsc->GetStackOffset(), varDsc->lvFldOffset,
                            parentvarDsc->GetStackOffset() + varDsc->lvFldOffset);
                    varDsc->SetStackOffset(parentvarDsc->GetStackOffset() + varDsc->lvFldOffset);
                }
                else
                {
                    varDsc->lvOnFrame = false;
                    noway_assert(varDsc->lvRefCnt() == 0);
                }
            }
        }
    }
}

/*****************************************************************************
 *  lvaAllocateTemps() :  Assign virtual offsets to temps (always negative).
 */
int Compiler::lvaAllocateTemps(int stkOffs, bool mustDoubleAlign)
{
    unsigned spillTempSize = 0;

    if (lvaDoneFrameLayout == FINAL_FRAME_LAYOUT)
    {
        int preSpillSize = 0;
#ifdef TARGET_ARM
        preSpillSize = genCountBits(codeGen->regSet.rsMaskPreSpillRegs(true)) * TARGET_POINTER_SIZE;
#endif

        /* Allocate temps */

        assert(codeGen->regSet.tmpAllFree());

        for (TempDsc* temp = codeGen->regSet.tmpListBeg(); temp != nullptr; temp = codeGen->regSet.tmpListNxt(temp))
        {
            var_types tempType = temp->tdTempType();
            unsigned  size     = temp->tdTempSize();

            /* Figure out and record the stack offset of the temp */

            /* Need to align the offset? */

#ifdef TARGET_64BIT
            if (varTypeIsGC(tempType) && ((stkOffs % TARGET_POINTER_SIZE) != 0))
            {
                // Calculate 'pad' as the number of bytes to align up 'stkOffs' to be a multiple of TARGET_POINTER_SIZE
                // In practice this is really just a fancy way of writing 4. (as all stack locations are at least 4-byte
                // aligned). Note stkOffs is always negative, so (stkOffs % TARGET_POINTER_SIZE) yields a negative
                // value.
                //
                int alignPad = (int)AlignmentPad((unsigned)-stkOffs, TARGET_POINTER_SIZE);

                spillTempSize += alignPad;
                lvaIncrementFrameSize(alignPad);
                stkOffs -= alignPad;

                noway_assert((stkOffs % TARGET_POINTER_SIZE) == 0);
            }
#endif

            if (mustDoubleAlign && (tempType == TYP_DOUBLE)) // Align doubles for x86 and ARM
            {
                noway_assert((compLclFrameSize % TARGET_POINTER_SIZE) == 0);

                if (((stkOffs + preSpillSize) % (2 * TARGET_POINTER_SIZE)) != 0)
                {
                    spillTempSize += TARGET_POINTER_SIZE;
                    lvaIncrementFrameSize(TARGET_POINTER_SIZE);
                    stkOffs -= TARGET_POINTER_SIZE;
                }
                // We should now have a double-aligned (stkOffs+preSpillSize)
                noway_assert(((stkOffs + preSpillSize) % (2 * TARGET_POINTER_SIZE)) == 0);
            }

            spillTempSize += size;
            lvaIncrementFrameSize(size);
            stkOffs -= size;
            temp->tdSetTempOffs(stkOffs);
        }
#ifdef TARGET_ARM
        // Only required for the ARM platform that we have an accurate estimate for the spillTempSize
        noway_assert(spillTempSize <= lvaGetMaxSpillTempSize());
#endif
    }
    else // We haven't run codegen, so there are no Spill temps yet!
    {
        unsigned size = lvaGetMaxSpillTempSize();

        lvaIncrementFrameSize(size);
        stkOffs -= size;
    }

    return stkOffs;
}

#ifdef DEBUG

/*****************************************************************************
 *
 *  Dump the register a local is in right now. It is only the current location, since the location changes and it
 *  is updated throughout code generation based on LSRA register assignments.
 */

void Compiler::lvaDumpRegLocation(unsigned lclNum)
{
    const LclVarDsc* varDsc = lvaGetDesc(lclNum);

#ifdef TARGET_ARM
    if (varDsc->TypeGet() == TYP_DOUBLE)
    {
        // The assigned registers are `lvRegNum:RegNext(lvRegNum)`
        printf("%3s:%-3s    ", getRegName(varDsc->GetRegNum()), getRegName(REG_NEXT(varDsc->GetRegNum())));
    }
    else
#endif // TARGET_ARM
    {
        printf("%3s        ", getRegName(varDsc->GetRegNum()));
    }
}

/*****************************************************************************
 *
 *  Dump the frame location assigned to a local.
 *  It's the home location, even though the variable doesn't always live
 *  in its home location.
 */

void Compiler::lvaDumpFrameLocation(unsigned lclNum)
{
    int       offset;
    regNumber baseReg;

#ifdef TARGET_ARM
    offset = lvaFrameAddress(lclNum, compLocallocUsed, &baseReg, 0, /* isFloatUsage */ false);
#else
    bool EBPbased;
    offset  = lvaFrameAddress(lclNum, &EBPbased);
    baseReg = EBPbased ? REG_FPBASE : REG_SPBASE;
#endif

    printf("[%2s%1s0x%02X] ", getRegName(baseReg), (offset < 0 ? "-" : "+"), (offset < 0 ? -offset : offset));
}

/*****************************************************************************
 *
 *  dump a single lvaTable entry
 */

void Compiler::lvaDumpEntry(unsigned lclNum, FrameLayoutState curState, size_t refCntWtdWidth)
{
    LclVarDsc* varDsc = lvaGetDesc(lclNum);
    var_types  type   = varDsc->TypeGet();

    if (curState == INITIAL_FRAME_LAYOUT)
    {
        printf(";  ");
        gtDispLclVar(lclNum);

        printf(" %7s ", varTypeName(type));
        gtDispLclVarStructType(lclNum);
    }
    else
    {
        if (varDsc->lvRefCnt() == 0)
        {
            // Print this with a special indicator that the variable is unused. Even though the
            // variable itself is unused, it might be a struct that is promoted, so seeing it
            // can be useful when looking at the promoted struct fields. It's also weird to see
            // missing var numbers if these aren't printed.
            printf(";* ");
        }
#if FEATURE_FIXED_OUT_ARGS
        // Since lvaOutgoingArgSpaceSize is a PhasedVar we can't read it for Dumping until
        // after we set it to something.
        else if ((lclNum == lvaOutgoingArgSpaceVar) && lvaOutgoingArgSpaceSize.HasFinalValue() &&
                 (lvaOutgoingArgSpaceSize == 0))
        {
            // Similar to above; print this anyway.
            printf(";# ");
        }
#endif // FEATURE_FIXED_OUT_ARGS
        else
        {
            printf(";  ");
        }

        gtDispLclVar(lclNum);

        printf("[V%02u", lclNum);
        if (varDsc->lvTracked)
        {
            printf(",T%02u]", varDsc->lvVarIndex);
        }
        else
        {
            printf("    ]");
        }

        printf(" (%3u,%*s)", varDsc->lvRefCnt(lvaRefCountState), (int)refCntWtdWidth,
               refCntWtd2str(varDsc->lvRefCntWtd(lvaRefCountState), /* padForDecimalPlaces */ true));

        printf(" %7s ", varTypeName(type));
        if (genTypeSize(type) == 0)
        {
            printf("(%2d) ", lvaLclSize(lclNum));
        }
        else
        {
            printf(" ->  ");
        }

        // The register or stack location field is 11 characters wide.
        if ((varDsc->lvRefCnt(lvaRefCountState) == 0) && !varDsc->lvImplicitlyReferenced)
        {
            printf("zero-ref   ");
        }
        else if (varDsc->lvRegister != 0)
        {
            // It's always a register, and always in the same register.
            lvaDumpRegLocation(lclNum);
        }
        else if (varDsc->lvOnFrame == 0)
        {
            printf("registers  ");
        }
        else
        {
            // For RyuJIT backend, it might be in a register part of the time, but it will definitely have a stack home
            // location. Otherwise, it's always on the stack.
            if (lvaDoneFrameLayout != NO_FRAME_LAYOUT)
            {
                lvaDumpFrameLocation(lclNum);
            }
        }
    }

    if (varDsc->lvIsHfa())
    {
        printf(" HFA(%s) ", varTypeName(varDsc->GetHfaType()));
    }

    if (varDsc->lvDoNotEnregister)
    {
        printf(" do-not-enreg[");
        if (varDsc->IsAddressExposed())
        {
            printf("X");
        }
        if (varDsc->IsHiddenBufferStructArg())
        {
            printf("H");
        }
        if (varTypeIsStruct(varDsc))
        {
            printf("S");
        }
        if (varDsc->GetDoNotEnregReason() == DoNotEnregisterReason::VMNeedsStackAddr)
        {
            printf("V");
        }
        if (lvaEnregEHVars && varDsc->lvLiveInOutOfHndlr)
        {
            printf("%c", varDsc->lvSingleDefDisqualifyReason);
        }
        if (varDsc->GetDoNotEnregReason() == DoNotEnregisterReason::LocalField)
        {
            printf("F");
        }
        if (varDsc->GetDoNotEnregReason() == DoNotEnregisterReason::BlockOp)
        {
            printf("B");
        }
        if (varDsc->lvIsMultiRegArg)
        {
            printf("A");
        }
        if (varDsc->lvIsMultiRegRet)
        {
            printf("R");
        }
#ifdef JIT32_GCENCODER
        if (varDsc->lvPinned)
            printf("P");
#endif // JIT32_GCENCODER
        printf("]");
    }

    if (varDsc->lvIsMultiRegArg)
    {
        printf(" multireg-arg");
    }
    if (varDsc->lvIsMultiRegRet)
    {
        printf(" multireg-ret");
    }
    if (varDsc->lvMustInit)
    {
        printf(" must-init");
    }
    if (varDsc->IsAddressExposed())
    {
        printf(" addr-exposed");
    }
    if (varDsc->IsHiddenBufferStructArg())
    {
        printf(" hidden-struct-arg");
    }
    if (varDsc->lvHasLdAddrOp)
    {
        printf(" ld-addr-op");
    }
    if (lvaIsOriginalThisArg(lclNum))
    {
        printf(" this");
    }
    if (varDsc->lvPinned)
    {
        printf(" pinned");
    }
    if (varDsc->lvClassHnd != NO_CLASS_HANDLE)
    {
        printf(" class-hnd");
    }
    if (varDsc->lvClassIsExact)
    {
        printf(" exact");
    }
    if (varDsc->lvLiveInOutOfHndlr)
    {
        printf(" EH-live");
    }
    if (varDsc->lvSpillAtSingleDef)
    {
        printf(" spill-single-def");
    }
    else if (varDsc->lvSingleDefRegCandidate)
    {
        printf(" single-def");
    }
    if (lvaIsOSRLocal(lclNum) && varDsc->lvOnFrame)
    {
        printf(" tier0-frame");
    }
    if (varDsc->lvIsHoist)
    {
        printf(" hoist");
    }
    if (varDsc->lvIsMultiDefCSE)
    {
        printf(" multi-def");
    }

#ifndef TARGET_64BIT
    if (varDsc->lvStructDoubleAlign)
        printf(" double-align");
#endif // !TARGET_64BIT

    if (compGSReorderStackLayout && !varDsc->lvRegister)
    {
        if (varDsc->lvIsPtr)
        {
            printf(" ptr");
        }
        if (varDsc->lvIsUnsafeBuffer)
        {
            printf(" unsafe-buffer");
        }
    }

    if (varDsc->lvReason != nullptr)
    {
        printf(" \"%s\"", varDsc->lvReason);
    }

    if (varDsc->lvIsStructField)
    {
        LclVarDsc*       parentVarDsc  = lvaGetDesc(varDsc->lvParentLcl);
        lvaPromotionType promotionType = lvaGetPromotionType(parentVarDsc);
        switch (promotionType)
        {
            case PROMOTION_TYPE_NONE:
                printf(" P-NONE");
                break;
            case PROMOTION_TYPE_DEPENDENT:
                printf(" P-DEP");
                break;
            case PROMOTION_TYPE_INDEPENDENT:
                printf(" P-INDEP");
                break;
        }
    }

    if (varDsc->lvClassHnd != NO_CLASS_HANDLE)
    {
        printf(" <%s>", eeGetClassName(varDsc->lvClassHnd));
    }
    else if (varTypeIsStruct(varDsc->TypeGet()))
    {
        ClassLayout* layout = varDsc->GetLayout();
        if (layout != nullptr && !layout->IsBlockLayout())
        {
            printf(" <%s>", layout->GetClassName());
        }
    }

    printf("\n");
}

/*****************************************************************************
 *
 *  dump the lvaTable
 */

void Compiler::lvaTableDump(FrameLayoutState curState)
{
    if (curState == NO_FRAME_LAYOUT)
    {
        curState = lvaDoneFrameLayout;
        if (curState == NO_FRAME_LAYOUT)
        {
            // Still no layout? Could be a bug, but just display the initial layout
            curState = INITIAL_FRAME_LAYOUT;
        }
    }

    if (curState == INITIAL_FRAME_LAYOUT)
    {
        printf("; Initial");
    }
    else if (curState == PRE_REGALLOC_FRAME_LAYOUT)
    {
        printf("; Pre-RegAlloc");
    }
    else if (curState == REGALLOC_FRAME_LAYOUT)
    {
        printf("; RegAlloc");
    }
    else if (curState == TENTATIVE_FRAME_LAYOUT)
    {
        printf("; Tentative");
    }
    else if (curState == FINAL_FRAME_LAYOUT)
    {
        printf("; Final");
    }
    else
    {
        printf("UNKNOWN FrameLayoutState!");
        unreached();
    }

    printf(" local variable assignments\n");
    printf(";\n");

    unsigned   lclNum;
    LclVarDsc* varDsc;

    // Figure out some sizes, to help line things up

    size_t refCntWtdWidth = 6; // Use 6 as the minimum width

    if (curState != INITIAL_FRAME_LAYOUT) // don't need this info for INITIAL_FRAME_LAYOUT
    {
        for (lclNum = 0, varDsc = lvaTable; lclNum < lvaCount; lclNum++, varDsc++)
        {
            size_t width = strlen(refCntWtd2str(varDsc->lvRefCntWtd(lvaRefCountState), /* padForDecimalPlaces */ true));
            if (width > refCntWtdWidth)
            {
                refCntWtdWidth = width;
            }
        }
    }

    // Do the actual output

    for (lclNum = 0, varDsc = lvaTable; lclNum < lvaCount; lclNum++, varDsc++)
    {
        lvaDumpEntry(lclNum, curState, refCntWtdWidth);
    }

    //-------------------------------------------------------------------------
    // Display the code-gen temps

    assert(codeGen->regSet.tmpAllFree());
    for (TempDsc* temp = codeGen->regSet.tmpListBeg(); temp != nullptr; temp = codeGen->regSet.tmpListNxt(temp))
    {
        printf(";  TEMP_%02u %26s%*s%7s  -> ", -temp->tdTempNum(), " ", refCntWtdWidth, " ",
               varTypeName(temp->tdTempType()));
        int offset = temp->tdTempOffs();
        printf(" [%2s%1s0x%02X]\n", isFramePointerUsed() ? STR_FPBASE : STR_SPBASE, (offset < 0 ? "-" : "+"),
               (offset < 0 ? -offset : offset));
    }

    if (curState >= TENTATIVE_FRAME_LAYOUT)
    {
        printf(";\n");
        printf("; Lcl frame size = %d\n", compLclFrameSize);
    }
}
#endif // DEBUG

/*****************************************************************************
 *
 *  Conservatively estimate the layout of the stack frame.
 *
 *  This function is only used before final frame layout. It conservatively estimates the
 *  number of callee-saved registers that must be saved, then calls lvaAssignFrameOffsets().
 *  To do final frame layout, the callee-saved registers are known precisely, so
 *  lvaAssignFrameOffsets() is called directly.
 *
 *  Returns the (conservative, that is, overly large) estimated size of the frame,
 *  including the callee-saved registers. This is only used by the emitter during code
 *  generation when estimating the size of the offset of instructions accessing temps,
 *  and only if temps have a larger offset than variables.
 */

unsigned Compiler::lvaFrameSize(FrameLayoutState curState)
{
    assert(curState < FINAL_FRAME_LAYOUT);

    unsigned result;

    /* Layout the stack frame conservatively.
       Assume all callee-saved registers are spilled to stack */

    compCalleeRegsPushed = CNT_CALLEE_SAVED;

#if defined(TARGET_ARMARCH) || defined(TARGET_LOONGARCH64) || defined(TARGET_RISCV64)
    if (compFloatingPointUsed)
        compCalleeRegsPushed += CNT_CALLEE_SAVED_FLOAT;

    compCalleeRegsPushed++; // we always push LR or RA. See genPushCalleeSavedRegisters
#elif defined(TARGET_AMD64)
    if (compFloatingPointUsed)
    {
        compCalleeFPRegsSavedMask = RBM_FLT_CALLEE_SAVED;
    }
    else
    {
        compCalleeFPRegsSavedMask = RBM_NONE;
    }
#endif

#if DOUBLE_ALIGN
    if (genDoubleAlign())
    {
        // X86 only - account for extra 4-byte pad that may be created by "and  esp, -8"  instruction
        compCalleeRegsPushed++;
    }
#endif

#ifdef TARGET_XARCH
    // Since FP/EBP is included in the SAVED_REG_MAXSZ we need to
    // subtract 1 register if codeGen->isFramePointerUsed() is true.
    if (codeGen->isFramePointerUsed())
    {
        compCalleeRegsPushed--;
    }
#endif

    lvaAssignFrameOffsets(curState);

    unsigned calleeSavedRegMaxSz = CALLEE_SAVED_REG_MAXSZ;
#if defined(TARGET_ARMARCH) || defined(TARGET_LOONGARCH64) || defined(TARGET_RISCV64)
    if (compFloatingPointUsed)
    {
        calleeSavedRegMaxSz += CALLEE_SAVED_FLOAT_MAXSZ;
    }
    calleeSavedRegMaxSz += REGSIZE_BYTES; // we always push LR or RA. See genPushCalleeSavedRegisters
#endif

    result = compLclFrameSize + calleeSavedRegMaxSz;
    return result;
}

//------------------------------------------------------------------------
// lvaGetSPRelativeOffset: Given a variable, return the offset of that
// variable in the frame from the stack pointer. This number will be positive,
// since the stack pointer must be at a lower address than everything on the
// stack.
//
// This can't be called for localloc functions, since the stack pointer
// varies, and thus there is no fixed offset to a variable from the stack pointer.
//
// Arguments:
//    varNum - the variable number
//
// Return Value:
//    The offset.
//
int Compiler::lvaGetSPRelativeOffset(unsigned varNum)
{
    assert(!compLocallocUsed);
    assert(lvaDoneFrameLayout == FINAL_FRAME_LAYOUT);
    const LclVarDsc* varDsc = lvaGetDesc(varNum);
    assert(varDsc->lvOnFrame);
    int spRelativeOffset;

    if (varDsc->lvFramePointerBased)
    {
        // The stack offset is relative to the frame pointer, so convert it to be
        // relative to the stack pointer (which makes no sense for localloc functions).
        spRelativeOffset = varDsc->GetStackOffset() + codeGen->genSPtoFPdelta();
    }
    else
    {
        spRelativeOffset = varDsc->GetStackOffset();
    }

    assert(spRelativeOffset >= 0);
    return spRelativeOffset;
}

/*****************************************************************************
 *
 *  Return the caller-SP-relative stack offset of a local/parameter.
 *  Requires the local to be on the stack and frame layout to be complete.
 */

int Compiler::lvaGetCallerSPRelativeOffset(unsigned varNum)
{
    assert(lvaDoneFrameLayout == FINAL_FRAME_LAYOUT);
    const LclVarDsc* varDsc = lvaGetDesc(varNum);
    assert(varDsc->lvOnFrame);

    return lvaToCallerSPRelativeOffset(varDsc->GetStackOffset(), varDsc->lvFramePointerBased);
}

//-----------------------------------------------------------------------------
// lvaToCallerSPRelativeOffset: translate a frame offset into an offset from
//    the caller's stack pointer.
//
// Arguments:
//    offset - frame offset
//    isFpBase - if true, offset is from FP, otherwise offset is from SP
//    forRootFrame - if the current method is an OSR method, adjust the offset
//      to be relative to the SP for the root method, instead of being relative
//      to the SP for the OSR method.
//
// Returins:
//    suitable offset
//
int Compiler::lvaToCallerSPRelativeOffset(int offset, bool isFpBased, bool forRootFrame) const
{
    assert(lvaDoneFrameLayout == FINAL_FRAME_LAYOUT);

    if (isFpBased)
    {
        offset += codeGen->genCallerSPtoFPdelta();
    }
    else
    {
        offset += codeGen->genCallerSPtoInitialSPdelta();
    }

#if defined(TARGET_AMD64) || defined(TARGET_ARM64) || defined(TARGET_LOONGARCH64) || defined(TARGET_RISCV64)
    if (forRootFrame && opts.IsOSR())
    {
        const PatchpointInfo* const ppInfo = info.compPatchpointInfo;

#if defined(TARGET_AMD64)
        // The offset computed above already includes the OSR frame adjustment, plus the
        // pop of the "pseudo return address" from the OSR frame.
        //
        // To get to root method caller-SP, we need to subtract off the tier0 frame
        // size and the pushed return address and RBP for the tier0 frame (which we know is an
        // RPB frame).
        //
        // ppInfo's TotalFrameSize also accounts for the popped pseudo return address
        // between the tier0 method frame and the OSR frame. So the net adjustment
        // is simply TotalFrameSize plus one register.
        //
        const int adjustment = ppInfo->TotalFrameSize() + REGSIZE_BYTES;

#elif defined(TARGET_ARM64) || defined(TARGET_LOONGARCH64) || defined(TARGET_RISCV64)

        const int adjustment = ppInfo->TotalFrameSize();
#endif

        offset -= adjustment;
    }
#else
    // OSR NYI for other targets.
    assert(!opts.IsOSR());
#endif

    return offset;
}

/*****************************************************************************
 *
 *  Return the Initial-SP-relative stack offset of a local/parameter.
 *  Requires the local to be on the stack and frame layout to be complete.
 */

int Compiler::lvaGetInitialSPRelativeOffset(unsigned varNum)
{
    assert(lvaDoneFrameLayout == FINAL_FRAME_LAYOUT);
    const LclVarDsc* varDsc = lvaGetDesc(varNum);
    assert(varDsc->lvOnFrame);

    return lvaToInitialSPRelativeOffset(varDsc->GetStackOffset(), varDsc->lvFramePointerBased);
}

// Given a local variable offset, and whether that offset is frame-pointer based, return its offset from Initial-SP.
// This is used, for example, to figure out the offset of the frame pointer from Initial-SP.
int Compiler::lvaToInitialSPRelativeOffset(unsigned offset, bool isFpBased)
{
    assert(lvaDoneFrameLayout == FINAL_FRAME_LAYOUT);
#ifdef TARGET_AMD64
    if (isFpBased)
    {
        // Currently, the frame starts by pushing ebp, ebp points to the saved ebp
        // (so we have ebp pointer chaining). Add the fixed-size frame size plus the
        // size of the callee-saved regs (not including ebp itself) to find Initial-SP.

        assert(codeGen->isFramePointerUsed());
        offset += codeGen->genSPtoFPdelta();
    }
    else
    {
        // The offset is correct already!
    }
#else  // !TARGET_AMD64
    NYI("lvaToInitialSPRelativeOffset");
#endif // !TARGET_AMD64

    return offset;
}

/*****************************************************************************/

#ifdef DEBUG
//-----------------------------------------------------------------------------
// lvaStressLclFldPadding: Pick a padding size at "random".
//
// Returns:
//   Padding amoount in bytes
//
unsigned Compiler::lvaStressLclFldPadding(unsigned lclNum)
{
    // TODO: make this a bit more random, eg:
    // return (lclNum ^ info.compMethodHash() ^ getJitStressLevel()) % 8;

    // Convert every 2nd variable
    if (lclNum % 2)
    {
        return 0;
    }

    // Pick a padding size at "random"
    unsigned size = lclNum % 7;

    return size;
}

//-----------------------------------------------------------------------------
// lvaStressLclFldCB: Convert GT_LCL_VAR's to GT_LCL_FLD's
//
// Arguments:
//    pTree -- pointer to tree to possibly convert
//    data  -- walker data
//
// Notes:
//    The stress mode does 2 passes.
//
//    In the first pass we will mark the locals where we CAN't apply the stress mode.
//    In the second pass we will do the appropriate morphing wherever we've not determined we can't do it.
//
Compiler::fgWalkResult Compiler::lvaStressLclFldCB(GenTree** pTree, fgWalkData* data)
{
    GenTree* const       tree = *pTree;
    GenTreeLclVarCommon* lcl  = tree->OperIsAnyLocal() ? tree->AsLclVarCommon() : nullptr;

    if (lcl == nullptr)
    {
        return WALK_CONTINUE;
    }

    Compiler* const  pComp      = ((lvaStressLclFldArgs*)data->pCallbackData)->m_pCompiler;
    bool const       bFirstPass = ((lvaStressLclFldArgs*)data->pCallbackData)->m_bFirstPass;
    unsigned const   lclNum     = lcl->GetLclNum();
    LclVarDsc* const varDsc     = pComp->lvaGetDesc(lclNum);
    var_types const  lclType    = lcl->TypeGet();
    var_types const  varType    = varDsc->TypeGet();

    if (varDsc->lvNoLclFldStress)
    {
        // Already determined we can't do anything for this var
        return WALK_CONTINUE;
    }

    if (bFirstPass)
    {
        // Ignore locals that already have field appearances
        if (lcl->OperIs(GT_LCL_FLD, GT_STORE_LCL_FLD) ||
            (lcl->OperIs(GT_LCL_ADDR) && (lcl->AsLclFld()->GetLclOffs() != 0)))
        {
            varDsc->lvNoLclFldStress = true;
            return WALK_CONTINUE;
        }

        // Ignore arguments and temps
        if (varDsc->lvIsParam || lclNum >= pComp->info.compLocalsCount)
        {
            varDsc->lvNoLclFldStress = true;
            return WALK_CONTINUE;
        }

        // Ignore OSR locals; if in memory, they will live on the
        // Tier0 frame and so can't have their storage adjusted.
        //
        if (pComp->lvaIsOSRLocal(lclNum))
        {
            varDsc->lvNoLclFldStress = true;
            return WALK_CONTINUE;
        }

        // Likewise for Tier0 methods with patchpoints --
        // if we modify them we'll misreport their locations in the patchpoint info.
        //
        if (pComp->doesMethodHavePatchpoints() || pComp->doesMethodHavePartialCompilationPatchpoints())
        {
            varDsc->lvNoLclFldStress = true;
            return WALK_CONTINUE;
        }

        // Converting tail calls to loops may require insertion of explicit
        // zero initialization for IL locals. The JIT does not support this for
        // TYP_BLK locals.
        // TODO-Cleanup: Can probably be removed now since TYP_BLK does not
        // exist anymore.
        if (pComp->doesMethodHaveRecursiveTailcall())
        {
            varDsc->lvNoLclFldStress = true;
            return WALK_CONTINUE;
        }

        // Fix for lcl_fld stress mode
        if (varDsc->lvKeepType)
        {
            varDsc->lvNoLclFldStress = true;
            return WALK_CONTINUE;
        }

        // Can't have GC ptrs in block layouts.
        if (!varTypeIsArithmetic(lclType))
        {
            varDsc->lvNoLclFldStress = true;
            return WALK_CONTINUE;
        }

        // The noway_assert in the second pass below, requires that these types match
        //
        if (varType != lclType)
        {
            varDsc->lvNoLclFldStress = true;
            return WALK_CONTINUE;
        }

        // Weed out "small" types like TYP_BYTE as we don't mark the GT_LCL_VAR
        // node with the accurate small type. If we bash lvaTable[].lvType,
        // then there will be no indication that it was ever a small type.

        if (genTypeSize(varType) != genTypeSize(genActualType(varType)))
        {
            varDsc->lvNoLclFldStress = true;
            return WALK_CONTINUE;
        }

        // Offset some of the local variable by a "random" non-zero amount

        unsigned padding = pComp->lvaStressLclFldPadding(lclNum);
        if (padding == 0)
        {
            varDsc->lvNoLclFldStress = true;
            return WALK_CONTINUE;
        }
    }
    else
    {
        // Do the morphing
        noway_assert((varType == lclType) || ((varType == TYP_STRUCT) && varDsc->GetLayout()->IsBlockLayout()));

        // Calculate padding
        unsigned padding = pComp->lvaStressLclFldPadding(lclNum);

#if defined(TARGET_ARMARCH) || defined(TARGET_LOONGARCH64) || defined(TARGET_RISCV64)
        // We need to support alignment requirements to access memory.
        // Be conservative and use the maximally aligned type here.
        padding = roundUp(padding, genTypeSize(TYP_DOUBLE));
#endif // defined(TARGET_ARMARCH) || defined(TARGET_LOONGARCH64) || defined(TARGET_RISCV64)

        if (varType != TYP_STRUCT)
        {
            // Change the variable to a block struct
            ClassLayout* layout =
                pComp->typGetBlkLayout(roundUp(padding + pComp->lvaLclSize(lclNum), TARGET_POINTER_SIZE));
            varDsc->lvType = TYP_STRUCT;
            varDsc->SetLayout(layout);
            pComp->lvaSetVarAddrExposed(lclNum DEBUGARG(AddressExposedReason::STRESS_LCL_FLD));

            JITDUMP("Converting V%02u to %u sized block with LCL_FLD at offset (padding %u)\n", lclNum,
                    layout->GetSize(), padding);
        }

        tree->gtFlags |= GTF_GLOB_REF;

        // Update the trees
        if (tree->OperIs(GT_LCL_VAR))
        {
            tree->SetOper(GT_LCL_FLD);
        }
        else if (tree->OperIs(GT_STORE_LCL_VAR))
        {
            tree->SetOper(GT_STORE_LCL_FLD);
        }

        tree->AsLclFld()->SetLclOffs(padding);

        if (tree->OperIs(GT_STORE_LCL_FLD) && tree->IsPartialLclFld(pComp))
        {
            tree->gtFlags |= GTF_VAR_USEASG;
        }
    }

    return WALK_CONTINUE;
}

/*****************************************************************************/

void Compiler::lvaStressLclFld()
{
    if (!compStressCompile(STRESS_LCL_FLDS, 5))
    {
        return;
    }

    lvaStressLclFldArgs Args;
    Args.m_pCompiler  = this;
    Args.m_bFirstPass = true;

    // Do First pass
    fgWalkAllTreesPre(lvaStressLclFldCB, &Args);

    // Second pass
    Args.m_bFirstPass = false;
    fgWalkAllTreesPre(lvaStressLclFldCB, &Args);
}

#endif // DEBUG

/*****************************************************************************
 *
 *  A little routine that displays a local variable bitset.
 *  'set' is mask of variables that have to be displayed
 *  'allVars' is the complete set of interesting variables (blank space is
 *    inserted if its corresponding bit is not in 'set').
 */

#ifdef DEBUG
void Compiler::lvaDispVarSet(VARSET_VALARG_TP set)
{
    VARSET_TP allVars(VarSetOps::MakeEmpty(this));
    lvaDispVarSet(set, allVars);
}

void Compiler::lvaDispVarSet(VARSET_VALARG_TP set, VARSET_VALARG_TP allVars)
{
    printf("{");

    bool needSpace = false;

    for (unsigned index = 0; index < lvaTrackedCount; index++)
    {
        if (VarSetOps::IsMember(this, set, index))
        {
            unsigned   lclNum;
            LclVarDsc* varDsc;

            /* Look for the matching variable */

            for (lclNum = 0, varDsc = lvaTable; lclNum < lvaCount; lclNum++, varDsc++)
            {
                if ((varDsc->lvVarIndex == index) && varDsc->lvTracked)
                {
                    break;
                }
            }

            if (needSpace)
            {
                printf(" ");
            }
            else
            {
                needSpace = true;
            }

            printf("V%02u", lclNum);
        }
        else if (VarSetOps::IsMember(this, allVars, index))
        {
            if (needSpace)
            {
                printf(" ");
            }
            else
            {
                needSpace = true;
            }

            printf("   ");
        }
    }

    printf("}");
}

#endif // DEBUG<|MERGE_RESOLUTION|>--- conflicted
+++ resolved
@@ -911,7 +911,6 @@
         if (fpInfo.flags != FpStruct::UseIntCallConv)
         {
             assert(varTypeIsStruct(argType));
-<<<<<<< HEAD
             assert(((fpInfo.flags & FpStruct::OnlyOne) != 0) || varDsc->lvExactSize() <= argSize);
             cSlotsToEnregister = ((fpInfo.flags & FpStruct::OnlyOne) != 0) ? 1 : 2;
             int floatNum       = ((fpInfo.flags & FpStruct::BothFloat) != 0) ? 2 : 1;
@@ -919,45 +918,6 @@
             canPassArgInRegisters = varDscInfo->canEnreg(TYP_DOUBLE, floatNum);
             if (canPassArgInRegisters && ((fpInfo.flags & (FpStruct::FloatInt | FpStruct::IntFloat)) != 0))
                 canPassArgInRegisters = varDscInfo->canEnreg(TYP_I_IMPL, 1);
-=======
-            int floatNum = 0;
-            if ((fpInfo.flags & FpStruct::OnlyOne) != 0)
-            {
-                assert(argSize <= 8);
-                assert(varDsc->lvExactSize() <= argSize);
-
-                floatNum              = 1;
-                canPassArgInRegisters = varDscInfo->canEnreg(TYP_DOUBLE, 1);
-
-                argRegTypeInStruct1 = (varDsc->lvExactSize() == 8) ? TYP_DOUBLE : TYP_FLOAT;
-            }
-            else if ((fpInfo.flags & FpStruct::BothFloat) != 0)
-            {
-                floatNum              = 2;
-                canPassArgInRegisters = varDscInfo->canEnreg(TYP_DOUBLE, 2);
-
-                argRegTypeInStruct1 = (fpInfo.SizeShift1st() == 3) ? TYP_DOUBLE : TYP_FLOAT;
-                argRegTypeInStruct2 = (fpInfo.SizeShift2nd() == 3) ? TYP_DOUBLE : TYP_FLOAT;
-            }
-            else if ((fpInfo.flags & FpStruct::FloatInt) != 0)
-            {
-                floatNum              = 1;
-                canPassArgInRegisters = varDscInfo->canEnreg(TYP_DOUBLE, 1);
-                canPassArgInRegisters = canPassArgInRegisters && varDscInfo->canEnreg(TYP_I_IMPL, 1);
-
-                argRegTypeInStruct1 = (fpInfo.SizeShift1st() == 3) ? TYP_DOUBLE : TYP_FLOAT;
-                argRegTypeInStruct2 = (fpInfo.SizeShift2nd() == 3) ? TYP_LONG : TYP_INT;
-            }
-            else if ((fpInfo.flags & FpStruct::IntFloat) != 0)
-            {
-                floatNum              = 1;
-                canPassArgInRegisters = varDscInfo->canEnreg(TYP_DOUBLE, 1);
-                canPassArgInRegisters = canPassArgInRegisters && varDscInfo->canEnreg(TYP_I_IMPL, 1);
-
-                argRegTypeInStruct1 = (fpInfo.SizeShift1st() == 3) ? TYP_LONG : TYP_INT;
-                argRegTypeInStruct2 = (fpInfo.SizeShift2nd() == 3) ? TYP_DOUBLE : TYP_FLOAT;
-            }
->>>>>>> e34a68d7
 
             Compiler::GetTypesFromFpStructInRegistersInfo(fpInfo, &argRegTypeInStruct1, &argRegTypeInStruct2);
 
