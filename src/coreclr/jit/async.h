--- conflicted
+++ resolved
@@ -136,16 +136,7 @@
                                    var_types    storeType,
                                    GenTreeFlags indirFlags = GTF_IND_NONFAULTING);
 
-<<<<<<< HEAD
-    void CreateDebugInfoForSuspensionPoint(GenTreeCall*              asyncCall,
-                                           const ContinuationLayout& layout,
-                                           BasicBlock*               joinBB);
-
-    unsigned GetDataArrayVar();
-    unsigned GetGCDataArrayVar();
-=======
     void     CreateDebugInfoForSuspensionPoint(const ContinuationLayout& layout);
->>>>>>> 302a563c
     unsigned GetResultBaseVar();
     unsigned GetExceptionVar();
 
