--- conflicted
+++ resolved
@@ -1008,20 +1008,6 @@
             return IndirTransform::LclFld;
         }
 
-<<<<<<< HEAD
-        if (indir->OperIs(GT_IND)) // IND<struct>
-        {
-            // TODO-ADDR: add this case to the "don't expect" assert above; it requires
-            // updating the import of "expandRawHandleIntrinsic" NativeAOT intrinsics.
-=======
-        if (varTypeIsSIMD(indir))
-        {
-            // TODO-ADDR: Skip SIMD indirs for now, SIMD typed LCL_FLDs works most of the time
-            // but there are exceptions - fgMorphFieldAssignToSimdSetElement for example.
->>>>>>> 66295ddc
-            return IndirTransform::None;
-        }
-
         ClassLayout* indirLayout = nullptr;
 
         if (indir->OperIs(GT_FIELD))
