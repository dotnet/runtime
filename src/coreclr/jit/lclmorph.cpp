--- conflicted
+++ resolved
@@ -1095,11 +1095,7 @@
         // | Partial    | LCL_FLD | OBJ/LCL_FLD | LCL_FLD |
         // |------------|---------|-------------|---------|
         //
-<<<<<<< HEAD
-        // * - On Windows x64/Unix x64 only.
-=======
-        // * - On x86/Windows x64 only.
->>>>>>> 604681a6
+        // * - On XArch only.
         //
         // |------------|------|------|--------|----------|
         // | SIMD       | CALL | ASG  | RETURN | HWI/SIMD |
@@ -1117,15 +1113,9 @@
 
         if (user->IsCall())
         {
-<<<<<<< HEAD
-#if !defined(WINDOWS_AMD64_ABI) && !defined(UNIX_AMD64_ABI)
+#if !defined(TARGET_XARCH)
             return IndirTransform::None;
-#endif // !defined(WINDOWS_AMD64_ABI) && !defined(UNIX_AMD64_ABI)
-=======
-#if !defined(WINDOWS_AMD64_ABI) && !defined(TARGET_X86)
-            return IndirTransform::None;
-#endif // !defined(WINDOWS_AMD64_ABI) && !defined(TARGET_X86)
->>>>>>> 604681a6
+#endif // !defined(TARGET_XARCH)
         }
 
         if (match == StructMatch::Compatible)
