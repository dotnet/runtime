--- conflicted
+++ resolved
@@ -1061,24 +1061,14 @@
 
         // Current matrix of matches/users/types:
         //
-<<<<<<< HEAD
-        // |------------|------|---------|---------|
-        // | STRUCT     | CALL | ASG     | RETURN  |
-        // |------------|------|---------|---------|
-        // | Exact      | None | LCL_VAR | LCL_VAR |
-        // | Compatible | None | LCL_VAR | LCL_VAR |
-        // | Partial    | None | LCL_FLD | LCL_FLD |
-        // |------------|------|---------|---------|
-=======
-        // |------------|---------|-------------|---------|
-        // | STRUCT     | CALL(*) | ASG         | RETURN  |
-        // |------------|---------|-------------|---------|
-        // | Compatible | LCL_VAR | LCL_VAR     | LCL_VAR |
-        // | Partial    | LCL_FLD | OBJ/LCL_FLD | LCL_FLD |
-        // |------------|---------|-------------|---------|
+        // |------------|---------|---------|---------|
+        // | STRUCT     | CALL(*) | ASG     | RETURN  |
+        // |------------|---------|---------|---------|
+        // | Compatible | LCL_VAR | LCL_VAR | LCL_VAR |
+        // | Partial    | LCL_FLD | LCL_FLD | LCL_FLD |
+        // |------------|---------|---------|---------|
         //
         // * - On Windows x64 only.
->>>>>>> 9b4f1528
         //
         // |------------|------|------|--------|----------|
         // | SIMD       | CALL | ASG  | RETURN | HWI/SIMD |
