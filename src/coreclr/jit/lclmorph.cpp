--- conflicted
+++ resolved
@@ -962,18 +962,10 @@
             // *(long*)&int32Var has undefined behavior and it's practically useless but reading,
             // say, 2 consecutive Int32 struct fields as Int64 has more practical value.
 
-<<<<<<< HEAD
-            unsigned   lclNum = val.LclNum();
-            LclVarDsc* varDsc = m_compiler->lvaGetDesc(lclNum);
-
-            unsigned indirSize = GetIndirSize(node);
-            bool     isWide;
-=======
             unsigned   lclNum    = val.LclNum();
             LclVarDsc* varDsc    = m_compiler->lvaGetDesc(lclNum);
-            unsigned   indirSize = node->AsIndir()->Size();
+            unsigned   indirSize = GetIndirSize(node);
             bool       isWide;
->>>>>>> b7c4ad80
 
             if ((indirSize == 0) || ((val.Offset() + indirSize) > UINT16_MAX))
             {
@@ -1035,7 +1027,6 @@
     }
 
     //------------------------------------------------------------------------
-<<<<<<< HEAD
     // RephraseFieldAccess: Try to rephrase an access of a promoted field as an
     // access of a sibling field or of the parent struct.
     //
@@ -1104,7 +1095,7 @@
     //
     unsigned GetIndirSize(GenTree* indir)
     {
-        assert(indir->OperIs(GT_IND, GT_BLK, GT_FIELD));
+        assert(indir->OperIs(GT_IND, GT_BLK));
 
         if (indir->TypeGet() != TYP_STRUCT)
         {
@@ -1120,9 +1111,6 @@
         return indir->GetLayout(m_compiler)->GetSize();
     }
 
-    //------------------------------------------------------------------------
-=======
->>>>>>> b7c4ad80
     // MorphLocalAddress: Change a tree that represents a local variable address
     //    to a single LCL_VAR_ADDR or LCL_FLD_ADDR node.
     //
