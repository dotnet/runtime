--- conflicted
+++ resolved
@@ -715,19 +715,11 @@
             unsigned   indirSize = GetIndirSize(node, user);
             bool       isWide;
 
-<<<<<<< HEAD
             if ((indirSize == 0) || ((val.Offset() + indirSize) > UINT16_MAX))
             {
                 // If we can't figure out the indirection size then treat it as a wide indirection.
                 // Additionally, treat indirections with large offsets as wide: local field nodes
                 // and the emitter do not support them.
-=======
-            if ((indirSize == 0) || (val.Offset() > UINT16_MAX))
-            {
-                // If we can't figure out the indirection size then treat it as a wide indirection.
-                // Likewise if we won't be able to tranform this indirection into a local node due
-                // the large offset.
->>>>>>> f95d9ba2
                 isWide = true;
             }
             else
