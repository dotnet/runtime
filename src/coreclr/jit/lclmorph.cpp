--- conflicted
+++ resolved
@@ -1950,11 +1950,7 @@
                 }
                 else if (indir->TypeIs(TYP_SIMD12))
                 {
-<<<<<<< HEAD
-                    if ((offset == 0) && (varDsc->TypeGet() == TYP_SIMD16))
-=======
-                    if ((offset == 0) && varDsc->TypeIs(TYP_SIMD16) && m_compiler->IsBaselineSimdIsaSupported())
->>>>>>> 91b725f2
+                    if ((offset == 0) && varDsc->TypeIs(TYP_SIMD16))
                     {
                         return isDef ? IndirTransform::WithElement : IndirTransform::GetElement;
                     }
@@ -1962,11 +1958,7 @@
 #ifdef TARGET_ARM64
                 else if (indir->TypeIs(TYP_SIMD8))
                 {
-<<<<<<< HEAD
-                    if ((varDsc->TypeGet() == TYP_SIMD16) && ((offset % 8) == 0))
-=======
-                    if (varDsc->TypeIs(TYP_SIMD16) && ((offset % 8) == 0) && m_compiler->IsBaselineSimdIsaSupported())
->>>>>>> 91b725f2
+                    if (varDsc->TypeIs(TYP_SIMD16) && ((offset % 8) == 0))
                     {
                         return isDef ? IndirTransform::WithElement : IndirTransform::GetElement;
                     }
