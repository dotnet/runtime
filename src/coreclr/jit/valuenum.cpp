// Licensed to the .NET Foundation under one or more agreements.
// The .NET Foundation licenses this file to you under the MIT license.

/*XXXXXXXXXXXXXXXXXXXXXXXXXXXXXXXXXXXXXXXXXXXXXXXXXXXXXXXXXXXXXXXXXXXXXXXXXXXXX
XXXXXXXXXXXXXXXXXXXXXXXXXXXXXXXXXXXXXXXXXXXXXXXXXXXXXXXXXXXXXXXXXXXXXXXXXXXXXXX
XX                                                                           XX
XX                           ValueNum                                        XX
XX                                                                           XX
XXXXXXXXXXXXXXXXXXXXXXXXXXXXXXXXXXXXXXXXXXXXXXXXXXXXXXXXXXXXXXXXXXXXXXXXXXXXXXX
XXXXXXXXXXXXXXXXXXXXXXXXXXXXXXXXXXXXXXXXXXXXXXXXXXXXXXXXXXXXXXXXXXXXXXXXXXXXXXX
*/

#include "jitpch.h"
#ifdef _MSC_VER
#pragma hdrstop
#endif

#include "valuenum.h"
#include "ssaconfig.h"

// Windows x86 and Windows ARM/ARM64 may not define _isnanf() but they do define _isnan().
// We will redirect the macros to these other functions if the macro is not defined for the
// platform. This has the side effect of a possible implicit upcasting for arguments passed.
#if (defined(HOST_X86) || defined(HOST_ARM) || defined(HOST_ARM64)) && !defined(HOST_UNIX)

#if !defined(_isnanf)
#define _isnanf _isnan
#endif

#endif // (defined(HOST_X86) || defined(HOST_ARM) || defined(HOST_ARM64)) && !defined(HOST_UNIX)

// We need to use target-specific NaN values when statically compute expressions.
// Otherwise, cross crossgen (e.g. x86_arm) would have different binary outputs
// from native crossgen (i.e. arm_arm) when the NaN got "embedded" into code.
//
// For example, when placing NaN value in r3 register
// x86_arm crossgen would emit
//   movw    r3, 0x00
//   movt    r3, 0xfff8
// while arm_arm crossgen (and JIT) output is
//   movw    r3, 0x00
//   movt    r3, 0x7ff8

struct FloatTraits
{
    //------------------------------------------------------------------------
    // NaN: Return target-specific float NaN value
    //
    // Notes:
    //    "Default" NaN value returned by expression 0.0f / 0.0f on x86/x64 has
    //    different binary representation (0xffc00000) than NaN on
    //    ARM32/ARM64/LoongArch64 (0x7fc00000).

    static float NaN()
    {
#if defined(TARGET_XARCH)
        unsigned bits = 0xFFC00000u;
#elif defined(TARGET_ARMARCH) || defined(TARGET_LOONGARCH64)
        unsigned           bits = 0x7FC00000u;
#else
#error Unsupported or unset target architecture
#endif
        float result;
        static_assert(sizeof(bits) == sizeof(result), "sizeof(unsigned) must equal sizeof(float)");
        memcpy(&result, &bits, sizeof(result));
        return result;
    }
};

struct DoubleTraits
{
    //------------------------------------------------------------------------
    // NaN: Return target-specific double NaN value
    //
    // Notes:
    //    "Default" NaN value returned by expression 0.0 / 0.0 on x86/x64 has
    //    different binary representation (0xfff8000000000000) than NaN on
    //    ARM32/ARM64/LoongArch64 (0x7ff8000000000000).

    static double NaN()
    {
#if defined(TARGET_XARCH)
        unsigned long long bits = 0xFFF8000000000000ull;
#elif defined(TARGET_ARMARCH) || defined(TARGET_LOONGARCH64)
        unsigned long long bits = 0x7FF8000000000000ull;
#else
#error Unsupported or unset target architecture
#endif
        double result;
        static_assert(sizeof(bits) == sizeof(result), "sizeof(unsigned long long) must equal sizeof(double)");
        memcpy(&result, &bits, sizeof(result));
        return result;
    }
};

//------------------------------------------------------------------------
// FpAdd: Computes value1 + value2
//
// Return Value:
//    TFpTraits::NaN() - If target ARM32/ARM64 and result value is NaN
//    value1 + value2  - Otherwise
//
// Notes:
//    See FloatTraits::NaN() and DoubleTraits::NaN() notes.

template <typename TFp, typename TFpTraits>
TFp FpAdd(TFp value1, TFp value2)
{
#if defined(TARGET_ARMARCH) || defined(TARGET_LOONGARCH64)
    // If [value1] is negative infinity and [value2] is positive infinity
    //   the result is NaN.
    // If [value1] is positive infinity and [value2] is negative infinity
    //   the result is NaN.

    if (!_finite(value1) && !_finite(value2))
    {
        if (value1 < 0 && value2 > 0)
        {
            return TFpTraits::NaN();
        }

        if (value1 > 0 && value2 < 0)
        {
            return TFpTraits::NaN();
        }
    }
#endif // TARGET_ARMARCH || TARGET_LOONGARCH64

    return value1 + value2;
}

//------------------------------------------------------------------------
// FpSub: Computes value1 - value2
//
// Return Value:
//    TFpTraits::NaN() - If target ARM32/ARM64 and result value is NaN
//    value1 - value2  - Otherwise
//
// Notes:
//    See FloatTraits::NaN() and DoubleTraits::NaN() notes.

template <typename TFp, typename TFpTraits>
TFp FpSub(TFp value1, TFp value2)
{
#if defined(TARGET_ARMARCH) || defined(TARGET_LOONGARCH64)
    // If [value1] is positive infinity and [value2] is positive infinity
    //   the result is NaN.
    // If [value1] is negative infinity and [value2] is negative infinity
    //   the result is NaN.

    if (!_finite(value1) && !_finite(value2))
    {
        if (value1 > 0 && value2 > 0)
        {
            return TFpTraits::NaN();
        }

        if (value1 < 0 && value2 < 0)
        {
            return TFpTraits::NaN();
        }
    }
#endif // TARGET_ARMARCH || TARGET_LOONGARCH64

    return value1 - value2;
}

//------------------------------------------------------------------------
// FpMul: Computes value1 * value2
//
// Return Value:
//    TFpTraits::NaN() - If target ARM32/ARM64 and result value is NaN
//    value1 * value2  - Otherwise
//
// Notes:
//    See FloatTraits::NaN() and DoubleTraits::NaN() notes.

template <typename TFp, typename TFpTraits>
TFp FpMul(TFp value1, TFp value2)
{
#if defined(TARGET_ARMARCH) || defined(TARGET_LOONGARCH64)
    // From the ECMA standard:
    //
    // If [value1] is zero and [value2] is infinity
    //   the result is NaN.
    // If [value1] is infinity and [value2] is zero
    //   the result is NaN.

    if (value1 == 0 && !_finite(value2) && !_isnan(value2))
    {
        return TFpTraits::NaN();
    }
    if (!_finite(value1) && !_isnan(value1) && value2 == 0)
    {
        return TFpTraits::NaN();
    }
#endif // TARGET_ARMARCH || TARGET_LOONGARCH64

    return value1 * value2;
}

//------------------------------------------------------------------------
// FpDiv: Computes value1 / value2
//
// Return Value:
//    TFpTraits::NaN() - If target ARM32/ARM64 and result value is NaN
//    value1 / value2  - Otherwise
//
// Notes:
//    See FloatTraits::NaN() and DoubleTraits::NaN() notes.

template <typename TFp, typename TFpTraits>
TFp FpDiv(TFp dividend, TFp divisor)
{
#if defined(TARGET_ARMARCH) || defined(TARGET_LOONGARCH64)
    // From the ECMA standard:
    //
    // If [dividend] is zero and [divisor] is zero
    //   the result is NaN.
    // If [dividend] is infinity and [divisor] is infinity
    //   the result is NaN.

    if (dividend == 0 && divisor == 0)
    {
        return TFpTraits::NaN();
    }
    else if (!_finite(dividend) && !_isnan(dividend) && !_finite(divisor) && !_isnan(divisor))
    {
        return TFpTraits::NaN();
    }
#endif // TARGET_ARMARCH || TARGET_LOONGARCH64

    return dividend / divisor;
}

template <typename TFp, typename TFpTraits>
TFp FpRem(TFp dividend, TFp divisor)
{
    // From the ECMA standard:
    //
    // If [divisor] is zero or [dividend] is infinity
    //   the result is NaN.
    // If [divisor] is infinity,
    //   the result is [dividend]

    if (divisor == 0 || !_finite(dividend))
    {
        return TFpTraits::NaN();
    }
    else if (!_finite(divisor) && !_isnan(divisor))
    {
        return dividend;
    }

    return (TFp)fmod((double)dividend, (double)divisor);
}

//--------------------------------------------------------------------------------
// GetVNFuncForNode: Given a GenTree node, this returns the proper VNFunc to use
// for ValueNumbering
//
// Arguments:
//    node - The GenTree node that we need the VNFunc for.
//
// Return Value:
//    The VNFunc to use for this GenTree node
//
// Notes:
//    Some opers have their semantics affected by GTF flags so they need to be
//    replaced by special VNFunc values:
//      - relops are affected by GTF_UNSIGNED/GTF_RELOP_NAN_UN
//      - ADD/SUB/MUL are affected by GTF_OVERFLOW and GTF_UNSIGNED
//
VNFunc GetVNFuncForNode(GenTree* node)
{
    static const VNFunc relopUnFuncs[]{VNF_LT_UN, VNF_LE_UN, VNF_GE_UN, VNF_GT_UN};
    static_assert_no_msg(GT_LE - GT_LT == 1);
    static_assert_no_msg(GT_GE - GT_LT == 2);
    static_assert_no_msg(GT_GT - GT_LT == 3);

    static const VNFunc binopOvfFuncs[]{VNF_ADD_OVF, VNF_SUB_OVF, VNF_MUL_OVF};
    static const VNFunc binopUnOvfFuncs[]{VNF_ADD_UN_OVF, VNF_SUB_UN_OVF, VNF_MUL_UN_OVF};
    static_assert_no_msg(GT_SUB - GT_ADD == 1);
    static_assert_no_msg(GT_MUL - GT_ADD == 2);

    switch (node->OperGet())
    {
        case GT_EQ:
            if (varTypeIsFloating(node->gtGetOp1()))
            {
                assert(varTypeIsFloating(node->gtGetOp2()));
                assert((node->gtFlags & GTF_RELOP_NAN_UN) == 0);
            }
            break;

        case GT_NE:
            if (varTypeIsFloating(node->gtGetOp1()))
            {
                assert(varTypeIsFloating(node->gtGetOp2()));
                assert((node->gtFlags & GTF_RELOP_NAN_UN) != 0);
            }
            break;

        case GT_LT:
        case GT_LE:
        case GT_GT:
        case GT_GE:
            if (varTypeIsFloating(node->gtGetOp1()))
            {
                assert(varTypeIsFloating(node->gtGetOp2()));
                if ((node->gtFlags & GTF_RELOP_NAN_UN) != 0)
                {
                    return relopUnFuncs[node->OperGet() - GT_LT];
                }
            }
            else
            {
                assert(varTypeIsIntegralOrI(node->gtGetOp1()));
                assert(varTypeIsIntegralOrI(node->gtGetOp2()));
                if (node->IsUnsigned())
                {
                    return relopUnFuncs[node->OperGet() - GT_LT];
                }
            }
            break;

        case GT_ADD:
        case GT_SUB:
        case GT_MUL:
            if (varTypeIsIntegralOrI(node->gtGetOp1()) && node->gtOverflow())
            {
                assert(varTypeIsIntegralOrI(node->gtGetOp2()));
                if (node->IsUnsigned())
                {
                    return binopUnOvfFuncs[node->OperGet() - GT_ADD];
                }
                else
                {
                    return binopOvfFuncs[node->OperGet() - GT_ADD];
                }
            }
            break;

#ifdef FEATURE_SIMD
        case GT_SIMD:
            return VNFunc(VNF_SIMD_FIRST + node->AsSIMD()->GetSIMDIntrinsicId());
#endif // FEATURE_SIMD
#ifdef FEATURE_HW_INTRINSICS
        case GT_HWINTRINSIC:
            return VNFunc(VNF_HWI_FIRST + (node->AsHWIntrinsic()->GetHWIntrinsicId() - NI_HW_INTRINSIC_START - 1));
#endif // FEATURE_HW_INTRINSICS

        case GT_CAST:
            // GT_CAST can overflow but it has special handling and it should not appear here.
            unreached();

        default:
            // Make sure we don't miss an onverflow oper, if a new one is ever added.
            assert(!GenTree::OperMayOverflow(node->OperGet()));
            break;
    }

    return VNFunc(node->OperGet());
}

bool ValueNumStore::VNFuncIsOverflowArithmetic(VNFunc vnf)
{
    static_assert_no_msg(VNF_ADD_OVF + 1 == VNF_SUB_OVF);
    static_assert_no_msg(VNF_SUB_OVF + 1 == VNF_MUL_OVF);
    static_assert_no_msg(VNF_MUL_OVF + 1 == VNF_ADD_UN_OVF);
    static_assert_no_msg(VNF_ADD_UN_OVF + 1 == VNF_SUB_UN_OVF);
    static_assert_no_msg(VNF_SUB_UN_OVF + 1 == VNF_MUL_UN_OVF);

    return VNF_ADD_OVF <= vnf && vnf <= VNF_MUL_UN_OVF;
}

bool ValueNumStore::VNFuncIsNumericCast(VNFunc vnf)
{
    return (vnf == VNF_Cast) || (vnf == VNF_CastOvf);
}

unsigned ValueNumStore::VNFuncArity(VNFunc vnf)
{
    // Read the bit field out of the table...
    return (s_vnfOpAttribs[vnf] & VNFOA_ArityMask) >> VNFOA_ArityShift;
}

template <>
bool ValueNumStore::IsOverflowIntDiv(int v0, int v1)
{
    return (v1 == -1) && (v0 == INT32_MIN);
}

template <>
bool ValueNumStore::IsOverflowIntDiv(INT64 v0, INT64 v1)
{
    return (v1 == -1) && (v0 == INT64_MIN);
}

template <typename T>
bool ValueNumStore::IsOverflowIntDiv(T v0, T v1)
{
    return false;
}

template <>
bool ValueNumStore::IsIntZero(int v)
{
    return v == 0;
}
template <>
bool ValueNumStore::IsIntZero(unsigned v)
{
    return v == 0;
}
template <>
bool ValueNumStore::IsIntZero(INT64 v)
{
    return v == 0;
}
template <>
bool ValueNumStore::IsIntZero(UINT64 v)
{
    return v == 0;
}
template <typename T>
bool ValueNumStore::IsIntZero(T v)
{
    return false;
}

ValueNumStore::ValueNumStore(Compiler* comp, CompAllocator alloc)
    : m_pComp(comp)
    , m_alloc(alloc)
    , m_nextChunkBase(0)
    , m_fixedPointMapSels(alloc, 8)
    , m_checkedBoundVNs(alloc)
    , m_chunks(alloc, 8)
    , m_intCnsMap(nullptr)
    , m_longCnsMap(nullptr)
    , m_handleMap(nullptr)
    , m_embeddedToCompileTimeHandleMap(alloc)
    , m_floatCnsMap(nullptr)
    , m_doubleCnsMap(nullptr)
    , m_byrefCnsMap(nullptr)
#if defined(FEATURE_SIMD)
    , m_simd8CnsMap(nullptr)
    , m_simd12CnsMap(nullptr)
    , m_simd16CnsMap(nullptr)
    , m_simd32CnsMap(nullptr)
#endif // FEATURE_SIMD
    , m_VNFunc0Map(nullptr)
    , m_VNFunc1Map(nullptr)
    , m_VNFunc2Map(nullptr)
    , m_VNFunc3Map(nullptr)
    , m_VNFunc4Map(nullptr)
#ifdef DEBUG
    , m_numMapSels(0)
#endif
{
    // We have no current allocation chunks.
    for (unsigned i = 0; i < TYP_COUNT; i++)
    {
        for (unsigned j = CEA_Const; j <= CEA_Count; j++)
        {
            m_curAllocChunk[i][j] = NoChunk;
        }
    }

    for (unsigned i = 0; i < SmallIntConstNum; i++)
    {
        m_VNsForSmallIntConsts[i] = NoVN;
    }
    // We will reserve chunk 0 to hold some special constants.
    Chunk* specialConstChunk = new (m_alloc) Chunk(m_alloc, &m_nextChunkBase, TYP_REF, CEA_Const);
    specialConstChunk->m_numUsed += SRC_NumSpecialRefConsts;
    ChunkNum cn = m_chunks.Push(specialConstChunk);
    assert(cn == 0);

    m_mapSelectBudget = (int)JitConfig.JitVNMapSelBudget(); // We cast the unsigned DWORD to a signed int.

    // This value must be non-negative and non-zero, reset the value to DEFAULT_MAP_SELECT_BUDGET if it isn't.
    if (m_mapSelectBudget <= 0)
    {
        m_mapSelectBudget = DEFAULT_MAP_SELECT_BUDGET;
    }

#ifdef DEBUG
    if (comp->compStressCompile(Compiler::STRESS_VN_BUDGET, 50))
    {
        // Bias toward smaller budgets as we want to stress returning
        // unexpectedly opaque results.
        //
        CLRRandom* random = comp->m_inlineStrategy->GetRandom(comp->info.compMethodHash());
        double     p      = random->NextDouble();

        if (p <= 0.5)
        {
            m_mapSelectBudget = random->Next(0, 5);
        }
        else
        {
            int limit         = random->Next(1, DEFAULT_MAP_SELECT_BUDGET + 1);
            m_mapSelectBudget = random->Next(0, limit);
        }

        JITDUMP("VN Stress: setting select budget to %u\n", m_mapSelectBudget);
    }
#endif
}

//
// Unary EvalOp
//

template <typename T>
T ValueNumStore::EvalOp(VNFunc vnf, T v0)
{
    genTreeOps oper = genTreeOps(vnf);

    // Here we handle unary ops that are the same for all types.
    switch (oper)
    {
        case GT_NEG:
            // Note that GT_NEG is the only valid unary floating point operation
            return -v0;

        default:
            break;
    }

    // Otherwise must be handled by the type specific method
    return EvalOpSpecialized(vnf, v0);
}

template <>
double ValueNumStore::EvalOpSpecialized<double>(VNFunc vnf, double v0)
{
    // Here we handle specialized double unary ops.
    noway_assert(!"EvalOpSpecialized<double> - unary");
    return 0.0;
}

template <>
float ValueNumStore::EvalOpSpecialized<float>(VNFunc vnf, float v0)
{
    // Here we handle specialized float unary ops.
    noway_assert(!"EvalOpSpecialized<float> - unary");
    return 0.0f;
}

template <typename T>
T ValueNumStore::EvalOpSpecialized(VNFunc vnf, T v0)
{
    if (vnf < VNF_Boundary)
    {
        genTreeOps oper = genTreeOps(vnf);

        switch (oper)
        {
            case GT_NEG:
                return -v0;

            case GT_NOT:
                return ~v0;

            case GT_BSWAP16:
            {
                UINT16 v0_unsigned = UINT16(v0);

                v0_unsigned = ((v0_unsigned >> 8) & 0xFF) | ((v0_unsigned << 8) & 0xFF00);
                return T(v0_unsigned);
            }

            case GT_BSWAP:
                if (sizeof(T) == 4)
                {
                    UINT32 v0_unsigned = UINT32(v0);

                    v0_unsigned = ((v0_unsigned >> 24) & 0xFF) | ((v0_unsigned >> 8) & 0xFF00) |
                                  ((v0_unsigned << 8) & 0xFF0000) | ((v0_unsigned << 24) & 0xFF000000);
                    return T(v0_unsigned);
                }
                else if (sizeof(T) == 8)
                {
                    UINT64 v0_unsigned = UINT64(v0);

                    v0_unsigned = ((v0_unsigned >> 56) & 0xFF) | ((v0_unsigned >> 40) & 0xFF00) |
                                  ((v0_unsigned >> 24) & 0xFF0000) | ((v0_unsigned >> 8) & 0xFF000000) |
                                  ((v0_unsigned << 8) & 0xFF00000000) | ((v0_unsigned << 24) & 0xFF0000000000) |
                                  ((v0_unsigned << 40) & 0xFF000000000000) | ((v0_unsigned << 56) & 0xFF00000000000000);
                    return T(v0_unsigned);
                }
                else
                {
                    break; // unknown primitive
                }

            default:
                break;
        }
    }

    noway_assert(!"Unhandled operation in EvalOpSpecialized<T> - unary");
    return v0;
}

//
// Binary EvalOp
//

template <typename T>
T ValueNumStore::EvalOp(VNFunc vnf, T v0, T v1)
{
    // Here we handle the binary ops that are the same for all types.

    // Currently there are none (due to floating point NaN representations)

    // Otherwise must be handled by the type specific method
    return EvalOpSpecialized(vnf, v0, v1);
}

template <>
double ValueNumStore::EvalOpSpecialized<double>(VNFunc vnf, double v0, double v1)
{
    // Here we handle specialized double binary ops.
    if (vnf < VNF_Boundary)
    {
        genTreeOps oper = genTreeOps(vnf);

        // Here we handle
        switch (oper)
        {
            case GT_ADD:
                return FpAdd<double, DoubleTraits>(v0, v1);
            case GT_SUB:
                return FpSub<double, DoubleTraits>(v0, v1);
            case GT_MUL:
                return FpMul<double, DoubleTraits>(v0, v1);
            case GT_DIV:
                return FpDiv<double, DoubleTraits>(v0, v1);
            case GT_MOD:
                return FpRem<double, DoubleTraits>(v0, v1);

            default:
                // For any other value of 'oper', we will assert below
                break;
        }
    }

    noway_assert(!"EvalOpSpecialized<double> - binary");
    return v0;
}

template <>
float ValueNumStore::EvalOpSpecialized<float>(VNFunc vnf, float v0, float v1)
{
    // Here we handle specialized float binary ops.
    if (vnf < VNF_Boundary)
    {
        genTreeOps oper = genTreeOps(vnf);

        // Here we handle
        switch (oper)
        {
            case GT_ADD:
                return FpAdd<float, FloatTraits>(v0, v1);
            case GT_SUB:
                return FpSub<float, FloatTraits>(v0, v1);
            case GT_MUL:
                return FpMul<float, FloatTraits>(v0, v1);
            case GT_DIV:
                return FpDiv<float, FloatTraits>(v0, v1);
            case GT_MOD:
                return FpRem<float, FloatTraits>(v0, v1);

            default:
                // For any other value of 'oper', we will assert below
                break;
        }
    }
    assert(!"EvalOpSpecialized<float> - binary");
    return v0;
}

template <typename T>
T ValueNumStore::EvalOpSpecialized(VNFunc vnf, T v0, T v1)
{
    typedef typename std::make_unsigned<T>::type UT;

    assert((sizeof(T) == 4) || (sizeof(T) == 8));

    // Here we handle binary ops that are the same for all integer types
    if (vnf < VNF_Boundary)
    {
        genTreeOps oper = genTreeOps(vnf);

        switch (oper)
        {
            case GT_ADD:
                return v0 + v1;
            case GT_SUB:
                return v0 - v1;
            case GT_MUL:
                return v0 * v1;

            case GT_DIV:
                assert(IsIntZero(v1) == false);
                assert(IsOverflowIntDiv(v0, v1) == false);
                return v0 / v1;

            case GT_MOD:
                assert(IsIntZero(v1) == false);
                assert(IsOverflowIntDiv(v0, v1) == false);
                return v0 % v1;

            case GT_UDIV:
                assert(IsIntZero(v1) == false);
                return T(UT(v0) / UT(v1));

            case GT_UMOD:
                assert(IsIntZero(v1) == false);
                return T(UT(v0) % UT(v1));

            case GT_AND:
                return v0 & v1;
            case GT_OR:
                return v0 | v1;
            case GT_XOR:
                return v0 ^ v1;

            case GT_LSH:
                if (sizeof(T) == 8)
                {
                    return v0 << (v1 & 0x3F);
                }
                else
                {
                    return v0 << v1;
                }
            case GT_RSH:
                if (sizeof(T) == 8)
                {
                    return v0 >> (v1 & 0x3F);
                }
                else
                {
                    return v0 >> v1;
                }
            case GT_RSZ:
                if (sizeof(T) == 8)
                {
                    return UINT64(v0) >> (v1 & 0x3F);
                }
                else
                {
                    return UINT32(v0) >> v1;
                }
            case GT_ROL:
                if (sizeof(T) == 8)
                {
                    return (v0 << v1) | (UINT64(v0) >> (64 - v1));
                }
                else
                {
                    return (v0 << v1) | (UINT32(v0) >> (32 - v1));
                }

            case GT_ROR:
                if (sizeof(T) == 8)
                {
                    return (v0 << (64 - v1)) | (UINT64(v0) >> v1);
                }
                else
                {
                    return (v0 << (32 - v1)) | (UINT32(v0) >> v1);
                }

            default:
                // For any other value of 'oper', we will assert below
                break;
        }
    }
    else // must be a VNF_ function
    {
        switch (vnf)
        {
            // Here we handle those that are the same for all integer types.
            case VNF_ADD_OVF:
            case VNF_ADD_UN_OVF:
                assert(!CheckedOps::AddOverflows(v0, v1, vnf == VNF_ADD_UN_OVF));
                return v0 + v1;

            case VNF_SUB_OVF:
            case VNF_SUB_UN_OVF:
                assert(!CheckedOps::SubOverflows(v0, v1, vnf == VNF_SUB_UN_OVF));
                return v0 - v1;

            case VNF_MUL_OVF:
            case VNF_MUL_UN_OVF:
                assert(!CheckedOps::MulOverflows(v0, v1, vnf == VNF_MUL_UN_OVF));
                return v0 * v1;

            default:
                // For any other value of 'vnf', we will assert below
                break;
        }
    }

    noway_assert(!"Unhandled operation in EvalOpSpecialized<T> - binary");
    return v0;
}

template <>
int ValueNumStore::EvalComparison<double>(VNFunc vnf, double v0, double v1)
{
    // Here we handle specialized double comparisons.

    // We must check for a NaN argument as they they need special handling
    bool hasNanArg = (_isnan(v0) || _isnan(v1));

    if (vnf < VNF_Boundary)
    {
        genTreeOps oper = genTreeOps(vnf);

        if (hasNanArg)
        {
            // return false in all cases except for GT_NE;
            return (oper == GT_NE);
        }

        switch (oper)
        {
            case GT_EQ:
                return v0 == v1;
            case GT_NE:
                return v0 != v1;
            case GT_GT:
                return v0 > v1;
            case GT_GE:
                return v0 >= v1;
            case GT_LT:
                return v0 < v1;
            case GT_LE:
                return v0 <= v1;
            default:
                // For any other value of 'oper', we will assert below
                break;
        }
    }
    else // must be a VNF_ function
    {
        if (hasNanArg)
        {
            // unordered comparisons with NaNs always return true
            return true;
        }

        switch (vnf)
        {
            case VNF_GT_UN:
                return v0 > v1;
            case VNF_GE_UN:
                return v0 >= v1;
            case VNF_LT_UN:
                return v0 < v1;
            case VNF_LE_UN:
                return v0 <= v1;
            default:
                // For any other value of 'vnf', we will assert below
                break;
        }
    }
    noway_assert(!"Unhandled operation in EvalComparison<double>");
    return 0;
}

template <>
int ValueNumStore::EvalComparison<float>(VNFunc vnf, float v0, float v1)
{
    // Here we handle specialized float comparisons.

    // We must check for a NaN argument as they they need special handling
    bool hasNanArg = (_isnanf(v0) || _isnanf(v1));

    if (vnf < VNF_Boundary)
    {
        genTreeOps oper = genTreeOps(vnf);

        if (hasNanArg)
        {
            // return false in all cases except for GT_NE;
            return (oper == GT_NE);
        }

        switch (oper)
        {
            case GT_EQ:
                return v0 == v1;
            case GT_NE:
                return v0 != v1;
            case GT_GT:
                return v0 > v1;
            case GT_GE:
                return v0 >= v1;
            case GT_LT:
                return v0 < v1;
            case GT_LE:
                return v0 <= v1;
            default:
                // For any other value of 'oper', we will assert below
                break;
        }
    }
    else // must be a VNF_ function
    {
        if (hasNanArg)
        {
            // unordered comparisons with NaNs always return true
            return true;
        }

        switch (vnf)
        {
            case VNF_GT_UN:
                return v0 > v1;
            case VNF_GE_UN:
                return v0 >= v1;
            case VNF_LT_UN:
                return v0 < v1;
            case VNF_LE_UN:
                return v0 <= v1;
            default:
                // For any other value of 'vnf', we will assert below
                break;
        }
    }
    noway_assert(!"Unhandled operation in EvalComparison<float>");
    return 0;
}

template <typename T>
int ValueNumStore::EvalComparison(VNFunc vnf, T v0, T v1)
{
    typedef typename std::make_unsigned<T>::type UT;

    // Here we handle the compare ops that are the same for all integer types.
    if (vnf < VNF_Boundary)
    {
        genTreeOps oper = genTreeOps(vnf);
        switch (oper)
        {
            case GT_EQ:
                return v0 == v1;
            case GT_NE:
                return v0 != v1;
            case GT_GT:
                return v0 > v1;
            case GT_GE:
                return v0 >= v1;
            case GT_LT:
                return v0 < v1;
            case GT_LE:
                return v0 <= v1;
            default:
                // For any other value of 'oper', we will assert below
                break;
        }
    }
    else // must be a VNF_ function
    {
        switch (vnf)
        {
            case VNF_GT_UN:
                return T(UT(v0) > UT(v1));
            case VNF_GE_UN:
                return T(UT(v0) >= UT(v1));
            case VNF_LT_UN:
                return T(UT(v0) < UT(v1));
            case VNF_LE_UN:
                return T(UT(v0) <= UT(v1));
            default:
                // For any other value of 'vnf', we will assert below
                break;
        }
    }
    noway_assert(!"Unhandled operation in EvalComparison<T>");
    return 0;
}

// Create a ValueNum for an exception set singleton for 'x'
//
ValueNum ValueNumStore::VNExcSetSingleton(ValueNum x)
{
    return VNForFuncNoFolding(TYP_REF, VNF_ExcSetCons, x, VNForEmptyExcSet());
}
// Create a ValueNumPair for an exception set singleton for 'xp'
//
ValueNumPair ValueNumStore::VNPExcSetSingleton(ValueNumPair xp)
{
    return ValueNumPair(VNExcSetSingleton(xp.GetLiberal()), VNExcSetSingleton(xp.GetConservative()));
}

//-------------------------------------------------------------------------------------------
// VNCheckAscending: - Helper method used to verify that elements in an exception set list
//                     are sorted in ascending order.  This method only checks that the
//                     next value in the list has a greater value number than 'item'.
//
// Arguments:
//    item           - The previous item visited in the exception set that we are iterating
//    xs1            - The tail portion of the exception set that we are iterating.
//
// Return Value:
//                   - Returns true when the next value is greater than 'item'
//                   - or when we have an empty list remaining.
//
// Note:  - Duplicates items aren't allowed in an exception set
//          Used to verify that exception sets are in ascending order when processing them.
//
bool ValueNumStore::VNCheckAscending(ValueNum item, ValueNum xs1)
{
    if (xs1 == VNForEmptyExcSet())
    {
        return true;
    }
    else
    {
        VNFuncApp funcXs1;
        bool      b1 = GetVNFunc(xs1, &funcXs1);
        assert(b1 && funcXs1.m_func == VNF_ExcSetCons); // Precondition: xs1 is an exception set.

        return (item < funcXs1.m_args[0]);
    }
}

//-------------------------------------------------------------------------------------------
// VNExcSetUnion: - Given two exception sets, performs a set Union operation
//                  and returns the value number for the combined exception set.
//
// Arguments:     - The arguments must be applications of VNF_ExcSetCons or the empty set
//    xs0         - The value number of the first exception set
//    xs1         - The value number of the second exception set
//
// Return Value:  - The value number of the combined exception set
//
// Note: - Checks and relies upon the invariant that exceptions sets
//          1. Have no duplicate values
//          2. all elements in an exception set are in sorted order.
//
ValueNum ValueNumStore::VNExcSetUnion(ValueNum xs0, ValueNum xs1)
{
    if (xs0 == VNForEmptyExcSet())
    {
        return xs1;
    }
    else if (xs1 == VNForEmptyExcSet())
    {
        return xs0;
    }
    else
    {
        VNFuncApp funcXs0;
        bool      b0 = GetVNFunc(xs0, &funcXs0);
        assert(b0 && funcXs0.m_func == VNF_ExcSetCons); // Precondition: xs0 is an exception set.
        VNFuncApp funcXs1;
        bool      b1 = GetVNFunc(xs1, &funcXs1);
        assert(b1 && funcXs1.m_func == VNF_ExcSetCons); // Precondition: xs1 is an exception set.
        ValueNum res = NoVN;
        if (funcXs0.m_args[0] < funcXs1.m_args[0])
        {
            assert(VNCheckAscending(funcXs0.m_args[0], funcXs0.m_args[1]));

            // add the lower one (from xs0) to the result, advance xs0
            res = VNForFuncNoFolding(TYP_REF, VNF_ExcSetCons, funcXs0.m_args[0], VNExcSetUnion(funcXs0.m_args[1], xs1));
        }
        else if (funcXs0.m_args[0] == funcXs1.m_args[0])
        {
            assert(VNCheckAscending(funcXs0.m_args[0], funcXs0.m_args[1]));
            assert(VNCheckAscending(funcXs1.m_args[0], funcXs1.m_args[1]));

            // Equal elements; add one (from xs0) to the result, advance both sets
            res = VNForFuncNoFolding(TYP_REF, VNF_ExcSetCons, funcXs0.m_args[0],
                                     VNExcSetUnion(funcXs0.m_args[1], funcXs1.m_args[1]));
        }
        else
        {
            assert(funcXs0.m_args[0] > funcXs1.m_args[0]);
            assert(VNCheckAscending(funcXs1.m_args[0], funcXs1.m_args[1]));

            // add the lower one (from xs1) to the result, advance xs1
            res = VNForFuncNoFolding(TYP_REF, VNF_ExcSetCons, funcXs1.m_args[0], VNExcSetUnion(xs0, funcXs1.m_args[1]));
        }

        return res;
    }
}

//--------------------------------------------------------------------------------
// VNPExcSetUnion: - Returns a Value Number Pair that represents the set union
//                   for both parts.
//                   (see VNExcSetUnion for more details)
//
// Notes:   - This method is used to form a Value Number Pair when we
//            want both the Liberal and Conservative Value Numbers
//
ValueNumPair ValueNumStore::VNPExcSetUnion(ValueNumPair xs0vnp, ValueNumPair xs1vnp)
{
    return ValueNumPair(VNExcSetUnion(xs0vnp.GetLiberal(), xs1vnp.GetLiberal()),
                        VNExcSetUnion(xs0vnp.GetConservative(), xs1vnp.GetConservative()));
}

//-------------------------------------------------------------------------------------------
// VNExcSetIntersection: - Given two exception sets, performs a set Intersection operation
//                         and returns the value number for this exception set.
//
// Arguments:     - The arguments must be applications of VNF_ExcSetCons or the empty set
//    xs0         - The value number of the first exception set
//    xs1         - The value number of the second exception set
//
// Return Value:  - The value number of the new exception set.
//                  if the e are no values in common then VNForEmptyExcSet() is returned.
//
// Note: - Checks and relies upon the invariant that exceptions sets
//          1. Have no duplicate values
//          2. all elements in an exception set are in sorted order.
//
ValueNum ValueNumStore::VNExcSetIntersection(ValueNum xs0, ValueNum xs1)
{
    if ((xs0 == VNForEmptyExcSet()) || (xs1 == VNForEmptyExcSet()))
    {
        return VNForEmptyExcSet();
    }
    else
    {
        VNFuncApp funcXs0;
        bool      b0 = GetVNFunc(xs0, &funcXs0);
        assert(b0 && funcXs0.m_func == VNF_ExcSetCons); // Precondition: xs0 is an exception set.
        VNFuncApp funcXs1;
        bool      b1 = GetVNFunc(xs1, &funcXs1);
        assert(b1 && funcXs1.m_func == VNF_ExcSetCons); // Precondition: xs1 is an exception set.
        ValueNum res = NoVN;

        if (funcXs0.m_args[0] < funcXs1.m_args[0])
        {
            assert(VNCheckAscending(funcXs0.m_args[0], funcXs0.m_args[1]));
            res = VNExcSetIntersection(funcXs0.m_args[1], xs1);
        }
        else if (funcXs0.m_args[0] == funcXs1.m_args[0])
        {
            assert(VNCheckAscending(funcXs0.m_args[0], funcXs0.m_args[1]));
            assert(VNCheckAscending(funcXs1.m_args[0], funcXs1.m_args[1]));

            // Equal elements; Add it to the result.
            res = VNForFunc(TYP_REF, VNF_ExcSetCons, funcXs0.m_args[0],
                            VNExcSetIntersection(funcXs0.m_args[1], funcXs1.m_args[1]));
        }
        else
        {
            assert(funcXs0.m_args[0] > funcXs1.m_args[0]);
            assert(VNCheckAscending(funcXs1.m_args[0], funcXs1.m_args[1]));
            res = VNExcSetIntersection(xs0, funcXs1.m_args[1]);
        }

        return res;
    }
}

//--------------------------------------------------------------------------------
// VNPExcSetIntersection: - Returns a Value Number Pair that represents the set
//                 intersection for both parts.
//                 (see VNExcSetIntersection for more details)
//
// Notes:   - This method is used to form a Value Number Pair when we
//            want both the Liberal and Conservative Value Numbers
//
ValueNumPair ValueNumStore::VNPExcSetIntersection(ValueNumPair xs0vnp, ValueNumPair xs1vnp)
{
    return ValueNumPair(VNExcSetIntersection(xs0vnp.GetLiberal(), xs1vnp.GetLiberal()),
                        VNExcSetIntersection(xs0vnp.GetConservative(), xs1vnp.GetConservative()));
}

//----------------------------------------------------------------------------------------
// VNExcIsSubset     - Given two exception sets, returns true when vnCandidateSet is a
//                     subset of vnFullSet
//
// Arguments:        - The arguments must be applications of VNF_ExcSetCons or the empty set
//    vnFullSet      - The value number of the 'full' exception set
//    vnCandidateSet - The value number of the 'candidate' exception set
//
// Return Value:     - Returns true if every singleton ExcSet value in the vnCandidateSet
//                     is also present in the vnFullSet.
//
// Note: - Checks and relies upon the invariant that exceptions sets
//          1. Have no duplicate values
//          2. all elements in an exception set are in sorted order.
//
bool ValueNumStore::VNExcIsSubset(ValueNum vnFullSet, ValueNum vnCandidateSet)
{
    if (vnCandidateSet == VNForEmptyExcSet())
    {
        return true;
    }
    else if ((vnFullSet == VNForEmptyExcSet()) || (vnFullSet == ValueNumStore::NoVN))
    {
        return false;
    }

    VNFuncApp funcXsFull;
    bool      b0 = GetVNFunc(vnFullSet, &funcXsFull);
    assert(b0 && funcXsFull.m_func == VNF_ExcSetCons); // Precondition: vnFullSet is an exception set.
    VNFuncApp funcXsCand;
    bool      b1 = GetVNFunc(vnCandidateSet, &funcXsCand);
    assert(b1 && funcXsCand.m_func == VNF_ExcSetCons); // Precondition: vnCandidateSet is an exception set.

    ValueNum vnFullSetPrev = VNForNull();
    ValueNum vnCandSetPrev = VNForNull();

    ValueNum vnFullSetRemainder = funcXsFull.m_args[1];
    ValueNum vnCandSetRemainder = funcXsCand.m_args[1];

    while (true)
    {
        ValueNum vnFullSetItem = funcXsFull.m_args[0];
        ValueNum vnCandSetItem = funcXsCand.m_args[0];

        // Enforce that both sets are sorted by increasing ValueNumbers
        //
        assert(vnFullSetItem > vnFullSetPrev);
        assert(vnCandSetItem >= vnCandSetPrev); // equal when we didn't advance the candidate set

        if (vnFullSetItem > vnCandSetItem)
        {
            // The Full set does not contain the vnCandSetItem
            return false;
        }
        // now we must have (vnFullSetItem <= vnCandSetItem)

        // When we have a matching value we advance the candidate set
        //
        if (vnFullSetItem == vnCandSetItem)
        {
            // Have we finished matching?
            //
            if (vnCandSetRemainder == VNForEmptyExcSet())
            {
                // We matched every item in the candidate set'
                //
                return true;
            }

            // Advance the candidate set
            //
            b1 = GetVNFunc(vnCandSetRemainder, &funcXsCand);
            assert(b1 && funcXsCand.m_func == VNF_ExcSetCons); // Precondition: vnCandSetRemainder is an exception set.
            vnCandSetRemainder = funcXsCand.m_args[1];
        }

        if (vnFullSetRemainder == VNForEmptyExcSet())
        {
            // No more items are left in the full exception set
            return false;
        }

        //
        // We will advance the full set
        //
        b0 = GetVNFunc(vnFullSetRemainder, &funcXsFull);
        assert(b0 && funcXsFull.m_func == VNF_ExcSetCons); // Precondition: vnFullSetRemainder is an exception set.
        vnFullSetRemainder = funcXsFull.m_args[1];

        vnFullSetPrev = vnFullSetItem;
        vnCandSetPrev = vnCandSetItem;
    }
}

//----------------------------------------------------------------------------------------
// VNPExcIsSubset     - Given two exception sets, returns true when both the liberal and
//                      conservative value numbers of vnpCandidateSet represent subsets of
//                      the corresponding numbers in vnpFullSet (see VNExcIsSubset).
//
bool ValueNumStore::VNPExcIsSubset(ValueNumPair vnpFullSet, ValueNumPair vnpCandidateSet)
{
    return VNExcIsSubset(vnpFullSet.GetLiberal(), vnpCandidateSet.GetLiberal()) &&
           VNExcIsSubset(vnpFullSet.GetConservative(), vnpCandidateSet.GetConservative());
}

//-------------------------------------------------------------------------------------
// VNUnpackExc: - Given a ValueNum 'vnWx, return via write back parameters both
//                the normal and the exception set components.
//
// Arguments:
//    vnWx        - A value number, it may have an exception set
//    pvn         - a write back pointer to the normal value portion of 'vnWx'
//    pvnx        - a write back pointer for the exception set portion of 'vnWx'
//
// Return Values: - This method signature is void but returns two values using
//                  the write back parameters.
//
// Note: When 'vnWx' does not have an exception set, the original value is the
//       normal value and is written to 'pvn' and VNForEmptyExcSet() is
//       written to 'pvnx'.
//       When we have an exception set 'vnWx' will be a VN func with m_func
//       equal to VNF_ValWithExc.
//
void ValueNumStore::VNUnpackExc(ValueNum vnWx, ValueNum* pvn, ValueNum* pvnx)
{
    assert(vnWx != NoVN);
    VNFuncApp funcApp;
    if (GetVNFunc(vnWx, &funcApp) && funcApp.m_func == VNF_ValWithExc)
    {
        *pvn  = funcApp.m_args[0];
        *pvnx = funcApp.m_args[1];
    }
    else
    {
        *pvn  = vnWx;
        *pvnx = VNForEmptyExcSet();
    }
}

//-------------------------------------------------------------------------------------
// VNPUnpackExc: - Given a ValueNumPair 'vnpWx, return via write back parameters
//                 both the normal and the exception set components.
//                 (see VNUnpackExc for more details)
//
// Notes:   - This method is used to form a Value Number Pair when we
//            want both the Liberal and Conservative Value Numbers
//
void ValueNumStore::VNPUnpackExc(ValueNumPair vnpWx, ValueNumPair* pvnp, ValueNumPair* pvnpx)
{
    VNUnpackExc(vnpWx.GetLiberal(), pvnp->GetLiberalAddr(), pvnpx->GetLiberalAddr());
    VNUnpackExc(vnpWx.GetConservative(), pvnp->GetConservativeAddr(), pvnpx->GetConservativeAddr());
}

//-------------------------------------------------------------------------------------
// VNUnionExcSet: - Given a ValueNum 'vnWx' and a current 'vnExcSet', return an
//                  exception set of the Union of both exception sets.
//
// Arguments:
//    vnWx        - A value number, it may have an exception set
//    vnExcSet    - The value number for the current exception set
//
// Return Values: - The value number of the Union of the exception set of 'vnWx'
//                  with the current 'vnExcSet'.
//
// Note: When 'vnWx' does not have an exception set, 'vnExcSet' is returned.
//
ValueNum ValueNumStore::VNUnionExcSet(ValueNum vnWx, ValueNum vnExcSet)
{
    assert(vnWx != NoVN);
    VNFuncApp funcApp;
    if (GetVNFunc(vnWx, &funcApp) && funcApp.m_func == VNF_ValWithExc)
    {
        vnExcSet = VNExcSetUnion(funcApp.m_args[1], vnExcSet);
    }
    return vnExcSet;
}

//-------------------------------------------------------------------------------------
// VNPUnionExcSet: - Given a ValueNum 'vnWx' and a current 'excSet', return an
//                   exception set of the Union of both exception sets.
//                   (see VNUnionExcSet for more details)
//
// Notes:   - This method is used to form a Value Number Pair when we
//            want both the Liberal and Conservative Value Numbers
//
ValueNumPair ValueNumStore::VNPUnionExcSet(ValueNumPair vnpWx, ValueNumPair vnpExcSet)
{
    return ValueNumPair(VNUnionExcSet(vnpWx.GetLiberal(), vnpExcSet.GetLiberal()),
                        VNUnionExcSet(vnpWx.GetConservative(), vnpExcSet.GetConservative()));
}

//--------------------------------------------------------------------------------
// VNNormalValue: - Returns a Value Number that represents the result for the
//                  normal (non-exceptional) evaluation for the expression.
//
// Arguments:
//    vn         - The Value Number for the expression, including any excSet.
//                 This excSet is an optional item and represents the set of
//                 possible exceptions for the expression.
//
// Return Value:
//               - The Value Number for the expression without the exception set.
//                 This can be the original 'vn', when there are no exceptions.
//
// Notes:        - Whenever we have an exception set the Value Number will be
//                 a VN func with VNF_ValWithExc.
//                 This VN func has the normal value as m_args[0]
//
ValueNum ValueNumStore::VNNormalValue(ValueNum vn)
{
    VNFuncApp funcApp;
    if (GetVNFunc(vn, &funcApp) && funcApp.m_func == VNF_ValWithExc)
    {
        return funcApp.m_args[0];
    }
    else
    {
        return vn;
    }
}

//------------------------------------------------------------------------------------
// VNMakeNormalUnique:
//
// Arguments:
//    vn         - The current Value Number for the expression, including any excSet.
//                 This excSet is an optional item and represents the set of
//                 possible exceptions for the expression.
//
// Return Value:
//               - The normal value is set to a new unique VN, while keeping
//                 the excSet (if any)
//
ValueNum ValueNumStore::VNMakeNormalUnique(ValueNum orig)
{
    // First Unpack the existing Norm,Exc for 'elem'
    ValueNum vnOrigNorm;
    ValueNum vnOrigExcSet;
    VNUnpackExc(orig, &vnOrigNorm, &vnOrigExcSet);

    // Replace the normal value with a unique ValueNum
    ValueNum vnUnique = VNForExpr(m_pComp->compCurBB, TypeOfVN(vnOrigNorm));

    // Keep any ExcSet from 'elem'
    return VNWithExc(vnUnique, vnOrigExcSet);
}

//--------------------------------------------------------------------------------
// VNPMakeNormalUniquePair:
//
// Arguments:
//    vnp         - The Value Number Pair for the expression, including any excSet.
//
// Return Value:
//               - The normal values are set to a new unique VNs, while keeping
//                 the excSets (if any)
//
ValueNumPair ValueNumStore::VNPMakeNormalUniquePair(ValueNumPair vnp)
{
    return ValueNumPair(VNMakeNormalUnique(vnp.GetLiberal()), VNMakeNormalUnique(vnp.GetConservative()));
}

//------------------------------------------------------------------------------------
// VNUniqueWithExc:
//
// Arguments:
//    type       - The type for the unique Value Number
//    vnExcSet   - The Value Number for the exception set.
//
// Return Value:
//               - VN representing a "new, unique" value, with
//                 the exceptions contained in "vnExcSet".
//
ValueNum ValueNumStore::VNUniqueWithExc(var_types type, ValueNum vnExcSet)
{
    ValueNum normVN = VNForExpr(m_pComp->compCurBB, type);

    if (vnExcSet == VNForEmptyExcSet())
    {
        return normVN;
    }

#ifdef DEBUG
    VNFuncApp excSetFunc;
    assert(GetVNFunc(vnExcSet, &excSetFunc) && (excSetFunc.m_func == VNF_ExcSetCons));
#endif // DEBUG

    return VNWithExc(normVN, vnExcSet);
}

//------------------------------------------------------------------------------------
// VNPUniqueWithExc:
//
// Arguments:
//    type       - The type for the unique Value Numbers
//    vnExcSet   - The Value Number Pair for the exception set.
//
// Return Value:
//               - VN Pair representing a "new, unique" value (liberal and conservative
//                 values will be equal), with the exceptions contained in "vnpExcSet".
//
// Notes:        - We use the same unique value number both for liberal and conservative
//                 portions of the pair to save memory (it would not be useful to make
//                 them different).
//
ValueNumPair ValueNumStore::VNPUniqueWithExc(var_types type, ValueNumPair vnpExcSet)
{
#ifdef DEBUG
    VNFuncApp excSetFunc;
    assert((GetVNFunc(vnpExcSet.GetLiberal(), &excSetFunc) && (excSetFunc.m_func == VNF_ExcSetCons)) ||
           (vnpExcSet.GetLiberal() == VNForEmptyExcSet()));
    assert((GetVNFunc(vnpExcSet.GetConservative(), &excSetFunc) && (excSetFunc.m_func == VNF_ExcSetCons)) ||
           (vnpExcSet.GetConservative() == VNForEmptyExcSet()));
#endif // DEBUG

    ValueNum normVN = VNForExpr(m_pComp->compCurBB, type);

    return VNPWithExc(ValueNumPair(normVN, normVN), vnpExcSet);
}

//--------------------------------------------------------------------------------
// VNNormalValue: - Returns a Value Number that represents the result for the
//                  normal (non-exceptional) evaluation for the expression.
//
// Arguments:
//    vnp        - The Value Number Pair for the expression, including any excSet.
//                 This excSet is an optional item and represents the set of
//                 possible exceptions for the expression.
//    vnk        - The ValueNumKind either liberal or conservative
//
// Return Value:
//               - The Value Number for the expression without the exception set.
//                 This can be the original 'vn', when there are no exceptions.
//
// Notes:        - Whenever we have an exception set the Value Number will be
//                 a VN func with VNF_ValWithExc.
//                 This VN func has the normal value as m_args[0]
//
ValueNum ValueNumStore::VNNormalValue(ValueNumPair vnp, ValueNumKind vnk)
{
    return VNNormalValue(vnp.Get(vnk));
}

//--------------------------------------------------------------------------------
// VNPNormalPair: - Returns a Value Number Pair that represents the result for the
//                  normal (non-exceptional) evaluation for the expression.
//                  (see VNNormalValue for more details)
// Arguments:
//    vnp         - The Value Number Pair for the expression, including any excSet.
//
// Notes:         - This method is used to form a Value Number Pair using both
//                  the Liberal and Conservative Value Numbers normal (non-exceptional)
//
ValueNumPair ValueNumStore::VNPNormalPair(ValueNumPair vnp)
{
    return ValueNumPair(VNNormalValue(vnp.GetLiberal()), VNNormalValue(vnp.GetConservative()));
}

//---------------------------------------------------------------------------
// VNExceptionSet: - Returns a Value Number that represents the set of possible
//                   exceptions that could be encountered for the expression.
//
// Arguments:
//    vn         - The Value Number for the expression, including any excSet.
//                 This excSet is an optional item and represents the set of
//                 possible exceptions for the expression.
//
// Return Value:
//               - The Value Number for the set of exceptions of the expression.
//                 If the 'vn' has no exception set then a special Value Number
//                 representing the empty exception set is returned.
//
// Notes:        - Whenever we have an exception set the Value Number will be
//                 a VN func with VNF_ValWithExc.
//                 This VN func has the exception set as m_args[1]
//
ValueNum ValueNumStore::VNExceptionSet(ValueNum vn)
{
    VNFuncApp funcApp;
    if (GetVNFunc(vn, &funcApp) && funcApp.m_func == VNF_ValWithExc)
    {
        return funcApp.m_args[1];
    }
    else
    {
        return VNForEmptyExcSet();
    }
}

//--------------------------------------------------------------------------------
// VNPExceptionSet:    - Returns a Value Number Pair that represents the set of possible
//                 exceptions that could be encountered for the expression.
//                 (see VNExceptionSet for more details)
//
// Notes:        - This method is used to form a Value Number Pair when we
//                 want both the Liberal and Conservative Value Numbers
//
ValueNumPair ValueNumStore::VNPExceptionSet(ValueNumPair vnp)
{
    return ValueNumPair(VNExceptionSet(vnp.GetLiberal()), VNExceptionSet(vnp.GetConservative()));
}

//---------------------------------------------------------------------------
// VNWithExc:    - Returns a Value Number that also can have both a normal value
//                 as well as am exception set.
//
// Arguments:
//    vn         - The current Value Number for the expression, it may include
//                 an exception set.
//    excSet     - The Value Number representing the new exception set that
//                 is to be added to any exceptions already present in 'vn'
//
// Return Value:
//               - The new Value Number for the combination the two inputs.
//                 If the 'excSet' is the special Value Number representing
//                 the empty exception set then 'vn' is returned.
//
// Notes:        - We use a Set Union operation, 'VNExcSetUnion', to add any
//                 new exception items from  'excSet' to the existing set.
//
ValueNum ValueNumStore::VNWithExc(ValueNum vn, ValueNum excSet)
{
    if (excSet == VNForEmptyExcSet())
    {
        return vn;
    }
    else
    {
        ValueNum vnNorm;
        ValueNum vnX;
        VNUnpackExc(vn, &vnNorm, &vnX);
        return VNForFuncNoFolding(TypeOfVN(vnNorm), VNF_ValWithExc, vnNorm, VNExcSetUnion(vnX, excSet));
    }
}

//--------------------------------------------------------------------------------
// VNPWithExc:   - Returns a Value Number Pair that also can have both a normal value
//                 as well as am exception set.
//                 (see VNWithExc for more details)
//
// Notes:        = This method is used to form a Value Number Pair when we
//                 want both the Liberal and Conservative Value Numbers
//
ValueNumPair ValueNumStore::VNPWithExc(ValueNumPair vnp, ValueNumPair excSetVNP)
{
    return ValueNumPair(VNWithExc(vnp.GetLiberal(), excSetVNP.GetLiberal()),
                        VNWithExc(vnp.GetConservative(), excSetVNP.GetConservative()));
}

bool ValueNumStore::IsKnownNonNull(ValueNum vn)
{
    if (vn == NoVN)
    {
        return false;
    }
    VNFuncApp funcAttr;
    return GetVNFunc(vn, &funcAttr) && (s_vnfOpAttribs[funcAttr.m_func] & VNFOA_KnownNonNull) != 0;
}

bool ValueNumStore::IsSharedStatic(ValueNum vn)
{
    if (vn == NoVN)
    {
        return false;
    }
    VNFuncApp funcAttr;
    return GetVNFunc(vn, &funcAttr) && (s_vnfOpAttribs[funcAttr.m_func] & VNFOA_SharedStatic) != 0;
}

ValueNumStore::Chunk::Chunk(CompAllocator alloc, ValueNum* pNextBaseVN, var_types typ, ChunkExtraAttribs attribs)
    : m_defs(nullptr), m_numUsed(0), m_baseVN(*pNextBaseVN), m_typ(typ), m_attribs(attribs)
{
    // Allocate "m_defs" here, according to the typ/attribs pair.
    switch (attribs)
    {
        case CEA_Const:
            switch (typ)
            {
                case TYP_INT:
                    m_defs = new (alloc) Alloc<TYP_INT>::Type[ChunkSize];
                    break;
                case TYP_FLOAT:
                    m_defs = new (alloc) Alloc<TYP_FLOAT>::Type[ChunkSize];
                    break;
                case TYP_LONG:
                    m_defs = new (alloc) Alloc<TYP_LONG>::Type[ChunkSize];
                    break;
                case TYP_DOUBLE:
                    m_defs = new (alloc) Alloc<TYP_DOUBLE>::Type[ChunkSize];
                    break;
                case TYP_BYREF:
                    m_defs = new (alloc) Alloc<TYP_BYREF>::Type[ChunkSize];
                    break;
                case TYP_REF:
                    // We allocate space for a single REF constant, NULL, so we can access these values uniformly.
                    // Since this value is always the same, we represent it as a static.
                    m_defs = &s_specialRefConsts[0];
                    break; // Nothing to do.

#if defined(FEATURE_SIMD)
                case TYP_SIMD8:
                {
                    m_defs = new (alloc) Alloc<TYP_SIMD8>::Type[ChunkSize];
                    break;
                }

                case TYP_SIMD12:
                {
                    m_defs = new (alloc) Alloc<TYP_SIMD12>::Type[ChunkSize];
                    break;
                }

                case TYP_SIMD16:
                {
                    m_defs = new (alloc) Alloc<TYP_SIMD16>::Type[ChunkSize];
                    break;
                }

                case TYP_SIMD32:
                {
                    m_defs = new (alloc) Alloc<TYP_SIMD32>::Type[ChunkSize];
                    break;
                }
#endif // FEATURE_SIMD

                default:
                    assert(false); // Should not reach here.
            }
            break;

        case CEA_Handle:
            m_defs = new (alloc) VNHandle[ChunkSize];
            break;

        case CEA_Func0:
            m_defs = new (alloc) VNFunc[ChunkSize];
            break;

        case CEA_Func1:
            m_defs = alloc.allocate<char>((sizeof(VNDefFuncAppFlexible) + sizeof(ValueNum) * 1) * ChunkSize);
            break;
        case CEA_Func2:
            m_defs = alloc.allocate<char>((sizeof(VNDefFuncAppFlexible) + sizeof(ValueNum) * 2) * ChunkSize);
            break;
        case CEA_Func3:
            m_defs = alloc.allocate<char>((sizeof(VNDefFuncAppFlexible) + sizeof(ValueNum) * 3) * ChunkSize);
            break;
        case CEA_Func4:
            m_defs = alloc.allocate<char>((sizeof(VNDefFuncAppFlexible) + sizeof(ValueNum) * 4) * ChunkSize);
            break;
        default:
            unreached();
    }
    *pNextBaseVN += ChunkSize;
}

ValueNumStore::Chunk* ValueNumStore::GetAllocChunk(var_types typ, ChunkExtraAttribs attribs)
{
    Chunk*   res;
    unsigned index = attribs;
    ChunkNum cn    = m_curAllocChunk[typ][index];
    if (cn != NoChunk)
    {
        res = m_chunks.Get(cn);
        if (res->m_numUsed < ChunkSize)
        {
            return res;
        }
    }
    // Otherwise, must allocate a new one.
    res                         = new (m_alloc) Chunk(m_alloc, &m_nextChunkBase, typ, attribs);
    cn                          = m_chunks.Push(res);
    m_curAllocChunk[typ][index] = cn;
    return res;
}

//------------------------------------------------------------------------
// VnForConst: Return value number for a constant.
//
// Arguments:
//   cnsVal - `T` constant to return a VN for;
//   numMap - VNMap<T> map where `T` type constants should be stored;
//   varType - jit type for the `T`: TYP_INT for int, TYP_LONG for long etc.
//
// Return value:
//    value number for the given constant.
//
// Notes:
//   First try to find an existing VN for `cnsVal` in `numMap`,
//   if it fails then allocate a new `varType` chunk and return that.
//
template <typename T, typename NumMap>
ValueNum ValueNumStore::VnForConst(T cnsVal, NumMap* numMap, var_types varType)
{
    ValueNum res;
    if (numMap->Lookup(cnsVal, &res))
    {
        return res;
    }
    else
    {
        Chunk*   chunk               = GetAllocChunk(varType, CEA_Const);
        unsigned offsetWithinChunk   = chunk->AllocVN();
        res                          = chunk->m_baseVN + offsetWithinChunk;
        T* chunkDefs                 = reinterpret_cast<T*>(chunk->m_defs);
        chunkDefs[offsetWithinChunk] = cnsVal;
        numMap->Set(cnsVal, res);
        return res;
    }
}

ValueNum ValueNumStore::VNForIntCon(INT32 cnsVal)
{
    if (IsSmallIntConst(cnsVal))
    {
        unsigned ind = cnsVal - SmallIntConstMin;
        ValueNum vn  = m_VNsForSmallIntConsts[ind];
        if (vn != NoVN)
        {
            return vn;
        }
        vn                          = VnForConst(cnsVal, GetIntCnsMap(), TYP_INT);
        m_VNsForSmallIntConsts[ind] = vn;
        return vn;
    }
    else
    {
        return VnForConst(cnsVal, GetIntCnsMap(), TYP_INT);
    }
}

ValueNum ValueNumStore::VNForIntPtrCon(ssize_t cnsVal)
{
#ifdef HOST_64BIT
    return VNForLongCon(cnsVal);
#else  // !HOST_64BIT
    return VNForIntCon(cnsVal);
#endif // !HOST_64BIT
}

ValueNum ValueNumStore::VNForLongCon(INT64 cnsVal)
{
    return VnForConst(cnsVal, GetLongCnsMap(), TYP_LONG);
}

ValueNum ValueNumStore::VNForFloatCon(float cnsVal)
{
    return VnForConst(cnsVal, GetFloatCnsMap(), TYP_FLOAT);
}

ValueNum ValueNumStore::VNForDoubleCon(double cnsVal)
{
    return VnForConst(cnsVal, GetDoubleCnsMap(), TYP_DOUBLE);
}

ValueNum ValueNumStore::VNForByrefCon(target_size_t cnsVal)
{
    return VnForConst(cnsVal, GetByrefCnsMap(), TYP_BYREF);
}

#if defined(FEATURE_SIMD)
ValueNum ValueNumStore::VNForSimd8Con(simd8_t cnsVal)
{
    return VnForConst(cnsVal, GetSimd8CnsMap(), TYP_SIMD8);
}

ValueNum ValueNumStore::VNForSimd12Con(simd12_t cnsVal)
{
    return VnForConst(cnsVal, GetSimd12CnsMap(), TYP_SIMD12);
}

ValueNum ValueNumStore::VNForSimd16Con(simd16_t cnsVal)
{
    return VnForConst(cnsVal, GetSimd16CnsMap(), TYP_SIMD16);
}

ValueNum ValueNumStore::VNForSimd32Con(simd32_t cnsVal)
{
    return VnForConst(cnsVal, GetSimd32CnsMap(), TYP_SIMD32);
}
#endif // FEATURE_SIMD

ValueNum ValueNumStore::VNForCastOper(var_types castToType, bool srcIsUnsigned)
{
    assert(castToType != TYP_STRUCT);
    INT32 cnsVal = INT32(castToType) << INT32(VCA_BitCount);
    assert((cnsVal & INT32(VCA_ReservedBits)) == 0);

    if (srcIsUnsigned)
    {
        // We record the srcIsUnsigned by or-ing a 0x01
        cnsVal |= INT32(VCA_UnsignedSrc);
    }
    ValueNum result = VNForIntCon(cnsVal);

    return result;
}

void ValueNumStore::GetCastOperFromVN(ValueNum vn, var_types* pCastToType, bool* pSrcIsUnsigned)
{
    assert(pCastToType != nullptr);
    assert(pSrcIsUnsigned != nullptr);
    assert(IsVNInt32Constant(vn));

    int value = GetConstantInt32(vn);
    assert(value >= 0);

    *pSrcIsUnsigned = (value & INT32(VCA_UnsignedSrc)) != 0;
    *pCastToType    = var_types(value >> INT32(VCA_BitCount));

    assert(VNForCastOper(*pCastToType, *pSrcIsUnsigned) == vn);
}

ValueNum ValueNumStore::VNForHandle(ssize_t cnsVal, GenTreeFlags handleFlags)
{
    assert((handleFlags & ~GTF_ICON_HDL_MASK) == 0);

    ValueNum res;
    VNHandle handle;
    VNHandle::Initialize(&handle, cnsVal, handleFlags);
    if (GetHandleMap()->Lookup(handle, &res))
    {
        return res;
    }
    else
    {
        Chunk* const    c                 = GetAllocChunk(TYP_I_IMPL, CEA_Handle);
        unsigned const  offsetWithinChunk = c->AllocVN();
        VNHandle* const chunkSlots        = reinterpret_cast<VNHandle*>(c->m_defs);

        chunkSlots[offsetWithinChunk] = handle;
        res                           = c->m_baseVN + offsetWithinChunk;

        GetHandleMap()->Set(handle, res);
        return res;
    }
}

ValueNum ValueNumStore::VNZeroForType(var_types typ)
{
    switch (typ)
    {
        case TYP_BOOL:
        case TYP_BYTE:
        case TYP_UBYTE:
        case TYP_SHORT:
        case TYP_USHORT:
        case TYP_INT:
        case TYP_UINT:
            return VNForIntCon(0);
        case TYP_LONG:
        case TYP_ULONG:
            return VNForLongCon(0);
        case TYP_FLOAT:
            return VNForFloatCon(0.0f);
        case TYP_DOUBLE:
            return VNForDoubleCon(0.0);
        case TYP_REF:
            return VNForNull();
        case TYP_BYREF:
            return VNForByrefCon(0);

#ifdef FEATURE_SIMD
        case TYP_SIMD8:
        {
            return VNForSimd8Con({});
        }

        case TYP_SIMD12:
        {
            return VNForSimd12Con({});
        }

        case TYP_SIMD16:
        {
            return VNForSimd16Con({});
        }

        case TYP_SIMD32:
        {
            return VNForSimd32Con({});
        }
#endif // FEATURE_SIMD

        // These should be unreached.
        default:
            unreached(); // Should handle all types.
    }
}

ValueNum ValueNumStore::VNForZeroObj(ClassLayout* layout)
{
    assert(layout != nullptr);

    ValueNum layoutVN  = VNForIntPtrCon(reinterpret_cast<ssize_t>(layout));
    ValueNum zeroObjVN = VNForFunc(TYP_STRUCT, VNF_ZeroObj, layoutVN);

    return zeroObjVN;
}

// Returns the value number for one of the given "typ".
// It returns NoVN for a "typ" that has no one value, such as TYP_REF.
ValueNum ValueNumStore::VNOneForType(var_types typ)
{
    switch (typ)
    {
        case TYP_BOOL:
        case TYP_BYTE:
        case TYP_UBYTE:
        case TYP_SHORT:
        case TYP_USHORT:
        case TYP_INT:
        case TYP_UINT:
            return VNForIntCon(1);
        case TYP_LONG:
        case TYP_ULONG:
            return VNForLongCon(1);
        case TYP_FLOAT:
            return VNForFloatCon(1.0f);
        case TYP_DOUBLE:
            return VNForDoubleCon(1.0);

        default:
            return NoVN;
    }
}

#ifdef FEATURE_SIMD
ValueNum ValueNumStore::VNForSimdType(unsigned simdSize, CorInfoType simdBaseJitType)
{
    ValueNum baseTypeVN = VNForIntCon(INT32(simdBaseJitType));
    ValueNum sizeVN     = VNForIntCon(simdSize);
    ValueNum simdTypeVN = VNForFunc(TYP_REF, VNF_SimdType, sizeVN, baseTypeVN);

    return simdTypeVN;
}
#endif // FEATURE_SIMD

class Object* ValueNumStore::s_specialRefConsts[] = {nullptr, nullptr, nullptr};

//----------------------------------------------------------------------------------------
//  VNForFunc  - Returns the ValueNum associated with 'func'
//               There is a one-to-one relationship between the ValueNum and 'func'
//
// Arguments:
//    typ            - The type of the resulting ValueNum produced by 'func'
//    func           - Any nullary VNFunc
//
// Return Value:     - Returns the ValueNum associated with 'func'
//
// Note: - This method only handles Nullary operators (i.e., symbolic constants).
//
ValueNum ValueNumStore::VNForFunc(var_types typ, VNFunc func)
{
    assert(VNFuncArity(func) == 0);

    ValueNum resultVN;

    // Have we already assigned a ValueNum for 'func' ?
    //
    if (!GetVNFunc0Map()->Lookup(func, &resultVN))
    {
        // Allocate a new ValueNum for 'func'
        Chunk* const   c                 = GetAllocChunk(typ, CEA_Func0);
        unsigned const offsetWithinChunk = c->AllocVN();
        VNFunc* const  chunkSlots        = reinterpret_cast<VNFunc*>(c->m_defs);

        chunkSlots[offsetWithinChunk] = func;
        resultVN                      = c->m_baseVN + offsetWithinChunk;
        GetVNFunc0Map()->Set(func, resultVN);
    }
    return resultVN;
}

//----------------------------------------------------------------------------------------
//  VNForFunc  - Returns the ValueNum associated with 'func'('arg0VN')
//               There is a one-to-one relationship between the ValueNum
//               and 'func'('arg0VN')
//
// Arguments:
//    typ            - The type of the resulting ValueNum produced by 'func'
//    func           - Any unary VNFunc
//    arg0VN         - The ValueNum of the argument to 'func'
//
// Return Value:     - Returns the ValueNum associated with 'func'('arg0VN')
//
// Note: - This method only handles Unary operators
//
ValueNum ValueNumStore::VNForFunc(var_types typ, VNFunc func, ValueNum arg0VN)
{
    assert(func != VNF_MemOpaque);
    assert(arg0VN == VNNormalValue(arg0VN)); // Arguments don't carry exceptions.

    ValueNum resultVN = NoVN;

    // Have we already assigned a ValueNum for 'func'('arg0VN') ?
    //
    VNDefFuncApp<1> fstruct(func, arg0VN);
    if (GetVNFunc1Map()->Lookup(fstruct, &resultVN))
    {
        assert(resultVN != NoVN);
    }
    else
    {
        // Try to perform constant-folding.
        //
        if (VNEvalCanFoldUnaryFunc(typ, func, arg0VN))
        {
            resultVN = EvalFuncForConstantArgs(typ, func, arg0VN);
        }

        // Otherwise, Allocate a new ValueNum for 'func'('arg0VN')
        //
        if (resultVN == NoVN)
        {
            Chunk* const          c                 = GetAllocChunk(typ, CEA_Func1);
            unsigned const        offsetWithinChunk = c->AllocVN();
            VNDefFuncAppFlexible* fapp              = c->PointerToFuncApp(offsetWithinChunk, 1);
            fapp->m_func                            = func;
            fapp->m_args[0]                         = arg0VN;
            resultVN                                = c->m_baseVN + offsetWithinChunk;
        }

        // Record 'resultVN' in the Func1Map
        //
        GetVNFunc1Map()->Set(fstruct, resultVN);
    }
    return resultVN;
}

//----------------------------------------------------------------------------------------
//  VNForFunc  - Returns the ValueNum associated with 'func'('arg0VN','arg1VN')
//               There is a one-to-one relationship between the ValueNum
//               and 'func'('arg0VN','arg1VN')
//
// Arguments:
//    typ            - The type of the resulting ValueNum produced by 'func'
//    func           - Any binary VNFunc
//    arg0VN         - The ValueNum of the first argument to 'func'
//    arg1VN         - The ValueNum of the second argument to 'func'
//
// Return Value:     - Returns the ValueNum associated with 'func'('arg0VN','arg1VN')
//
// Note: - This method only handles Binary operators
//
ValueNum ValueNumStore::VNForFunc(var_types typ, VNFunc func, ValueNum arg0VN, ValueNum arg1VN)
{
    assert(arg0VN != NoVN && arg1VN != NoVN);
    assert(arg0VN == VNNormalValue(arg0VN)); // Arguments carry no exceptions.
    assert(arg1VN == VNNormalValue(arg1VN)); // Arguments carry no exceptions.

    // Some SIMD functions with variable number of arguments are defined with zero arity
    assert((VNFuncArity(func) == 0) || (VNFuncArity(func) == 2));
    assert(func != VNF_MapSelect); // Precondition: use the special function VNForMapSelect defined for that.

    ValueNum resultVN = NoVN;

    // Even if the argVNs differ, if both operands runtime types constructed from handles,
    // we can sometimes also fold.
    //
    // The case where the arg VNs are equal is handled by EvalUsingMathIdentity below.
    // This is the VN analog of gtFoldTypeCompare.
    //
    const genTreeOps oper = genTreeOps(func);
    if ((arg0VN != arg1VN) && GenTree::StaticOperIs(oper, GT_EQ, GT_NE))
    {
        resultVN = VNEvalFoldTypeCompare(typ, func, arg0VN, arg1VN);
        if (resultVN != NoVN)
        {
            return resultVN;
        }
    }

    // We canonicalize commutative operations.
    // (Perhaps should eventually handle associative/commutative [AC] ops -- but that gets complicated...)
    if (VNFuncIsCommutative(func))
    {
        // Order arg0 arg1 by numerical VN value.
        if (arg0VN > arg1VN)
        {
            std::swap(arg0VN, arg1VN);
        }
    }

    // Have we already assigned a ValueNum for 'func'('arg0VN','arg1VN') ?
    //
    VNDefFuncApp<2> fstruct(func, arg0VN, arg1VN);
    if (GetVNFunc2Map()->Lookup(fstruct, &resultVN))
    {
        assert(resultVN != NoVN);
    }
    else
    {
        if (func == VNF_CastClass)
        {
            // In terms of values, a castclass always returns its second argument, the object being cast.
            // The operation may also throw an exception
            ValueNum vnExcSet = VNExcSetSingleton(VNForFuncNoFolding(TYP_REF, VNF_InvalidCastExc, arg1VN, arg0VN));
            resultVN          = VNWithExc(arg1VN, vnExcSet);
        }
        else
        {
            // When both operands are constants we can usually perform constant-folding,
            // except if the expression will always throw an exception (constant VN-based
            // propagation depends on that).
            //
            bool folded = false;
            if (VNEvalCanFoldBinaryFunc(typ, func, arg0VN, arg1VN) && VNEvalShouldFold(typ, func, arg0VN, arg1VN))
            {
                resultVN = EvalFuncForConstantArgs(typ, func, arg0VN, arg1VN);
            }

            if (resultVN != NoVN)
            {
                folded = true;
            }
            else
            {
                resultVN = EvalUsingMathIdentity(typ, func, arg0VN, arg1VN);
            }

            // Do we have a valid resultVN?
            if ((resultVN == NoVN) || (!folded && (genActualType(TypeOfVN(resultVN)) != genActualType(typ))))
            {
                // Otherwise, Allocate a new ValueNum for 'func'('arg0VN','arg1VN')
                //
                Chunk* const          c                 = GetAllocChunk(typ, CEA_Func2);
                unsigned const        offsetWithinChunk = c->AllocVN();
                VNDefFuncAppFlexible* fapp              = c->PointerToFuncApp(offsetWithinChunk, 2);
                fapp->m_func                            = func;
                fapp->m_args[0]                         = arg0VN;
                fapp->m_args[1]                         = arg1VN;
                resultVN                                = c->m_baseVN + offsetWithinChunk;
            }
        }

        // Record 'resultVN' in the Func2Map
        GetVNFunc2Map()->Set(fstruct, resultVN);
    }
    return resultVN;
}

//----------------------------------------------------------------------------------------
//  VNForFuncNoFolding  - Returns the ValueNum associated with
//                        'func'('arg0VN','arg1VN') without doing any folding.
//
// Arguments:
//    typ            - The type of the resulting ValueNum produced by 'func'
//    func           - Any binary VNFunc
//    arg0VN         - The ValueNum of the first argument to 'func'
//    arg1VN         - The ValueNum of the second argument to 'func'
//
// Return Value:     - Returns the ValueNum associated with 'func'('arg0VN','arg1VN')
//
ValueNum ValueNumStore::VNForFuncNoFolding(var_types typ, VNFunc func, ValueNum arg0VN, ValueNum arg1VN)
{
    assert(arg0VN != NoVN && arg1VN != NoVN);

    // Function arguments carry no exceptions.
    assert(arg0VN == VNNormalValue(arg0VN));
    assert(arg1VN == VNNormalValue(arg1VN));
    assert(VNFuncArity(func) == 2);

    ValueNum resultVN;

    // Have we already assigned a ValueNum for 'func'('arg0VN','arg1VN') ?
    //
    VNDefFuncApp<2> fstruct(func, arg0VN, arg1VN);
    if (!GetVNFunc2Map()->Lookup(fstruct, &resultVN))
    {
        // Otherwise, Allocate a new ValueNum for 'func'('arg0VN','arg1VN')
        //
        Chunk* const          c                 = GetAllocChunk(typ, CEA_Func2);
        unsigned const        offsetWithinChunk = c->AllocVN();
        VNDefFuncAppFlexible* fapp              = c->PointerToFuncApp(offsetWithinChunk, 2);
        fapp->m_func                            = func;
        fapp->m_args[0]                         = arg0VN;
        fapp->m_args[1]                         = arg1VN;
        resultVN                                = c->m_baseVN + offsetWithinChunk;

        // Record 'resultVN' in the Func2Map
        GetVNFunc2Map()->Set(fstruct, resultVN);
    }

    return resultVN;
}

//----------------------------------------------------------------------------------------
//  VNForFunc  - Returns the ValueNum associated with 'func'('arg0VN','arg1VN','arg2VN')
//               There is a one-to-one relationship between the ValueNum
//               and 'func'('arg0VN','arg1VN','arg2VN')
//
// Arguments:
//    typ            - The type of the resulting ValueNum produced by 'func'
//    func           - Any binary VNFunc
//    arg0VN         - The ValueNum of the first argument to 'func'
//    arg1VN         - The ValueNum of the second argument to 'func'
//    arg2VN         - The ValueNum of the third argument to 'func'
//
// Return Value:     - Returns the ValueNum associated with 'func'('arg0VN','arg1VN','arg1VN)
//
// Note: - This method only handles Trinary operations
//         We have to special case VNF_PhiDef, as it's first two arguments are not ValueNums
//
ValueNum ValueNumStore::VNForFunc(var_types typ, VNFunc func, ValueNum arg0VN, ValueNum arg1VN, ValueNum arg2VN)
{
    assert(arg0VN != NoVN);
    assert(arg1VN != NoVN);
    assert(arg2VN != NoVN);
    assert(VNFuncArity(func) == 3);

#ifdef DEBUG
    // Function arguments carry no exceptions.
    //
    if (func != VNF_PhiDef)
    {
        // For a phi definition first and second argument are "plain" local/ssa numbers.
        // (I don't know if having such non-VN arguments to a VN function is a good idea -- if we wanted to declare
        // ValueNum to be "short" it would be a problem, for example.  But we'll leave it for now, with these explicit
        // exceptions.)
        assert(arg0VN == VNNormalValue(arg0VN));
        assert(arg1VN == VNNormalValue(arg1VN));
    }
    assert(arg2VN == VNNormalValue(arg2VN));
#endif
    assert(VNFuncArity(func) == 3);

    ValueNum resultVN;

    // Have we already assigned a ValueNum for 'func'('arg0VN','arg1VN','arg2VN') ?
    //
    VNDefFuncApp<3> fstruct(func, arg0VN, arg1VN, arg2VN);
    if (!GetVNFunc3Map()->Lookup(fstruct, &resultVN))
    {
        // Otherwise, Allocate a new ValueNum for 'func'('arg0VN','arg1VN','arg2VN')
        //
        Chunk* const          c                 = GetAllocChunk(typ, CEA_Func3);
        unsigned const        offsetWithinChunk = c->AllocVN();
        VNDefFuncAppFlexible* fapp              = c->PointerToFuncApp(offsetWithinChunk, 3);
        fapp->m_func                            = func;
        fapp->m_args[0]                         = arg0VN;
        fapp->m_args[1]                         = arg1VN;
        fapp->m_args[2]                         = arg2VN;
        resultVN                                = c->m_baseVN + offsetWithinChunk;

        // Record 'resultVN' in the Func3Map
        GetVNFunc3Map()->Set(fstruct, resultVN);
    }
    return resultVN;
}

// ----------------------------------------------------------------------------------------
//  VNForFunc  - Returns the ValueNum associated with 'func'('arg0VN','arg1VN','arg2VN','arg3VN')
//               There is a one-to-one relationship between the ValueNum
//               and 'func'('arg0VN','arg1VN','arg2VN','arg3VN')
//
// Arguments:
//    typ            - The type of the resulting ValueNum produced by 'func'
//    func           - Any binary VNFunc
//    arg0VN         - The ValueNum of the first argument to 'func'
//    arg1VN         - The ValueNum of the second argument to 'func'
//    arg2VN         - The ValueNum of the third argument to 'func'
//    arg3VN         - The ValueNum of the fourth argument to 'func'
//
// Return Value:     - Returns the ValueNum associated with 'func'('arg0VN','arg1VN','arg2VN','arg3VN')
//
// Note:   Currently the only four operand funcs are VNF_PtrToArrElem and VNF_MapStore.
//
ValueNum ValueNumStore::VNForFunc(
    var_types typ, VNFunc func, ValueNum arg0VN, ValueNum arg1VN, ValueNum arg2VN, ValueNum arg3VN)
{
    assert(arg0VN != NoVN && arg1VN != NoVN && arg2VN != NoVN && arg3VN != NoVN);

    // Function arguments carry no exceptions.
    assert(arg0VN == VNNormalValue(arg0VN));
    assert(arg1VN == VNNormalValue(arg1VN));
    assert(arg2VN == VNNormalValue(arg2VN));
    assert((func == VNF_MapStore) || (arg3VN == VNNormalValue(arg3VN)));
    assert(VNFuncArity(func) == 4);

    ValueNum resultVN;

    // Have we already assigned a ValueNum for 'func'('arg0VN','arg1VN','arg2VN','arg3VN') ?
    //
    VNDefFuncApp<4> fstruct(func, arg0VN, arg1VN, arg2VN, arg3VN);
    if (!GetVNFunc4Map()->Lookup(fstruct, &resultVN))
    {
        // Otherwise, Allocate a new ValueNum for 'func'('arg0VN','arg1VN','arg2VN','arg3VN')
        //
        Chunk* const          c                 = GetAllocChunk(typ, CEA_Func4);
        unsigned const        offsetWithinChunk = c->AllocVN();
        VNDefFuncAppFlexible* fapp              = c->PointerToFuncApp(offsetWithinChunk, 4);
        fapp->m_func                            = func;
        fapp->m_args[0]                         = arg0VN;
        fapp->m_args[1]                         = arg1VN;
        fapp->m_args[2]                         = arg2VN;
        fapp->m_args[3]                         = arg3VN;
        resultVN                                = c->m_baseVN + offsetWithinChunk;

        // Record 'resultVN' in the Func4Map
        GetVNFunc4Map()->Set(fstruct, resultVN);
    }
    return resultVN;
}

//------------------------------------------------------------------------------
// VNForMapStore: Create the VN for a precise store (to a precise map).
//
// Arguments:
//    map   - (VN of) the precise map
//    index - Index value number
//    value - New value for map[index]
//
// Return Value:
//    Value number for "map" with "map[index]" set to "value".
//
ValueNum ValueNumStore::VNForMapStore(ValueNum map, ValueNum index, ValueNum value)
{
    assert(MapIsPrecise(map));

    BasicBlock* const            bb      = m_pComp->compCurBB;
    BasicBlock::loopNumber const loopNum = bb->bbNatLoopNum;
    ValueNum const               result  = VNForFunc(TypeOfVN(map), VNF_MapStore, map, index, value, loopNum);

#ifdef DEBUG
    if (m_pComp->verbose)
    {
        printf("    VNForMapStore(" FMT_VN ", " FMT_VN ", " FMT_VN "):%s in " FMT_BB " returns ", map, index, value,
               VNMapTypeName(TypeOfVN(result)), bb->bbNum);
        m_pComp->vnPrint(result, 1);
        printf("\n");
    }
#endif
    return result;
}

//------------------------------------------------------------------------------
// VNForMapPhysicalStore: Create the VN for a physical store (to a physical map).
//
// Arguments:
//    map    - (VN of) the physical map
//    offset - The store offset
//    size   - Size of "value" (in bytes)
//    value  - The value being stored
//
// Return Value:
//    Value number for "map" with "map[offset:offset + size - 1]" set to "value".
//
ValueNum ValueNumStore::VNForMapPhysicalStore(ValueNum map, unsigned offset, unsigned size, ValueNum value)
{
    assert(MapIsPhysical(map));

    ValueNum selector = EncodePhysicalSelector(offset, size);
    ValueNum result   = VNForFunc(TypeOfVN(map), VNF_MapPhysicalStore, map, selector, value);

    JITDUMP("    VNForMapPhysicalStore:%s returns ", VNMapTypeName(TypeOfVN(result)));
    JITDUMPEXEC(m_pComp->vnPrint(result, 1));
    JITDUMP("\n");

    return result;
}

//------------------------------------------------------------------------------
// VNForMapSelect: Select value from a precise map.
//
// Arguments:
//    vnk   - Value number kind (see "VNForMapSelectWork" notes)
//    type  - The type to select
//    map   - Map value number
//    index - Index value number
//
// Return Value:
//    Value number corresponding to "map[index]".
//
ValueNum ValueNumStore::VNForMapSelect(ValueNumKind vnk, var_types type, ValueNum map, ValueNum index)
{
    assert(MapIsPrecise(map));

    int      budget          = m_mapSelectBudget;
    bool     usedRecursiveVN = false;
    ValueNum result          = VNForMapSelectWork(vnk, type, map, index, &budget, &usedRecursiveVN);

    // The remaining budget should always be between [0..m_mapSelectBudget]
    assert((budget >= 0) && (budget <= m_mapSelectBudget));

    JITDUMP("    VNForMapSelect(" FMT_VN ", " FMT_VN "):%s returns ", map, index, VNMapTypeName(type));
    JITDUMPEXEC(m_pComp->vnPrint(result, 1));
    JITDUMP("\n");

    return result;
}

//------------------------------------------------------------------------------
// VNForMapPhysicalSelect: Select value from a physical map.
//
// Arguments:
//    vnk    - Value number kind (see the notes for "VNForMapSelect")
//    type   - The type to select
//    map    - (VN of) the physical map
//    offset - Offset to select from
//    size   - Size to select
//
// Return Value:
//    Value number corresponding to "map[offset:offset + size - 1]". The value
//    number returned can be of a type different from "type", as physical maps
//    do not have canonical types, only sizes.
//
ValueNum ValueNumStore::VNForMapPhysicalSelect(
    ValueNumKind vnk, var_types type, ValueNum map, unsigned offset, unsigned size)
{
    assert(MapIsPhysical(map));

    ValueNum selector        = EncodePhysicalSelector(offset, size);
    int      budget          = m_mapSelectBudget;
    bool     usedRecursiveVN = false;
    ValueNum result          = VNForMapSelectWork(vnk, type, map, selector, &budget, &usedRecursiveVN);

    // The remaining budget should always be between [0..m_mapSelectBudget]
    assert((budget >= 0) && (budget <= m_mapSelectBudget));

    JITDUMP("    VNForMapPhysicalSelect(" FMT_VN ", ", map);
    JITDUMPEXEC(vnDumpPhysicalSelector(selector));
    JITDUMP("):%s returns ", VNMapTypeName(type));
    JITDUMPEXEC(m_pComp->vnPrint(result, 1));
    JITDUMP("\n");

    return result;
}

//------------------------------------------------------------------------------
// VNForMapSelectWork : A method that does the work for VNForMapSelect and may call itself recursively.
//
// Arguments:
//    vnk              - Value number kind
//    type             - Value type
//    map              - The map to select from
//    index            - The selector
//    pBudget          - Remaining budget for the outer evaluation
//    pUsedRecursiveVN - Out-parameter that is set to true iff RecursiveVN was returned from this method
//                       or from a method called during one of recursive invocations.
//
// Return Value:
//    Value number for the result of the evaluation.
//
// Notes:
//    This requires a "ValueNumKind" because it will attempt, given "select(phi(m1, ..., mk), ind)", to evaluate
//    "select(m1, ind)", ..., "select(mk, ind)" to see if they agree.  It needs to know which kind of value number
//    (liberal/conservative) to read from the SSA def referenced in the phi argument.
//
ValueNum ValueNumStore::VNForMapSelectWork(
    ValueNumKind vnk, var_types type, ValueNum map, ValueNum index, int* pBudget, bool* pUsedRecursiveVN)
{
TailCall:
    // This label allows us to directly implement a tail call by setting up the arguments, and doing a goto to here.

    assert(map != NoVN && index != NoVN);
    assert(map == VNNormalValue(map));     // Arguments carry no exceptions.
    assert(index == VNNormalValue(index)); // Arguments carry no exceptions.

    *pUsedRecursiveVN = false;

#ifdef DEBUG
    // Provide a mechanism for writing tests that ensure we don't call this ridiculously often.
    m_numMapSels++;
#if 1
// This printing is sometimes useful in debugging.
// if ((m_numMapSels % 1000) == 0) printf("%d VNF_MapSelect applications.\n", m_numMapSels);
#endif
    unsigned selLim = JitConfig.JitVNMapSelLimit();
    assert(selLim == 0 || m_numMapSels < selLim);
#endif
    ValueNum res;

    VNDefFuncApp<2> fstruct(VNF_MapSelect, map, index);
    if (GetVNFunc2Map()->Lookup(fstruct, &res))
    {
        return res;
    }
    else
    {
        // Give up if we've run out of budget.
        if (*pBudget == 0)
        {
            // We have to use 'nullptr' for the basic block here, because subsequent expressions
            // in different blocks may find this result in the VNFunc2Map -- other expressions in
            // the IR may "evaluate" to this same VNForExpr, so it is not "unique" in the sense
            // that permits the BasicBlock attribution.
            res = VNForExpr(nullptr, type);
            GetVNFunc2Map()->Set(fstruct, res);
            return res;
        }

        // Reduce our budget by one
        (*pBudget)--;

        // If it's recursive, stop the recursion.
        if (SelectIsBeingEvaluatedRecursively(map, index))
        {
            *pUsedRecursiveVN = true;
            return RecursiveVN;
        }

        VNFuncApp funcApp;
        if (GetVNFunc(map, &funcApp))
        {
            switch (funcApp.m_func)
            {
                case VNF_MapStore:
                {
                    assert(MapIsPrecise(map));

                    // select(store(m, i, v), i) == v
                    if (funcApp.m_args[1] == index)
                    {
#if FEATURE_VN_TRACE_APPLY_SELECTORS
                        JITDUMP("      AX1: select([" FMT_VN "]store(" FMT_VN ", " FMT_VN ", " FMT_VN "), " FMT_VN
                                ") ==> " FMT_VN ".\n",
                                funcApp.m_args[0], map, funcApp.m_args[1], funcApp.m_args[2], index, funcApp.m_args[2]);
#endif

                        m_pComp->optRecordLoopMemoryDependence(m_pComp->compCurTree, m_pComp->compCurBB,
                                                               funcApp.m_args[0]);
                        return funcApp.m_args[2];
                    }
                    // i # j ==> select(store(m, i, v), j) == select(m, j)
                    // Currently the only source of distinctions is when both indices are constants.
                    else if (IsVNConstant(index) && IsVNConstant(funcApp.m_args[1]))
                    {
                        assert(funcApp.m_args[1] != index); // we already checked this above.
#if FEATURE_VN_TRACE_APPLY_SELECTORS
                        JITDUMP("      AX2: " FMT_VN " != " FMT_VN " ==> select([" FMT_VN "]store(" FMT_VN ", " FMT_VN
                                ", " FMT_VN "), " FMT_VN ") ==> select(" FMT_VN ", " FMT_VN
                                ") remaining budget is %d.\n",
                                index, funcApp.m_args[1], map, funcApp.m_args[0], funcApp.m_args[1], funcApp.m_args[2],
                                index, funcApp.m_args[0], index, *pBudget);
#endif
                        // This is the equivalent of the recursive tail call:
                        // return VNForMapSelect(vnk, typ, funcApp.m_args[0], index);
                        // Make sure we capture any exceptions from the "i" and "v" of the store...
                        map = funcApp.m_args[0];
                        goto TailCall;
                    }
                }
                break;

                case VNF_MapPhysicalStore:
                {
                    assert(MapIsPhysical(map));

#if FEATURE_VN_TRACE_APPLY_SELECTORS
                    JITDUMP("      select(");
                    JITDUMPEXEC(m_pComp->vnPrint(map, 1));
                    JITDUMP(", ");
                    JITDUMPEXEC(vnDumpPhysicalSelector(index));
                    JITDUMP(")");
#endif
                    ValueNum storeSelector = funcApp.m_args[1];

                    if (index == storeSelector)
                    {
#if FEATURE_VN_TRACE_APPLY_SELECTORS
                        JITDUMP(" ==> " FMT_VN "\n", funcApp.m_args[2]);
#endif
                        return funcApp.m_args[2];
                    }

                    unsigned selectSize;
                    unsigned selectOffset = DecodePhysicalSelector(index, &selectSize);

                    unsigned storeSize;
                    unsigned storeOffset = DecodePhysicalSelector(storeSelector, &storeSize);

                    unsigned selectEndOffset = selectOffset + selectSize; // Exclusive.
                    unsigned storeEndOffset  = storeOffset + storeSize;   // Exclusive.

                    if ((storeOffset <= selectOffset) && (selectEndOffset <= storeEndOffset))
                    {
#if FEATURE_VN_TRACE_APPLY_SELECTORS
                        JITDUMP(" ==> enclosing, selecting inner, remaining budget is %d\n", *pBudget);
#endif
                        map   = funcApp.m_args[2];
                        index = EncodePhysicalSelector(selectOffset - storeOffset, selectSize);
                        goto TailCall;
                    }

                    // If it was disjoint with the location being selected, continue the linear search.
                    if ((storeEndOffset <= selectOffset) || (selectEndOffset <= storeOffset))
                    {
#if FEATURE_VN_TRACE_APPLY_SELECTORS
                        JITDUMP(" ==> disjoint, remaining budget is %d\n", *pBudget);
#endif
                        map = funcApp.m_args[0];
                        goto TailCall;
                    }
                    else
                    {
#if FEATURE_VN_TRACE_APPLY_SELECTORS
                        JITDUMP(" ==> aliasing!\n");
#endif
                    }
                }
                break;

                case VNF_BitCast:
                    assert(MapIsPhysical(map));
#if FEATURE_VN_TRACE_APPLY_SELECTORS
                    JITDUMP("      select(bitcast<%s>(" FMT_VN ")) ==> select(" FMT_VN ")\n",
                            varTypeName(TypeOfVN(funcApp.m_args[0])), funcApp.m_args[0], funcApp.m_args[0]);
#endif // FEATURE_VN_TRACE_APPLY_SELECTORS

                    map = funcApp.m_args[0];
                    goto TailCall;

                case VNF_ZeroObj:
                    assert(MapIsPhysical(map));

                    // TODO-CQ: support selection of TYP_STRUCT here.
                    if (type != TYP_STRUCT)
                    {
                        return VNZeroForType(type);
                    }
                    break;

                case VNF_PhiDef:
                case VNF_PhiMemoryDef:
                {
                    unsigned  lclNum   = BAD_VAR_NUM;
                    bool      isMemory = false;
                    VNFuncApp phiFuncApp;
                    bool      defArgIsFunc = false;
                    if (funcApp.m_func == VNF_PhiDef)
                    {
                        lclNum       = unsigned(funcApp.m_args[0]);
                        defArgIsFunc = GetVNFunc(funcApp.m_args[2], &phiFuncApp);
                    }
                    else
                    {
                        assert(funcApp.m_func == VNF_PhiMemoryDef);
                        isMemory     = true;
                        defArgIsFunc = GetVNFunc(funcApp.m_args[1], &phiFuncApp);
                    }
                    if (defArgIsFunc && phiFuncApp.m_func == VNF_Phi)
                    {
                        // select(phi(m1, m2), x): if select(m1, x) == select(m2, x), return that, else new fresh.
                        // Get the first argument of the phi.

                        // We need to be careful about breaking infinite recursion.  Record the outer select.
                        m_fixedPointMapSels.Push(VNDefFuncApp<2>(VNF_MapSelect, map, index));

                        assert(IsVNConstant(phiFuncApp.m_args[0]));
                        unsigned phiArgSsaNum = ConstantValue<unsigned>(phiFuncApp.m_args[0]);
                        ValueNum phiArgVN;
                        if (isMemory)
                        {
                            phiArgVN = m_pComp->GetMemoryPerSsaData(phiArgSsaNum)->m_vnPair.Get(vnk);
                        }
                        else
                        {
                            phiArgVN = m_pComp->lvaTable[lclNum].GetPerSsaData(phiArgSsaNum)->m_vnPair.Get(vnk);
                        }
                        if (phiArgVN != ValueNumStore::NoVN)
                        {
                            bool     allSame = true;
                            ValueNum argRest = phiFuncApp.m_args[1];
                            ValueNum sameSelResult =
                                VNForMapSelectWork(vnk, type, phiArgVN, index, pBudget, pUsedRecursiveVN);

                            // It is possible that we just now exceeded our budget, if so we need to force an early exit
                            // and stop calling VNForMapSelectWork
                            if (*pBudget <= 0)
                            {
                                // We don't have any budget remaining to verify that all phiArgs are the same
                                // so setup the default failure case now.
                                allSame = false;
                            }

                            while (allSame && argRest != ValueNumStore::NoVN)
                            {
                                ValueNum  cur = argRest;
                                VNFuncApp phiArgFuncApp;
                                if (GetVNFunc(argRest, &phiArgFuncApp) && phiArgFuncApp.m_func == VNF_Phi)
                                {
                                    cur     = phiArgFuncApp.m_args[0];
                                    argRest = phiArgFuncApp.m_args[1];
                                }
                                else
                                {
                                    argRest = ValueNumStore::NoVN; // Cause the loop to terminate.
                                }
                                assert(IsVNConstant(cur));
                                phiArgSsaNum = ConstantValue<unsigned>(cur);
                                if (isMemory)
                                {
                                    phiArgVN = m_pComp->GetMemoryPerSsaData(phiArgSsaNum)->m_vnPair.Get(vnk);
                                }
                                else
                                {
                                    phiArgVN = m_pComp->lvaTable[lclNum].GetPerSsaData(phiArgSsaNum)->m_vnPair.Get(vnk);
                                }
                                if (phiArgVN == ValueNumStore::NoVN)
                                {
                                    allSame = false;
                                }
                                else
                                {
                                    bool     usedRecursiveVN = false;
                                    ValueNum curResult =
                                        VNForMapSelectWork(vnk, type, phiArgVN, index, pBudget, &usedRecursiveVN);

                                    *pUsedRecursiveVN |= usedRecursiveVN;
                                    if (sameSelResult == ValueNumStore::RecursiveVN)
                                    {
                                        sameSelResult = curResult;
                                    }
                                    if (curResult != ValueNumStore::RecursiveVN && curResult != sameSelResult)
                                    {
                                        allSame = false;
                                    }
                                }
                            }
                            if (allSame && sameSelResult != ValueNumStore::RecursiveVN)
                            {
                                // Make sure we're popping what we pushed.
                                assert(FixedPointMapSelsTopHasValue(map, index));
                                m_fixedPointMapSels.Pop();

                                // To avoid exponential searches, we make sure that this result is memo-ized.
                                // The result is always valid for memoization if we didn't rely on RecursiveVN to get
                                // it.
                                // If RecursiveVN was used, we are processing a loop and we can't memo-ize this
                                // intermediate
                                // result if, e.g., this block is in a multi-entry loop.
                                if (!*pUsedRecursiveVN)
                                {
                                    GetVNFunc2Map()->Set(fstruct, sameSelResult);
                                }

                                return sameSelResult;
                            }
                            // Otherwise, fall through to creating the select(phi(m1, m2), x) function application.
                        }
                        // Make sure we're popping what we pushed.
                        assert(FixedPointMapSelsTopHasValue(map, index));
                        m_fixedPointMapSels.Pop();
                    }
                }
                break;

                default:
                    break;
            }
        }

        // We may have run out of budget and already assigned a result
        if (!GetVNFunc2Map()->Lookup(fstruct, &res))
        {
            // Otherwise, assign a new VN for the function application.
            Chunk* const          c                 = GetAllocChunk(type, CEA_Func2);
            unsigned const        offsetWithinChunk = c->AllocVN();
            VNDefFuncAppFlexible* fapp              = c->PointerToFuncApp(offsetWithinChunk, 2);
            fapp->m_func                            = fstruct.m_func;
            fapp->m_args[0]                         = fstruct.m_args[0];
            fapp->m_args[1]                         = fstruct.m_args[1];
            res                                     = c->m_baseVN + offsetWithinChunk;

            GetVNFunc2Map()->Set(fstruct, res);
        }
        return res;
    }
}

//------------------------------------------------------------------------
// EncodePhysicalSelector: Get the VN representing a physical selector.
//
// Arguments:
//    offset - The offset to encode
//    size   - The size to encode
//
// Return Value:
//    VN encoding the "{ offset, size }" tuple.
//
ValueNum ValueNumStore::EncodePhysicalSelector(unsigned offset, unsigned size)
{
    assert(size != 0);

    return VNForLongCon(static_cast<uint64_t>(offset) | (static_cast<uint64_t>(size) << 32));
}

//------------------------------------------------------------------------
// DecodePhysicalSelector: Get the components of a physical selector from the
//                         VN representing one.
//
// Arguments:
//    selector - The VN of the selector obtained via "EncodePhysicalSelector"
//    pSize    - [out] parameter for the size
//
// Return Value:
//    The offset.
//
unsigned ValueNumStore::DecodePhysicalSelector(ValueNum selector, unsigned* pSize)
{
    uint64_t value  = ConstantValue<uint64_t>(selector);
    unsigned offset = static_cast<unsigned>(value);
    unsigned size   = static_cast<unsigned>(value >> 32);

    *pSize = size;
    return offset;
}

//------------------------------------------------------------------------
// VNForFieldSelector: A specialized version (with logging) of VNForHandle
//                     that is used for field handle selectors.
//
// Arguments:
//    fieldHnd   - handle of the field in question
//    pFieldType - [out] parameter for the field's type
//    pSize      - optional [out] parameter for the size of the field
//
// Return Value:
//    Value number corresponding to the given field handle.
//
ValueNum ValueNumStore::VNForFieldSelector(CORINFO_FIELD_HANDLE fieldHnd, var_types* pFieldType, unsigned* pSize)
{
    CORINFO_CLASS_HANDLE structHnd = NO_CLASS_HANDLE;
    ValueNum             fldHndVN  = VNForHandle(ssize_t(fieldHnd), GTF_ICON_FIELD_HDL);
    var_types            fieldType = m_pComp->eeGetFieldType(fieldHnd, &structHnd);
    unsigned             size      = 0;

    if (fieldType == TYP_STRUCT)
    {
        size = m_pComp->info.compCompHnd->getClassSize(structHnd);

        // We have to normalize here since there is no CorInfoType for vectors...
        if (m_pComp->structSizeMightRepresentSIMDType(size))
        {
            fieldType = m_pComp->impNormStructType(structHnd);
        }
    }
    else
    {
        size = genTypeSize(fieldType);
    }

#ifdef DEBUG
    if (m_pComp->verbose)
    {
        const char* modName;
        const char* fldName = m_pComp->eeGetFieldName(fieldHnd, &modName);
        printf("    VNForHandle(%s) is " FMT_VN ", fieldType is %s", fldName, fldHndVN, varTypeName(fieldType));
        if (size != 0)
        {
            printf(", size = %u", size);
        }
        printf("\n");
    }
#endif

    *pFieldType = fieldType;
    *pSize      = size;

    return fldHndVN;
}

ValueNum ValueNumStore::EvalFuncForConstantArgs(var_types typ, VNFunc func, ValueNum arg0VN)
{
    assert(VNEvalCanFoldUnaryFunc(typ, func, arg0VN));

    switch (TypeOfVN(arg0VN))
    {
        case TYP_INT:
        {
            int resVal = EvalOp<int>(func, ConstantValue<int>(arg0VN));
            // Unary op on a handle results in a handle.
            return IsVNHandle(arg0VN) ? VNForHandle(ssize_t(resVal), GetFoldedArithOpResultHandleFlags(arg0VN))
                                      : VNForIntCon(resVal);
        }
        case TYP_LONG:
        {
            INT64 resVal = EvalOp<INT64>(func, ConstantValue<INT64>(arg0VN));
            // Unary op on a handle results in a handle.
            return IsVNHandle(arg0VN) ? VNForHandle(ssize_t(resVal), GetFoldedArithOpResultHandleFlags(arg0VN))
                                      : VNForLongCon(resVal);
        }
        case TYP_FLOAT:
        {
            float resVal = EvalOp<float>(func, ConstantValue<float>(arg0VN));
            return VNForFloatCon(resVal);
        }
        case TYP_DOUBLE:
        {
            double resVal = EvalOp<double>(func, ConstantValue<double>(arg0VN));
            return VNForDoubleCon(resVal);
        }
        case TYP_REF:
        {
            // If arg0 has a possible exception, it wouldn't have been constant.
            assert(!VNHasExc(arg0VN));
            // Otherwise...
            assert(arg0VN == VNForNull()); // Only other REF constant.

            // Only functions we can apply to a REF constant!
            assert((func == VNFunc(GT_ARR_LENGTH)) || (func == VNF_MDArrLength) ||
                   (func == VNFunc(GT_MDARR_LOWER_BOUND)));
            return VNWithExc(VNForVoid(), VNExcSetSingleton(VNForFunc(TYP_REF, VNF_NullPtrExc, VNForNull())));
        }
        default:
            // We will assert below
            break;
    }
    noway_assert(!"Unhandled operation in EvalFuncForConstantArgs");
    return NoVN;
}

bool ValueNumStore::SelectIsBeingEvaluatedRecursively(ValueNum map, ValueNum ind)
{
    for (unsigned i = 0; i < m_fixedPointMapSels.Size(); i++)
    {
        VNDefFuncApp<2>& elem = m_fixedPointMapSels.GetRef(i);
        assert(elem.m_func == VNF_MapSelect);
        if (elem.m_args[0] == map && elem.m_args[1] == ind)
        {
            return true;
        }
    }
    return false;
}

#ifdef DEBUG
bool ValueNumStore::FixedPointMapSelsTopHasValue(ValueNum map, ValueNum index)
{
    if (m_fixedPointMapSels.Size() == 0)
    {
        return false;
    }
    VNDefFuncApp<2>& top = m_fixedPointMapSels.TopRef();
    return top.m_func == VNF_MapSelect && top.m_args[0] == map && top.m_args[1] == index;
}
#endif

// Given an integer constant value number return its value as an int.
//
int ValueNumStore::GetConstantInt32(ValueNum argVN)
{
    assert(IsVNConstant(argVN));
    var_types argVNtyp = TypeOfVN(argVN);

    int result = 0;

    switch (argVNtyp)
    {
        case TYP_INT:
            result = ConstantValue<int>(argVN);
            break;
#ifndef TARGET_64BIT
        case TYP_REF:
        case TYP_BYREF:
            result = (int)ConstantValue<size_t>(argVN);
            break;
#endif
        default:
            unreached();
    }
    return result;
}

// Given an integer constant value number return its value as an INT64.
//
INT64 ValueNumStore::GetConstantInt64(ValueNum argVN)
{
    assert(IsVNConstant(argVN));
    var_types argVNtyp = TypeOfVN(argVN);

    INT64 result = 0;

    switch (argVNtyp)
    {
        case TYP_INT:
            result = (INT64)ConstantValue<int>(argVN);
            break;
        case TYP_LONG:
            result = ConstantValue<INT64>(argVN);
            break;
        case TYP_REF:
        case TYP_BYREF:
            result = (INT64)ConstantValue<size_t>(argVN);
            break;
        default:
            unreached();
    }
    return result;
}

// Given a double constant value number return its value as a double.
//
double ValueNumStore::GetConstantDouble(ValueNum argVN)
{
    assert(IsVNConstant(argVN));
    assert(TypeOfVN(argVN) == TYP_DOUBLE);

    return ConstantValue<double>(argVN);
}

// Given a float constant value number return its value as a float.
//
float ValueNumStore::GetConstantSingle(ValueNum argVN)
{
    assert(IsVNConstant(argVN));
    assert(TypeOfVN(argVN) == TYP_FLOAT);

    return ConstantValue<float>(argVN);
}

#if defined(FEATURE_SIMD)
// Given a simd8 constant value number return its value as a simd8.
//
simd8_t ValueNumStore::GetConstantSimd8(ValueNum argVN)
{
    assert(IsVNConstant(argVN));
    assert(TypeOfVN(argVN) == TYP_SIMD8);

    return ConstantValue<simd8_t>(argVN);
}

// Given a simd12 constant value number return its value as a simd12.
//
simd12_t ValueNumStore::GetConstantSimd12(ValueNum argVN)
{
    assert(IsVNConstant(argVN));
    assert(TypeOfVN(argVN) == TYP_SIMD12);

    return ConstantValue<simd12_t>(argVN);
}

// Given a simd16 constant value number return its value as a simd16.
//
simd16_t ValueNumStore::GetConstantSimd16(ValueNum argVN)
{
    assert(IsVNConstant(argVN));
    assert(TypeOfVN(argVN) == TYP_SIMD16);

    return ConstantValue<simd16_t>(argVN);
}

// Given a simd32 constant value number return its value as a simd32.
//
simd32_t ValueNumStore::GetConstantSimd32(ValueNum argVN)
{
    assert(IsVNConstant(argVN));
    assert(TypeOfVN(argVN) == TYP_SIMD32);

    return ConstantValue<simd32_t>(argVN);
}
#endif // FEATURE_SIMD

// Compute the proper value number when the VNFunc has all constant arguments
// This essentially performs constant folding at value numbering time
//
ValueNum ValueNumStore::EvalFuncForConstantArgs(var_types typ, VNFunc func, ValueNum arg0VN, ValueNum arg1VN)
{
    assert(VNEvalCanFoldBinaryFunc(typ, func, arg0VN, arg1VN));

    // if our func is the VNF_Cast operation we handle it first
    if (VNFuncIsNumericCast(func))
    {
        return EvalCastForConstantArgs(typ, func, arg0VN, arg1VN);
    }

    if (func == VNF_BitCast)
    {
        return EvalBitCastForConstantArgs(typ, arg0VN);
    }

    var_types arg0VNtyp = TypeOfVN(arg0VN);
    var_types arg1VNtyp = TypeOfVN(arg1VN);

    // When both arguments are floating point types
    // We defer to the EvalFuncForConstantFPArgs()
    if (varTypeIsFloating(arg0VNtyp) && varTypeIsFloating(arg1VNtyp))
    {
        return EvalFuncForConstantFPArgs(typ, func, arg0VN, arg1VN);
    }

    // after this we shouldn't have to deal with floating point types for arg0VN or arg1VN
    assert(!varTypeIsFloating(arg0VNtyp));
    assert(!varTypeIsFloating(arg1VNtyp));

    // Stack-normalize the result type.
    if (varTypeIsSmall(typ))
    {
        typ = TYP_INT;
    }

    ValueNum result; // left uninitialized, we are required to initialize it on all paths below.

    // Are both args of the same type?
    if (arg0VNtyp == arg1VNtyp)
    {
        if (arg0VNtyp == TYP_INT)
        {
            int arg0Val = ConstantValue<int>(arg0VN);
            int arg1Val = ConstantValue<int>(arg1VN);

            if (VNFuncIsComparison(func))
            {
                assert(typ == TYP_INT);
                result = VNForIntCon(EvalComparison(func, arg0Val, arg1Val));
            }
            else
            {
                assert(typ == TYP_INT);
                int resultVal = EvalOp<int>(func, arg0Val, arg1Val);
                // Bin op on a handle results in a handle.
                ValueNum handleVN = IsVNHandle(arg0VN) ? arg0VN : IsVNHandle(arg1VN) ? arg1VN : NoVN;
                if (handleVN != NoVN)
                {
                    result = VNForHandle(ssize_t(resultVal), GetFoldedArithOpResultHandleFlags(handleVN));
                }
                else
                {
                    result = VNForIntCon(resultVal);
                }
            }
        }
        else if (arg0VNtyp == TYP_LONG)
        {
            INT64 arg0Val = ConstantValue<INT64>(arg0VN);
            INT64 arg1Val = ConstantValue<INT64>(arg1VN);

            if (VNFuncIsComparison(func))
            {
                assert(typ == TYP_INT);
                result = VNForIntCon(EvalComparison(func, arg0Val, arg1Val));
            }
            else
            {
                assert(typ == TYP_LONG);
                INT64    resultVal = EvalOp<INT64>(func, arg0Val, arg1Val);
                ValueNum handleVN  = IsVNHandle(arg0VN) ? arg0VN : IsVNHandle(arg1VN) ? arg1VN : NoVN;

                if (handleVN != NoVN)
                {
                    result = VNForHandle(ssize_t(resultVal), GetFoldedArithOpResultHandleFlags(handleVN));
                }
                else
                {
                    result = VNForLongCon(resultVal);
                }
            }
        }
        else // both args are TYP_REF or both args are TYP_BYREF
        {
            size_t arg0Val = ConstantValue<size_t>(arg0VN); // We represent ref/byref constants as size_t's.
            size_t arg1Val = ConstantValue<size_t>(arg1VN); // Also we consider null to be zero.

            if (VNFuncIsComparison(func))
            {
                assert(typ == TYP_INT);
                result = VNForIntCon(EvalComparison(func, arg0Val, arg1Val));
            }
            else if (typ == TYP_INT) // We could see GT_OR of a constant ByRef and Null
            {
                int resultVal = (int)EvalOp<size_t>(func, arg0Val, arg1Val);
                result        = VNForIntCon(resultVal);
            }
            else // We could see GT_OR of a constant ByRef and Null
            {
                assert((typ == TYP_BYREF) || (typ == TYP_I_IMPL));
                size_t resultVal = EvalOp<size_t>(func, arg0Val, arg1Val);
                result           = VNForByrefCon((target_size_t)resultVal);
            }
        }
    }
    else // We have args of different types
    {
        // We represent ref/byref constants as size_t's.
        // Also we consider null to be zero.
        //
        INT64 arg0Val = GetConstantInt64(arg0VN);
        INT64 arg1Val = GetConstantInt64(arg1VN);

        if (VNFuncIsComparison(func))
        {
            assert(typ == TYP_INT);
            result = VNForIntCon(EvalComparison(func, arg0Val, arg1Val));
        }
        else if (typ == TYP_INT) // We could see GT_OR of an int and constant ByRef or Null
        {
            int resultVal = (int)EvalOp<INT64>(func, arg0Val, arg1Val);
            result        = VNForIntCon(resultVal);
        }
        else
        {
            assert(typ != TYP_INT);
            INT64 resultVal = EvalOp<INT64>(func, arg0Val, arg1Val);

            switch (typ)
            {
                case TYP_BYREF:
                    result = VNForByrefCon((target_size_t)resultVal);
                    break;
                case TYP_LONG:
                    result = VNForLongCon(resultVal);
                    break;
                case TYP_REF:
                    assert(resultVal == 0); // Only valid REF constant
                    result = VNForNull();
                    break;
                default:
                    unreached();
            }
        }
    }

    return result;
}

// Compute the proper value number when the VNFunc has all constant floating-point arguments
// This essentially must perform constant folding at value numbering time
//
ValueNum ValueNumStore::EvalFuncForConstantFPArgs(var_types typ, VNFunc func, ValueNum arg0VN, ValueNum arg1VN)
{
    assert(VNEvalCanFoldBinaryFunc(typ, func, arg0VN, arg1VN));

    // We expect both argument types to be floating-point types
    var_types arg0VNtyp = TypeOfVN(arg0VN);
    var_types arg1VNtyp = TypeOfVN(arg1VN);

    assert(varTypeIsFloating(arg0VNtyp));
    assert(varTypeIsFloating(arg1VNtyp));

    // We also expect both arguments to be of the same floating-point type
    assert(arg0VNtyp == arg1VNtyp);

    ValueNum result; // left uninitialized, we are required to initialize it on all paths below.

    if (VNFuncIsComparison(func))
    {
        assert(genActualType(typ) == TYP_INT);

        if (arg0VNtyp == TYP_FLOAT)
        {
            result = VNForIntCon(EvalComparison<float>(func, GetConstantSingle(arg0VN), GetConstantSingle(arg1VN)));
        }
        else
        {
            assert(arg0VNtyp == TYP_DOUBLE);
            result = VNForIntCon(EvalComparison<double>(func, GetConstantDouble(arg0VN), GetConstantDouble(arg1VN)));
        }
    }
    else
    {
        // We expect the return type to be the same as the argument type
        assert(varTypeIsFloating(typ));
        assert(arg0VNtyp == typ);

        if (typ == TYP_FLOAT)
        {
            float floatResultVal = EvalOp<float>(func, GetConstantSingle(arg0VN), GetConstantSingle(arg1VN));
            result               = VNForFloatCon(floatResultVal);
        }
        else
        {
            assert(typ == TYP_DOUBLE);

            double doubleResultVal = EvalOp<double>(func, GetConstantDouble(arg0VN), GetConstantDouble(arg1VN));
            result                 = VNForDoubleCon(doubleResultVal);
        }
    }

    return result;
}

// Compute the proper value number for a VNF_Cast with constant arguments
// This essentially must perform constant folding at value numbering time
//
ValueNum ValueNumStore::EvalCastForConstantArgs(var_types typ, VNFunc func, ValueNum arg0VN, ValueNum arg1VN)
{
    assert(VNFuncIsNumericCast(func));
    assert(IsVNConstant(arg0VN) && IsVNConstant(arg1VN));

    // Stack-normalize the result type.
    if (varTypeIsSmall(typ))
    {
        typ = TYP_INT;
    }

    var_types arg0VNtyp = TypeOfVN(arg0VN);

    if (IsVNHandle(arg0VN))
    {
        // We don't allow handles to be cast to random var_types.
        assert(typ == TYP_I_IMPL);
    }

    // We previously encoded the castToType operation using VNForCastOper().
    var_types castToType;
    bool      srcIsUnsigned;
    GetCastOperFromVN(arg1VN, &castToType, &srcIsUnsigned);
    var_types castFromType = arg0VNtyp;
    bool      checkedCast  = func == VNF_CastOvf;

    switch (castFromType) // GT_CAST source type
    {
#ifndef TARGET_64BIT
        case TYP_REF:
        case TYP_BYREF:
#endif
        case TYP_INT:
        {
            int arg0Val = GetConstantInt32(arg0VN);
            assert(!checkedCast || !CheckedOps::CastFromIntOverflows(arg0Val, castToType, srcIsUnsigned));

            switch (castToType)
            {
                case TYP_BYTE:
                    assert(typ == TYP_INT);
                    return VNForIntCon(INT8(arg0Val));
                case TYP_BOOL:
                case TYP_UBYTE:
                    assert(typ == TYP_INT);
                    return VNForIntCon(UINT8(arg0Val));
                case TYP_SHORT:
                    assert(typ == TYP_INT);
                    return VNForIntCon(INT16(arg0Val));
                case TYP_USHORT:
                    assert(typ == TYP_INT);
                    return VNForIntCon(UINT16(arg0Val));
                case TYP_INT:
                case TYP_UINT:
                    assert(typ == TYP_INT);
                    return arg0VN;
                case TYP_LONG:
                case TYP_ULONG:
                    assert(!IsVNHandle(arg0VN));
#ifdef TARGET_64BIT
                    if (typ == TYP_LONG)
                    {
                        if (srcIsUnsigned)
                        {
                            return VNForLongCon(INT64(unsigned(arg0Val)));
                        }
                        else
                        {
                            return VNForLongCon(INT64(arg0Val));
                        }
                    }
                    else
                    {
                        assert(typ == TYP_BYREF);
                        return VNForByrefCon(target_size_t(arg0Val));
                    }
#else // TARGET_32BIT
                    if (srcIsUnsigned)
                        return VNForLongCon(INT64(unsigned(arg0Val)));
                    else
                        return VNForLongCon(INT64(arg0Val));
#endif
                case TYP_BYREF:
                    assert(typ == TYP_BYREF);
                    return VNForByrefCon(target_size_t(arg0Val));

                case TYP_FLOAT:
                    assert(typ == TYP_FLOAT);
                    if (srcIsUnsigned)
                    {
                        return VNForFloatCon(float(unsigned(arg0Val)));
                    }
                    else
                    {
                        return VNForFloatCon(float(arg0Val));
                    }
                case TYP_DOUBLE:
                    assert(typ == TYP_DOUBLE);
                    if (srcIsUnsigned)
                    {
                        return VNForDoubleCon(double(unsigned(arg0Val)));
                    }
                    else
                    {
                        return VNForDoubleCon(double(arg0Val));
                    }
                default:
                    unreached();
            }
            break;
        }
            {
#ifdef TARGET_64BIT
                case TYP_REF:
                case TYP_BYREF:
#endif
                case TYP_LONG:
                    INT64 arg0Val = GetConstantInt64(arg0VN);
                    assert(!checkedCast || !CheckedOps::CastFromLongOverflows(arg0Val, castToType, srcIsUnsigned));

                    switch (castToType)
                    {
                        case TYP_BYTE:
                            assert(typ == TYP_INT);
                            return VNForIntCon(INT8(arg0Val));
                        case TYP_BOOL:
                        case TYP_UBYTE:
                            assert(typ == TYP_INT);
                            return VNForIntCon(UINT8(arg0Val));
                        case TYP_SHORT:
                            assert(typ == TYP_INT);
                            return VNForIntCon(INT16(arg0Val));
                        case TYP_USHORT:
                            assert(typ == TYP_INT);
                            return VNForIntCon(UINT16(arg0Val));
                        case TYP_INT:
                            assert(typ == TYP_INT);
                            return VNForIntCon(INT32(arg0Val));
                        case TYP_UINT:
                            assert(typ == TYP_INT);
                            return VNForIntCon(UINT32(arg0Val));
                        case TYP_LONG:
                        case TYP_ULONG:
                            assert(typ == TYP_LONG);
                            return arg0VN;
                        case TYP_BYREF:
                            assert(typ == TYP_BYREF);
                            return VNForByrefCon((target_size_t)arg0Val);
                        case TYP_FLOAT:
                            assert(typ == TYP_FLOAT);
                            if (srcIsUnsigned)
                            {
                                return VNForFloatCon(FloatingPointUtils::convertUInt64ToFloat(UINT64(arg0Val)));
                            }
                            else
                            {
                                return VNForFloatCon(float(arg0Val));
                            }
                        case TYP_DOUBLE:
                            assert(typ == TYP_DOUBLE);
                            if (srcIsUnsigned)
                            {
                                return VNForDoubleCon(FloatingPointUtils::convertUInt64ToDouble(UINT64(arg0Val)));
                            }
                            else
                            {
                                return VNForDoubleCon(double(arg0Val));
                            }
                        default:
                            unreached();
                    }
            }
        case TYP_FLOAT:
        {
            float arg0Val = GetConstantSingle(arg0VN);
            assert(!CheckedOps::CastFromFloatOverflows(arg0Val, castToType));

            switch (castToType)
            {
                case TYP_BYTE:
                    assert(typ == TYP_INT);
                    return VNForIntCon(INT8(arg0Val));
                case TYP_BOOL:
                case TYP_UBYTE:
                    assert(typ == TYP_INT);
                    return VNForIntCon(UINT8(arg0Val));
                case TYP_SHORT:
                    assert(typ == TYP_INT);
                    return VNForIntCon(INT16(arg0Val));
                case TYP_USHORT:
                    assert(typ == TYP_INT);
                    return VNForIntCon(UINT16(arg0Val));
                case TYP_INT:
                    assert(typ == TYP_INT);
                    return VNForIntCon(INT32(arg0Val));
                case TYP_UINT:
                    assert(typ == TYP_INT);
                    return VNForIntCon(UINT32(arg0Val));
                case TYP_LONG:
                    assert(typ == TYP_LONG);
                    return VNForLongCon(INT64(arg0Val));
                case TYP_ULONG:
                    assert(typ == TYP_LONG);
                    return VNForLongCon(UINT64(arg0Val));
                case TYP_FLOAT:
                    assert(typ == TYP_FLOAT);
                    return VNForFloatCon(arg0Val);
                case TYP_DOUBLE:
                    assert(typ == TYP_DOUBLE);
                    return VNForDoubleCon(double(arg0Val));
                default:
                    unreached();
            }
        }
        case TYP_DOUBLE:
        {
            double arg0Val = GetConstantDouble(arg0VN);
            assert(!CheckedOps::CastFromDoubleOverflows(arg0Val, castToType));

            switch (castToType)
            {
                case TYP_BYTE:
                    assert(typ == TYP_INT);
                    return VNForIntCon(INT8(arg0Val));
                case TYP_BOOL:
                case TYP_UBYTE:
                    assert(typ == TYP_INT);
                    return VNForIntCon(UINT8(arg0Val));
                case TYP_SHORT:
                    assert(typ == TYP_INT);
                    return VNForIntCon(INT16(arg0Val));
                case TYP_USHORT:
                    assert(typ == TYP_INT);
                    return VNForIntCon(UINT16(arg0Val));
                case TYP_INT:
                    assert(typ == TYP_INT);
                    return VNForIntCon(INT32(arg0Val));
                case TYP_UINT:
                    assert(typ == TYP_INT);
                    return VNForIntCon(UINT32(arg0Val));
                case TYP_LONG:
                    assert(typ == TYP_LONG);
                    return VNForLongCon(INT64(arg0Val));
                case TYP_ULONG:
                    assert(typ == TYP_LONG);
                    return VNForLongCon(UINT64(arg0Val));
                case TYP_FLOAT:
                    assert(typ == TYP_FLOAT);
                    return VNForFloatCon(float(arg0Val));
                case TYP_DOUBLE:
                    assert(typ == TYP_DOUBLE);
                    return VNForDoubleCon(arg0Val);
                default:
                    unreached();
            }
        }
        default:
            unreached();
    }
}

//------------------------------------------------------------------------
// EvalBitCastForConstantArgs: Evaluate "BitCast(const)".
//
// Arguments:
//    dstType - The target type
//    arg0VN  - VN of the argument (must be a constant)
//
// Return Value:
//    The constant VN representing "BitCast<dstType>(arg0VN)".
//
ValueNum ValueNumStore::EvalBitCastForConstantArgs(var_types dstType, ValueNum arg0VN)
{
    // Handles - when generating relocatable code - don't represent their final
    // values, so we'll not fold bitcasts from them (always, for simplicity).
    assert(!IsVNHandle(arg0VN));

    var_types srcType = TypeOfVN(arg0VN);
    assert((genTypeSize(srcType) == genTypeSize(dstType)) || (varTypeIsSmall(dstType) && (srcType == TYP_INT)));

    int           int32    = 0;
    int64_t       int64    = 0;
    target_size_t nuint    = 0;
    float         float32  = 0;
    double        float64  = 0;
    unsigned char bytes[8] = {};

    switch (srcType)
    {
        case TYP_INT:
            int32 = ConstantValue<int>(arg0VN);
            memcpy(bytes, &int32, sizeof(int32));
            break;
        case TYP_LONG:
            int64 = ConstantValue<int64_t>(arg0VN);
            memcpy(bytes, &int64, sizeof(int64));
            break;
        case TYP_BYREF:
            nuint = ConstantValue<target_size_t>(arg0VN);
            memcpy(bytes, &nuint, sizeof(nuint));
            break;
        case TYP_REF:
            noway_assert(arg0VN == VNForNull());
            nuint = 0;
            memcpy(bytes, &nuint, sizeof(nuint));
            break;
        case TYP_FLOAT:
            float32 = ConstantValue<float>(arg0VN);
            memcpy(bytes, &float32, sizeof(float32));
            break;
        case TYP_DOUBLE:
            float64 = ConstantValue<double>(arg0VN);
            memcpy(bytes, &float64, sizeof(float64));
            break;
        default:
            unreached();
    }

    // "BitCast<small type>" has the semantic of only changing the upper bits (without truncation).
    if (varTypeIsSmall(dstType))
    {
        assert(FitsIn(varTypeToSigned(dstType), int32) || FitsIn(varTypeToUnsigned(dstType), int32));
    }

    switch (dstType)
    {
        case TYP_BOOL:
        case TYP_UBYTE:
            memcpy(&int32, bytes, sizeof(int32));
            return VNForIntCon(static_cast<uint8_t>(int32));
        case TYP_BYTE:
            memcpy(&int32, bytes, sizeof(int32));
            return VNForIntCon(static_cast<int8_t>(int32));
        case TYP_USHORT:
            memcpy(&int32, bytes, sizeof(int32));
            return VNForIntCon(static_cast<uint16_t>(int32));
        case TYP_SHORT:
            memcpy(&int32, bytes, sizeof(int32));
            return VNForIntCon(static_cast<int16_t>(int32));
        case TYP_INT:
            memcpy(&int32, bytes, sizeof(int32));
            return VNForIntCon(int32);
        case TYP_LONG:
            memcpy(&int64, bytes, sizeof(int64));
            return VNForLongCon(int64);
        case TYP_BYREF:
            memcpy(&nuint, bytes, sizeof(nuint));
            return VNForByrefCon(nuint);
        case TYP_FLOAT:
            memcpy(&float32, bytes, sizeof(float32));
            return VNForFloatCon(float32);
        case TYP_DOUBLE:
            memcpy(&float64, bytes, sizeof(float64));
            return VNForDoubleCon(float64);
        default:
            unreached();
    }
}

//------------------------------------------------------------------------
// VNEvalFoldTypeCompare:
//
// Arguments:
//    type   - The result type
//    func   - The function
//    arg0VN - VN of the first argument
//    arg1VN - VN of the second argument
//
// Return Value:
//    NoVN if this is not a foldable type compare
//    Simplified (perhaps constant) VN if it is foldable.
//
// Notes:
//    Value number counterpart to gtFoldTypeCompare
//    Doesn't handle all the cases (yet).
//
//    (EQ/NE (TypeHandleToRuntimeType x) (TypeHandleToRuntimeType y)) == (EQ/NE x y)
//
ValueNum ValueNumStore::VNEvalFoldTypeCompare(var_types type, VNFunc func, ValueNum arg0VN, ValueNum arg1VN)
{
    const genTreeOps oper = genTreeOps(func);
    assert(GenTree::StaticOperIs(oper, GT_EQ, GT_NE));

    VNFuncApp  arg0Func;
    const bool arg0IsFunc = GetVNFunc(arg0VN, &arg0Func);

    if (!arg0IsFunc || (arg0Func.m_func != VNF_TypeHandleToRuntimeType))
    {
        return NoVN;
    }

    VNFuncApp  arg1Func;
    const bool arg1IsFunc = GetVNFunc(arg1VN, &arg1Func);

    if (!arg1IsFunc || (arg1Func.m_func != VNF_TypeHandleToRuntimeType))
    {
        return NoVN;
    }

    // Only re-express as handle equality when we have known
    // class handles and the VM agrees comparing these gives the same
    // result as comparing the runtime types.
    //
    // Note that VN actually tracks the value of embedded handle;
    // we need to pass the VM the associated the compile time handles,
    // in case they differ (say for prejitting or AOT).
    //
    ValueNum handle0 = arg0Func.m_args[0];
    if (!IsVNHandle(handle0))
    {
        return NoVN;
    }

    ValueNum handle1 = arg1Func.m_args[0];
    if (!IsVNHandle(handle1))
    {
        return NoVN;
    }

    assert(GetHandleFlags(handle0) == GTF_ICON_CLASS_HDL);
    assert(GetHandleFlags(handle1) == GTF_ICON_CLASS_HDL);

    const ssize_t handleVal0 = ConstantValue<ssize_t>(handle0);
    const ssize_t handleVal1 = ConstantValue<ssize_t>(handle1);
    ssize_t       compileTimeHandle0;
    ssize_t       compileTimeHandle1;

    // These mappings should always exist.
    //
    const bool found0 = m_embeddedToCompileTimeHandleMap.TryGetValue(handleVal0, &compileTimeHandle0);
    const bool found1 = m_embeddedToCompileTimeHandleMap.TryGetValue(handleVal1, &compileTimeHandle1);
    assert(found0 && found1);

    // We may see null compile time handles for some constructed class handle cases.
    // We should fix the construction if possible. But just skip those cases for now.
    //
    if ((compileTimeHandle0 == 0) || (compileTimeHandle1 == 0))
    {
        return NoVN;
    }

    JITDUMP("Asking runtime to compare %p (%s) and %p (%s) for equality\n", dspPtr(compileTimeHandle0),
            m_pComp->eeGetClassName(CORINFO_CLASS_HANDLE(compileTimeHandle0)), dspPtr(compileTimeHandle1),
            m_pComp->eeGetClassName(CORINFO_CLASS_HANDLE(compileTimeHandle1)));

    ValueNum               result = NoVN;
    const TypeCompareState s =
        m_pComp->info.compCompHnd->compareTypesForEquality(CORINFO_CLASS_HANDLE(compileTimeHandle0),
                                                           CORINFO_CLASS_HANDLE(compileTimeHandle1));
    if (s != TypeCompareState::May)
    {
        const bool typesAreEqual = (s == TypeCompareState::Must);
        const bool operatorIsEQ  = (oper == GT_EQ);
        const int  compareResult = operatorIsEQ ^ typesAreEqual ? 0 : 1;
        JITDUMP("Runtime reports comparison is known at jit time: %u\n", compareResult);
        result = VNForIntCon(compareResult);
    }

    return result;
}

//------------------------------------------------------------------------
// VNEvalCanFoldBinaryFunc: Can the given binary function be constant-folded?
//
// Arguments:
//    type   - The result type
//    func   - The function
//    arg0VN - VN of the first argument
//    arg1VN - VN of the second argument
//
// Return Value:
//    Whether the caller can constant-fold "func" with the given arguments.
//
// Notes:
//    Returning "true" from this method implies support for evaluating the
//    function in "EvalFuncForConstantArgs" (one of its callees).
//
bool ValueNumStore::VNEvalCanFoldBinaryFunc(var_types type, VNFunc func, ValueNum arg0VN, ValueNum arg1VN)
{
    if (!IsVNConstant(arg0VN) || !IsVNConstant(arg1VN))
    {
        return false;
    }

    if (func < VNF_Boundary)
    {
        switch (genTreeOps(func))
        {
            case GT_ADD:
            case GT_SUB:
            case GT_MUL:
            case GT_DIV:
            case GT_MOD:

            case GT_UDIV:
            case GT_UMOD:

            case GT_AND:
            case GT_OR:
            case GT_XOR:

            case GT_LSH:
            case GT_RSH:
            case GT_RSZ:
            case GT_ROL:
            case GT_ROR:

            case GT_EQ:
            case GT_NE:
            case GT_GT:
            case GT_GE:
            case GT_LT:
            case GT_LE:
                break;

            default:
                return false;
        }
    }
    else
    {
        switch (func)
        {
            case VNF_GT_UN:
            case VNF_GE_UN:
            case VNF_LT_UN:
            case VNF_LE_UN:

            case VNF_ADD_OVF:
            case VNF_SUB_OVF:
            case VNF_MUL_OVF:
            case VNF_ADD_UN_OVF:
            case VNF_SUB_UN_OVF:
            case VNF_MUL_UN_OVF:

            case VNF_Cast:
            case VNF_CastOvf:
                if ((type != TYP_I_IMPL) && IsVNHandle(arg0VN))
                {
                    return false;
                }
                break;

            case VNF_BitCast:
                if (!varTypeIsArithmetic(type) || IsVNHandle(arg0VN))
                {
                    return false;
                }
                break;

            default:
                return false;
        }
    }

    // It is possible for us to have mismatched types (see Bug 750863)
    // We don't try to fold a binary operation when one of the constant operands
    // is a floating-point constant and the other is not, except for casts.
    // For casts, the second operand just carries the information about the type.

    var_types arg0VNtyp      = TypeOfVN(arg0VN);
    bool      arg0IsFloating = varTypeIsFloating(arg0VNtyp);

    var_types arg1VNtyp      = TypeOfVN(arg1VN);
    bool      arg1IsFloating = varTypeIsFloating(arg1VNtyp);

    if (!VNFuncIsNumericCast(func) && (func != VNF_BitCast) && (arg0IsFloating != arg1IsFloating))
    {
        return false;
    }

    if (type == TYP_BYREF)
    {
        // We don't want to fold expressions that produce TYP_BYREF
        return false;
    }

    return true;
}

//------------------------------------------------------------------------
// VNEvalCanFoldUnaryFunc: Can the given unary function be constant-folded?
//
// Arguments:
//    type   - The result type
//    func   - The function
//    arg0VN - VN of the argument
//
// Return Value:
//    Whether the caller can constant-fold "func" with the given argument.
//
// Notes:
//    Returning "true" from this method implies support for evaluating the
//    function in "EvalFuncForConstantArgs" (one of its callees).
//
bool ValueNumStore::VNEvalCanFoldUnaryFunc(var_types typ, VNFunc func, ValueNum arg0VN)
{
    if (!IsVNConstant(arg0VN))
    {
        return false;
    }

    if (func < VNF_Boundary)
    {
        switch (genTreeOps(func))
        {
            case GT_NEG:
            case GT_NOT:
            case GT_BSWAP16:
            case GT_BSWAP:
                return true;

            default:
                return false;
        }
    }

    return false;
}

//----------------------------------------------------------------------------------------
//  VNEvalShouldFold - Returns true if we should perform the folding operation.
//                     It returns false if we don't want to fold the expression,
//                     because it will always throw an exception.
//
// Arguments:
//    typ            - The type of the resulting ValueNum produced by 'func'
//    func           - Any binary VNFunc
//    arg0VN         - The ValueNum of the first argument to 'func'
//    arg1VN         - The ValueNum of the second argument to 'func'
//
// Return Value:     - Returns true if we should perform a folding operation.
//
// Notes:            - Does not handle operations producing TYP_BYREF.
//
bool ValueNumStore::VNEvalShouldFold(var_types typ, VNFunc func, ValueNum arg0VN, ValueNum arg1VN)
{
    assert(typ != TYP_BYREF);

    // We have some arithmetic operations that will always throw
    // an exception given particular constant argument(s).
    // (i.e. integer division by zero)
    //
    // We will avoid performing any constant folding on them
    // since they won't actually produce any result.
    // Instead they always will throw an exception.

    // Floating point operations do not throw exceptions.
    if (varTypeIsFloating(typ))
    {
        return true;
    }

    genTreeOps oper = genTreeOps(func);
    // Is this an integer divide/modulo that will always throw an exception?
    if (GenTree::StaticOperIs(oper, GT_DIV, GT_UDIV, GT_MOD, GT_UMOD))
    {
        if (!((typ == TYP_INT) || (typ == TYP_LONG)))
        {
            assert(!"Unexpected type in VNEvalShouldFold for integer division/modulus");
            return false;
        }
        // Just in case we have mismatched types.
        if ((TypeOfVN(arg0VN) != typ) || (TypeOfVN(arg1VN) != typ))
        {
            return false;
        }

        INT64 divisor = CoercedConstantValue<INT64>(arg1VN);

        if (divisor == 0)
        {
            // Don't fold, we have a divide by zero.
            return false;
        }
        else if ((oper == GT_DIV || oper == GT_MOD) && (divisor == -1))
        {
            // Don't fold if we have a division of INT32_MIN or INT64_MIN by -1.
            // Note that while INT_MIN % -1 is mathematically well-defined (and equal to 0),
            // we still give up on folding it because the "idiv" instruction is used to compute it on x64.
            // And "idiv" raises an exception on such inputs.
            INT64 dividend    = CoercedConstantValue<INT64>(arg0VN);
            INT64 badDividend = typ == TYP_INT ? INT32_MIN : INT64_MIN;

            // Only fold if our dividend is good.
            return dividend != badDividend;
        }
    }

    // Is this a checked operation that will always throw an exception?
    if (VNFuncIsOverflowArithmetic(func))
    {
        if (typ == TYP_INT)
        {
            int op1 = ConstantValue<int>(arg0VN);
            int op2 = ConstantValue<int>(arg1VN);

            switch (func)
            {
                case VNF_ADD_OVF:
                    return !CheckedOps::AddOverflows(op1, op2, CheckedOps::Signed);
                case VNF_SUB_OVF:
                    return !CheckedOps::SubOverflows(op1, op2, CheckedOps::Signed);
                case VNF_MUL_OVF:
                    return !CheckedOps::MulOverflows(op1, op2, CheckedOps::Signed);
                case VNF_ADD_UN_OVF:
                    return !CheckedOps::AddOverflows(op1, op2, CheckedOps::Unsigned);
                case VNF_SUB_UN_OVF:
                    return !CheckedOps::SubOverflows(op1, op2, CheckedOps::Unsigned);
                case VNF_MUL_UN_OVF:
                    return !CheckedOps::MulOverflows(op1, op2, CheckedOps::Unsigned);
                default:
                    assert(!"Unexpected checked operation in VNEvalShouldFold");
                    return false;
            }
        }
        else if (typ == TYP_LONG)
        {
            INT64 op1 = ConstantValue<INT64>(arg0VN);
            INT64 op2 = ConstantValue<INT64>(arg1VN);

            switch (func)
            {
                case VNF_ADD_OVF:
                    return !CheckedOps::AddOverflows(op1, op2, CheckedOps::Signed);
                case VNF_SUB_OVF:
                    return !CheckedOps::SubOverflows(op1, op2, CheckedOps::Signed);
                case VNF_MUL_OVF:
                    return !CheckedOps::MulOverflows(op1, op2, CheckedOps::Signed);
                case VNF_ADD_UN_OVF:
                    return !CheckedOps::AddOverflows(op1, op2, CheckedOps::Unsigned);
                case VNF_SUB_UN_OVF:
                    return !CheckedOps::SubOverflows(op1, op2, CheckedOps::Unsigned);
                case VNF_MUL_UN_OVF:
                    return !CheckedOps::MulOverflows(op1, op2, CheckedOps::Unsigned);
                default:
                    assert(!"Unexpected checked operation in VNEvalShouldFold");
                    return false;
            }
        }
        else
        {
            assert(!"Unexpected type in VNEvalShouldFold for overflow arithmetic");
            return false;
        }
    }

    // Is this a checked cast that will always throw an exception or one with an implementation-defined result?
    if (VNFuncIsNumericCast(func))
    {
        var_types castFromType = TypeOfVN(arg0VN);

        // By policy, we do not fold conversions from floating-point types that result in
        // overflow, as the value the C++ compiler gives us does not always match our own codegen.
        if ((func == VNF_CastOvf) || varTypeIsFloating(castFromType))
        {
            var_types castToType;
            bool      fromUnsigned;
            GetCastOperFromVN(arg1VN, &castToType, &fromUnsigned);

            switch (castFromType)
            {
                case TYP_INT:
                    return !CheckedOps::CastFromIntOverflows(GetConstantInt32(arg0VN), castToType, fromUnsigned);
                case TYP_LONG:
                    return !CheckedOps::CastFromLongOverflows(GetConstantInt64(arg0VN), castToType, fromUnsigned);
                case TYP_FLOAT:
                    return !CheckedOps::CastFromFloatOverflows(GetConstantSingle(arg0VN), castToType);
                case TYP_DOUBLE:
                    return !CheckedOps::CastFromDoubleOverflows(GetConstantDouble(arg0VN), castToType);
                default:
                    return false;
            }
        }
    }

    return true;
}

//----------------------------------------------------------------------------------------
//  EvalUsingMathIdentity
//                   - Attempts to evaluate 'func' by using mathematical identities
//                     that can be applied to 'func'.
//
// Arguments:
//    typ            - The type of the resulting ValueNum produced by 'func'
//    func           - Any binary VNFunc
//    arg0VN         - The ValueNum of the first argument to 'func'
//    arg1VN         - The ValueNum of the second argument to 'func'
//
// Return Value:     - When successful a  ValueNum for the expression is returned.
//                     When unsuccessful NoVN is returned.
//
ValueNum ValueNumStore::EvalUsingMathIdentity(var_types typ, VNFunc func, ValueNum arg0VN, ValueNum arg1VN)
{
    ValueNum resultVN = NoVN; // set default result to unsuccessful

    if (typ == TYP_BYREF) // We don't want/need to optimize a zero byref
    {
        return resultVN; // return the unsuccessful value
    }

    // (0 + x) == x
    // (x + 0) == x
    // This identity does not apply for floating point (when x == -0.0).
    auto identityForAddition = [=]() -> ValueNum {
        if (!varTypeIsFloating(typ))
        {
            ValueNum ZeroVN = VNZeroForType(typ);
            if (arg0VN == ZeroVN)
            {
                return arg1VN;
            }
            else if (arg1VN == ZeroVN)
            {
                return arg0VN;
            }
        }

        return NoVN;
    };

    // (x - 0) == x
    // (x - x) == 0
    // This identity does not apply for floating point (when x == -0.0).
    auto identityForSubtraction = [=]() -> ValueNum {
        if (!varTypeIsFloating(typ))
        {
            ValueNum ZeroVN = VNZeroForType(typ);
            if (arg1VN == ZeroVN)
            {
                return arg0VN;
            }
            else if (arg0VN == arg1VN)
            {
                return ZeroVN;
            }
        }

        return NoVN;
    };

    // These identities do not apply for floating point.
    auto identityForMultiplication = [=]() -> ValueNum {
        if (!varTypeIsFloating(typ))
        {
            // (0 * x) == 0
            // (x * 0) == 0
            ValueNum ZeroVN = VNZeroForType(typ);
            if (arg0VN == ZeroVN)
            {
                return ZeroVN;
            }
            else if (arg1VN == ZeroVN)
            {
                return ZeroVN;
            }

            // (x * 1) == x
            // (1 * x) == x
            ValueNum OneVN = VNOneForType(typ);
            if (arg0VN == OneVN)
            {
                return arg1VN;
            }
            else if (arg1VN == OneVN)
            {
                return arg0VN;
            }
        }

        return NoVN;
    };

    // We have ways of evaluating some binary functions.
    if (func < VNF_Boundary)
    {
        ValueNum ZeroVN;
        ValueNum OneVN;

        switch (genTreeOps(func))
        {
            case GT_ADD:
                resultVN = identityForAddition();
                break;

            case GT_SUB:
                resultVN = identityForSubtraction();
                break;

            case GT_MUL:
                resultVN = identityForMultiplication();
                break;

            case GT_DIV:
            case GT_UDIV:
                // (x / 1) == x
                // This identity does not apply for floating point
                //
                if (!varTypeIsFloating(typ))
                {
                    OneVN = VNOneForType(typ);
                    if (arg1VN == OneVN)
                    {
                        resultVN = arg0VN;
                    }
                }
                break;

            case GT_OR:
            case GT_XOR:
                // (0 | x) == x,  (0 ^ x) == x
                // (x | 0) == x,  (x ^ 0) == x
                ZeroVN = VNZeroForType(typ);
                if (arg0VN == ZeroVN)
                {
                    resultVN = arg1VN;
                }
                else if (arg1VN == ZeroVN)
                {
                    resultVN = arg0VN;
                }
                break;

            case GT_AND:
                // (x & 0) == 0
                // (0 & x) == 0
                ZeroVN = VNZeroForType(typ);
                if (arg0VN == ZeroVN)
                {
                    resultVN = ZeroVN;
                }
                else if (arg1VN == ZeroVN)
                {
                    resultVN = ZeroVN;
                }
                break;

            case GT_LSH:
            case GT_RSH:
            case GT_RSZ:
            case GT_ROL:
            case GT_ROR:
                // (x << 0)  == x
                // (x >> 0)  == x
                // (x rol 0) == x
                // (x ror 0) == x
                ZeroVN = VNZeroForType(typ);
                if (arg1VN == ZeroVN)
                {
                    resultVN = arg0VN;
                }
                // (0 << x)  == 0
                // (0 >> x)  == 0
                // (0 rol x) == 0
                // (0 ror x) == 0
                if (arg0VN == ZeroVN)
                {
                    resultVN = ZeroVN;
                }
                break;

            case GT_EQ:
                // (null == non-null) == false
                // (non-null == null) == false
                if (((arg0VN == VNForNull()) && IsKnownNonNull(arg1VN)) ||
                    ((arg1VN == VNForNull()) && IsKnownNonNull(arg0VN)))
                {
                    resultVN = VNZeroForType(typ);
                    break;
                }
                // (relop == 0) == !relop
                ZeroVN = VNZeroForType(typ);
                if (IsVNRelop(arg0VN) && (arg1VN == ZeroVN))
                {
                    ValueNum rev0VN = GetRelatedRelop(arg0VN, VN_RELATION_KIND::VRK_Reverse);
                    if (rev0VN != NoVN)
                    {
                        resultVN = rev0VN;
                        break;
                    }
                }
                else if (IsVNRelop(arg1VN) && (arg0VN == ZeroVN))
                {
                    ValueNum rev1VN = GetRelatedRelop(arg1VN, VN_RELATION_KIND::VRK_Reverse);
                    if (rev1VN != NoVN)
                    {
                        resultVN = rev1VN;
                        break;
                    }
                }
                // (relop == 1) == relop
                OneVN = VNOneForType(typ);
                if (IsVNRelop(arg0VN) && (arg1VN == OneVN))
                {
                    resultVN = arg0VN;
                    break;
                }
                else if (IsVNRelop(arg1VN) && (arg0VN == OneVN))
                {
                    resultVN = arg1VN;
                    break;
                }
                // (x == x) == true (integer only)
                FALLTHROUGH;
            case GT_GE:
            case GT_LE:
                // (x <= x) == true (integer only)
                // (x >= x) == true (integer only)
                if ((arg0VN == arg1VN) && varTypeIsIntegralOrI(TypeOfVN(arg0VN)))
                {
                    resultVN = VNOneForType(typ);
                }
                break;

            case GT_NE:
                // (null != non-null) == true
                // (non-null != null) == true
                if (((arg0VN == VNForNull()) && IsKnownNonNull(arg1VN)) ||
                    ((arg1VN == VNForNull()) && IsKnownNonNull(arg0VN)))
                {
                    resultVN = VNOneForType(typ);
                    break;
                }
                // (x != x) == false (integer only)
                else if ((arg0VN == arg1VN) && varTypeIsIntegralOrI(TypeOfVN(arg0VN)))
                {
                    resultVN = VNZeroForType(typ);
                    break;
                }
                // (relop != 0) == relop
                ZeroVN = VNZeroForType(typ);
                if (IsVNRelop(arg0VN) && (arg1VN == ZeroVN))
                {
                    resultVN = arg0VN;
                    break;
                }
                else if (IsVNRelop(arg1VN) && (arg0VN == ZeroVN))
                {
                    resultVN = arg1VN;
                    break;
                }
                // (relop != 1) == !relop
                OneVN = VNOneForType(typ);
                if (IsVNRelop(arg0VN) && (arg1VN == OneVN))
                {
                    ValueNum rev0VN = GetRelatedRelop(arg0VN, VN_RELATION_KIND::VRK_Reverse);
                    if (rev0VN != NoVN)
                    {
                        resultVN = rev0VN;
                        break;
                    }
                }
                else if (IsVNRelop(arg1VN) && (arg0VN == OneVN))
                {
                    ValueNum rev1VN = GetRelatedRelop(arg1VN, VN_RELATION_KIND::VRK_Reverse);
                    if (rev1VN != NoVN)
                    {
                        resultVN = rev1VN;
                        break;
                    }
                }
                break;

            case GT_GT:
            case GT_LT:
                // (x > x) == false (integer & floating point)
                // (x < x) == false (integer & floating point)
                if (arg0VN == arg1VN)
                {
                    resultVN = VNZeroForType(typ);
                }
                break;

            default:
                break;
        }
    }
    else // must be a VNF_ function
    {
        switch (func)
        {
            case VNF_ADD_OVF:
            case VNF_ADD_UN_OVF:
                resultVN = identityForAddition();
                break;

            case VNF_SUB_OVF:
            case VNF_SUB_UN_OVF:
                resultVN = identityForSubtraction();
                break;

            case VNF_MUL_OVF:
            case VNF_MUL_UN_OVF:
                resultVN = identityForMultiplication();
                break;

            case VNF_LT_UN:
                // (x < 0) == false
                // (x < x) == false
                std::swap(arg0VN, arg1VN);
                FALLTHROUGH;
            case VNF_GT_UN:
                // (0 > x) == false
                // (x > x) == false
                // None of the above identities apply to floating point comparisons.
                // For example, (NaN > NaN) is true instead of false because these are
                // unordered comparisons.
                if (varTypeIsIntegralOrI(TypeOfVN(arg0VN)) &&
                    ((arg0VN == VNZeroForType(TypeOfVN(arg0VN))) || (arg0VN == arg1VN)))
                {
                    resultVN = VNZeroForType(typ);
                }
                break;

            case VNF_GE_UN:
                // (x >= 0) == true
                // (x >= x) == true
                std::swap(arg0VN, arg1VN);
                FALLTHROUGH;
            case VNF_LE_UN:
                // (0 <= x) == true
                // (x <= x) == true
                // Unlike (x < x) and (x > x), (x >= x) and (x <= x) also apply to floating
                // point comparisons: x is either equal to itself or is unordered if it's NaN.
                if ((varTypeIsIntegralOrI(TypeOfVN(arg0VN)) && (arg0VN == VNZeroForType(TypeOfVN(arg0VN)))) ||
                    (arg0VN == arg1VN))
                {
                    resultVN = VNOneForType(typ);
                }
                break;

            default:
                break;
        }
    }
    return resultVN;
}

//------------------------------------------------------------------------
// VNForExpr: Opaque value number that is equivalent to itself but unique
//    from all other value numbers.
//
// Arguments:
//    block - BasicBlock where the expression that produces this value occurs.
//            May be nullptr to force conservative "could be anywhere" interpretation.
//     type - Type of the expression in the IR
//
// Return Value:
//    A new value number distinct from any previously generated, that compares as equal
//    to itself, but not any other value number, and is annotated with the given
//    type and block.
//
ValueNum ValueNumStore::VNForExpr(BasicBlock* block, var_types type)
{
    BasicBlock::loopNumber loopNum;
    if (block == nullptr)
    {
        loopNum = BasicBlock::MAX_LOOP_NUM;
    }
    else
    {
        loopNum = block->bbNatLoopNum;
    }

    // VNForFunc(typ, func, vn) but bypasses looking in the cache
    //
    Chunk* const          c                 = GetAllocChunk(type, CEA_Func1);
    unsigned const        offsetWithinChunk = c->AllocVN();
    VNDefFuncAppFlexible* fapp              = c->PointerToFuncApp(offsetWithinChunk, 1);
    fapp->m_func                            = VNF_MemOpaque;
    fapp->m_args[0]                         = loopNum;

    ValueNum resultVN = c->m_baseVN + offsetWithinChunk;
    return resultVN;
}

//------------------------------------------------------------------------
// VNPairForExpr - Create a "new, unique" pair of value numbers.
//
// "VNForExpr" equivalent for "ValueNumPair"s.
//
ValueNumPair ValueNumStore::VNPairForExpr(BasicBlock* block, var_types type)
{
    ValueNum     uniqVN = VNForExpr(block, type);
    ValueNumPair uniqVNP(uniqVN, uniqVN);

    return uniqVNP;
}

//------------------------------------------------------------------------
// VNForLoad: Get the VN for a load from a location (physical map).
//
// Arguments:
//    vnk           - The kind of VN to select (see "VNForMapSelectWork" notes)
//    locationValue - (VN of) the value location has
//    locationSize  - Size of the location
//    loadType      - Type being loaded
//    offset        - In-location offset being loaded from
//    loadSize      - Number of bytes being loaded
//
// Return Value:
//    Value number representing "locationValue[offset:offset + loadSize - 1]",
//    normalized to the same actual type as "loadType". Handles out-of-bounds
//    loads by returning a "new, unique" VN.
//
ValueNum ValueNumStore::VNForLoad(ValueNumKind vnk,
                                  ValueNum     locationValue,
                                  unsigned     locationSize,
                                  var_types    loadType,
                                  ssize_t      offset,
                                  unsigned     loadSize)
{
    assert((loadSize > 0));

    unsigned loadOffset = static_cast<unsigned>(offset);

    if ((offset < 0) || (locationSize < (loadOffset + loadSize)))
    {
        JITDUMP("    *** VNForLoad: out-of-bounds load!\n");
        return VNForExpr(m_pComp->compCurBB, loadType);
    }

    ValueNum loadValue;
    if (LoadStoreIsEntire(locationSize, loadOffset, loadSize))
    {
        loadValue = locationValue;
    }
    else
    {
        JITDUMP("  VNForLoad:\n");
        loadValue = VNForMapPhysicalSelect(vnk, loadType, locationValue, loadOffset, loadSize);
    }

    // Unlike with stores, loads we always normalize (to have the property that the tree's type
    // is the same as its VN's).
    loadValue = VNForLoadStoreBitCast(loadValue, loadType, loadSize);

    assert(genActualType(TypeOfVN(loadValue)) == genActualType(loadType));

    return loadValue;
}

//------------------------------------------------------------------------
// VNPairForLoad: VNForLoad applied to a ValueNumPair.
//
ValueNumPair ValueNumStore::VNPairForLoad(
    ValueNumPair locationValue, unsigned locationSize, var_types loadType, ssize_t offset, unsigned loadSize)
{
    ValueNum liberalVN = VNForLoad(VNK_Liberal, locationValue.GetLiberal(), locationSize, loadType, offset, loadSize);
    ValueNum conservVN =
        VNForLoad(VNK_Conservative, locationValue.GetConservative(), locationSize, loadType, offset, loadSize);

    return ValueNumPair(liberalVN, conservVN);
}

//------------------------------------------------------------------------
// VNForStore: Get the VN for a store to a location (physical map).
//
// Arguments:
//    locationValue - (VN of) the value location had before the store
//    locationSize  - Size of the location
//    offset        - In-location offset being stored to
//    storeSize     - Number of bytes being stored
//    value         - (VN of) the value being stored
//
// Return Value:
//    Value number for "locationValue" with "storeSize" bytes starting at
//    "offset" set to "value". "NoVN" in case of an out-of-bounds store
//    (the caller is expected to explicitly handle that).
//
// Notes:
//    Does not handle "entire" (whole/identity) stores.
//
ValueNum ValueNumStore::VNForStore(
    ValueNum locationValue, unsigned locationSize, ssize_t offset, unsigned storeSize, ValueNum value)
{
    assert(storeSize > 0);

    // The caller is expected to handle identity stores, applying the appropriate normalization policy.
    assert(!LoadStoreIsEntire(locationSize, offset, storeSize));

    unsigned storeOffset = static_cast<unsigned>(offset);

    if ((offset < 0) || (locationSize < (storeOffset + storeSize)))
    {
        JITDUMP("    *** VNForStore: out-of-bounds store -- location size is %u, offset is %zd, store size is %u\n",
                locationSize, offset, storeSize);
        // Some callers will need to invalidate parenting maps, so force explicit
        // handling of this case instead of returning a "new, unique" VN.
        return NoVN;
    }

    JITDUMP("  VNForStore:\n");
    return VNForMapPhysicalStore(locationValue, storeOffset, storeSize, value);
}

//------------------------------------------------------------------------
// VNPairForStore: VNForStore applied to a ValueNumPair.
//
ValueNumPair ValueNumStore::VNPairForStore(
    ValueNumPair locationValue, unsigned locationSize, ssize_t offset, unsigned storeSize, ValueNumPair value)
{
    ValueNum liberalVN = VNForStore(locationValue.GetLiberal(), locationSize, offset, storeSize, value.GetLiberal());
    ValueNum conservVN;
    if (locationValue.BothEqual() && value.BothEqual())
    {
        conservVN = liberalVN;
    }
    else
    {
        conservVN =
            VNForStore(locationValue.GetConservative(), locationSize, offset, storeSize, value.GetConservative());
    }

    return ValueNumPair(liberalVN, conservVN);
}

//------------------------------------------------------------------------
// VNForLoadStoreBitCast: Normalize a value number to the desired type.
//
// Arguments:
//    value   - (VN of) the value needed normalization
//    indType - The type to normalize to
//    indSize - The size of "indType" and "value" (relevant for structs)
//
// Return Value:
//    Value number the logical "BitCast<indType>(value)".
//
// Notes:
//    As far as the physical maps are concerned, all values with the same
//    size "are equal". However, both IR and the rest of VN do distinguish
//    between "4 bytes of TYP_INT" and "4 bytes of TYP_FLOAT". This method
//    is called in cases where that gap needs to be bridged and the value
//    "normalized" to the appropriate type. Notably, this normalization is
//    only performed for primitives -- TYP_STRUCTs of different handles but
//    same size are treated as equal (intentionally so -- this is good from
//    CQ, TP and simplicity standpoints).
//
ValueNum ValueNumStore::VNForLoadStoreBitCast(ValueNum value, var_types indType, unsigned indSize)
{
    var_types typeOfValue = TypeOfVN(value);

    if (typeOfValue != indType)
    {
        assert((typeOfValue == TYP_STRUCT) || (indType == TYP_STRUCT) || (genTypeSize(indType) == indSize));

        value = VNForBitCast(value, indType, indSize);

        JITDUMP("    VNForLoadStoreBitcast returns ");
        JITDUMPEXEC(m_pComp->vnPrint(value, 1));
        JITDUMP("\n");
    }

    assert(genActualType(TypeOfVN(value)) == genActualType(indType));

    return value;
}

//------------------------------------------------------------------------
// VNPairForLoadStoreBitCast: VNForLoadStoreBitCast applied to a ValueNumPair.
//
ValueNumPair ValueNumStore::VNPairForLoadStoreBitCast(ValueNumPair value, var_types indType, unsigned indSize)
{
    ValueNum liberalVN = VNForLoadStoreBitCast(value.GetLiberal(), indType, indSize);
    ValueNum conservVN;
    if (value.BothEqual())
    {
        conservVN = liberalVN;
    }
    else
    {
        conservVN = VNForLoadStoreBitCast(value.GetConservative(), indType, indSize);
    }

    return ValueNumPair(liberalVN, conservVN);
}

//------------------------------------------------------------------------
// VNForFieldSeq: Get the value number representing a field sequence.
//
// Arguments:
//    fieldSeq - the field sequence
//
// Return Value:
//    "GTF_FIELD_SEQ_PTR" handle VN for the sequences.
//
ValueNum ValueNumStore::VNForFieldSeq(FieldSeq* fieldSeq)
{
    // This encoding relies on the canonicality of field sequences.
    ValueNum fieldSeqVN = VNForHandle(reinterpret_cast<ssize_t>(fieldSeq), GTF_ICON_FIELD_SEQ);

#ifdef DEBUG
    if (m_pComp->verbose)
    {
        printf("    ");
        vnDump(m_pComp, fieldSeqVN);
        printf(" is " FMT_VN "\n", fieldSeqVN);
    }
#endif

    return fieldSeqVN;
}

//------------------------------------------------------------------------
// FieldSeqVNToFieldSeq: Decode the field sequence from a VN representing one.
//
// Arguments:
//    vn - the value number, must be one obtained using "VNForFieldSeq"
//
// Return Value:
//    The field sequence associated with "vn".
//
FieldSeq* ValueNumStore::FieldSeqVNToFieldSeq(ValueNum vn)
{
    assert(IsVNHandle(vn) && (GetHandleFlags(vn) == GTF_ICON_FIELD_SEQ));

    return reinterpret_cast<FieldSeq*>(ConstantValue<ssize_t>(vn));
}

ValueNum ValueNumStore::ExtendPtrVN(GenTree* opA, GenTree* opB)
{
    if (opB->OperGet() == GT_CNS_INT)
    {
        return ExtendPtrVN(opA, opB->AsIntCon()->gtFieldSeq, opB->AsIntCon()->IconValue());
    }

    return NoVN;
}

ValueNum ValueNumStore::ExtendPtrVN(GenTree* opA, FieldSeq* fldSeq, ssize_t offset)
{
    ValueNum res = NoVN;

    ValueNum opAvnWx = opA->gtVNPair.GetLiberal();
    assert(VNIsValid(opAvnWx));
    ValueNum opAvn;
    ValueNum opAvnx;
    VNUnpackExc(opAvnWx, &opAvn, &opAvnx);
    assert(VNIsValid(opAvn) && VNIsValid(opAvnx));

    VNFuncApp funcApp;
    if (!GetVNFunc(opAvn, &funcApp))
    {
        return res;
    }

    if (funcApp.m_func == VNF_PtrToStatic)
    {
        fldSeq = m_pComp->GetFieldSeqStore()->Append(FieldSeqVNToFieldSeq(funcApp.m_args[1]), fldSeq);
        res    = VNForFunc(TYP_BYREF, VNF_PtrToStatic, funcApp.m_args[0], VNForFieldSeq(fldSeq),
                        VNForIntPtrCon(ConstantValue<ssize_t>(funcApp.m_args[2]) + offset));
    }
    else if (funcApp.m_func == VNF_PtrToArrElem)
    {
        res = VNForFunc(TYP_BYREF, VNF_PtrToArrElem, funcApp.m_args[0], funcApp.m_args[1], funcApp.m_args[2],
                        VNForIntPtrCon(ConstantValue<ssize_t>(funcApp.m_args[3]) + offset));
    }
    if (res != NoVN)
    {
        res = VNWithExc(res, opAvnx);
    }

    return res;
}

//------------------------------------------------------------------------
// fgValueNumberLocalStore: Assign VNs to the SSA definition corresponding
//                          to a local store.
//
// Or update the current heap state in case the local was address-exposed.
//
// Arguments:
//    storeNode  - The node performing the store
//    lclDefNode - The local node representing the SSA definition
//    offset     - The offset, relative to the local, of the target location
//    storeSize  - The number of bytes being stored
//    value      - (VN of) the value being stored
//    normalize  - Whether "value" should be normalized to the local's type
//                 (in case the store overwrites the entire variable) before
//                 being written to the SSA descriptor
//
void Compiler::fgValueNumberLocalStore(GenTree*             storeNode,
                                       GenTreeLclVarCommon* lclDefNode,
                                       ssize_t              offset,
                                       unsigned             storeSize,
                                       ValueNumPair         value,
                                       bool                 normalize)
{
    // Should not have been recorded as updating the GC heap.
    assert(!GetMemorySsaMap(GcHeap)->Lookup(storeNode));

    LclVarDsc* varDsc       = lvaGetDesc(lclDefNode);
    unsigned   lclDefSsaNum = GetSsaNumForLocalVarDef(lclDefNode);

    if (lclDefSsaNum != SsaConfig::RESERVED_SSA_NUM)
    {
        unsigned lclSize = lvaLclExactSize(lclDefNode->GetLclNum());

        ValueNumPair newLclValue;
        if (vnStore->LoadStoreIsEntire(lclSize, offset, storeSize))
        {
            newLclValue = value;
        }
        else
        {
            assert((lclDefNode->gtFlags & GTF_VAR_USEASG) != 0);
            // The "lclDefNode" node will be labeled with the SSA number of its "use" identity
            // (we looked in a side table above for its "def" identity).  Look up that value.
            ValueNumPair oldLclValue = varDsc->GetPerSsaData(lclDefNode->GetSsaNum())->m_vnPair;
            newLclValue              = vnStore->VNPairForStore(oldLclValue, lclSize, offset, storeSize, value);
        }

        // Any out-of-bounds stores should have made the local address-exposed.
        assert(newLclValue.BothDefined());

        if (normalize)
        {
            // We normalize types stored in local locations because things outside VN itself look at them.
            newLclValue = vnStore->VNPairForLoadStoreBitCast(newLclValue, varDsc->TypeGet(), lclSize);
            assert((genActualType(vnStore->TypeOfVN(newLclValue.GetLiberal())) == genActualType(varDsc)));
        }

        varDsc->GetPerSsaData(lclDefSsaNum)->m_vnPair = newLclValue;

        JITDUMP("Tree [%06u] assigned VN to local var V%02u/%d: ", dspTreeID(storeNode), lclDefNode->GetLclNum(),
                lclDefSsaNum);
        JITDUMPEXEC(vnpPrint(newLclValue, 1));
        JITDUMP("\n");
    }
    else if (varDsc->IsAddressExposed())
    {
        ValueNum heapVN = vnStore->VNForExpr(compCurBB, TYP_HEAP);
        recordAddressExposedLocalStore(storeNode, heapVN DEBUGARG("local assign"));
    }
    else
    {
        JITDUMP("Tree [%06u] assigns to non-address-taken local var V%02u; excluded from SSA, so value not tracked\n",
                dspTreeID(storeNode), lclDefNode->GetLclNum());
    }
}

//------------------------------------------------------------------------
// fgValueNumberArrayElemLoad: Value number a load from an array element.
//
// Arguments:
//    loadTree - The indirection tree performing the load
//    addrFunc - The "VNF_PtrToArrElem" function representing the address
//
// Notes:
//    Only assigns normal VNs to "loadTree".
//
void Compiler::fgValueNumberArrayElemLoad(GenTree* loadTree, VNFuncApp* addrFunc)
{
    assert(loadTree->OperIsIndir() && (addrFunc->m_func == VNF_PtrToArrElem));

    CORINFO_CLASS_HANDLE elemTypeEq = CORINFO_CLASS_HANDLE(vnStore->ConstantValue<ssize_t>(addrFunc->m_args[0]));
    ValueNum             arrVN      = addrFunc->m_args[1];
    ValueNum             inxVN      = addrFunc->m_args[2];
    ssize_t              offset     = vnStore->ConstantValue<ssize_t>(addrFunc->m_args[3]);

    // The VN inputs are required to be non-exceptional values.
    assert(arrVN == vnStore->VNNormalValue(arrVN));
    assert(inxVN == vnStore->VNNormalValue(inxVN));

    // Heap[elemTypeEq][arrVN][inx][offset + size].
    var_types elemType     = DecodeElemType(elemTypeEq);
    ValueNum  elemTypeEqVN = vnStore->VNForHandle(ssize_t(elemTypeEq), GTF_ICON_CLASS_HDL);
    JITDUMP("  Array element load: elemTypeEq is " FMT_VN " for %s[]\n", elemTypeEqVN,
            (elemType == TYP_STRUCT) ? eeGetClassName(elemTypeEq) : varTypeName(elemType));

    ValueNum hAtArrType = vnStore->VNForMapSelect(VNK_Liberal, TYP_MEM, fgCurMemoryVN[GcHeap], elemTypeEqVN);
    JITDUMP("  GcHeap[elemTypeEq: " FMT_VN "] is " FMT_VN "\n", elemTypeEqVN, hAtArrType);

    ValueNum hAtArrTypeAtArr = vnStore->VNForMapSelect(VNK_Liberal, TYP_MEM, hAtArrType, arrVN);
    JITDUMP("  GcHeap[elemTypeEq][array: " FMT_VN "] is " FMT_VN "\n", arrVN, hAtArrTypeAtArr);

    ValueNum wholeElem = vnStore->VNForMapSelect(VNK_Liberal, elemType, hAtArrTypeAtArr, inxVN);
    JITDUMP("  GcHeap[elemTypeEq][array][index: " FMT_VN "] is " FMT_VN "\n", inxVN, wholeElem);

    unsigned  elemSize = (elemType == TYP_STRUCT) ? info.compCompHnd->getClassSize(elemTypeEq) : genTypeSize(elemType);
    var_types loadType = loadTree->TypeGet();
    unsigned  loadSize = loadTree->AsIndir()->Size();
    ValueNum  loadValueVN = vnStore->VNForLoad(VNK_Liberal, wholeElem, elemSize, loadType, offset, loadSize);

    loadTree->gtVNPair.SetLiberal(loadValueVN);
    loadTree->gtVNPair.SetConservative(vnStore->VNForExpr(compCurBB, loadType));
}

//------------------------------------------------------------------------
// fgValueNumberArrayElemStore: Update the current heap state after a store
//                              to an array element.
//
// Arguments:
//    storeNode - The ASG node performing the store
//    addrFunc  - The "VNF_PtrToArrElem" function representing the address
//    storeSize - The number of bytes being stored
//    value     - (VN of) the value being stored
//
void Compiler::fgValueNumberArrayElemStore(GenTree* storeNode, VNFuncApp* addrFunc, unsigned storeSize, ValueNum value)
{
    assert(addrFunc->m_func == VNF_PtrToArrElem);

    CORINFO_CLASS_HANDLE elemTypeEq = CORINFO_CLASS_HANDLE(vnStore->ConstantValue<ssize_t>(addrFunc->m_args[0]));
    ValueNum             arrVN      = addrFunc->m_args[1];
    ValueNum             inxVN      = addrFunc->m_args[2];
    ssize_t              offset     = vnStore->ConstantValue<ssize_t>(addrFunc->m_args[3]);

    bool      invalidateArray = false;
    var_types elemType        = DecodeElemType(elemTypeEq);
    ValueNum  elemTypeEqVN    = vnStore->VNForHandle(ssize_t(elemTypeEq), GTF_ICON_CLASS_HDL);
    JITDUMP("  Array element store: elemTypeEq is " FMT_VN " for %s[]\n", elemTypeEqVN,
            (elemType == TYP_STRUCT) ? eeGetClassName(elemTypeEq) : varTypeName(elemType));

    ValueNum hAtArrType = vnStore->VNForMapSelect(VNK_Liberal, TYP_MEM, fgCurMemoryVN[GcHeap], elemTypeEqVN);
    JITDUMP("  GcHeap[elemTypeEq: " FMT_VN "] is " FMT_VN "\n", elemTypeEqVN, hAtArrType);

    ValueNum hAtArrTypeAtArr = vnStore->VNForMapSelect(VNK_Liberal, TYP_MEM, hAtArrType, arrVN);
    JITDUMP("  GcHeap[elemTypeEq][array: " FMT_VN "] is " FMT_VN "\n", arrVN, hAtArrTypeAtArr);

    unsigned elemSize = (elemType == TYP_STRUCT) ? info.compCompHnd->getClassSize(elemTypeEq) : genTypeSize(elemType);

    // This is the value that should be stored at "arr[inx]".
    ValueNum newWholeElem = ValueNumStore::NoVN;

    if (vnStore->LoadStoreIsEntire(elemSize, offset, storeSize))
    {
        // For memory locations (as opposed to locals), we do not normalize types.
        newWholeElem = value;
    }
    else
    {
        ValueNum oldWholeElem = vnStore->VNForMapSelect(VNK_Liberal, elemType, hAtArrTypeAtArr, inxVN);
        JITDUMP("  GcHeap[elemTypeEq][array][index: " FMT_VN "] is " FMT_VN "\n", inxVN, oldWholeElem);

        newWholeElem = vnStore->VNForStore(oldWholeElem, elemSize, offset, storeSize, value);
    }

    if (newWholeElem != ValueNumStore::NoVN)
    {
        JITDUMP("  GcHeap[elemTypeEq][array][index: " FMT_VN "] = " FMT_VN ":\n", inxVN, newWholeElem);
        ValueNum newValAtArr = vnStore->VNForMapStore(hAtArrTypeAtArr, inxVN, newWholeElem);

        JITDUMP("  GcHeap[elemTypeEq][array: " FMT_VN "] = " FMT_VN ":\n", arrVN, newValAtArr);
        ValueNum newValAtArrType = vnStore->VNForMapStore(hAtArrType, arrVN, newValAtArr);

        JITDUMP("  GcHeap[elemTypeEq: " FMT_VN "] = " FMT_VN ":\n", elemTypeEqVN, newValAtArrType);
        ValueNum newHeapVN = vnStore->VNForMapStore(fgCurMemoryVN[GcHeap], elemTypeEqVN, newValAtArrType);

        recordGcHeapStore(storeNode, newHeapVN DEBUGARG("array element store"));
    }
    else
    {
        // An out-of-bounds store: invalidate the whole heap, for simplicity.
        fgMutateGcHeap(storeNode DEBUGARG("out-of-bounds array element store"));
    }
}

//------------------------------------------------------------------------
// fgValueNumberFieldLoad: Value number a class/static field load.
//
// Arguments:
//    loadTree - The indirection tree performing the load
//    baseAddr - The "base address" of the field (see "GenTree::IsFieldAddr")
//    fieldSeq - The field sequence representing the address
//    offset   - The offset, relative to the field, being loaded from
//
// Notes:
//    Only assigns normal VNs to "loadTree".
//
void Compiler::fgValueNumberFieldLoad(GenTree* loadTree, GenTree* baseAddr, FieldSeq* fieldSeq, ssize_t offset)
{
    noway_assert(fieldSeq != nullptr);

    // Two cases:
    //
    //  1) Instance field / "complex" static: heap[field][baseAddr][offset + load size].
    //  2) "Simple" static:                   heap[field][offset + load size].
    //
    var_types fieldType;
    unsigned  fieldSize;
    ValueNum  fieldSelectorVN = vnStore->VNForFieldSelector(fieldSeq->GetFieldHandle(), &fieldType, &fieldSize);

    ValueNum fieldMapVN           = ValueNumStore::NoVN;
    ValueNum fieldValueSelectorVN = ValueNumStore::NoVN;
    if (baseAddr != nullptr)
    {
        fieldMapVN           = vnStore->VNForMapSelect(VNK_Liberal, TYP_MEM, fgCurMemoryVN[GcHeap], fieldSelectorVN);
        fieldValueSelectorVN = vnStore->VNLiberalNormalValue(baseAddr->gtVNPair);
    }
    else
    {
        fieldMapVN           = fgCurMemoryVN[GcHeap];
        fieldValueSelectorVN = fieldSelectorVN;
    }

    ValueNum fieldValueVN = vnStore->VNForMapSelect(VNK_Liberal, fieldType, fieldMapVN, fieldValueSelectorVN);

    // Finally, account for the struct fields and type mismatches.
    var_types loadType    = loadTree->TypeGet();
    unsigned  loadSize    = loadTree->OperIsBlk() ? loadTree->AsBlk()->Size() : genTypeSize(loadTree);
    ValueNum  loadValueVN = vnStore->VNForLoad(VNK_Liberal, fieldValueVN, fieldSize, loadType, offset, loadSize);

    loadTree->gtVNPair.SetLiberal(loadValueVN);
    loadTree->gtVNPair.SetConservative(vnStore->VNForExpr(compCurBB, loadType));
}

//------------------------------------------------------------------------
// fgValueNumberFieldStore: Update the current heap state after a store to
//                          a class/static field.
//
// Arguments:
//    storeNode - The ASG node performing the store
//    baseAddr  - The "base address" of the field (see "GenTree::IsFieldAddr")
//    fieldSeq  - The field sequence representing the address
//    offset    - The offset, relative to the field, of the target location
//    storeSize - The number of bytes being stored
//    value     - The value being stored
//
void Compiler::fgValueNumberFieldStore(
    GenTree* storeNode, GenTree* baseAddr, FieldSeq* fieldSeq, ssize_t offset, unsigned storeSize, ValueNum value)
{
    noway_assert(fieldSeq != nullptr);

    // Two cases:
    //  1) Instance field / "complex" static: heap[field][baseAddr][offset + load size] = value.
    //  2) "Simple" static:                   heap[field][offset + load size]           = value.
    //
    unsigned  fieldSize;
    var_types fieldType;
    ValueNum  fieldSelectorVN = vnStore->VNForFieldSelector(fieldSeq->GetFieldHandle(), &fieldType, &fieldSize);

    ValueNum fieldMapVN           = ValueNumStore::NoVN;
    ValueNum fieldValueSelectorVN = ValueNumStore::NoVN;
    if (baseAddr != nullptr)
    {
        // Construct the "field map" VN. It represents memory state of the first field of all objects
        // on the heap. This is our primary map.
        fieldMapVN           = vnStore->VNForMapSelect(VNK_Liberal, TYP_MEM, fgCurMemoryVN[GcHeap], fieldSelectorVN);
        fieldValueSelectorVN = vnStore->VNLiberalNormalValue(baseAddr->gtVNPair);
    }
    else
    {
        fieldMapVN           = fgCurMemoryVN[GcHeap];
        fieldValueSelectorVN = fieldSelectorVN;
    }

    ValueNum newFieldValueVN = ValueNumStore::NoVN;
    if (vnStore->LoadStoreIsEntire(fieldSize, offset, storeSize))
    {
        // For memory locations (as opposed to locals), we do not normalize types.
        newFieldValueVN = value;
    }
    else
    {
        ValueNum oldFieldValueVN = vnStore->VNForMapSelect(VNK_Liberal, fieldType, fieldMapVN, fieldValueSelectorVN);
        newFieldValueVN          = vnStore->VNForStore(oldFieldValueVN, fieldSize, offset, storeSize, value);
    }

    if (newFieldValueVN != ValueNumStore::NoVN)
    {
        // Construct the new field map...
        ValueNum newFieldMapVN = vnStore->VNForMapStore(fieldMapVN, fieldValueSelectorVN, newFieldValueVN);

        // ...and a new value for the heap.
        ValueNum newHeapVN = ValueNumStore::NoVN;
        if (baseAddr != nullptr)
        {
            newHeapVN = vnStore->VNForMapStore(fgCurMemoryVN[GcHeap], fieldSelectorVN, newFieldMapVN);
        }
        else
        {
            newHeapVN = newFieldMapVN;
        }

        recordGcHeapStore(storeNode, newHeapVN DEBUGARG("StoreField"));
    }
    else
    {
        // For out-of-bounds stores, the heap has to be invalidated as other fields may be affected.
        fgMutateGcHeap(storeNode DEBUGARG("out-of-bounds store to a field"));
    }
}

ValueNum Compiler::fgValueNumberByrefExposedLoad(var_types type, ValueNum pointerVN)
{
    if (type == TYP_STRUCT)
    {
        // We can't assign a value number for a read of a struct as we can't determine
        // how many bytes will be read by this load, so return a new unique value number
        //
        return vnStore->VNForExpr(compCurBB, TYP_STRUCT);
    }
    else
    {
        ValueNum memoryVN = fgCurMemoryVN[ByrefExposed];
        // The memoization for VNFunc applications does not factor in the result type, so
        // VNF_ByrefExposedLoad takes the loaded type as an explicit parameter.
        ValueNum typeVN = vnStore->VNForIntCon(type);
        ValueNum loadVN =
            vnStore->VNForFunc(type, VNF_ByrefExposedLoad, typeVN, vnStore->VNNormalValue(pointerVN), memoryVN);
        return loadVN;
    }
}

var_types ValueNumStore::TypeOfVN(ValueNum vn) const
{
    if (vn == NoVN)
    {
        return TYP_UNDEF;
    }

    Chunk* c = m_chunks.GetNoExpand(GetChunkNum(vn));
    return c->m_typ;
}

//------------------------------------------------------------------------
// LoopOfVN: If the given value number is VNF_MemOpaque, VNF_MapStore, or
//    VNF_MemoryPhiDef, return the loop number where the memory update occurs,
//    otherwise returns MAX_LOOP_NUM.
//
// Arguments:
//    vn - Value number to query
//
// Return Value:
//    The memory loop number, which may be BasicBlock::NOT_IN_LOOP.
//    Returns BasicBlock::MAX_LOOP_NUM if this VN is not a memory value number.
//
BasicBlock::loopNumber ValueNumStore::LoopOfVN(ValueNum vn)
{
    VNFuncApp funcApp;
    if (GetVNFunc(vn, &funcApp))
    {
        if (funcApp.m_func == VNF_MemOpaque)
        {
            return (BasicBlock::loopNumber)funcApp.m_args[0];
        }
        else if (funcApp.m_func == VNF_MapStore)
        {
            return (BasicBlock::loopNumber)funcApp.m_args[3];
        }
        else if (funcApp.m_func == VNF_PhiMemoryDef)
        {
            BasicBlock* const block = reinterpret_cast<BasicBlock*>(ConstantValue<ssize_t>(funcApp.m_args[0]));
            return block->bbNatLoopNum;
        }
    }

    return BasicBlock::MAX_LOOP_NUM;
}

bool ValueNumStore::IsVNConstant(ValueNum vn)
{
    if (vn == NoVN)
    {
        return false;
    }
    Chunk* c = m_chunks.GetNoExpand(GetChunkNum(vn));
    if (c->m_attribs == CEA_Const)
    {
        return vn != VNForVoid(); // Void is not a "real" constant -- in the sense that it represents no value.
    }
    else
    {
        return c->m_attribs == CEA_Handle;
    }
}

bool ValueNumStore::IsVNInt32Constant(ValueNum vn)
{
    if (!IsVNConstant(vn))
    {
        return false;
    }

    return TypeOfVN(vn) == TYP_INT;
}

GenTreeFlags ValueNumStore::GetHandleFlags(ValueNum vn)
{
    assert(IsVNHandle(vn));
    Chunk*    c      = m_chunks.GetNoExpand(GetChunkNum(vn));
    unsigned  offset = ChunkOffset(vn);
    VNHandle* handle = &reinterpret_cast<VNHandle*>(c->m_defs)[offset];
    return handle->m_flags;
}

GenTreeFlags ValueNumStore::GetFoldedArithOpResultHandleFlags(ValueNum vn)
{
    GenTreeFlags flags = GetHandleFlags(vn);
    assert((flags & GTF_ICON_HDL_MASK) == flags);

    switch (flags)
    {
        case GTF_ICON_SCOPE_HDL:
        case GTF_ICON_CLASS_HDL:
        case GTF_ICON_METHOD_HDL:
        case GTF_ICON_FIELD_HDL:
        case GTF_ICON_TOKEN_HDL:
        case GTF_ICON_STR_HDL:
        case GTF_ICON_OBJ_HDL:
        case GTF_ICON_CONST_PTR:
        case GTF_ICON_VARG_HDL:
        case GTF_ICON_PINVKI_HDL:
        case GTF_ICON_FTN_ADDR:
        case GTF_ICON_CIDMID_HDL:
        case GTF_ICON_TLS_HDL:
        case GTF_ICON_STATIC_BOX_PTR:
            return GTF_ICON_CONST_PTR;
        case GTF_ICON_STATIC_HDL:
        case GTF_ICON_GLOBAL_PTR:
        case GTF_ICON_BBC_PTR:
            return GTF_ICON_GLOBAL_PTR;
        default:
            assert(!"Unexpected handle type");
            return flags;
    }
}

bool ValueNumStore::IsVNHandle(ValueNum vn)
{
    if (vn == NoVN)
    {
        return false;
    }

    Chunk* c = m_chunks.GetNoExpand(GetChunkNum(vn));
    return c->m_attribs == CEA_Handle;
}

//------------------------------------------------------------------------
// GetRelatedRelop: return value number for reversed/swapped comparison
//
// Arguments:
//    vn - vn to base things on
//    vrk - whether the new vn should swap, reverse, or both
//
// Returns:
//    vn for related comparison, or NoVN.
//
// Note:
//    If "vn" corresponds to (x > y), the resulting VN corresponds to
//    VRK_Inferred           (x ? y) (NoVN)
//    VRK_Same               (x > y)
//    VRK_Swap               (y < x)
//    VRK_Reverse            (x <= y)
//    VRK_SwapReverse        (y >= x)
//
//    VRK_Same will always return the VN passed in.
//    For other relations, this method will return NoVN for all float comparisons.
//
ValueNum ValueNumStore::GetRelatedRelop(ValueNum vn, VN_RELATION_KIND vrk)
{
    assert(vn == VNNormalValue(vn));

    if (vrk == VN_RELATION_KIND::VRK_Same)
    {
        return vn;
    }

    if (vrk == VN_RELATION_KIND::VRK_Inferred)
    {
        return NoVN;
    }

    if (vn == NoVN)
    {
        return NoVN;
    }

    // Verify we have a binary func application
    //
    VNFuncApp funcAttr;
    if (!GetVNFunc(vn, &funcAttr))
    {
        return NoVN;
    }

    if (funcAttr.m_arity != 2)
    {
        return NoVN;
    }

    // Don't try and model float compares.
    //
    if (varTypeIsFloating(TypeOfVN(funcAttr.m_args[0])))
    {
        return NoVN;
    }

    const bool reverse = (vrk == VN_RELATION_KIND::VRK_Reverse) || (vrk == VN_RELATION_KIND::VRK_SwapReverse);
    const bool swap    = (vrk == VN_RELATION_KIND::VRK_Swap) || (vrk == VN_RELATION_KIND::VRK_SwapReverse);

    // Set up the new function
    //
    VNFunc newFunc = funcAttr.m_func;

    // Swap the predicate, if so asked.
    //
    if (swap)
    {
        if (newFunc >= VNF_Boundary)
        {
            switch (newFunc)
            {
                case VNF_LT_UN:
                    newFunc = VNF_GT_UN;
                    break;
                case VNF_LE_UN:
                    newFunc = VNF_GE_UN;
                    break;
                case VNF_GE_UN:
                    newFunc = VNF_LE_UN;
                    break;
                case VNF_GT_UN:
                    newFunc = VNF_LT_UN;
                    break;
                default:
                    return NoVN;
            }
        }
        else
        {
            const genTreeOps op = (genTreeOps)newFunc;

            if (!GenTree::OperIsCompare(op))
            {
                return NoVN;
            }

            newFunc = (VNFunc)GenTree::SwapRelop(op);
        }
    }

    // Reverse the predicate, if so asked.
    //
    if (reverse)
    {
        if (newFunc >= VNF_Boundary)
        {
            switch (newFunc)
            {
                case VNF_LT_UN:
                    newFunc = VNF_GE_UN;
                    break;
                case VNF_LE_UN:
                    newFunc = VNF_GT_UN;
                    break;
                case VNF_GE_UN:
                    newFunc = VNF_LT_UN;
                    break;
                case VNF_GT_UN:
                    newFunc = VNF_LE_UN;
                    break;
                default:
                    return NoVN;
            }
        }
        else
        {
            const genTreeOps op = (genTreeOps)newFunc;

            if (!GenTree::OperIsCompare(op))
            {
                return NoVN;
            }

            newFunc = (VNFunc)GenTree::ReverseRelop(op);
        }
    }

    // Create the resulting VN, swapping arguments if needed.
    //
    ValueNum result = VNForFunc(TYP_INT, newFunc, funcAttr.m_args[swap ? 1 : 0], funcAttr.m_args[swap ? 0 : 1]);

    return result;
}

#ifdef DEBUG
const char* ValueNumStore::VNRelationString(VN_RELATION_KIND vrk)
{
    switch (vrk)
    {
        case VN_RELATION_KIND::VRK_Inferred:
            return "inferred";
        case VN_RELATION_KIND::VRK_Same:
            return "same";
        case VN_RELATION_KIND::VRK_Reverse:
            return "reversed";
        case VN_RELATION_KIND::VRK_Swap:
            return "swapped";
        case VN_RELATION_KIND::VRK_SwapReverse:
            return "swapped and reversed";
        default:
            return "unknown vn relation";
    }
}
#endif

bool ValueNumStore::IsVNRelop(ValueNum vn)
{
    VNFuncApp funcAttr;
    if (!GetVNFunc(vn, &funcAttr))
    {
        return false;
    }

    if (funcAttr.m_arity != 2)
    {
        return false;
    }

    const VNFunc func = funcAttr.m_func;

    if (func >= VNF_Boundary)
    {
        switch (func)
        {
            case VNF_LT_UN:
            case VNF_LE_UN:
            case VNF_GE_UN:
            case VNF_GT_UN:
                return true;
            default:
                return false;
        }
    }
    else
    {
        const genTreeOps op = (genTreeOps)func;
        return GenTree::OperIsCompare(op);
    }
}

bool ValueNumStore::IsVNConstantBound(ValueNum vn)
{
    VNFuncApp funcApp;
    if ((vn != NoVN) && GetVNFunc(vn, &funcApp))
    {
        if ((funcApp.m_func == (VNFunc)GT_LE) || (funcApp.m_func == (VNFunc)GT_GE) ||
            (funcApp.m_func == (VNFunc)GT_LT) || (funcApp.m_func == (VNFunc)GT_GT))
        {
            const bool op1IsConst = IsVNInt32Constant(funcApp.m_args[0]);
            const bool op2IsConst = IsVNInt32Constant(funcApp.m_args[1]);
            return op1IsConst != op2IsConst;
        }
    }
    return false;
}

bool ValueNumStore::IsVNConstantBoundUnsigned(ValueNum vn)
{
    VNFuncApp funcApp;
    if ((vn != NoVN) && GetVNFunc(vn, &funcApp))
    {
        const bool op1IsPositiveConst = IsVNPositiveInt32Constant(funcApp.m_args[0]);
        const bool op2IsPositiveConst = IsVNPositiveInt32Constant(funcApp.m_args[1]);
        if (!op1IsPositiveConst && op2IsPositiveConst)
        {
            // (uint)index < CNS
            // (uint)index >= CNS
            return (funcApp.m_func == VNF_LT_UN) || (funcApp.m_func == VNF_GE_UN);
        }
        else if (op1IsPositiveConst && !op2IsPositiveConst)
        {
            // CNS > (uint)index
            // CNS <= (uint)index
            return (funcApp.m_func == VNF_GT_UN) || (funcApp.m_func == VNF_LE_UN);
        }
    }
    return false;
}

void ValueNumStore::GetConstantBoundInfo(ValueNum vn, ConstantBoundInfo* info)
{
    assert(IsVNConstantBound(vn) || IsVNConstantBoundUnsigned(vn));
    assert(info);

    VNFuncApp funcAttr;
    GetVNFunc(vn, &funcAttr);

    bool       isUnsigned = true;
    genTreeOps op;
    switch (funcAttr.m_func)
    {
        case VNF_GT_UN:
            op = GT_GT;
            break;
        case VNF_GE_UN:
            op = GT_GE;
            break;
        case VNF_LT_UN:
            op = GT_LT;
            break;
        case VNF_LE_UN:
            op = GT_LE;
            break;
        default:
            op         = (genTreeOps)funcAttr.m_func;
            isUnsigned = false;
            break;
    }

    if (IsVNInt32Constant(funcAttr.m_args[1]))
    {
        info->cmpOper  = op;
        info->cmpOpVN  = funcAttr.m_args[0];
        info->constVal = GetConstantInt32(funcAttr.m_args[1]);
    }
    else
    {
        info->cmpOper  = GenTree::SwapRelop(op);
        info->cmpOpVN  = funcAttr.m_args[1];
        info->constVal = GetConstantInt32(funcAttr.m_args[0]);
    }
    info->isUnsigned = isUnsigned;
}

//------------------------------------------------------------------------
// IsVNPositiveInt32Constant: returns true iff vn is a known Int32 constant that is greater then 0
//
// Arguments:
//    vn - Value number to query
bool ValueNumStore::IsVNPositiveInt32Constant(ValueNum vn)
{
    return IsVNInt32Constant(vn) && (ConstantValue<INT32>(vn) > 0);
}

//------------------------------------------------------------------------
// IsVNArrLenUnsignedBound: Checks if the specified vn represents an expression
//    of one of the following forms:
//    - "(uint)i < (uint)len" that implies (0 <= i < len)
//    - "const < (uint)len" that implies "len > const"
//    - "const <= (uint)len" that implies "len > const - 1"
//
// Arguments:
//    vn - Value number to query
//    info - Pointer to an UnsignedCompareCheckedBoundInfo object to return information about
//           the expression. Not populated if the vn expression isn't suitable (e.g. i <= len).
//           This enables optCreateJTrueBoundAssertion to immediately create an OAK_NO_THROW
//           assertion instead of the OAK_EQUAL/NOT_EQUAL assertions created by signed compares
//           (IsVNCompareCheckedBound, IsVNCompareCheckedBoundArith) that require further processing.
//
// Note:
//   For comparisons of the form constant <= length, this returns them as (constant - 1) < length
//
bool ValueNumStore::IsVNUnsignedCompareCheckedBound(ValueNum vn, UnsignedCompareCheckedBoundInfo* info)
{
    VNFuncApp funcApp;

    if (GetVNFunc(vn, &funcApp))
    {
        if ((funcApp.m_func == VNF_LT_UN) || (funcApp.m_func == VNF_GE_UN))
        {
            // We only care about "(uint)i < (uint)len" and its negation "(uint)i >= (uint)len"
            if (IsVNCheckedBound(funcApp.m_args[1]))
            {
                info->vnIdx   = funcApp.m_args[0];
                info->cmpOper = funcApp.m_func;
                info->vnBound = funcApp.m_args[1];
                return true;
            }
            // We care about (uint)len < constant and its negation "(uint)len >= constant"
            else if (IsVNPositiveInt32Constant(funcApp.m_args[1]) && IsVNCheckedBound(funcApp.m_args[0]))
            {
                // Change constant < len into (uint)len >= (constant - 1)
                // to make consuming this simpler (and likewise for it's negation).
                INT32 validIndex = ConstantValue<INT32>(funcApp.m_args[1]) - 1;
                assert(validIndex >= 0);

                info->vnIdx   = VNForIntCon(validIndex);
                info->cmpOper = (funcApp.m_func == VNF_GE_UN) ? VNF_LT_UN : VNF_GE_UN;
                info->vnBound = funcApp.m_args[0];
                return true;
            }
        }
        else if ((funcApp.m_func == VNF_GT_UN) || (funcApp.m_func == VNF_LE_UN))
        {
            // We only care about "(uint)a.len > (uint)i" and its negation "(uint)a.len <= (uint)i"
            if (IsVNCheckedBound(funcApp.m_args[0]))
            {
                info->vnIdx = funcApp.m_args[1];
                // Let's keep a consistent operand order - it's always i < len, never len > i
                info->cmpOper = (funcApp.m_func == VNF_GT_UN) ? VNF_LT_UN : VNF_GE_UN;
                info->vnBound = funcApp.m_args[0];
                return true;
            }
            // Look for constant > (uint)len and its negation "constant <= (uint)len"
            else if (IsVNPositiveInt32Constant(funcApp.m_args[0]) && IsVNCheckedBound(funcApp.m_args[1]))
            {
                // Change constant <= (uint)len to (constant - 1) < (uint)len
                // to make consuming this simpler (and likewise for it's negation).
                INT32 validIndex = ConstantValue<INT32>(funcApp.m_args[0]) - 1;
                assert(validIndex >= 0);

                info->vnIdx   = VNForIntCon(validIndex);
                info->cmpOper = (funcApp.m_func == VNF_LE_UN) ? VNF_LT_UN : VNF_GE_UN;
                info->vnBound = funcApp.m_args[1];
                return true;
            }
        }
    }

    return false;
}

bool ValueNumStore::IsVNCompareCheckedBound(ValueNum vn)
{
    // Do we have "var < len"?
    if (vn == NoVN)
    {
        return false;
    }

    VNFuncApp funcAttr;
    if (!GetVNFunc(vn, &funcAttr))
    {
        return false;
    }
    if (funcAttr.m_func != (VNFunc)GT_LE && funcAttr.m_func != (VNFunc)GT_GE && funcAttr.m_func != (VNFunc)GT_LT &&
        funcAttr.m_func != (VNFunc)GT_GT)
    {
        return false;
    }
    if (!IsVNCheckedBound(funcAttr.m_args[0]) && !IsVNCheckedBound(funcAttr.m_args[1]))
    {
        return false;
    }

    return true;
}

void ValueNumStore::GetCompareCheckedBound(ValueNum vn, CompareCheckedBoundArithInfo* info)
{
    assert(IsVNCompareCheckedBound(vn));

    // Do we have var < a.len?
    VNFuncApp funcAttr;
    GetVNFunc(vn, &funcAttr);

    bool isOp1CheckedBound = IsVNCheckedBound(funcAttr.m_args[1]);
    if (isOp1CheckedBound)
    {
        info->cmpOper = funcAttr.m_func;
        info->cmpOp   = funcAttr.m_args[0];
        info->vnBound = funcAttr.m_args[1];
    }
    else
    {
        info->cmpOper = GenTree::SwapRelop((genTreeOps)funcAttr.m_func);
        info->cmpOp   = funcAttr.m_args[1];
        info->vnBound = funcAttr.m_args[0];
    }
}

bool ValueNumStore::IsVNCheckedBoundArith(ValueNum vn)
{
    // Do we have "a.len +or- var"
    if (vn == NoVN)
    {
        return false;
    }

    VNFuncApp funcAttr;

    return GetVNFunc(vn, &funcAttr) &&                                                     // vn is a func.
           (funcAttr.m_func == (VNFunc)GT_ADD || funcAttr.m_func == (VNFunc)GT_SUB) &&     // the func is +/-
           (IsVNCheckedBound(funcAttr.m_args[0]) || IsVNCheckedBound(funcAttr.m_args[1])); // either op1 or op2 is a.len
}

void ValueNumStore::GetCheckedBoundArithInfo(ValueNum vn, CompareCheckedBoundArithInfo* info)
{
    // Do we have a.len +/- var?
    assert(IsVNCheckedBoundArith(vn));
    VNFuncApp funcArith;
    GetVNFunc(vn, &funcArith);

    bool isOp1CheckedBound = IsVNCheckedBound(funcArith.m_args[1]);
    if (isOp1CheckedBound)
    {
        info->arrOper = funcArith.m_func;
        info->arrOp   = funcArith.m_args[0];
        info->vnBound = funcArith.m_args[1];
    }
    else
    {
        info->arrOper = funcArith.m_func;
        info->arrOp   = funcArith.m_args[1];
        info->vnBound = funcArith.m_args[0];
    }
}

bool ValueNumStore::IsVNCompareCheckedBoundArith(ValueNum vn)
{
    // Do we have: "var < a.len - var"
    if (vn == NoVN)
    {
        return false;
    }

    VNFuncApp funcAttr;
    if (!GetVNFunc(vn, &funcAttr))
    {
        return false;
    }

    // Suitable comparator.
    if (funcAttr.m_func != (VNFunc)GT_LE && funcAttr.m_func != (VNFunc)GT_GE && funcAttr.m_func != (VNFunc)GT_LT &&
        funcAttr.m_func != (VNFunc)GT_GT)
    {
        return false;
    }

    // Either the op0 or op1 is arr len arithmetic.
    if (!IsVNCheckedBoundArith(funcAttr.m_args[0]) && !IsVNCheckedBoundArith(funcAttr.m_args[1]))
    {
        return false;
    }

    return true;
}

void ValueNumStore::GetCompareCheckedBoundArithInfo(ValueNum vn, CompareCheckedBoundArithInfo* info)
{
    assert(IsVNCompareCheckedBoundArith(vn));

    VNFuncApp funcAttr;
    GetVNFunc(vn, &funcAttr);

    // Check whether op0 or op1 is checked bound arithmetic.
    bool isOp1CheckedBoundArith = IsVNCheckedBoundArith(funcAttr.m_args[1]);
    if (isOp1CheckedBoundArith)
    {
        info->cmpOper = funcAttr.m_func;
        info->cmpOp   = funcAttr.m_args[0];
        GetCheckedBoundArithInfo(funcAttr.m_args[1], info);
    }
    else
    {
        info->cmpOper = GenTree::SwapRelop((genTreeOps)funcAttr.m_func);
        info->cmpOp   = funcAttr.m_args[1];
        GetCheckedBoundArithInfo(funcAttr.m_args[0], info);
    }
}

ValueNum ValueNumStore::GetArrForLenVn(ValueNum vn)
{
    if (vn == NoVN)
    {
        return NoVN;
    }

    VNFuncApp funcAttr;
    if (GetVNFunc(vn, &funcAttr) &&
        ((funcAttr.m_func == (VNFunc)GT_ARR_LENGTH) || (funcAttr.m_func == VNF_MDArrLength)))
    {
        return funcAttr.m_args[0];
    }
    return NoVN;
}

// TODO-MDArray: support JitNewMdArr, probably with a IsVNNewMDArr() function
bool ValueNumStore::IsVNNewArr(ValueNum vn, VNFuncApp* funcApp)
{
    if (vn == NoVN)
    {
        return false;
    }
    bool result = false;
    if (GetVNFunc(vn, funcApp))
    {
        result = (funcApp->m_func == VNF_JitNewArr) || (funcApp->m_func == VNF_JitReadyToRunNewArr);
    }
    return result;
}

// TODO-MDArray: support array dimension length of a specific dimension for JitNewMdArr, with a GetNewMDArrSize()
// function.
int ValueNumStore::GetNewArrSize(ValueNum vn)
{
    VNFuncApp funcApp;
    if (IsVNNewArr(vn, &funcApp))
    {
        ValueNum arg1VN = funcApp.m_args[1];
        if (IsVNConstant(arg1VN) && TypeOfVN(arg1VN) == TYP_INT)
        {
            return ConstantValue<int>(arg1VN);
        }
    }
    return 0;
}

bool ValueNumStore::IsVNArrLen(ValueNum vn)
{
    if (vn == NoVN)
    {
        return false;
    }
    VNFuncApp funcAttr;
    return GetVNFunc(vn, &funcAttr) &&
           ((funcAttr.m_func == (VNFunc)GT_ARR_LENGTH) || (funcAttr.m_func == VNF_MDArrLength));
}

bool ValueNumStore::IsVNCheckedBound(ValueNum vn)
{
    bool dummy;
    if (m_checkedBoundVNs.TryGetValue(vn, &dummy))
    {
        // This VN appeared as the conservative VN of the length argument of some
        // GT_BOUNDS_CHECK node.
        return true;
    }
    if (IsVNArrLen(vn))
    {
        // Even if we haven't seen this VN in a bounds check, if it is an array length
        // VN then consider it a checked bound VN.  This facilitates better bounds check
        // removal by ensuring that compares against array lengths get put in the
        // optCseCheckedBoundMap; such an array length might get CSEd with one that was
        // directly used in a bounds check, and having the map entry will let us update
        // the compare's VN so that OptimizeRangeChecks can recognize such compares.
        return true;
    }

    return false;
}

void ValueNumStore::SetVNIsCheckedBound(ValueNum vn)
{
    // This is meant to flag VNs for lengths that aren't known at compile time, so we can
    // form and propagate assertions about them.  Ensure that callers filter out constant
    // VNs since they're not what we're looking to flag, and assertion prop can reason
    // directly about constants.
    assert(!IsVNConstant(vn));
    m_checkedBoundVNs.AddOrUpdate(vn, true);
}

ValueNum ValueNumStore::EvalMathFuncUnary(var_types typ, NamedIntrinsic gtMathFN, ValueNum arg0VN)
{
    assert(arg0VN == VNNormalValue(arg0VN));
    assert(m_pComp->IsMathIntrinsic(gtMathFN));

    // If the math intrinsic is not implemented by target-specific instructions, such as implemented
    // by user calls, then don't do constant folding on it during ReadyToRun. This minimizes precision loss.

    if (IsVNConstant(arg0VN) && (!m_pComp->opts.IsReadyToRun() || m_pComp->IsTargetIntrinsic(gtMathFN)))
    {
        assert(varTypeIsFloating(TypeOfVN(arg0VN)));

        if (typ == TYP_DOUBLE)
        {
            // Both operand and its result must be of the same floating point type.
            assert(typ == TypeOfVN(arg0VN));
            double arg0Val = GetConstantDouble(arg0VN);

            double res = 0.0;
            switch (gtMathFN)
            {
                case NI_System_Math_Abs:
                    res = fabs(arg0Val);
                    break;

                case NI_System_Math_Acos:
                    res = acos(arg0Val);
                    break;

                case NI_System_Math_Acosh:
                    res = acosh(arg0Val);
                    break;

                case NI_System_Math_Asin:
                    res = asin(arg0Val);
                    break;

                case NI_System_Math_Asinh:
                    res = asinh(arg0Val);
                    break;

                case NI_System_Math_Atan:
                    res = atan(arg0Val);
                    break;

                case NI_System_Math_Atanh:
                    res = atanh(arg0Val);
                    break;

                case NI_System_Math_Cbrt:
                    res = cbrt(arg0Val);
                    break;

                case NI_System_Math_Ceiling:
                    res = ceil(arg0Val);
                    break;

                case NI_System_Math_Cos:
                    res = cos(arg0Val);
                    break;

                case NI_System_Math_Cosh:
                    res = cosh(arg0Val);
                    break;

                case NI_System_Math_Exp:
                    res = exp(arg0Val);
                    break;

                case NI_System_Math_Floor:
                    res = floor(arg0Val);
                    break;

                case NI_System_Math_Log:
                    res = log(arg0Val);
                    break;

                case NI_System_Math_Log2:
                    res = log2(arg0Val);
                    break;

                case NI_System_Math_Log10:
                    res = log10(arg0Val);
                    break;

                case NI_System_Math_Sin:
                    res = sin(arg0Val);
                    break;

                case NI_System_Math_Sinh:
                    res = sinh(arg0Val);
                    break;

                case NI_System_Math_Round:
                    res = FloatingPointUtils::round(arg0Val);
                    break;

                case NI_System_Math_Sqrt:
                    res = sqrt(arg0Val);
                    break;

                case NI_System_Math_Tan:
                    res = tan(arg0Val);
                    break;

                case NI_System_Math_Tanh:
                    res = tanh(arg0Val);
                    break;

                case NI_System_Math_Truncate:
                    res = trunc(arg0Val);
                    break;

                default:
                    // the above are the only math intrinsics at the time of this writing.
                    unreached();
            }

            return VNForDoubleCon(res);
        }
        else if (typ == TYP_FLOAT)
        {
            // Both operand and its result must be of the same floating point type.
            assert(typ == TypeOfVN(arg0VN));
            float arg0Val = GetConstantSingle(arg0VN);

            float res = 0.0f;
            switch (gtMathFN)
            {
                case NI_System_Math_Abs:
                    res = fabsf(arg0Val);
                    break;

                case NI_System_Math_Acos:
                    res = acosf(arg0Val);
                    break;

                case NI_System_Math_Acosh:
                    res = acoshf(arg0Val);
                    break;

                case NI_System_Math_Asin:
                    res = asinf(arg0Val);
                    break;

                case NI_System_Math_Asinh:
                    res = asinhf(arg0Val);
                    break;

                case NI_System_Math_Atan:
                    res = atanf(arg0Val);
                    break;

                case NI_System_Math_Atanh:
                    res = atanhf(arg0Val);
                    break;

                case NI_System_Math_Cbrt:
                    res = cbrtf(arg0Val);
                    break;

                case NI_System_Math_Ceiling:
                    res = ceilf(arg0Val);
                    break;

                case NI_System_Math_Cos:
                    res = cosf(arg0Val);
                    break;

                case NI_System_Math_Cosh:
                    res = coshf(arg0Val);
                    break;

                case NI_System_Math_Exp:
                    res = expf(arg0Val);
                    break;

                case NI_System_Math_Floor:
                    res = floorf(arg0Val);
                    break;

                case NI_System_Math_Log:
                    res = logf(arg0Val);
                    break;

                case NI_System_Math_Log2:
                    res = log2f(arg0Val);
                    break;

                case NI_System_Math_Log10:
                    res = log10f(arg0Val);
                    break;

                case NI_System_Math_Sin:
                    res = sinf(arg0Val);
                    break;

                case NI_System_Math_Sinh:
                    res = sinhf(arg0Val);
                    break;

                case NI_System_Math_Round:
                    res = FloatingPointUtils::round(arg0Val);
                    break;

                case NI_System_Math_Sqrt:
                    res = sqrtf(arg0Val);
                    break;

                case NI_System_Math_Tan:
                    res = tanf(arg0Val);
                    break;

                case NI_System_Math_Tanh:
                    res = tanhf(arg0Val);
                    break;

                case NI_System_Math_Truncate:
                    res = truncf(arg0Val);
                    break;

                default:
                    // the above are the only math intrinsics at the time of this writing.
                    unreached();
            }

            return VNForFloatCon(res);
        }
        else
        {
            assert(typ == TYP_INT);
            int res = 0;

            if (gtMathFN == NI_System_Math_ILogB)
            {
                switch (TypeOfVN(arg0VN))
                {
                    case TYP_DOUBLE:
                    {
                        double arg0Val = GetConstantDouble(arg0VN);
                        res            = ilogb(arg0Val);
                        break;
                    }

                    case TYP_FLOAT:
                    {
                        float arg0Val = GetConstantSingle(arg0VN);
                        res           = ilogbf(arg0Val);
                        break;
                    }

                    default:
                        unreached();
                }
            }
            else
            {
                assert(gtMathFN == NI_System_Math_Round);

                switch (TypeOfVN(arg0VN))
                {
                    case TYP_DOUBLE:
                    {
                        double arg0Val = GetConstantDouble(arg0VN);
                        res            = int(FloatingPointUtils::round(arg0Val));
                        break;
                    }

                    case TYP_FLOAT:
                    {
                        float arg0Val = GetConstantSingle(arg0VN);
                        res           = int(FloatingPointUtils::round(arg0Val));
                        break;
                    }

                    default:
                        unreached();
                }
            }

            return VNForIntCon(res);
        }
    }
    else
    {
        assert((typ == TYP_DOUBLE) || (typ == TYP_FLOAT) ||
               ((typ == TYP_INT) && ((gtMathFN == NI_System_Math_ILogB) || (gtMathFN == NI_System_Math_Round))));

        VNFunc vnf = VNF_Boundary;
        switch (gtMathFN)
        {
            case NI_System_Math_Abs:
                vnf = VNF_Abs;
                break;
            case NI_System_Math_Acos:
                vnf = VNF_Acos;
                break;
            case NI_System_Math_Acosh:
                vnf = VNF_Acosh;
                break;
            case NI_System_Math_Asin:
                vnf = VNF_Asin;
                break;
            case NI_System_Math_Asinh:
                vnf = VNF_Asinh;
                break;
            case NI_System_Math_Atan:
                vnf = VNF_Atan;
                break;
            case NI_System_Math_Atanh:
                vnf = VNF_Atanh;
                break;
            case NI_System_Math_Cbrt:
                vnf = VNF_Cbrt;
                break;
            case NI_System_Math_Ceiling:
                vnf = VNF_Ceiling;
                break;
            case NI_System_Math_Cos:
                vnf = VNF_Cos;
                break;
            case NI_System_Math_Cosh:
                vnf = VNF_Cosh;
                break;
            case NI_System_Math_Exp:
                vnf = VNF_Exp;
                break;
            case NI_System_Math_Floor:
                vnf = VNF_Floor;
                break;
            case NI_System_Math_ILogB:
                vnf = VNF_ILogB;
                break;
            case NI_System_Math_Log:
                vnf = VNF_Log;
                break;
            case NI_System_Math_Log2:
                vnf = VNF_Log2;
                break;
            case NI_System_Math_Log10:
                vnf = VNF_Log10;
                break;
            case NI_System_Math_Round:
                if (typ == TYP_DOUBLE)
                {
                    vnf = VNF_RoundDouble;
                }
                else if (typ == TYP_INT)
                {
                    vnf = VNF_RoundInt32;
                }
                else if (typ == TYP_FLOAT)
                {
                    vnf = VNF_RoundSingle;
                }
                else
                {
                    noway_assert(!"Invalid INTRINSIC_Round");
                }
                break;
            case NI_System_Math_Sin:
                vnf = VNF_Sin;
                break;
            case NI_System_Math_Sinh:
                vnf = VNF_Sinh;
                break;
            case NI_System_Math_Sqrt:
                vnf = VNF_Sqrt;
                break;
            case NI_System_Math_Tan:
                vnf = VNF_Tan;
                break;
            case NI_System_Math_Tanh:
                vnf = VNF_Tanh;
                break;
            case NI_System_Math_Truncate:
                vnf = VNF_Truncate;
                break;
            default:
                unreached(); // the above are the only math intrinsics at the time of this writing.
        }

        return VNForFunc(typ, vnf, arg0VN);
    }
}

ValueNum ValueNumStore::EvalMathFuncBinary(var_types typ, NamedIntrinsic gtMathFN, ValueNum arg0VN, ValueNum arg1VN)
{
    assert(varTypeIsFloating(typ));
    assert(arg0VN == VNNormalValue(arg0VN));
    assert(arg1VN == VNNormalValue(arg1VN));
    assert(m_pComp->IsMathIntrinsic(gtMathFN));

    // If the math intrinsic is not implemented by target-specific instructions, such as implemented
    // by user calls, then don't do constant folding on it during ReadyToRun. This minimizes precision loss.

    if (IsVNConstant(arg0VN) && IsVNConstant(arg1VN) &&
        (!m_pComp->opts.IsReadyToRun() || m_pComp->IsTargetIntrinsic(gtMathFN)))
    {
        if (typ == TYP_DOUBLE)
        {
            // Both the first operand and its result must be of the same floating point type.
            assert(typ == TypeOfVN(arg0VN));
            double arg0Val = GetConstantDouble(arg0VN);

            double res = 0.0;
            switch (gtMathFN)
            {
                case NI_System_Math_Atan2:
                {
                    assert(typ == TypeOfVN(arg1VN));
                    double arg1Val = GetConstantDouble(arg1VN);
                    res            = atan2(arg0Val, arg1Val);
                    break;
                }

                case NI_System_Math_FMod:
                {
                    assert(typ == TypeOfVN(arg1VN));
                    double arg1Val = GetConstantDouble(arg1VN);
                    res            = fmod(arg0Val, arg1Val);
                    break;
                }

                case NI_System_Math_Pow:
                {
                    assert(typ == TypeOfVN(arg1VN));
                    double arg1Val = GetConstantDouble(arg1VN);
                    res            = pow(arg0Val, arg1Val);
                    break;
                }

                case NI_System_Math_Max:
                {
                    assert(typ == TypeOfVN(arg1VN));
                    double arg1Val = GetConstantDouble(arg1VN);
                    res            = FloatingPointUtils::maximum(arg0Val, arg1Val);
                    break;
                }

                case NI_System_Math_Min:
                {
                    assert(typ == TypeOfVN(arg1VN));
                    double arg1Val = GetConstantDouble(arg1VN);
                    res            = FloatingPointUtils::minimum(arg0Val, arg1Val);
                    break;
                }

                default:
                    // the above are the only binary math intrinsics at the time of this writing.
                    unreached();
            }

            return VNForDoubleCon(res);
        }
        else
        {
            // Both operand and its result must be of the same floating point type.
            assert(typ == TYP_FLOAT);
            assert(typ == TypeOfVN(arg0VN));
            float arg0Val = GetConstantSingle(arg0VN);

            float res = 0.0f;
            switch (gtMathFN)
            {
                case NI_System_Math_Atan2:
                {
                    assert(typ == TypeOfVN(arg1VN));
                    float arg1Val = GetConstantSingle(arg1VN);
                    res           = atan2f(arg0Val, arg1Val);
                    break;
                }

                case NI_System_Math_FMod:
                {
                    assert(typ == TypeOfVN(arg1VN));
                    float arg1Val = GetConstantSingle(arg1VN);
                    res           = fmodf(arg0Val, arg1Val);
                    break;
                }

                case NI_System_Math_Max:
                {
                    assert(typ == TypeOfVN(arg1VN));
                    float arg1Val = GetConstantSingle(arg1VN);
                    res           = FloatingPointUtils::maximum(arg0Val, arg1Val);
                    break;
                }

                case NI_System_Math_Min:
                {
                    assert(typ == TypeOfVN(arg1VN));
                    float arg1Val = GetConstantSingle(arg1VN);
                    res           = FloatingPointUtils::minimum(arg0Val, arg1Val);
                    break;
                }

                case NI_System_Math_Pow:
                {
                    assert(typ == TypeOfVN(arg1VN));
                    float arg1Val = GetConstantSingle(arg1VN);
                    res           = powf(arg0Val, arg1Val);
                    break;
                }

                default:
                    // the above are the only binary math intrinsics at the time of this writing.
                    unreached();
            }

            return VNForFloatCon(res);
        }
    }
    else
    {
        VNFunc vnf = VNF_Boundary;

        switch (gtMathFN)
        {
            case NI_System_Math_Atan2:
                vnf = VNF_Atan2;
                break;

            case NI_System_Math_FMod:
                vnf = VNF_FMod;
                break;

            case NI_System_Math_Max:
                vnf = VNF_Max;
                break;

            case NI_System_Math_Min:
                vnf = VNF_Min;
                break;

            case NI_System_Math_Pow:
                vnf = VNF_Pow;
                break;

            default:
                // the above are the only binary math intrinsics at the time of this writing.
                unreached();
        }

        return VNForFunc(typ, vnf, arg0VN, arg1VN);
    }
}

bool ValueNumStore::IsVNFunc(ValueNum vn)
{
    if (vn == NoVN)
    {
        return false;
    }
    Chunk* c = m_chunks.GetNoExpand(GetChunkNum(vn));
    switch (c->m_attribs)
    {
        case CEA_Func0:
        case CEA_Func1:
        case CEA_Func2:
        case CEA_Func3:
        case CEA_Func4:
            return true;
        default:
            return false;
    }
}

bool ValueNumStore::GetVNFunc(ValueNum vn, VNFuncApp* funcApp)
{
    if (vn == NoVN)
    {
        return false;
    }

    Chunk*   c      = m_chunks.GetNoExpand(GetChunkNum(vn));
    unsigned offset = ChunkOffset(vn);
    assert(offset < c->m_numUsed);
    static_assert_no_msg(AreContiguous(CEA_Func0, CEA_Func1, CEA_Func2, CEA_Func3, CEA_Func4));
    unsigned arity = c->m_attribs - CEA_Func0;
    if (arity <= 4)
    {
        static_assert_no_msg(sizeof(VNFunc) == sizeof(VNDefFuncAppFlexible));
        funcApp->m_arity           = arity;
        VNDefFuncAppFlexible* farg = c->PointerToFuncApp(offset, arity);
        funcApp->m_func            = farg->m_func;
        funcApp->m_args            = farg->m_args;
        return true;
    }

    return false;
}

bool ValueNumStore::VNIsValid(ValueNum vn)
{
    ChunkNum cn = GetChunkNum(vn);
    if (cn >= m_chunks.Size())
    {
        return false;
    }
    // Otherwise...
    Chunk* c = m_chunks.GetNoExpand(cn);
    return ChunkOffset(vn) < c->m_numUsed;
}

#ifdef DEBUG

void ValueNumStore::vnDump(Compiler* comp, ValueNum vn, bool isPtr)
{
    printf(" {");
    if (vn == NoVN)
    {
        printf("NoVN");
    }
    else if (IsVNHandle(vn) && (GetHandleFlags(vn) == GTF_ICON_FIELD_SEQ))
    {
        comp->gtDispFieldSeq(FieldSeqVNToFieldSeq(vn), 0);
        printf(" ");
    }
    else if (IsVNHandle(vn))
    {
        ssize_t val = ConstantValue<ssize_t>(vn);
        printf("Hnd const: 0x%p", dspPtr(val));
    }
    else if (IsVNConstant(vn))
    {
        var_types vnt = TypeOfVN(vn);
        switch (vnt)
        {
            case TYP_BOOL:
            case TYP_BYTE:
            case TYP_UBYTE:
            case TYP_SHORT:
            case TYP_USHORT:
            case TYP_INT:
            case TYP_UINT:
            {
                int val = ConstantValue<int>(vn);
                if (isPtr)
                {
                    printf("PtrCns[%p]", dspPtr(val));
                }
                else
                {
                    printf("IntCns");
                    if ((val > -1000) && (val < 1000))
                    {
                        printf(" %ld", val);
                    }
                    else
                    {
                        printf(" 0x%X", val);
                    }
                }
            }
            break;
            case TYP_LONG:
            case TYP_ULONG:
            {
                INT64 val = ConstantValue<INT64>(vn);
                if (isPtr)
                {
                    printf("LngPtrCns: 0x%p", dspPtr(val));
                }
                else
                {
                    printf("LngCns: ");
                    if ((val > -1000) && (val < 1000))
                    {
                        printf(" %ld", val);
                    }
                    else if ((val & 0xFFFFFFFF00000000LL) == 0)
                    {
                        printf(" 0x%X", val);
                    }
                    else
                    {
                        printf(" 0x%llx", val);
                    }
                }
            }
            break;
            case TYP_FLOAT:
                printf("FltCns[%f]", ConstantValue<float>(vn));
                break;
            case TYP_DOUBLE:
                printf("DblCns[%f]", ConstantValue<double>(vn));
                break;
            case TYP_REF:
                if (vn == VNForNull())
                {
                    printf("null");
                }
                else if (vn == VNForVoid())
                {
                    printf("void");
                }
                break;
            case TYP_BYREF:
                printf("byrefVal");
                break;
            case TYP_STRUCT:
                printf("structVal(zero)");
                break;

#ifdef FEATURE_SIMD
            case TYP_SIMD8:
            {
                simd8_t cnsVal = GetConstantSimd8(vn);
                printf("Simd8Cns[0x%08x, 0x%08x]", cnsVal.u32[0], cnsVal.u32[1]);
                break;
            }

            case TYP_SIMD12:
            {
                simd12_t cnsVal = GetConstantSimd12(vn);
                printf("Simd12Cns[0x%08x, 0x%08x, 0x%08x]", cnsVal.u32[0], cnsVal.u32[1], cnsVal.u32[2]);
                break;
            }

            case TYP_SIMD16:
            {
                simd16_t cnsVal = GetConstantSimd16(vn);
                printf("Simd16Cns[0x%08x, 0x%08x, 0x%08x, 0x%08x]", cnsVal.u32[0], cnsVal.u32[1], cnsVal.u32[2],
                       cnsVal.u32[3]);
                break;
            }

            case TYP_SIMD32:
            {
                simd32_t cnsVal = GetConstantSimd32(vn);
                printf("Simd32Cns[0x%016llx, 0x%016llx, 0x%016llx, 0x%016llx]", cnsVal.u64[0], cnsVal.u64[1],
                       cnsVal.u64[2], cnsVal.u64[3]);
                break;
            }
#endif // FEATURE_SIMD

            // These should be unreached.
            default:
                unreached();
        }
    }
    else if (IsVNCompareCheckedBound(vn))
    {
        CompareCheckedBoundArithInfo info;
        GetCompareCheckedBound(vn, &info);
        info.dump(this);
    }
    else if (IsVNCompareCheckedBoundArith(vn))
    {
        CompareCheckedBoundArithInfo info;
        GetCompareCheckedBoundArithInfo(vn, &info);
        info.dump(this);
    }
    else if (IsVNFunc(vn))
    {
        VNFuncApp funcApp;
        GetVNFunc(vn, &funcApp);
        // A few special cases...
        switch (funcApp.m_func)
        {
            case VNF_MapSelect:
                vnDumpMapSelect(comp, &funcApp);
                break;
            case VNF_MapStore:
                vnDumpMapStore(comp, &funcApp);
                break;
            case VNF_MapPhysicalStore:
                vnDumpMapPhysicalStore(comp, &funcApp);
                break;
            case VNF_ValWithExc:
                vnDumpValWithExc(comp, &funcApp);
                break;
            case VNF_MemOpaque:
                vnDumpMemOpaque(comp, &funcApp);
                break;
#ifdef FEATURE_SIMD
            case VNF_SimdType:
                vnDumpSimdType(comp, &funcApp);
                break;
#endif // FEATURE_SIMD
            case VNF_Cast:
            case VNF_CastOvf:
                vnDumpCast(comp, vn);
                break;
            case VNF_BitCast:
                vnDumpBitCast(comp, &funcApp);
                break;
            case VNF_ZeroObj:
                vnDumpZeroObj(comp, &funcApp);
                break;

            default:
                printf("%s(", VNFuncName(funcApp.m_func));
                for (unsigned i = 0; i < funcApp.m_arity; i++)
                {
                    if (i > 0)
                    {
                        printf(", ");
                    }

                    printf(FMT_VN, funcApp.m_args[i]);

#if FEATURE_VN_DUMP_FUNC_ARGS
                    printf("=");
                    vnDump(comp, funcApp.m_args[i]);
#endif
                }
                printf(")");
        }
    }
    else
    {
        // Otherwise, just a VN with no structure; print just the VN.
        printf("%x", vn);
    }
    printf("}");
}

// Requires "valWithExc" to be a value with an exception set VNFuncApp.
// Prints a representation of the exception set on standard out.
void ValueNumStore::vnDumpValWithExc(Compiler* comp, VNFuncApp* valWithExc)
{
    assert(valWithExc->m_func == VNF_ValWithExc); // Precondition.

    ValueNum normVN = valWithExc->m_args[0]; // First arg is the VN from normal execution
    ValueNum excVN  = valWithExc->m_args[1]; // Second arg is the set of possible exceptions

    assert(IsVNFunc(excVN));
    VNFuncApp excSeq;
    GetVNFunc(excVN, &excSeq);

    printf("norm=");
    comp->vnPrint(normVN, 1);
    printf(", exc=");
    printf(FMT_VN, excVN);
    vnDumpExcSeq(comp, &excSeq, true);
}

// Requires "excSeq" to be a ExcSetCons sequence.
// Prints a representation of the set of exceptions on standard out.
void ValueNumStore::vnDumpExcSeq(Compiler* comp, VNFuncApp* excSeq, bool isHead)
{
    assert(excSeq->m_func == VNF_ExcSetCons); // Precondition.

    ValueNum curExc  = excSeq->m_args[0];
    bool     hasTail = (excSeq->m_args[1] != VNForEmptyExcSet());

    if (isHead && hasTail)
    {
        printf("(");
    }

    vnDump(comp, curExc);

    if (hasTail)
    {
        printf(", ");
        assert(IsVNFunc(excSeq->m_args[1]));
        VNFuncApp tail;
        GetVNFunc(excSeq->m_args[1], &tail);
        vnDumpExcSeq(comp, &tail, false);
    }

    if (isHead && hasTail)
    {
        printf(")");
    }
}

void ValueNumStore::vnDumpMapSelect(Compiler* comp, VNFuncApp* mapSelect)
{
    assert(mapSelect->m_func == VNF_MapSelect); // Precondition.

    ValueNum mapVN   = mapSelect->m_args[0]; // First arg is the map id
    ValueNum indexVN = mapSelect->m_args[1]; // Second arg is the index

    comp->vnPrint(mapVN, 0);
    printf("[");
    comp->vnPrint(indexVN, 0);
    printf("]");
}

void ValueNumStore::vnDumpMapStore(Compiler* comp, VNFuncApp* mapStore)
{
    assert(mapStore->m_func == VNF_MapStore); // Precondition.

    ValueNum mapVN    = mapStore->m_args[0]; // First arg is the map id
    ValueNum indexVN  = mapStore->m_args[1]; // Second arg is the index
    ValueNum newValVN = mapStore->m_args[2]; // Third arg is the new value
    unsigned loopNum  = mapStore->m_args[3]; // Fourth arg is the loop num

    comp->vnPrint(mapVN, 0);
    printf("[");
    comp->vnPrint(indexVN, 0);
    printf(" := ");
    comp->vnPrint(newValVN, 0);
    printf("]");
    if (loopNum != BasicBlock::NOT_IN_LOOP)
    {
        printf("@" FMT_LP, loopNum);
    }
}

void ValueNumStore::vnDumpPhysicalSelector(ValueNum selector)
{
    unsigned size;
    unsigned offset = DecodePhysicalSelector(selector, &size);

    if (size == 1)
    {
        printf("[%u]", offset);
    }
    else
    {
        printf("[%u:%u]", offset, offset + size - 1);
    }
}

void ValueNumStore::vnDumpMapPhysicalStore(Compiler* comp, VNFuncApp* mapPhysicalStore)
{
    ValueNum mapVN    = mapPhysicalStore->m_args[0];
    ValueNum selector = mapPhysicalStore->m_args[1];
    ValueNum valueVN  = mapPhysicalStore->m_args[2];

    unsigned size;
    unsigned offset    = DecodePhysicalSelector(selector, &size);
    unsigned endOffset = offset + size;

    comp->vnPrint(mapVN, 0);
    vnDumpPhysicalSelector(selector);
    printf(" := ");
    comp->vnPrint(valueVN, 0);
    printf("]");
}

void ValueNumStore::vnDumpMemOpaque(Compiler* comp, VNFuncApp* memOpaque)
{
    assert(memOpaque->m_func == VNF_MemOpaque); // Precondition.
    const unsigned loopNum = memOpaque->m_args[0];

    if (loopNum == BasicBlock::NOT_IN_LOOP)
    {
        printf("MemOpaque:NotInLoop");
    }
    else if (loopNum == BasicBlock::MAX_LOOP_NUM)
    {
        printf("MemOpaque:Indeterminate");
    }
    else
    {
        printf("MemOpaque:L%02u", loopNum);
    }
}

#ifdef FEATURE_SIMD
void ValueNumStore::vnDumpSimdType(Compiler* comp, VNFuncApp* simdType)
{
    assert(simdType->m_func == VNF_SimdType); // Preconditions.
    assert(IsVNConstant(simdType->m_args[0]));
    assert(IsVNConstant(simdType->m_args[1]));

    int         simdSize    = ConstantValue<int>(simdType->m_args[0]);
    CorInfoType baseJitType = (CorInfoType)ConstantValue<int>(simdType->m_args[1]);

    printf("%s(simd%d, %s)", VNFuncName(simdType->m_func), simdSize, varTypeName(JitType2PreciseVarType(baseJitType)));
}
#endif // FEATURE_SIMD

void ValueNumStore::vnDumpCast(Compiler* comp, ValueNum castVN)
{
    VNFuncApp cast;
    bool      castFound = GetVNFunc(castVN, &cast);
    assert(castFound && ((cast.m_func == VNF_Cast) || (cast.m_func == VNF_CastOvf)));

    var_types castToType;
    bool      srcIsUnsigned;
    GetCastOperFromVN(cast.m_args[1], &castToType, &srcIsUnsigned);

    var_types castFromType = TypeOfVN(cast.m_args[0]);
    var_types resultType   = TypeOfVN(castVN);
    if (srcIsUnsigned)
    {
        castFromType = varTypeToUnsigned(castFromType);
    }

    comp->vnPrint(cast.m_args[0], 0);

    printf(", ");
    if ((resultType != castToType) && (castToType != castFromType))
    {
        printf("%s <- %s <- %s", varTypeName(resultType), varTypeName(castToType), varTypeName(castFromType));
    }
    else
    {
        printf("%s <- %s", varTypeName(resultType), varTypeName(castFromType));
    }
}

void ValueNumStore::vnDumpBitCast(Compiler* comp, VNFuncApp* bitCast)
{
    var_types srcType    = TypeOfVN(bitCast->m_args[0]);
    unsigned  size       = 0;
    var_types castToType = DecodeBitCastType(bitCast->m_args[1], &size);

    printf("BitCast<%s", varTypeName(castToType));
    if (castToType == TYP_STRUCT)
    {
        printf("<%u>", size);
    }
    printf(" <- %s>(", varTypeName(srcType));
    comp->vnPrint(bitCast->m_args[0], 0);
    printf(")");
}

void ValueNumStore::vnDumpZeroObj(Compiler* comp, VNFuncApp* zeroObj)
{
    printf("ZeroObj(");
    comp->vnPrint(zeroObj->m_args[0], 0);
    printf(": %s)", comp->eeGetClassName(CORINFO_CLASS_HANDLE(ConstantValue<ssize_t>(zeroObj->m_args[0]))));
}
#endif // DEBUG

// Static fields, methods.
static UINT8      vnfOpAttribs[VNF_COUNT];
static genTreeOps genTreeOpsIllegalAsVNFunc[] = {GT_IND, // When we do heap memory.
                                                 GT_NULLCHECK, GT_QMARK, GT_COLON, GT_LOCKADD, GT_XADD, GT_XCHG,
                                                 GT_CMPXCHG, GT_LCLHEAP, GT_BOX, GT_XORR, GT_XAND, GT_STORE_DYN_BLK,

                                                 // These need special semantics:
                                                 GT_COMMA, // == second argument (but with exception(s) from first).
                                                 GT_ADDR, GT_ARR_ADDR, GT_BOUNDS_CHECK,
                                                 GT_OBJ,      // May reference heap memory.
                                                 GT_BLK,      // May reference heap memory.
                                                 GT_INIT_VAL, // Not strictly a pass-through.
                                                 GT_MDARR_LENGTH,
                                                 GT_MDARR_LOWER_BOUND, // 'dim' value must be considered
                                                 GT_BITCAST,           // Needs to encode the target type.

                                                 // These control-flow operations need no values.
                                                 GT_JTRUE, GT_RETURN, GT_SWITCH, GT_RETFILT, GT_CKFINITE};

UINT8* ValueNumStore::s_vnfOpAttribs = nullptr;

void ValueNumStore::InitValueNumStoreStatics()
{
    // Make sure we have the constants right...
    assert(unsigned(VNFOA_Arity1) == (1 << VNFOA_ArityShift));
    assert(VNFOA_ArityMask == (VNFOA_MaxArity << VNFOA_ArityShift));

    s_vnfOpAttribs = &vnfOpAttribs[0];
    for (unsigned i = 0; i < GT_COUNT; i++)
    {
        genTreeOps gtOper = static_cast<genTreeOps>(i);
        unsigned   arity  = 0;
        if (GenTree::OperIsUnary(gtOper))
        {
            arity = 1;
        }
        else if (GenTree::OperIsBinary(gtOper))
        {
            arity = 2;
        }

        vnfOpAttribs[i] |= ((arity << VNFOA_ArityShift) & VNFOA_ArityMask);

        if (GenTree::OperIsCommutative(gtOper))
        {
            vnfOpAttribs[i] |= VNFOA_Commutative;
        }
    }

    // I so wish this wasn't the best way to do this...

    int vnfNum = VNF_Boundary + 1; // The macro definition below will update this after using it.

#define ValueNumFuncDef(vnf, arity, commute, knownNonNull, sharedStatic)                                               \
    if (commute)                                                                                                       \
        vnfOpAttribs[vnfNum] |= VNFOA_Commutative;                                                                     \
    if (knownNonNull)                                                                                                  \
        vnfOpAttribs[vnfNum] |= VNFOA_KnownNonNull;                                                                    \
    if (sharedStatic)                                                                                                  \
        vnfOpAttribs[vnfNum] |= VNFOA_SharedStatic;                                                                    \
    if (arity > 0)                                                                                                     \
        vnfOpAttribs[vnfNum] |= ((arity << VNFOA_ArityShift) & VNFOA_ArityMask);                                       \
    vnfNum++;

#include "valuenumfuncs.h"
#undef ValueNumFuncDef

    assert(vnfNum == VNF_COUNT);

#define ValueNumFuncSetArity(vnfNum, arity)                                                                            \
    vnfOpAttribs[vnfNum] &= ~VNFOA_ArityMask;                               /* clear old arity value   */              \
    vnfOpAttribs[vnfNum] |= ((arity << VNFOA_ArityShift) & VNFOA_ArityMask) /* set the new arity value */

#ifdef FEATURE_SIMD

    // SIMDIntrinsicInit has an entry of 2 for numArgs, but it only has one normal arg
    ValueNumFuncSetArity(VNF_SIMD_Init, 1);

    // Some SIMD intrinsic nodes have an extra VNF_SimdType arg
    //
    for (SIMDIntrinsicID id = SIMDIntrinsicID::SIMDIntrinsicNone; (id < SIMDIntrinsicID::SIMDIntrinsicInvalid);
         id                 = (SIMDIntrinsicID)(id + 1))
    {
        bool encodeResultType = Compiler::vnEncodesResultTypeForSIMDIntrinsic(id);

        if (encodeResultType)
        {
            // These SIMDIntrinsic's have an extra VNF_SimdType arg.
            //
            VNFunc   func     = VNFunc(VNF_SIMD_FIRST + id);
            unsigned oldArity = VNFuncArity(func);
            unsigned newArity = oldArity + 1;

            ValueNumFuncSetArity(func, newArity);
        }
    }

#endif // FEATURE_SIMD

#ifdef FEATURE_HW_INTRINSICS

    for (NamedIntrinsic id = (NamedIntrinsic)(NI_HW_INTRINSIC_START + 1); (id < NI_HW_INTRINSIC_END);
         id                = (NamedIntrinsic)(id + 1))
    {
        bool encodeResultType = Compiler::vnEncodesResultTypeForHWIntrinsic(id);

        if (encodeResultType)
        {
            // These HW_Intrinsic's have an extra VNF_SimdType arg.
            //
            VNFunc   func     = VNFunc(VNF_HWI_FIRST + (id - NI_HW_INTRINSIC_START - 1));
            unsigned oldArity = VNFuncArity(func);
            unsigned newArity = oldArity + 1;

            ValueNumFuncSetArity(func, newArity);
        }
    }

#endif // FEATURE_HW_INTRINSICS

#undef ValueNumFuncSetArity

    for (unsigned i = 0; i < ArrLen(genTreeOpsIllegalAsVNFunc); i++)
    {
        vnfOpAttribs[genTreeOpsIllegalAsVNFunc[i]] |= VNFOA_IllegalGenTreeOp;
    }
}

#ifdef DEBUG
// Define the name array.
#define ValueNumFuncDef(vnf, arity, commute, knownNonNull, sharedStatic) #vnf,

const char* ValueNumStore::VNFuncNameArr[] = {
#include "valuenumfuncs.h"
#undef ValueNumFuncDef
};

/* static */ const char* ValueNumStore::VNFuncName(VNFunc vnf)
{
    if (vnf < VNF_Boundary)
    {
        return GenTree::OpName(genTreeOps(vnf));
    }
    else
    {
        return VNFuncNameArr[vnf - (VNF_Boundary + 1)];
    }
}

/* static */ const char* ValueNumStore::VNMapTypeName(var_types type)
{
    switch (type)
    {
        case TYP_HEAP:
            return "heap";
        case TYP_MEM:
            return "mem";
        default:
            return varTypeName(type);
    }
}

static const char* s_reservedNameArr[] = {
    "$VN.Recursive",  // -2  RecursiveVN
    "$VN.No",         // -1  NoVN
    "$VN.Null",       //  0  VNForNull()
    "$VN.Void",       //  1  VNForVoid()
    "$VN.EmptyExcSet" //  2  VNForEmptyExcSet()
};

// Returns the string name of "vn" when it is a reserved value number, nullptr otherwise
// static
const char* ValueNumStore::reservedName(ValueNum vn)
{
    int val = vn - ValueNumStore::RecursiveVN; // Add two, making 'RecursiveVN' equal to zero
    int max = ValueNumStore::SRC_NumSpecialRefConsts - ValueNumStore::RecursiveVN;

    if ((val >= 0) && (val < max))
    {
        return s_reservedNameArr[val];
    }
    return nullptr;
}

#endif // DEBUG

// Returns true if "vn" is a reserved value number

// static
bool ValueNumStore::isReservedVN(ValueNum vn)
{
    int val = vn - ValueNumStore::RecursiveVN; // Adding two, making 'RecursiveVN' equal to zero
    int max = ValueNumStore::SRC_NumSpecialRefConsts - ValueNumStore::RecursiveVN;

    if ((val >= 0) && (val < max))
    {
        return true;
    }
    return false;
}

#ifdef DEBUG
void ValueNumStore::RunTests(Compiler* comp)
{
    VNFunc VNF_Add = GenTreeOpToVNFunc(GT_ADD);

    ValueNumStore* vns    = new (comp->getAllocatorDebugOnly()) ValueNumStore(comp, comp->getAllocatorDebugOnly());
    ValueNum       vnNull = VNForNull();
    assert(vnNull == VNForNull());

    ValueNum vnFor1 = vns->VNForIntCon(1);
    assert(vnFor1 == vns->VNForIntCon(1));
    assert(vns->TypeOfVN(vnFor1) == TYP_INT);
    assert(vns->IsVNConstant(vnFor1));
    assert(vns->ConstantValue<int>(vnFor1) == 1);

    ValueNum vnFor100 = vns->VNForIntCon(100);
    assert(vnFor100 == vns->VNForIntCon(100));
    assert(vnFor100 != vnFor1);
    assert(vns->TypeOfVN(vnFor100) == TYP_INT);
    assert(vns->IsVNConstant(vnFor100));
    assert(vns->ConstantValue<int>(vnFor100) == 100);

    ValueNum vnFor1F = vns->VNForFloatCon(1.0f);
    assert(vnFor1F == vns->VNForFloatCon(1.0f));
    assert(vnFor1F != vnFor1 && vnFor1F != vnFor100);
    assert(vns->TypeOfVN(vnFor1F) == TYP_FLOAT);
    assert(vns->IsVNConstant(vnFor1F));
    assert(vns->ConstantValue<float>(vnFor1F) == 1.0f);

    ValueNum vnFor1D = vns->VNForDoubleCon(1.0);
    assert(vnFor1D == vns->VNForDoubleCon(1.0));
    assert(vnFor1D != vnFor1F && vnFor1D != vnFor1 && vnFor1D != vnFor100);
    assert(vns->TypeOfVN(vnFor1D) == TYP_DOUBLE);
    assert(vns->IsVNConstant(vnFor1D));
    assert(vns->ConstantValue<double>(vnFor1D) == 1.0);

    ValueNum vnRandom1   = vns->VNForExpr(nullptr, TYP_INT);
    ValueNum vnForFunc2a = vns->VNForFunc(TYP_INT, VNF_Add, vnFor1, vnRandom1);
    assert(vnForFunc2a == vns->VNForFunc(TYP_INT, VNF_Add, vnFor1, vnRandom1));
    assert(vnForFunc2a != vnFor1D && vnForFunc2a != vnFor1F && vnForFunc2a != vnFor1 && vnForFunc2a != vnRandom1);
    assert(vns->TypeOfVN(vnForFunc2a) == TYP_INT);
    assert(!vns->IsVNConstant(vnForFunc2a));
    assert(vns->IsVNFunc(vnForFunc2a));
    VNFuncApp fa2a;
    bool      b = vns->GetVNFunc(vnForFunc2a, &fa2a);
    assert(b);
    assert(fa2a.m_func == VNF_Add && fa2a.m_arity == 2 && fa2a.m_args[0] == vnFor1 && fa2a.m_args[1] == vnRandom1);

    ValueNum vnForFunc2b = vns->VNForFunc(TYP_INT, VNF_Add, vnFor1, vnFor100);
    assert(vnForFunc2b == vns->VNForFunc(TYP_INT, VNF_Add, vnFor1, vnFor100));
    assert(vnForFunc2b != vnFor1D && vnForFunc2b != vnFor1F && vnForFunc2b != vnFor1 && vnForFunc2b != vnFor100);
    assert(vns->TypeOfVN(vnForFunc2b) == TYP_INT);
    assert(vns->IsVNConstant(vnForFunc2b));
    assert(vns->ConstantValue<int>(vnForFunc2b) == 101);

    // printf("Did ValueNumStore::RunTests.\n");
}
#endif // DEBUG

typedef JitExpandArrayStack<BasicBlock*> BlockStack;

// This represents the "to do" state of the value number computation.
struct ValueNumberState
{
    // These two stacks collectively represent the set of blocks that are candidates for
    // processing, because at least one predecessor has been processed.  Blocks on "m_toDoAllPredsDone"
    // have had *all* predecessors processed, and thus are candidates for some extra optimizations.
    // Blocks on "m_toDoNotAllPredsDone" have at least one predecessor that has not been processed.
    // Blocks are initially on "m_toDoNotAllPredsDone" may be moved to "m_toDoAllPredsDone" when their last
    // unprocessed predecessor is processed, thus maintaining the invariants.
    BlockStack m_toDoAllPredsDone;
    BlockStack m_toDoNotAllPredsDone;

    Compiler* m_comp;

    // TBD: This should really be a bitset...
    // For now:
    // first bit indicates completed,
    // second bit indicates that it's been pushed on all-done stack,
    // third bit indicates that it's been pushed on not-all-done stack.
    BYTE* m_visited;

    enum BlockVisitBits
    {
        BVB_complete     = 0x1,
        BVB_onAllDone    = 0x2,
        BVB_onNotAllDone = 0x4,
    };

    bool GetVisitBit(unsigned bbNum, BlockVisitBits bvb)
    {
        return (m_visited[bbNum] & bvb) != 0;
    }
    void SetVisitBit(unsigned bbNum, BlockVisitBits bvb)
    {
        m_visited[bbNum] |= bvb;
    }

    ValueNumberState(Compiler* comp)
        : m_toDoAllPredsDone(comp->getAllocator(CMK_ValueNumber), /*minSize*/ 4)
        , m_toDoNotAllPredsDone(comp->getAllocator(CMK_ValueNumber), /*minSize*/ 4)
        , m_comp(comp)
        , m_visited(new (comp, CMK_ValueNumber) BYTE[comp->fgBBNumMax + 1]())
    {
    }

    BasicBlock* ChooseFromNotAllPredsDone()
    {
        assert(m_toDoAllPredsDone.Size() == 0);
        // If we have no blocks with all preds done, then (ideally, if all cycles have been captured by loops)
        // we must have at least one block within a loop.  We want to do the loops first.  Doing a loop entry block
        // should break the cycle, making the rest of the body of the loop (unless there's a nested loop) doable by the
        // all-preds-done rule.  If several loop entry blocks are available, at least one should have all non-loop preds
        // done -- we choose that.
        for (unsigned i = 0; i < m_toDoNotAllPredsDone.Size(); i++)
        {
            BasicBlock* cand = m_toDoNotAllPredsDone.Get(i);

            // Skip any already-completed blocks (a block may have all its preds finished, get added to the
            // all-preds-done todo set, and get processed there).  Do this by moving the last one down, to
            // keep the array compact.
            while (GetVisitBit(cand->bbNum, BVB_complete))
            {
                if (i + 1 < m_toDoNotAllPredsDone.Size())
                {
                    cand = m_toDoNotAllPredsDone.Pop();
                    m_toDoNotAllPredsDone.Set(i, cand);
                }
                else
                {
                    // "cand" is the last element; delete it.
                    (void)m_toDoNotAllPredsDone.Pop();
                    break;
                }
            }
            // We may have run out of non-complete candidates above.  If so, we're done.
            if (i == m_toDoNotAllPredsDone.Size())
            {
                break;
            }

            // See if "cand" is a loop entry.
            unsigned lnum;
            if (m_comp->optBlockIsLoopEntry(cand, &lnum))
            {
                // "lnum" is the innermost loop of which "cand" is the entry; find the outermost.
                unsigned lnumPar = m_comp->optLoopTable[lnum].lpParent;
                while (lnumPar != BasicBlock::NOT_IN_LOOP)
                {
                    if (m_comp->optLoopTable[lnumPar].lpEntry == cand)
                    {
                        lnum = lnumPar;
                    }
                    else
                    {
                        break;
                    }
                    lnumPar = m_comp->optLoopTable[lnumPar].lpParent;
                }

                bool allNonLoopPredsDone = true;
                for (flowList* pred = m_comp->BlockPredsWithEH(cand); pred != nullptr; pred = pred->flNext)
                {
                    BasicBlock* predBlock = pred->getBlock();
                    if (!m_comp->optLoopTable[lnum].lpContains(predBlock))
                    {
                        if (!GetVisitBit(predBlock->bbNum, BVB_complete))
                        {
                            allNonLoopPredsDone = false;
                        }
                    }
                }
                if (allNonLoopPredsDone)
                {
                    return cand;
                }
            }
        }

        // If we didn't find a loop entry block with all non-loop preds done above, then return a random member (if
        // there is one).
        if (m_toDoNotAllPredsDone.Size() == 0)
        {
            return nullptr;
        }
        else
        {
            return m_toDoNotAllPredsDone.Pop();
        }
    }

// Debugging output that is too detailed for a normal JIT dump...
#define DEBUG_VN_VISIT 0

    // Record that "blk" has been visited, and add any unvisited successors of "blk" to the appropriate todo set.
    void FinishVisit(BasicBlock* blk)
    {
#ifdef DEBUG_VN_VISIT
        JITDUMP("finish(" FMT_BB ").\n", blk->bbNum);
#endif // DEBUG_VN_VISIT

        SetVisitBit(blk->bbNum, BVB_complete);

        for (BasicBlock* succ : blk->GetAllSuccs(m_comp))
        {
#ifdef DEBUG_VN_VISIT
            JITDUMP("   Succ(" FMT_BB ").\n", succ->bbNum);
#endif // DEBUG_VN_VISIT

            if (GetVisitBit(succ->bbNum, BVB_complete))
            {
                continue;
            }
#ifdef DEBUG_VN_VISIT
            JITDUMP("     Not yet completed.\n");
#endif // DEBUG_VN_VISIT

            bool allPredsVisited = true;
            for (flowList* pred = m_comp->BlockPredsWithEH(succ); pred != nullptr; pred = pred->flNext)
            {
                BasicBlock* predBlock = pred->getBlock();
                if (!GetVisitBit(predBlock->bbNum, BVB_complete))
                {
                    allPredsVisited = false;
                    break;
                }
            }

            if (allPredsVisited)
            {
#ifdef DEBUG_VN_VISIT
                JITDUMP("     All preds complete, adding to allDone.\n");
#endif // DEBUG_VN_VISIT

                assert(!GetVisitBit(succ->bbNum, BVB_onAllDone)); // Only last completion of last succ should add to
                                                                  // this.
                m_toDoAllPredsDone.Push(succ);
                SetVisitBit(succ->bbNum, BVB_onAllDone);
            }
            else
            {
#ifdef DEBUG_VN_VISIT
                JITDUMP("     Not all preds complete  Adding to notallDone, if necessary...\n");
#endif // DEBUG_VN_VISIT

                if (!GetVisitBit(succ->bbNum, BVB_onNotAllDone))
                {
#ifdef DEBUG_VN_VISIT
                    JITDUMP("       Was necessary.\n");
#endif // DEBUG_VN_VISIT
                    m_toDoNotAllPredsDone.Push(succ);
                    SetVisitBit(succ->bbNum, BVB_onNotAllDone);
                }
            }
        }
    }

    bool ToDoExists()
    {
        return m_toDoAllPredsDone.Size() > 0 || m_toDoNotAllPredsDone.Size() > 0;
    }
};

//------------------------------------------------------------------------
// fgValueNumber: Run value numbering for the entire method
//
// Returns:
//   suitable phase status
//
PhaseStatus Compiler::fgValueNumber()
{
#ifdef DEBUG
    // This could be a JITDUMP, but some people find it convenient to set a breakpoint on the printf.
    if (verbose)
    {
        printf("\n*************** In fgValueNumber()\n");
    }
#endif

    // If we skipped SSA, skip VN as well.
    if (fgSsaPassesCompleted == 0)
    {
        return PhaseStatus::MODIFIED_NOTHING;
    }

    // Allocate the value number store.
    assert(fgVNPassesCompleted > 0 || vnStore == nullptr);
    if (fgVNPassesCompleted == 0)
    {
        CompAllocator allocator(getAllocator(CMK_ValueNumber));
        vnStore = new (allocator) ValueNumStore(this, allocator);
    }
    else
    {
        ValueNumPair noVnp;
        // Make sure the memory SSA names have no value numbers.
        for (unsigned i = 0; i < lvMemoryPerSsaData.GetCount(); i++)
        {
            lvMemoryPerSsaData.GetSsaDefByIndex(i)->m_vnPair = noVnp;
        }
        for (BasicBlock* const blk : Blocks())
        {
            for (Statement* const stmt : blk->NonPhiStatements())
            {
                for (GenTree* const tree : stmt->TreeList())
                {
                    tree->gtVNPair.SetBoth(ValueNumStore::NoVN);
                }
            }
        }
    }

    // Compute the side effects of loops.
    optComputeLoopSideEffects();

    // At the block level, we will use a modified worklist algorithm.  We will have two
    // "todo" sets of unvisited blocks.  Blocks (other than the entry block) are put in a
    // todo set only when some predecessor has been visited, so all blocks have at least one
    // predecessor visited.  The distinction between the two sets is whether *all* predecessors have
    // already been visited.  We visit such blocks preferentially if they exist, since phi definitions
    // in such blocks will have all arguments defined, enabling a simplification in the case that all
    // arguments to the phi have the same VN.  If no such blocks exist, we pick a block with at least
    // one unvisited predecessor.  In this case, we assign a new VN for phi definitions.

    // Start by giving incoming arguments value numbers.
    // Also give must-init vars a zero of their type.
    for (unsigned lclNum = 0; lclNum < lvaCount; lclNum++)
    {
        if (!lvaInSsa(lclNum))
        {
            continue;
        }

        LclVarDsc* varDsc = lvaGetDesc(lclNum);
        assert(varDsc->lvTracked);

        if (varDsc->lvIsParam)
        {
            // We assume that code equivalent to this variable initialization loop
            // has been performed when doing SSA naming, so that all the variables we give
            // initial VNs to here have been given initial SSA definitions there.
            // SSA numbers always start from FIRST_SSA_NUM, and we give the value number to SSA name FIRST_SSA_NUM.
            // We use the VNF_InitVal(i) from here so we know that this value is loop-invariant
            // in all loops.
            ValueNum      initVal = vnStore->VNForFunc(varDsc->TypeGet(), VNF_InitVal, vnStore->VNForIntCon(lclNum));
            LclSsaVarDsc* ssaDef  = varDsc->GetPerSsaData(SsaConfig::FIRST_SSA_NUM);
            ssaDef->m_vnPair.SetBoth(initVal);
            ssaDef->SetBlock(fgFirstBB);
        }
        else if (info.compInitMem || varDsc->lvMustInit ||
                 VarSetOps::IsMember(this, fgFirstBB->bbLiveIn, varDsc->lvVarIndex))
        {
            // The last clause covers the use-before-def variables (the ones that are live-in to the first block),
            // these are variables that are read before being initialized (at least on some control flow paths)
            // if they are not must-init, then they get VNF_InitVal(i), as with the param case.)

            bool isZeroed = (info.compInitMem || varDsc->lvMustInit);

            // For OSR, locals or promoted fields of locals may be missing the initial def
            // because of partial importation. We can't assume they are zero.
            if (lvaIsOSRLocal(lclNum))
            {
                isZeroed = false;
            }

            ValueNum  initVal = ValueNumStore::NoVN; // We must assign a new value to initVal
            var_types typ     = varDsc->TypeGet();

            switch (typ)
            {
                case TYP_LCLBLK: // The outgoing args area for arm and x64
                case TYP_BLK:    // A blob of memory
                    // TYP_BLK is used for the EHSlots LclVar on x86 (aka shadowSPslotsVar)
                    // and for the lvaInlinedPInvokeFrameVar on x64, arm and x86
                    // The stack associated with these LclVars are not zero initialized
                    // thus we set 'initVN' to a new, unique VN.
                    //
                    initVal = vnStore->VNForExpr(fgFirstBB);
                    break;

                case TYP_BYREF:
                    if (isZeroed)
                    {
                        // LclVars of TYP_BYREF can be zero-inited.
                        initVal = vnStore->VNForByrefCon(0);
                    }
                    else
                    {
                        // Here we have uninitialized TYP_BYREF
                        initVal = vnStore->VNForFunc(typ, VNF_InitVal, vnStore->VNForIntCon(lclNum));
                    }
                    break;

                default:
                    if (isZeroed)
                    {
                        // By default we will zero init these LclVars
                        initVal = (typ == TYP_STRUCT) ? vnStore->VNForZeroObj(varDsc->GetLayout())
                                                      : vnStore->VNZeroForType(typ);
                    }
                    else
                    {
                        initVal = vnStore->VNForFunc(typ, VNF_InitVal, vnStore->VNForIntCon(lclNum));
                    }
                    break;
            }
#ifdef TARGET_X86
            bool isVarargParam = (lclNum == lvaVarargsBaseOfStkArgs || lclNum == lvaVarargsHandleArg);
            if (isVarargParam)
                initVal = vnStore->VNForExpr(fgFirstBB); // a new, unique VN.
#endif
            assert(initVal != ValueNumStore::NoVN);

            LclSsaVarDsc* ssaDef = varDsc->GetPerSsaData(SsaConfig::FIRST_SSA_NUM);
            ssaDef->m_vnPair.SetBoth(initVal);
            ssaDef->SetBlock(fgFirstBB);
        }
    }
    // Give memory an initial value number (about which we know nothing).
    ValueNum memoryInitVal = vnStore->VNForFunc(TYP_HEAP, VNF_InitVal, vnStore->VNForIntCon(-1)); // Use -1 for memory.
    GetMemoryPerSsaData(SsaConfig::FIRST_SSA_NUM)->m_vnPair.SetBoth(memoryInitVal);
#ifdef DEBUG
    if (verbose)
    {
        printf("Memory Initial Value in BB01 is: " FMT_VN "\n", memoryInitVal);
    }
#endif // DEBUG

    ValueNumberState vs(this);

    // Push the first block.  This has no preds.
    vs.m_toDoAllPredsDone.Push(fgFirstBB);

    while (vs.ToDoExists())
    {
        while (vs.m_toDoAllPredsDone.Size() > 0)
        {
            BasicBlock* toDo = vs.m_toDoAllPredsDone.Pop();
            fgValueNumberBlock(toDo);
            // Record that we've visited "toDo", and add successors to the right sets.
            vs.FinishVisit(toDo);
        }
        // OK, we've run out of blocks whose predecessors are done.  Pick one whose predecessors are not all done,
        // process that.  This may make more "all-done" blocks, so we'll go around the outer loop again --
        // note that this is an "if", not a "while" loop.
        if (vs.m_toDoNotAllPredsDone.Size() > 0)
        {
            BasicBlock* toDo = vs.ChooseFromNotAllPredsDone();
            if (toDo == nullptr)
            {
                continue; // We may have run out, because of completed blocks on the not-all-preds done list.
            }

            fgValueNumberBlock(toDo);
            // Record that we've visited "toDo", and add successors to the right sest.
            vs.FinishVisit(toDo);
        }
    }

#ifdef DEBUG
    JitTestCheckVN();
    fgDebugCheckExceptionSets();
#endif // DEBUG

    fgVNPassesCompleted++;

    return PhaseStatus::MODIFIED_EVERYTHING;
}

void Compiler::fgValueNumberBlock(BasicBlock* blk)
{
    compCurBB = blk;

    Statement* stmt = blk->firstStmt();

    // First: visit phi's.  If "newVNForPhis", give them new VN's.  If not,
    // first check to see if all phi args have the same value.
    for (; (stmt != nullptr) && stmt->IsPhiDefnStmt(); stmt = stmt->GetNextStmt())
    {
        GenTree* asg = stmt->GetRootNode();
        assert(asg->OperIs(GT_ASG));

        GenTreeLclVar* newSsaDef = asg->AsOp()->gtGetOp1()->AsLclVar();
        GenTreePhi*    phiNode   = asg->AsOp()->gtGetOp2()->AsPhi();
        ValueNumPair   phiVNP;
        ValueNumPair   sameVNP;

        for (GenTreePhi::Use& use : phiNode->Uses())
        {
            GenTreePhiArg* phiArg         = use.GetNode()->AsPhiArg();
            ValueNum       phiArgSsaNumVN = vnStore->VNForIntCon(phiArg->GetSsaNum());
            ValueNumPair   phiArgVNP      = lvaGetDesc(phiArg)->GetPerSsaData(phiArg->GetSsaNum())->m_vnPair;

            phiArg->gtVNPair = phiArgVNP;

            if (phiVNP.GetLiberal() == ValueNumStore::NoVN)
            {
                // This is the first PHI argument
                phiVNP  = ValueNumPair(phiArgSsaNumVN, phiArgSsaNumVN);
                sameVNP = phiArgVNP;
            }
            else
            {
                phiVNP = vnStore->VNPairForFuncNoFolding(newSsaDef->TypeGet(), VNF_Phi,
                                                         ValueNumPair(phiArgSsaNumVN, phiArgSsaNumVN), phiVNP);

                if ((sameVNP.GetLiberal() != phiArgVNP.GetLiberal()) ||
                    (sameVNP.GetConservative() != phiArgVNP.GetConservative()))
                {
                    // If this argument's VNs are different from "same" then change "same" to NoVN.
                    // Note that this means that if any argument's VN is NoVN then the final result
                    // will also be NoVN, which is what we want.
                    sameVNP.SetBoth(ValueNumStore::NoVN);
                }
            }
        }

#ifdef DEBUG
        // There should be at least to 2 PHI arguments so phiVN's VNs should always be VNF_Phi functions.
        VNFuncApp phiFunc;
        assert(vnStore->GetVNFunc(phiVNP.GetLiberal(), &phiFunc) && (phiFunc.m_func == VNF_Phi));
        assert(vnStore->GetVNFunc(phiVNP.GetConservative(), &phiFunc) && (phiFunc.m_func == VNF_Phi));
#endif

        ValueNumPair newSsaDefVNP;

        if (sameVNP.BothDefined())
        {
            // If all the args of the phi had the same value(s, liberal and conservative), then there wasn't really
            // a reason to have the phi -- just pass on that value.
            newSsaDefVNP = sameVNP;
        }
        else
        {
            // They were not the same; we need to create a phi definition.
            ValueNum lclNumVN = ValueNum(newSsaDef->GetLclNum());
            ValueNum ssaNumVN = ValueNum(newSsaDef->GetSsaNum());

            newSsaDefVNP = vnStore->VNPairForFunc(newSsaDef->TypeGet(), VNF_PhiDef, ValueNumPair(lclNumVN, lclNumVN),
                                                  ValueNumPair(ssaNumVN, ssaNumVN), phiVNP);
        }

        LclSsaVarDsc* newSsaDefDsc = lvaGetDesc(newSsaDef)->GetPerSsaData(newSsaDef->GetSsaNum());
        newSsaDefDsc->m_vnPair     = newSsaDefVNP;
#ifdef DEBUG
        if (verbose)
        {
            printf("SSA PHI definition: set VN of local %d/%d to ", newSsaDef->GetLclNum(), newSsaDef->GetSsaNum());
            vnpPrint(newSsaDefVNP, 1);
            printf(" %s.\n", sameVNP.BothDefined() ? "(all same)" : "");
        }
#endif // DEBUG

        newSsaDef->gtVNPair = vnStore->VNPForVoid();
        phiNode->gtVNPair   = newSsaDefVNP;
        asg->gtVNPair       = vnStore->VNPForVoid();
    }

    // Now do the same for each MemoryKind.
    for (MemoryKind memoryKind : allMemoryKinds())
    {
        // Is there a phi for this block?
        if (blk->bbMemorySsaPhiFunc[memoryKind] == nullptr)
        {
            ValueNum newMemoryVN = GetMemoryPerSsaData(blk->bbMemorySsaNumIn[memoryKind])->m_vnPair.GetLiberal();
            fgSetCurrentMemoryVN(memoryKind, newMemoryVN);
        }
        else
        {
            if ((memoryKind == ByrefExposed) && byrefStatesMatchGcHeapStates)
            {
                // The update for GcHeap will copy its result to ByrefExposed.
                assert(memoryKind < GcHeap);
                assert(blk->bbMemorySsaPhiFunc[memoryKind] == blk->bbMemorySsaPhiFunc[GcHeap]);
                continue;
            }

            unsigned loopNum;
            ValueNum newMemoryVN;
            if (optBlockIsLoopEntry(blk, &loopNum))
            {
                newMemoryVN = fgMemoryVNForLoopSideEffects(memoryKind, blk, loopNum);
            }
            else
            {
                // Are all the VN's the same?
                BasicBlock::MemoryPhiArg* phiArgs = blk->bbMemorySsaPhiFunc[memoryKind];
                assert(phiArgs != BasicBlock::EmptyMemoryPhiDef);
                // There should be > 1 args to a phi.
                // But OSR might leave around "dead" try entry blocks...
                assert((phiArgs->m_nextArg != nullptr) || opts.IsOSR());
                ValueNum phiAppVN = vnStore->VNForIntCon(phiArgs->GetSsaNum());
                JITDUMP("  Building phi application: $%x = SSA# %d.\n", phiAppVN, phiArgs->GetSsaNum());
                bool     allSame = true;
                ValueNum sameVN  = GetMemoryPerSsaData(phiArgs->GetSsaNum())->m_vnPair.GetLiberal();
                if (sameVN == ValueNumStore::NoVN)
                {
                    allSame = false;
                }
                phiArgs = phiArgs->m_nextArg;
                while (phiArgs != nullptr)
                {
                    ValueNum phiArgVN = GetMemoryPerSsaData(phiArgs->GetSsaNum())->m_vnPair.GetLiberal();
                    if (phiArgVN == ValueNumStore::NoVN || phiArgVN != sameVN)
                    {
                        allSame = false;
                    }
#ifdef DEBUG
                    ValueNum oldPhiAppVN = phiAppVN;
#endif
                    unsigned phiArgSSANum   = phiArgs->GetSsaNum();
                    ValueNum phiArgSSANumVN = vnStore->VNForIntCon(phiArgSSANum);
                    JITDUMP("  Building phi application: $%x = SSA# %d.\n", phiArgSSANumVN, phiArgSSANum);
                    phiAppVN = vnStore->VNForFuncNoFolding(TYP_HEAP, VNF_Phi, phiArgSSANumVN, phiAppVN);
                    JITDUMP("  Building phi application: $%x = phi($%x, $%x).\n", phiAppVN, phiArgSSANumVN,
                            oldPhiAppVN);
                    phiArgs = phiArgs->m_nextArg;
                }
                if (allSame)
                {
                    newMemoryVN = sameVN;
                }
                else
                {
                    newMemoryVN = vnStore->VNForFuncNoFolding(TYP_HEAP, VNF_PhiMemoryDef,
                                                              vnStore->VNForHandle(ssize_t(blk), GTF_EMPTY), phiAppVN);
                }
            }
            GetMemoryPerSsaData(blk->bbMemorySsaNumIn[memoryKind])->m_vnPair.SetLiberal(newMemoryVN);
            fgSetCurrentMemoryVN(memoryKind, newMemoryVN);
            if ((memoryKind == GcHeap) && byrefStatesMatchGcHeapStates)
            {
                // Keep the CurMemoryVNs in sync
                fgSetCurrentMemoryVN(ByrefExposed, newMemoryVN);
            }
        }
#ifdef DEBUG
        if (verbose)
        {
            printf("The SSA definition for %s (#%d) at start of " FMT_BB " is ", memoryKindNames[memoryKind],
                   blk->bbMemorySsaNumIn[memoryKind], blk->bbNum);
            vnPrint(fgCurMemoryVN[memoryKind], 1);
            printf("\n");
        }
#endif // DEBUG
    }

    // Now iterate over the remaining statements, and their trees.
    for (; stmt != nullptr; stmt = stmt->GetNextStmt())
    {
#ifdef DEBUG
        if (verbose)
        {
            printf("\n***** " FMT_BB ", " FMT_STMT "(before)\n", blk->bbNum, stmt->GetID());
            gtDispTree(stmt->GetRootNode());
            printf("\n");
        }
#endif

        for (GenTree* const tree : stmt->TreeList())
        {
            // Set up ambient var referring to current tree.
            compCurTree = tree;
            fgValueNumberTree(tree);
            compCurTree = nullptr;
        }

#ifdef DEBUG
        if (verbose)
        {
            printf("\n***** " FMT_BB ", " FMT_STMT "(after)\n", blk->bbNum, stmt->GetID());
            gtDispTree(stmt->GetRootNode());
            printf("\n");
            if (stmt->GetNextStmt() != nullptr)
            {
                printf("---------\n");
            }
        }
#endif
    }

    for (MemoryKind memoryKind : allMemoryKinds())
    {
        if ((memoryKind == GcHeap) && byrefStatesMatchGcHeapStates)
        {
            // The update to the shared SSA data will have already happened for ByrefExposed.
            assert(memoryKind > ByrefExposed);
            assert(blk->bbMemorySsaNumOut[memoryKind] == blk->bbMemorySsaNumOut[ByrefExposed]);
            assert(GetMemoryPerSsaData(blk->bbMemorySsaNumOut[memoryKind])->m_vnPair.GetLiberal() ==
                   fgCurMemoryVN[memoryKind]);
            continue;
        }

        if (blk->bbMemorySsaNumOut[memoryKind] != blk->bbMemorySsaNumIn[memoryKind])
        {
            GetMemoryPerSsaData(blk->bbMemorySsaNumOut[memoryKind])->m_vnPair.SetLiberal(fgCurMemoryVN[memoryKind]);
        }
    }

    compCurBB = nullptr;
}

ValueNum Compiler::fgMemoryVNForLoopSideEffects(MemoryKind  memoryKind,
                                                BasicBlock* entryBlock,
                                                unsigned    innermostLoopNum)
{
    // "loopNum" is the innermost loop for which "blk" is the entry; find the outermost one.
    assert(innermostLoopNum != BasicBlock::NOT_IN_LOOP);
    unsigned loopsInNest = innermostLoopNum;
    unsigned loopNum     = innermostLoopNum;
    while (loopsInNest != BasicBlock::NOT_IN_LOOP)
    {
        if (optLoopTable[loopsInNest].lpEntry != entryBlock)
        {
            break;
        }
        loopNum     = loopsInNest;
        loopsInNest = optLoopTable[loopsInNest].lpParent;
    }

#ifdef DEBUG
    if (verbose)
    {
        printf("Computing %s state for block " FMT_BB ", entry block for loops %d to %d:\n",
               memoryKindNames[memoryKind], entryBlock->bbNum, innermostLoopNum, loopNum);
    }
#endif // DEBUG

    // If this loop has memory havoc effects, just use a new, unique VN.
    if (optLoopTable[loopNum].lpLoopHasMemoryHavoc[memoryKind])
    {
        ValueNum res = vnStore->VNForExpr(entryBlock, TYP_HEAP);
#ifdef DEBUG
        if (verbose)
        {
            printf("  Loop %d has memory havoc effect; heap state is new unique $%x.\n", loopNum, res);
        }
#endif // DEBUG
        return res;
    }

    // Otherwise, find the predecessors of the entry block that are not in the loop.
    // If there is only one such, use its memory value as the "base."  If more than one,
    // use a new unique VN.
    BasicBlock* nonLoopPred          = nullptr;
    bool        multipleNonLoopPreds = false;
    for (flowList* pred = BlockPredsWithEH(entryBlock); pred != nullptr; pred = pred->flNext)
    {
        BasicBlock* predBlock = pred->getBlock();
        if (!optLoopTable[loopNum].lpContains(predBlock))
        {
            if (nonLoopPred == nullptr)
            {
                nonLoopPred = predBlock;
            }
            else
            {
#ifdef DEBUG
                if (verbose)
                {
                    printf("  Entry block has >1 non-loop preds: (at least) " FMT_BB " and " FMT_BB ".\n",
                           nonLoopPred->bbNum, predBlock->bbNum);
                }
#endif // DEBUG
                multipleNonLoopPreds = true;
                break;
            }
        }
    }
    if (multipleNonLoopPreds)
    {
        ValueNum res = vnStore->VNForExpr(entryBlock, TYP_HEAP);
#ifdef DEBUG
        if (verbose)
        {
            printf("  Therefore, memory state is new, fresh $%x.\n", res);
        }
#endif // DEBUG
        return res;
    }
    // Otherwise, there is a single non-loop pred.
    assert(nonLoopPred != nullptr);
    // What is its memory post-state?
    ValueNum newMemoryVN = GetMemoryPerSsaData(nonLoopPred->bbMemorySsaNumOut[memoryKind])->m_vnPair.GetLiberal();
    assert(newMemoryVN != ValueNumStore::NoVN); // We must have processed the single non-loop pred before reaching the
                                                // loop entry.

#ifdef DEBUG
    if (verbose)
    {
        printf("  Init %s state is $%x, with new, fresh VN at:\n", memoryKindNames[memoryKind], newMemoryVN);
    }
#endif // DEBUG
    // Modify "base" by setting all the modified fields/field maps/array maps to unknown values.
    // These annotations apply specifically to the GcHeap, where we disambiguate across such stores.
    if (memoryKind == GcHeap)
    {
        // First the fields/field maps.
        Compiler::LoopDsc::FieldHandleSet* fieldsMod = optLoopTable[loopNum].lpFieldsModified;
        if (fieldsMod != nullptr)
        {
            for (Compiler::LoopDsc::FieldHandleSet::KeyIterator ki = fieldsMod->Begin(); !ki.Equal(fieldsMod->End());
                 ++ki)
            {
                CORINFO_FIELD_HANDLE fldHnd    = ki.Get();
                FieldKindForVN       fieldKind = ki.GetValue();
                ValueNum             fldHndVN  = vnStore->VNForHandle(ssize_t(fldHnd), GTF_ICON_FIELD_HDL);

#ifdef DEBUG
                if (verbose)
                {
                    const char* modName;
                    const char* fldName = eeGetFieldName(fldHnd, &modName);
                    printf("     VNForHandle(%s) is " FMT_VN "\n", fldName, fldHndVN);
                }
#endif // DEBUG

                // Instance fields and "complex" statics select "first field maps"
                // with a placeholder type. "Simple" statics select their own types.
                var_types fldMapType = (fieldKind == FieldKindForVN::WithBaseAddr) ? TYP_MEM : eeGetFieldType(fldHnd);

                newMemoryVN = vnStore->VNForMapStore(newMemoryVN, fldHndVN, vnStore->VNForExpr(entryBlock, fldMapType));
            }
        }
        // Now do the array maps.
        Compiler::LoopDsc::ClassHandleSet* elemTypesMod = optLoopTable[loopNum].lpArrayElemTypesModified;
        if (elemTypesMod != nullptr)
        {
            for (Compiler::LoopDsc::ClassHandleSet::KeyIterator ki = elemTypesMod->Begin();
                 !ki.Equal(elemTypesMod->End()); ++ki)
            {
                CORINFO_CLASS_HANDLE elemClsHnd = ki.Get();

#ifdef DEBUG
                if (verbose)
                {
                    var_types elemTyp = DecodeElemType(elemClsHnd);
                    // If a valid class handle is given when the ElemType is set, DecodeElemType will
                    // return TYP_STRUCT, and elemClsHnd is that handle.
                    // Otherwise, elemClsHnd is NOT a valid class handle, and is the encoded var_types value.
                    if (elemTyp == TYP_STRUCT)
                    {
                        printf("     Array map %s[]\n", eeGetClassName(elemClsHnd));
                    }
                    else
                    {
                        printf("     Array map %s[]\n", varTypeName(elemTyp));
                    }
                }
#endif // DEBUG

                ValueNum elemTypeVN = vnStore->VNForHandle(ssize_t(elemClsHnd), GTF_ICON_CLASS_HDL);
                ValueNum uniqueVN   = vnStore->VNForExpr(entryBlock, TYP_MEM);
                newMemoryVN         = vnStore->VNForMapStore(newMemoryVN, elemTypeVN, uniqueVN);
            }
        }
    }
    else
    {
        // If there were any fields/elements modified, this should have been recorded as havoc
        // for ByrefExposed.
        assert(memoryKind == ByrefExposed);
        assert((optLoopTable[loopNum].lpFieldsModified == nullptr) ||
               optLoopTable[loopNum].lpLoopHasMemoryHavoc[memoryKind]);
        assert((optLoopTable[loopNum].lpArrayElemTypesModified == nullptr) ||
               optLoopTable[loopNum].lpLoopHasMemoryHavoc[memoryKind]);
    }

#ifdef DEBUG
    if (verbose)
    {
        printf("  Final %s state is $%x.\n", memoryKindNames[memoryKind], newMemoryVN);
    }
#endif // DEBUG
    return newMemoryVN;
}

void Compiler::fgMutateGcHeap(GenTree* tree DEBUGARG(const char* msg))
{
    // Update the current memory VN, and if we're tracking the heap SSA # caused by this node, record it.
    recordGcHeapStore(tree, vnStore->VNForExpr(compCurBB, TYP_HEAP) DEBUGARG(msg));
}

void Compiler::fgMutateAddressExposedLocal(GenTree* tree DEBUGARG(const char* msg))
{
    // Update the current ByrefExposed VN, and if we're tracking the heap SSA # caused by this node, record it.
    recordAddressExposedLocalStore(tree, vnStore->VNForExpr(compCurBB, TYP_HEAP) DEBUGARG(msg));
}

void Compiler::recordGcHeapStore(GenTree* curTree, ValueNum gcHeapVN DEBUGARG(const char* msg))
{
    // bbMemoryDef must include GcHeap for any block that mutates the GC Heap
    // and GC Heap mutations are also ByrefExposed mutations
    assert((compCurBB->bbMemoryDef & memoryKindSet(GcHeap, ByrefExposed)) == memoryKindSet(GcHeap, ByrefExposed));
    fgSetCurrentMemoryVN(GcHeap, gcHeapVN);

    if (byrefStatesMatchGcHeapStates)
    {
        // Since GcHeap and ByrefExposed share SSA nodes, they need to share
        // value numbers too.
        fgSetCurrentMemoryVN(ByrefExposed, gcHeapVN);
    }
    else
    {
        // GcHeap and ByrefExposed have different defnums and VNs.  We conservatively
        // assume that this GcHeap store may alias any byref load/store, so don't
        // bother trying to record the map/select stuff, and instead just an opaque VN
        // for ByrefExposed
        fgSetCurrentMemoryVN(ByrefExposed, vnStore->VNForExpr(compCurBB, TYP_HEAP));
    }

#ifdef DEBUG
    if (verbose)
    {
        printf("  fgCurMemoryVN[GcHeap] assigned for %s at ", msg);
        Compiler::printTreeID(curTree);
        printf(" to VN: " FMT_VN ".\n", gcHeapVN);
    }
#endif // DEBUG

    // If byrefStatesMatchGcHeapStates is true, then since GcHeap and ByrefExposed share
    // their SSA map entries, the below will effectively update both.
    fgValueNumberRecordMemorySsa(GcHeap, curTree);
}

void Compiler::recordAddressExposedLocalStore(GenTree* curTree, ValueNum memoryVN DEBUGARG(const char* msg))
{
    // This should only happen if GcHeap and ByrefExposed are being tracked separately;
    // otherwise we'd go through recordGcHeapStore.
    assert(!byrefStatesMatchGcHeapStates);

    // bbMemoryDef must include ByrefExposed for any block that mutates an address-exposed local
    assert((compCurBB->bbMemoryDef & memoryKindSet(ByrefExposed)) != 0);
    fgSetCurrentMemoryVN(ByrefExposed, memoryVN);

#ifdef DEBUG
    if (verbose)
    {
        printf("  fgCurMemoryVN[ByrefExposed] assigned for %s at ", msg);
        Compiler::printTreeID(curTree);
        printf(" to VN: " FMT_VN ".\n", memoryVN);
    }
#endif // DEBUG

    fgValueNumberRecordMemorySsa(ByrefExposed, curTree);
}

void Compiler::fgSetCurrentMemoryVN(MemoryKind memoryKind, ValueNum newMemoryVN)
{
    assert(vnStore->VNIsValid(newMemoryVN));
    assert(vnStore->TypeOfVN(newMemoryVN) == TYP_HEAP);
    fgCurMemoryVN[memoryKind] = newMemoryVN;
}

void Compiler::fgValueNumberRecordMemorySsa(MemoryKind memoryKind, GenTree* tree)
{
    unsigned ssaNum;
    if (GetMemorySsaMap(memoryKind)->Lookup(tree, &ssaNum))
    {
        GetMemoryPerSsaData(ssaNum)->m_vnPair.SetLiberal(fgCurMemoryVN[memoryKind]);
#ifdef DEBUG
        if (verbose)
        {
            printf("Node ");
            Compiler::printTreeID(tree);
            printf(" sets %s SSA # %d to VN $%x: ", memoryKindNames[memoryKind], ssaNum, fgCurMemoryVN[memoryKind]);
            vnStore->vnDump(this, fgCurMemoryVN[memoryKind]);
            printf("\n");
        }
#endif // DEBUG
    }
}

// The input 'tree' is a leaf node that is a constant
// Assign the proper value number to the tree
void Compiler::fgValueNumberTreeConst(GenTree* tree)
{
    genTreeOps oper = tree->OperGet();
    var_types  typ  = tree->TypeGet();
    assert(GenTree::OperIsConst(oper));

    switch (typ)
    {
        case TYP_LONG:
        case TYP_ULONG:
        case TYP_INT:
        case TYP_UINT:
        case TYP_USHORT:
        case TYP_SHORT:
        case TYP_BYTE:
        case TYP_UBYTE:
        case TYP_BOOL:
            if (tree->IsIconHandle())
            {
                const ssize_t embeddedHandle = tree->AsIntCon()->IconValue();
                tree->gtVNPair.SetBoth(vnStore->VNForHandle(embeddedHandle, tree->GetIconHandleFlag()));
                if (tree->GetIconHandleFlag() == GTF_ICON_CLASS_HDL)
                {
                    const ssize_t compileTimeHandle = tree->AsIntCon()->gtCompileTimeHandle;
                    vnStore->AddToEmbeddedHandleMap(embeddedHandle, compileTimeHandle);
                }
            }
            else if ((typ == TYP_LONG) || (typ == TYP_ULONG))
            {
                tree->gtVNPair.SetBoth(vnStore->VNForLongCon(INT64(tree->AsIntConCommon()->LngValue())));
            }
            else
            {
                tree->gtVNPair.SetBoth(vnStore->VNForIntCon(int(tree->AsIntConCommon()->IconValue())));
            }
            break;

#ifdef FEATURE_SIMD
        case TYP_SIMD8:
            tree->gtVNPair.SetBoth(vnStore->VNForSimd8Con(tree->AsVecCon()->gtSimd8Val));
            break;

        case TYP_SIMD12:
            tree->gtVNPair.SetBoth(vnStore->VNForSimd12Con(tree->AsVecCon()->gtSimd12Val));
            break;

        case TYP_SIMD16:
            tree->gtVNPair.SetBoth(vnStore->VNForSimd16Con(tree->AsVecCon()->gtSimd16Val));
            break;

        case TYP_SIMD32:
            tree->gtVNPair.SetBoth(vnStore->VNForSimd32Con(tree->AsVecCon()->gtSimd32Val));
            break;
#endif // FEATURE_SIMD

        case TYP_FLOAT:
        {
            tree->gtVNPair.SetBoth(vnStore->VNForFloatCon((float)tree->AsDblCon()->DconValue()));
            break;
        }

        case TYP_DOUBLE:
        {
            tree->gtVNPair.SetBoth(vnStore->VNForDoubleCon(tree->AsDblCon()->DconValue()));
            break;
        }

        case TYP_REF:
            if (tree->AsIntConCommon()->IconValue() == 0)
            {
                tree->gtVNPair.SetBoth(ValueNumStore::VNForNull());
            }
            else
            {
<<<<<<< HEAD
                // Constant object can be only GTF_ICON_OBJ_HDL handles.
                assert(tree->IsIconHandle(GTF_ICON_OBJ_HDL));
=======
                assert(doesMethodHaveFrozenString()); // Constant object can be only frozen string.
>>>>>>> 58f5c950
                tree->gtVNPair.SetBoth(
                    vnStore->VNForHandle(ssize_t(tree->AsIntConCommon()->IconValue()), tree->GetIconHandleFlag()));
            }
            break;

        case TYP_BYREF:
            if (tree->AsIntConCommon()->IconValue() == 0)
            {
                tree->gtVNPair.SetBoth(ValueNumStore::VNForNull());
            }
            else
            {
                assert(tree->IsCnsIntOrI());

                if (tree->IsIconHandle())
                {
                    tree->gtVNPair.SetBoth(
                        vnStore->VNForHandle(ssize_t(tree->AsIntConCommon()->IconValue()), tree->GetIconHandleFlag()));
                }
                else
                {
                    tree->gtVNPair.SetBoth(vnStore->VNForByrefCon((target_size_t)tree->AsIntConCommon()->IconValue()));
                }
            }
            break;

        default:
            unreached();
    }
}

//------------------------------------------------------------------------
// fgValueNumberAssignment: Does value numbering for an assignment of a primitive.
//
// While this methods does indeed give a VN to the GT_ASG tree itself, its
// main objective is to update the various state that holds values, i. e.
// the per-SSA VNs for tracked variables and the heap states for analyzable
// (to fields and arrays) stores.
//
// Arguments:
//    tree - the assignment tree
//
void Compiler::fgValueNumberAssignment(GenTreeOp* tree)
{
    assert(tree->OperIs(GT_ASG) && varTypeIsEnregisterable(tree));

    GenTree* lhs = tree->gtGetOp1();
    GenTree* rhs = tree->gtGetOp2();

    // Only normal values are to be stored in SSA defs, VN maps, etc.
    ValueNumPair rhsExcSet;
    ValueNumPair rhsVNPair;
    vnStore->VNPUnpackExc(rhs->gtVNPair, &rhsVNPair, &rhsExcSet);
    assert(rhsVNPair.BothDefined());

    // Is the type being stored different from the type computed by the rhs?
    if (rhs->TypeGet() != lhs->TypeGet())
    {
        if (rhs->TypeGet() == TYP_REF)
        {
            // If we have an unsafe IL assignment of a TYP_REF to a non-ref (typically a TYP_BYREF)
            // then don't propagate this ValueNumber to the lhs, instead create a new unique VN.
            rhsVNPair.SetBoth(vnStore->VNForExpr(compCurBB, lhs->TypeGet()));
        }
        else if (lhs->OperGet() != GT_BLK)
        {
            // This means that there is an implicit cast on the rhs value
            // We will add a cast function to reflect the possible narrowing of the rhs value
            rhsVNPair = vnStore->VNPairForCast(rhsVNPair, lhs->TypeGet(), rhs->TypeGet());
        }
    }

    // We have to handle the case where the LHS is a comma.  In that case, we don't evaluate the comma,
    // and we're really just interested in the effective value.
    lhs = lhs->gtEffectiveVal();

    // Now, record the new VN for an assignment (performing the indicated "state update").
    // It's safe to use gtEffectiveVal here, because the non-last elements of a comma list on the
    // LHS will come before the assignment in evaluation order.
    switch (lhs->OperGet())
    {
        case GT_LCL_VAR:
        {
            GenTreeLclVarCommon* lcl = lhs->AsLclVarCommon();
            fgValueNumberLocalStore(tree, lcl, 0, lvaLclExactSize(lcl->GetLclNum()), rhsVNPair, /* normalize */ false);
        }
        break;

        case GT_LCL_FLD:
        {
            GenTreeLclFld* lclFld = lhs->AsLclFld();
            fgValueNumberLocalStore(tree, lclFld, lclFld->GetLclOffs(), lclFld->GetSize(), rhsVNPair);
        }
        break;

        case GT_OBJ:
        case GT_BLK:
        case GT_IND:
        {
            bool isVolatile = (lhs->gtFlags & GTF_IND_VOLATILE) != 0;

            if (isVolatile)
            {
                // For Volatile store indirection, first mutate GcHeap/ByrefExposed
                fgMutateGcHeap(lhs DEBUGARG("GTF_IND_VOLATILE - store"));
                tree->gtVNPair.SetBoth(vnStore->VNForExpr(compCurBB, lhs->TypeGet()));
            }

            GenTree*  arg = lhs->AsOp()->gtOp1;
            VNFuncApp funcApp;
            ValueNum  argVN       = arg->gtVNPair.GetLiberal();
            bool      argIsVNFunc = vnStore->GetVNFunc(vnStore->VNNormalValue(argVN), &funcApp);

            GenTreeLclVarCommon* lclVarTree = nullptr;
            ssize_t              offset     = 0;
            unsigned             storeSize  = lhs->AsIndir()->Size();
            GenTree*             baseAddr   = nullptr;
            FieldSeq*            fldSeq     = nullptr;

            if (argIsVNFunc && (funcApp.m_func == VNF_PtrToStatic))
            {
                baseAddr = nullptr; // All VNF_PtrToStatic statics are currently "simple".
                fldSeq   = vnStore->FieldSeqVNToFieldSeq(funcApp.m_args[1]);
                offset   = vnStore->ConstantValue<ssize_t>(funcApp.m_args[2]);

                fgValueNumberFieldStore(tree, baseAddr, fldSeq, offset, storeSize, rhsVNPair.GetLiberal());
            }
            else if (argIsVNFunc && (funcApp.m_func == VNF_PtrToArrElem))
            {
                fgValueNumberArrayElemStore(tree, &funcApp, storeSize, rhsVNPair.GetLiberal());
            }
            else if (arg->IsFieldAddr(this, &baseAddr, &fldSeq, &offset))
            {
                assert(fldSeq != nullptr);
                fgValueNumberFieldStore(tree, baseAddr, fldSeq, offset, storeSize, rhsVNPair.GetLiberal());
            }
            else if (arg->DefinesLocalAddr(&lclVarTree, &offset))
            {
                fgValueNumberLocalStore(tree, lclVarTree, offset, storeSize, rhsVNPair);
            }
            else
            {
                assert(!tree->DefinesLocal(this, &lclVarTree));
                // If it doesn't define a local, then it might update GcHeap/ByrefExposed.
                // For the new ByrefExposed VN, we could use an operator here like
                // VNF_ByrefExposedStore that carries the VNs of the pointer and RHS, then
                // at byref loads if the current ByrefExposed VN happens to be
                // VNF_ByrefExposedStore with the same pointer VN, we could propagate the
                // VN from the RHS to the VN for the load.  This would e.g. allow tracking
                // values through assignments to out params.  For now, just model this
                // as an opaque GcHeap/ByrefExposed mutation.
                fgMutateGcHeap(tree DEBUGARG("assign-of-IND"));
            }

            // We don't actually evaluate an IND on the LHS, so give it the Void value.
            tree->gtVNPair.SetBoth(vnStore->VNForVoid());
        }
        break;

        default:
            unreached();
    }

    // For exception sets, we need the contribution from COMMAs on the
    // LHS. ASGs produce no values, and as such are given the "Void" VN.
    ValueNumPair lhsExcSet = vnStore->VNPExceptionSet(tree->gtGetOp1()->gtVNPair);
    ValueNumPair asgExcSet = vnStore->VNPExcSetUnion(lhsExcSet, rhsExcSet);
    tree->gtVNPair         = vnStore->VNPWithExc(vnStore->VNPForVoid(), asgExcSet);
}

//------------------------------------------------------------------------
// fgValueNumberBlockAssignment: Perform value numbering for block assignments.
//
// Arguments:
//    tree - the block assignment to be value numbered.
//
// Assumptions:
//    'tree' must be a block assignment (GT_INITBLK, GT_COPYBLK, GT_COPYOBJ).
//
void Compiler::fgValueNumberBlockAssignment(GenTree* tree)
{
    GenTree* lhs = tree->gtGetOp1();
    GenTree* rhs = tree->gtGetOp2();

    GenTreeLclVarCommon* lclVarTree = nullptr;
    bool                 isEntire   = false;
    ssize_t              offset     = 0;
    if (tree->DefinesLocal(this, &lclVarTree, &isEntire, &offset))
    {
        assert(lclVarTree->gtFlags & GTF_VAR_DEF);
        // Should not have been recorded as updating the GC heap.
        assert(!GetMemorySsaMap(GcHeap)->Lookup(tree));

        unsigned   lhsLclNum    = lclVarTree->GetLclNum();
        unsigned   lclDefSsaNum = GetSsaNumForLocalVarDef(lclVarTree);
        LclVarDsc* lhsVarDsc    = lvaGetDesc(lhsLclNum);

        // Ignore vars that we excluded from SSA (for example, because they're address-exposed). They don't have
        // SSA names in which to store VN's on defs.  We'll yield unique VN's when we read from them.
        if (lclDefSsaNum != SsaConfig::RESERVED_SSA_NUM)
        {
            ClassLayout* const layout    = lhs->GetLayout(this);
            unsigned           storeSize = layout->GetSize();

            ValueNumPair rhsVNPair = ValueNumPair();
            if (tree->OperIsInitBlkOp())
            {
                ValueNum initObjVN = ValueNumStore::NoVN;
                if (rhs->IsIntegralConst(0))
                {
                    initObjVN = (lhs->TypeGet() == TYP_STRUCT) ? vnStore->VNForZeroObj(layout)
                                                               : vnStore->VNZeroForType(lhs->TypeGet());
                }
                else
                {
                    // Non-zero block init is very rare so we'll use a simple, unique VN here.
                    initObjVN = vnStore->VNForExpr(compCurBB, lhs->TypeGet());
                }
                rhsVNPair.SetBoth(initObjVN);
            }
            else
            {
                assert(tree->OperIsCopyBlkOp());
                rhsVNPair = vnStore->VNPNormalPair(rhs->gtVNPair);
            }

            fgValueNumberLocalStore(tree, lclVarTree, offset, storeSize, rhsVNPair);
        }
        else if (lclVarTree->HasSsaName())
        {
            // The local wasn't in SSA, the tree is still an SSA def. There is only one
            // case when this can happen - a promoted "CanBeReplacedWithItsField" struct.
            assert((lhs == lclVarTree) && rhs->IsCall() && isEntire);
            assert(lhsVarDsc->CanBeReplacedWithItsField(this));
            // Give a new, unique, VN to the field.
            LclVarDsc*    fieldVarDsc    = lvaGetDesc(lhsVarDsc->lvFieldLclStart);
            LclSsaVarDsc* fieldVarSsaDsc = fieldVarDsc->GetPerSsaData(lclVarTree->GetSsaNum());
            ValueNum      newUniqueVN    = vnStore->VNForExpr(compCurBB, fieldVarDsc->TypeGet());

            fieldVarSsaDsc->m_vnPair.SetBoth(newUniqueVN);

            JITDUMP("Tree [%06u] assigned VN to the only field V%02u/%u of promoted struct V%02u: new uniq ",
                    dspTreeID(tree), lhsVarDsc->lvFieldLclStart, lclVarTree->GetSsaNum(), lhsLclNum);
            JITDUMPEXEC(vnPrint(newUniqueVN, 1));
            JITDUMP("\n");
        }
        else if (lhsVarDsc->IsAddressExposed())
        {
            fgMutateAddressExposedLocal(tree DEBUGARG("INITBLK/COPYBLK - address-exposed local"));
        }
        else
        {
            JITDUMP("LHS V%02u not in ssa at [%06u], so no VN assigned\n", lhsLclNum, dspTreeID(lclVarTree));
        }
    }
    else
    {
        // For now, arbitrary side effect on GcHeap/ByrefExposed.
        // TODO-CQ: Why not be complete, and get this case right?
        fgMutateGcHeap(tree DEBUGARG("INITBLK/COPYBLK - non local"));
    }

    // Propagate the exception sets. Assignments produce no values so we give them the "Void" VN.
    ValueNumPair vnpExcSet = ValueNumStore::VNPForEmptyExcSet();
    vnpExcSet              = vnStore->VNPUnionExcSet(lhs->gtVNPair, vnpExcSet);
    vnpExcSet              = vnStore->VNPUnionExcSet(rhs->gtVNPair, vnpExcSet);
    tree->gtVNPair         = vnStore->VNPWithExc(vnStore->VNPForVoid(), vnpExcSet);
}

void Compiler::fgValueNumberTree(GenTree* tree)
{
    genTreeOps oper = tree->OperGet();
    var_types  typ  = tree->TypeGet();

    if (GenTree::OperIsConst(oper))
    {
        // If this is a struct assignment, with a constant rhs, (i,.e. an initBlk),
        // it is not useful to value number the constant.
        if (tree->TypeGet() != TYP_STRUCT)
        {
            fgValueNumberTreeConst(tree);
        }
    }
    else if (GenTree::OperIsLeaf(oper))
    {
        switch (oper)
        {
            case GT_LCL_VAR_ADDR:
            case GT_LCL_FLD_ADDR:
                assert(lvaVarAddrExposed(tree->AsLclVarCommon()->GetLclNum()));
                tree->gtVNPair.SetBoth(vnStore->VNForExpr(compCurBB, tree->TypeGet()));
                break;

            case GT_LCL_VAR:
            {
                GenTreeLclVarCommon* lcl    = tree->AsLclVarCommon();
                unsigned             lclNum = lcl->GetLclNum();
                LclVarDsc*           varDsc = lvaGetDesc(lclNum);

                // Do we have a Use (read) of the LclVar (defs will be handled at assignments)?
                // Note that this a weak test, as we can have nodes under ADDRs that will be labeled as "uses".
                if ((lcl->gtFlags & GTF_VAR_DEF) == 0)
                {
                    if (lcl->HasSsaName())
                    {
                        // We expect all uses of promoted structs to be replaced with uses of their fields.
                        assert(lvaInSsa(lclNum) && !varDsc->CanBeReplacedWithItsField(this));

                        ValueNumPair wholeLclVarVNP = varDsc->GetPerSsaData(lcl->GetSsaNum())->m_vnPair;
                        assert(wholeLclVarVNP.BothDefined());

                        // Account for type mismatches.
                        if (genActualType(varDsc) != genActualType(lcl))
                        {
                            if (genTypeSize(varDsc) != genTypeSize(lcl))
                            {
                                assert((varDsc->TypeGet() == TYP_LONG) && lcl->TypeIs(TYP_INT));
                                lcl->gtVNPair =
                                    vnStore->VNPairForCast(wholeLclVarVNP, lcl->TypeGet(), varDsc->TypeGet());
                            }
                            else
                            {
                                assert((varDsc->TypeGet() == TYP_I_IMPL) && lcl->TypeIs(TYP_BYREF));
                                lcl->gtVNPair = wholeLclVarVNP;
                            }
                        }
                        else
                        {
                            lcl->gtVNPair = wholeLclVarVNP;
                        }
                    }
                    else if (varDsc->IsAddressExposed())
                    {
                        // Address-exposed locals are part of ByrefExposed.
                        ValueNum addrVN = vnStore->VNForFunc(TYP_BYREF, VNF_PtrToLoc, vnStore->VNForIntCon(lclNum),
                                                             vnStore->VNForIntPtrCon(lcl->GetLclOffs()));
                        ValueNum loadVN = fgValueNumberByrefExposedLoad(lcl->TypeGet(), addrVN);

                        lcl->gtVNPair.SetBoth(loadVN);
                    }
                    else
                    {
                        // An untracked local, and other odd cases.
                        lcl->gtVNPair.SetBoth(vnStore->VNForExpr(compCurBB, lcl->TypeGet()));
                    }
                }
                else
                {
                    // Location nodes get the "Void" VN.
                    assert((lcl->gtFlags & GTF_VAR_DEF) != 0);
                    lcl->SetVNs(vnStore->VNPForVoid());
                }
            }
            break;

            case GT_LCL_FLD:
            {
                GenTreeLclFld* lclFld = tree->AsLclFld();

                // If this is a (full or partial) def we skip; it will be handled as part of the assignment.
                if ((lclFld->gtFlags & GTF_VAR_DEF) == 0)
                {
                    unsigned lclNum = lclFld->GetLclNum();

                    if (!lvaInSsa(lclFld->GetLclNum()) || !lclFld->HasSsaName())
                    {
                        lclFld->gtVNPair.SetBoth(vnStore->VNForExpr(compCurBB, lclFld->TypeGet()));
                    }
                    else
                    {
                        LclVarDsc*   varDsc      = lvaGetDesc(lclNum);
                        ValueNumPair lclVarValue = varDsc->GetPerSsaData(lclFld->GetSsaNum())->m_vnPair;
                        lclFld->gtVNPair =
                            vnStore->VNPairForLoad(lclVarValue, lvaLclExactSize(lclNum), lclFld->TypeGet(),
                                                   lclFld->GetLclOffs(), lclFld->GetSize());
                    }
                }
                else
                {
                    // A location node (LHS).
                    lclFld->gtVNPair = vnStore->VNPForVoid();
                }
            }
            break;

            case GT_CATCH_ARG:
                // We know nothing about the value of a caught expression.
                tree->gtVNPair.SetBoth(vnStore->VNForExpr(compCurBB, tree->TypeGet()));
                break;

            case GT_MEMORYBARRIER: // Leaf
                // For MEMORYBARRIER add an arbitrary side effect on GcHeap/ByrefExposed.
                fgMutateGcHeap(tree DEBUGARG("MEMORYBARRIER"));
                tree->gtVNPair = vnStore->VNPForVoid();
                break;

            // These do not represent values.
            case GT_NO_OP:
            case GT_JMP:   // Control flow
            case GT_LABEL: // Control flow
#if !defined(FEATURE_EH_FUNCLETS)
            case GT_END_LFIN: // Control flow
#endif
                tree->gtVNPair = vnStore->VNPForVoid();
                break;

            case GT_PHI_ARG:
                // This one is special because we should never process it in this method: it should
                // always be taken care of, when needed, during pre-processing of a blocks phi definitions.
                assert(!"PHI_ARG in fgValueNumberTree");
                break;

            default:
                unreached();
        }
    }
    else if (GenTree::OperIsSimple(oper))
    {
        // Allow assignments for all enregisterable types to be value numbered (SIMD types)
        if ((oper == GT_ASG) && varTypeIsEnregisterable(tree))
        {
            fgValueNumberAssignment(tree->AsOp());
        }
        // Other kinds of assignment: initblk and copyblk.
        else if (oper == GT_ASG && (tree->TypeGet() == TYP_STRUCT))
        {
            fgValueNumberBlockAssignment(tree);
        }
        else if ((oper == GT_IND) || GenTree::OperIsBlk(oper))
        {
            // So far, we handle cases in which the address is a ptr-to-local, or if it's
            // a pointer to an object field or array element.  Other cases become uses of
            // the current ByrefExposed value and the pointer value, so that at least we
            // can recognize redundant loads with no stores between them.
            GenTree*             addr       = tree->AsIndir()->Addr();
            GenTreeLclVarCommon* lclVarTree = nullptr;
            FieldSeq*            fldSeq     = nullptr;
            GenTree*             baseAddr   = nullptr;
            bool                 isVolatile = (tree->gtFlags & GTF_IND_VOLATILE) != 0;

            // See if the addr has any exceptional part.
            ValueNumPair addrNvnp;
            ValueNumPair addrXvnp;
            vnStore->VNPUnpackExc(addr->gtVNPair, &addrNvnp, &addrXvnp);

            // Is the dereference immutable?  If so, model it as referencing the read-only heap.
            if (tree->gtFlags & GTF_IND_INVARIANT)
            {
                assert(!isVolatile); // We don't expect both volatile and invariant

                // Are we dereferencing the method table slot of some newly allocated object?
                //
                bool wasNewobj = false;
                if ((oper == GT_IND) && (addr->TypeGet() == TYP_REF) && (tree->TypeGet() == TYP_I_IMPL))
                {
                    VNFuncApp  funcApp;
                    const bool addrIsVNFunc = vnStore->GetVNFunc(addrNvnp.GetLiberal(), &funcApp);

                    if (addrIsVNFunc && (funcApp.m_func == VNF_JitNew) && addrNvnp.BothEqual())
                    {
                        tree->gtVNPair =
                            vnStore->VNPWithExc(ValueNumPair(funcApp.m_args[0], funcApp.m_args[0]), addrXvnp);
                        wasNewobj = true;
                    }
                }

                if (!wasNewobj)
                {
                    // Indirections off of addresses for boxed statics represent bases for
                    // the address of the static itself. Here we will use "nullptr" for the
                    // field sequence and assume the actual static field will be appended to
                    // it later, as part of numbering the method table pointer offset addition.
                    if (addr->IsIconHandle(GTF_ICON_STATIC_BOX_PTR))
                    {
                        assert(addrNvnp.BothEqual() && (addrXvnp == vnStore->VNPForEmptyExcSet()));
                        ValueNum boxAddrVN  = addrNvnp.GetLiberal();
                        ValueNum fieldSeqVN = vnStore->VNForFieldSeq(nullptr);
                        ValueNum offsetVN   = vnStore->VNForIntPtrCon(-TARGET_POINTER_SIZE);
                        ValueNum staticAddrVN =
                            vnStore->VNForFunc(tree->TypeGet(), VNF_PtrToStatic, boxAddrVN, fieldSeqVN, offsetVN);
                        tree->gtVNPair = ValueNumPair(staticAddrVN, staticAddrVN);
                    }
                    else // TODO-VNTypes: this code needs to encode the types of the indirections.
                    {
                        // Is this invariant indirect expected to always return a non-null value?
                        VNFunc loadFunc =
                            ((tree->gtFlags & GTF_IND_NONNULL) != 0) ? VNF_InvariantNonNullLoad : VNF_InvariantLoad;

                        tree->gtVNPair = vnStore->VNPairForFunc(tree->TypeGet(), loadFunc, addrNvnp);
                        tree->gtVNPair = vnStore->VNPWithExc(tree->gtVNPair, addrXvnp);
                    }
                }
            }
            else if (isVolatile)
            {
                // We just mutate GcHeap/ByrefExposed if isVolatile is true, and then do the read as normal.
                //
                // This allows:
                //   1: read s;
                //   2: volatile read s;
                //   3: read s;
                //
                // We should never assume that the values read by 1 and 2 are the same (because the heap was mutated
                // in between them)... but we *should* be able to prove that the values read in 2 and 3 are the
                // same.
                //
                fgMutateGcHeap(tree DEBUGARG("GTF_IND_VOLATILE - read"));

                // The value read by the GT_IND can immediately change
                ValueNum newUniq = vnStore->VNForExpr(compCurBB, tree->TypeGet());
                tree->gtVNPair   = vnStore->VNPWithExc(ValueNumPair(newUniq, newUniq), addrXvnp);
            }
            // In general we skip GT_IND nodes on that are the LHS of an assignment.  (We labeled these earlier.)
            // We will "evaluate" this as part of the assignment.
            else if ((tree->gtFlags & GTF_IND_ASG_LHS) == 0)
            {
                var_types loadType = tree->TypeGet();
                ssize_t   offset   = 0;
                unsigned  loadSize = tree->AsIndir()->Size();
                VNFuncApp funcApp{VNF_COUNT};

                // TODO-1stClassStructs: delete layout-less "IND(struct)" nodes and the "loadSize == 0" condition.
                if (loadSize == 0)
                {
                    tree->gtVNPair.SetBoth(vnStore->VNForExpr(compCurBB, loadType));
                }
                else if (addr->DefinesLocalAddr(&lclVarTree, &offset) && lvaInSsa(lclVarTree->GetLclNum()) &&
                         lclVarTree->HasSsaName())
                {
                    ValueNumPair lclVNPair = lvaGetDesc(lclVarTree)->GetPerSsaData(lclVarTree->GetSsaNum())->m_vnPair;
                    unsigned     lclSize   = lvaLclExactSize(lclVarTree->GetLclNum());

                    tree->gtVNPair = vnStore->VNPairForLoad(lclVNPair, lclSize, tree->TypeGet(), offset, loadSize);
                }
                else if (vnStore->GetVNFunc(addrNvnp.GetLiberal(), &funcApp) && (funcApp.m_func == VNF_PtrToStatic))
                {
                    fldSeq = vnStore->FieldSeqVNToFieldSeq(funcApp.m_args[1]);
                    offset = vnStore->ConstantValue<ssize_t>(funcApp.m_args[2]);

                    // Note VNF_PtrToStatic statics are currently always "simple".
                    fgValueNumberFieldLoad(tree, /* baseAddr */ nullptr, fldSeq, offset);
                }
                else if (vnStore->GetVNFunc(addrNvnp.GetLiberal(), &funcApp) && (funcApp.m_func == VNF_PtrToArrElem))
                {
                    fgValueNumberArrayElemLoad(tree, &funcApp);
                }
                else if (addr->IsFieldAddr(this, &baseAddr, &fldSeq, &offset))
                {
                    assert(fldSeq != nullptr);
                    fgValueNumberFieldLoad(tree, baseAddr, fldSeq, offset);
                }
                else // We don't know where the address points, so it is an ByrefExposed load.
                {
                    ValueNum addrVN = addr->gtVNPair.GetLiberal();
                    ValueNum loadVN = fgValueNumberByrefExposedLoad(typ, addrVN);
                    tree->gtVNPair.SetLiberal(loadVN);
                    tree->gtVNPair.SetConservative(vnStore->VNForExpr(compCurBB, tree->TypeGet()));
                }

                tree->gtVNPair = vnStore->VNPWithExc(tree->gtVNPair, addrXvnp);
            }

            // To be able to propagate exception sets, we give location nodes the "Void" VN.
            if ((tree->gtFlags & GTF_IND_ASG_LHS) != 0)
            {
                tree->gtVNPair = vnStore->VNPWithExc(vnStore->VNPForVoid(), addrXvnp);
            }
        }
        else if (tree->OperGet() == GT_CAST)
        {
            fgValueNumberCastTree(tree);
        }
        else if (tree->OperGet() == GT_INTRINSIC)
        {
            fgValueNumberIntrinsic(tree);
        }
        else // Look up the VNFunc for the node
        {
            VNFunc vnf = GetVNFuncForNode(tree);

            if (ValueNumStore::VNFuncIsLegal(vnf))
            {
                if (GenTree::OperIsUnary(oper))
                {
                    if (tree->AsOp()->gtOp1 != nullptr)
                    {
                        if (tree->OperGet() == GT_NOP)
                        {
                            // Pass through arg vn.
                            tree->gtVNPair = tree->AsOp()->gtOp1->gtVNPair;
                        }
                        else
                        {
                            ValueNumPair op1VNP;
                            ValueNumPair op1VNPx;
                            vnStore->VNPUnpackExc(tree->AsOp()->gtOp1->gtVNPair, &op1VNP, &op1VNPx);

                            // If we are fetching the array length for an array ref that came from global memory
                            // then for CSE safety we must use the conservative value number for both
                            //
                            if (tree->OperIsArrLength() && ((tree->AsOp()->gtOp1->gtFlags & GTF_GLOB_REF) != 0))
                            {
                                // use the conservative value number for both when computing the VN for the ARR_LENGTH
                                op1VNP.SetBoth(op1VNP.GetConservative());
                            }

                            tree->gtVNPair =
                                vnStore->VNPWithExc(vnStore->VNPairForFunc(tree->TypeGet(), vnf, op1VNP), op1VNPx);
                        }
                    }
                    else // Is actually nullary.
                    {
                        // Mostly we'll leave these without a value number, assuming we'll detect these as VN failures
                        // if they actually need to have values.  With the exception of NOPs, which can sometimes have
                        // meaning.
                        if (tree->OperGet() == GT_NOP)
                        {
                            tree->gtVNPair.SetBoth(vnStore->VNForExpr(compCurBB, tree->TypeGet()));
                        }
                    }
                }
                else // we have a binary oper
                {
                    assert(oper != GT_ASG); // We handled assignments earlier.
                    assert(GenTree::OperIsBinary(oper));

                    // Handle a few special cases: if we add a field offset constant to a PtrToXXX, we will get back a
                    // new
                    // PtrToXXX.

                    ValueNumPair op1vnp;
                    ValueNumPair op1Xvnp;
                    vnStore->VNPUnpackExc(tree->AsOp()->gtOp1->gtVNPair, &op1vnp, &op1Xvnp);

                    ValueNumPair op2vnp;
                    ValueNumPair op2Xvnp;
                    vnStore->VNPUnpackExc(tree->AsOp()->gtOp2->gtVNPair, &op2vnp, &op2Xvnp);
                    ValueNumPair excSetPair = vnStore->VNPExcSetUnion(op1Xvnp, op2Xvnp);

                    ValueNum newVN = ValueNumStore::NoVN;

                    // Check for the addition of a field offset constant
                    //
                    if ((oper == GT_ADD) && !tree->gtOverflowEx())
                    {
                        newVN = vnStore->ExtendPtrVN(tree->AsOp()->gtOp1, tree->AsOp()->gtOp2);
                    }

                    if (newVN != ValueNumStore::NoVN)
                    {
                        // We don't care about differences between liberal and conservative for pointer values.
                        tree->gtVNPair = vnStore->VNPWithExc(ValueNumPair(newVN, newVN), excSetPair);
                    }
                    else
                    {
                        VNFunc       vnf        = GetVNFuncForNode(tree);
                        ValueNumPair normalPair = vnStore->VNPairForFunc(tree->TypeGet(), vnf, op1vnp, op2vnp);
                        tree->gtVNPair          = vnStore->VNPWithExc(normalPair, excSetPair);
                        // For overflow checking operations the VNF_OverflowExc will be added below
                        // by fgValueNumberAddExceptionSet
                    }
                }
            }
            else // ValueNumStore::VNFuncIsLegal returns false
            {
                // Some of the genTreeOps that aren't legal VNFuncs so they get special handling.
                switch (oper)
                {
                    case GT_COMMA:
                    {
                        ValueNumPair op1Xvnp = vnStore->VNPExceptionSet(tree->AsOp()->gtOp1->gtVNPair);
                        tree->gtVNPair       = vnStore->VNPWithExc(tree->AsOp()->gtOp2->gtVNPair, op1Xvnp);
                    }
                    break;

                    case GT_ADDR:
                    {
                        GenTree* location = tree->AsUnOp()->gtGetOp1();

                        if (location->OperIsLocalRead())
                        {
                            GenTreeLclVarCommon* lclNode = location->AsLclVarCommon();
                            ValueNum             addrVN =
                                vnStore->VNForFunc(TYP_BYREF, VNF_PtrToLoc, vnStore->VNForIntCon(lclNode->GetLclNum()),
                                                   vnStore->VNForIntPtrCon(lclNode->GetLclOffs()));
                            tree->gtVNPair.SetBoth(addrVN); // No exceptions for local addresses.
                        }
                        else
                        {
                            tree->gtVNPair = vnStore->VNPUniqueWithExc(tree->TypeGet(),
                                                                       vnStore->VNPExceptionSet(location->gtVNPair));
                        }
                    }
                    break;

                    case GT_ARR_ADDR:
                        fgValueNumberArrIndexAddr(tree->AsArrAddr());
                        break;

                    case GT_MDARR_LENGTH:
                    case GT_MDARR_LOWER_BOUND:
                    {
                        VNFunc   mdarrVnf = (oper == GT_MDARR_LENGTH) ? VNF_MDArrLength : VNF_MDArrLowerBound;
                        GenTree* arrRef   = tree->AsMDArr()->ArrRef();
                        unsigned dim      = tree->AsMDArr()->Dim();

                        ValueNumPair arrVNP;
                        ValueNumPair arrVNPx;
                        vnStore->VNPUnpackExc(arrRef->gtVNPair, &arrVNP, &arrVNPx);

                        // If we are fetching the array length for an array ref that came from global memory
                        // then for CSE safety we must use the conservative value number for both.
                        //
                        if ((arrRef->gtFlags & GTF_GLOB_REF) != 0)
                        {
                            arrVNP.SetBoth(arrVNP.GetConservative());
                        }

                        ValueNumPair intPair;
                        intPair.SetBoth(vnStore->VNForIntCon(dim));

                        ValueNumPair normalPair = vnStore->VNPairForFunc(tree->TypeGet(), mdarrVnf, arrVNP, intPair);

                        tree->gtVNPair = vnStore->VNPWithExc(normalPair, arrVNPx);
                        break;
                    }

                    case GT_BOUNDS_CHECK:
                    {
                        ValueNumPair vnpIndex  = tree->AsBoundsChk()->GetIndex()->gtVNPair;
                        ValueNumPair vnpArrLen = tree->AsBoundsChk()->GetArrayLength()->gtVNPair;

                        ValueNumPair vnpExcSet = ValueNumStore::VNPForEmptyExcSet();

                        // And collect the exceptions  from Index and ArrLen
                        vnpExcSet = vnStore->VNPUnionExcSet(vnpIndex, vnpExcSet);
                        vnpExcSet = vnStore->VNPUnionExcSet(vnpArrLen, vnpExcSet);

                        // A bounds check node has no value, but may throw exceptions.
                        tree->gtVNPair = vnStore->VNPWithExc(vnStore->VNPForVoid(), vnpExcSet);

                        // next add the bounds check exception set for the current tree node
                        fgValueNumberAddExceptionSet(tree);

                        // Record non-constant value numbers that are used as the length argument to bounds checks, so
                        // that assertion prop will know that comparisons against them are worth analyzing.
                        ValueNum lengthVN = tree->AsBoundsChk()->GetArrayLength()->gtVNPair.GetConservative();
                        if ((lengthVN != ValueNumStore::NoVN) && !vnStore->IsVNConstant(lengthVN))
                        {
                            vnStore->SetVNIsCheckedBound(lengthVN);
                        }
                    }
                    break;

                    case GT_XORR: // Binop
                    case GT_XAND: // Binop
                    case GT_XADD: // Binop
                    case GT_XCHG: // Binop
                    {
                        // For XADD and XCHG other intrinsics add an arbitrary side effect on GcHeap/ByrefExposed.
                        fgMutateGcHeap(tree DEBUGARG("Interlocked intrinsic"));

                        assert(tree->OperIsImplicitIndir()); // special node with an implicit indirections

                        GenTree* addr = tree->AsOp()->gtOp1; // op1
                        GenTree* data = tree->AsOp()->gtOp2; // op2

                        ValueNumPair vnpExcSet = ValueNumStore::VNPForEmptyExcSet();

                        vnpExcSet = vnStore->VNPUnionExcSet(data->gtVNPair, vnpExcSet);
                        vnpExcSet = vnStore->VNPUnionExcSet(addr->gtVNPair, vnpExcSet);

                        // The normal value is a new unique VN.
                        ValueNumPair normalPair;
                        normalPair.SetBoth(vnStore->VNForExpr(compCurBB, tree->TypeGet()));

                        // Attach the combined exception set
                        tree->gtVNPair = vnStore->VNPWithExc(normalPair, vnpExcSet);

                        // add the null check exception for 'addr' to the tree's value number
                        fgValueNumberAddExceptionSetForIndirection(tree, addr);
                        break;
                    }

                    // These unary nodes do not produce values. Note that for NULLCHECK the
                    // additional exception will be added below by "fgValueNumberAddExceptionSet".
                    case GT_JTRUE:
                    case GT_SWITCH:
                    case GT_RETURN:
                    case GT_RETFILT:
                    case GT_NULLCHECK:
                        if (tree->gtGetOp1() != nullptr)
                        {
                            tree->gtVNPair = vnStore->VNPWithExc(vnStore->VNPForVoid(),
                                                                 vnStore->VNPExceptionSet(tree->gtGetOp1()->gtVNPair));
                        }
                        else
                        {
                            tree->gtVNPair = vnStore->VNPForVoid();
                        }
                        break;

                    // BOX and CKFINITE are passthrough nodes (like NOP). We'll add the exception for the latter later.
                    case GT_BOX:
                    case GT_CKFINITE:
                        tree->gtVNPair = tree->gtGetOp1()->gtVNPair;
                        break;

                    // These unary nodes will receive a unique VN.
                    // TODO-CQ: model INIT_VAL properly.
                    case GT_LCLHEAP:
                    case GT_INIT_VAL:
                        tree->gtVNPair =
                            vnStore->VNPUniqueWithExc(tree->TypeGet(),
                                                      vnStore->VNPExceptionSet(tree->gtGetOp1()->gtVNPair));
                        break;

                    case GT_BITCAST:
                    {
                        fgValueNumberBitCast(tree);
                        break;
                    }

                    default:
                        assert(!"Unhandled node in fgValueNumberTree");
                        tree->gtVNPair.SetBoth(vnStore->VNForExpr(compCurBB, tree->TypeGet()));
                        break;
                }
            }
        }

        // next we add any exception sets for the current tree node
        fgValueNumberAddExceptionSet(tree);
    }
    else
    {
        assert(GenTree::OperIsSpecial(oper));

        // TBD: We must handle these individually.  For now:
        switch (oper)
        {
            case GT_CALL:
                fgValueNumberCall(tree->AsCall());
                break;

#ifdef FEATURE_SIMD
            case GT_SIMD:
                fgValueNumberSimd(tree->AsSIMD());
                break;
#endif // FEATURE_SIMD

#ifdef FEATURE_HW_INTRINSICS
            case GT_HWINTRINSIC:
                fgValueNumberHWIntrinsic(tree->AsHWIntrinsic());
                break;
#endif // FEATURE_HW_INTRINSICS

            case GT_STORE_DYN_BLK:
            {
                // Conservatively, mutate the heaps - we don't analyze these rare stores.
                // Likewise, any locals possibly defined by them we mark as address-exposed.
                fgMutateGcHeap(tree DEBUGARG("dynamic block store"));

                GenTreeStoreDynBlk* store     = tree->AsStoreDynBlk();
                ValueNumPair        vnpExcSet = ValueNumStore::VNPForEmptyExcSet();

                // Propagate the exceptions...
                vnpExcSet = vnStore->VNPUnionExcSet(store->Addr()->gtVNPair, vnpExcSet);
                vnpExcSet = vnStore->VNPUnionExcSet(store->Data()->gtVNPair, vnpExcSet);
                vnpExcSet = vnStore->VNPUnionExcSet(store->gtDynamicSize->gtVNPair, vnpExcSet);

                // This is a store, it produces no value. Thus we use VNPForVoid().
                store->gtVNPair = vnStore->VNPWithExc(vnStore->VNPForVoid(), vnpExcSet);

                // Note that we are only adding the exception for the destination address.
                // Currently, "Data()" is an explicit indirection in case this is a "cpblk".
                assert(store->Data()->gtEffectiveVal()->OperIsIndir() || store->OperIsInitBlkOp());
                fgValueNumberAddExceptionSetForIndirection(store, store->Addr());
                break;
            }

            case GT_CMPXCHG: // Specialop
            {
                // For CMPXCHG and other intrinsics add an arbitrary side effect on GcHeap/ByrefExposed.
                fgMutateGcHeap(tree DEBUGARG("Interlocked intrinsic"));

                GenTreeCmpXchg* const cmpXchg = tree->AsCmpXchg();

                assert(tree->OperIsImplicitIndir()); // special node with an implicit indirections

                GenTree* location  = cmpXchg->gtOpLocation;  // arg1
                GenTree* value     = cmpXchg->gtOpValue;     // arg2
                GenTree* comparand = cmpXchg->gtOpComparand; // arg3

                ValueNumPair vnpExcSet = ValueNumStore::VNPForEmptyExcSet();

                // Collect the exception sets from our operands
                vnpExcSet = vnStore->VNPUnionExcSet(location->gtVNPair, vnpExcSet);
                vnpExcSet = vnStore->VNPUnionExcSet(value->gtVNPair, vnpExcSet);
                vnpExcSet = vnStore->VNPUnionExcSet(comparand->gtVNPair, vnpExcSet);

                // The normal value is a new unique VN.
                ValueNumPair normalPair;
                normalPair.SetBoth(vnStore->VNForExpr(compCurBB, tree->TypeGet()));

                // Attach the combined exception set
                tree->gtVNPair = vnStore->VNPWithExc(normalPair, vnpExcSet);

                // add the null check exception for 'location' to the tree's value number
                fgValueNumberAddExceptionSetForIndirection(tree, location);
                // add the null check exception for 'comparand' to the tree's value number
                fgValueNumberAddExceptionSetForIndirection(tree, comparand);
                break;
            }

            // ARR_ELEM is a bounds-checked address. TODO-CQ: model it precisely.
            case GT_ARR_ELEM:
            {
                GenTreeArrElem* arrElem = tree->AsArrElem();

                ValueNumPair vnpExcSet = vnStore->VNPExceptionSet(arrElem->gtArrObj->gtVNPair);
                for (size_t i = 0; i < arrElem->gtArrRank; i++)
                {
                    vnpExcSet = vnStore->VNPUnionExcSet(arrElem->gtArrInds[i]->gtVNPair, vnpExcSet);
                }

                arrElem->gtVNPair = vnStore->VNPUniqueWithExc(arrElem->TypeGet(), vnpExcSet);

                // TODO: model the IndexOutOfRangeException for this node.
                fgValueNumberAddExceptionSetForIndirection(arrElem, arrElem->gtArrObj);
            }
            break;

            // FIELD_LIST is an R-value that we currently don't model.
            case GT_FIELD_LIST:
                tree->gtVNPair.SetBoth(vnStore->VNForExpr(compCurBB, tree->TypeGet()));
                for (GenTreeFieldList::Use& use : tree->AsFieldList()->Uses())
                {
                    tree->gtVNPair =
                        vnStore->VNPWithExc(tree->gtVNPair, vnStore->VNPExceptionSet(use.GetNode()->gtVNPair));
                }
                break;

            default:
                assert(!"Unhandled special node in fgValueNumberTree");
                tree->gtVNPair.SetBoth(vnStore->VNForExpr(compCurBB, tree->TypeGet()));
                break;
        }
    }
#ifdef DEBUG
    if (verbose)
    {
        if (tree->gtVNPair.GetLiberal() != ValueNumStore::NoVN)
        {
            printf("N%03u ", tree->gtSeqNum);
            printTreeID(tree);
            printf(" ");
            gtDispNodeName(tree);
            if (tree->OperIsLeaf() || tree->OperIsLocalStore()) // local stores used to be leaves
            {
                gtDispLeaf(tree, nullptr);
            }
            printf(" => ");
            vnpPrint(tree->gtVNPair, 1);
            printf("\n");
        }
    }
#endif // DEBUG
}

void Compiler::fgValueNumberIntrinsic(GenTree* tree)
{
    assert(tree->OperGet() == GT_INTRINSIC);
    GenTreeIntrinsic* intrinsic = tree->AsIntrinsic();
    ValueNumPair      arg0VNP, arg1VNP;
    ValueNumPair      arg0VNPx = ValueNumStore::VNPForEmptyExcSet();
    ValueNumPair      arg1VNPx = ValueNumStore::VNPForEmptyExcSet();

    vnStore->VNPUnpackExc(intrinsic->AsOp()->gtOp1->gtVNPair, &arg0VNP, &arg0VNPx);

    if (intrinsic->AsOp()->gtOp2 != nullptr)
    {
        vnStore->VNPUnpackExc(intrinsic->AsOp()->gtOp2->gtVNPair, &arg1VNP, &arg1VNPx);
    }

    if (IsMathIntrinsic(intrinsic->gtIntrinsicName))
    {
        // GT_INTRINSIC is a currently a subtype of binary operators. But most of
        // the math intrinsics are actually unary operations.

        if (intrinsic->AsOp()->gtOp2 == nullptr)
        {
            intrinsic->gtVNPair =
                vnStore->VNPWithExc(vnStore->EvalMathFuncUnary(tree->TypeGet(), intrinsic->gtIntrinsicName, arg0VNP),
                                    arg0VNPx);
        }
        else
        {
            ValueNumPair newVNP =
                vnStore->EvalMathFuncBinary(tree->TypeGet(), intrinsic->gtIntrinsicName, arg0VNP, arg1VNP);
            ValueNumPair excSet = vnStore->VNPExcSetUnion(arg0VNPx, arg1VNPx);
            intrinsic->gtVNPair = vnStore->VNPWithExc(newVNP, excSet);
        }
    }
    else
    {
        assert(intrinsic->gtIntrinsicName == NI_System_Object_GetType);
        intrinsic->gtVNPair =
            vnStore->VNPWithExc(vnStore->VNPairForFunc(intrinsic->TypeGet(), VNF_ObjGetType, arg0VNP), arg0VNPx);
    }
}

//------------------------------------------------------------------------
// fgValueNumberArrIndexAddr: Numbers the ARR_ADDR tree using VNF_PtrToArrElem.
//
// Arguments:
//    arrAddr - The GT_ARR_ADDR tree to number
//
void Compiler::fgValueNumberArrIndexAddr(GenTreeArrAddr* arrAddr)
{
    GenTree* arr   = nullptr;
    ValueNum inxVN = ValueNumStore::NoVN;
    arrAddr->ParseArrayAddress(this, &arr, &inxVN);

    if (arr == nullptr)
    {
        JITDUMP("    *** ARR_ADDR -- an unparsable array expression, assigning a new, unique VN\n");
        arrAddr->gtVNPair = vnStore->VNPUniqueWithExc(TYP_BYREF, vnStore->VNPExceptionSet(arrAddr->Addr()->gtVNPair));
        return;
    }

    // Get the element type equivalence class representative.
    var_types            elemType       = arrAddr->GetElemType();
    CORINFO_CLASS_HANDLE elemStructType = arrAddr->GetElemClassHandle();
    CORINFO_CLASS_HANDLE elemTypeEq     = EncodeElemType(elemType, elemStructType);
    ValueNum             elemTypeEqVN   = vnStore->VNForHandle(ssize_t(elemTypeEq), GTF_ICON_CLASS_HDL);
    JITDUMP("    VNForHandle(arrElemType: %s) is " FMT_VN "\n",
            (elemType == TYP_STRUCT) ? eeGetClassName(elemStructType) : varTypeName(elemType), elemTypeEqVN);

    ValueNum arrVN    = vnStore->VNNormalValue(arr->GetVN(VNK_Liberal));
    inxVN             = vnStore->VNNormalValue(inxVN);
    ValueNum offsetVN = vnStore->VNForIntPtrCon(0);

    ValueNum     arrAddrVN  = vnStore->VNForFunc(TYP_BYREF, VNF_PtrToArrElem, elemTypeEqVN, arrVN, inxVN, offsetVN);
    ValueNumPair arrAddrVNP = ValueNumPair(arrAddrVN, arrAddrVN);
    arrAddr->gtVNPair       = vnStore->VNPWithExc(arrAddrVNP, vnStore->VNPExceptionSet(arrAddr->Addr()->gtVNPair));
}

#ifdef FEATURE_SIMD
// Does value-numbering for a GT_SIMD node.
void Compiler::fgValueNumberSimd(GenTreeSIMD* tree)
{
    VNFunc       simdFunc = GetVNFuncForNode(tree);
    ValueNumPair excSetPair;
    ValueNumPair normalPair;

    if ((tree->GetOperandCount() > 2) || ((JitConfig.JitDisableSimdVN() & 1) == 1))
    {
        // We have a SIMD node with 3 or more args. To retain the
        // previous behavior, we will generate a unique VN for this case.
        excSetPair = ValueNumStore::VNPForEmptyExcSet();
        for (GenTree* operand : tree->Operands())
        {
            excSetPair = vnStore->VNPUnionExcSet(operand->gtVNPair, excSetPair);
        }
        tree->gtVNPair = vnStore->VNPUniqueWithExc(tree->TypeGet(), excSetPair);
        return;
    }

    // There are some SIMD operations that have zero args, i.e.  NI_Vector128_Zero
    if (tree->GetOperandCount() == 0)
    {
        excSetPair = ValueNumStore::VNPForEmptyExcSet();
        normalPair = vnStore->VNPairForFunc(tree->TypeGet(), simdFunc);
    }
    else // SIMD unary or binary operator.
    {
        ValueNumPair resvnp = ValueNumPair();
        ValueNumPair op1vnp;
        ValueNumPair op1Xvnp;
        vnStore->VNPUnpackExc(tree->Op(1)->gtVNPair, &op1vnp, &op1Xvnp);

        ValueNum addrVN       = ValueNumStore::NoVN;
        bool     isMemoryLoad = tree->OperIsMemoryLoad();

        if (isMemoryLoad)
        {
            // Currently the only SIMD operation with MemoryLoad semantics is SIMDIntrinsicInitArray
            // and it has to be handled specially since it has an optional op2
            //
            assert(tree->GetSIMDIntrinsicId() == SIMDIntrinsicInitArray);

            // rationalize rewrites this as an explicit load with op1 as the base address
            assert(tree->OperIsImplicitIndir());

            ValueNumPair op2vnp;
            if (tree->GetOperandCount() != 2)
            {
                // No op2 means that we have an impicit index of zero
                op2vnp = ValueNumPair(vnStore->VNZeroForType(TYP_INT), vnStore->VNZeroForType(TYP_INT));

                excSetPair = op1Xvnp;
            }
            else // We have an explicit index in op2
            {
                ValueNumPair op2Xvnp;
                vnStore->VNPUnpackExc(tree->Op(2)->gtVNPair, &op2vnp, &op2Xvnp);

                excSetPair = vnStore->VNPExcSetUnion(op1Xvnp, op2Xvnp);
            }

            assert(vnStore->VNFuncArity(simdFunc) == 2);
            addrVN = vnStore->VNForFunc(TYP_BYREF, simdFunc, op1vnp.GetLiberal(), op2vnp.GetLiberal());

#ifdef DEBUG
            if (verbose)
            {
                printf("Treating GT_SIMD %s as a ByrefExposed load , addrVN is ",
                       simdIntrinsicNames[tree->GetSIMDIntrinsicId()]);
                vnPrint(addrVN, 0);
            }
#endif // DEBUG

            // The address could point anywhere, so it is an ByrefExposed load.
            //
            ValueNum loadVN = fgValueNumberByrefExposedLoad(tree->TypeGet(), addrVN);
            tree->gtVNPair.SetLiberal(loadVN);
            tree->gtVNPair.SetConservative(vnStore->VNForExpr(compCurBB, tree->TypeGet()));
            tree->gtVNPair = vnStore->VNPWithExc(tree->gtVNPair, excSetPair);
            fgValueNumberAddExceptionSetForIndirection(tree, tree->Op(1));
            return;
        }

        bool encodeResultType = vnEncodesResultTypeForSIMDIntrinsic(tree->GetSIMDIntrinsicId());

        if (encodeResultType)
        {
            ValueNum simdTypeVN = vnStore->VNForSimdType(tree->GetSimdSize(), tree->GetNormalizedSimdBaseJitType());
            resvnp.SetBoth(simdTypeVN);

#ifdef DEBUG
            if (verbose)
            {
                printf("    simdTypeVN is ");
                vnPrint(simdTypeVN, 1);
                printf("\n");
            }
#endif
        }

        if (tree->GetOperandCount() == 1)
        {
            // A unary SIMD node.
            excSetPair = op1Xvnp;
            if (encodeResultType)
            {
                normalPair = vnStore->VNPairForFunc(tree->TypeGet(), simdFunc, op1vnp, resvnp);
                assert(vnStore->VNFuncArity(simdFunc) == 2);
            }
            else
            {
                normalPair = vnStore->VNPairForFunc(tree->TypeGet(), simdFunc, op1vnp);
                assert(vnStore->VNFuncArity(simdFunc) == 1);
            }
        }
        else
        {
            ValueNumPair op2vnp;
            ValueNumPair op2Xvnp;
            vnStore->VNPUnpackExc(tree->Op(2)->gtVNPair, &op2vnp, &op2Xvnp);

            excSetPair = vnStore->VNPExcSetUnion(op1Xvnp, op2Xvnp);
            if (encodeResultType)
            {
                normalPair = vnStore->VNPairForFunc(tree->TypeGet(), simdFunc, op1vnp, op2vnp, resvnp);
                assert(vnStore->VNFuncArity(simdFunc) == 3);
            }
            else
            {
                normalPair = vnStore->VNPairForFunc(tree->TypeGet(), simdFunc, op1vnp, op2vnp);
                assert(vnStore->VNFuncArity(simdFunc) == 2);
            }
        }
    }
    tree->gtVNPair = vnStore->VNPWithExc(normalPair, excSetPair);
}
#endif // FEATURE_SIMD

#ifdef FEATURE_HW_INTRINSICS
void Compiler::fgValueNumberHWIntrinsic(GenTreeHWIntrinsic* tree)
{
    NamedIntrinsic intrinsicId   = tree->GetHWIntrinsicId();
    GenTree*       addr          = nullptr;
    const bool     isMemoryLoad  = tree->OperIsMemoryLoad(&addr);
    const bool     isMemoryStore = !isMemoryLoad && tree->OperIsMemoryStore(&addr);

    // We do not model HWI stores precisely.
    if (isMemoryStore)
    {
        fgMutateGcHeap(tree DEBUGARG("HWIntrinsic - MemoryStore"));
    }

    ValueNumPair excSetPair = ValueNumStore::VNPForEmptyExcSet();
    ValueNumPair normalPair = ValueNumPair();

    if ((tree->GetOperandCount() > 2) || ((JitConfig.JitDisableSimdVN() & 2) == 2))
    {
        // TODO-CQ: allow intrinsics with > 2 operands to be properly VN'ed.
        normalPair = vnStore->VNPairForExpr(compCurBB, tree->TypeGet());

        for (GenTree* operand : tree->Operands())
        {
            excSetPair = vnStore->VNPUnionExcSet(operand->gtVNPair, excSetPair);
        }
    }
    else
    {
        VNFunc       func             = GetVNFuncForNode(tree);
        ValueNumPair resultTypeVNPair = ValueNumPair();
        bool         encodeResultType = vnEncodesResultTypeForHWIntrinsic(intrinsicId);

        if (encodeResultType)
        {
            ValueNum simdTypeVN = vnStore->VNForSimdType(tree->GetSimdSize(), tree->GetNormalizedSimdBaseJitType());
            resultTypeVNPair.SetBoth(simdTypeVN);

            JITDUMP("    simdTypeVN is ");
            JITDUMPEXEC(vnPrint(simdTypeVN, 1));
            JITDUMP("\n");
        }

        auto getOperandVNs = [this, addr](GenTree* operand, ValueNumPair* pNormVNPair, ValueNumPair* pExcVNPair) {
            vnStore->VNPUnpackExc(operand->gtVNPair, pNormVNPair, pExcVNPair);

            // If we have a load operation we will use the fgValueNumberByrefExposedLoad
            // method to assign a value number that depends upon the current heap state.
            //
            if (operand == addr)
            {
                // We need to "insert" the "ByrefExposedLoad" VN somewhere here. We choose
                // to do so by effectively altering the semantics of "addr" operands, making
                // them represent "the load", on top of which the HWI func itself is applied.
                // This is a workaround, but doing this "properly" would entail adding the
                // heap and type VNs to HWI load funcs themselves.
                var_types loadType = operand->TypeGet();
                ValueNum  loadVN   = fgValueNumberByrefExposedLoad(loadType, pNormVNPair->GetLiberal());

                pNormVNPair->SetLiberal(loadVN);
                pNormVNPair->SetConservative(vnStore->VNForExpr(compCurBB, loadType));
            }
        };

        const bool isVariableNumArgs = HWIntrinsicInfo::lookupNumArgs(intrinsicId) == -1;

        // There are some HWINTRINSICS operations that have zero args, i.e.  NI_Vector128_Zero
        if (tree->GetOperandCount() == 0)
        {
            // Currently we don't have intrinsics with variable number of args with a parameter-less option.
            assert(!isVariableNumArgs);

            if (encodeResultType)
            {
                // There are zero arg HWINTRINSICS operations that encode the result type, i.e.  Vector128_AllBitSet
                normalPair = vnStore->VNPairForFunc(tree->TypeGet(), func, resultTypeVNPair);
                assert(vnStore->VNFuncArity(func) == 1);
            }
            else
            {
                normalPair = vnStore->VNPairForFunc(tree->TypeGet(), func);
                assert(vnStore->VNFuncArity(func) == 0);
            }
        }
        else // HWINTRINSIC unary or binary operator.
        {
            ValueNumPair op1vnp;
            ValueNumPair op1Xvnp;
            getOperandVNs(tree->Op(1), &op1vnp, &op1Xvnp);

            if (tree->GetOperandCount() == 1)
            {
                excSetPair = op1Xvnp;

                if (encodeResultType)
                {
                    normalPair = vnStore->VNPairForFunc(tree->TypeGet(), func, op1vnp, resultTypeVNPair);
                    assert((vnStore->VNFuncArity(func) == 2) || isVariableNumArgs);
                }
                else
                {
                    normalPair = vnStore->VNPairForFunc(tree->TypeGet(), func, op1vnp);
                    assert((vnStore->VNFuncArity(func) == 1) || isVariableNumArgs);
                }
            }
            else
            {
                ValueNumPair op2vnp;
                ValueNumPair op2Xvnp;
                getOperandVNs(tree->Op(2), &op2vnp, &op2Xvnp);

                excSetPair = vnStore->VNPExcSetUnion(op1Xvnp, op2Xvnp);
                if (encodeResultType)
                {
                    normalPair = vnStore->VNPairForFunc(tree->TypeGet(), func, op1vnp, op2vnp, resultTypeVNPair);
                    assert((vnStore->VNFuncArity(func) == 3) || isVariableNumArgs);
                }
                else
                {
                    normalPair = vnStore->VNPairForFunc(tree->TypeGet(), func, op1vnp, op2vnp);
                    assert((vnStore->VNFuncArity(func) == 2) || isVariableNumArgs);
                }
            }
        }
    }

    tree->gtVNPair = vnStore->VNPWithExc(normalPair, excSetPair);

    // Currently, the only exceptions these intrinsics could throw are NREs.
    //
    if (isMemoryLoad || isMemoryStore)
    {
        // Most load operations are simple "IND<SIMD>(addr)" equivalents. However, there are exceptions such as AVX
        // "gather" operations, where the "effective" address - one from which the actual load will be performed and
        // NullReferenceExceptions are associated with does not match the value of "addr". We will punt handling those
        // precisely for now.
        switch (intrinsicId)
        {
#ifdef TARGET_XARCH
            case NI_SSE2_MaskMove:
            case NI_AVX_MaskStore:
            case NI_AVX2_MaskStore:
            case NI_AVX_MaskLoad:
            case NI_AVX2_MaskLoad:
            case NI_AVX2_GatherVector128:
            case NI_AVX2_GatherVector256:
            case NI_AVX2_GatherMaskVector128:
            case NI_AVX2_GatherMaskVector256:
            {
                ValueNumPair uniqAddrVNPair   = vnStore->VNPairForExpr(compCurBB, TYP_BYREF);
                ValueNumPair uniqExcVNPair    = vnStore->VNPairForFunc(TYP_REF, VNF_NullPtrExc, uniqAddrVNPair);
                ValueNumPair uniqExcSetVNPair = vnStore->VNPExcSetSingleton(uniqExcVNPair);

                tree->gtVNPair = vnStore->VNPWithExc(tree->gtVNPair, uniqExcSetVNPair);
            }
            break;
#endif // TARGET_XARCH

            default:
                fgValueNumberAddExceptionSetForIndirection(tree, addr);
                break;
        }
    }
}
#endif // FEATURE_HW_INTRINSICS

void Compiler::fgValueNumberCastTree(GenTree* tree)
{
    assert(tree->OperGet() == GT_CAST);

    ValueNumPair srcVNPair        = tree->AsOp()->gtOp1->gtVNPair;
    var_types    castToType       = tree->CastToType();
    var_types    castFromType     = tree->CastFromType();
    bool         srcIsUnsigned    = ((tree->gtFlags & GTF_UNSIGNED) != 0);
    bool         hasOverflowCheck = tree->gtOverflowEx();

    assert(genActualType(castToType) == genActualType(tree->TypeGet())); // Ensure that the resultType is correct

    tree->gtVNPair = vnStore->VNPairForCast(srcVNPair, castToType, castFromType, srcIsUnsigned, hasOverflowCheck);
}

// Compute the ValueNumber for a cast operation
ValueNum ValueNumStore::VNForCast(ValueNum  srcVN,
                                  var_types castToType,
                                  var_types castFromType,
                                  bool      srcIsUnsigned,    /* = false */
                                  bool      hasOverflowCheck) /* = false */
{
    // The resulting type after performing the cast is always widened to a supported IL stack size
    var_types resultType = genActualType(castToType);

    // For integral unchecked casts, only the "int -> long" upcasts use
    // "srcIsUnsigned", to decide whether to use sign or zero extension.
    if (!hasOverflowCheck && !varTypeIsFloating(castToType) && (genTypeSize(castToType) <= genTypeSize(castFromType)))
    {
        srcIsUnsigned = false;
    }

    ValueNum srcExcVN;
    ValueNum srcNormVN;
    VNUnpackExc(srcVN, &srcNormVN, &srcExcVN);

    VNFunc   castFunc     = hasOverflowCheck ? VNF_CastOvf : VNF_Cast;
    ValueNum castTypeVN   = VNForCastOper(castToType, srcIsUnsigned);
    ValueNum resultNormVN = VNForFunc(resultType, castFunc, srcNormVN, castTypeVN);
    ValueNum resultExcVN  = srcExcVN;

    // Add an exception, except if folding took place.
    // We only fold checked casts that do not overflow.
    if (hasOverflowCheck && !IsVNConstant(resultNormVN))
    {
        ValueNum ovfChk = VNForFunc(TYP_REF, VNF_ConvOverflowExc, srcNormVN, castTypeVN);
        resultExcVN     = VNExcSetUnion(VNExcSetSingleton(ovfChk), srcExcVN);
    }

    ValueNum resultVN = VNWithExc(resultNormVN, resultExcVN);

    return resultVN;
}

// Compute the ValueNumberPair for a cast operation
ValueNumPair ValueNumStore::VNPairForCast(ValueNumPair srcVNPair,
                                          var_types    castToType,
                                          var_types    castFromType,
                                          bool         srcIsUnsigned,    /* = false */
                                          bool         hasOverflowCheck) /* = false */
{
    ValueNum srcLibVN  = srcVNPair.GetLiberal();
    ValueNum srcConVN  = srcVNPair.GetConservative();
    ValueNum castLibVN = VNForCast(srcLibVN, castToType, castFromType, srcIsUnsigned, hasOverflowCheck);
    ValueNum castConVN;

    if (srcVNPair.BothEqual())
    {
        castConVN = castLibVN;
    }
    else
    {
        castConVN = VNForCast(srcConVN, castToType, castFromType, srcIsUnsigned, hasOverflowCheck);
    }

    return {castLibVN, castConVN};
}

//------------------------------------------------------------------------
// fgValueNumberBitCast: Value number a bitcast.
//
// Arguments:
//    tree - The tree performing the bitcast
//
void Compiler::fgValueNumberBitCast(GenTree* tree)
{
    assert(tree->OperIs(GT_BITCAST));

    ValueNumPair srcVNPair  = tree->gtGetOp1()->gtVNPair;
    var_types    castToType = tree->TypeGet();

    ValueNumPair srcNormVNPair;
    ValueNumPair srcExcVNPair;
    vnStore->VNPUnpackExc(srcVNPair, &srcNormVNPair, &srcExcVNPair);

    ValueNumPair resultNormVNPair = vnStore->VNPairForBitCast(srcNormVNPair, castToType, genTypeSize(castToType));
    ValueNumPair resultExcVNPair  = srcExcVNPair;

    tree->gtVNPair = vnStore->VNPWithExc(resultNormVNPair, resultExcVNPair);
}

//------------------------------------------------------------------------
// EncodeBitCastType: Encode the target type of a bitcast.
//
// In most cases, it is sufficient to simply encode the numerical value of
// "castToType", as "size" will be implicitly encoded in the source VN's
// type. There is one instance where this is not true: small structs, as
// numbering, much like IR, does not support "true" small types. Thus, we
// encode structs (all of them, for simplicity) specially.
//
// Arguments:
//    castToType - The target type
//    size       - Its size
//
// Return Value:
//    Value number representing the target type.
//
ValueNum ValueNumStore::EncodeBitCastType(var_types castToType, unsigned size)
{
    if (castToType != TYP_STRUCT)
    {
        assert(size == genTypeSize(castToType));
        return VNForIntCon(castToType);
    }

    assert(size != 0);
    return VNForIntCon(TYP_COUNT + size);
}

//------------------------------------------------------------------------
// DecodeBitCastType: Decode the target type of a bitcast.
//
// Decodes VNs produced by "EncodeBitCastType".
//
// Arguments:
//    castToTypeVN - VN representing the target type
//    pSize        - [out] parameter for the size of the target type
//
// Return Value:
//    The target type.
//
var_types ValueNumStore::DecodeBitCastType(ValueNum castToTypeVN, unsigned* pSize)
{
    unsigned encodedType = ConstantValue<unsigned>(castToTypeVN);

    if (encodedType < TYP_COUNT)
    {
        var_types castToType = static_cast<var_types>(encodedType);

        *pSize = genTypeSize(castToType);
        return castToType;
    }

    *pSize = encodedType - TYP_COUNT;
    return TYP_STRUCT;
}

//------------------------------------------------------------------------
// VNForBitCast: Get the VN representing bitwise reinterpretation of types.
//
// Arguments:
//    srcVN      - (VN of) the value being cast from
//    castToType - The type being cast to
//    size       - Size of the target type
//
// Return Value:
//    The value number representing "IND<castToType>(ADDR(srcVN))". Notably,
//    this includes the special sign/zero-extension semantic for small types.
//
// Notes:
//    Bitcasts play a very significant role of representing identity (entire)
//    selections and stores in the physical maps: when we have to "normalize"
//    the types, we need something that represents a "nop" in the selection
//    process, and "VNF_BitCast" is that function. See also the notes for
//    "VNForLoadStoreBitCast".
//
ValueNum ValueNumStore::VNForBitCast(ValueNum srcVN, var_types castToType, unsigned size)
{
    // BitCast<type one>(BitCast<type two>(x)) => BitCast<type one>(x).
    // This ensures we do not end up with pathologically long chains of
    // bitcasts in physical maps. We could do a similar optimization in
    // "VNForMapPhysical[Store|Select]"; we presume that's not worth it,
    // and it is better TP-wise to skip bitcasts "lazily" when doing the
    // selection, as the scenario where they are expected to be common,
    // single-field structs, implies short selection chains.
    VNFuncApp srcVNFunc{VNF_COUNT};
    if (GetVNFunc(srcVN, &srcVNFunc) && (srcVNFunc.m_func == VNF_BitCast))
    {
        srcVN = srcVNFunc.m_args[0];
    }

    var_types srcType = TypeOfVN(srcVN);

    if (srcType == castToType)
    {
        return srcVN;
    }

    assert((castToType != TYP_STRUCT) || (srcType != TYP_STRUCT));

    if (srcVNFunc.m_func == VNF_ZeroObj)
    {
        return VNZeroForType(castToType);
    }

    return VNForFunc(castToType, VNF_BitCast, srcVN, EncodeBitCastType(castToType, size));
}

//------------------------------------------------------------------------
// VNPairForBitCast: VNForBitCast applied to a ValueNumPair.
//
ValueNumPair ValueNumStore::VNPairForBitCast(ValueNumPair srcVNPair, var_types castToType, unsigned size)
{
    ValueNum srcLibVN = srcVNPair.GetLiberal();
    ValueNum srcConVN = srcVNPair.GetConservative();

    ValueNum bitCastLibVN = VNForBitCast(srcLibVN, castToType, size);
    ValueNum bitCastConVN;

    if (srcVNPair.BothEqual())
    {
        bitCastConVN = bitCastLibVN;
    }
    else
    {
        bitCastConVN = VNForBitCast(srcConVN, castToType, size);
    }

    return ValueNumPair(bitCastLibVN, bitCastConVN);
}

void Compiler::fgValueNumberHelperCallFunc(GenTreeCall* call, VNFunc vnf, ValueNumPair vnpExc)
{
    unsigned nArgs = ValueNumStore::VNFuncArity(vnf);
    assert(vnf != VNF_Boundary);
    CallArgs* args                    = &call->gtArgs;
    bool      generateUniqueVN        = false;
    bool      useEntryPointAddrAsArg0 = false;

    switch (vnf)
    {
        case VNF_JitNew:
        {
            generateUniqueVN = true;
            vnpExc           = ValueNumStore::VNPForEmptyExcSet();
        }
        break;

        case VNF_JitNewArr:
        {
            generateUniqueVN  = true;
            ValueNumPair vnp1 = vnStore->VNPNormalPair(args->GetArgByIndex(1)->GetNode()->gtVNPair);

            // The New Array helper may throw an overflow exception
            vnpExc = vnStore->VNPExcSetSingleton(vnStore->VNPairForFunc(TYP_REF, VNF_NewArrOverflowExc, vnp1));
        }
        break;

        case VNF_JitNewMdArr:
        {
            // TODO-MDArray: support value numbering new MD array helper
            generateUniqueVN = true;
        }
        break;

        case VNF_Box:
        case VNF_BoxNullable:
        {
            // Generate unique VN so, VNForFunc generates a unique value number for box nullable.
            // Alternatively instead of using vnpUniq below in VNPairForFunc(...),
            // we could use the value number of what the byref arg0 points to.
            //
            // But retrieving the value number of what the byref arg0 points to is quite a bit more work
            // and doing so only very rarely allows for an additional optimization.
            generateUniqueVN = true;
        }
        break;

        case VNF_JitReadyToRunNew:
        {
            generateUniqueVN        = true;
            vnpExc                  = ValueNumStore::VNPForEmptyExcSet();
            useEntryPointAddrAsArg0 = true;
        }
        break;

        case VNF_JitReadyToRunNewArr:
        {
            generateUniqueVN  = true;
            ValueNumPair vnp1 = vnStore->VNPNormalPair(args->GetArgByIndex(0)->GetNode()->gtVNPair);

            // The New Array helper may throw an overflow exception
            vnpExc = vnStore->VNPExcSetSingleton(vnStore->VNPairForFunc(TYP_REF, VNF_NewArrOverflowExc, vnp1));
            useEntryPointAddrAsArg0 = true;
        }
        break;

        case VNF_ReadyToRunStaticBase:
        case VNF_ReadyToRunGenericStaticBase:
        case VNF_ReadyToRunIsInstanceOf:
        case VNF_ReadyToRunCastClass:
        case VNF_ReadyToRunGenericHandle:
        {
            useEntryPointAddrAsArg0 = true;
        }
        break;

        default:
        {
            assert(s_helperCallProperties.IsPure(eeGetHelperNum(call->gtCallMethHnd)));
        }
        break;
    }

    if (generateUniqueVN)
    {
        nArgs--;
    }

    ValueNumPair vnpUniq;
    if (generateUniqueVN)
    {
        // Generate unique VN so, VNForFunc generates a unique value number.
        vnpUniq.SetBoth(vnStore->VNForExpr(compCurBB, call->TypeGet()));
    }

    if (call->GetIndirectionCellArgKind() != WellKnownArg::None)
    {
        // If we are VN'ing a call with indirection cell arg (e.g. because this
        // is a helper in a R2R compilation) then morph should already have
        // added this arg, so we do not need to use EntryPointAddrAsArg0
        // because the indirection cell itself allows us to disambiguate.
        useEntryPointAddrAsArg0 = false;
    }

    CallArg* curArg = args->Args().begin().GetArg();
    if (nArgs == 0)
    {
        if (generateUniqueVN)
        {
            call->gtVNPair = vnStore->VNPairForFunc(call->TypeGet(), vnf, vnpUniq);
        }
        else
        {
            call->gtVNPair.SetBoth(vnStore->VNForFunc(call->TypeGet(), vnf));
        }
    }
    else
    {
        // Has at least one argument.
        ValueNumPair vnp0;
        ValueNumPair vnp0x = ValueNumStore::VNPForEmptyExcSet();
#ifdef FEATURE_READYTORUN
        if (useEntryPointAddrAsArg0)
        {
            ssize_t  addrValue  = (ssize_t)call->gtEntryPoint.addr;
            ValueNum callAddrVN = vnStore->VNForHandle(addrValue, GTF_ICON_FTN_ADDR);
            vnp0                = ValueNumPair(callAddrVN, callAddrVN);
        }
        else
#endif // FEATURE_READYTORUN
        {
            assert(!useEntryPointAddrAsArg0);
            ValueNumPair vnp0wx = curArg->GetNode()->gtVNPair;
            vnStore->VNPUnpackExc(vnp0wx, &vnp0, &vnp0x);

            // Also include in the argument exception sets
            vnpExc = vnStore->VNPExcSetUnion(vnpExc, vnp0x);

            curArg = curArg->GetNext();
        }
        if (nArgs == 1)
        {
            if (generateUniqueVN)
            {
                call->gtVNPair = vnStore->VNPairForFunc(call->TypeGet(), vnf, vnp0, vnpUniq);
            }
            else
            {
                call->gtVNPair = vnStore->VNPairForFunc(call->TypeGet(), vnf, vnp0);
            }
        }
        else
        {
            // Has at least two arguments.
            ValueNumPair vnp1wx = curArg->GetNode()->gtVNPair;
            ValueNumPair vnp1;
            ValueNumPair vnp1x;
            vnStore->VNPUnpackExc(vnp1wx, &vnp1, &vnp1x);
            vnpExc = vnStore->VNPExcSetUnion(vnpExc, vnp1x);

            curArg = curArg->GetNext();
            if (nArgs == 2)
            {
                if (generateUniqueVN)
                {
                    call->gtVNPair = vnStore->VNPairForFunc(call->TypeGet(), vnf, vnp0, vnp1, vnpUniq);
                }
                else
                {
                    call->gtVNPair = vnStore->VNPairForFunc(call->TypeGet(), vnf, vnp0, vnp1);
                }
            }
            else
            {
                ValueNumPair vnp2wx = curArg->GetNode()->gtVNPair;
                ValueNumPair vnp2;
                ValueNumPair vnp2x;
                vnStore->VNPUnpackExc(vnp2wx, &vnp2, &vnp2x);
                vnpExc = vnStore->VNPExcSetUnion(vnpExc, vnp2x);

                curArg = curArg->GetNext();
                assert(nArgs == 3); // Our current maximum.
                assert(curArg == nullptr);
                if (generateUniqueVN)
                {
                    call->gtVNPair = vnStore->VNPairForFunc(call->TypeGet(), vnf, vnp0, vnp1, vnp2, vnpUniq);
                }
                else
                {
                    call->gtVNPair = vnStore->VNPairForFunc(call->TypeGet(), vnf, vnp0, vnp1, vnp2);
                }
            }
        }
        // Add the accumulated exceptions.
        call->gtVNPair = vnStore->VNPWithExc(call->gtVNPair, vnpExc);
    }
    assert(curArg == nullptr || generateUniqueVN); // All arguments should be processed or we generate unique VN and do
                                                   // not care.
}

void Compiler::fgValueNumberCall(GenTreeCall* call)
{
    if (call->gtCallType == CT_HELPER)
    {
        bool modHeap = fgValueNumberHelperCall(call);

        if (modHeap)
        {
            // For now, arbitrary side effect on GcHeap/ByrefExposed.
            fgMutateGcHeap(call DEBUGARG("HELPER - modifies heap"));
        }
    }
    else
    {
        if (call->TypeGet() == TYP_VOID)
        {
            call->gtVNPair.SetBoth(ValueNumStore::VNForVoid());
        }
        else
        {
            call->gtVNPair.SetBoth(vnStore->VNForExpr(compCurBB, call->TypeGet()));
        }

        // For now, arbitrary side effect on GcHeap/ByrefExposed.
        fgMutateGcHeap(call DEBUGARG("CALL"));
    }

    // If the call generates a definition, because it uses "return buffer", then VN the local
    // as well.
    GenTreeLclVarCommon* lclVarTree = nullptr;
    ssize_t              offset     = 0;
    if (call->DefinesLocal(this, &lclVarTree, /* pIsEntire */ nullptr, &offset))
    {
        ValueNumPair storeValue;
        storeValue.SetBoth(vnStore->VNForExpr(compCurBB, TYP_STRUCT));
        unsigned storeSize = typGetObjLayout(call->gtRetClsHnd)->GetSize();

        fgValueNumberLocalStore(call, lclVarTree, offset, storeSize, storeValue);
    }
}

void Compiler::fgValueNumberCastHelper(GenTreeCall* call)
{
    CorInfoHelpFunc helpFunc         = eeGetHelperNum(call->gtCallMethHnd);
    var_types       castToType       = TYP_UNDEF;
    var_types       castFromType     = TYP_UNDEF;
    bool            srcIsUnsigned    = false;
    bool            hasOverflowCheck = false;

    switch (helpFunc)
    {
        case CORINFO_HELP_LNG2DBL:
            castToType   = TYP_DOUBLE;
            castFromType = TYP_LONG;
            break;

        case CORINFO_HELP_ULNG2DBL:
            castToType    = TYP_DOUBLE;
            castFromType  = TYP_LONG;
            srcIsUnsigned = true;
            break;

        case CORINFO_HELP_DBL2INT:
            castToType   = TYP_INT;
            castFromType = TYP_DOUBLE;
            break;

        case CORINFO_HELP_DBL2INT_OVF:
            castToType       = TYP_INT;
            castFromType     = TYP_DOUBLE;
            hasOverflowCheck = true;
            break;

        case CORINFO_HELP_DBL2LNG:
            castToType   = TYP_LONG;
            castFromType = TYP_DOUBLE;
            break;

        case CORINFO_HELP_DBL2LNG_OVF:
            castToType       = TYP_LONG;
            castFromType     = TYP_DOUBLE;
            hasOverflowCheck = true;
            break;

        case CORINFO_HELP_DBL2UINT:
            castToType   = TYP_UINT;
            castFromType = TYP_DOUBLE;
            break;

        case CORINFO_HELP_DBL2UINT_OVF:
            castToType       = TYP_UINT;
            castFromType     = TYP_DOUBLE;
            hasOverflowCheck = true;
            break;

        case CORINFO_HELP_DBL2ULNG:
            castToType   = TYP_ULONG;
            castFromType = TYP_DOUBLE;
            break;

        case CORINFO_HELP_DBL2ULNG_OVF:
            castToType       = TYP_ULONG;
            castFromType     = TYP_DOUBLE;
            hasOverflowCheck = true;
            break;

        default:
            unreached();
    }

    ValueNumPair argVNP  = call->gtArgs.GetArgByIndex(0)->GetNode()->gtVNPair;
    ValueNumPair castVNP = vnStore->VNPairForCast(argVNP, castToType, castFromType, srcIsUnsigned, hasOverflowCheck);

    call->SetVNs(castVNP);
}

VNFunc Compiler::fgValueNumberJitHelperMethodVNFunc(CorInfoHelpFunc helpFunc)
{
    assert(s_helperCallProperties.IsPure(helpFunc) || s_helperCallProperties.IsAllocator(helpFunc));

    VNFunc vnf = VNF_Boundary; // An illegal value...
    switch (helpFunc)
    {
        // These translate to other function symbols:
        case CORINFO_HELP_DIV:
            vnf = VNFunc(GT_DIV);
            break;
        case CORINFO_HELP_MOD:
            vnf = VNFunc(GT_MOD);
            break;
        case CORINFO_HELP_UDIV:
            vnf = VNFunc(GT_UDIV);
            break;
        case CORINFO_HELP_UMOD:
            vnf = VNFunc(GT_UMOD);
            break;
        case CORINFO_HELP_LLSH:
            vnf = VNFunc(GT_LSH);
            break;
        case CORINFO_HELP_LRSH:
            vnf = VNFunc(GT_RSH);
            break;
        case CORINFO_HELP_LRSZ:
            vnf = VNFunc(GT_RSZ);
            break;
        case CORINFO_HELP_LMUL:
            vnf = VNFunc(GT_MUL);
            break;
        case CORINFO_HELP_LMUL_OVF:
            vnf = VNF_MUL_OVF;
            break;
        case CORINFO_HELP_ULMUL_OVF:
            vnf = VNF_MUL_UN_OVF;
            break;
        case CORINFO_HELP_LDIV:
            vnf = VNFunc(GT_DIV);
            break;
        case CORINFO_HELP_LMOD:
            vnf = VNFunc(GT_MOD);
            break;
        case CORINFO_HELP_ULDIV:
            vnf = VNFunc(GT_UDIV);
            break;
        case CORINFO_HELP_ULMOD:
            vnf = VNFunc(GT_UMOD);
            break;
        case CORINFO_HELP_FLTREM:
            vnf = VNFunc(GT_MOD);
            break;
        case CORINFO_HELP_DBLREM:
            vnf = VNFunc(GT_MOD);
            break;
        case CORINFO_HELP_FLTROUND:
            vnf = VNF_FltRound;
            break; // Is this the right thing?
        case CORINFO_HELP_DBLROUND:
            vnf = VNF_DblRound;
            break; // Is this the right thing?

        // These allocation operations probably require some augmentation -- perhaps allocSiteId,
        // something about array length...
        case CORINFO_HELP_NEWFAST:
        case CORINFO_HELP_NEWSFAST:
        case CORINFO_HELP_NEWSFAST_FINALIZE:
        case CORINFO_HELP_NEWSFAST_ALIGN8:
        case CORINFO_HELP_NEWSFAST_ALIGN8_VC:
        case CORINFO_HELP_NEWSFAST_ALIGN8_FINALIZE:
            vnf = VNF_JitNew;
            break;

        case CORINFO_HELP_READYTORUN_NEW:
            vnf = VNF_JitReadyToRunNew;
            break;

        case CORINFO_HELP_NEWARR_1_DIRECT:
        case CORINFO_HELP_NEWARR_1_OBJ:
        case CORINFO_HELP_NEWARR_1_VC:
        case CORINFO_HELP_NEWARR_1_ALIGN8:
            vnf = VNF_JitNewArr;
            break;

        case CORINFO_HELP_NEW_MDARR:
            vnf = VNF_JitNewMdArr;
            break;

        case CORINFO_HELP_READYTORUN_NEWARR_1:
            vnf = VNF_JitReadyToRunNewArr;
            break;

        case CORINFO_HELP_GETGENERICS_GCSTATIC_BASE:
            vnf = VNF_GetgenericsGcstaticBase;
            break;
        case CORINFO_HELP_GETGENERICS_NONGCSTATIC_BASE:
            vnf = VNF_GetgenericsNongcstaticBase;
            break;
        case CORINFO_HELP_GETSHARED_GCSTATIC_BASE:
            vnf = VNF_GetsharedGcstaticBase;
            break;
        case CORINFO_HELP_GETSHARED_NONGCSTATIC_BASE:
            vnf = VNF_GetsharedNongcstaticBase;
            break;
        case CORINFO_HELP_GETSHARED_GCSTATIC_BASE_NOCTOR:
            vnf = VNF_GetsharedGcstaticBaseNoctor;
            break;
        case CORINFO_HELP_GETSHARED_NONGCSTATIC_BASE_NOCTOR:
            vnf = VNF_GetsharedNongcstaticBaseNoctor;
            break;
        case CORINFO_HELP_READYTORUN_STATIC_BASE:
            vnf = VNF_ReadyToRunStaticBase;
            break;
        case CORINFO_HELP_READYTORUN_GENERIC_STATIC_BASE:
            vnf = VNF_ReadyToRunGenericStaticBase;
            break;
        case CORINFO_HELP_GETSHARED_GCSTATIC_BASE_DYNAMICCLASS:
            vnf = VNF_GetsharedGcstaticBaseDynamicclass;
            break;
        case CORINFO_HELP_GETSHARED_NONGCSTATIC_BASE_DYNAMICCLASS:
            vnf = VNF_GetsharedNongcstaticBaseDynamicclass;
            break;
        case CORINFO_HELP_CLASSINIT_SHARED_DYNAMICCLASS:
            vnf = VNF_ClassinitSharedDynamicclass;
            break;
        case CORINFO_HELP_GETGENERICS_GCTHREADSTATIC_BASE:
            vnf = VNF_GetgenericsGcthreadstaticBase;
            break;
        case CORINFO_HELP_GETGENERICS_NONGCTHREADSTATIC_BASE:
            vnf = VNF_GetgenericsNongcthreadstaticBase;
            break;
        case CORINFO_HELP_GETSHARED_GCTHREADSTATIC_BASE:
            vnf = VNF_GetsharedGcthreadstaticBase;
            break;
        case CORINFO_HELP_GETSHARED_NONGCTHREADSTATIC_BASE:
            vnf = VNF_GetsharedNongcthreadstaticBase;
            break;
        case CORINFO_HELP_GETSHARED_GCTHREADSTATIC_BASE_NOCTOR:
            vnf = VNF_GetsharedGcthreadstaticBaseNoctor;
            break;
        case CORINFO_HELP_GETSHARED_NONGCTHREADSTATIC_BASE_NOCTOR:
            vnf = VNF_GetsharedNongcthreadstaticBaseNoctor;
            break;
        case CORINFO_HELP_GETSHARED_GCTHREADSTATIC_BASE_DYNAMICCLASS:
            vnf = VNF_GetsharedGcthreadstaticBaseDynamicclass;
            break;
        case CORINFO_HELP_GETSHARED_NONGCTHREADSTATIC_BASE_DYNAMICCLASS:
            vnf = VNF_GetsharedNongcthreadstaticBaseDynamicclass;
            break;
        case CORINFO_HELP_GETSTATICFIELDADDR_TLS:
            vnf = VNF_GetStaticAddrTLS;
            break;

        case CORINFO_HELP_RUNTIMEHANDLE_METHOD:
        case CORINFO_HELP_RUNTIMEHANDLE_METHOD_LOG:
            vnf = VNF_RuntimeHandleMethod;
            break;

        case CORINFO_HELP_READYTORUN_GENERIC_HANDLE:
            vnf = VNF_ReadyToRunGenericHandle;
            break;

        case CORINFO_HELP_RUNTIMEHANDLE_CLASS:
        case CORINFO_HELP_RUNTIMEHANDLE_CLASS_LOG:
            vnf = VNF_RuntimeHandleClass;
            break;

        case CORINFO_HELP_STRCNS:
            vnf = VNF_LazyStrCns;
            break;

        case CORINFO_HELP_CHKCASTCLASS:
        case CORINFO_HELP_CHKCASTCLASS_SPECIAL:
        case CORINFO_HELP_CHKCASTARRAY:
        case CORINFO_HELP_CHKCASTINTERFACE:
        case CORINFO_HELP_CHKCASTANY:
            vnf = VNF_CastClass;
            break;

        case CORINFO_HELP_READYTORUN_CHKCAST:
            vnf = VNF_ReadyToRunCastClass;
            break;

        case CORINFO_HELP_ISINSTANCEOFCLASS:
        case CORINFO_HELP_ISINSTANCEOFINTERFACE:
        case CORINFO_HELP_ISINSTANCEOFARRAY:
        case CORINFO_HELP_ISINSTANCEOFANY:
            vnf = VNF_IsInstanceOf;
            break;

        case CORINFO_HELP_TYPEHANDLE_TO_RUNTIMETYPE:
            vnf = VNF_TypeHandleToRuntimeType;
            break;

        case CORINFO_HELP_TYPEHANDLE_TO_RUNTIMETYPEHANDLE:
            vnf = VNF_TypeHandleToRuntimeTypeHandle;
            break;

        case CORINFO_HELP_ARE_TYPES_EQUIVALENT:
            vnf = VNF_AreTypesEquivalent;
            break;

        case CORINFO_HELP_READYTORUN_ISINSTANCEOF:
            vnf = VNF_ReadyToRunIsInstanceOf;
            break;

        case CORINFO_HELP_LDELEMA_REF:
            vnf = VNF_LdElemA;
            break;

        case CORINFO_HELP_UNBOX:
            vnf = VNF_Unbox;
            break;

        // A constant within any method.
        case CORINFO_HELP_GETCURRENTMANAGEDTHREADID:
            vnf = VNF_ManagedThreadId;
            break;

        case CORINFO_HELP_GETREFANY:
            // TODO-CQ: This should really be interpreted as just a struct field reference, in terms of values.
            vnf = VNF_GetRefanyVal;
            break;

        case CORINFO_HELP_GETCLASSFROMMETHODPARAM:
            vnf = VNF_GetClassFromMethodParam;
            break;

        case CORINFO_HELP_GETSYNCFROMCLASSHANDLE:
            vnf = VNF_GetSyncFromClassHandle;
            break;

        case CORINFO_HELP_LOOP_CLONE_CHOICE_ADDR:
            vnf = VNF_LoopCloneChoiceAddr;
            break;

        case CORINFO_HELP_BOX:
            vnf = VNF_Box;
            break;

        case CORINFO_HELP_BOX_NULLABLE:
            vnf = VNF_BoxNullable;
            break;

        default:
            unreached();
    }

    assert(vnf != VNF_Boundary);
    return vnf;
}

bool Compiler::fgValueNumberHelperCall(GenTreeCall* call)
{
    CorInfoHelpFunc helpFunc = eeGetHelperNum(call->gtCallMethHnd);

    switch (helpFunc)
    {
        case CORINFO_HELP_LNG2DBL:
        case CORINFO_HELP_ULNG2DBL:
        case CORINFO_HELP_DBL2INT:
        case CORINFO_HELP_DBL2INT_OVF:
        case CORINFO_HELP_DBL2LNG:
        case CORINFO_HELP_DBL2LNG_OVF:
        case CORINFO_HELP_DBL2UINT:
        case CORINFO_HELP_DBL2UINT_OVF:
        case CORINFO_HELP_DBL2ULNG:
        case CORINFO_HELP_DBL2ULNG_OVF:
            fgValueNumberCastHelper(call);
            return false;

        default:
            break;
    }

    bool pure        = s_helperCallProperties.IsPure(helpFunc);
    bool isAlloc     = s_helperCallProperties.IsAllocator(helpFunc);
    bool modHeap     = s_helperCallProperties.MutatesHeap(helpFunc);
    bool mayRunCctor = s_helperCallProperties.MayRunCctor(helpFunc);
    bool noThrow     = s_helperCallProperties.NoThrow(helpFunc);

    ValueNumPair vnpExc = ValueNumStore::VNPForEmptyExcSet();

    // If the JIT helper can throw an exception make sure that we fill in
    // vnpExc with a Value Number that represents the exception(s) that can be thrown.
    if (!noThrow)
    {
        // If the helper is known to only throw only one particular exception
        // we can set vnpExc to that exception, otherwise we conservatively
        // model the JIT helper as possibly throwing multiple different exceptions
        //
        switch (helpFunc)
        {
            // This helper always throws the VNF_OverflowExc exception.
            case CORINFO_HELP_OVERFLOW:
                vnpExc = vnStore->VNPExcSetSingleton(
                    vnStore->VNPairForFunc(TYP_REF, VNF_OverflowExc, vnStore->VNPForVoid()));
                break;

            default:
                // Setup vnpExc with the information that multiple different exceptions
                // could be generated by this helper
                vnpExc = vnStore->VNPExcSetSingleton(vnStore->VNPairForFunc(TYP_REF, VNF_HelperMultipleExc));
        }
    }

    ValueNumPair vnpNorm;

    if (call->TypeGet() == TYP_VOID)
    {
        vnpNorm = ValueNumStore::VNPForVoid();
    }
    else
    {
        if (pure || isAlloc)
        {
            VNFunc vnf = fgValueNumberJitHelperMethodVNFunc(helpFunc);

            if (mayRunCctor)
            {
                if ((call->gtFlags & GTF_CALL_HOISTABLE) == 0)
                {
                    modHeap = true;
                }
            }

            fgValueNumberHelperCallFunc(call, vnf, vnpExc);
            return modHeap;
        }
        else
        {
            vnpNorm.SetBoth(vnStore->VNForExpr(compCurBB, call->TypeGet()));
        }
    }

    call->gtVNPair = vnStore->VNPWithExc(vnpNorm, vnpExc);
    return modHeap;
}

//--------------------------------------------------------------------------------
// fgValueNumberAddExceptionSetForIndirection
//         - Adds the exception sets for the current tree node
//           which is performing a memory indirection operation
//
// Arguments:
//    tree       - The current GenTree node,
//                 It must be some kind of an indirection node
//                 or have an implicit indirection
//    baseAddr   - The address that we are indirecting
//
// Return Value:
//               - The tree's gtVNPair is updated to include the VNF_nullPtrExc
//                 exception set.  We calculate a base address to use as the
//                 argument to the VNF_nullPtrExc function.
//
// Notes:        - The calculation of the base address removes any constant
//                 offsets, so that obj.x and obj.y will both have obj as
//                 their base address.
//                 For arrays the base address currently includes the
//                 index calculations.
//
void Compiler::fgValueNumberAddExceptionSetForIndirection(GenTree* tree, GenTree* baseAddr)
{
    // We should have tree that a unary indirection or a tree node with an implicit indirection
    assert(tree->OperIsUnary() || tree->OperIsImplicitIndir());

    // We evaluate the baseAddr ValueNumber further in order
    // to obtain a better value to use for the null check exception.
    //
    ValueNumPair baseVNP = baseAddr->gtVNPair;
    ValueNum     baseLVN = baseVNP.GetLiberal();
    ValueNum     baseCVN = baseVNP.GetConservative();
    ssize_t      offsetL = 0;
    ssize_t      offsetC = 0;
    VNFuncApp    funcAttr;

    while (vnStore->GetVNFunc(baseLVN, &funcAttr) && (funcAttr.m_func == (VNFunc)GT_ADD) &&
           (vnStore->TypeOfVN(baseLVN) == TYP_BYREF))
    {
        // The arguments in value numbering functions are sorted in increasing order
        // Thus either arg could be the constant.
        if (vnStore->IsVNConstant(funcAttr.m_args[0]) && varTypeIsIntegral(vnStore->TypeOfVN(funcAttr.m_args[0])))
        {
            offsetL += vnStore->CoercedConstantValue<ssize_t>(funcAttr.m_args[0]);
            baseLVN = funcAttr.m_args[1];
        }
        else if (vnStore->IsVNConstant(funcAttr.m_args[1]) && varTypeIsIntegral(vnStore->TypeOfVN(funcAttr.m_args[1])))
        {
            offsetL += vnStore->CoercedConstantValue<ssize_t>(funcAttr.m_args[1]);
            baseLVN = funcAttr.m_args[0];
        }
        else // neither argument is a constant
        {
            break;
        }

        if (fgIsBigOffset(offsetL))
        {
            // Failure: Exit this loop if we have a "big" offset

            // reset baseLVN back to the full address expression
            baseLVN = baseVNP.GetLiberal();
            break;
        }
    }

    while (vnStore->GetVNFunc(baseCVN, &funcAttr) && (funcAttr.m_func == (VNFunc)GT_ADD) &&
           (vnStore->TypeOfVN(baseCVN) == TYP_BYREF))
    {
        // The arguments in value numbering functions are sorted in increasing order
        // Thus either arg could be the constant.
        if (vnStore->IsVNConstant(funcAttr.m_args[0]) && varTypeIsIntegral(vnStore->TypeOfVN(funcAttr.m_args[0])))
        {
            offsetL += vnStore->CoercedConstantValue<ssize_t>(funcAttr.m_args[0]);
            baseCVN = funcAttr.m_args[1];
        }
        else if (vnStore->IsVNConstant(funcAttr.m_args[1]) && varTypeIsIntegral(vnStore->TypeOfVN(funcAttr.m_args[1])))
        {
            offsetC += vnStore->CoercedConstantValue<ssize_t>(funcAttr.m_args[1]);
            baseCVN = funcAttr.m_args[0];
        }
        else // neither argument is a constant
        {
            break;
        }

        if (fgIsBigOffset(offsetC))
        {
            // Failure: Exit this loop if we have a "big" offset

            // reset baseCVN back to the full address expression
            baseCVN = baseVNP.GetConservative();
            break;
        }
    }

    // Create baseVNP, from the values we just computed,
    baseVNP = ValueNumPair(baseLVN, baseCVN);

    // The exceptions in "baseVNP" should have been added to the "tree"'s set already.
    assert(vnStore->VNPExcIsSubset(vnStore->VNPExceptionSet(tree->gtVNPair), vnStore->VNPExceptionSet(baseVNP)));

    // The normal VN for base address is used to create the NullPtrExc
    ValueNumPair vnpBaseNorm = vnStore->VNPNormalPair(baseVNP);
    ValueNumPair excChkSet   = vnStore->VNPForEmptyExcSet();

    if (!vnStore->IsKnownNonNull(vnpBaseNorm.GetLiberal()))
    {
        excChkSet.SetLiberal(
            vnStore->VNExcSetSingleton(vnStore->VNForFunc(TYP_REF, VNF_NullPtrExc, vnpBaseNorm.GetLiberal())));
    }

    if (!vnStore->IsKnownNonNull(vnpBaseNorm.GetConservative()))
    {
        excChkSet.SetConservative(
            vnStore->VNExcSetSingleton(vnStore->VNForFunc(TYP_REF, VNF_NullPtrExc, vnpBaseNorm.GetConservative())));
    }

    // Add the NullPtrExc to "tree"'s value numbers.
    tree->gtVNPair = vnStore->VNPWithExc(tree->gtVNPair, excChkSet);
}

//--------------------------------------------------------------------------------
// fgValueNumberAddExceptionSetForDivision
//         - Adds the exception sets for the current tree node
//           which is performing an integer division operation
//
// Arguments:
//    tree       - The current GenTree node,
//                 It must be a node that performs an integer division
//
// Return Value:
//               - The tree's gtVNPair is updated to include
//                 VNF_DivideByZeroExc and VNF_ArithmeticExc,
//                 We will omit one or both of them when the operation
//                 has constants arguments that preclude the exception.
//
void Compiler::fgValueNumberAddExceptionSetForDivision(GenTree* tree)
{
    genTreeOps oper = tree->OperGet();

    // A Divide By Zero exception may be possible.
    // The divisor is held in tree->AsOp()->gtOp2
    //
    bool isUnsignedOper         = (oper == GT_UDIV) || (oper == GT_UMOD);
    bool needDivideByZeroExcLib = true;
    bool needDivideByZeroExcCon = true;
    bool needArithmeticExcLib   = !isUnsignedOper; // Overflow isn't possible for unsigned divide
    bool needArithmeticExcCon   = !isUnsignedOper;

    // Determine if we have a 32-bit or 64-bit divide operation
    var_types typ = genActualType(tree->TypeGet());
    assert((typ == TYP_INT) || (typ == TYP_LONG));

    // Retrieve the Norm VN for op2 to use it for the DivideByZeroExc
    ValueNumPair vnpOp2Norm   = vnStore->VNPNormalPair(tree->AsOp()->gtOp2->gtVNPair);
    ValueNum     vnOp2NormLib = vnpOp2Norm.GetLiberal();
    ValueNum     vnOp2NormCon = vnpOp2Norm.GetConservative();

    if (typ == TYP_INT)
    {
        if (vnStore->IsVNConstant(vnOp2NormLib))
        {
            INT32 kVal = vnStore->ConstantValue<INT32>(vnOp2NormLib);
            if (kVal != 0)
            {
                needDivideByZeroExcLib = false;
            }
            if (!isUnsignedOper && (kVal != -1))
            {
                needArithmeticExcLib = false;
            }
        }
        if (vnStore->IsVNConstant(vnOp2NormCon))
        {
            INT32 kVal = vnStore->ConstantValue<INT32>(vnOp2NormCon);
            if (kVal != 0)
            {
                needDivideByZeroExcCon = false;
            }
            if (!isUnsignedOper && (kVal != -1))
            {
                needArithmeticExcCon = false;
            }
        }
    }
    else // (typ == TYP_LONG)
    {
        if (vnStore->IsVNConstant(vnOp2NormLib))
        {
            INT64 kVal = vnStore->ConstantValue<INT64>(vnOp2NormLib);
            if (kVal != 0)
            {
                needDivideByZeroExcLib = false;
            }
            if (!isUnsignedOper && (kVal != -1))
            {
                needArithmeticExcLib = false;
            }
        }
        if (vnStore->IsVNConstant(vnOp2NormCon))
        {
            INT64 kVal = vnStore->ConstantValue<INT64>(vnOp2NormCon);
            if (kVal != 0)
            {
                needDivideByZeroExcCon = false;
            }
            if (!isUnsignedOper && (kVal != -1))
            {
                needArithmeticExcCon = false;
            }
        }
    }

    // Retrieve the Norm VN for op1 to use it for the ArithmeticExc
    ValueNumPair vnpOp1Norm   = vnStore->VNPNormalPair(tree->AsOp()->gtOp1->gtVNPair);
    ValueNum     vnOp1NormLib = vnpOp1Norm.GetLiberal();
    ValueNum     vnOp1NormCon = vnpOp1Norm.GetConservative();

    if (needArithmeticExcLib || needArithmeticExcCon)
    {
        if (typ == TYP_INT)
        {
            if (vnStore->IsVNConstant(vnOp1NormLib))
            {
                INT32 kVal = vnStore->ConstantValue<INT32>(vnOp1NormLib);

                if (!isUnsignedOper && (kVal != INT32_MIN))
                {
                    needArithmeticExcLib = false;
                }
            }
            if (vnStore->IsVNConstant(vnOp1NormCon))
            {
                INT32 kVal = vnStore->ConstantValue<INT32>(vnOp1NormCon);

                if (!isUnsignedOper && (kVal != INT32_MIN))
                {
                    needArithmeticExcCon = false;
                }
            }
        }
        else // (typ == TYP_LONG)
        {
            if (vnStore->IsVNConstant(vnOp1NormLib))
            {
                INT64 kVal = vnStore->ConstantValue<INT64>(vnOp1NormLib);

                if (!isUnsignedOper && (kVal != INT64_MIN))
                {
                    needArithmeticExcLib = false;
                }
            }
            if (vnStore->IsVNConstant(vnOp1NormCon))
            {
                INT64 kVal = vnStore->ConstantValue<INT64>(vnOp1NormCon);

                if (!isUnsignedOper && (kVal != INT64_MIN))
                {
                    needArithmeticExcCon = false;
                }
            }
        }
    }

    // Unpack, Norm,Exc for the tree's VN
    ValueNumPair vnpTreeNorm;
    ValueNumPair vnpTreeExc;
    ValueNumPair vnpDivZeroExc = ValueNumStore::VNPForEmptyExcSet();
    ValueNumPair vnpArithmExc  = ValueNumStore::VNPForEmptyExcSet();

    vnStore->VNPUnpackExc(tree->gtVNPair, &vnpTreeNorm, &vnpTreeExc);

    if (needDivideByZeroExcLib)
    {
        vnpDivZeroExc.SetLiberal(
            vnStore->VNExcSetSingleton(vnStore->VNForFunc(TYP_REF, VNF_DivideByZeroExc, vnOp2NormLib)));
    }
    if (needDivideByZeroExcCon)
    {
        vnpDivZeroExc.SetConservative(
            vnStore->VNExcSetSingleton(vnStore->VNForFunc(TYP_REF, VNF_DivideByZeroExc, vnOp2NormCon)));
    }
    if (needArithmeticExcLib)
    {
        vnpArithmExc.SetLiberal(vnStore->VNExcSetSingleton(
            vnStore->VNForFuncNoFolding(TYP_REF, VNF_ArithmeticExc, vnOp1NormLib, vnOp2NormLib)));
    }
    if (needArithmeticExcCon)
    {
        vnpArithmExc.SetConservative(vnStore->VNExcSetSingleton(
            vnStore->VNForFuncNoFolding(TYP_REF, VNF_ArithmeticExc, vnOp1NormLib, vnOp2NormCon)));
    }

    // Combine vnpDivZeroExc with the exception set of tree
    ValueNumPair newExcSet = vnStore->VNPExcSetUnion(vnpTreeExc, vnpDivZeroExc);
    // Combine vnpArithmExc with the newExcSet
    newExcSet = vnStore->VNPExcSetUnion(newExcSet, vnpArithmExc);

    // Updated VN for tree, it now includes DivideByZeroExc and/or ArithmeticExc
    tree->gtVNPair = vnStore->VNPWithExc(vnpTreeNorm, newExcSet);
}

//--------------------------------------------------------------------------------
// fgValueNumberAddExceptionSetForOverflow
//         - Adds the exception set for the current tree node
//           which is performing an overflow checking math operation
//
// Arguments:
//    tree       - The current GenTree node,
//                 It must be a node that performs an overflow
//                 checking math operation
//
// Return Value:
//               - The tree's gtVNPair is updated to include the VNF_OverflowExc
//                 exception set, except for constant VNs and those produced from identities.
//
void Compiler::fgValueNumberAddExceptionSetForOverflow(GenTree* tree)
{
    assert(tree->gtOverflowEx());

    // We should only be dealing with an Overflow checking ALU operation.
    VNFunc vnf = GetVNFuncForNode(tree);
    assert(ValueNumStore::VNFuncIsOverflowArithmetic(vnf));

    ValueNumKind vnKinds[2] = {VNK_Liberal, VNK_Conservative};
    for (ValueNumKind vnKind : vnKinds)
    {
        ValueNum vn = tree->GetVN(vnKind);

        // Unpack Norm, Exc for the current VN.
        ValueNum vnNorm;
        ValueNum vnExcSet;
        vnStore->VNUnpackExc(vn, &vnNorm, &vnExcSet);

        // Don't add exceptions if the normal VN represents a constant.
        // We only fold to constant VNs for operations that provably cannot overflow.
        if (vnStore->IsVNConstant(vnNorm))
        {
            continue;
        }

        // Don't add exceptions if the tree's normal VN has been derived from an identity.
        // This takes care of x + 0 == x, 0 + x == x, x - 0 == x, x * 1 == x, 1 * x == x.
        // The x - x == 0 and x * 0 == 0, 0 * x == 0 cases are handled by the "IsVNConstant" check above.
        if ((vnNorm == vnStore->VNNormalValue(tree->gtGetOp1()->GetVN(vnKind))) ||
            (vnNorm == vnStore->VNNormalValue(tree->gtGetOp2()->GetVN(vnKind))))
        {
            // TODO-Review: would it be acceptable to make ValueNumStore::EvalUsingMathIdentity
            // public just to assert here?
            continue;
        }

#ifdef DEBUG
        // The normal value number function should now be the same overflow checking ALU operation as 'vnf'.
        VNFuncApp normFuncApp;
        assert(vnStore->GetVNFunc(vnNorm, &normFuncApp) && (normFuncApp.m_func == vnf));
#endif // DEBUG

        // Overflow-checking operations add an overflow exception.
        // The normal result is used as the input argument for the OverflowExc.
        ValueNum vnOverflowExc = vnStore->VNExcSetSingleton(vnStore->VNForFunc(TYP_REF, VNF_OverflowExc, vnNorm));

        // Combine the new Overflow exception with the original exception set.
        vnExcSet = vnStore->VNExcSetUnion(vnExcSet, vnOverflowExc);

        // Update the VN to include the Overflow exception.
        ValueNum newVN = vnStore->VNWithExc(vnNorm, vnExcSet);
        tree->SetVN(vnKind, newVN);
    }
}

//--------------------------------------------------------------------------------
// fgValueNumberAddExceptionSetForBoundsCheck
//          - Adds the exception set for the current tree node
//            which is performing an bounds check operation
//
// Arguments:
//    tree  - The current GenTree node,
//            It must be a node that performs a bounds check operation
//
// Return Value:
//          - The tree's gtVNPair is updated to include the
//            VNF_IndexOutOfRangeExc exception set.
//
void Compiler::fgValueNumberAddExceptionSetForBoundsCheck(GenTree* tree)
{
    GenTreeBoundsChk* node = tree->AsBoundsChk();
    assert(node != nullptr);

    ValueNumPair vnpIndex  = node->GetIndex()->gtVNPair;
    ValueNumPair vnpArrLen = node->GetArrayLength()->gtVNPair;

    // Unpack, Norm,Exc for the tree's VN
    //
    ValueNumPair vnpTreeNorm;
    ValueNumPair vnpTreeExc;

    vnStore->VNPUnpackExc(tree->gtVNPair, &vnpTreeNorm, &vnpTreeExc);

    // Construct the exception set for bounds check
    ValueNumPair boundsChkExcSet = vnStore->VNPExcSetSingleton(
        vnStore->VNPairForFuncNoFolding(TYP_REF, VNF_IndexOutOfRangeExc, vnStore->VNPNormalPair(vnpIndex),
                                        vnStore->VNPNormalPair(vnpArrLen)));

    // Combine the new Overflow exception with the original exception set of tree
    ValueNumPair newExcSet = vnStore->VNPExcSetUnion(vnpTreeExc, boundsChkExcSet);

    // Update the VN for the tree it, the updated VN for tree
    // now includes the IndexOutOfRange exception.
    tree->gtVNPair = vnStore->VNPWithExc(vnpTreeNorm, newExcSet);
}

//--------------------------------------------------------------------------------
// fgValueNumberAddExceptionSetForCkFinite
//         - Adds the exception set for the current tree node
//           which is a CkFinite operation
//
// Arguments:
//    tree       - The current GenTree node,
//                 It must be a CkFinite node
//
// Return Value:
//               - The tree's gtVNPair is updated to include the VNF_ArithmeticExc
//                 exception set.
//
void Compiler::fgValueNumberAddExceptionSetForCkFinite(GenTree* tree)
{
    // We should only be dealing with an check finite operation.
    assert(tree->OperGet() == GT_CKFINITE);

    // Unpack, Norm,Exc for the tree's VN
    //
    ValueNumPair vnpTreeNorm;
    ValueNumPair vnpTreeExc;
    ValueNumPair newExcSet;

    vnStore->VNPUnpackExc(tree->gtVNPair, &vnpTreeNorm, &vnpTreeExc);

    // ckfinite adds an Arithmetic exception
    // The normal result is used as the input argument for the ArithmeticExc
    ValueNumPair arithmeticExcSet =
        vnStore->VNPExcSetSingleton(vnStore->VNPairForFunc(TYP_REF, VNF_ArithmeticExc, vnpTreeNorm));

    // Combine the new Arithmetic exception with the original exception set of tree
    newExcSet = vnStore->VNPExcSetUnion(vnpTreeExc, arithmeticExcSet);

    // Updated VN for tree, it now includes Arithmetic exception
    tree->gtVNPair = vnStore->VNPWithExc(vnpTreeNorm, newExcSet);
}

//--------------------------------------------------------------------------------
// fgValueNumberAddExceptionSet
//         - Adds any exception sets needed for the current tree node
//
// Arguments:
//    tree       - The current GenTree node,
//
// Return Value:
//               - The tree's gtVNPair is updated to include the exception sets.
//
// Notes:        - This method relies upon OperMayTHrow to determine if we need
//                 to add an exception set.  If OPerMayThrow returns false no
//                 exception set will be added.
//
void Compiler::fgValueNumberAddExceptionSet(GenTree* tree)
{
    if (tree->OperMayThrow(this))
    {
        switch (tree->OperGet())
        {
            case GT_CAST: // A cast with an overflow check
                break;    // Already handled by VNPairForCast()

            case GT_ADD: // An Overflow checking ALU operation
            case GT_SUB:
            case GT_MUL:
                assert(tree->gtOverflowEx());
                fgValueNumberAddExceptionSetForOverflow(tree);
                break;

            case GT_DIV:
            case GT_UDIV:
            case GT_MOD:
            case GT_UMOD:
                fgValueNumberAddExceptionSetForDivision(tree);
                break;

            case GT_BOUNDS_CHECK:
                fgValueNumberAddExceptionSetForBoundsCheck(tree);
                break;

            case GT_LCLHEAP:
                // It is not necessary to model the StackOverflow exception for GT_LCLHEAP
                break;

            case GT_INTRINSIC:
                assert(tree->AsIntrinsic()->gtIntrinsicName == NI_System_Object_GetType);
                fgValueNumberAddExceptionSetForIndirection(tree, tree->AsIntrinsic()->gtGetOp1());
                break;

            case GT_IND:
            case GT_BLK:
            case GT_OBJ:
            case GT_NULLCHECK:
                fgValueNumberAddExceptionSetForIndirection(tree, tree->AsIndir()->Addr());
                break;

            case GT_ARR_LENGTH:
            case GT_MDARR_LENGTH:
            case GT_MDARR_LOWER_BOUND:
                fgValueNumberAddExceptionSetForIndirection(tree, tree->AsArrCommon()->ArrRef());
                break;

            case GT_ARR_ELEM:
                assert(!opts.compJitEarlyExpandMDArrays);
                fgValueNumberAddExceptionSetForIndirection(tree, tree->AsArrElem()->gtArrObj);
                break;

            case GT_ARR_INDEX:
                fgValueNumberAddExceptionSetForIndirection(tree, tree->AsArrIndex()->ArrObj());
                break;

            case GT_ARR_OFFSET:
                fgValueNumberAddExceptionSetForIndirection(tree, tree->AsArrOffs()->gtArrObj);
                break;

            case GT_CKFINITE:
                fgValueNumberAddExceptionSetForCkFinite(tree);
                break;

#ifdef FEATURE_HW_INTRINSICS
            case GT_HWINTRINSIC:
                // ToDo: model the exceptions for Intrinsics
                break;
#endif // FEATURE_HW_INTRINSICS

            default:
                assert(!"Handle this oper in fgValueNumberAddExceptionSet");
                break;
        }
    }
}

#ifdef DEBUG
//------------------------------------------------------------------------
// fgDebugCheckExceptionSets: Verify the exception sets on trees.
//
// This function checks that the node's exception set is a superset of
// the exception sets of its operands.
//
void Compiler::fgDebugCheckExceptionSets()
{
    struct ExceptionSetsChecker
    {
        static void CheckTree(GenTree* tree, ValueNumStore* vnStore)
        {
            // We will fail to VN some PHI_ARGs - their values may not
            // be known at the point we number them because of loops.
            assert(tree->gtVNPair.BothDefined() || tree->OperIs(GT_PHI_ARG));

            ValueNumPair operandsExcSet = vnStore->VNPForEmptyExcSet();
            tree->VisitOperands([&](GenTree* operand) -> GenTree::VisitResult {

                CheckTree(operand, vnStore);

                ValueNumPair operandVNP = operand->gtVNPair.BothDefined() ? operand->gtVNPair : vnStore->VNPForVoid();
                operandsExcSet          = vnStore->VNPUnionExcSet(operandVNP, operandsExcSet);

                return GenTree::VisitResult::Continue;
            });

            // Currently, we fail to properly maintain the exception sets for trees with user calls.
            if ((tree->gtFlags & GTF_CALL) != 0)
            {
                return;
            }

            ValueNumPair nodeExcSet = vnStore->VNPExceptionSet(tree->gtVNPair);
            assert(vnStore->VNExcIsSubset(nodeExcSet.GetLiberal(), operandsExcSet.GetLiberal()));
            assert(vnStore->VNExcIsSubset(nodeExcSet.GetConservative(), operandsExcSet.GetConservative()));
        }
    };

    for (BasicBlock* const block : Blocks())
    {
        for (Statement* const stmt : block->Statements())
        {
            // Exclude statements VN hasn't visited for whichever reason...
            if (stmt->GetRootNode()->GetVN(VNK_Liberal) == ValueNumStore::NoVN)
            {
                continue;
            }

            ExceptionSetsChecker::CheckTree(stmt->GetRootNode(), vnStore);
        }
    }
}

// This method asserts that SSA name constraints specified are satisfied.
// Until we figure out otherwise, all VN's are assumed to be liberal.
// TODO-Cleanup: new JitTestLabels for lib vs cons vs both VN classes?
void Compiler::JitTestCheckVN()
{
    typedef JitHashTable<ssize_t, JitSmallPrimitiveKeyFuncs<ssize_t>, ValueNum>  LabelToVNMap;
    typedef JitHashTable<ValueNum, JitSmallPrimitiveKeyFuncs<ValueNum>, ssize_t> VNToLabelMap;

    // If we have no test data, early out.
    if (m_nodeTestData == nullptr)
    {
        return;
    }

    NodeToTestDataMap* testData = GetNodeTestData();

    // First we have to know which nodes in the tree are reachable.
    typedef JitHashTable<GenTree*, JitPtrKeyFuncs<GenTree>, int> NodeToIntMap;
    NodeToIntMap* reachable = FindReachableNodesInNodeTestData();

    LabelToVNMap* labelToVN = new (getAllocatorDebugOnly()) LabelToVNMap(getAllocatorDebugOnly());
    VNToLabelMap* vnToLabel = new (getAllocatorDebugOnly()) VNToLabelMap(getAllocatorDebugOnly());

    if (verbose)
    {
        printf("\nJit Testing: Value numbering.\n");
    }
    for (NodeToTestDataMap::KeyIterator ki = testData->Begin(); !ki.Equal(testData->End()); ++ki)
    {
        TestLabelAndNum tlAndN;
        GenTree*        node   = ki.Get();
        ValueNum        nodeVN = node->GetVN(VNK_Liberal);

        bool b = testData->Lookup(node, &tlAndN);
        assert(b);
        if (tlAndN.m_tl == TL_VN || tlAndN.m_tl == TL_VNNorm)
        {
            int dummy;
            if (!reachable->Lookup(node, &dummy))
            {
                printf("Node ");
                Compiler::printTreeID(node);
                printf(" had a test constraint declared, but has become unreachable at the time the constraint is "
                       "tested.\n"
                       "(This is probably as a result of some optimization -- \n"
                       "you may need to modify the test case to defeat this opt.)\n");
                assert(false);
            }

            if (verbose)
            {
                printf("  Node ");
                Compiler::printTreeID(node);
                printf(" -- VN class %d.\n", tlAndN.m_num);
            }

            if (tlAndN.m_tl == TL_VNNorm)
            {
                nodeVN = vnStore->VNNormalValue(nodeVN);
            }

            ValueNum vn;
            if (labelToVN->Lookup(tlAndN.m_num, &vn))
            {
                if (verbose)
                {
                    printf("      Already in hash tables.\n");
                }
                // The mapping(s) must be one-to-one: if the label has a mapping, then the ssaNm must, as well.
                ssize_t num2;
                bool    found = vnToLabel->Lookup(vn, &num2);
                assert(found);
                // And the mappings must be the same.
                if (tlAndN.m_num != num2)
                {
                    printf("Node: ");
                    Compiler::printTreeID(node);
                    printf(", with value number " FMT_VN ", was declared in VN class %d,\n", nodeVN, tlAndN.m_num);
                    printf("but this value number " FMT_VN
                           " has already been associated with a different SSA name class: %d.\n",
                           vn, num2);
                    assert(false);
                }
                // And the current node must be of the specified SSA family.
                if (nodeVN != vn)
                {
                    printf("Node: ");
                    Compiler::printTreeID(node);
                    printf(", " FMT_VN " was declared in SSA name class %d,\n", nodeVN, tlAndN.m_num);
                    printf("but that name class was previously bound to a different value number: " FMT_VN ".\n", vn);
                    assert(false);
                }
            }
            else
            {
                ssize_t num;
                // The mapping(s) must be one-to-one: if the label has no mapping, then the ssaNm may not, either.
                if (vnToLabel->Lookup(nodeVN, &num))
                {
                    printf("Node: ");
                    Compiler::printTreeID(node);
                    printf(", " FMT_VN " was declared in value number class %d,\n", nodeVN, tlAndN.m_num);
                    printf(
                        "but this value number has already been associated with a different value number class: %d.\n",
                        num);
                    assert(false);
                }
                // Add to both mappings.
                labelToVN->Set(tlAndN.m_num, nodeVN);
                vnToLabel->Set(nodeVN, tlAndN.m_num);
                if (verbose)
                {
                    printf("      added to hash tables.\n");
                }
            }
        }
    }
}

void Compiler::vnpPrint(ValueNumPair vnp, unsigned level)
{
    if (vnp.BothEqual())
    {
        vnPrint(vnp.GetLiberal(), level);
    }
    else
    {
        printf("<l:");
        vnPrint(vnp.GetLiberal(), level);
        printf(", c:");
        vnPrint(vnp.GetConservative(), level);
        printf(">");
    }
}

void Compiler::vnPrint(ValueNum vn, unsigned level)
{
    if (ValueNumStore::isReservedVN(vn))
    {
        printf(ValueNumStore::reservedName(vn));
    }
    else
    {
        printf(FMT_VN, vn);
        if (level > 0)
        {
            vnStore->vnDump(this, vn);
        }
    }
}

#endif // DEBUG

// Methods of ValueNumPair.
ValueNumPair::ValueNumPair() : m_liberal(ValueNumStore::NoVN), m_conservative(ValueNumStore::NoVN)
{
}

bool ValueNumPair::BothDefined() const
{
    return (m_liberal != ValueNumStore::NoVN) && (m_conservative != ValueNumStore::NoVN);
}<|MERGE_RESOLUTION|>--- conflicted
+++ resolved
@@ -8163,12 +8163,7 @@
             }
             else
             {
-<<<<<<< HEAD
-                // Constant object can be only GTF_ICON_OBJ_HDL handles.
-                assert(tree->IsIconHandle(GTF_ICON_OBJ_HDL));
-=======
                 assert(doesMethodHaveFrozenString()); // Constant object can be only frozen string.
->>>>>>> 58f5c950
                 tree->gtVNPair.SetBoth(
                     vnStore->VNForHandle(ssize_t(tree->AsIntConCommon()->IconValue()), tree->GetIconHandleFlag()));
             }
