// Licensed to the .NET Foundation under one or more agreements.
// The .NET Foundation licenses this file to you under the MIT license.

/*XXXXXXXXXXXXXXXXXXXXXXXXXXXXXXXXXXXXXXXXXXXXXXXXXXXXXXXXXXXXXXXXXXXXXXXXXXXXX
XXXXXXXXXXXXXXXXXXXXXXXXXXXXXXXXXXXXXXXXXXXXXXXXXXXXXXXXXXXXXXXXXXXXXXXXXXXXXXX
XX                                                                           XX
XX                           ValueNum                                        XX
XX                                                                           XX
XXXXXXXXXXXXXXXXXXXXXXXXXXXXXXXXXXXXXXXXXXXXXXXXXXXXXXXXXXXXXXXXXXXXXXXXXXXXXXX
XXXXXXXXXXXXXXXXXXXXXXXXXXXXXXXXXXXXXXXXXXXXXXXXXXXXXXXXXXXXXXXXXXXXXXXXXXXXXXX
*/

#include "jitpch.h"
#ifdef _MSC_VER
#pragma hdrstop
#endif

#include "valuenum.h"
#include "ssaconfig.h"

// Windows x86 and Windows ARM/ARM64 may not define _isnanf() but they do define _isnan().
// We will redirect the macros to these other functions if the macro is not defined for the
// platform. This has the side effect of a possible implicit upcasting for arguments passed.
#if (defined(HOST_X86) || defined(HOST_ARM) || defined(HOST_ARM64)) && !defined(HOST_UNIX)

#if !defined(_isnanf)
#define _isnanf _isnan
#endif

#endif // (defined(HOST_X86) || defined(HOST_ARM) || defined(HOST_ARM64)) && !defined(HOST_UNIX)

// We need to use target-specific NaN values when statically compute expressions.
// Otherwise, cross crossgen (e.g. x86_arm) would have different binary outputs
// from native crossgen (i.e. arm_arm) when the NaN got "embedded" into code.
//
// For example, when placing NaN value in r3 register
// x86_arm crossgen would emit
//   movw    r3, 0x00
//   movt    r3, 0xfff8
// while arm_arm crossgen (and JIT) output is
//   movw    r3, 0x00
//   movt    r3, 0x7ff8

struct FloatTraits
{
    //------------------------------------------------------------------------
    // NaN: Return target-specific float NaN value
    //
    // Notes:
    //    "Default" NaN value returned by expression 0.0f / 0.0f on x86/x64 has
    //    different binary representation (0xffc00000) than NaN on
    //    ARM32/ARM64/LoongArch64 (0x7fc00000).

    static float NaN()
    {
#if defined(TARGET_XARCH)
        unsigned bits = 0xFFC00000u;
#elif defined(TARGET_ARMARCH) || defined(TARGET_LOONGARCH64)
        unsigned           bits = 0x7FC00000u;
#else
#error Unsupported or unset target architecture
#endif
        float result;
        static_assert(sizeof(bits) == sizeof(result), "sizeof(unsigned) must equal sizeof(float)");
        memcpy(&result, &bits, sizeof(result));
        return result;
    }
};

struct DoubleTraits
{
    //------------------------------------------------------------------------
    // NaN: Return target-specific double NaN value
    //
    // Notes:
    //    "Default" NaN value returned by expression 0.0 / 0.0 on x86/x64 has
    //    different binary representation (0xfff8000000000000) than NaN on
    //    ARM32/ARM64/LoongArch64 (0x7ff8000000000000).

    static double NaN()
    {
#if defined(TARGET_XARCH)
        unsigned long long bits = 0xFFF8000000000000ull;
#elif defined(TARGET_ARMARCH) || defined(TARGET_LOONGARCH64)
        unsigned long long bits = 0x7FF8000000000000ull;
#else
#error Unsupported or unset target architecture
#endif
        double result;
        static_assert(sizeof(bits) == sizeof(result), "sizeof(unsigned long long) must equal sizeof(double)");
        memcpy(&result, &bits, sizeof(result));
        return result;
    }
};

//------------------------------------------------------------------------
// FpAdd: Computes value1 + value2
//
// Return Value:
//    TFpTraits::NaN() - If target ARM32/ARM64 and result value is NaN
//    value1 + value2  - Otherwise
//
// Notes:
//    See FloatTraits::NaN() and DoubleTraits::NaN() notes.

template <typename TFp, typename TFpTraits>
TFp FpAdd(TFp value1, TFp value2)
{
#if defined(TARGET_ARMARCH) || defined(TARGET_LOONGARCH64)
    // If [value1] is negative infinity and [value2] is positive infinity
    //   the result is NaN.
    // If [value1] is positive infinity and [value2] is negative infinity
    //   the result is NaN.

    if (!_finite(value1) && !_finite(value2))
    {
        if (value1 < 0 && value2 > 0)
        {
            return TFpTraits::NaN();
        }

        if (value1 > 0 && value2 < 0)
        {
            return TFpTraits::NaN();
        }
    }
#endif // TARGET_ARMARCH || TARGET_LOONGARCH64

    return value1 + value2;
}

//------------------------------------------------------------------------
// FpSub: Computes value1 - value2
//
// Return Value:
//    TFpTraits::NaN() - If target ARM32/ARM64 and result value is NaN
//    value1 - value2  - Otherwise
//
// Notes:
//    See FloatTraits::NaN() and DoubleTraits::NaN() notes.

template <typename TFp, typename TFpTraits>
TFp FpSub(TFp value1, TFp value2)
{
#if defined(TARGET_ARMARCH) || defined(TARGET_LOONGARCH64)
    // If [value1] is positive infinity and [value2] is positive infinity
    //   the result is NaN.
    // If [value1] is negative infinity and [value2] is negative infinity
    //   the result is NaN.

    if (!_finite(value1) && !_finite(value2))
    {
        if (value1 > 0 && value2 > 0)
        {
            return TFpTraits::NaN();
        }

        if (value1 < 0 && value2 < 0)
        {
            return TFpTraits::NaN();
        }
    }
#endif // TARGET_ARMARCH || TARGET_LOONGARCH64

    return value1 - value2;
}

//------------------------------------------------------------------------
// FpMul: Computes value1 * value2
//
// Return Value:
//    TFpTraits::NaN() - If target ARM32/ARM64 and result value is NaN
//    value1 * value2  - Otherwise
//
// Notes:
//    See FloatTraits::NaN() and DoubleTraits::NaN() notes.

template <typename TFp, typename TFpTraits>
TFp FpMul(TFp value1, TFp value2)
{
#if defined(TARGET_ARMARCH) || defined(TARGET_LOONGARCH64)
    // From the ECMA standard:
    //
    // If [value1] is zero and [value2] is infinity
    //   the result is NaN.
    // If [value1] is infinity and [value2] is zero
    //   the result is NaN.

    if (value1 == 0 && !_finite(value2) && !_isnan(value2))
    {
        return TFpTraits::NaN();
    }
    if (!_finite(value1) && !_isnan(value1) && value2 == 0)
    {
        return TFpTraits::NaN();
    }
#endif // TARGET_ARMARCH || TARGET_LOONGARCH64

    return value1 * value2;
}

//------------------------------------------------------------------------
// FpDiv: Computes value1 / value2
//
// Return Value:
//    TFpTraits::NaN() - If target ARM32/ARM64 and result value is NaN
//    value1 / value2  - Otherwise
//
// Notes:
//    See FloatTraits::NaN() and DoubleTraits::NaN() notes.

template <typename TFp, typename TFpTraits>
TFp FpDiv(TFp dividend, TFp divisor)
{
#if defined(TARGET_ARMARCH) || defined(TARGET_LOONGARCH64)
    // From the ECMA standard:
    //
    // If [dividend] is zero and [divisor] is zero
    //   the result is NaN.
    // If [dividend] is infinity and [divisor] is infinity
    //   the result is NaN.

    if (dividend == 0 && divisor == 0)
    {
        return TFpTraits::NaN();
    }
    else if (!_finite(dividend) && !_isnan(dividend) && !_finite(divisor) && !_isnan(divisor))
    {
        return TFpTraits::NaN();
    }
#endif // TARGET_ARMARCH || TARGET_LOONGARCH64

    return dividend / divisor;
}

template <typename TFp, typename TFpTraits>
TFp FpRem(TFp dividend, TFp divisor)
{
    // From the ECMA standard:
    //
    // If [divisor] is zero or [dividend] is infinity
    //   the result is NaN.
    // If [divisor] is infinity,
    //   the result is [dividend]

    if (divisor == 0 || !_finite(dividend))
    {
        return TFpTraits::NaN();
    }
    else if (!_finite(divisor) && !_isnan(divisor))
    {
        return dividend;
    }

    return (TFp)fmod((double)dividend, (double)divisor);
}

//--------------------------------------------------------------------------------
// GetVNFuncForNode: Given a GenTree node, this returns the proper VNFunc to use
// for ValueNumbering
//
// Arguments:
//    node - The GenTree node that we need the VNFunc for.
//
// Return Value:
//    The VNFunc to use for this GenTree node
//
// Notes:
//    Some opers have their semantics affected by GTF flags so they need to be
//    replaced by special VNFunc values:
//      - relops are affected by GTF_UNSIGNED/GTF_RELOP_NAN_UN
//      - ADD/SUB/MUL are affected by GTF_OVERFLOW and GTF_UNSIGNED
//
VNFunc GetVNFuncForNode(GenTree* node)
{
    static const VNFunc relopUnFuncs[]{VNF_LT_UN, VNF_LE_UN, VNF_GE_UN, VNF_GT_UN};
    static_assert_no_msg(GT_LE - GT_LT == 1);
    static_assert_no_msg(GT_GE - GT_LT == 2);
    static_assert_no_msg(GT_GT - GT_LT == 3);

    static const VNFunc binopOvfFuncs[]{VNF_ADD_OVF, VNF_SUB_OVF, VNF_MUL_OVF};
    static const VNFunc binopUnOvfFuncs[]{VNF_ADD_UN_OVF, VNF_SUB_UN_OVF, VNF_MUL_UN_OVF};
    static_assert_no_msg(GT_SUB - GT_ADD == 1);
    static_assert_no_msg(GT_MUL - GT_ADD == 2);

    switch (node->OperGet())
    {
        case GT_EQ:
            if (varTypeIsFloating(node->gtGetOp1()))
            {
                assert(varTypeIsFloating(node->gtGetOp2()));
                assert((node->gtFlags & GTF_RELOP_NAN_UN) == 0);
            }
            break;

        case GT_NE:
            if (varTypeIsFloating(node->gtGetOp1()))
            {
                assert(varTypeIsFloating(node->gtGetOp2()));
                assert((node->gtFlags & GTF_RELOP_NAN_UN) != 0);
            }
            break;

        case GT_LT:
        case GT_LE:
        case GT_GT:
        case GT_GE:
            if (varTypeIsFloating(node->gtGetOp1()))
            {
                assert(varTypeIsFloating(node->gtGetOp2()));
                if ((node->gtFlags & GTF_RELOP_NAN_UN) != 0)
                {
                    return relopUnFuncs[node->OperGet() - GT_LT];
                }
            }
            else
            {
                assert(varTypeIsIntegralOrI(node->gtGetOp1()));
                assert(varTypeIsIntegralOrI(node->gtGetOp2()));
                if (node->IsUnsigned())
                {
                    return relopUnFuncs[node->OperGet() - GT_LT];
                }
            }
            break;

        case GT_ADD:
        case GT_SUB:
        case GT_MUL:
            if (varTypeIsIntegralOrI(node->gtGetOp1()) && node->gtOverflow())
            {
                assert(varTypeIsIntegralOrI(node->gtGetOp2()));
                if (node->IsUnsigned())
                {
                    return binopUnOvfFuncs[node->OperGet() - GT_ADD];
                }
                else
                {
                    return binopOvfFuncs[node->OperGet() - GT_ADD];
                }
            }
            break;

#ifdef FEATURE_SIMD
        case GT_SIMD:
            return VNFunc(VNF_SIMD_FIRST + node->AsSIMD()->GetSIMDIntrinsicId());
#endif // FEATURE_SIMD
#ifdef FEATURE_HW_INTRINSICS
        case GT_HWINTRINSIC:
            return VNFunc(VNF_HWI_FIRST + (node->AsHWIntrinsic()->GetHWIntrinsicId() - NI_HW_INTRINSIC_START - 1));
#endif // FEATURE_HW_INTRINSICS

        case GT_CAST:
            // GT_CAST can overflow but it has special handling and it should not appear here.
            unreached();

        default:
            // Make sure we don't miss an onverflow oper, if a new one is ever added.
            assert(!GenTree::OperMayOverflow(node->OperGet()));
            break;
    }

    return VNFunc(node->OperGet());
}

bool ValueNumStore::VNFuncIsOverflowArithmetic(VNFunc vnf)
{
    static_assert_no_msg(VNF_ADD_OVF + 1 == VNF_SUB_OVF);
    static_assert_no_msg(VNF_SUB_OVF + 1 == VNF_MUL_OVF);
    static_assert_no_msg(VNF_MUL_OVF + 1 == VNF_ADD_UN_OVF);
    static_assert_no_msg(VNF_ADD_UN_OVF + 1 == VNF_SUB_UN_OVF);
    static_assert_no_msg(VNF_SUB_UN_OVF + 1 == VNF_MUL_UN_OVF);

    return VNF_ADD_OVF <= vnf && vnf <= VNF_MUL_UN_OVF;
}

bool ValueNumStore::VNFuncIsNumericCast(VNFunc vnf)
{
    return (vnf == VNF_Cast) || (vnf == VNF_CastOvf);
}

unsigned ValueNumStore::VNFuncArity(VNFunc vnf)
{
    // Read the bit field out of the table...
    return (s_vnfOpAttribs[vnf] & VNFOA_ArityMask) >> VNFOA_ArityShift;
}

template <>
bool ValueNumStore::IsOverflowIntDiv(int v0, int v1)
{
    return (v1 == -1) && (v0 == INT32_MIN);
}

template <>
bool ValueNumStore::IsOverflowIntDiv(INT64 v0, INT64 v1)
{
    return (v1 == -1) && (v0 == INT64_MIN);
}

template <typename T>
bool ValueNumStore::IsOverflowIntDiv(T v0, T v1)
{
    return false;
}

template <>
bool ValueNumStore::IsIntZero(int v)
{
    return v == 0;
}
template <>
bool ValueNumStore::IsIntZero(unsigned v)
{
    return v == 0;
}
template <>
bool ValueNumStore::IsIntZero(INT64 v)
{
    return v == 0;
}
template <>
bool ValueNumStore::IsIntZero(UINT64 v)
{
    return v == 0;
}
template <typename T>
bool ValueNumStore::IsIntZero(T v)
{
    return false;
}

ValueNumStore::ValueNumStore(Compiler* comp, CompAllocator alloc)
    : m_pComp(comp)
    , m_alloc(alloc)
    , m_nextChunkBase(0)
    , m_fixedPointMapSels(alloc, 8)
    , m_checkedBoundVNs(alloc)
    , m_chunks(alloc, 8)
    , m_intCnsMap(nullptr)
    , m_longCnsMap(nullptr)
    , m_handleMap(nullptr)
    , m_embeddedToCompileTimeHandleMap(alloc)
    , m_floatCnsMap(nullptr)
    , m_doubleCnsMap(nullptr)
    , m_byrefCnsMap(nullptr)
#if defined(FEATURE_SIMD)
    , m_simd8CnsMap(nullptr)
    , m_simd12CnsMap(nullptr)
    , m_simd16CnsMap(nullptr)
    , m_simd32CnsMap(nullptr)
#endif // FEATURE_SIMD
    , m_VNFunc0Map(nullptr)
    , m_VNFunc1Map(nullptr)
    , m_VNFunc2Map(nullptr)
    , m_VNFunc3Map(nullptr)
    , m_VNFunc4Map(nullptr)
#ifdef DEBUG
    , m_numMapSels(0)
#endif
{
    // We have no current allocation chunks.
    for (unsigned i = 0; i < TYP_COUNT; i++)
    {
        for (unsigned j = CEA_Const; j <= CEA_Count; j++)
        {
            m_curAllocChunk[i][j] = NoChunk;
        }
    }

    for (unsigned i = 0; i < SmallIntConstNum; i++)
    {
        m_VNsForSmallIntConsts[i] = NoVN;
    }
    // We will reserve chunk 0 to hold some special constants.
    Chunk* specialConstChunk = new (m_alloc) Chunk(m_alloc, &m_nextChunkBase, TYP_REF, CEA_Const);
    specialConstChunk->m_numUsed += SRC_NumSpecialRefConsts;
    ChunkNum cn = m_chunks.Push(specialConstChunk);
    assert(cn == 0);

    m_mapSelectBudget = (int)JitConfig.JitVNMapSelBudget(); // We cast the unsigned DWORD to a signed int.

    // This value must be non-negative and non-zero, reset the value to DEFAULT_MAP_SELECT_BUDGET if it isn't.
    if (m_mapSelectBudget <= 0)
    {
        m_mapSelectBudget = DEFAULT_MAP_SELECT_BUDGET;
    }

#ifdef DEBUG
    if (comp->compStressCompile(Compiler::STRESS_VN_BUDGET, 50))
    {
        // Bias toward smaller budgets as we want to stress returning
        // unexpectedly opaque results.
        //
        CLRRandom* random = comp->m_inlineStrategy->GetRandom(comp->info.compMethodHash());
        double     p      = random->NextDouble();

        if (p <= 0.5)
        {
            m_mapSelectBudget = random->Next(0, 5);
        }
        else
        {
            int limit         = random->Next(1, DEFAULT_MAP_SELECT_BUDGET + 1);
            m_mapSelectBudget = random->Next(0, limit);
        }

        JITDUMP("VN Stress: setting select budget to %u\n", m_mapSelectBudget);
    }
#endif
}

//
// Unary EvalOp
//

template <typename T>
T ValueNumStore::EvalOp(VNFunc vnf, T v0)
{
    genTreeOps oper = genTreeOps(vnf);

    // Here we handle unary ops that are the same for all types.
    switch (oper)
    {
        case GT_NEG:
            // Note that GT_NEG is the only valid unary floating point operation
            return -v0;

        default:
            break;
    }

    // Otherwise must be handled by the type specific method
    return EvalOpSpecialized(vnf, v0);
}

template <>
double ValueNumStore::EvalOpSpecialized<double>(VNFunc vnf, double v0)
{
    // Here we handle specialized double unary ops.
    noway_assert(!"EvalOpSpecialized<double> - unary");
    return 0.0;
}

template <>
float ValueNumStore::EvalOpSpecialized<float>(VNFunc vnf, float v0)
{
    // Here we handle specialized float unary ops.
    noway_assert(!"EvalOpSpecialized<float> - unary");
    return 0.0f;
}

template <typename T>
T ValueNumStore::EvalOpSpecialized(VNFunc vnf, T v0)
{
    if (vnf < VNF_Boundary)
    {
        genTreeOps oper = genTreeOps(vnf);

        switch (oper)
        {
            case GT_NEG:
                return -v0;

            case GT_NOT:
                return ~v0;

            case GT_BSWAP16:
            {
                UINT16 v0_unsigned = UINT16(v0);

                v0_unsigned = ((v0_unsigned >> 8) & 0xFF) | ((v0_unsigned << 8) & 0xFF00);
                return T(v0_unsigned);
            }

            case GT_BSWAP:
                if (sizeof(T) == 4)
                {
                    UINT32 v0_unsigned = UINT32(v0);

                    v0_unsigned = ((v0_unsigned >> 24) & 0xFF) | ((v0_unsigned >> 8) & 0xFF00) |
                                  ((v0_unsigned << 8) & 0xFF0000) | ((v0_unsigned << 24) & 0xFF000000);
                    return T(v0_unsigned);
                }
                else if (sizeof(T) == 8)
                {
                    UINT64 v0_unsigned = UINT64(v0);

                    v0_unsigned = ((v0_unsigned >> 56) & 0xFF) | ((v0_unsigned >> 40) & 0xFF00) |
                                  ((v0_unsigned >> 24) & 0xFF0000) | ((v0_unsigned >> 8) & 0xFF000000) |
                                  ((v0_unsigned << 8) & 0xFF00000000) | ((v0_unsigned << 24) & 0xFF0000000000) |
                                  ((v0_unsigned << 40) & 0xFF000000000000) | ((v0_unsigned << 56) & 0xFF00000000000000);
                    return T(v0_unsigned);
                }
                else
                {
                    break; // unknown primitive
                }

            default:
                break;
        }
    }

    noway_assert(!"Unhandled operation in EvalOpSpecialized<T> - unary");
    return v0;
}

//
// Binary EvalOp
//

template <typename T>
T ValueNumStore::EvalOp(VNFunc vnf, T v0, T v1)
{
    // Here we handle the binary ops that are the same for all types.

    // Currently there are none (due to floating point NaN representations)

    // Otherwise must be handled by the type specific method
    return EvalOpSpecialized(vnf, v0, v1);
}

template <>
double ValueNumStore::EvalOpSpecialized<double>(VNFunc vnf, double v0, double v1)
{
    // Here we handle specialized double binary ops.
    if (vnf < VNF_Boundary)
    {
        genTreeOps oper = genTreeOps(vnf);

        // Here we handle
        switch (oper)
        {
            case GT_ADD:
                return FpAdd<double, DoubleTraits>(v0, v1);
            case GT_SUB:
                return FpSub<double, DoubleTraits>(v0, v1);
            case GT_MUL:
                return FpMul<double, DoubleTraits>(v0, v1);
            case GT_DIV:
                return FpDiv<double, DoubleTraits>(v0, v1);
            case GT_MOD:
                return FpRem<double, DoubleTraits>(v0, v1);

            default:
                // For any other value of 'oper', we will assert below
                break;
        }
    }

    noway_assert(!"EvalOpSpecialized<double> - binary");
    return v0;
}

template <>
float ValueNumStore::EvalOpSpecialized<float>(VNFunc vnf, float v0, float v1)
{
    // Here we handle specialized float binary ops.
    if (vnf < VNF_Boundary)
    {
        genTreeOps oper = genTreeOps(vnf);

        // Here we handle
        switch (oper)
        {
            case GT_ADD:
                return FpAdd<float, FloatTraits>(v0, v1);
            case GT_SUB:
                return FpSub<float, FloatTraits>(v0, v1);
            case GT_MUL:
                return FpMul<float, FloatTraits>(v0, v1);
            case GT_DIV:
                return FpDiv<float, FloatTraits>(v0, v1);
            case GT_MOD:
                return FpRem<float, FloatTraits>(v0, v1);

            default:
                // For any other value of 'oper', we will assert below
                break;
        }
    }
    assert(!"EvalOpSpecialized<float> - binary");
    return v0;
}

template <typename T>
T ValueNumStore::EvalOpSpecialized(VNFunc vnf, T v0, T v1)
{
    typedef typename std::make_unsigned<T>::type UT;

    assert((sizeof(T) == 4) || (sizeof(T) == 8));

    // Here we handle binary ops that are the same for all integer types
    if (vnf < VNF_Boundary)
    {
        genTreeOps oper = genTreeOps(vnf);

        switch (oper)
        {
            case GT_ADD:
                return v0 + v1;
            case GT_SUB:
                return v0 - v1;
            case GT_MUL:
                return v0 * v1;

            case GT_DIV:
                assert(IsIntZero(v1) == false);
                assert(IsOverflowIntDiv(v0, v1) == false);
                return v0 / v1;

            case GT_MOD:
                assert(IsIntZero(v1) == false);
                assert(IsOverflowIntDiv(v0, v1) == false);
                return v0 % v1;

            case GT_UDIV:
                assert(IsIntZero(v1) == false);
                return T(UT(v0) / UT(v1));

            case GT_UMOD:
                assert(IsIntZero(v1) == false);
                return T(UT(v0) % UT(v1));

            case GT_AND:
                return v0 & v1;
            case GT_OR:
                return v0 | v1;
            case GT_XOR:
                return v0 ^ v1;

            case GT_LSH:
                if (sizeof(T) == 8)
                {
                    return v0 << (v1 & 0x3F);
                }
                else
                {
                    return v0 << v1;
                }
            case GT_RSH:
                if (sizeof(T) == 8)
                {
                    return v0 >> (v1 & 0x3F);
                }
                else
                {
                    return v0 >> v1;
                }
            case GT_RSZ:
                if (sizeof(T) == 8)
                {
                    return UINT64(v0) >> (v1 & 0x3F);
                }
                else
                {
                    return UINT32(v0) >> v1;
                }
            case GT_ROL:
                if (sizeof(T) == 8)
                {
                    return (v0 << v1) | (UINT64(v0) >> (64 - v1));
                }
                else
                {
                    return (v0 << v1) | (UINT32(v0) >> (32 - v1));
                }

            case GT_ROR:
                if (sizeof(T) == 8)
                {
                    return (v0 << (64 - v1)) | (UINT64(v0) >> v1);
                }
                else
                {
                    return (v0 << (32 - v1)) | (UINT32(v0) >> v1);
                }

            default:
                // For any other value of 'oper', we will assert below
                break;
        }
    }
    else // must be a VNF_ function
    {
        switch (vnf)
        {
            // Here we handle those that are the same for all integer types.
            case VNF_ADD_OVF:
            case VNF_ADD_UN_OVF:
                assert(!CheckedOps::AddOverflows(v0, v1, vnf == VNF_ADD_UN_OVF));
                return v0 + v1;

            case VNF_SUB_OVF:
            case VNF_SUB_UN_OVF:
                assert(!CheckedOps::SubOverflows(v0, v1, vnf == VNF_SUB_UN_OVF));
                return v0 - v1;

            case VNF_MUL_OVF:
            case VNF_MUL_UN_OVF:
                assert(!CheckedOps::MulOverflows(v0, v1, vnf == VNF_MUL_UN_OVF));
                return v0 * v1;

            default:
                // For any other value of 'vnf', we will assert below
                break;
        }
    }

    noway_assert(!"Unhandled operation in EvalOpSpecialized<T> - binary");
    return v0;
}

template <>
int ValueNumStore::EvalComparison<double>(VNFunc vnf, double v0, double v1)
{
    // Here we handle specialized double comparisons.

    // We must check for a NaN argument as they they need special handling
    bool hasNanArg = (_isnan(v0) || _isnan(v1));

    if (vnf < VNF_Boundary)
    {
        genTreeOps oper = genTreeOps(vnf);

        if (hasNanArg)
        {
            // return false in all cases except for GT_NE;
            return (oper == GT_NE);
        }

        switch (oper)
        {
            case GT_EQ:
                return v0 == v1;
            case GT_NE:
                return v0 != v1;
            case GT_GT:
                return v0 > v1;
            case GT_GE:
                return v0 >= v1;
            case GT_LT:
                return v0 < v1;
            case GT_LE:
                return v0 <= v1;
            default:
                // For any other value of 'oper', we will assert below
                break;
        }
    }
    else // must be a VNF_ function
    {
        if (hasNanArg)
        {
            // unordered comparisons with NaNs always return true
            return true;
        }

        switch (vnf)
        {
            case VNF_GT_UN:
                return v0 > v1;
            case VNF_GE_UN:
                return v0 >= v1;
            case VNF_LT_UN:
                return v0 < v1;
            case VNF_LE_UN:
                return v0 <= v1;
            default:
                // For any other value of 'vnf', we will assert below
                break;
        }
    }
    noway_assert(!"Unhandled operation in EvalComparison<double>");
    return 0;
}

template <>
int ValueNumStore::EvalComparison<float>(VNFunc vnf, float v0, float v1)
{
    // Here we handle specialized float comparisons.

    // We must check for a NaN argument as they they need special handling
    bool hasNanArg = (_isnanf(v0) || _isnanf(v1));

    if (vnf < VNF_Boundary)
    {
        genTreeOps oper = genTreeOps(vnf);

        if (hasNanArg)
        {
            // return false in all cases except for GT_NE;
            return (oper == GT_NE);
        }

        switch (oper)
        {
            case GT_EQ:
                return v0 == v1;
            case GT_NE:
                return v0 != v1;
            case GT_GT:
                return v0 > v1;
            case GT_GE:
                return v0 >= v1;
            case GT_LT:
                return v0 < v1;
            case GT_LE:
                return v0 <= v1;
            default:
                // For any other value of 'oper', we will assert below
                break;
        }
    }
    else // must be a VNF_ function
    {
        if (hasNanArg)
        {
            // unordered comparisons with NaNs always return true
            return true;
        }

        switch (vnf)
        {
            case VNF_GT_UN:
                return v0 > v1;
            case VNF_GE_UN:
                return v0 >= v1;
            case VNF_LT_UN:
                return v0 < v1;
            case VNF_LE_UN:
                return v0 <= v1;
            default:
                // For any other value of 'vnf', we will assert below
                break;
        }
    }
    noway_assert(!"Unhandled operation in EvalComparison<float>");
    return 0;
}

template <typename T>
int ValueNumStore::EvalComparison(VNFunc vnf, T v0, T v1)
{
    typedef typename std::make_unsigned<T>::type UT;

    // Here we handle the compare ops that are the same for all integer types.
    if (vnf < VNF_Boundary)
    {
        genTreeOps oper = genTreeOps(vnf);
        switch (oper)
        {
            case GT_EQ:
                return v0 == v1;
            case GT_NE:
                return v0 != v1;
            case GT_GT:
                return v0 > v1;
            case GT_GE:
                return v0 >= v1;
            case GT_LT:
                return v0 < v1;
            case GT_LE:
                return v0 <= v1;
            default:
                // For any other value of 'oper', we will assert below
                break;
        }
    }
    else // must be a VNF_ function
    {
        switch (vnf)
        {
            case VNF_GT_UN:
                return T(UT(v0) > UT(v1));
            case VNF_GE_UN:
                return T(UT(v0) >= UT(v1));
            case VNF_LT_UN:
                return T(UT(v0) < UT(v1));
            case VNF_LE_UN:
                return T(UT(v0) <= UT(v1));
            default:
                // For any other value of 'vnf', we will assert below
                break;
        }
    }
    noway_assert(!"Unhandled operation in EvalComparison<T>");
    return 0;
}

// Create a ValueNum for an exception set singleton for 'x'
//
ValueNum ValueNumStore::VNExcSetSingleton(ValueNum x)
{
    return VNForFuncNoFolding(TYP_REF, VNF_ExcSetCons, x, VNForEmptyExcSet());
}
// Create a ValueNumPair for an exception set singleton for 'xp'
//
ValueNumPair ValueNumStore::VNPExcSetSingleton(ValueNumPair xp)
{
    return ValueNumPair(VNExcSetSingleton(xp.GetLiberal()), VNExcSetSingleton(xp.GetConservative()));
}

//-------------------------------------------------------------------------------------------
// VNCheckAscending: - Helper method used to verify that elements in an exception set list
//                     are sorted in ascending order.  This method only checks that the
//                     next value in the list has a greater value number than 'item'.
//
// Arguments:
//    item           - The previous item visited in the exception set that we are iterating
//    xs1            - The tail portion of the exception set that we are iterating.
//
// Return Value:
//                   - Returns true when the next value is greater than 'item'
//                   - or when we have an empty list remaining.
//
// Note:  - Duplicates items aren't allowed in an exception set
//          Used to verify that exception sets are in ascending order when processing them.
//
bool ValueNumStore::VNCheckAscending(ValueNum item, ValueNum xs1)
{
    if (xs1 == VNForEmptyExcSet())
    {
        return true;
    }
    else
    {
        VNFuncApp funcXs1;
        bool      b1 = GetVNFunc(xs1, &funcXs1);
        assert(b1 && funcXs1.m_func == VNF_ExcSetCons); // Precondition: xs1 is an exception set.

        return (item < funcXs1.m_args[0]);
    }
}

//-------------------------------------------------------------------------------------------
// VNExcSetUnion: - Given two exception sets, performs a set Union operation
//                  and returns the value number for the combined exception set.
//
// Arguments:     - The arguments must be applications of VNF_ExcSetCons or the empty set
//    xs0         - The value number of the first exception set
//    xs1         - The value number of the second exception set
//
// Return Value:  - The value number of the combined exception set
//
// Note: - Checks and relies upon the invariant that exceptions sets
//          1. Have no duplicate values
//          2. all elements in an exception set are in sorted order.
//
ValueNum ValueNumStore::VNExcSetUnion(ValueNum xs0, ValueNum xs1)
{
    if (xs0 == VNForEmptyExcSet())
    {
        return xs1;
    }
    else if (xs1 == VNForEmptyExcSet())
    {
        return xs0;
    }
    else
    {
        VNFuncApp funcXs0;
        bool      b0 = GetVNFunc(xs0, &funcXs0);
        assert(b0 && funcXs0.m_func == VNF_ExcSetCons); // Precondition: xs0 is an exception set.
        VNFuncApp funcXs1;
        bool      b1 = GetVNFunc(xs1, &funcXs1);
        assert(b1 && funcXs1.m_func == VNF_ExcSetCons); // Precondition: xs1 is an exception set.
        ValueNum res = NoVN;
        if (funcXs0.m_args[0] < funcXs1.m_args[0])
        {
            assert(VNCheckAscending(funcXs0.m_args[0], funcXs0.m_args[1]));

            // add the lower one (from xs0) to the result, advance xs0
            res = VNForFuncNoFolding(TYP_REF, VNF_ExcSetCons, funcXs0.m_args[0], VNExcSetUnion(funcXs0.m_args[1], xs1));
        }
        else if (funcXs0.m_args[0] == funcXs1.m_args[0])
        {
            assert(VNCheckAscending(funcXs0.m_args[0], funcXs0.m_args[1]));
            assert(VNCheckAscending(funcXs1.m_args[0], funcXs1.m_args[1]));

            // Equal elements; add one (from xs0) to the result, advance both sets
            res = VNForFuncNoFolding(TYP_REF, VNF_ExcSetCons, funcXs0.m_args[0],
                                     VNExcSetUnion(funcXs0.m_args[1], funcXs1.m_args[1]));
        }
        else
        {
            assert(funcXs0.m_args[0] > funcXs1.m_args[0]);
            assert(VNCheckAscending(funcXs1.m_args[0], funcXs1.m_args[1]));

            // add the lower one (from xs1) to the result, advance xs1
            res = VNForFuncNoFolding(TYP_REF, VNF_ExcSetCons, funcXs1.m_args[0], VNExcSetUnion(xs0, funcXs1.m_args[1]));
        }

        return res;
    }
}

//--------------------------------------------------------------------------------
// VNPExcSetUnion: - Returns a Value Number Pair that represents the set union
//                   for both parts.
//                   (see VNExcSetUnion for more details)
//
// Notes:   - This method is used to form a Value Number Pair when we
//            want both the Liberal and Conservative Value Numbers
//
ValueNumPair ValueNumStore::VNPExcSetUnion(ValueNumPair xs0vnp, ValueNumPair xs1vnp)
{
    return ValueNumPair(VNExcSetUnion(xs0vnp.GetLiberal(), xs1vnp.GetLiberal()),
                        VNExcSetUnion(xs0vnp.GetConservative(), xs1vnp.GetConservative()));
}

//-------------------------------------------------------------------------------------------
// VNExcSetIntersection: - Given two exception sets, performs a set Intersection operation
//                         and returns the value number for this exception set.
//
// Arguments:     - The arguments must be applications of VNF_ExcSetCons or the empty set
//    xs0         - The value number of the first exception set
//    xs1         - The value number of the second exception set
//
// Return Value:  - The value number of the new exception set.
//                  if the e are no values in common then VNForEmptyExcSet() is returned.
//
// Note: - Checks and relies upon the invariant that exceptions sets
//          1. Have no duplicate values
//          2. all elements in an exception set are in sorted order.
//
ValueNum ValueNumStore::VNExcSetIntersection(ValueNum xs0, ValueNum xs1)
{
    if ((xs0 == VNForEmptyExcSet()) || (xs1 == VNForEmptyExcSet()))
    {
        return VNForEmptyExcSet();
    }
    else
    {
        VNFuncApp funcXs0;
        bool      b0 = GetVNFunc(xs0, &funcXs0);
        assert(b0 && funcXs0.m_func == VNF_ExcSetCons); // Precondition: xs0 is an exception set.
        VNFuncApp funcXs1;
        bool      b1 = GetVNFunc(xs1, &funcXs1);
        assert(b1 && funcXs1.m_func == VNF_ExcSetCons); // Precondition: xs1 is an exception set.
        ValueNum res = NoVN;

        if (funcXs0.m_args[0] < funcXs1.m_args[0])
        {
            assert(VNCheckAscending(funcXs0.m_args[0], funcXs0.m_args[1]));
            res = VNExcSetIntersection(funcXs0.m_args[1], xs1);
        }
        else if (funcXs0.m_args[0] == funcXs1.m_args[0])
        {
            assert(VNCheckAscending(funcXs0.m_args[0], funcXs0.m_args[1]));
            assert(VNCheckAscending(funcXs1.m_args[0], funcXs1.m_args[1]));

            // Equal elements; Add it to the result.
            res = VNForFunc(TYP_REF, VNF_ExcSetCons, funcXs0.m_args[0],
                            VNExcSetIntersection(funcXs0.m_args[1], funcXs1.m_args[1]));
        }
        else
        {
            assert(funcXs0.m_args[0] > funcXs1.m_args[0]);
            assert(VNCheckAscending(funcXs1.m_args[0], funcXs1.m_args[1]));
            res = VNExcSetIntersection(xs0, funcXs1.m_args[1]);
        }

        return res;
    }
}

//--------------------------------------------------------------------------------
// VNPExcSetIntersection: - Returns a Value Number Pair that represents the set
//                 intersection for both parts.
//                 (see VNExcSetIntersection for more details)
//
// Notes:   - This method is used to form a Value Number Pair when we
//            want both the Liberal and Conservative Value Numbers
//
ValueNumPair ValueNumStore::VNPExcSetIntersection(ValueNumPair xs0vnp, ValueNumPair xs1vnp)
{
    return ValueNumPair(VNExcSetIntersection(xs0vnp.GetLiberal(), xs1vnp.GetLiberal()),
                        VNExcSetIntersection(xs0vnp.GetConservative(), xs1vnp.GetConservative()));
}

//----------------------------------------------------------------------------------------
// VNExcIsSubset     - Given two exception sets, returns true when vnCandidateSet is a
//                     subset of vnFullSet
//
// Arguments:        - The arguments must be applications of VNF_ExcSetCons or the empty set
//    vnFullSet      - The value number of the 'full' exception set
//    vnCandidateSet - The value number of the 'candidate' exception set
//
// Return Value:     - Returns true if every singleton ExcSet value in the vnCandidateSet
//                     is also present in the vnFullSet.
//
// Note: - Checks and relies upon the invariant that exceptions sets
//          1. Have no duplicate values
//          2. all elements in an exception set are in sorted order.
//
bool ValueNumStore::VNExcIsSubset(ValueNum vnFullSet, ValueNum vnCandidateSet)
{
    if (vnCandidateSet == VNForEmptyExcSet())
    {
        return true;
    }
    else if ((vnFullSet == VNForEmptyExcSet()) || (vnFullSet == ValueNumStore::NoVN))
    {
        return false;
    }

    VNFuncApp funcXsFull;
    bool      b0 = GetVNFunc(vnFullSet, &funcXsFull);
    assert(b0 && funcXsFull.m_func == VNF_ExcSetCons); // Precondition: vnFullSet is an exception set.
    VNFuncApp funcXsCand;
    bool      b1 = GetVNFunc(vnCandidateSet, &funcXsCand);
    assert(b1 && funcXsCand.m_func == VNF_ExcSetCons); // Precondition: vnCandidateSet is an exception set.

    ValueNum vnFullSetPrev = VNForNull();
    ValueNum vnCandSetPrev = VNForNull();

    ValueNum vnFullSetRemainder = funcXsFull.m_args[1];
    ValueNum vnCandSetRemainder = funcXsCand.m_args[1];

    while (true)
    {
        ValueNum vnFullSetItem = funcXsFull.m_args[0];
        ValueNum vnCandSetItem = funcXsCand.m_args[0];

        // Enforce that both sets are sorted by increasing ValueNumbers
        //
        assert(vnFullSetItem > vnFullSetPrev);
        assert(vnCandSetItem >= vnCandSetPrev); // equal when we didn't advance the candidate set

        if (vnFullSetItem > vnCandSetItem)
        {
            // The Full set does not contain the vnCandSetItem
            return false;
        }
        // now we must have (vnFullSetItem <= vnCandSetItem)

        // When we have a matching value we advance the candidate set
        //
        if (vnFullSetItem == vnCandSetItem)
        {
            // Have we finished matching?
            //
            if (vnCandSetRemainder == VNForEmptyExcSet())
            {
                // We matched every item in the candidate set'
                //
                return true;
            }

            // Advance the candidate set
            //
            b1 = GetVNFunc(vnCandSetRemainder, &funcXsCand);
            assert(b1 && funcXsCand.m_func == VNF_ExcSetCons); // Precondition: vnCandSetRemainder is an exception set.
            vnCandSetRemainder = funcXsCand.m_args[1];
        }

        if (vnFullSetRemainder == VNForEmptyExcSet())
        {
            // No more items are left in the full exception set
            return false;
        }

        //
        // We will advance the full set
        //
        b0 = GetVNFunc(vnFullSetRemainder, &funcXsFull);
        assert(b0 && funcXsFull.m_func == VNF_ExcSetCons); // Precondition: vnFullSetRemainder is an exception set.
        vnFullSetRemainder = funcXsFull.m_args[1];

        vnFullSetPrev = vnFullSetItem;
        vnCandSetPrev = vnCandSetItem;
    }
}

//----------------------------------------------------------------------------------------
// VNPExcIsSubset     - Given two exception sets, returns true when both the liberal and
//                      conservative value numbers of vnpCandidateSet represent subsets of
//                      the corresponding numbers in vnpFullSet (see VNExcIsSubset).
//
bool ValueNumStore::VNPExcIsSubset(ValueNumPair vnpFullSet, ValueNumPair vnpCandidateSet)
{
    return VNExcIsSubset(vnpFullSet.GetLiberal(), vnpCandidateSet.GetLiberal()) &&
           VNExcIsSubset(vnpFullSet.GetConservative(), vnpCandidateSet.GetConservative());
}

//-------------------------------------------------------------------------------------
// VNUnpackExc: - Given a ValueNum 'vnWx, return via write back parameters both
//                the normal and the exception set components.
//
// Arguments:
//    vnWx        - A value number, it may have an exception set
//    pvn         - a write back pointer to the normal value portion of 'vnWx'
//    pvnx        - a write back pointer for the exception set portion of 'vnWx'
//
// Return Values: - This method signature is void but returns two values using
//                  the write back parameters.
//
// Note: When 'vnWx' does not have an exception set, the original value is the
//       normal value and is written to 'pvn' and VNForEmptyExcSet() is
//       written to 'pvnx'.
//       When we have an exception set 'vnWx' will be a VN func with m_func
//       equal to VNF_ValWithExc.
//
void ValueNumStore::VNUnpackExc(ValueNum vnWx, ValueNum* pvn, ValueNum* pvnx)
{
    assert(vnWx != NoVN);
    VNFuncApp funcApp;
    if (GetVNFunc(vnWx, &funcApp) && funcApp.m_func == VNF_ValWithExc)
    {
        *pvn  = funcApp.m_args[0];
        *pvnx = funcApp.m_args[1];
    }
    else
    {
        *pvn  = vnWx;
        *pvnx = VNForEmptyExcSet();
    }
}

//-------------------------------------------------------------------------------------
// VNPUnpackExc: - Given a ValueNumPair 'vnpWx, return via write back parameters
//                 both the normal and the exception set components.
//                 (see VNUnpackExc for more details)
//
// Notes:   - This method is used to form a Value Number Pair when we
//            want both the Liberal and Conservative Value Numbers
//
void ValueNumStore::VNPUnpackExc(ValueNumPair vnpWx, ValueNumPair* pvnp, ValueNumPair* pvnpx)
{
    VNUnpackExc(vnpWx.GetLiberal(), pvnp->GetLiberalAddr(), pvnpx->GetLiberalAddr());
    VNUnpackExc(vnpWx.GetConservative(), pvnp->GetConservativeAddr(), pvnpx->GetConservativeAddr());
}

//-------------------------------------------------------------------------------------
// VNUnionExcSet: - Given a ValueNum 'vnWx' and a current 'vnExcSet', return an
//                  exception set of the Union of both exception sets.
//
// Arguments:
//    vnWx        - A value number, it may have an exception set
//    vnExcSet    - The value number for the current exception set
//
// Return Values: - The value number of the Union of the exception set of 'vnWx'
//                  with the current 'vnExcSet'.
//
// Note: When 'vnWx' does not have an exception set, 'vnExcSet' is returned.
//
ValueNum ValueNumStore::VNUnionExcSet(ValueNum vnWx, ValueNum vnExcSet)
{
    assert(vnWx != NoVN);
    VNFuncApp funcApp;
    if (GetVNFunc(vnWx, &funcApp) && funcApp.m_func == VNF_ValWithExc)
    {
        vnExcSet = VNExcSetUnion(funcApp.m_args[1], vnExcSet);
    }
    return vnExcSet;
}

//-------------------------------------------------------------------------------------
// VNPUnionExcSet: - Given a ValueNum 'vnWx' and a current 'excSet', return an
//                   exception set of the Union of both exception sets.
//                   (see VNUnionExcSet for more details)
//
// Notes:   - This method is used to form a Value Number Pair when we
//            want both the Liberal and Conservative Value Numbers
//
ValueNumPair ValueNumStore::VNPUnionExcSet(ValueNumPair vnpWx, ValueNumPair vnpExcSet)
{
    return ValueNumPair(VNUnionExcSet(vnpWx.GetLiberal(), vnpExcSet.GetLiberal()),
                        VNUnionExcSet(vnpWx.GetConservative(), vnpExcSet.GetConservative()));
}

//--------------------------------------------------------------------------------
// VNNormalValue: - Returns a Value Number that represents the result for the
//                  normal (non-exceptional) evaluation for the expression.
//
// Arguments:
//    vn         - The Value Number for the expression, including any excSet.
//                 This excSet is an optional item and represents the set of
//                 possible exceptions for the expression.
//
// Return Value:
//               - The Value Number for the expression without the exception set.
//                 This can be the original 'vn', when there are no exceptions.
//
// Notes:        - Whenever we have an exception set the Value Number will be
//                 a VN func with VNF_ValWithExc.
//                 This VN func has the normal value as m_args[0]
//
ValueNum ValueNumStore::VNNormalValue(ValueNum vn)
{
    VNFuncApp funcApp;
    if (GetVNFunc(vn, &funcApp) && funcApp.m_func == VNF_ValWithExc)
    {
        return funcApp.m_args[0];
    }
    else
    {
        return vn;
    }
}

//------------------------------------------------------------------------------------
// VNMakeNormalUnique:
//
// Arguments:
//    vn         - The current Value Number for the expression, including any excSet.
//                 This excSet is an optional item and represents the set of
//                 possible exceptions for the expression.
//
// Return Value:
//               - The normal value is set to a new unique VN, while keeping
//                 the excSet (if any)
//
ValueNum ValueNumStore::VNMakeNormalUnique(ValueNum orig)
{
    // First Unpack the existing Norm,Exc for 'elem'
    ValueNum vnOrigNorm;
    ValueNum vnOrigExcSet;
    VNUnpackExc(orig, &vnOrigNorm, &vnOrigExcSet);

    // Replace the normal value with a unique ValueNum
    ValueNum vnUnique = VNForExpr(m_pComp->compCurBB, TypeOfVN(vnOrigNorm));

    // Keep any ExcSet from 'elem'
    return VNWithExc(vnUnique, vnOrigExcSet);
}

//--------------------------------------------------------------------------------
// VNPMakeNormalUniquePair:
//
// Arguments:
//    vnp         - The Value Number Pair for the expression, including any excSet.
//
// Return Value:
//               - The normal values are set to a new unique VNs, while keeping
//                 the excSets (if any)
//
ValueNumPair ValueNumStore::VNPMakeNormalUniquePair(ValueNumPair vnp)
{
    return ValueNumPair(VNMakeNormalUnique(vnp.GetLiberal()), VNMakeNormalUnique(vnp.GetConservative()));
}

//------------------------------------------------------------------------------------
// VNUniqueWithExc:
//
// Arguments:
//    type       - The type for the unique Value Number
//    vnExcSet   - The Value Number for the exception set.
//
// Return Value:
//               - VN representing a "new, unique" value, with
//                 the exceptions contained in "vnExcSet".
//
ValueNum ValueNumStore::VNUniqueWithExc(var_types type, ValueNum vnExcSet)
{
    ValueNum normVN = VNForExpr(m_pComp->compCurBB, type);

    if (vnExcSet == VNForEmptyExcSet())
    {
        return normVN;
    }

#ifdef DEBUG
    VNFuncApp excSetFunc;
    assert(GetVNFunc(vnExcSet, &excSetFunc) && (excSetFunc.m_func == VNF_ExcSetCons));
#endif // DEBUG

    return VNWithExc(normVN, vnExcSet);
}

//------------------------------------------------------------------------------------
// VNPUniqueWithExc:
//
// Arguments:
//    type       - The type for the unique Value Numbers
//    vnExcSet   - The Value Number Pair for the exception set.
//
// Return Value:
//               - VN Pair representing a "new, unique" value (liberal and conservative
//                 values will be equal), with the exceptions contained in "vnpExcSet".
//
// Notes:        - We use the same unique value number both for liberal and conservative
//                 portions of the pair to save memory (it would not be useful to make
//                 them different).
//
ValueNumPair ValueNumStore::VNPUniqueWithExc(var_types type, ValueNumPair vnpExcSet)
{
#ifdef DEBUG
    VNFuncApp excSetFunc;
    assert((GetVNFunc(vnpExcSet.GetLiberal(), &excSetFunc) && (excSetFunc.m_func == VNF_ExcSetCons)) ||
           (vnpExcSet.GetLiberal() == VNForEmptyExcSet()));
    assert((GetVNFunc(vnpExcSet.GetConservative(), &excSetFunc) && (excSetFunc.m_func == VNF_ExcSetCons)) ||
           (vnpExcSet.GetConservative() == VNForEmptyExcSet()));
#endif // DEBUG

    ValueNum normVN = VNForExpr(m_pComp->compCurBB, type);

    return VNPWithExc(ValueNumPair(normVN, normVN), vnpExcSet);
}

//--------------------------------------------------------------------------------
// VNNormalValue: - Returns a Value Number that represents the result for the
//                  normal (non-exceptional) evaluation for the expression.
//
// Arguments:
//    vnp        - The Value Number Pair for the expression, including any excSet.
//                 This excSet is an optional item and represents the set of
//                 possible exceptions for the expression.
//    vnk        - The ValueNumKind either liberal or conservative
//
// Return Value:
//               - The Value Number for the expression without the exception set.
//                 This can be the original 'vn', when there are no exceptions.
//
// Notes:        - Whenever we have an exception set the Value Number will be
//                 a VN func with VNF_ValWithExc.
//                 This VN func has the normal value as m_args[0]
//
ValueNum ValueNumStore::VNNormalValue(ValueNumPair vnp, ValueNumKind vnk)
{
    return VNNormalValue(vnp.Get(vnk));
}

//--------------------------------------------------------------------------------
// VNPNormalPair: - Returns a Value Number Pair that represents the result for the
//                  normal (non-exceptional) evaluation for the expression.
//                  (see VNNormalValue for more details)
// Arguments:
//    vnp         - The Value Number Pair for the expression, including any excSet.
//
// Notes:         - This method is used to form a Value Number Pair using both
//                  the Liberal and Conservative Value Numbers normal (non-exceptional)
//
ValueNumPair ValueNumStore::VNPNormalPair(ValueNumPair vnp)
{
    return ValueNumPair(VNNormalValue(vnp.GetLiberal()), VNNormalValue(vnp.GetConservative()));
}

//---------------------------------------------------------------------------
// VNExceptionSet: - Returns a Value Number that represents the set of possible
//                   exceptions that could be encountered for the expression.
//
// Arguments:
//    vn         - The Value Number for the expression, including any excSet.
//                 This excSet is an optional item and represents the set of
//                 possible exceptions for the expression.
//
// Return Value:
//               - The Value Number for the set of exceptions of the expression.
//                 If the 'vn' has no exception set then a special Value Number
//                 representing the empty exception set is returned.
//
// Notes:        - Whenever we have an exception set the Value Number will be
//                 a VN func with VNF_ValWithExc.
//                 This VN func has the exception set as m_args[1]
//
ValueNum ValueNumStore::VNExceptionSet(ValueNum vn)
{
    VNFuncApp funcApp;
    if (GetVNFunc(vn, &funcApp) && funcApp.m_func == VNF_ValWithExc)
    {
        return funcApp.m_args[1];
    }
    else
    {
        return VNForEmptyExcSet();
    }
}

//--------------------------------------------------------------------------------
// VNPExceptionSet:    - Returns a Value Number Pair that represents the set of possible
//                 exceptions that could be encountered for the expression.
//                 (see VNExceptionSet for more details)
//
// Notes:        - This method is used to form a Value Number Pair when we
//                 want both the Liberal and Conservative Value Numbers
//
ValueNumPair ValueNumStore::VNPExceptionSet(ValueNumPair vnp)
{
    return ValueNumPair(VNExceptionSet(vnp.GetLiberal()), VNExceptionSet(vnp.GetConservative()));
}

//---------------------------------------------------------------------------
// VNWithExc:    - Returns a Value Number that also can have both a normal value
//                 as well as am exception set.
//
// Arguments:
//    vn         - The current Value Number for the expression, it may include
//                 an exception set.
//    excSet     - The Value Number representing the new exception set that
//                 is to be added to any exceptions already present in 'vn'
//
// Return Value:
//               - The new Value Number for the combination the two inputs.
//                 If the 'excSet' is the special Value Number representing
//                 the empty exception set then 'vn' is returned.
//
// Notes:        - We use a Set Union operation, 'VNExcSetUnion', to add any
//                 new exception items from  'excSet' to the existing set.
//
ValueNum ValueNumStore::VNWithExc(ValueNum vn, ValueNum excSet)
{
    if (excSet == VNForEmptyExcSet())
    {
        return vn;
    }
    else
    {
        ValueNum vnNorm;
        ValueNum vnX;
        VNUnpackExc(vn, &vnNorm, &vnX);
        return VNForFuncNoFolding(TypeOfVN(vnNorm), VNF_ValWithExc, vnNorm, VNExcSetUnion(vnX, excSet));
    }
}

//--------------------------------------------------------------------------------
// VNPWithExc:   - Returns a Value Number Pair that also can have both a normal value
//                 as well as am exception set.
//                 (see VNWithExc for more details)
//
// Notes:        = This method is used to form a Value Number Pair when we
//                 want both the Liberal and Conservative Value Numbers
//
ValueNumPair ValueNumStore::VNPWithExc(ValueNumPair vnp, ValueNumPair excSetVNP)
{
    return ValueNumPair(VNWithExc(vnp.GetLiberal(), excSetVNP.GetLiberal()),
                        VNWithExc(vnp.GetConservative(), excSetVNP.GetConservative()));
}

bool ValueNumStore::IsKnownNonNull(ValueNum vn)
{
    if (vn == NoVN)
    {
        return false;
    }
    VNFuncApp funcAttr;
    return GetVNFunc(vn, &funcAttr) && (s_vnfOpAttribs[funcAttr.m_func] & VNFOA_KnownNonNull) != 0;
}

bool ValueNumStore::IsSharedStatic(ValueNum vn)
{
    if (vn == NoVN)
    {
        return false;
    }
    VNFuncApp funcAttr;
    return GetVNFunc(vn, &funcAttr) && (s_vnfOpAttribs[funcAttr.m_func] & VNFOA_SharedStatic) != 0;
}

ValueNumStore::Chunk::Chunk(CompAllocator alloc, ValueNum* pNextBaseVN, var_types typ, ChunkExtraAttribs attribs)
    : m_defs(nullptr), m_numUsed(0), m_baseVN(*pNextBaseVN), m_typ(typ), m_attribs(attribs)
{
    // Allocate "m_defs" here, according to the typ/attribs pair.
    switch (attribs)
    {
        case CEA_Const:
            switch (typ)
            {
                case TYP_INT:
                    m_defs = new (alloc) Alloc<TYP_INT>::Type[ChunkSize];
                    break;
                case TYP_FLOAT:
                    m_defs = new (alloc) Alloc<TYP_FLOAT>::Type[ChunkSize];
                    break;
                case TYP_LONG:
                    m_defs = new (alloc) Alloc<TYP_LONG>::Type[ChunkSize];
                    break;
                case TYP_DOUBLE:
                    m_defs = new (alloc) Alloc<TYP_DOUBLE>::Type[ChunkSize];
                    break;
                case TYP_BYREF:
                    m_defs = new (alloc) Alloc<TYP_BYREF>::Type[ChunkSize];
                    break;
                case TYP_REF:
                    // We allocate space for a single REF constant, NULL, so we can access these values uniformly.
                    // Since this value is always the same, we represent it as a static.
                    m_defs = &s_specialRefConsts[0];
                    break; // Nothing to do.

#if defined(FEATURE_SIMD)
                case TYP_SIMD8:
                {
                    m_defs = new (alloc) Alloc<TYP_SIMD8>::Type[ChunkSize];
                    break;
                }

                case TYP_SIMD12:
                {
                    m_defs = new (alloc) Alloc<TYP_SIMD12>::Type[ChunkSize];
                    break;
                }

                case TYP_SIMD16:
                {
                    m_defs = new (alloc) Alloc<TYP_SIMD16>::Type[ChunkSize];
                    break;
                }

                case TYP_SIMD32:
                {
                    m_defs = new (alloc) Alloc<TYP_SIMD32>::Type[ChunkSize];
                    break;
                }
#endif // FEATURE_SIMD

                default:
                    assert(false); // Should not reach here.
            }
            break;

        case CEA_Handle:
            m_defs = new (alloc) VNHandle[ChunkSize];
            break;

        case CEA_Func0:
            m_defs = new (alloc) VNFunc[ChunkSize];
            break;

        case CEA_Func1:
            m_defs = alloc.allocate<char>((sizeof(VNDefFuncAppFlexible) + sizeof(ValueNum) * 1) * ChunkSize);
            break;
        case CEA_Func2:
            m_defs = alloc.allocate<char>((sizeof(VNDefFuncAppFlexible) + sizeof(ValueNum) * 2) * ChunkSize);
            break;
        case CEA_Func3:
            m_defs = alloc.allocate<char>((sizeof(VNDefFuncAppFlexible) + sizeof(ValueNum) * 3) * ChunkSize);
            break;
        case CEA_Func4:
            m_defs = alloc.allocate<char>((sizeof(VNDefFuncAppFlexible) + sizeof(ValueNum) * 4) * ChunkSize);
            break;
        default:
            unreached();
    }
    *pNextBaseVN += ChunkSize;
}

ValueNumStore::Chunk* ValueNumStore::GetAllocChunk(var_types typ, ChunkExtraAttribs attribs)
{
    Chunk*   res;
    unsigned index = attribs;
    ChunkNum cn    = m_curAllocChunk[typ][index];
    if (cn != NoChunk)
    {
        res = m_chunks.Get(cn);
        if (res->m_numUsed < ChunkSize)
        {
            return res;
        }
    }
    // Otherwise, must allocate a new one.
    res                         = new (m_alloc) Chunk(m_alloc, &m_nextChunkBase, typ, attribs);
    cn                          = m_chunks.Push(res);
    m_curAllocChunk[typ][index] = cn;
    return res;
}

//------------------------------------------------------------------------
// VnForConst: Return value number for a constant.
//
// Arguments:
//   cnsVal - `T` constant to return a VN for;
//   numMap - VNMap<T> map where `T` type constants should be stored;
//   varType - jit type for the `T`: TYP_INT for int, TYP_LONG for long etc.
//
// Return value:
//    value number for the given constant.
//
// Notes:
//   First try to find an existing VN for `cnsVal` in `numMap`,
//   if it fails then allocate a new `varType` chunk and return that.
//
template <typename T, typename NumMap>
ValueNum ValueNumStore::VnForConst(T cnsVal, NumMap* numMap, var_types varType)
{
    ValueNum res;
    if (numMap->Lookup(cnsVal, &res))
    {
        return res;
    }
    else
    {
        Chunk*   chunk               = GetAllocChunk(varType, CEA_Const);
        unsigned offsetWithinChunk   = chunk->AllocVN();
        res                          = chunk->m_baseVN + offsetWithinChunk;
        T* chunkDefs                 = reinterpret_cast<T*>(chunk->m_defs);
        chunkDefs[offsetWithinChunk] = cnsVal;
        numMap->Set(cnsVal, res);
        return res;
    }
}

ValueNum ValueNumStore::VNForIntCon(INT32 cnsVal)
{
    if (IsSmallIntConst(cnsVal))
    {
        unsigned ind = cnsVal - SmallIntConstMin;
        ValueNum vn  = m_VNsForSmallIntConsts[ind];
        if (vn != NoVN)
        {
            return vn;
        }
        vn                          = VnForConst(cnsVal, GetIntCnsMap(), TYP_INT);
        m_VNsForSmallIntConsts[ind] = vn;
        return vn;
    }
    else
    {
        return VnForConst(cnsVal, GetIntCnsMap(), TYP_INT);
    }
}

ValueNum ValueNumStore::VNForIntPtrCon(ssize_t cnsVal)
{
#ifdef HOST_64BIT
    return VNForLongCon(cnsVal);
#else  // !HOST_64BIT
    return VNForIntCon(cnsVal);
#endif // !HOST_64BIT
}

ValueNum ValueNumStore::VNForLongCon(INT64 cnsVal)
{
    return VnForConst(cnsVal, GetLongCnsMap(), TYP_LONG);
}

ValueNum ValueNumStore::VNForFloatCon(float cnsVal)
{
    return VnForConst(cnsVal, GetFloatCnsMap(), TYP_FLOAT);
}

ValueNum ValueNumStore::VNForDoubleCon(double cnsVal)
{
    return VnForConst(cnsVal, GetDoubleCnsMap(), TYP_DOUBLE);
}

ValueNum ValueNumStore::VNForByrefCon(target_size_t cnsVal)
{
    return VnForConst(cnsVal, GetByrefCnsMap(), TYP_BYREF);
}

#if defined(FEATURE_SIMD)
ValueNum ValueNumStore::VNForSimd8Con(simd8_t cnsVal)
{
    return VnForConst(cnsVal, GetSimd8CnsMap(), TYP_SIMD8);
}

ValueNum ValueNumStore::VNForSimd12Con(simd12_t cnsVal)
{
    return VnForConst(cnsVal, GetSimd12CnsMap(), TYP_SIMD12);
}

ValueNum ValueNumStore::VNForSimd16Con(simd16_t cnsVal)
{
    return VnForConst(cnsVal, GetSimd16CnsMap(), TYP_SIMD16);
}

ValueNum ValueNumStore::VNForSimd32Con(simd32_t cnsVal)
{
    return VnForConst(cnsVal, GetSimd32CnsMap(), TYP_SIMD32);
}
#endif // FEATURE_SIMD

ValueNum ValueNumStore::VNForCastOper(var_types castToType, bool srcIsUnsigned)
{
    assert(castToType != TYP_STRUCT);
    INT32 cnsVal = INT32(castToType) << INT32(VCA_BitCount);
    assert((cnsVal & INT32(VCA_ReservedBits)) == 0);

    if (srcIsUnsigned)
    {
        // We record the srcIsUnsigned by or-ing a 0x01
        cnsVal |= INT32(VCA_UnsignedSrc);
    }
    ValueNum result = VNForIntCon(cnsVal);

    return result;
}

void ValueNumStore::GetCastOperFromVN(ValueNum vn, var_types* pCastToType, bool* pSrcIsUnsigned)
{
    assert(pCastToType != nullptr);
    assert(pSrcIsUnsigned != nullptr);
    assert(IsVNInt32Constant(vn));

    int value = GetConstantInt32(vn);
    assert(value >= 0);

    *pSrcIsUnsigned = (value & INT32(VCA_UnsignedSrc)) != 0;
    *pCastToType    = var_types(value >> INT32(VCA_BitCount));

    assert(VNForCastOper(*pCastToType, *pSrcIsUnsigned) == vn);
}

ValueNum ValueNumStore::VNForHandle(ssize_t cnsVal, GenTreeFlags handleFlags)
{
    assert((handleFlags & ~GTF_ICON_HDL_MASK) == 0);

    ValueNum res;
    VNHandle handle;
    VNHandle::Initialize(&handle, cnsVal, handleFlags);
    if (GetHandleMap()->Lookup(handle, &res))
    {
        return res;
    }
    else
    {
        Chunk* const    c                 = GetAllocChunk(TYP_I_IMPL, CEA_Handle);
        unsigned const  offsetWithinChunk = c->AllocVN();
        VNHandle* const chunkSlots        = reinterpret_cast<VNHandle*>(c->m_defs);

        chunkSlots[offsetWithinChunk] = handle;
        res                           = c->m_baseVN + offsetWithinChunk;

        GetHandleMap()->Set(handle, res);
        return res;
    }
}

ValueNum ValueNumStore::VNZeroForType(var_types typ)
{
    switch (typ)
    {
        case TYP_BOOL:
        case TYP_BYTE:
        case TYP_UBYTE:
        case TYP_SHORT:
        case TYP_USHORT:
        case TYP_INT:
        case TYP_UINT:
            return VNForIntCon(0);
        case TYP_LONG:
        case TYP_ULONG:
            return VNForLongCon(0);
        case TYP_FLOAT:
            return VNForFloatCon(0.0f);
        case TYP_DOUBLE:
            return VNForDoubleCon(0.0);
        case TYP_REF:
            return VNForNull();
        case TYP_BYREF:
            return VNForByrefCon(0);

#ifdef FEATURE_SIMD
        case TYP_SIMD8:
        {
            return VNForSimd8Con({});
        }

        case TYP_SIMD12:
        {
            return VNForSimd12Con({});
        }

        case TYP_SIMD16:
        {
            return VNForSimd16Con({});
        }

        case TYP_SIMD32:
        {
            return VNForSimd32Con({});
        }
#endif // FEATURE_SIMD

        // These should be unreached.
        default:
            unreached(); // Should handle all types.
    }
}

ValueNum ValueNumStore::VNForZeroObj(ClassLayout* layout)
{
    assert(layout != nullptr);

    ValueNum layoutVN  = VNForIntPtrCon(reinterpret_cast<ssize_t>(layout));
    ValueNum zeroObjVN = VNForFunc(TYP_STRUCT, VNF_ZeroObj, layoutVN);

    return zeroObjVN;
}

// Returns the value number for one of the given "typ".
// It returns NoVN for a "typ" that has no one value, such as TYP_REF.
ValueNum ValueNumStore::VNOneForType(var_types typ)
{
    switch (typ)
    {
        case TYP_BOOL:
        case TYP_BYTE:
        case TYP_UBYTE:
        case TYP_SHORT:
        case TYP_USHORT:
        case TYP_INT:
        case TYP_UINT:
            return VNForIntCon(1);
        case TYP_LONG:
        case TYP_ULONG:
            return VNForLongCon(1);
        case TYP_FLOAT:
            return VNForFloatCon(1.0f);
        case TYP_DOUBLE:
            return VNForDoubleCon(1.0);

        default:
            return NoVN;
    }
}

#ifdef FEATURE_SIMD
ValueNum ValueNumStore::VNForSimdType(unsigned simdSize, CorInfoType simdBaseJitType)
{
    ValueNum baseTypeVN = VNForIntCon(INT32(simdBaseJitType));
    ValueNum sizeVN     = VNForIntCon(simdSize);
    ValueNum simdTypeVN = VNForFunc(TYP_REF, VNF_SimdType, sizeVN, baseTypeVN);

    return simdTypeVN;
}
#endif // FEATURE_SIMD

class Object* ValueNumStore::s_specialRefConsts[] = {nullptr, nullptr, nullptr};

//----------------------------------------------------------------------------------------
//  VNForFunc  - Returns the ValueNum associated with 'func'
//               There is a one-to-one relationship between the ValueNum and 'func'
//
// Arguments:
//    typ            - The type of the resulting ValueNum produced by 'func'
//    func           - Any nullary VNFunc
//
// Return Value:     - Returns the ValueNum associated with 'func'
//
// Note: - This method only handles Nullary operators (i.e., symbolic constants).
//
ValueNum ValueNumStore::VNForFunc(var_types typ, VNFunc func)
{
    assert(VNFuncArity(func) == 0);

    ValueNum resultVN;

    // Have we already assigned a ValueNum for 'func' ?
    //
    if (!GetVNFunc0Map()->Lookup(func, &resultVN))
    {
        // Allocate a new ValueNum for 'func'
        Chunk* const   c                 = GetAllocChunk(typ, CEA_Func0);
        unsigned const offsetWithinChunk = c->AllocVN();
        VNFunc* const  chunkSlots        = reinterpret_cast<VNFunc*>(c->m_defs);

        chunkSlots[offsetWithinChunk] = func;
        resultVN                      = c->m_baseVN + offsetWithinChunk;
        GetVNFunc0Map()->Set(func, resultVN);
    }
    return resultVN;
}

//----------------------------------------------------------------------------------------
//  VNForFunc  - Returns the ValueNum associated with 'func'('arg0VN')
//               There is a one-to-one relationship between the ValueNum
//               and 'func'('arg0VN')
//
// Arguments:
//    typ            - The type of the resulting ValueNum produced by 'func'
//    func           - Any unary VNFunc
//    arg0VN         - The ValueNum of the argument to 'func'
//
// Return Value:     - Returns the ValueNum associated with 'func'('arg0VN')
//
// Note: - This method only handles Unary operators
//
ValueNum ValueNumStore::VNForFunc(var_types typ, VNFunc func, ValueNum arg0VN)
{
    assert(func != VNF_MemOpaque);
    assert(arg0VN == VNNormalValue(arg0VN)); // Arguments don't carry exceptions.

    ValueNum resultVN = NoVN;

    // Have we already assigned a ValueNum for 'func'('arg0VN') ?
    //
    VNDefFuncApp<1> fstruct(func, arg0VN);
    if (GetVNFunc1Map()->Lookup(fstruct, &resultVN))
    {
        assert(resultVN != NoVN);
    }
    else
    {
        // Check if we can fold GT_ARR_LENGTH on top of a known array (immutable)
        if (func == VNFunc(GT_ARR_LENGTH))
        {
            // Case 1: ARR_LENGTH(FROZEN_OBJ)
            ValueNum addressVN = VNNormalValue(arg0VN);
            if (IsVNHandle(addressVN) && (GetHandleFlags(addressVN) == GTF_ICON_OBJ_HDL))
            {
                size_t handle = CoercedConstantValue<size_t>(addressVN);
                int    len    = m_pComp->info.compCompHnd->getArrayOrStringLength((CORINFO_OBJECT_HANDLE)handle);
                if (len >= 0)
                {
                    resultVN = VNForIntCon(len);
                }
            }

            // Case 2: ARR_LENGTH(static-readonly-field)
            VNFuncApp funcApp;
            if ((resultVN == NoVN) && GetVNFunc(addressVN, &funcApp) && (funcApp.m_func == VNF_InvariantNonNullLoad))
            {
                ValueNum fieldSeqVN = VNNormalValue(funcApp.m_args[0]);
                if (IsVNHandle(fieldSeqVN) && (GetHandleFlags(fieldSeqVN) == GTF_ICON_FIELD_SEQ))
                {
                    FieldSeq* fieldSeq = FieldSeqVNToFieldSeq(fieldSeqVN);
                    if (fieldSeq != nullptr)
                    {
                        CORINFO_FIELD_HANDLE field = fieldSeq->GetFieldHandle();
                        if (field != NULL)
                        {
                            uint8_t buffer[TARGET_POINTER_SIZE] = {0};
                            if (m_pComp->info.compCompHnd->getReadonlyStaticFieldValue(field, buffer,
                                                                                       TARGET_POINTER_SIZE, false))
                            {
                                // In case of 64bit jit emitting 32bit codegen this handle will be 64bit
                                // value holding 32bit handle with upper half zeroed (hence, "= NULL").
                                // It's done to match the current crossgen/ILC behavior.
                                CORINFO_OBJECT_HANDLE objHandle = NULL;
                                memcpy(&objHandle, buffer, TARGET_POINTER_SIZE);
                                int len = m_pComp->info.compCompHnd->getArrayOrStringLength(objHandle);
                                if (len >= 0)
                                {
                                    resultVN = VNForIntCon(len);
                                }
                            }
                        }
                    }
                }
            }
        }

        // Try to perform constant-folding.
        //
        if ((resultVN == NoVN) && VNEvalCanFoldUnaryFunc(typ, func, arg0VN))
        {
            resultVN = EvalFuncForConstantArgs(typ, func, arg0VN);
        }

        // Otherwise, Allocate a new ValueNum for 'func'('arg0VN')
        //
        if (resultVN == NoVN)
        {
            Chunk* const          c                 = GetAllocChunk(typ, CEA_Func1);
            unsigned const        offsetWithinChunk = c->AllocVN();
            VNDefFuncAppFlexible* fapp              = c->PointerToFuncApp(offsetWithinChunk, 1);
            fapp->m_func                            = func;
            fapp->m_args[0]                         = arg0VN;
            resultVN                                = c->m_baseVN + offsetWithinChunk;
        }

        // Record 'resultVN' in the Func1Map
        //
        GetVNFunc1Map()->Set(fstruct, resultVN);
    }
    return resultVN;
}

//----------------------------------------------------------------------------------------
//  VNForFunc  - Returns the ValueNum associated with 'func'('arg0VN','arg1VN')
//               There is a one-to-one relationship between the ValueNum
//               and 'func'('arg0VN','arg1VN')
//
// Arguments:
//    typ            - The type of the resulting ValueNum produced by 'func'
//    func           - Any binary VNFunc
//    arg0VN         - The ValueNum of the first argument to 'func'
//    arg1VN         - The ValueNum of the second argument to 'func'
//
// Return Value:     - Returns the ValueNum associated with 'func'('arg0VN','arg1VN')
//
// Note: - This method only handles Binary operators
//
ValueNum ValueNumStore::VNForFunc(var_types typ, VNFunc func, ValueNum arg0VN, ValueNum arg1VN)
{
    assert(arg0VN != NoVN && arg1VN != NoVN);
    assert(arg0VN == VNNormalValue(arg0VN)); // Arguments carry no exceptions.
    assert(arg1VN == VNNormalValue(arg1VN)); // Arguments carry no exceptions.

    // Some SIMD functions with variable number of arguments are defined with zero arity
    assert((VNFuncArity(func) == 0) || (VNFuncArity(func) == 2));
    assert(func != VNF_MapSelect); // Precondition: use the special function VNForMapSelect defined for that.

    ValueNum resultVN = NoVN;

    // Even if the argVNs differ, if both operands runtime types constructed from handles,
    // we can sometimes also fold.
    //
    // The case where the arg VNs are equal is handled by EvalUsingMathIdentity below.
    // This is the VN analog of gtFoldTypeCompare.
    //
    const genTreeOps oper = genTreeOps(func);
    if ((arg0VN != arg1VN) && GenTree::StaticOperIs(oper, GT_EQ, GT_NE))
    {
        resultVN = VNEvalFoldTypeCompare(typ, func, arg0VN, arg1VN);
        if (resultVN != NoVN)
        {
            return resultVN;
        }
    }

    // We canonicalize commutative operations.
    // (Perhaps should eventually handle associative/commutative [AC] ops -- but that gets complicated...)
    if (VNFuncIsCommutative(func))
    {
        // Order arg0 arg1 by numerical VN value.
        if (arg0VN > arg1VN)
        {
            std::swap(arg0VN, arg1VN);
        }
    }

    // Have we already assigned a ValueNum for 'func'('arg0VN','arg1VN') ?
    //
    VNDefFuncApp<2> fstruct(func, arg0VN, arg1VN);
    if (GetVNFunc2Map()->Lookup(fstruct, &resultVN))
    {
        assert(resultVN != NoVN);
    }
    else
    {
        if (func == VNF_CastClass)
        {
            // In terms of values, a castclass always returns its second argument, the object being cast.
            // The operation may also throw an exception
            ValueNum vnExcSet = VNExcSetSingleton(VNForFuncNoFolding(TYP_REF, VNF_InvalidCastExc, arg1VN, arg0VN));
            resultVN          = VNWithExc(arg1VN, vnExcSet);
        }
        else
        {
            // When both operands are constants we can usually perform constant-folding,
            // except if the expression will always throw an exception (constant VN-based
            // propagation depends on that).
            //
            bool folded = false;
            if (VNEvalCanFoldBinaryFunc(typ, func, arg0VN, arg1VN) && VNEvalShouldFold(typ, func, arg0VN, arg1VN))
            {
                resultVN = EvalFuncForConstantArgs(typ, func, arg0VN, arg1VN);
            }

            if (resultVN != NoVN)
            {
                folded = true;
            }
            else
            {
                resultVN = EvalUsingMathIdentity(typ, func, arg0VN, arg1VN);
            }

            // Do we have a valid resultVN?
            if ((resultVN == NoVN) || (!folded && (genActualType(TypeOfVN(resultVN)) != genActualType(typ))))
            {
                // Otherwise, Allocate a new ValueNum for 'func'('arg0VN','arg1VN')
                //
                Chunk* const          c                 = GetAllocChunk(typ, CEA_Func2);
                unsigned const        offsetWithinChunk = c->AllocVN();
                VNDefFuncAppFlexible* fapp              = c->PointerToFuncApp(offsetWithinChunk, 2);
                fapp->m_func                            = func;
                fapp->m_args[0]                         = arg0VN;
                fapp->m_args[1]                         = arg1VN;
                resultVN                                = c->m_baseVN + offsetWithinChunk;
            }
        }

        // Record 'resultVN' in the Func2Map
        GetVNFunc2Map()->Set(fstruct, resultVN);
    }
    return resultVN;
}

//----------------------------------------------------------------------------------------
//  VNForFuncNoFolding  - Returns the ValueNum associated with
//                        'func'('arg0VN','arg1VN') without doing any folding.
//
// Arguments:
//    typ            - The type of the resulting ValueNum produced by 'func'
//    func           - Any binary VNFunc
//    arg0VN         - The ValueNum of the first argument to 'func'
//    arg1VN         - The ValueNum of the second argument to 'func'
//
// Return Value:     - Returns the ValueNum associated with 'func'('arg0VN','arg1VN')
//
ValueNum ValueNumStore::VNForFuncNoFolding(var_types typ, VNFunc func, ValueNum arg0VN, ValueNum arg1VN)
{
    assert(arg0VN != NoVN && arg1VN != NoVN);

    // Function arguments carry no exceptions.
    assert(arg0VN == VNNormalValue(arg0VN));
    assert(arg1VN == VNNormalValue(arg1VN));
    assert(VNFuncArity(func) == 2);

    ValueNum resultVN;

    // Have we already assigned a ValueNum for 'func'('arg0VN','arg1VN') ?
    //
    VNDefFuncApp<2> fstruct(func, arg0VN, arg1VN);
    if (!GetVNFunc2Map()->Lookup(fstruct, &resultVN))
    {
        // Otherwise, Allocate a new ValueNum for 'func'('arg0VN','arg1VN')
        //
        Chunk* const          c                 = GetAllocChunk(typ, CEA_Func2);
        unsigned const        offsetWithinChunk = c->AllocVN();
        VNDefFuncAppFlexible* fapp              = c->PointerToFuncApp(offsetWithinChunk, 2);
        fapp->m_func                            = func;
        fapp->m_args[0]                         = arg0VN;
        fapp->m_args[1]                         = arg1VN;
        resultVN                                = c->m_baseVN + offsetWithinChunk;

        // Record 'resultVN' in the Func2Map
        GetVNFunc2Map()->Set(fstruct, resultVN);
    }

    return resultVN;
}

//----------------------------------------------------------------------------------------
//  VNForFunc  - Returns the ValueNum associated with 'func'('arg0VN','arg1VN','arg2VN')
//               There is a one-to-one relationship between the ValueNum
//               and 'func'('arg0VN','arg1VN','arg2VN')
//
// Arguments:
//    typ            - The type of the resulting ValueNum produced by 'func'
//    func           - Any binary VNFunc
//    arg0VN         - The ValueNum of the first argument to 'func'
//    arg1VN         - The ValueNum of the second argument to 'func'
//    arg2VN         - The ValueNum of the third argument to 'func'
//
// Return Value:     - Returns the ValueNum associated with 'func'('arg0VN','arg1VN','arg1VN)
//
// Note: - This method only handles Trinary operations
//         We have to special case VNF_PhiDef, as it's first two arguments are not ValueNums
//
ValueNum ValueNumStore::VNForFunc(var_types typ, VNFunc func, ValueNum arg0VN, ValueNum arg1VN, ValueNum arg2VN)
{
    assert(arg0VN != NoVN);
    assert(arg1VN != NoVN);
    assert(arg2VN != NoVN);
    assert(VNFuncArity(func) == 3);

#ifdef DEBUG
    // Function arguments carry no exceptions.
    //
    if (func != VNF_PhiDef)
    {
        // For a phi definition first and second argument are "plain" local/ssa numbers.
        // (I don't know if having such non-VN arguments to a VN function is a good idea -- if we wanted to declare
        // ValueNum to be "short" it would be a problem, for example.  But we'll leave it for now, with these explicit
        // exceptions.)
        assert(arg0VN == VNNormalValue(arg0VN));
        assert(arg1VN == VNNormalValue(arg1VN));
    }
    assert(arg2VN == VNNormalValue(arg2VN));
#endif
    assert(VNFuncArity(func) == 3);

    ValueNum resultVN;

    // Have we already assigned a ValueNum for 'func'('arg0VN','arg1VN','arg2VN') ?
    //
    VNDefFuncApp<3> fstruct(func, arg0VN, arg1VN, arg2VN);
    if (!GetVNFunc3Map()->Lookup(fstruct, &resultVN))
    {
        // Otherwise, Allocate a new ValueNum for 'func'('arg0VN','arg1VN','arg2VN')
        //
        Chunk* const          c                 = GetAllocChunk(typ, CEA_Func3);
        unsigned const        offsetWithinChunk = c->AllocVN();
        VNDefFuncAppFlexible* fapp              = c->PointerToFuncApp(offsetWithinChunk, 3);
        fapp->m_func                            = func;
        fapp->m_args[0]                         = arg0VN;
        fapp->m_args[1]                         = arg1VN;
        fapp->m_args[2]                         = arg2VN;
        resultVN                                = c->m_baseVN + offsetWithinChunk;

        // Record 'resultVN' in the Func3Map
        GetVNFunc3Map()->Set(fstruct, resultVN);
    }
    return resultVN;
}

// ----------------------------------------------------------------------------------------
//  VNForFunc  - Returns the ValueNum associated with 'func'('arg0VN','arg1VN','arg2VN','arg3VN')
//               There is a one-to-one relationship between the ValueNum
//               and 'func'('arg0VN','arg1VN','arg2VN','arg3VN')
//
// Arguments:
//    typ            - The type of the resulting ValueNum produced by 'func'
//    func           - Any binary VNFunc
//    arg0VN         - The ValueNum of the first argument to 'func'
//    arg1VN         - The ValueNum of the second argument to 'func'
//    arg2VN         - The ValueNum of the third argument to 'func'
//    arg3VN         - The ValueNum of the fourth argument to 'func'
//
// Return Value:     - Returns the ValueNum associated with 'func'('arg0VN','arg1VN','arg2VN','arg3VN')
//
// Note:   Currently the only four operand funcs are VNF_PtrToArrElem and VNF_MapStore.
//
ValueNum ValueNumStore::VNForFunc(
    var_types typ, VNFunc func, ValueNum arg0VN, ValueNum arg1VN, ValueNum arg2VN, ValueNum arg3VN)
{
    assert(arg0VN != NoVN && arg1VN != NoVN && arg2VN != NoVN && arg3VN != NoVN);

    // Function arguments carry no exceptions.
    assert(arg0VN == VNNormalValue(arg0VN));
    assert(arg1VN == VNNormalValue(arg1VN));
    assert(arg2VN == VNNormalValue(arg2VN));
    assert((func == VNF_MapStore) || (arg3VN == VNNormalValue(arg3VN)));
    assert(VNFuncArity(func) == 4);

    ValueNum resultVN;

    // Have we already assigned a ValueNum for 'func'('arg0VN','arg1VN','arg2VN','arg3VN') ?
    //
    VNDefFuncApp<4> fstruct(func, arg0VN, arg1VN, arg2VN, arg3VN);
    if (!GetVNFunc4Map()->Lookup(fstruct, &resultVN))
    {
        // Otherwise, Allocate a new ValueNum for 'func'('arg0VN','arg1VN','arg2VN','arg3VN')
        //
        Chunk* const          c                 = GetAllocChunk(typ, CEA_Func4);
        unsigned const        offsetWithinChunk = c->AllocVN();
        VNDefFuncAppFlexible* fapp              = c->PointerToFuncApp(offsetWithinChunk, 4);
        fapp->m_func                            = func;
        fapp->m_args[0]                         = arg0VN;
        fapp->m_args[1]                         = arg1VN;
        fapp->m_args[2]                         = arg2VN;
        fapp->m_args[3]                         = arg3VN;
        resultVN                                = c->m_baseVN + offsetWithinChunk;

        // Record 'resultVN' in the Func4Map
        GetVNFunc4Map()->Set(fstruct, resultVN);
    }
    return resultVN;
}

//------------------------------------------------------------------------------
// VNForMapStore: Create the VN for a precise store (to a precise map).
//
// Arguments:
//    map   - (VN of) the precise map
//    index - Index value number
//    value - New value for map[index]
//
// Return Value:
//    Value number for "map" with "map[index]" set to "value".
//
ValueNum ValueNumStore::VNForMapStore(ValueNum map, ValueNum index, ValueNum value)
{
    assert(MapIsPrecise(map));

    BasicBlock* const            bb      = m_pComp->compCurBB;
    BasicBlock::loopNumber const loopNum = bb->bbNatLoopNum;
    ValueNum const               result  = VNForFunc(TypeOfVN(map), VNF_MapStore, map, index, value, loopNum);

#ifdef DEBUG
    if (m_pComp->verbose)
    {
        printf("    VNForMapStore(" FMT_VN ", " FMT_VN ", " FMT_VN "):%s in " FMT_BB " returns ", map, index, value,
               VNMapTypeName(TypeOfVN(result)), bb->bbNum);
        m_pComp->vnPrint(result, 1);
        printf("\n");
    }
#endif
    return result;
}

//------------------------------------------------------------------------------
// VNForMapPhysicalStore: Create the VN for a physical store (to a physical map).
//
// Arguments:
//    map    - (VN of) the physical map
//    offset - The store offset
//    size   - Size of "value" (in bytes)
//    value  - The value being stored
//
// Return Value:
//    Value number for "map" with "map[offset:offset + size - 1]" set to "value".
//
ValueNum ValueNumStore::VNForMapPhysicalStore(ValueNum map, unsigned offset, unsigned size, ValueNum value)
{
    assert(MapIsPhysical(map));

    ValueNum selector = EncodePhysicalSelector(offset, size);
    ValueNum result   = VNForFunc(TypeOfVN(map), VNF_MapPhysicalStore, map, selector, value);

    JITDUMP("    VNForMapPhysicalStore:%s returns ", VNMapTypeName(TypeOfVN(result)));
    JITDUMPEXEC(m_pComp->vnPrint(result, 1));
    JITDUMP("\n");

    return result;
}

//------------------------------------------------------------------------------
// VNForMapSelect: Select value from a precise map.
//
// Arguments:
//    vnk   - Value number kind (see "VNForMapSelectWork" notes)
//    type  - The type to select
//    map   - Map value number
//    index - Index value number
//
// Return Value:
//    Value number corresponding to "map[index]".
//
ValueNum ValueNumStore::VNForMapSelect(ValueNumKind vnk, var_types type, ValueNum map, ValueNum index)
{
    assert(MapIsPrecise(map));

    int      budget          = m_mapSelectBudget;
    bool     usedRecursiveVN = false;
    ValueNum result          = VNForMapSelectWork(vnk, type, map, index, &budget, &usedRecursiveVN);

    // The remaining budget should always be between [0..m_mapSelectBudget]
    assert((budget >= 0) && (budget <= m_mapSelectBudget));

    JITDUMP("    VNForMapSelect(" FMT_VN ", " FMT_VN "):%s returns ", map, index, VNMapTypeName(type));
    JITDUMPEXEC(m_pComp->vnPrint(result, 1));
    JITDUMP("\n");

    return result;
}

//------------------------------------------------------------------------------
// VNForMapPhysicalSelect: Select value from a physical map.
//
// Arguments:
//    vnk    - Value number kind (see the notes for "VNForMapSelect")
//    type   - The type to select
//    map    - (VN of) the physical map
//    offset - Offset to select from
//    size   - Size to select
//
// Return Value:
//    Value number corresponding to "map[offset:offset + size - 1]". The value
//    number returned can be of a type different from "type", as physical maps
//    do not have canonical types, only sizes.
//
ValueNum ValueNumStore::VNForMapPhysicalSelect(
    ValueNumKind vnk, var_types type, ValueNum map, unsigned offset, unsigned size)
{
    assert(MapIsPhysical(map));

    ValueNum selector        = EncodePhysicalSelector(offset, size);
    int      budget          = m_mapSelectBudget;
    bool     usedRecursiveVN = false;
    ValueNum result          = VNForMapSelectWork(vnk, type, map, selector, &budget, &usedRecursiveVN);

    // The remaining budget should always be between [0..m_mapSelectBudget]
    assert((budget >= 0) && (budget <= m_mapSelectBudget));

    JITDUMP("    VNForMapPhysicalSelect(" FMT_VN ", ", map);
    JITDUMPEXEC(vnDumpPhysicalSelector(selector));
    JITDUMP("):%s returns ", VNMapTypeName(type));
    JITDUMPEXEC(m_pComp->vnPrint(result, 1));
    JITDUMP("\n");

    return result;
}

//------------------------------------------------------------------------------
// VNForMapSelectWork : A method that does the work for VNForMapSelect and may call itself recursively.
//
// Arguments:
//    vnk              - Value number kind
//    type             - Value type
//    map              - The map to select from
//    index            - The selector
//    pBudget          - Remaining budget for the outer evaluation
//    pUsedRecursiveVN - Out-parameter that is set to true iff RecursiveVN was returned from this method
//                       or from a method called during one of recursive invocations.
//
// Return Value:
//    Value number for the result of the evaluation.
//
// Notes:
//    This requires a "ValueNumKind" because it will attempt, given "select(phi(m1, ..., mk), ind)", to evaluate
//    "select(m1, ind)", ..., "select(mk, ind)" to see if they agree.  It needs to know which kind of value number
//    (liberal/conservative) to read from the SSA def referenced in the phi argument.
//
ValueNum ValueNumStore::VNForMapSelectWork(
    ValueNumKind vnk, var_types type, ValueNum map, ValueNum index, int* pBudget, bool* pUsedRecursiveVN)
{
TailCall:
    // This label allows us to directly implement a tail call by setting up the arguments, and doing a goto to here.

    assert(map != NoVN && index != NoVN);
    assert(map == VNNormalValue(map));     // Arguments carry no exceptions.
    assert(index == VNNormalValue(index)); // Arguments carry no exceptions.

    *pUsedRecursiveVN = false;

#ifdef DEBUG
    // Provide a mechanism for writing tests that ensure we don't call this ridiculously often.
    m_numMapSels++;
#if 1
// This printing is sometimes useful in debugging.
// if ((m_numMapSels % 1000) == 0) printf("%d VNF_MapSelect applications.\n", m_numMapSels);
#endif
    unsigned selLim = JitConfig.JitVNMapSelLimit();
    assert(selLim == 0 || m_numMapSels < selLim);
#endif
    ValueNum res;

    VNDefFuncApp<2> fstruct(VNF_MapSelect, map, index);
    if (GetVNFunc2Map()->Lookup(fstruct, &res))
    {
        return res;
    }
    else
    {
        // Give up if we've run out of budget.
        if (*pBudget == 0)
        {
            // We have to use 'nullptr' for the basic block here, because subsequent expressions
            // in different blocks may find this result in the VNFunc2Map -- other expressions in
            // the IR may "evaluate" to this same VNForExpr, so it is not "unique" in the sense
            // that permits the BasicBlock attribution.
            res = VNForExpr(nullptr, type);
            GetVNFunc2Map()->Set(fstruct, res);
            return res;
        }

        // Reduce our budget by one
        (*pBudget)--;

        // If it's recursive, stop the recursion.
        if (SelectIsBeingEvaluatedRecursively(map, index))
        {
            *pUsedRecursiveVN = true;
            return RecursiveVN;
        }

        VNFuncApp funcApp;
        if (GetVNFunc(map, &funcApp))
        {
            switch (funcApp.m_func)
            {
                case VNF_MapStore:
                {
                    assert(MapIsPrecise(map));

                    // select(store(m, i, v), i) == v
                    if (funcApp.m_args[1] == index)
                    {
#if FEATURE_VN_TRACE_APPLY_SELECTORS
                        JITDUMP("      AX1: select([" FMT_VN "]store(" FMT_VN ", " FMT_VN ", " FMT_VN "), " FMT_VN
                                ") ==> " FMT_VN ".\n",
                                funcApp.m_args[0], map, funcApp.m_args[1], funcApp.m_args[2], index, funcApp.m_args[2]);
#endif

                        m_pComp->optRecordLoopMemoryDependence(m_pComp->compCurTree, m_pComp->compCurBB,
                                                               funcApp.m_args[0]);
                        return funcApp.m_args[2];
                    }
                    // i # j ==> select(store(m, i, v), j) == select(m, j)
                    // Currently the only source of distinctions is when both indices are constants.
                    else if (IsVNConstant(index) && IsVNConstant(funcApp.m_args[1]))
                    {
                        assert(funcApp.m_args[1] != index); // we already checked this above.
#if FEATURE_VN_TRACE_APPLY_SELECTORS
                        JITDUMP("      AX2: " FMT_VN " != " FMT_VN " ==> select([" FMT_VN "]store(" FMT_VN ", " FMT_VN
                                ", " FMT_VN "), " FMT_VN ") ==> select(" FMT_VN ", " FMT_VN
                                ") remaining budget is %d.\n",
                                index, funcApp.m_args[1], map, funcApp.m_args[0], funcApp.m_args[1], funcApp.m_args[2],
                                index, funcApp.m_args[0], index, *pBudget);
#endif
                        // This is the equivalent of the recursive tail call:
                        // return VNForMapSelect(vnk, typ, funcApp.m_args[0], index);
                        // Make sure we capture any exceptions from the "i" and "v" of the store...
                        map = funcApp.m_args[0];
                        goto TailCall;
                    }
                }
                break;

                case VNF_MapPhysicalStore:
                {
                    assert(MapIsPhysical(map));

#if FEATURE_VN_TRACE_APPLY_SELECTORS
                    JITDUMP("      select(");
                    JITDUMPEXEC(m_pComp->vnPrint(map, 1));
                    JITDUMP(", ");
                    JITDUMPEXEC(vnDumpPhysicalSelector(index));
                    JITDUMP(")");
#endif
                    ValueNum storeSelector = funcApp.m_args[1];

                    if (index == storeSelector)
                    {
#if FEATURE_VN_TRACE_APPLY_SELECTORS
                        JITDUMP(" ==> " FMT_VN "\n", funcApp.m_args[2]);
#endif
                        return funcApp.m_args[2];
                    }

                    unsigned selectSize;
                    unsigned selectOffset = DecodePhysicalSelector(index, &selectSize);

                    unsigned storeSize;
                    unsigned storeOffset = DecodePhysicalSelector(storeSelector, &storeSize);

                    unsigned selectEndOffset = selectOffset + selectSize; // Exclusive.
                    unsigned storeEndOffset  = storeOffset + storeSize;   // Exclusive.

                    if ((storeOffset <= selectOffset) && (selectEndOffset <= storeEndOffset))
                    {
#if FEATURE_VN_TRACE_APPLY_SELECTORS
                        JITDUMP(" ==> enclosing, selecting inner, remaining budget is %d\n", *pBudget);
#endif
                        map   = funcApp.m_args[2];
                        index = EncodePhysicalSelector(selectOffset - storeOffset, selectSize);
                        goto TailCall;
                    }

                    // If it was disjoint with the location being selected, continue the linear search.
                    if ((storeEndOffset <= selectOffset) || (selectEndOffset <= storeOffset))
                    {
#if FEATURE_VN_TRACE_APPLY_SELECTORS
                        JITDUMP(" ==> disjoint, remaining budget is %d\n", *pBudget);
#endif
                        map = funcApp.m_args[0];
                        goto TailCall;
                    }
                    else
                    {
#if FEATURE_VN_TRACE_APPLY_SELECTORS
                        JITDUMP(" ==> aliasing!\n");
#endif
                    }
                }
                break;

                case VNF_BitCast:
                    assert(MapIsPhysical(map));
#if FEATURE_VN_TRACE_APPLY_SELECTORS
                    JITDUMP("      select(bitcast<%s>(" FMT_VN ")) ==> select(" FMT_VN ")\n",
                            varTypeName(TypeOfVN(funcApp.m_args[0])), funcApp.m_args[0], funcApp.m_args[0]);
#endif // FEATURE_VN_TRACE_APPLY_SELECTORS

                    map = funcApp.m_args[0];
                    goto TailCall;

                case VNF_ZeroObj:
                    assert(MapIsPhysical(map));

                    // TODO-CQ: support selection of TYP_STRUCT here.
                    if (type != TYP_STRUCT)
                    {
                        return VNZeroForType(type);
                    }
                    break;

                case VNF_PhiDef:
                case VNF_PhiMemoryDef:
                {
                    unsigned  lclNum   = BAD_VAR_NUM;
                    bool      isMemory = false;
                    VNFuncApp phiFuncApp;
                    bool      defArgIsFunc = false;
                    if (funcApp.m_func == VNF_PhiDef)
                    {
                        lclNum       = unsigned(funcApp.m_args[0]);
                        defArgIsFunc = GetVNFunc(funcApp.m_args[2], &phiFuncApp);
                    }
                    else
                    {
                        assert(funcApp.m_func == VNF_PhiMemoryDef);
                        isMemory     = true;
                        defArgIsFunc = GetVNFunc(funcApp.m_args[1], &phiFuncApp);
                    }
                    if (defArgIsFunc && phiFuncApp.m_func == VNF_Phi)
                    {
                        // select(phi(m1, m2), x): if select(m1, x) == select(m2, x), return that, else new fresh.
                        // Get the first argument of the phi.

                        // We need to be careful about breaking infinite recursion.  Record the outer select.
                        m_fixedPointMapSels.Push(VNDefFuncApp<2>(VNF_MapSelect, map, index));

                        assert(IsVNConstant(phiFuncApp.m_args[0]));
                        unsigned phiArgSsaNum = ConstantValue<unsigned>(phiFuncApp.m_args[0]);
                        ValueNum phiArgVN;
                        if (isMemory)
                        {
                            phiArgVN = m_pComp->GetMemoryPerSsaData(phiArgSsaNum)->m_vnPair.Get(vnk);
                        }
                        else
                        {
                            phiArgVN = m_pComp->lvaTable[lclNum].GetPerSsaData(phiArgSsaNum)->m_vnPair.Get(vnk);
                        }
                        if (phiArgVN != ValueNumStore::NoVN)
                        {
                            bool     allSame = true;
                            ValueNum argRest = phiFuncApp.m_args[1];
                            ValueNum sameSelResult =
                                VNForMapSelectWork(vnk, type, phiArgVN, index, pBudget, pUsedRecursiveVN);

                            // It is possible that we just now exceeded our budget, if so we need to force an early exit
                            // and stop calling VNForMapSelectWork
                            if (*pBudget <= 0)
                            {
                                // We don't have any budget remaining to verify that all phiArgs are the same
                                // so setup the default failure case now.
                                allSame = false;
                            }

                            while (allSame && argRest != ValueNumStore::NoVN)
                            {
                                ValueNum  cur = argRest;
                                VNFuncApp phiArgFuncApp;
                                if (GetVNFunc(argRest, &phiArgFuncApp) && phiArgFuncApp.m_func == VNF_Phi)
                                {
                                    cur     = phiArgFuncApp.m_args[0];
                                    argRest = phiArgFuncApp.m_args[1];
                                }
                                else
                                {
                                    argRest = ValueNumStore::NoVN; // Cause the loop to terminate.
                                }
                                assert(IsVNConstant(cur));
                                phiArgSsaNum = ConstantValue<unsigned>(cur);
                                if (isMemory)
                                {
                                    phiArgVN = m_pComp->GetMemoryPerSsaData(phiArgSsaNum)->m_vnPair.Get(vnk);
                                }
                                else
                                {
                                    phiArgVN = m_pComp->lvaTable[lclNum].GetPerSsaData(phiArgSsaNum)->m_vnPair.Get(vnk);
                                }
                                if (phiArgVN == ValueNumStore::NoVN)
                                {
                                    allSame = false;
                                }
                                else
                                {
                                    bool     usedRecursiveVN = false;
                                    ValueNum curResult =
                                        VNForMapSelectWork(vnk, type, phiArgVN, index, pBudget, &usedRecursiveVN);

                                    *pUsedRecursiveVN |= usedRecursiveVN;
                                    if (sameSelResult == ValueNumStore::RecursiveVN)
                                    {
                                        sameSelResult = curResult;
                                    }
                                    if (curResult != ValueNumStore::RecursiveVN && curResult != sameSelResult)
                                    {
                                        allSame = false;
                                    }
                                }
                            }
                            if (allSame && sameSelResult != ValueNumStore::RecursiveVN)
                            {
                                // Make sure we're popping what we pushed.
                                assert(FixedPointMapSelsTopHasValue(map, index));
                                m_fixedPointMapSels.Pop();

                                // To avoid exponential searches, we make sure that this result is memo-ized.
                                // The result is always valid for memoization if we didn't rely on RecursiveVN to get
                                // it.
                                // If RecursiveVN was used, we are processing a loop and we can't memo-ize this
                                // intermediate
                                // result if, e.g., this block is in a multi-entry loop.
                                if (!*pUsedRecursiveVN)
                                {
                                    GetVNFunc2Map()->Set(fstruct, sameSelResult);
                                }

                                return sameSelResult;
                            }
                            // Otherwise, fall through to creating the select(phi(m1, m2), x) function application.
                        }
                        // Make sure we're popping what we pushed.
                        assert(FixedPointMapSelsTopHasValue(map, index));
                        m_fixedPointMapSels.Pop();
                    }
                }
                break;

                default:
                    break;
            }
        }

        // We may have run out of budget and already assigned a result
        if (!GetVNFunc2Map()->Lookup(fstruct, &res))
        {
            // Otherwise, assign a new VN for the function application.
            Chunk* const          c                 = GetAllocChunk(type, CEA_Func2);
            unsigned const        offsetWithinChunk = c->AllocVN();
            VNDefFuncAppFlexible* fapp              = c->PointerToFuncApp(offsetWithinChunk, 2);
            fapp->m_func                            = fstruct.m_func;
            fapp->m_args[0]                         = fstruct.m_args[0];
            fapp->m_args[1]                         = fstruct.m_args[1];
            res                                     = c->m_baseVN + offsetWithinChunk;

            GetVNFunc2Map()->Set(fstruct, res);
        }
        return res;
    }
}

//------------------------------------------------------------------------
// EncodePhysicalSelector: Get the VN representing a physical selector.
//
// Arguments:
//    offset - The offset to encode
//    size   - The size to encode
//
// Return Value:
//    VN encoding the "{ offset, size }" tuple.
//
ValueNum ValueNumStore::EncodePhysicalSelector(unsigned offset, unsigned size)
{
    assert(size != 0);

    return VNForLongCon(static_cast<uint64_t>(offset) | (static_cast<uint64_t>(size) << 32));
}

//------------------------------------------------------------------------
// DecodePhysicalSelector: Get the components of a physical selector from the
//                         VN representing one.
//
// Arguments:
//    selector - The VN of the selector obtained via "EncodePhysicalSelector"
//    pSize    - [out] parameter for the size
//
// Return Value:
//    The offset.
//
unsigned ValueNumStore::DecodePhysicalSelector(ValueNum selector, unsigned* pSize)
{
    uint64_t value  = ConstantValue<uint64_t>(selector);
    unsigned offset = static_cast<unsigned>(value);
    unsigned size   = static_cast<unsigned>(value >> 32);

    *pSize = size;
    return offset;
}

//------------------------------------------------------------------------
// VNForFieldSelector: A specialized version (with logging) of VNForHandle
//                     that is used for field handle selectors.
//
// Arguments:
//    fieldHnd   - handle of the field in question
//    pFieldType - [out] parameter for the field's type
//    pSize      - optional [out] parameter for the size of the field
//
// Return Value:
//    Value number corresponding to the given field handle.
//
ValueNum ValueNumStore::VNForFieldSelector(CORINFO_FIELD_HANDLE fieldHnd, var_types* pFieldType, unsigned* pSize)
{
    CORINFO_CLASS_HANDLE structHnd = NO_CLASS_HANDLE;
    ValueNum             fldHndVN  = VNForHandle(ssize_t(fieldHnd), GTF_ICON_FIELD_HDL);
    var_types            fieldType = m_pComp->eeGetFieldType(fieldHnd, &structHnd);
    unsigned             size      = 0;

    if (fieldType == TYP_STRUCT)
    {
        size = m_pComp->info.compCompHnd->getClassSize(structHnd);

        // We have to normalize here since there is no CorInfoType for vectors...
        if (m_pComp->structSizeMightRepresentSIMDType(size))
        {
            fieldType = m_pComp->impNormStructType(structHnd);
        }
    }
    else
    {
        size = genTypeSize(fieldType);
    }

#ifdef DEBUG
    if (m_pComp->verbose)
    {
        const char* modName;
        const char* fldName = m_pComp->eeGetFieldName(fieldHnd, &modName);
        printf("    VNForHandle(%s) is " FMT_VN ", fieldType is %s", fldName, fldHndVN, varTypeName(fieldType));
        if (size != 0)
        {
            printf(", size = %u", size);
        }
        printf("\n");
    }
#endif

    *pFieldType = fieldType;
    *pSize      = size;

    return fldHndVN;
}

ValueNum ValueNumStore::EvalFuncForConstantArgs(var_types typ, VNFunc func, ValueNum arg0VN)
{
    assert(VNEvalCanFoldUnaryFunc(typ, func, arg0VN));

    switch (TypeOfVN(arg0VN))
    {
        case TYP_INT:
        {
            int resVal = EvalOp<int>(func, ConstantValue<int>(arg0VN));
            // Unary op on a handle results in a handle.
            return IsVNHandle(arg0VN) ? VNForHandle(ssize_t(resVal), GetFoldedArithOpResultHandleFlags(arg0VN))
                                      : VNForIntCon(resVal);
        }
        case TYP_LONG:
        {
            INT64 resVal = EvalOp<INT64>(func, ConstantValue<INT64>(arg0VN));
            // Unary op on a handle results in a handle.
            return IsVNHandle(arg0VN) ? VNForHandle(ssize_t(resVal), GetFoldedArithOpResultHandleFlags(arg0VN))
                                      : VNForLongCon(resVal);
        }
        case TYP_FLOAT:
        {
            float resVal = EvalOp<float>(func, ConstantValue<float>(arg0VN));
            return VNForFloatCon(resVal);
        }
        case TYP_DOUBLE:
        {
            double resVal = EvalOp<double>(func, ConstantValue<double>(arg0VN));
            return VNForDoubleCon(resVal);
        }
        case TYP_REF:
        {
            // If arg0 has a possible exception, it wouldn't have been constant.
            assert(!VNHasExc(arg0VN));
            // Otherwise...
            assert(arg0VN == VNForNull()); // Only other REF constant.

            // Only functions we can apply to a REF constant!
            assert((func == VNFunc(GT_ARR_LENGTH)) || (func == VNF_MDArrLength) ||
                   (func == VNFunc(GT_MDARR_LOWER_BOUND)));
            return VNWithExc(VNForVoid(), VNExcSetSingleton(VNForFunc(TYP_REF, VNF_NullPtrExc, VNForNull())));
        }
        default:
            // We will assert below
            break;
    }
    noway_assert(!"Unhandled operation in EvalFuncForConstantArgs");
    return NoVN;
}

bool ValueNumStore::SelectIsBeingEvaluatedRecursively(ValueNum map, ValueNum ind)
{
    for (unsigned i = 0; i < m_fixedPointMapSels.Size(); i++)
    {
        VNDefFuncApp<2>& elem = m_fixedPointMapSels.GetRef(i);
        assert(elem.m_func == VNF_MapSelect);
        if (elem.m_args[0] == map && elem.m_args[1] == ind)
        {
            return true;
        }
    }
    return false;
}

#ifdef DEBUG
bool ValueNumStore::FixedPointMapSelsTopHasValue(ValueNum map, ValueNum index)
{
    if (m_fixedPointMapSels.Size() == 0)
    {
        return false;
    }
    VNDefFuncApp<2>& top = m_fixedPointMapSels.TopRef();
    return top.m_func == VNF_MapSelect && top.m_args[0] == map && top.m_args[1] == index;
}
#endif

// Given an integer constant value number return its value as an int.
//
int ValueNumStore::GetConstantInt32(ValueNum argVN)
{
    assert(IsVNConstant(argVN));
    var_types argVNtyp = TypeOfVN(argVN);

    int result = 0;

    switch (argVNtyp)
    {
        case TYP_INT:
            result = ConstantValue<int>(argVN);
            break;
#ifndef TARGET_64BIT
        case TYP_REF:
        case TYP_BYREF:
            result = (int)ConstantValue<size_t>(argVN);
            break;
#endif
        default:
            unreached();
    }
    return result;
}

// Given an integer constant value number return its value as an INT64.
//
INT64 ValueNumStore::GetConstantInt64(ValueNum argVN)
{
    assert(IsVNConstant(argVN));
    var_types argVNtyp = TypeOfVN(argVN);

    INT64 result = 0;

    switch (argVNtyp)
    {
        case TYP_INT:
            result = (INT64)ConstantValue<int>(argVN);
            break;
        case TYP_LONG:
            result = ConstantValue<INT64>(argVN);
            break;
        case TYP_REF:
        case TYP_BYREF:
            result = (INT64)ConstantValue<size_t>(argVN);
            break;
        default:
            unreached();
    }
    return result;
}

// Given a double constant value number return its value as a double.
//
double ValueNumStore::GetConstantDouble(ValueNum argVN)
{
    assert(IsVNConstant(argVN));
    assert(TypeOfVN(argVN) == TYP_DOUBLE);

    return ConstantValue<double>(argVN);
}

// Given a float constant value number return its value as a float.
//
float ValueNumStore::GetConstantSingle(ValueNum argVN)
{
    assert(IsVNConstant(argVN));
    assert(TypeOfVN(argVN) == TYP_FLOAT);

    return ConstantValue<float>(argVN);
}

#if defined(FEATURE_SIMD)
// Given a simd8 constant value number return its value as a simd8.
//
simd8_t ValueNumStore::GetConstantSimd8(ValueNum argVN)
{
    assert(IsVNConstant(argVN));
    assert(TypeOfVN(argVN) == TYP_SIMD8);

    return ConstantValue<simd8_t>(argVN);
}

// Given a simd12 constant value number return its value as a simd12.
//
simd12_t ValueNumStore::GetConstantSimd12(ValueNum argVN)
{
    assert(IsVNConstant(argVN));
    assert(TypeOfVN(argVN) == TYP_SIMD12);

    return ConstantValue<simd12_t>(argVN);
}

// Given a simd16 constant value number return its value as a simd16.
//
simd16_t ValueNumStore::GetConstantSimd16(ValueNum argVN)
{
    assert(IsVNConstant(argVN));
    assert(TypeOfVN(argVN) == TYP_SIMD16);

    return ConstantValue<simd16_t>(argVN);
}

// Given a simd32 constant value number return its value as a simd32.
//
simd32_t ValueNumStore::GetConstantSimd32(ValueNum argVN)
{
    assert(IsVNConstant(argVN));
    assert(TypeOfVN(argVN) == TYP_SIMD32);

    return ConstantValue<simd32_t>(argVN);
}
#endif // FEATURE_SIMD

// Compute the proper value number when the VNFunc has all constant arguments
// This essentially performs constant folding at value numbering time
//
ValueNum ValueNumStore::EvalFuncForConstantArgs(var_types typ, VNFunc func, ValueNum arg0VN, ValueNum arg1VN)
{
    assert(VNEvalCanFoldBinaryFunc(typ, func, arg0VN, arg1VN));

    // if our func is the VNF_Cast operation we handle it first
    if (VNFuncIsNumericCast(func))
    {
        return EvalCastForConstantArgs(typ, func, arg0VN, arg1VN);
    }

    if (func == VNF_BitCast)
    {
        return EvalBitCastForConstantArgs(typ, arg0VN);
    }

    var_types arg0VNtyp = TypeOfVN(arg0VN);
    var_types arg1VNtyp = TypeOfVN(arg1VN);

    // When both arguments are floating point types
    // We defer to the EvalFuncForConstantFPArgs()
    if (varTypeIsFloating(arg0VNtyp) && varTypeIsFloating(arg1VNtyp))
    {
        return EvalFuncForConstantFPArgs(typ, func, arg0VN, arg1VN);
    }

    // after this we shouldn't have to deal with floating point types for arg0VN or arg1VN
    assert(!varTypeIsFloating(arg0VNtyp));
    assert(!varTypeIsFloating(arg1VNtyp));

    // Stack-normalize the result type.
    if (varTypeIsSmall(typ))
    {
        typ = TYP_INT;
    }

    ValueNum result; // left uninitialized, we are required to initialize it on all paths below.

    // Are both args of the same type?
    if (arg0VNtyp == arg1VNtyp)
    {
        if (arg0VNtyp == TYP_INT)
        {
            int arg0Val = ConstantValue<int>(arg0VN);
            int arg1Val = ConstantValue<int>(arg1VN);

            if (VNFuncIsComparison(func))
            {
                assert(typ == TYP_INT);
                result = VNForIntCon(EvalComparison(func, arg0Val, arg1Val));
            }
            else
            {
                assert(typ == TYP_INT);
                int resultVal = EvalOp<int>(func, arg0Val, arg1Val);
                // Bin op on a handle results in a handle.
                ValueNum handleVN = IsVNHandle(arg0VN) ? arg0VN : IsVNHandle(arg1VN) ? arg1VN : NoVN;
                if (handleVN != NoVN)
                {
                    result = VNForHandle(ssize_t(resultVal), GetFoldedArithOpResultHandleFlags(handleVN));
                }
                else
                {
                    result = VNForIntCon(resultVal);
                }
            }
        }
        else if (arg0VNtyp == TYP_LONG)
        {
            INT64 arg0Val = ConstantValue<INT64>(arg0VN);
            INT64 arg1Val = ConstantValue<INT64>(arg1VN);

            if (VNFuncIsComparison(func))
            {
                assert(typ == TYP_INT);
                result = VNForIntCon(EvalComparison(func, arg0Val, arg1Val));
            }
            else
            {
                assert(typ == TYP_LONG);
                INT64    resultVal = EvalOp<INT64>(func, arg0Val, arg1Val);
                ValueNum handleVN  = IsVNHandle(arg0VN) ? arg0VN : IsVNHandle(arg1VN) ? arg1VN : NoVN;

                if (handleVN != NoVN)
                {
                    result = VNForHandle(ssize_t(resultVal), GetFoldedArithOpResultHandleFlags(handleVN));
                }
                else
                {
                    result = VNForLongCon(resultVal);
                }
            }
        }
        else // both args are TYP_REF or both args are TYP_BYREF
        {
            size_t arg0Val = ConstantValue<size_t>(arg0VN); // We represent ref/byref constants as size_t's.
            size_t arg1Val = ConstantValue<size_t>(arg1VN); // Also we consider null to be zero.

            if (VNFuncIsComparison(func))
            {
                assert(typ == TYP_INT);
                result = VNForIntCon(EvalComparison(func, arg0Val, arg1Val));
            }
            else if (typ == TYP_INT) // We could see GT_OR of a constant ByRef and Null
            {
                int resultVal = (int)EvalOp<size_t>(func, arg0Val, arg1Val);
                result        = VNForIntCon(resultVal);
            }
            else // We could see GT_OR of a constant ByRef and Null
            {
                assert((typ == TYP_BYREF) || (typ == TYP_I_IMPL));
                size_t resultVal = EvalOp<size_t>(func, arg0Val, arg1Val);
                result           = VNForByrefCon((target_size_t)resultVal);
            }
        }
    }
    else // We have args of different types
    {
        // We represent ref/byref constants as size_t's.
        // Also we consider null to be zero.
        //
        INT64 arg0Val = GetConstantInt64(arg0VN);
        INT64 arg1Val = GetConstantInt64(arg1VN);

        if (VNFuncIsComparison(func))
        {
            assert(typ == TYP_INT);
            result = VNForIntCon(EvalComparison(func, arg0Val, arg1Val));
        }
        else if (typ == TYP_INT) // We could see GT_OR of an int and constant ByRef or Null
        {
            int resultVal = (int)EvalOp<INT64>(func, arg0Val, arg1Val);
            result        = VNForIntCon(resultVal);
        }
        else
        {
            assert(typ != TYP_INT);
            INT64 resultVal = EvalOp<INT64>(func, arg0Val, arg1Val);

            switch (typ)
            {
                case TYP_BYREF:
                    result = VNForByrefCon((target_size_t)resultVal);
                    break;
                case TYP_LONG:
                    result = VNForLongCon(resultVal);
                    break;
                case TYP_REF:
                    assert(resultVal == 0); // Only valid REF constant
                    result = VNForNull();
                    break;
                default:
                    unreached();
            }
        }
    }

    return result;
}

// Compute the proper value number when the VNFunc has all constant floating-point arguments
// This essentially must perform constant folding at value numbering time
//
ValueNum ValueNumStore::EvalFuncForConstantFPArgs(var_types typ, VNFunc func, ValueNum arg0VN, ValueNum arg1VN)
{
    assert(VNEvalCanFoldBinaryFunc(typ, func, arg0VN, arg1VN));

    // We expect both argument types to be floating-point types
    var_types arg0VNtyp = TypeOfVN(arg0VN);
    var_types arg1VNtyp = TypeOfVN(arg1VN);

    assert(varTypeIsFloating(arg0VNtyp));
    assert(varTypeIsFloating(arg1VNtyp));

    // We also expect both arguments to be of the same floating-point type
    assert(arg0VNtyp == arg1VNtyp);

    ValueNum result; // left uninitialized, we are required to initialize it on all paths below.

    if (VNFuncIsComparison(func))
    {
        assert(genActualType(typ) == TYP_INT);

        if (arg0VNtyp == TYP_FLOAT)
        {
            result = VNForIntCon(EvalComparison<float>(func, GetConstantSingle(arg0VN), GetConstantSingle(arg1VN)));
        }
        else
        {
            assert(arg0VNtyp == TYP_DOUBLE);
            result = VNForIntCon(EvalComparison<double>(func, GetConstantDouble(arg0VN), GetConstantDouble(arg1VN)));
        }
    }
    else
    {
        // We expect the return type to be the same as the argument type
        assert(varTypeIsFloating(typ));
        assert(arg0VNtyp == typ);

        if (typ == TYP_FLOAT)
        {
            float floatResultVal = EvalOp<float>(func, GetConstantSingle(arg0VN), GetConstantSingle(arg1VN));
            result               = VNForFloatCon(floatResultVal);
        }
        else
        {
            assert(typ == TYP_DOUBLE);

            double doubleResultVal = EvalOp<double>(func, GetConstantDouble(arg0VN), GetConstantDouble(arg1VN));
            result                 = VNForDoubleCon(doubleResultVal);
        }
    }

    return result;
}

// Compute the proper value number for a VNF_Cast with constant arguments
// This essentially must perform constant folding at value numbering time
//
ValueNum ValueNumStore::EvalCastForConstantArgs(var_types typ, VNFunc func, ValueNum arg0VN, ValueNum arg1VN)
{
    assert(VNFuncIsNumericCast(func));
    assert(IsVNConstant(arg0VN) && IsVNConstant(arg1VN));

    // Stack-normalize the result type.
    if (varTypeIsSmall(typ))
    {
        typ = TYP_INT;
    }

    var_types arg0VNtyp = TypeOfVN(arg0VN);

    if (IsVNHandle(arg0VN))
    {
        // We don't allow handles to be cast to random var_types.
        assert(typ == TYP_I_IMPL);
    }

    // We previously encoded the castToType operation using VNForCastOper().
    var_types castToType;
    bool      srcIsUnsigned;
    GetCastOperFromVN(arg1VN, &castToType, &srcIsUnsigned);
    var_types castFromType = arg0VNtyp;
    bool      checkedCast  = func == VNF_CastOvf;

    switch (castFromType) // GT_CAST source type
    {
#ifndef TARGET_64BIT
        case TYP_REF:
        case TYP_BYREF:
#endif
        case TYP_INT:
        {
            int arg0Val = GetConstantInt32(arg0VN);
            assert(!checkedCast || !CheckedOps::CastFromIntOverflows(arg0Val, castToType, srcIsUnsigned));

            switch (castToType)
            {
                case TYP_BYTE:
                    assert(typ == TYP_INT);
                    return VNForIntCon(INT8(arg0Val));
                case TYP_BOOL:
                case TYP_UBYTE:
                    assert(typ == TYP_INT);
                    return VNForIntCon(UINT8(arg0Val));
                case TYP_SHORT:
                    assert(typ == TYP_INT);
                    return VNForIntCon(INT16(arg0Val));
                case TYP_USHORT:
                    assert(typ == TYP_INT);
                    return VNForIntCon(UINT16(arg0Val));
                case TYP_INT:
                case TYP_UINT:
                    assert(typ == TYP_INT);
                    return arg0VN;
                case TYP_LONG:
                case TYP_ULONG:
                    assert(!IsVNHandle(arg0VN));
#ifdef TARGET_64BIT
                    if (typ == TYP_LONG)
                    {
                        if (srcIsUnsigned)
                        {
                            return VNForLongCon(INT64(unsigned(arg0Val)));
                        }
                        else
                        {
                            return VNForLongCon(INT64(arg0Val));
                        }
                    }
                    else
                    {
                        assert(typ == TYP_BYREF);
                        return VNForByrefCon(target_size_t(arg0Val));
                    }
#else // TARGET_32BIT
                    if (srcIsUnsigned)
                        return VNForLongCon(INT64(unsigned(arg0Val)));
                    else
                        return VNForLongCon(INT64(arg0Val));
#endif
                case TYP_BYREF:
                    assert(typ == TYP_BYREF);
                    return VNForByrefCon(target_size_t(arg0Val));

                case TYP_FLOAT:
                    assert(typ == TYP_FLOAT);
                    if (srcIsUnsigned)
                    {
                        return VNForFloatCon(float(unsigned(arg0Val)));
                    }
                    else
                    {
                        return VNForFloatCon(float(arg0Val));
                    }
                case TYP_DOUBLE:
                    assert(typ == TYP_DOUBLE);
                    if (srcIsUnsigned)
                    {
                        return VNForDoubleCon(double(unsigned(arg0Val)));
                    }
                    else
                    {
                        return VNForDoubleCon(double(arg0Val));
                    }
                default:
                    unreached();
            }
            break;
        }
            {
#ifdef TARGET_64BIT
                case TYP_REF:
                case TYP_BYREF:
#endif
                case TYP_LONG:
                    INT64 arg0Val = GetConstantInt64(arg0VN);
                    assert(!checkedCast || !CheckedOps::CastFromLongOverflows(arg0Val, castToType, srcIsUnsigned));

                    switch (castToType)
                    {
                        case TYP_BYTE:
                            assert(typ == TYP_INT);
                            return VNForIntCon(INT8(arg0Val));
                        case TYP_BOOL:
                        case TYP_UBYTE:
                            assert(typ == TYP_INT);
                            return VNForIntCon(UINT8(arg0Val));
                        case TYP_SHORT:
                            assert(typ == TYP_INT);
                            return VNForIntCon(INT16(arg0Val));
                        case TYP_USHORT:
                            assert(typ == TYP_INT);
                            return VNForIntCon(UINT16(arg0Val));
                        case TYP_INT:
                            assert(typ == TYP_INT);
                            return VNForIntCon(INT32(arg0Val));
                        case TYP_UINT:
                            assert(typ == TYP_INT);
                            return VNForIntCon(UINT32(arg0Val));
                        case TYP_LONG:
                        case TYP_ULONG:
                            assert(typ == TYP_LONG);
                            return arg0VN;
                        case TYP_BYREF:
                            assert(typ == TYP_BYREF);
                            return VNForByrefCon((target_size_t)arg0Val);
                        case TYP_FLOAT:
                            assert(typ == TYP_FLOAT);
                            if (srcIsUnsigned)
                            {
                                return VNForFloatCon(FloatingPointUtils::convertUInt64ToFloat(UINT64(arg0Val)));
                            }
                            else
                            {
                                return VNForFloatCon(float(arg0Val));
                            }
                        case TYP_DOUBLE:
                            assert(typ == TYP_DOUBLE);
                            if (srcIsUnsigned)
                            {
                                return VNForDoubleCon(FloatingPointUtils::convertUInt64ToDouble(UINT64(arg0Val)));
                            }
                            else
                            {
                                return VNForDoubleCon(double(arg0Val));
                            }
                        default:
                            unreached();
                    }
            }
        case TYP_FLOAT:
        {
            float arg0Val = GetConstantSingle(arg0VN);
            assert(!CheckedOps::CastFromFloatOverflows(arg0Val, castToType));

            switch (castToType)
            {
                case TYP_BYTE:
                    assert(typ == TYP_INT);
                    return VNForIntCon(INT8(arg0Val));
                case TYP_BOOL:
                case TYP_UBYTE:
                    assert(typ == TYP_INT);
                    return VNForIntCon(UINT8(arg0Val));
                case TYP_SHORT:
                    assert(typ == TYP_INT);
                    return VNForIntCon(INT16(arg0Val));
                case TYP_USHORT:
                    assert(typ == TYP_INT);
                    return VNForIntCon(UINT16(arg0Val));
                case TYP_INT:
                    assert(typ == TYP_INT);
                    return VNForIntCon(INT32(arg0Val));
                case TYP_UINT:
                    assert(typ == TYP_INT);
                    return VNForIntCon(UINT32(arg0Val));
                case TYP_LONG:
                    assert(typ == TYP_LONG);
                    return VNForLongCon(INT64(arg0Val));
                case TYP_ULONG:
                    assert(typ == TYP_LONG);
                    return VNForLongCon(UINT64(arg0Val));
                case TYP_FLOAT:
                    assert(typ == TYP_FLOAT);
                    return VNForFloatCon(arg0Val);
                case TYP_DOUBLE:
                    assert(typ == TYP_DOUBLE);
                    return VNForDoubleCon(double(arg0Val));
                default:
                    unreached();
            }
        }
        case TYP_DOUBLE:
        {
            double arg0Val = GetConstantDouble(arg0VN);
            assert(!CheckedOps::CastFromDoubleOverflows(arg0Val, castToType));

            switch (castToType)
            {
                case TYP_BYTE:
                    assert(typ == TYP_INT);
                    return VNForIntCon(INT8(arg0Val));
                case TYP_BOOL:
                case TYP_UBYTE:
                    assert(typ == TYP_INT);
                    return VNForIntCon(UINT8(arg0Val));
                case TYP_SHORT:
                    assert(typ == TYP_INT);
                    return VNForIntCon(INT16(arg0Val));
                case TYP_USHORT:
                    assert(typ == TYP_INT);
                    return VNForIntCon(UINT16(arg0Val));
                case TYP_INT:
                    assert(typ == TYP_INT);
                    return VNForIntCon(INT32(arg0Val));
                case TYP_UINT:
                    assert(typ == TYP_INT);
                    return VNForIntCon(UINT32(arg0Val));
                case TYP_LONG:
                    assert(typ == TYP_LONG);
                    return VNForLongCon(INT64(arg0Val));
                case TYP_ULONG:
                    assert(typ == TYP_LONG);
                    return VNForLongCon(UINT64(arg0Val));
                case TYP_FLOAT:
                    assert(typ == TYP_FLOAT);
                    return VNForFloatCon(float(arg0Val));
                case TYP_DOUBLE:
                    assert(typ == TYP_DOUBLE);
                    return VNForDoubleCon(arg0Val);
                default:
                    unreached();
            }
        }
        default:
            unreached();
    }
}

//------------------------------------------------------------------------
// EvalBitCastForConstantArgs: Evaluate "BitCast(const)".
//
// Arguments:
//    dstType - The target type
//    arg0VN  - VN of the argument (must be a constant)
//
// Return Value:
//    The constant VN representing "BitCast<dstType>(arg0VN)".
//
ValueNum ValueNumStore::EvalBitCastForConstantArgs(var_types dstType, ValueNum arg0VN)
{
    // Handles - when generating relocatable code - don't represent their final
    // values, so we'll not fold bitcasts from them (always, for simplicity).
    assert(!IsVNHandle(arg0VN));

    var_types srcType = TypeOfVN(arg0VN);
    assert((genTypeSize(srcType) == genTypeSize(dstType)) || (varTypeIsSmall(dstType) && (srcType == TYP_INT)));

    int           int32    = 0;
    int64_t       int64    = 0;
    target_size_t nuint    = 0;
    float         float32  = 0;
    double        float64  = 0;
    unsigned char bytes[8] = {};

    switch (srcType)
    {
        case TYP_INT:
            int32 = ConstantValue<int>(arg0VN);
            memcpy(bytes, &int32, sizeof(int32));
            break;
        case TYP_LONG:
            int64 = ConstantValue<int64_t>(arg0VN);
            memcpy(bytes, &int64, sizeof(int64));
            break;
        case TYP_BYREF:
            nuint = ConstantValue<target_size_t>(arg0VN);
            memcpy(bytes, &nuint, sizeof(nuint));
            break;
        case TYP_REF:
            noway_assert(arg0VN == VNForNull());
            nuint = 0;
            memcpy(bytes, &nuint, sizeof(nuint));
            break;
        case TYP_FLOAT:
            float32 = ConstantValue<float>(arg0VN);
            memcpy(bytes, &float32, sizeof(float32));
            break;
        case TYP_DOUBLE:
            float64 = ConstantValue<double>(arg0VN);
            memcpy(bytes, &float64, sizeof(float64));
            break;
        default:
            unreached();
    }

    // "BitCast<small type>" has the semantic of only changing the upper bits (without truncation).
    if (varTypeIsSmall(dstType))
    {
        assert(FitsIn(varTypeToSigned(dstType), int32) || FitsIn(varTypeToUnsigned(dstType), int32));
    }

    switch (dstType)
    {
        case TYP_BOOL:
        case TYP_UBYTE:
            memcpy(&int32, bytes, sizeof(int32));
            return VNForIntCon(static_cast<uint8_t>(int32));
        case TYP_BYTE:
            memcpy(&int32, bytes, sizeof(int32));
            return VNForIntCon(static_cast<int8_t>(int32));
        case TYP_USHORT:
            memcpy(&int32, bytes, sizeof(int32));
            return VNForIntCon(static_cast<uint16_t>(int32));
        case TYP_SHORT:
            memcpy(&int32, bytes, sizeof(int32));
            return VNForIntCon(static_cast<int16_t>(int32));
        case TYP_INT:
            memcpy(&int32, bytes, sizeof(int32));
            return VNForIntCon(int32);
        case TYP_LONG:
            memcpy(&int64, bytes, sizeof(int64));
            return VNForLongCon(int64);
        case TYP_BYREF:
            memcpy(&nuint, bytes, sizeof(nuint));
            return VNForByrefCon(nuint);
        case TYP_FLOAT:
            memcpy(&float32, bytes, sizeof(float32));
            return VNForFloatCon(float32);
        case TYP_DOUBLE:
            memcpy(&float64, bytes, sizeof(float64));
            return VNForDoubleCon(float64);
        default:
            unreached();
    }
}

//------------------------------------------------------------------------
// VNEvalFoldTypeCompare:
//
// Arguments:
//    type   - The result type
//    func   - The function
//    arg0VN - VN of the first argument
//    arg1VN - VN of the second argument
//
// Return Value:
//    NoVN if this is not a foldable type compare
//    Simplified (perhaps constant) VN if it is foldable.
//
// Notes:
//    Value number counterpart to gtFoldTypeCompare
//    Doesn't handle all the cases (yet).
//
//    (EQ/NE (TypeHandleToRuntimeType x) (TypeHandleToRuntimeType y)) == (EQ/NE x y)
//
ValueNum ValueNumStore::VNEvalFoldTypeCompare(var_types type, VNFunc func, ValueNum arg0VN, ValueNum arg1VN)
{
    const genTreeOps oper = genTreeOps(func);
    assert(GenTree::StaticOperIs(oper, GT_EQ, GT_NE));

    VNFuncApp  arg0Func;
    const bool arg0IsFunc = GetVNFunc(arg0VN, &arg0Func);

    if (!arg0IsFunc || (arg0Func.m_func != VNF_TypeHandleToRuntimeType))
    {
        return NoVN;
    }

    VNFuncApp  arg1Func;
    const bool arg1IsFunc = GetVNFunc(arg1VN, &arg1Func);

    if (!arg1IsFunc || (arg1Func.m_func != VNF_TypeHandleToRuntimeType))
    {
        return NoVN;
    }

    // Only re-express as handle equality when we have known
    // class handles and the VM agrees comparing these gives the same
    // result as comparing the runtime types.
    //
    // Note that VN actually tracks the value of embedded handle;
    // we need to pass the VM the associated the compile time handles,
    // in case they differ (say for prejitting or AOT).
    //
    ValueNum handle0 = arg0Func.m_args[0];
    if (!IsVNHandle(handle0))
    {
        return NoVN;
    }

    ValueNum handle1 = arg1Func.m_args[0];
    if (!IsVNHandle(handle1))
    {
        return NoVN;
    }

    assert(GetHandleFlags(handle0) == GTF_ICON_CLASS_HDL);
    assert(GetHandleFlags(handle1) == GTF_ICON_CLASS_HDL);

    const ssize_t handleVal0 = ConstantValue<ssize_t>(handle0);
    const ssize_t handleVal1 = ConstantValue<ssize_t>(handle1);
    ssize_t       compileTimeHandle0;
    ssize_t       compileTimeHandle1;

    // These mappings should always exist.
    //
    const bool found0 = m_embeddedToCompileTimeHandleMap.TryGetValue(handleVal0, &compileTimeHandle0);
    const bool found1 = m_embeddedToCompileTimeHandleMap.TryGetValue(handleVal1, &compileTimeHandle1);
    assert(found0 && found1);

    // We may see null compile time handles for some constructed class handle cases.
    // We should fix the construction if possible. But just skip those cases for now.
    //
    if ((compileTimeHandle0 == 0) || (compileTimeHandle1 == 0))
    {
        return NoVN;
    }

    JITDUMP("Asking runtime to compare %p (%s) and %p (%s) for equality\n", dspPtr(compileTimeHandle0),
            m_pComp->eeGetClassName(CORINFO_CLASS_HANDLE(compileTimeHandle0)), dspPtr(compileTimeHandle1),
            m_pComp->eeGetClassName(CORINFO_CLASS_HANDLE(compileTimeHandle1)));

    ValueNum               result = NoVN;
    const TypeCompareState s =
        m_pComp->info.compCompHnd->compareTypesForEquality(CORINFO_CLASS_HANDLE(compileTimeHandle0),
                                                           CORINFO_CLASS_HANDLE(compileTimeHandle1));
    if (s != TypeCompareState::May)
    {
        const bool typesAreEqual = (s == TypeCompareState::Must);
        const bool operatorIsEQ  = (oper == GT_EQ);
        const int  compareResult = operatorIsEQ ^ typesAreEqual ? 0 : 1;
        JITDUMP("Runtime reports comparison is known at jit time: %u\n", compareResult);
        result = VNForIntCon(compareResult);
    }

    return result;
}

//------------------------------------------------------------------------
// VNEvalCanFoldBinaryFunc: Can the given binary function be constant-folded?
//
// Arguments:
//    type   - The result type
//    func   - The function
//    arg0VN - VN of the first argument
//    arg1VN - VN of the second argument
//
// Return Value:
//    Whether the caller can constant-fold "func" with the given arguments.
//
// Notes:
//    Returning "true" from this method implies support for evaluating the
//    function in "EvalFuncForConstantArgs" (one of its callees).
//
bool ValueNumStore::VNEvalCanFoldBinaryFunc(var_types type, VNFunc func, ValueNum arg0VN, ValueNum arg1VN)
{
    if (!IsVNConstant(arg0VN) || !IsVNConstant(arg1VN))
    {
        return false;
    }

    if (func < VNF_Boundary)
    {
        switch (genTreeOps(func))
        {
            case GT_ADD:
            case GT_SUB:
            case GT_MUL:
            case GT_DIV:
            case GT_MOD:

            case GT_UDIV:
            case GT_UMOD:

            case GT_AND:
            case GT_OR:
            case GT_XOR:

            case GT_LSH:
            case GT_RSH:
            case GT_RSZ:
            case GT_ROL:
            case GT_ROR:

            case GT_EQ:
            case GT_NE:
            case GT_GT:
            case GT_GE:
            case GT_LT:
            case GT_LE:
                break;

            default:
                return false;
        }
    }
    else
    {
        switch (func)
        {
            case VNF_GT_UN:
            case VNF_GE_UN:
            case VNF_LT_UN:
            case VNF_LE_UN:

            case VNF_ADD_OVF:
            case VNF_SUB_OVF:
            case VNF_MUL_OVF:
            case VNF_ADD_UN_OVF:
            case VNF_SUB_UN_OVF:
            case VNF_MUL_UN_OVF:

            case VNF_Cast:
            case VNF_CastOvf:
                if ((type != TYP_I_IMPL) && IsVNHandle(arg0VN))
                {
                    return false;
                }
                break;

            case VNF_BitCast:
                if (!varTypeIsArithmetic(type) || IsVNHandle(arg0VN))
                {
                    return false;
                }
                break;

            default:
                return false;
        }
    }

    // It is possible for us to have mismatched types (see Bug 750863)
    // We don't try to fold a binary operation when one of the constant operands
    // is a floating-point constant and the other is not, except for casts.
    // For casts, the second operand just carries the information about the type.

    var_types arg0VNtyp      = TypeOfVN(arg0VN);
    bool      arg0IsFloating = varTypeIsFloating(arg0VNtyp);

    var_types arg1VNtyp      = TypeOfVN(arg1VN);
    bool      arg1IsFloating = varTypeIsFloating(arg1VNtyp);

    if (!VNFuncIsNumericCast(func) && (func != VNF_BitCast) && (arg0IsFloating != arg1IsFloating))
    {
        return false;
    }

    if (type == TYP_BYREF)
    {
        // We don't want to fold expressions that produce TYP_BYREF
        return false;
    }

    return true;
}

//------------------------------------------------------------------------
// VNEvalCanFoldUnaryFunc: Can the given unary function be constant-folded?
//
// Arguments:
//    type   - The result type
//    func   - The function
//    arg0VN - VN of the argument
//
// Return Value:
//    Whether the caller can constant-fold "func" with the given argument.
//
// Notes:
//    Returning "true" from this method implies support for evaluating the
//    function in "EvalFuncForConstantArgs" (one of its callees).
//
bool ValueNumStore::VNEvalCanFoldUnaryFunc(var_types typ, VNFunc func, ValueNum arg0VN)
{
    if (!IsVNConstant(arg0VN))
    {
        return false;
    }

    if (func < VNF_Boundary)
    {
        switch (genTreeOps(func))
        {
            case GT_NEG:
            case GT_NOT:
            case GT_BSWAP16:
            case GT_BSWAP:
                return true;

            default:
                return false;
        }
    }

    return false;
}

//----------------------------------------------------------------------------------------
//  VNEvalShouldFold - Returns true if we should perform the folding operation.
//                     It returns false if we don't want to fold the expression,
//                     because it will always throw an exception.
//
// Arguments:
//    typ            - The type of the resulting ValueNum produced by 'func'
//    func           - Any binary VNFunc
//    arg0VN         - The ValueNum of the first argument to 'func'
//    arg1VN         - The ValueNum of the second argument to 'func'
//
// Return Value:     - Returns true if we should perform a folding operation.
//
// Notes:            - Does not handle operations producing TYP_BYREF.
//
bool ValueNumStore::VNEvalShouldFold(var_types typ, VNFunc func, ValueNum arg0VN, ValueNum arg1VN)
{
    assert(typ != TYP_BYREF);

    // We have some arithmetic operations that will always throw
    // an exception given particular constant argument(s).
    // (i.e. integer division by zero)
    //
    // We will avoid performing any constant folding on them
    // since they won't actually produce any result.
    // Instead they always will throw an exception.

    // Floating point operations do not throw exceptions.
    if (varTypeIsFloating(typ))
    {
        return true;
    }

    genTreeOps oper = genTreeOps(func);
    // Is this an integer divide/modulo that will always throw an exception?
    if (GenTree::StaticOperIs(oper, GT_DIV, GT_UDIV, GT_MOD, GT_UMOD))
    {
        if (!((typ == TYP_INT) || (typ == TYP_LONG)))
        {
            assert(!"Unexpected type in VNEvalShouldFold for integer division/modulus");
            return false;
        }
        // Just in case we have mismatched types.
        if ((TypeOfVN(arg0VN) != typ) || (TypeOfVN(arg1VN) != typ))
        {
            return false;
        }

        INT64 divisor = CoercedConstantValue<INT64>(arg1VN);

        if (divisor == 0)
        {
            // Don't fold, we have a divide by zero.
            return false;
        }
        else if ((oper == GT_DIV || oper == GT_MOD) && (divisor == -1))
        {
            // Don't fold if we have a division of INT32_MIN or INT64_MIN by -1.
            // Note that while INT_MIN % -1 is mathematically well-defined (and equal to 0),
            // we still give up on folding it because the "idiv" instruction is used to compute it on x64.
            // And "idiv" raises an exception on such inputs.
            INT64 dividend    = CoercedConstantValue<INT64>(arg0VN);
            INT64 badDividend = typ == TYP_INT ? INT32_MIN : INT64_MIN;

            // Only fold if our dividend is good.
            return dividend != badDividend;
        }
    }

    // Is this a checked operation that will always throw an exception?
    if (VNFuncIsOverflowArithmetic(func))
    {
        if (typ == TYP_INT)
        {
            int op1 = ConstantValue<int>(arg0VN);
            int op2 = ConstantValue<int>(arg1VN);

            switch (func)
            {
                case VNF_ADD_OVF:
                    return !CheckedOps::AddOverflows(op1, op2, CheckedOps::Signed);
                case VNF_SUB_OVF:
                    return !CheckedOps::SubOverflows(op1, op2, CheckedOps::Signed);
                case VNF_MUL_OVF:
                    return !CheckedOps::MulOverflows(op1, op2, CheckedOps::Signed);
                case VNF_ADD_UN_OVF:
                    return !CheckedOps::AddOverflows(op1, op2, CheckedOps::Unsigned);
                case VNF_SUB_UN_OVF:
                    return !CheckedOps::SubOverflows(op1, op2, CheckedOps::Unsigned);
                case VNF_MUL_UN_OVF:
                    return !CheckedOps::MulOverflows(op1, op2, CheckedOps::Unsigned);
                default:
                    assert(!"Unexpected checked operation in VNEvalShouldFold");
                    return false;
            }
        }
        else if (typ == TYP_LONG)
        {
            INT64 op1 = ConstantValue<INT64>(arg0VN);
            INT64 op2 = ConstantValue<INT64>(arg1VN);

            switch (func)
            {
                case VNF_ADD_OVF:
                    return !CheckedOps::AddOverflows(op1, op2, CheckedOps::Signed);
                case VNF_SUB_OVF:
                    return !CheckedOps::SubOverflows(op1, op2, CheckedOps::Signed);
                case VNF_MUL_OVF:
                    return !CheckedOps::MulOverflows(op1, op2, CheckedOps::Signed);
                case VNF_ADD_UN_OVF:
                    return !CheckedOps::AddOverflows(op1, op2, CheckedOps::Unsigned);
                case VNF_SUB_UN_OVF:
                    return !CheckedOps::SubOverflows(op1, op2, CheckedOps::Unsigned);
                case VNF_MUL_UN_OVF:
                    return !CheckedOps::MulOverflows(op1, op2, CheckedOps::Unsigned);
                default:
                    assert(!"Unexpected checked operation in VNEvalShouldFold");
                    return false;
            }
        }
        else
        {
            assert(!"Unexpected type in VNEvalShouldFold for overflow arithmetic");
            return false;
        }
    }

    // Is this a checked cast that will always throw an exception or one with an implementation-defined result?
    if (VNFuncIsNumericCast(func))
    {
        var_types castFromType = TypeOfVN(arg0VN);

        // By policy, we do not fold conversions from floating-point types that result in
        // overflow, as the value the C++ compiler gives us does not always match our own codegen.
        if ((func == VNF_CastOvf) || varTypeIsFloating(castFromType))
        {
            var_types castToType;
            bool      fromUnsigned;
            GetCastOperFromVN(arg1VN, &castToType, &fromUnsigned);

            switch (castFromType)
            {
                case TYP_INT:
                    return !CheckedOps::CastFromIntOverflows(GetConstantInt32(arg0VN), castToType, fromUnsigned);
                case TYP_LONG:
                    return !CheckedOps::CastFromLongOverflows(GetConstantInt64(arg0VN), castToType, fromUnsigned);
                case TYP_FLOAT:
                    return !CheckedOps::CastFromFloatOverflows(GetConstantSingle(arg0VN), castToType);
                case TYP_DOUBLE:
                    return !CheckedOps::CastFromDoubleOverflows(GetConstantDouble(arg0VN), castToType);
                default:
                    return false;
            }
        }
    }

    return true;
}

//----------------------------------------------------------------------------------------
//  EvalUsingMathIdentity
//                   - Attempts to evaluate 'func' by using mathematical identities
//                     that can be applied to 'func'.
//
// Arguments:
//    typ            - The type of the resulting ValueNum produced by 'func'
//    func           - Any binary VNFunc
//    arg0VN         - The ValueNum of the first argument to 'func'
//    arg1VN         - The ValueNum of the second argument to 'func'
//
// Return Value:     - When successful a  ValueNum for the expression is returned.
//                     When unsuccessful NoVN is returned.
//
ValueNum ValueNumStore::EvalUsingMathIdentity(var_types typ, VNFunc func, ValueNum arg0VN, ValueNum arg1VN)
{
    ValueNum resultVN = NoVN; // set default result to unsuccessful

    if (typ == TYP_BYREF) // We don't want/need to optimize a zero byref
    {
        return resultVN; // return the unsuccessful value
    }

    // (0 + x) == x
    // (x + 0) == x
    // This identity does not apply for floating point (when x == -0.0).
    auto identityForAddition = [=]() -> ValueNum {
        if (!varTypeIsFloating(typ))
        {
            ValueNum ZeroVN = VNZeroForType(typ);
            if (arg0VN == ZeroVN)
            {
                return arg1VN;
            }
            else if (arg1VN == ZeroVN)
            {
                return arg0VN;
            }
        }

        return NoVN;
    };

    // (x - 0) == x
    // (x - x) == 0
    // This identity does not apply for floating point (when x == -0.0).
    auto identityForSubtraction = [=]() -> ValueNum {
        if (!varTypeIsFloating(typ))
        {
            ValueNum ZeroVN = VNZeroForType(typ);
            if (arg1VN == ZeroVN)
            {
                return arg0VN;
            }
            else if (arg0VN == arg1VN)
            {
                return ZeroVN;
            }
        }

        return NoVN;
    };

    // These identities do not apply for floating point.
    auto identityForMultiplication = [=]() -> ValueNum {
        if (!varTypeIsFloating(typ))
        {
            // (0 * x) == 0
            // (x * 0) == 0
            ValueNum ZeroVN = VNZeroForType(typ);
            if (arg0VN == ZeroVN)
            {
                return ZeroVN;
            }
            else if (arg1VN == ZeroVN)
            {
                return ZeroVN;
            }

            // (x * 1) == x
            // (1 * x) == x
            ValueNum OneVN = VNOneForType(typ);
            if (arg0VN == OneVN)
            {
                return arg1VN;
            }
            else if (arg1VN == OneVN)
            {
                return arg0VN;
            }
        }

        return NoVN;
    };

    // We have ways of evaluating some binary functions.
    if (func < VNF_Boundary)
    {
        ValueNum ZeroVN;
        ValueNum OneVN;

        switch (genTreeOps(func))
        {
            case GT_ADD:
                resultVN = identityForAddition();
                break;

            case GT_SUB:
                resultVN = identityForSubtraction();
                break;

            case GT_MUL:
                resultVN = identityForMultiplication();
                break;

            case GT_DIV:
            case GT_UDIV:
                // (x / 1) == x
                // This identity does not apply for floating point
                //
                if (!varTypeIsFloating(typ))
                {
                    OneVN = VNOneForType(typ);
                    if (arg1VN == OneVN)
                    {
                        resultVN = arg0VN;
                    }
                }
                break;

            case GT_OR:
            case GT_XOR:
                // (0 | x) == x,  (0 ^ x) == x
                // (x | 0) == x,  (x ^ 0) == x
                ZeroVN = VNZeroForType(typ);
                if (arg0VN == ZeroVN)
                {
                    resultVN = arg1VN;
                }
                else if (arg1VN == ZeroVN)
                {
                    resultVN = arg0VN;
                }
                break;

            case GT_AND:
                // (x & 0) == 0
                // (0 & x) == 0
                ZeroVN = VNZeroForType(typ);
                if (arg0VN == ZeroVN)
                {
                    resultVN = ZeroVN;
                }
                else if (arg1VN == ZeroVN)
                {
                    resultVN = ZeroVN;
                }
                break;

            case GT_LSH:
            case GT_RSH:
            case GT_RSZ:
            case GT_ROL:
            case GT_ROR:
                // (x << 0)  == x
                // (x >> 0)  == x
                // (x rol 0) == x
                // (x ror 0) == x
                ZeroVN = VNZeroForType(typ);
                if (arg1VN == ZeroVN)
                {
                    resultVN = arg0VN;
                }
                // (0 << x)  == 0
                // (0 >> x)  == 0
                // (0 rol x) == 0
                // (0 ror x) == 0
                if (arg0VN == ZeroVN)
                {
                    resultVN = ZeroVN;
                }
                break;

            case GT_EQ:
                // (null == non-null) == false
                // (non-null == null) == false
                if (((arg0VN == VNForNull()) && IsKnownNonNull(arg1VN)) ||
                    ((arg1VN == VNForNull()) && IsKnownNonNull(arg0VN)))
                {
                    resultVN = VNZeroForType(typ);
                    break;
                }
                // (relop == 0) == !relop
                ZeroVN = VNZeroForType(typ);
                if (IsVNRelop(arg0VN) && (arg1VN == ZeroVN))
                {
                    ValueNum rev0VN = GetRelatedRelop(arg0VN, VN_RELATION_KIND::VRK_Reverse);
                    if (rev0VN != NoVN)
                    {
                        resultVN = rev0VN;
                        break;
                    }
                }
                else if (IsVNRelop(arg1VN) && (arg0VN == ZeroVN))
                {
                    ValueNum rev1VN = GetRelatedRelop(arg1VN, VN_RELATION_KIND::VRK_Reverse);
                    if (rev1VN != NoVN)
                    {
                        resultVN = rev1VN;
                        break;
                    }
                }
                // (relop == 1) == relop
                OneVN = VNOneForType(typ);
                if (IsVNRelop(arg0VN) && (arg1VN == OneVN))
                {
                    resultVN = arg0VN;
                    break;
                }
                else if (IsVNRelop(arg1VN) && (arg0VN == OneVN))
                {
                    resultVN = arg1VN;
                    break;
                }
                // (x == x) == true (integer only)
                FALLTHROUGH;
            case GT_GE:
            case GT_LE:
                // (x <= x) == true (integer only)
                // (x >= x) == true (integer only)
                if ((arg0VN == arg1VN) && varTypeIsIntegralOrI(TypeOfVN(arg0VN)))
                {
                    resultVN = VNOneForType(typ);
                }
                break;

            case GT_NE:
                // (null != non-null) == true
                // (non-null != null) == true
                if (((arg0VN == VNForNull()) && IsKnownNonNull(arg1VN)) ||
                    ((arg1VN == VNForNull()) && IsKnownNonNull(arg0VN)))
                {
                    resultVN = VNOneForType(typ);
                    break;
                }
                // (x != x) == false (integer only)
                else if ((arg0VN == arg1VN) && varTypeIsIntegralOrI(TypeOfVN(arg0VN)))
                {
                    resultVN = VNZeroForType(typ);
                    break;
                }
                // (relop != 0) == relop
                ZeroVN = VNZeroForType(typ);
                if (IsVNRelop(arg0VN) && (arg1VN == ZeroVN))
                {
                    resultVN = arg0VN;
                    break;
                }
                else if (IsVNRelop(arg1VN) && (arg0VN == ZeroVN))
                {
                    resultVN = arg1VN;
                    break;
                }
                // (relop != 1) == !relop
                OneVN = VNOneForType(typ);
                if (IsVNRelop(arg0VN) && (arg1VN == OneVN))
                {
                    ValueNum rev0VN = GetRelatedRelop(arg0VN, VN_RELATION_KIND::VRK_Reverse);
                    if (rev0VN != NoVN)
                    {
                        resultVN = rev0VN;
                        break;
                    }
                }
                else if (IsVNRelop(arg1VN) && (arg0VN == OneVN))
                {
                    ValueNum rev1VN = GetRelatedRelop(arg1VN, VN_RELATION_KIND::VRK_Reverse);
                    if (rev1VN != NoVN)
                    {
                        resultVN = rev1VN;
                        break;
                    }
                }
                break;

            case GT_GT:
            case GT_LT:
                // (x > x) == false (integer & floating point)
                // (x < x) == false (integer & floating point)
                if (arg0VN == arg1VN)
                {
                    resultVN = VNZeroForType(typ);
                }
                break;

            default:
                break;
        }
    }
    else // must be a VNF_ function
    {
        switch (func)
        {
            case VNF_ADD_OVF:
            case VNF_ADD_UN_OVF:
                resultVN = identityForAddition();
                break;

            case VNF_SUB_OVF:
            case VNF_SUB_UN_OVF:
                resultVN = identityForSubtraction();
                break;

            case VNF_MUL_OVF:
            case VNF_MUL_UN_OVF:
                resultVN = identityForMultiplication();
                break;

            case VNF_LT_UN:
                // (x < 0) == false
                // (x < x) == false
                std::swap(arg0VN, arg1VN);
                FALLTHROUGH;
            case VNF_GT_UN:
                // (0 > x) == false
                // (x > x) == false
                // None of the above identities apply to floating point comparisons.
                // For example, (NaN > NaN) is true instead of false because these are
                // unordered comparisons.
                if (varTypeIsIntegralOrI(TypeOfVN(arg0VN)) &&
                    ((arg0VN == VNZeroForType(TypeOfVN(arg0VN))) || (arg0VN == arg1VN)))
                {
                    resultVN = VNZeroForType(typ);
                }
                break;

            case VNF_GE_UN:
                // (x >= 0) == true
                // (x >= x) == true
                std::swap(arg0VN, arg1VN);
                FALLTHROUGH;
            case VNF_LE_UN:
                // (0 <= x) == true
                // (x <= x) == true
                // Unlike (x < x) and (x > x), (x >= x) and (x <= x) also apply to floating
                // point comparisons: x is either equal to itself or is unordered if it's NaN.
                if ((varTypeIsIntegralOrI(TypeOfVN(arg0VN)) && (arg0VN == VNZeroForType(TypeOfVN(arg0VN)))) ||
                    (arg0VN == arg1VN))
                {
                    resultVN = VNOneForType(typ);
                }
                break;

            default:
                break;
        }
    }
    return resultVN;
}

//------------------------------------------------------------------------
// VNForExpr: Opaque value number that is equivalent to itself but unique
//    from all other value numbers.
//
// Arguments:
//    block - BasicBlock where the expression that produces this value occurs.
//            May be nullptr to force conservative "could be anywhere" interpretation.
//     type - Type of the expression in the IR
//
// Return Value:
//    A new value number distinct from any previously generated, that compares as equal
//    to itself, but not any other value number, and is annotated with the given
//    type and block.
//
ValueNum ValueNumStore::VNForExpr(BasicBlock* block, var_types type)
{
    BasicBlock::loopNumber loopNum;
    if (block == nullptr)
    {
        loopNum = BasicBlock::MAX_LOOP_NUM;
    }
    else
    {
        loopNum = block->bbNatLoopNum;
    }

    // VNForFunc(typ, func, vn) but bypasses looking in the cache
    //
    Chunk* const          c                 = GetAllocChunk(type, CEA_Func1);
    unsigned const        offsetWithinChunk = c->AllocVN();
    VNDefFuncAppFlexible* fapp              = c->PointerToFuncApp(offsetWithinChunk, 1);
    fapp->m_func                            = VNF_MemOpaque;
    fapp->m_args[0]                         = loopNum;

    ValueNum resultVN = c->m_baseVN + offsetWithinChunk;
    return resultVN;
}

//------------------------------------------------------------------------
// VNPairForExpr - Create a "new, unique" pair of value numbers.
//
// "VNForExpr" equivalent for "ValueNumPair"s.
//
ValueNumPair ValueNumStore::VNPairForExpr(BasicBlock* block, var_types type)
{
    ValueNum     uniqVN = VNForExpr(block, type);
    ValueNumPair uniqVNP(uniqVN, uniqVN);

    return uniqVNP;
}

//------------------------------------------------------------------------
// VNForLoad: Get the VN for a load from a location (physical map).
//
// Arguments:
//    vnk           - The kind of VN to select (see "VNForMapSelectWork" notes)
//    locationValue - (VN of) the value location has
//    locationSize  - Size of the location
//    loadType      - Type being loaded
//    offset        - In-location offset being loaded from
//    loadSize      - Number of bytes being loaded
//
// Return Value:
//    Value number representing "locationValue[offset:offset + loadSize - 1]",
//    normalized to the same actual type as "loadType". Handles out-of-bounds
//    loads by returning a "new, unique" VN.
//
ValueNum ValueNumStore::VNForLoad(ValueNumKind vnk,
                                  ValueNum     locationValue,
                                  unsigned     locationSize,
                                  var_types    loadType,
                                  ssize_t      offset,
                                  unsigned     loadSize)
{
    assert((loadSize > 0));

    unsigned loadOffset = static_cast<unsigned>(offset);

    if ((offset < 0) || (locationSize < (loadOffset + loadSize)))
    {
        JITDUMP("    *** VNForLoad: out-of-bounds load!\n");
        return VNForExpr(m_pComp->compCurBB, loadType);
    }

    ValueNum loadValue;
    if (LoadStoreIsEntire(locationSize, loadOffset, loadSize))
    {
        loadValue = locationValue;
    }
    else
    {
        JITDUMP("  VNForLoad:\n");
        loadValue = VNForMapPhysicalSelect(vnk, loadType, locationValue, loadOffset, loadSize);
    }

    // Unlike with stores, loads we always normalize (to have the property that the tree's type
    // is the same as its VN's).
    loadValue = VNForLoadStoreBitCast(loadValue, loadType, loadSize);

    assert(genActualType(TypeOfVN(loadValue)) == genActualType(loadType));

    return loadValue;
}

//------------------------------------------------------------------------
// VNPairForLoad: VNForLoad applied to a ValueNumPair.
//
ValueNumPair ValueNumStore::VNPairForLoad(
    ValueNumPair locationValue, unsigned locationSize, var_types loadType, ssize_t offset, unsigned loadSize)
{
    ValueNum liberalVN = VNForLoad(VNK_Liberal, locationValue.GetLiberal(), locationSize, loadType, offset, loadSize);
    ValueNum conservVN =
        VNForLoad(VNK_Conservative, locationValue.GetConservative(), locationSize, loadType, offset, loadSize);

    return ValueNumPair(liberalVN, conservVN);
}

//------------------------------------------------------------------------
// VNForStore: Get the VN for a store to a location (physical map).
//
// Arguments:
//    locationValue - (VN of) the value location had before the store
//    locationSize  - Size of the location
//    offset        - In-location offset being stored to
//    storeSize     - Number of bytes being stored
//    value         - (VN of) the value being stored
//
// Return Value:
//    Value number for "locationValue" with "storeSize" bytes starting at
//    "offset" set to "value". "NoVN" in case of an out-of-bounds store
//    (the caller is expected to explicitly handle that).
//
// Notes:
//    Does not handle "entire" (whole/identity) stores.
//
ValueNum ValueNumStore::VNForStore(
    ValueNum locationValue, unsigned locationSize, ssize_t offset, unsigned storeSize, ValueNum value)
{
    assert(storeSize > 0);

    // The caller is expected to handle identity stores, applying the appropriate normalization policy.
    assert(!LoadStoreIsEntire(locationSize, offset, storeSize));

    unsigned storeOffset = static_cast<unsigned>(offset);

    if ((offset < 0) || (locationSize < (storeOffset + storeSize)))
    {
        JITDUMP("    *** VNForStore: out-of-bounds store -- location size is %u, offset is %zd, store size is %u\n",
                locationSize, offset, storeSize);
        // Some callers will need to invalidate parenting maps, so force explicit
        // handling of this case instead of returning a "new, unique" VN.
        return NoVN;
    }

    JITDUMP("  VNForStore:\n");
    return VNForMapPhysicalStore(locationValue, storeOffset, storeSize, value);
}

//------------------------------------------------------------------------
// VNPairForStore: VNForStore applied to a ValueNumPair.
//
ValueNumPair ValueNumStore::VNPairForStore(
    ValueNumPair locationValue, unsigned locationSize, ssize_t offset, unsigned storeSize, ValueNumPair value)
{
    ValueNum liberalVN = VNForStore(locationValue.GetLiberal(), locationSize, offset, storeSize, value.GetLiberal());
    ValueNum conservVN;
    if (locationValue.BothEqual() && value.BothEqual())
    {
        conservVN = liberalVN;
    }
    else
    {
        conservVN =
            VNForStore(locationValue.GetConservative(), locationSize, offset, storeSize, value.GetConservative());
    }

    return ValueNumPair(liberalVN, conservVN);
}

//------------------------------------------------------------------------
// VNForLoadStoreBitCast: Normalize a value number to the desired type.
//
// Arguments:
//    value   - (VN of) the value needed normalization
//    indType - The type to normalize to
//    indSize - The size of "indType" and "value" (relevant for structs)
//
// Return Value:
//    Value number the logical "BitCast<indType>(value)".
//
// Notes:
//    As far as the physical maps are concerned, all values with the same
//    size "are equal". However, both IR and the rest of VN do distinguish
//    between "4 bytes of TYP_INT" and "4 bytes of TYP_FLOAT". This method
//    is called in cases where that gap needs to be bridged and the value
//    "normalized" to the appropriate type. Notably, this normalization is
//    only performed for primitives -- TYP_STRUCTs of different handles but
//    same size are treated as equal (intentionally so -- this is good from
//    CQ, TP and simplicity standpoints).
//
ValueNum ValueNumStore::VNForLoadStoreBitCast(ValueNum value, var_types indType, unsigned indSize)
{
    var_types typeOfValue = TypeOfVN(value);

    if (typeOfValue != indType)
    {
        assert((typeOfValue == TYP_STRUCT) || (indType == TYP_STRUCT) || (genTypeSize(indType) == indSize));

        value = VNForBitCast(value, indType, indSize);

        JITDUMP("    VNForLoadStoreBitcast returns ");
        JITDUMPEXEC(m_pComp->vnPrint(value, 1));
        JITDUMP("\n");
    }

    assert(genActualType(TypeOfVN(value)) == genActualType(indType));

    return value;
}

//------------------------------------------------------------------------
// VNPairForLoadStoreBitCast: VNForLoadStoreBitCast applied to a ValueNumPair.
//
ValueNumPair ValueNumStore::VNPairForLoadStoreBitCast(ValueNumPair value, var_types indType, unsigned indSize)
{
    ValueNum liberalVN = VNForLoadStoreBitCast(value.GetLiberal(), indType, indSize);
    ValueNum conservVN;
    if (value.BothEqual())
    {
        conservVN = liberalVN;
    }
    else
    {
        conservVN = VNForLoadStoreBitCast(value.GetConservative(), indType, indSize);
    }

    return ValueNumPair(liberalVN, conservVN);
}

//------------------------------------------------------------------------
// VNForFieldSeq: Get the value number representing a field sequence.
//
// Arguments:
//    fieldSeq - the field sequence
//
// Return Value:
//    "GTF_FIELD_SEQ_PTR" handle VN for the sequences.
//
ValueNum ValueNumStore::VNForFieldSeq(FieldSeq* fieldSeq)
{
    // This encoding relies on the canonicality of field sequences.
    ValueNum fieldSeqVN = VNForHandle(reinterpret_cast<ssize_t>(fieldSeq), GTF_ICON_FIELD_SEQ);

#ifdef DEBUG
    if (m_pComp->verbose)
    {
        printf("    ");
        vnDump(m_pComp, fieldSeqVN);
        printf(" is " FMT_VN "\n", fieldSeqVN);
    }
#endif

    return fieldSeqVN;
}

//------------------------------------------------------------------------
// FieldSeqVNToFieldSeq: Decode the field sequence from a VN representing one.
//
// Arguments:
//    vn - the value number, must be one obtained using "VNForFieldSeq"
//
// Return Value:
//    The field sequence associated with "vn".
//
FieldSeq* ValueNumStore::FieldSeqVNToFieldSeq(ValueNum vn)
{
    assert(IsVNHandle(vn) && (GetHandleFlags(vn) == GTF_ICON_FIELD_SEQ));

    return reinterpret_cast<FieldSeq*>(ConstantValue<ssize_t>(vn));
}

ValueNum ValueNumStore::ExtendPtrVN(GenTree* opA, GenTree* opB)
{
    if (opB->OperGet() == GT_CNS_INT)
    {
        return ExtendPtrVN(opA, opB->AsIntCon()->gtFieldSeq, opB->AsIntCon()->IconValue());
    }

    return NoVN;
}

ValueNum ValueNumStore::ExtendPtrVN(GenTree* opA, FieldSeq* fldSeq, ssize_t offset)
{
    ValueNum res = NoVN;

    ValueNum opAvnWx = opA->gtVNPair.GetLiberal();
    assert(VNIsValid(opAvnWx));
    ValueNum opAvn;
    ValueNum opAvnx;
    VNUnpackExc(opAvnWx, &opAvn, &opAvnx);
    assert(VNIsValid(opAvn) && VNIsValid(opAvnx));

    VNFuncApp funcApp;
    if (!GetVNFunc(opAvn, &funcApp))
    {
        return res;
    }

    if (funcApp.m_func == VNF_PtrToStatic)
    {
        fldSeq = m_pComp->GetFieldSeqStore()->Append(FieldSeqVNToFieldSeq(funcApp.m_args[1]), fldSeq);
        res    = VNForFunc(TYP_BYREF, VNF_PtrToStatic, funcApp.m_args[0], VNForFieldSeq(fldSeq),
                        VNForIntPtrCon(ConstantValue<ssize_t>(funcApp.m_args[2]) + offset));
    }
    else if (funcApp.m_func == VNF_PtrToArrElem)
    {
        res = VNForFunc(TYP_BYREF, VNF_PtrToArrElem, funcApp.m_args[0], funcApp.m_args[1], funcApp.m_args[2],
                        VNForIntPtrCon(ConstantValue<ssize_t>(funcApp.m_args[3]) + offset));
    }
    if (res != NoVN)
    {
        res = VNWithExc(res, opAvnx);
    }

    return res;
}

//------------------------------------------------------------------------
// fgValueNumberLocalStore: Assign VNs to the SSA definition corresponding
//                          to a local store.
//
// Or update the current heap state in case the local was address-exposed.
//
// Arguments:
//    storeNode  - The node performing the store
//    lclDefNode - The local node representing the SSA definition
//    offset     - The offset, relative to the local, of the target location
//    storeSize  - The number of bytes being stored
//    value      - (VN of) the value being stored
//    normalize  - Whether "value" should be normalized to the local's type
//                 (in case the store overwrites the entire variable) before
//                 being written to the SSA descriptor
//
void Compiler::fgValueNumberLocalStore(GenTree*             storeNode,
                                       GenTreeLclVarCommon* lclDefNode,
                                       ssize_t              offset,
                                       unsigned             storeSize,
                                       ValueNumPair         value,
                                       bool                 normalize)
{
    // Should not have been recorded as updating the GC heap.
    assert(!GetMemorySsaMap(GcHeap)->Lookup(storeNode));

    auto processDef = [=](unsigned defLclNum, unsigned defSsaNum, ssize_t defOffset, unsigned defSize,
                          ValueNumPair defValue) {

        LclVarDsc* defVarDsc = lvaGetDesc(defLclNum);

        if (defSsaNum != SsaConfig::RESERVED_SSA_NUM)
        {
            unsigned lclSize = lvaLclExactSize(defLclNum);

            ValueNumPair newLclValue;
            if (vnStore->LoadStoreIsEntire(lclSize, defOffset, defSize))
            {
                newLclValue = defValue;
            }
            else
            {
                assert((lclDefNode->gtFlags & GTF_VAR_USEASG) != 0);
                unsigned     oldDefSsaNum = defVarDsc->GetPerSsaData(defSsaNum)->GetUseDefSsaNum();
                ValueNumPair oldLclValue  = defVarDsc->GetPerSsaData(oldDefSsaNum)->m_vnPair;
                newLclValue               = vnStore->VNPairForStore(oldLclValue, lclSize, defOffset, defSize, defValue);
            }

            // Any out-of-bounds stores should have made the local address-exposed.
            assert(newLclValue.BothDefined());

            if (normalize)
            {
                // We normalize types stored in local locations because things outside VN itself look at them.
                newLclValue = vnStore->VNPairForLoadStoreBitCast(newLclValue, defVarDsc->TypeGet(), lclSize);
                assert((genActualType(vnStore->TypeOfVN(newLclValue.GetLiberal())) == genActualType(defVarDsc)));
            }

            defVarDsc->GetPerSsaData(defSsaNum)->m_vnPair = newLclValue;

            JITDUMP("Tree [%06u] assigned VN to local var V%02u/%d: ", dspTreeID(storeNode), defLclNum, defSsaNum);
            JITDUMPEXEC(vnpPrint(newLclValue, 1));
            JITDUMP("\n");
        }
        else if (defVarDsc->IsAddressExposed())
        {
            ValueNum heapVN = vnStore->VNForExpr(compCurBB, TYP_HEAP);
            recordAddressExposedLocalStore(storeNode, heapVN DEBUGARG("local assign"));
        }
        else
        {
            JITDUMP("Tree [%06u] assigns to non-address-taken local V%02u; excluded from SSA, so value not tracked\n",
                    dspTreeID(storeNode), defLclNum);
        }
    };

    if (lclDefNode->HasCompositeSsaName())
    {
        LclVarDsc* varDsc = lvaGetDesc(lclDefNode);
        assert(varDsc->lvPromoted);

        for (unsigned index = 0; index < varDsc->lvFieldCnt; index++)
        {
            unsigned   fieldLclNum = varDsc->lvFieldLclStart + index;
            LclVarDsc* fieldVarDsc = lvaGetDesc(fieldLclNum);

            ssize_t  fieldStoreOffset;
            unsigned fieldStoreSize;
            if (gtStoreDefinesField(fieldVarDsc, offset, storeSize, &fieldStoreOffset, &fieldStoreSize))
            {
                // TYP_STRUCT can represent the general case where the value could be of any size.
                var_types fieldStoreType = TYP_STRUCT;
                if (vnStore->LoadStoreIsEntire(genTypeSize(fieldVarDsc), fieldStoreOffset, fieldStoreSize))
                {
                    // Avoid redundant bitcasts for the common case of a full definition.
                    fieldStoreType = fieldVarDsc->TypeGet();
                }

                // Calculate offset of this field's value, relative to the entire one.
                ssize_t      fieldOffset      = fieldVarDsc->lvFldOffset;
                ssize_t      fieldValueOffset = (fieldOffset < offset) ? 0 : (fieldOffset - offset);
                ValueNumPair fieldStoreValue =
                    vnStore->VNPairForLoad(value, storeSize, fieldStoreType, fieldValueOffset, fieldStoreSize);

                processDef(fieldLclNum, lclDefNode->GetSsaNum(this, index), fieldStoreOffset, fieldStoreSize,
                           fieldStoreValue);
            }
        }
    }
    else
    {
        processDef(lclDefNode->GetLclNum(), lclDefNode->GetSsaNum(), offset, storeSize, value);
    }
}

//------------------------------------------------------------------------
// fgValueNumberArrayElemLoad: Value number a load from an array element.
//
// Arguments:
//    loadTree - The indirection tree performing the load
//    addrFunc - The "VNF_PtrToArrElem" function representing the address
//
// Notes:
//    Only assigns normal VNs to "loadTree".
//
void Compiler::fgValueNumberArrayElemLoad(GenTree* loadTree, VNFuncApp* addrFunc)
{
    assert(loadTree->OperIsIndir() && (addrFunc->m_func == VNF_PtrToArrElem));

    CORINFO_CLASS_HANDLE elemTypeEq = CORINFO_CLASS_HANDLE(vnStore->ConstantValue<ssize_t>(addrFunc->m_args[0]));
    ValueNum             arrVN      = addrFunc->m_args[1];
    ValueNum             inxVN      = addrFunc->m_args[2];
    ssize_t              offset     = vnStore->ConstantValue<ssize_t>(addrFunc->m_args[3]);

    // The VN inputs are required to be non-exceptional values.
    assert(arrVN == vnStore->VNNormalValue(arrVN));
    assert(inxVN == vnStore->VNNormalValue(inxVN));

    // Heap[elemTypeEq][arrVN][inx][offset + size].
    var_types elemType     = DecodeElemType(elemTypeEq);
    ValueNum  elemTypeEqVN = vnStore->VNForHandle(ssize_t(elemTypeEq), GTF_ICON_CLASS_HDL);
    JITDUMP("  Array element load: elemTypeEq is " FMT_VN " for %s[]\n", elemTypeEqVN,
            (elemType == TYP_STRUCT) ? eeGetClassName(elemTypeEq) : varTypeName(elemType));

    ValueNum hAtArrType = vnStore->VNForMapSelect(VNK_Liberal, TYP_MEM, fgCurMemoryVN[GcHeap], elemTypeEqVN);
    JITDUMP("  GcHeap[elemTypeEq: " FMT_VN "] is " FMT_VN "\n", elemTypeEqVN, hAtArrType);

    ValueNum hAtArrTypeAtArr = vnStore->VNForMapSelect(VNK_Liberal, TYP_MEM, hAtArrType, arrVN);
    JITDUMP("  GcHeap[elemTypeEq][array: " FMT_VN "] is " FMT_VN "\n", arrVN, hAtArrTypeAtArr);

    ValueNum wholeElem = vnStore->VNForMapSelect(VNK_Liberal, elemType, hAtArrTypeAtArr, inxVN);
    JITDUMP("  GcHeap[elemTypeEq][array][index: " FMT_VN "] is " FMT_VN "\n", inxVN, wholeElem);

    unsigned  elemSize = (elemType == TYP_STRUCT) ? info.compCompHnd->getClassSize(elemTypeEq) : genTypeSize(elemType);
    var_types loadType = loadTree->TypeGet();
    unsigned  loadSize = loadTree->AsIndir()->Size();
    ValueNum  loadValueVN = vnStore->VNForLoad(VNK_Liberal, wholeElem, elemSize, loadType, offset, loadSize);

    loadTree->gtVNPair.SetLiberal(loadValueVN);
    loadTree->gtVNPair.SetConservative(vnStore->VNForExpr(compCurBB, loadType));
}

//------------------------------------------------------------------------
// fgValueNumberArrayElemStore: Update the current heap state after a store
//                              to an array element.
//
// Arguments:
//    storeNode - The ASG node performing the store
//    addrFunc  - The "VNF_PtrToArrElem" function representing the address
//    storeSize - The number of bytes being stored
//    value     - (VN of) the value being stored
//
void Compiler::fgValueNumberArrayElemStore(GenTree* storeNode, VNFuncApp* addrFunc, unsigned storeSize, ValueNum value)
{
    assert(addrFunc->m_func == VNF_PtrToArrElem);

    CORINFO_CLASS_HANDLE elemTypeEq = CORINFO_CLASS_HANDLE(vnStore->ConstantValue<ssize_t>(addrFunc->m_args[0]));
    ValueNum             arrVN      = addrFunc->m_args[1];
    ValueNum             inxVN      = addrFunc->m_args[2];
    ssize_t              offset     = vnStore->ConstantValue<ssize_t>(addrFunc->m_args[3]);

    bool      invalidateArray = false;
    var_types elemType        = DecodeElemType(elemTypeEq);
    ValueNum  elemTypeEqVN    = vnStore->VNForHandle(ssize_t(elemTypeEq), GTF_ICON_CLASS_HDL);
    JITDUMP("  Array element store: elemTypeEq is " FMT_VN " for %s[]\n", elemTypeEqVN,
            (elemType == TYP_STRUCT) ? eeGetClassName(elemTypeEq) : varTypeName(elemType));

    ValueNum hAtArrType = vnStore->VNForMapSelect(VNK_Liberal, TYP_MEM, fgCurMemoryVN[GcHeap], elemTypeEqVN);
    JITDUMP("  GcHeap[elemTypeEq: " FMT_VN "] is " FMT_VN "\n", elemTypeEqVN, hAtArrType);

    ValueNum hAtArrTypeAtArr = vnStore->VNForMapSelect(VNK_Liberal, TYP_MEM, hAtArrType, arrVN);
    JITDUMP("  GcHeap[elemTypeEq][array: " FMT_VN "] is " FMT_VN "\n", arrVN, hAtArrTypeAtArr);

    unsigned elemSize = (elemType == TYP_STRUCT) ? info.compCompHnd->getClassSize(elemTypeEq) : genTypeSize(elemType);

    // This is the value that should be stored at "arr[inx]".
    ValueNum newWholeElem = ValueNumStore::NoVN;

    if (vnStore->LoadStoreIsEntire(elemSize, offset, storeSize))
    {
        // For memory locations (as opposed to locals), we do not normalize types.
        newWholeElem = value;
    }
    else
    {
        ValueNum oldWholeElem = vnStore->VNForMapSelect(VNK_Liberal, elemType, hAtArrTypeAtArr, inxVN);
        JITDUMP("  GcHeap[elemTypeEq][array][index: " FMT_VN "] is " FMT_VN "\n", inxVN, oldWholeElem);

        newWholeElem = vnStore->VNForStore(oldWholeElem, elemSize, offset, storeSize, value);
    }

    if (newWholeElem != ValueNumStore::NoVN)
    {
        JITDUMP("  GcHeap[elemTypeEq][array][index: " FMT_VN "] = " FMT_VN ":\n", inxVN, newWholeElem);
        ValueNum newValAtArr = vnStore->VNForMapStore(hAtArrTypeAtArr, inxVN, newWholeElem);

        JITDUMP("  GcHeap[elemTypeEq][array: " FMT_VN "] = " FMT_VN ":\n", arrVN, newValAtArr);
        ValueNum newValAtArrType = vnStore->VNForMapStore(hAtArrType, arrVN, newValAtArr);

        JITDUMP("  GcHeap[elemTypeEq: " FMT_VN "] = " FMT_VN ":\n", elemTypeEqVN, newValAtArrType);
        ValueNum newHeapVN = vnStore->VNForMapStore(fgCurMemoryVN[GcHeap], elemTypeEqVN, newValAtArrType);

        recordGcHeapStore(storeNode, newHeapVN DEBUGARG("array element store"));
    }
    else
    {
        // An out-of-bounds store: invalidate the whole heap, for simplicity.
        fgMutateGcHeap(storeNode DEBUGARG("out-of-bounds array element store"));
    }
}

//------------------------------------------------------------------------
// fgValueNumberFieldLoad: Value number a class/static field load.
//
// Arguments:
//    loadTree - The indirection tree performing the load
//    baseAddr - The "base address" of the field (see "GenTree::IsFieldAddr")
//    fieldSeq - The field sequence representing the address
//    offset   - The offset, relative to the field, being loaded from
//
// Notes:
//    Only assigns normal VNs to "loadTree".
//
void Compiler::fgValueNumberFieldLoad(GenTree* loadTree, GenTree* baseAddr, FieldSeq* fieldSeq, ssize_t offset)
{
    noway_assert(fieldSeq != nullptr);

    // Two cases:
    //
    //  1) Instance field / "complex" static: heap[field][baseAddr][offset + load size].
    //  2) "Simple" static:                   heap[field][offset + load size].
    //
    var_types fieldType;
    unsigned  fieldSize;
    ValueNum  fieldSelectorVN = vnStore->VNForFieldSelector(fieldSeq->GetFieldHandle(), &fieldType, &fieldSize);

    ValueNum fieldMapVN           = ValueNumStore::NoVN;
    ValueNum fieldValueSelectorVN = ValueNumStore::NoVN;
    if (baseAddr != nullptr)
    {
        fieldMapVN           = vnStore->VNForMapSelect(VNK_Liberal, TYP_MEM, fgCurMemoryVN[GcHeap], fieldSelectorVN);
        fieldValueSelectorVN = vnStore->VNLiberalNormalValue(baseAddr->gtVNPair);
    }
    else
    {
        fieldMapVN           = fgCurMemoryVN[GcHeap];
        fieldValueSelectorVN = fieldSelectorVN;
    }

    ValueNum fieldValueVN = vnStore->VNForMapSelect(VNK_Liberal, fieldType, fieldMapVN, fieldValueSelectorVN);

    // Finally, account for the struct fields and type mismatches.
    var_types loadType    = loadTree->TypeGet();
    unsigned  loadSize    = loadTree->OperIsBlk() ? loadTree->AsBlk()->Size() : genTypeSize(loadTree);
    ValueNum  loadValueVN = vnStore->VNForLoad(VNK_Liberal, fieldValueVN, fieldSize, loadType, offset, loadSize);

    loadTree->gtVNPair.SetLiberal(loadValueVN);
    loadTree->gtVNPair.SetConservative(vnStore->VNForExpr(compCurBB, loadType));
}

//------------------------------------------------------------------------
// fgValueNumberFieldStore: Update the current heap state after a store to
//                          a class/static field.
//
// Arguments:
//    storeNode - The ASG node performing the store
//    baseAddr  - The "base address" of the field (see "GenTree::IsFieldAddr")
//    fieldSeq  - The field sequence representing the address
//    offset    - The offset, relative to the field, of the target location
//    storeSize - The number of bytes being stored
//    value     - The value being stored
//
void Compiler::fgValueNumberFieldStore(
    GenTree* storeNode, GenTree* baseAddr, FieldSeq* fieldSeq, ssize_t offset, unsigned storeSize, ValueNum value)
{
    noway_assert(fieldSeq != nullptr);

    // Two cases:
    //  1) Instance field / "complex" static: heap[field][baseAddr][offset + load size] = value.
    //  2) "Simple" static:                   heap[field][offset + load size]           = value.
    //
    unsigned  fieldSize;
    var_types fieldType;
    ValueNum  fieldSelectorVN = vnStore->VNForFieldSelector(fieldSeq->GetFieldHandle(), &fieldType, &fieldSize);

    ValueNum fieldMapVN           = ValueNumStore::NoVN;
    ValueNum fieldValueSelectorVN = ValueNumStore::NoVN;
    if (baseAddr != nullptr)
    {
        // Construct the "field map" VN. It represents memory state of the first field of all objects
        // on the heap. This is our primary map.
        fieldMapVN           = vnStore->VNForMapSelect(VNK_Liberal, TYP_MEM, fgCurMemoryVN[GcHeap], fieldSelectorVN);
        fieldValueSelectorVN = vnStore->VNLiberalNormalValue(baseAddr->gtVNPair);
    }
    else
    {
        fieldMapVN           = fgCurMemoryVN[GcHeap];
        fieldValueSelectorVN = fieldSelectorVN;
    }

    ValueNum newFieldValueVN = ValueNumStore::NoVN;
    if (vnStore->LoadStoreIsEntire(fieldSize, offset, storeSize))
    {
        // For memory locations (as opposed to locals), we do not normalize types.
        newFieldValueVN = value;
    }
    else
    {
        ValueNum oldFieldValueVN = vnStore->VNForMapSelect(VNK_Liberal, fieldType, fieldMapVN, fieldValueSelectorVN);
        newFieldValueVN          = vnStore->VNForStore(oldFieldValueVN, fieldSize, offset, storeSize, value);
    }

    if (newFieldValueVN != ValueNumStore::NoVN)
    {
        // Construct the new field map...
        ValueNum newFieldMapVN = vnStore->VNForMapStore(fieldMapVN, fieldValueSelectorVN, newFieldValueVN);

        // ...and a new value for the heap.
        ValueNum newHeapVN = ValueNumStore::NoVN;
        if (baseAddr != nullptr)
        {
            newHeapVN = vnStore->VNForMapStore(fgCurMemoryVN[GcHeap], fieldSelectorVN, newFieldMapVN);
        }
        else
        {
            newHeapVN = newFieldMapVN;
        }

        recordGcHeapStore(storeNode, newHeapVN DEBUGARG("StoreField"));
    }
    else
    {
        // For out-of-bounds stores, the heap has to be invalidated as other fields may be affected.
        fgMutateGcHeap(storeNode DEBUGARG("out-of-bounds store to a field"));
    }
}

ValueNum Compiler::fgValueNumberByrefExposedLoad(var_types type, ValueNum pointerVN)
{
    if (type == TYP_STRUCT)
    {
        // We can't assign a value number for a read of a struct as we can't determine
        // how many bytes will be read by this load, so return a new unique value number
        //
        return vnStore->VNForExpr(compCurBB, TYP_STRUCT);
    }
    else
    {
        ValueNum memoryVN = fgCurMemoryVN[ByrefExposed];
        // The memoization for VNFunc applications does not factor in the result type, so
        // VNF_ByrefExposedLoad takes the loaded type as an explicit parameter.
        ValueNum typeVN = vnStore->VNForIntCon(type);
        ValueNum loadVN =
            vnStore->VNForFunc(type, VNF_ByrefExposedLoad, typeVN, vnStore->VNNormalValue(pointerVN), memoryVN);
        return loadVN;
    }
}

var_types ValueNumStore::TypeOfVN(ValueNum vn) const
{
    if (vn == NoVN)
    {
        return TYP_UNDEF;
    }

    Chunk* c = m_chunks.GetNoExpand(GetChunkNum(vn));
    return c->m_typ;
}

//------------------------------------------------------------------------
// LoopOfVN: If the given value number is VNF_MemOpaque, VNF_MapStore, or
//    VNF_MemoryPhiDef, return the loop number where the memory update occurs,
//    otherwise returns MAX_LOOP_NUM.
//
// Arguments:
//    vn - Value number to query
//
// Return Value:
//    The memory loop number, which may be BasicBlock::NOT_IN_LOOP.
//    Returns BasicBlock::MAX_LOOP_NUM if this VN is not a memory value number.
//
BasicBlock::loopNumber ValueNumStore::LoopOfVN(ValueNum vn)
{
    VNFuncApp funcApp;
    if (GetVNFunc(vn, &funcApp))
    {
        if (funcApp.m_func == VNF_MemOpaque)
        {
            return (BasicBlock::loopNumber)funcApp.m_args[0];
        }
        else if (funcApp.m_func == VNF_MapStore)
        {
            return (BasicBlock::loopNumber)funcApp.m_args[3];
        }
        else if (funcApp.m_func == VNF_PhiMemoryDef)
        {
            BasicBlock* const block = reinterpret_cast<BasicBlock*>(ConstantValue<ssize_t>(funcApp.m_args[0]));
            return block->bbNatLoopNum;
        }
    }

    return BasicBlock::MAX_LOOP_NUM;
}

bool ValueNumStore::IsVNConstant(ValueNum vn)
{
    if (vn == NoVN)
    {
        return false;
    }
    Chunk* c = m_chunks.GetNoExpand(GetChunkNum(vn));
    if (c->m_attribs == CEA_Const)
    {
        return vn != VNForVoid(); // Void is not a "real" constant -- in the sense that it represents no value.
    }
    else
    {
        return c->m_attribs == CEA_Handle;
    }
}

bool ValueNumStore::IsVNInt32Constant(ValueNum vn)
{
    if (!IsVNConstant(vn))
    {
        return false;
    }

    return TypeOfVN(vn) == TYP_INT;
}

GenTreeFlags ValueNumStore::GetHandleFlags(ValueNum vn)
{
    assert(IsVNHandle(vn));
    Chunk*    c      = m_chunks.GetNoExpand(GetChunkNum(vn));
    unsigned  offset = ChunkOffset(vn);
    VNHandle* handle = &reinterpret_cast<VNHandle*>(c->m_defs)[offset];
    return handle->m_flags;
}

GenTreeFlags ValueNumStore::GetFoldedArithOpResultHandleFlags(ValueNum vn)
{
    GenTreeFlags flags = GetHandleFlags(vn);
    assert((flags & GTF_ICON_HDL_MASK) == flags);

    switch (flags)
    {
        case GTF_ICON_SCOPE_HDL:
        case GTF_ICON_CLASS_HDL:
        case GTF_ICON_METHOD_HDL:
        case GTF_ICON_FIELD_HDL:
        case GTF_ICON_TOKEN_HDL:
        case GTF_ICON_STR_HDL:
        case GTF_ICON_OBJ_HDL:
        case GTF_ICON_CONST_PTR:
        case GTF_ICON_VARG_HDL:
        case GTF_ICON_PINVKI_HDL:
        case GTF_ICON_FTN_ADDR:
        case GTF_ICON_CIDMID_HDL:
        case GTF_ICON_TLS_HDL:
        case GTF_ICON_STATIC_BOX_PTR:
            return GTF_ICON_CONST_PTR;
        case GTF_ICON_STATIC_HDL:
        case GTF_ICON_GLOBAL_PTR:
        case GTF_ICON_BBC_PTR:
            return GTF_ICON_GLOBAL_PTR;
        default:
            assert(!"Unexpected handle type");
            return flags;
    }
}

bool ValueNumStore::IsVNHandle(ValueNum vn)
{
    if (vn == NoVN)
    {
        return false;
    }

    Chunk* c = m_chunks.GetNoExpand(GetChunkNum(vn));
    return c->m_attribs == CEA_Handle;
}

//------------------------------------------------------------------------
// SwapRelop: return VNFunc for swapped relop
//
// Arguments:
//    vnf - vnf for original relop
//
// Returns:
//    VNFunc for swapped relop, or VNF_MemOpaque if the original VNFunc
//    was not a relop.
//
VNFunc ValueNumStore::SwapRelop(VNFunc vnf)
{
    VNFunc swappedFunc = VNF_MemOpaque;
    if (vnf >= VNF_Boundary)
    {
        switch (vnf)
        {
            case VNF_LT_UN:
                swappedFunc = VNF_GT_UN;
                break;
            case VNF_LE_UN:
                swappedFunc = VNF_GE_UN;
                break;
            case VNF_GE_UN:
                swappedFunc = VNF_LE_UN;
                break;
            case VNF_GT_UN:
                swappedFunc = VNF_LT_UN;
                break;
            default:
                break;
        }
    }
    else
    {
        const genTreeOps op = (genTreeOps)vnf;

        if (GenTree::OperIsCompare(op))
        {
            swappedFunc = (VNFunc)GenTree::SwapRelop(op);
        }
    }

    return swappedFunc;
}

//------------------------------------------------------------------------
// GetRelatedRelop: return value number for reversed/swapped comparison
//
// Arguments:
//    vn - vn to base things on
//    vrk - whether the new vn should swap, reverse, or both
//
// Returns:
//    vn for related comparison, or NoVN.
//
// Note:
//    If "vn" corresponds to (x > y), the resulting VN corresponds to
//    VRK_Inferred           (x ? y) (NoVN)
//    VRK_Same               (x > y)
//    VRK_Swap               (y < x)
//    VRK_Reverse            (x <= y)
//    VRK_SwapReverse        (y >= x)
//
//    VRK_Same will always return the VN passed in.
//    For other relations, this method will return NoVN for all float comparisons.
//
ValueNum ValueNumStore::GetRelatedRelop(ValueNum vn, VN_RELATION_KIND vrk)
{
    assert(vn == VNNormalValue(vn));

    if (vrk == VN_RELATION_KIND::VRK_Same)
    {
        return vn;
    }

    if (vrk == VN_RELATION_KIND::VRK_Inferred)
    {
        return NoVN;
    }

    if (vn == NoVN)
    {
        return NoVN;
    }

    // Verify we have a binary func application
    //
    VNFuncApp funcAttr;
    if (!GetVNFunc(vn, &funcAttr))
    {
        return NoVN;
    }

    if (funcAttr.m_arity != 2)
    {
        return NoVN;
    }

    // Don't try and model float compares.
    //
    if (varTypeIsFloating(TypeOfVN(funcAttr.m_args[0])))
    {
        return NoVN;
    }

    const bool reverse = (vrk == VN_RELATION_KIND::VRK_Reverse) || (vrk == VN_RELATION_KIND::VRK_SwapReverse);
    const bool swap    = (vrk == VN_RELATION_KIND::VRK_Swap) || (vrk == VN_RELATION_KIND::VRK_SwapReverse);

    // Set up the new function
    //
    VNFunc newFunc = funcAttr.m_func;

    // Swap the predicate, if so asked.
    //
    if (swap)
    {
        newFunc = SwapRelop(newFunc);

        if (newFunc == VNF_MemOpaque)
        {
            return NoVN;
        }
    }

    // Reverse the predicate, if so asked.
    //
    if (reverse)
    {
        if (newFunc >= VNF_Boundary)
        {
            switch (newFunc)
            {
                case VNF_LT_UN:
                    newFunc = VNF_GE_UN;
                    break;
                case VNF_LE_UN:
                    newFunc = VNF_GT_UN;
                    break;
                case VNF_GE_UN:
                    newFunc = VNF_LT_UN;
                    break;
                case VNF_GT_UN:
                    newFunc = VNF_LE_UN;
                    break;
                default:
                    return NoVN;
            }
        }
        else
        {
            const genTreeOps op = (genTreeOps)newFunc;

            if (!GenTree::OperIsCompare(op))
            {
                return NoVN;
            }

            newFunc = (VNFunc)GenTree::ReverseRelop(op);
        }
    }

    // Create the resulting VN, swapping arguments if needed.
    //
    ValueNum result = VNForFunc(TYP_INT, newFunc, funcAttr.m_args[swap ? 1 : 0], funcAttr.m_args[swap ? 0 : 1]);

    return result;
}

#ifdef DEBUG
const char* ValueNumStore::VNRelationString(VN_RELATION_KIND vrk)
{
    switch (vrk)
    {
        case VN_RELATION_KIND::VRK_Inferred:
            return "inferred";
        case VN_RELATION_KIND::VRK_Same:
            return "same";
        case VN_RELATION_KIND::VRK_Reverse:
            return "reversed";
        case VN_RELATION_KIND::VRK_Swap:
            return "swapped";
        case VN_RELATION_KIND::VRK_SwapReverse:
            return "swapped and reversed";
        default:
            return "unknown vn relation";
    }
}
#endif

bool ValueNumStore::IsVNRelop(ValueNum vn)
{
    VNFuncApp funcAttr;
    if (!GetVNFunc(vn, &funcAttr))
    {
        return false;
    }

    if (funcAttr.m_arity != 2)
    {
        return false;
    }

    const VNFunc func = funcAttr.m_func;

    if (func >= VNF_Boundary)
    {
        switch (func)
        {
            case VNF_LT_UN:
            case VNF_LE_UN:
            case VNF_GE_UN:
            case VNF_GT_UN:
                return true;
            default:
                return false;
        }
    }
    else
    {
        const genTreeOps op = (genTreeOps)func;
        return GenTree::OperIsCompare(op);
    }
}

bool ValueNumStore::IsVNConstantBound(ValueNum vn)
{
    VNFuncApp funcApp;
    if ((vn != NoVN) && GetVNFunc(vn, &funcApp))
    {
        if ((funcApp.m_func == (VNFunc)GT_LE) || (funcApp.m_func == (VNFunc)GT_GE) ||
            (funcApp.m_func == (VNFunc)GT_LT) || (funcApp.m_func == (VNFunc)GT_GT))
        {
            const bool op1IsConst = IsVNInt32Constant(funcApp.m_args[0]);
            const bool op2IsConst = IsVNInt32Constant(funcApp.m_args[1]);
            return op1IsConst != op2IsConst;
        }
    }
    return false;
}

bool ValueNumStore::IsVNConstantBoundUnsigned(ValueNum vn)
{
    VNFuncApp funcApp;
    if ((vn != NoVN) && GetVNFunc(vn, &funcApp))
    {
        const bool op1IsPositiveConst = IsVNPositiveInt32Constant(funcApp.m_args[0]);
        const bool op2IsPositiveConst = IsVNPositiveInt32Constant(funcApp.m_args[1]);
        if (!op1IsPositiveConst && op2IsPositiveConst)
        {
            // (uint)index < CNS
            // (uint)index >= CNS
            return (funcApp.m_func == VNF_LT_UN) || (funcApp.m_func == VNF_GE_UN);
        }
        else if (op1IsPositiveConst && !op2IsPositiveConst)
        {
            // CNS > (uint)index
            // CNS <= (uint)index
            return (funcApp.m_func == VNF_GT_UN) || (funcApp.m_func == VNF_LE_UN);
        }
    }
    return false;
}

void ValueNumStore::GetConstantBoundInfo(ValueNum vn, ConstantBoundInfo* info)
{
    assert(IsVNConstantBound(vn) || IsVNConstantBoundUnsigned(vn));
    assert(info);

    VNFuncApp funcAttr;
    GetVNFunc(vn, &funcAttr);

    bool       isUnsigned = true;
    genTreeOps op;
    switch (funcAttr.m_func)
    {
        case VNF_GT_UN:
            op = GT_GT;
            break;
        case VNF_GE_UN:
            op = GT_GE;
            break;
        case VNF_LT_UN:
            op = GT_LT;
            break;
        case VNF_LE_UN:
            op = GT_LE;
            break;
        default:
            op         = (genTreeOps)funcAttr.m_func;
            isUnsigned = false;
            break;
    }

    if (IsVNInt32Constant(funcAttr.m_args[1]))
    {
        info->cmpOper  = op;
        info->cmpOpVN  = funcAttr.m_args[0];
        info->constVal = GetConstantInt32(funcAttr.m_args[1]);
    }
    else
    {
        info->cmpOper  = GenTree::SwapRelop(op);
        info->cmpOpVN  = funcAttr.m_args[1];
        info->constVal = GetConstantInt32(funcAttr.m_args[0]);
    }
    info->isUnsigned = isUnsigned;
}

//------------------------------------------------------------------------
// IsVNPositiveInt32Constant: returns true iff vn is a known Int32 constant that is greater then 0
//
// Arguments:
//    vn - Value number to query
bool ValueNumStore::IsVNPositiveInt32Constant(ValueNum vn)
{
    return IsVNInt32Constant(vn) && (ConstantValue<INT32>(vn) > 0);
}

//------------------------------------------------------------------------
// IsVNArrLenUnsignedBound: Checks if the specified vn represents an expression
//    of one of the following forms:
//    - "(uint)i < (uint)len" that implies (0 <= i < len)
//    - "const < (uint)len" that implies "len > const"
//    - "const <= (uint)len" that implies "len > const - 1"
//
// Arguments:
//    vn - Value number to query
//    info - Pointer to an UnsignedCompareCheckedBoundInfo object to return information about
//           the expression. Not populated if the vn expression isn't suitable (e.g. i <= len).
//           This enables optCreateJTrueBoundAssertion to immediately create an OAK_NO_THROW
//           assertion instead of the OAK_EQUAL/NOT_EQUAL assertions created by signed compares
//           (IsVNCompareCheckedBound, IsVNCompareCheckedBoundArith) that require further processing.
//
// Note:
//   For comparisons of the form constant <= length, this returns them as (constant - 1) < length
//
bool ValueNumStore::IsVNUnsignedCompareCheckedBound(ValueNum vn, UnsignedCompareCheckedBoundInfo* info)
{
    VNFuncApp funcApp;

    if (GetVNFunc(vn, &funcApp))
    {
        if ((funcApp.m_func == VNF_LT_UN) || (funcApp.m_func == VNF_GE_UN))
        {
            // We only care about "(uint)i < (uint)len" and its negation "(uint)i >= (uint)len"
            if (IsVNCheckedBound(funcApp.m_args[1]))
            {
                info->vnIdx   = funcApp.m_args[0];
                info->cmpOper = funcApp.m_func;
                info->vnBound = funcApp.m_args[1];
                return true;
            }
            // We care about (uint)len < constant and its negation "(uint)len >= constant"
            else if (IsVNPositiveInt32Constant(funcApp.m_args[1]) && IsVNCheckedBound(funcApp.m_args[0]))
            {
                // Change constant < len into (uint)len >= (constant - 1)
                // to make consuming this simpler (and likewise for it's negation).
                INT32 validIndex = ConstantValue<INT32>(funcApp.m_args[1]) - 1;
                assert(validIndex >= 0);

                info->vnIdx   = VNForIntCon(validIndex);
                info->cmpOper = (funcApp.m_func == VNF_GE_UN) ? VNF_LT_UN : VNF_GE_UN;
                info->vnBound = funcApp.m_args[0];
                return true;
            }
        }
        else if ((funcApp.m_func == VNF_GT_UN) || (funcApp.m_func == VNF_LE_UN))
        {
            // We only care about "(uint)a.len > (uint)i" and its negation "(uint)a.len <= (uint)i"
            if (IsVNCheckedBound(funcApp.m_args[0]))
            {
                info->vnIdx = funcApp.m_args[1];
                // Let's keep a consistent operand order - it's always i < len, never len > i
                info->cmpOper = (funcApp.m_func == VNF_GT_UN) ? VNF_LT_UN : VNF_GE_UN;
                info->vnBound = funcApp.m_args[0];
                return true;
            }
            // Look for constant > (uint)len and its negation "constant <= (uint)len"
            else if (IsVNPositiveInt32Constant(funcApp.m_args[0]) && IsVNCheckedBound(funcApp.m_args[1]))
            {
                // Change constant <= (uint)len to (constant - 1) < (uint)len
                // to make consuming this simpler (and likewise for it's negation).
                INT32 validIndex = ConstantValue<INT32>(funcApp.m_args[0]) - 1;
                assert(validIndex >= 0);

                info->vnIdx   = VNForIntCon(validIndex);
                info->cmpOper = (funcApp.m_func == VNF_LE_UN) ? VNF_LT_UN : VNF_GE_UN;
                info->vnBound = funcApp.m_args[1];
                return true;
            }
        }
    }

    return false;
}

bool ValueNumStore::IsVNCompareCheckedBound(ValueNum vn)
{
    // Do we have "var < len"?
    if (vn == NoVN)
    {
        return false;
    }

    VNFuncApp funcAttr;
    if (!GetVNFunc(vn, &funcAttr))
    {
        return false;
    }
    if (funcAttr.m_func != (VNFunc)GT_LE && funcAttr.m_func != (VNFunc)GT_GE && funcAttr.m_func != (VNFunc)GT_LT &&
        funcAttr.m_func != (VNFunc)GT_GT)
    {
        return false;
    }
    if (!IsVNCheckedBound(funcAttr.m_args[0]) && !IsVNCheckedBound(funcAttr.m_args[1]))
    {
        return false;
    }

    return true;
}

void ValueNumStore::GetCompareCheckedBound(ValueNum vn, CompareCheckedBoundArithInfo* info)
{
    assert(IsVNCompareCheckedBound(vn));

    // Do we have var < a.len?
    VNFuncApp funcAttr;
    GetVNFunc(vn, &funcAttr);

    bool isOp1CheckedBound = IsVNCheckedBound(funcAttr.m_args[1]);
    if (isOp1CheckedBound)
    {
        info->cmpOper = funcAttr.m_func;
        info->cmpOp   = funcAttr.m_args[0];
        info->vnBound = funcAttr.m_args[1];
    }
    else
    {
        info->cmpOper = GenTree::SwapRelop((genTreeOps)funcAttr.m_func);
        info->cmpOp   = funcAttr.m_args[1];
        info->vnBound = funcAttr.m_args[0];
    }
}

bool ValueNumStore::IsVNCheckedBoundArith(ValueNum vn)
{
    // Do we have "a.len +or- var"
    if (vn == NoVN)
    {
        return false;
    }

    VNFuncApp funcAttr;

    return GetVNFunc(vn, &funcAttr) &&                                                     // vn is a func.
           (funcAttr.m_func == (VNFunc)GT_ADD || funcAttr.m_func == (VNFunc)GT_SUB) &&     // the func is +/-
           (IsVNCheckedBound(funcAttr.m_args[0]) || IsVNCheckedBound(funcAttr.m_args[1])); // either op1 or op2 is a.len
}

void ValueNumStore::GetCheckedBoundArithInfo(ValueNum vn, CompareCheckedBoundArithInfo* info)
{
    // Do we have a.len +/- var?
    assert(IsVNCheckedBoundArith(vn));
    VNFuncApp funcArith;
    GetVNFunc(vn, &funcArith);

    bool isOp1CheckedBound = IsVNCheckedBound(funcArith.m_args[1]);
    if (isOp1CheckedBound)
    {
        info->arrOper = funcArith.m_func;
        info->arrOp   = funcArith.m_args[0];
        info->vnBound = funcArith.m_args[1];
    }
    else
    {
        info->arrOper = funcArith.m_func;
        info->arrOp   = funcArith.m_args[1];
        info->vnBound = funcArith.m_args[0];
    }
}

bool ValueNumStore::IsVNCompareCheckedBoundArith(ValueNum vn)
{
    // Do we have: "var < a.len - var"
    if (vn == NoVN)
    {
        return false;
    }

    VNFuncApp funcAttr;
    if (!GetVNFunc(vn, &funcAttr))
    {
        return false;
    }

    // Suitable comparator.
    if (funcAttr.m_func != (VNFunc)GT_LE && funcAttr.m_func != (VNFunc)GT_GE && funcAttr.m_func != (VNFunc)GT_LT &&
        funcAttr.m_func != (VNFunc)GT_GT)
    {
        return false;
    }

    // Either the op0 or op1 is arr len arithmetic.
    if (!IsVNCheckedBoundArith(funcAttr.m_args[0]) && !IsVNCheckedBoundArith(funcAttr.m_args[1]))
    {
        return false;
    }

    return true;
}

void ValueNumStore::GetCompareCheckedBoundArithInfo(ValueNum vn, CompareCheckedBoundArithInfo* info)
{
    assert(IsVNCompareCheckedBoundArith(vn));

    VNFuncApp funcAttr;
    GetVNFunc(vn, &funcAttr);

    // Check whether op0 or op1 is checked bound arithmetic.
    bool isOp1CheckedBoundArith = IsVNCheckedBoundArith(funcAttr.m_args[1]);
    if (isOp1CheckedBoundArith)
    {
        info->cmpOper = funcAttr.m_func;
        info->cmpOp   = funcAttr.m_args[0];
        GetCheckedBoundArithInfo(funcAttr.m_args[1], info);
    }
    else
    {
        info->cmpOper = GenTree::SwapRelop((genTreeOps)funcAttr.m_func);
        info->cmpOp   = funcAttr.m_args[1];
        GetCheckedBoundArithInfo(funcAttr.m_args[0], info);
    }
}

ValueNum ValueNumStore::GetArrForLenVn(ValueNum vn)
{
    if (vn == NoVN)
    {
        return NoVN;
    }

    VNFuncApp funcAttr;
    if (GetVNFunc(vn, &funcAttr) &&
        ((funcAttr.m_func == (VNFunc)GT_ARR_LENGTH) || (funcAttr.m_func == VNF_MDArrLength)))
    {
        return funcAttr.m_args[0];
    }
    return NoVN;
}

// TODO-MDArray: support JitNewMdArr, probably with a IsVNNewMDArr() function
bool ValueNumStore::IsVNNewArr(ValueNum vn, VNFuncApp* funcApp)
{
    if (vn == NoVN)
    {
        return false;
    }
    bool result = false;
    if (GetVNFunc(vn, funcApp))
    {
        result = (funcApp->m_func == VNF_JitNewArr) || (funcApp->m_func == VNF_JitReadyToRunNewArr);
    }
    return result;
}

// TODO-MDArray: support array dimension length of a specific dimension for JitNewMdArr, with a GetNewMDArrSize()
// function.
int ValueNumStore::GetNewArrSize(ValueNum vn)
{
    VNFuncApp funcApp;
    if (IsVNNewArr(vn, &funcApp))
    {
        ValueNum arg1VN = funcApp.m_args[1];
        if (IsVNConstant(arg1VN) && TypeOfVN(arg1VN) == TYP_INT)
        {
            return ConstantValue<int>(arg1VN);
        }
    }
    return 0;
}

bool ValueNumStore::IsVNArrLen(ValueNum vn)
{
    if (vn == NoVN)
    {
        return false;
    }
    VNFuncApp funcAttr;
    return GetVNFunc(vn, &funcAttr) &&
           ((funcAttr.m_func == (VNFunc)GT_ARR_LENGTH) || (funcAttr.m_func == VNF_MDArrLength));
}

bool ValueNumStore::IsVNCheckedBound(ValueNum vn)
{
    bool dummy;
    if (m_checkedBoundVNs.TryGetValue(vn, &dummy))
    {
        // This VN appeared as the conservative VN of the length argument of some
        // GT_BOUNDS_CHECK node.
        return true;
    }
    if (IsVNArrLen(vn))
    {
        // Even if we haven't seen this VN in a bounds check, if it is an array length
        // VN then consider it a checked bound VN.  This facilitates better bounds check
        // removal by ensuring that compares against array lengths get put in the
        // optCseCheckedBoundMap; such an array length might get CSEd with one that was
        // directly used in a bounds check, and having the map entry will let us update
        // the compare's VN so that OptimizeRangeChecks can recognize such compares.
        return true;
    }

    return false;
}

void ValueNumStore::SetVNIsCheckedBound(ValueNum vn)
{
    // This is meant to flag VNs for lengths that aren't known at compile time, so we can
    // form and propagate assertions about them.  Ensure that callers filter out constant
    // VNs since they're not what we're looking to flag, and assertion prop can reason
    // directly about constants.
    assert(!IsVNConstant(vn));
    m_checkedBoundVNs.AddOrUpdate(vn, true);
}

ValueNum ValueNumStore::EvalMathFuncUnary(var_types typ, NamedIntrinsic gtMathFN, ValueNum arg0VN)
{
    assert(arg0VN == VNNormalValue(arg0VN));
    assert(m_pComp->IsMathIntrinsic(gtMathFN));

    // If the math intrinsic is not implemented by target-specific instructions, such as implemented
    // by user calls, then don't do constant folding on it during ReadyToRun. This minimizes precision loss.

    if (IsVNConstant(arg0VN) && (!m_pComp->opts.IsReadyToRun() || m_pComp->IsTargetIntrinsic(gtMathFN)))
    {
        assert(varTypeIsFloating(TypeOfVN(arg0VN)));

        if (typ == TYP_DOUBLE)
        {
            // Both operand and its result must be of the same floating point type.
            assert(typ == TypeOfVN(arg0VN));
            double arg0Val = GetConstantDouble(arg0VN);

            double res = 0.0;
            switch (gtMathFN)
            {
                case NI_System_Math_Abs:
                    res = fabs(arg0Val);
                    break;

                case NI_System_Math_Acos:
                    res = acos(arg0Val);
                    break;

                case NI_System_Math_Acosh:
                    res = acosh(arg0Val);
                    break;

                case NI_System_Math_Asin:
                    res = asin(arg0Val);
                    break;

                case NI_System_Math_Asinh:
                    res = asinh(arg0Val);
                    break;

                case NI_System_Math_Atan:
                    res = atan(arg0Val);
                    break;

                case NI_System_Math_Atanh:
                    res = atanh(arg0Val);
                    break;

                case NI_System_Math_Cbrt:
                    res = cbrt(arg0Val);
                    break;

                case NI_System_Math_Ceiling:
                    res = ceil(arg0Val);
                    break;

                case NI_System_Math_Cos:
                    res = cos(arg0Val);
                    break;

                case NI_System_Math_Cosh:
                    res = cosh(arg0Val);
                    break;

                case NI_System_Math_Exp:
                    res = exp(arg0Val);
                    break;

                case NI_System_Math_Floor:
                    res = floor(arg0Val);
                    break;

                case NI_System_Math_Log:
                    res = log(arg0Val);
                    break;

                case NI_System_Math_Log2:
                    res = log2(arg0Val);
                    break;

                case NI_System_Math_Log10:
                    res = log10(arg0Val);
                    break;

                case NI_System_Math_Sin:
                    res = sin(arg0Val);
                    break;

                case NI_System_Math_Sinh:
                    res = sinh(arg0Val);
                    break;

                case NI_System_Math_Round:
                    res = FloatingPointUtils::round(arg0Val);
                    break;

                case NI_System_Math_Sqrt:
                    res = sqrt(arg0Val);
                    break;

                case NI_System_Math_Tan:
                    res = tan(arg0Val);
                    break;

                case NI_System_Math_Tanh:
                    res = tanh(arg0Val);
                    break;

                case NI_System_Math_Truncate:
                    res = trunc(arg0Val);
                    break;

                default:
                    // the above are the only math intrinsics at the time of this writing.
                    unreached();
            }

            return VNForDoubleCon(res);
        }
        else if (typ == TYP_FLOAT)
        {
            // Both operand and its result must be of the same floating point type.
            assert(typ == TypeOfVN(arg0VN));
            float arg0Val = GetConstantSingle(arg0VN);

            float res = 0.0f;
            switch (gtMathFN)
            {
                case NI_System_Math_Abs:
                    res = fabsf(arg0Val);
                    break;

                case NI_System_Math_Acos:
                    res = acosf(arg0Val);
                    break;

                case NI_System_Math_Acosh:
                    res = acoshf(arg0Val);
                    break;

                case NI_System_Math_Asin:
                    res = asinf(arg0Val);
                    break;

                case NI_System_Math_Asinh:
                    res = asinhf(arg0Val);
                    break;

                case NI_System_Math_Atan:
                    res = atanf(arg0Val);
                    break;

                case NI_System_Math_Atanh:
                    res = atanhf(arg0Val);
                    break;

                case NI_System_Math_Cbrt:
                    res = cbrtf(arg0Val);
                    break;

                case NI_System_Math_Ceiling:
                    res = ceilf(arg0Val);
                    break;

                case NI_System_Math_Cos:
                    res = cosf(arg0Val);
                    break;

                case NI_System_Math_Cosh:
                    res = coshf(arg0Val);
                    break;

                case NI_System_Math_Exp:
                    res = expf(arg0Val);
                    break;

                case NI_System_Math_Floor:
                    res = floorf(arg0Val);
                    break;

                case NI_System_Math_Log:
                    res = logf(arg0Val);
                    break;

                case NI_System_Math_Log2:
                    res = log2f(arg0Val);
                    break;

                case NI_System_Math_Log10:
                    res = log10f(arg0Val);
                    break;

                case NI_System_Math_Sin:
                    res = sinf(arg0Val);
                    break;

                case NI_System_Math_Sinh:
                    res = sinhf(arg0Val);
                    break;

                case NI_System_Math_Round:
                    res = FloatingPointUtils::round(arg0Val);
                    break;

                case NI_System_Math_Sqrt:
                    res = sqrtf(arg0Val);
                    break;

                case NI_System_Math_Tan:
                    res = tanf(arg0Val);
                    break;

                case NI_System_Math_Tanh:
                    res = tanhf(arg0Val);
                    break;

                case NI_System_Math_Truncate:
                    res = truncf(arg0Val);
                    break;

                default:
                    // the above are the only math intrinsics at the time of this writing.
                    unreached();
            }

            return VNForFloatCon(res);
        }
        else
        {
            assert(typ == TYP_INT);
            int res = 0;

            if (gtMathFN == NI_System_Math_ILogB)
            {
                switch (TypeOfVN(arg0VN))
                {
                    case TYP_DOUBLE:
                    {
                        double arg0Val = GetConstantDouble(arg0VN);
                        res            = ilogb(arg0Val);
                        break;
                    }

                    case TYP_FLOAT:
                    {
                        float arg0Val = GetConstantSingle(arg0VN);
                        res           = ilogbf(arg0Val);
                        break;
                    }

                    default:
                        unreached();
                }
            }
            else
            {
                assert(gtMathFN == NI_System_Math_Round);

                switch (TypeOfVN(arg0VN))
                {
                    case TYP_DOUBLE:
                    {
                        double arg0Val = GetConstantDouble(arg0VN);
                        res            = int(FloatingPointUtils::round(arg0Val));
                        break;
                    }

                    case TYP_FLOAT:
                    {
                        float arg0Val = GetConstantSingle(arg0VN);
                        res           = int(FloatingPointUtils::round(arg0Val));
                        break;
                    }

                    default:
                        unreached();
                }
            }

            return VNForIntCon(res);
        }
    }
    else
    {
        assert((typ == TYP_DOUBLE) || (typ == TYP_FLOAT) ||
               ((typ == TYP_INT) && ((gtMathFN == NI_System_Math_ILogB) || (gtMathFN == NI_System_Math_Round))));

        VNFunc vnf = VNF_Boundary;
        switch (gtMathFN)
        {
            case NI_System_Math_Abs:
                vnf = VNF_Abs;
                break;
            case NI_System_Math_Acos:
                vnf = VNF_Acos;
                break;
            case NI_System_Math_Acosh:
                vnf = VNF_Acosh;
                break;
            case NI_System_Math_Asin:
                vnf = VNF_Asin;
                break;
            case NI_System_Math_Asinh:
                vnf = VNF_Asinh;
                break;
            case NI_System_Math_Atan:
                vnf = VNF_Atan;
                break;
            case NI_System_Math_Atanh:
                vnf = VNF_Atanh;
                break;
            case NI_System_Math_Cbrt:
                vnf = VNF_Cbrt;
                break;
            case NI_System_Math_Ceiling:
                vnf = VNF_Ceiling;
                break;
            case NI_System_Math_Cos:
                vnf = VNF_Cos;
                break;
            case NI_System_Math_Cosh:
                vnf = VNF_Cosh;
                break;
            case NI_System_Math_Exp:
                vnf = VNF_Exp;
                break;
            case NI_System_Math_Floor:
                vnf = VNF_Floor;
                break;
            case NI_System_Math_ILogB:
                vnf = VNF_ILogB;
                break;
            case NI_System_Math_Log:
                vnf = VNF_Log;
                break;
            case NI_System_Math_Log2:
                vnf = VNF_Log2;
                break;
            case NI_System_Math_Log10:
                vnf = VNF_Log10;
                break;
            case NI_System_Math_Round:
                if (typ == TYP_DOUBLE)
                {
                    vnf = VNF_RoundDouble;
                }
                else if (typ == TYP_INT)
                {
                    vnf = VNF_RoundInt32;
                }
                else if (typ == TYP_FLOAT)
                {
                    vnf = VNF_RoundSingle;
                }
                else
                {
                    noway_assert(!"Invalid INTRINSIC_Round");
                }
                break;
            case NI_System_Math_Sin:
                vnf = VNF_Sin;
                break;
            case NI_System_Math_Sinh:
                vnf = VNF_Sinh;
                break;
            case NI_System_Math_Sqrt:
                vnf = VNF_Sqrt;
                break;
            case NI_System_Math_Tan:
                vnf = VNF_Tan;
                break;
            case NI_System_Math_Tanh:
                vnf = VNF_Tanh;
                break;
            case NI_System_Math_Truncate:
                vnf = VNF_Truncate;
                break;
            default:
                unreached(); // the above are the only math intrinsics at the time of this writing.
        }

        return VNForFunc(typ, vnf, arg0VN);
    }
}

ValueNum ValueNumStore::EvalMathFuncBinary(var_types typ, NamedIntrinsic gtMathFN, ValueNum arg0VN, ValueNum arg1VN)
{
    assert(varTypeIsFloating(typ));
    assert(arg0VN == VNNormalValue(arg0VN));
    assert(arg1VN == VNNormalValue(arg1VN));
    assert(m_pComp->IsMathIntrinsic(gtMathFN));

    // If the math intrinsic is not implemented by target-specific instructions, such as implemented
    // by user calls, then don't do constant folding on it during ReadyToRun. This minimizes precision loss.

    if (IsVNConstant(arg0VN) && IsVNConstant(arg1VN) &&
        (!m_pComp->opts.IsReadyToRun() || m_pComp->IsTargetIntrinsic(gtMathFN)))
    {
        if (typ == TYP_DOUBLE)
        {
            // Both the first operand and its result must be of the same floating point type.
            assert(typ == TypeOfVN(arg0VN));
            double arg0Val = GetConstantDouble(arg0VN);

            double res = 0.0;
            switch (gtMathFN)
            {
                case NI_System_Math_Atan2:
                {
                    assert(typ == TypeOfVN(arg1VN));
                    double arg1Val = GetConstantDouble(arg1VN);
                    res            = atan2(arg0Val, arg1Val);
                    break;
                }

                case NI_System_Math_FMod:
                {
                    assert(typ == TypeOfVN(arg1VN));
                    double arg1Val = GetConstantDouble(arg1VN);
                    res            = fmod(arg0Val, arg1Val);
                    break;
                }

                case NI_System_Math_Pow:
                {
                    assert(typ == TypeOfVN(arg1VN));
                    double arg1Val = GetConstantDouble(arg1VN);
                    res            = pow(arg0Val, arg1Val);
                    break;
                }

                case NI_System_Math_Max:
                {
                    assert(typ == TypeOfVN(arg1VN));
                    double arg1Val = GetConstantDouble(arg1VN);
                    res            = FloatingPointUtils::maximum(arg0Val, arg1Val);
                    break;
                }

                case NI_System_Math_Min:
                {
                    assert(typ == TypeOfVN(arg1VN));
                    double arg1Val = GetConstantDouble(arg1VN);
                    res            = FloatingPointUtils::minimum(arg0Val, arg1Val);
                    break;
                }

                default:
                    // the above are the only binary math intrinsics at the time of this writing.
                    unreached();
            }

            return VNForDoubleCon(res);
        }
        else
        {
            // Both operand and its result must be of the same floating point type.
            assert(typ == TYP_FLOAT);
            assert(typ == TypeOfVN(arg0VN));
            float arg0Val = GetConstantSingle(arg0VN);

            float res = 0.0f;
            switch (gtMathFN)
            {
                case NI_System_Math_Atan2:
                {
                    assert(typ == TypeOfVN(arg1VN));
                    float arg1Val = GetConstantSingle(arg1VN);
                    res           = atan2f(arg0Val, arg1Val);
                    break;
                }

                case NI_System_Math_FMod:
                {
                    assert(typ == TypeOfVN(arg1VN));
                    float arg1Val = GetConstantSingle(arg1VN);
                    res           = fmodf(arg0Val, arg1Val);
                    break;
                }

                case NI_System_Math_Max:
                {
                    assert(typ == TypeOfVN(arg1VN));
                    float arg1Val = GetConstantSingle(arg1VN);
                    res           = FloatingPointUtils::maximum(arg0Val, arg1Val);
                    break;
                }

                case NI_System_Math_Min:
                {
                    assert(typ == TypeOfVN(arg1VN));
                    float arg1Val = GetConstantSingle(arg1VN);
                    res           = FloatingPointUtils::minimum(arg0Val, arg1Val);
                    break;
                }

                case NI_System_Math_Pow:
                {
                    assert(typ == TypeOfVN(arg1VN));
                    float arg1Val = GetConstantSingle(arg1VN);
                    res           = powf(arg0Val, arg1Val);
                    break;
                }

                default:
                    // the above are the only binary math intrinsics at the time of this writing.
                    unreached();
            }

            return VNForFloatCon(res);
        }
    }
    else
    {
        VNFunc vnf = VNF_Boundary;

        switch (gtMathFN)
        {
            case NI_System_Math_Atan2:
                vnf = VNF_Atan2;
                break;

            case NI_System_Math_FMod:
                vnf = VNF_FMod;
                break;

            case NI_System_Math_Max:
                vnf = VNF_Max;
                break;

            case NI_System_Math_Min:
                vnf = VNF_Min;
                break;

            case NI_System_Math_Pow:
                vnf = VNF_Pow;
                break;

            default:
                // the above are the only binary math intrinsics at the time of this writing.
                unreached();
        }

        return VNForFunc(typ, vnf, arg0VN, arg1VN);
    }
}

bool ValueNumStore::IsVNFunc(ValueNum vn)
{
    if (vn == NoVN)
    {
        return false;
    }
    Chunk* c = m_chunks.GetNoExpand(GetChunkNum(vn));
    switch (c->m_attribs)
    {
        case CEA_Func0:
        case CEA_Func1:
        case CEA_Func2:
        case CEA_Func3:
        case CEA_Func4:
            return true;
        default:
            return false;
    }
}

bool ValueNumStore::GetVNFunc(ValueNum vn, VNFuncApp* funcApp)
{
    if (vn == NoVN)
    {
        return false;
    }

    Chunk*   c      = m_chunks.GetNoExpand(GetChunkNum(vn));
    unsigned offset = ChunkOffset(vn);
    assert(offset < c->m_numUsed);
    static_assert_no_msg(AreContiguous(CEA_Func0, CEA_Func1, CEA_Func2, CEA_Func3, CEA_Func4));
    unsigned arity = c->m_attribs - CEA_Func0;
    if (arity <= 4)
    {
        static_assert_no_msg(sizeof(VNFunc) == sizeof(VNDefFuncAppFlexible));
        funcApp->m_arity           = arity;
        VNDefFuncAppFlexible* farg = c->PointerToFuncApp(offset, arity);
        funcApp->m_func            = farg->m_func;
        funcApp->m_args            = farg->m_args;
        return true;
    }

    return false;
}

bool ValueNumStore::VNIsValid(ValueNum vn)
{
    ChunkNum cn = GetChunkNum(vn);
    if (cn >= m_chunks.Size())
    {
        return false;
    }
    // Otherwise...
    Chunk* c = m_chunks.GetNoExpand(cn);
    return ChunkOffset(vn) < c->m_numUsed;
}

#ifdef DEBUG

void ValueNumStore::vnDump(Compiler* comp, ValueNum vn, bool isPtr)
{
    printf(" {");
    if (vn == NoVN)
    {
        printf("NoVN");
    }
    else if (IsVNHandle(vn) && (GetHandleFlags(vn) == GTF_ICON_FIELD_SEQ))
    {
        comp->gtDispFieldSeq(FieldSeqVNToFieldSeq(vn), 0);
        printf(" ");
    }
    else if (IsVNHandle(vn))
    {
        ssize_t val = ConstantValue<ssize_t>(vn);
        printf("Hnd const: 0x%p", dspPtr(val));
    }
    else if (IsVNConstant(vn))
    {
        var_types vnt = TypeOfVN(vn);
        switch (vnt)
        {
            case TYP_BOOL:
            case TYP_BYTE:
            case TYP_UBYTE:
            case TYP_SHORT:
            case TYP_USHORT:
            case TYP_INT:
            case TYP_UINT:
            {
                int val = ConstantValue<int>(vn);
                if (isPtr)
                {
                    printf("PtrCns[%p]", dspPtr(val));
                }
                else
                {
                    printf("IntCns");
                    if ((val > -1000) && (val < 1000))
                    {
                        printf(" %ld", val);
                    }
                    else
                    {
                        printf(" 0x%X", val);
                    }
                }
            }
            break;
            case TYP_LONG:
            case TYP_ULONG:
            {
                INT64 val = ConstantValue<INT64>(vn);
                if (isPtr)
                {
                    printf("LngPtrCns: 0x%p", dspPtr(val));
                }
                else
                {
                    printf("LngCns: ");
                    if ((val > -1000) && (val < 1000))
                    {
                        printf(" %ld", val);
                    }
                    else if ((val & 0xFFFFFFFF00000000LL) == 0)
                    {
                        printf(" 0x%X", val);
                    }
                    else
                    {
                        printf(" 0x%llx", val);
                    }
                }
            }
            break;
            case TYP_FLOAT:
                printf("FltCns[%f]", ConstantValue<float>(vn));
                break;
            case TYP_DOUBLE:
                printf("DblCns[%f]", ConstantValue<double>(vn));
                break;
            case TYP_REF:
                if (vn == VNForNull())
                {
                    printf("null");
                }
                else if (vn == VNForVoid())
                {
                    printf("void");
                }
                break;
            case TYP_BYREF:
                printf("byrefVal");
                break;
            case TYP_STRUCT:
                printf("structVal(zero)");
                break;

#ifdef FEATURE_SIMD
            case TYP_SIMD8:
            {
                simd8_t cnsVal = GetConstantSimd8(vn);
                printf("Simd8Cns[0x%08x, 0x%08x]", cnsVal.u32[0], cnsVal.u32[1]);
                break;
            }

            case TYP_SIMD12:
            {
                simd12_t cnsVal = GetConstantSimd12(vn);
                printf("Simd12Cns[0x%08x, 0x%08x, 0x%08x]", cnsVal.u32[0], cnsVal.u32[1], cnsVal.u32[2]);
                break;
            }

            case TYP_SIMD16:
            {
                simd16_t cnsVal = GetConstantSimd16(vn);
                printf("Simd16Cns[0x%08x, 0x%08x, 0x%08x, 0x%08x]", cnsVal.u32[0], cnsVal.u32[1], cnsVal.u32[2],
                       cnsVal.u32[3]);
                break;
            }

            case TYP_SIMD32:
            {
                simd32_t cnsVal = GetConstantSimd32(vn);
                printf("Simd32Cns[0x%016llx, 0x%016llx, 0x%016llx, 0x%016llx]", cnsVal.u64[0], cnsVal.u64[1],
                       cnsVal.u64[2], cnsVal.u64[3]);
                break;
            }
#endif // FEATURE_SIMD

            // These should be unreached.
            default:
                unreached();
        }
    }
    else if (IsVNCompareCheckedBound(vn))
    {
        CompareCheckedBoundArithInfo info;
        GetCompareCheckedBound(vn, &info);
        info.dump(this);
    }
    else if (IsVNCompareCheckedBoundArith(vn))
    {
        CompareCheckedBoundArithInfo info;
        GetCompareCheckedBoundArithInfo(vn, &info);
        info.dump(this);
    }
    else if (IsVNFunc(vn))
    {
        VNFuncApp funcApp;
        GetVNFunc(vn, &funcApp);
        // A few special cases...
        switch (funcApp.m_func)
        {
            case VNF_MapSelect:
                vnDumpMapSelect(comp, &funcApp);
                break;
            case VNF_MapStore:
                vnDumpMapStore(comp, &funcApp);
                break;
            case VNF_MapPhysicalStore:
                vnDumpMapPhysicalStore(comp, &funcApp);
                break;
            case VNF_ValWithExc:
                vnDumpValWithExc(comp, &funcApp);
                break;
            case VNF_MemOpaque:
                vnDumpMemOpaque(comp, &funcApp);
                break;
#ifdef FEATURE_SIMD
            case VNF_SimdType:
                vnDumpSimdType(comp, &funcApp);
                break;
#endif // FEATURE_SIMD
            case VNF_Cast:
            case VNF_CastOvf:
                vnDumpCast(comp, vn);
                break;
            case VNF_BitCast:
                vnDumpBitCast(comp, &funcApp);
                break;
            case VNF_ZeroObj:
                vnDumpZeroObj(comp, &funcApp);
                break;

            default:
                printf("%s(", VNFuncName(funcApp.m_func));
                for (unsigned i = 0; i < funcApp.m_arity; i++)
                {
                    if (i > 0)
                    {
                        printf(", ");
                    }

                    printf(FMT_VN, funcApp.m_args[i]);

#if FEATURE_VN_DUMP_FUNC_ARGS
                    printf("=");
                    vnDump(comp, funcApp.m_args[i]);
#endif
                }
                printf(")");
        }
    }
    else
    {
        // Otherwise, just a VN with no structure; print just the VN.
        printf("%x", vn);
    }
    printf("}");
}

// Requires "valWithExc" to be a value with an exception set VNFuncApp.
// Prints a representation of the exception set on standard out.
void ValueNumStore::vnDumpValWithExc(Compiler* comp, VNFuncApp* valWithExc)
{
    assert(valWithExc->m_func == VNF_ValWithExc); // Precondition.

    ValueNum normVN = valWithExc->m_args[0]; // First arg is the VN from normal execution
    ValueNum excVN  = valWithExc->m_args[1]; // Second arg is the set of possible exceptions

    assert(IsVNFunc(excVN));
    VNFuncApp excSeq;
    GetVNFunc(excVN, &excSeq);

    printf("norm=");
    comp->vnPrint(normVN, 1);
    printf(", exc=");
    printf(FMT_VN, excVN);
    vnDumpExcSeq(comp, &excSeq, true);
}

// Requires "excSeq" to be a ExcSetCons sequence.
// Prints a representation of the set of exceptions on standard out.
void ValueNumStore::vnDumpExcSeq(Compiler* comp, VNFuncApp* excSeq, bool isHead)
{
    assert(excSeq->m_func == VNF_ExcSetCons); // Precondition.

    ValueNum curExc  = excSeq->m_args[0];
    bool     hasTail = (excSeq->m_args[1] != VNForEmptyExcSet());

    if (isHead && hasTail)
    {
        printf("(");
    }

    vnDump(comp, curExc);

    if (hasTail)
    {
        printf(", ");
        assert(IsVNFunc(excSeq->m_args[1]));
        VNFuncApp tail;
        GetVNFunc(excSeq->m_args[1], &tail);
        vnDumpExcSeq(comp, &tail, false);
    }

    if (isHead && hasTail)
    {
        printf(")");
    }
}

void ValueNumStore::vnDumpMapSelect(Compiler* comp, VNFuncApp* mapSelect)
{
    assert(mapSelect->m_func == VNF_MapSelect); // Precondition.

    ValueNum mapVN   = mapSelect->m_args[0]; // First arg is the map id
    ValueNum indexVN = mapSelect->m_args[1]; // Second arg is the index

    comp->vnPrint(mapVN, 0);
    printf("[");
    comp->vnPrint(indexVN, 0);
    printf("]");
}

void ValueNumStore::vnDumpMapStore(Compiler* comp, VNFuncApp* mapStore)
{
    assert(mapStore->m_func == VNF_MapStore); // Precondition.

    ValueNum mapVN    = mapStore->m_args[0]; // First arg is the map id
    ValueNum indexVN  = mapStore->m_args[1]; // Second arg is the index
    ValueNum newValVN = mapStore->m_args[2]; // Third arg is the new value
    unsigned loopNum  = mapStore->m_args[3]; // Fourth arg is the loop num

    comp->vnPrint(mapVN, 0);
    printf("[");
    comp->vnPrint(indexVN, 0);
    printf(" := ");
    comp->vnPrint(newValVN, 0);
    printf("]");
    if (loopNum != BasicBlock::NOT_IN_LOOP)
    {
        printf("@" FMT_LP, loopNum);
    }
}

void ValueNumStore::vnDumpPhysicalSelector(ValueNum selector)
{
    unsigned size;
    unsigned offset = DecodePhysicalSelector(selector, &size);

    if (size == 1)
    {
        printf("[%u]", offset);
    }
    else
    {
        printf("[%u:%u]", offset, offset + size - 1);
    }
}

void ValueNumStore::vnDumpMapPhysicalStore(Compiler* comp, VNFuncApp* mapPhysicalStore)
{
    ValueNum mapVN    = mapPhysicalStore->m_args[0];
    ValueNum selector = mapPhysicalStore->m_args[1];
    ValueNum valueVN  = mapPhysicalStore->m_args[2];

    unsigned size;
    unsigned offset    = DecodePhysicalSelector(selector, &size);
    unsigned endOffset = offset + size;

    comp->vnPrint(mapVN, 0);
    vnDumpPhysicalSelector(selector);
    printf(" := ");
    comp->vnPrint(valueVN, 0);
    printf("]");
}

void ValueNumStore::vnDumpMemOpaque(Compiler* comp, VNFuncApp* memOpaque)
{
    assert(memOpaque->m_func == VNF_MemOpaque); // Precondition.
    const unsigned loopNum = memOpaque->m_args[0];

    if (loopNum == BasicBlock::NOT_IN_LOOP)
    {
        printf("MemOpaque:NotInLoop");
    }
    else if (loopNum == BasicBlock::MAX_LOOP_NUM)
    {
        printf("MemOpaque:Indeterminate");
    }
    else
    {
        printf("MemOpaque:L%02u", loopNum);
    }
}

#ifdef FEATURE_SIMD
void ValueNumStore::vnDumpSimdType(Compiler* comp, VNFuncApp* simdType)
{
    assert(simdType->m_func == VNF_SimdType); // Preconditions.
    assert(IsVNConstant(simdType->m_args[0]));
    assert(IsVNConstant(simdType->m_args[1]));

    int         simdSize    = ConstantValue<int>(simdType->m_args[0]);
    CorInfoType baseJitType = (CorInfoType)ConstantValue<int>(simdType->m_args[1]);

    printf("%s(simd%d, %s)", VNFuncName(simdType->m_func), simdSize, varTypeName(JitType2PreciseVarType(baseJitType)));
}
#endif // FEATURE_SIMD

void ValueNumStore::vnDumpCast(Compiler* comp, ValueNum castVN)
{
    VNFuncApp cast;
    bool      castFound = GetVNFunc(castVN, &cast);
    assert(castFound && ((cast.m_func == VNF_Cast) || (cast.m_func == VNF_CastOvf)));

    var_types castToType;
    bool      srcIsUnsigned;
    GetCastOperFromVN(cast.m_args[1], &castToType, &srcIsUnsigned);

    var_types castFromType = TypeOfVN(cast.m_args[0]);
    var_types resultType   = TypeOfVN(castVN);
    if (srcIsUnsigned)
    {
        castFromType = varTypeToUnsigned(castFromType);
    }

    comp->vnPrint(cast.m_args[0], 0);

    printf(", ");
    if ((resultType != castToType) && (castToType != castFromType))
    {
        printf("%s <- %s <- %s", varTypeName(resultType), varTypeName(castToType), varTypeName(castFromType));
    }
    else
    {
        printf("%s <- %s", varTypeName(resultType), varTypeName(castFromType));
    }
}

void ValueNumStore::vnDumpBitCast(Compiler* comp, VNFuncApp* bitCast)
{
    var_types srcType    = TypeOfVN(bitCast->m_args[0]);
    unsigned  size       = 0;
    var_types castToType = DecodeBitCastType(bitCast->m_args[1], &size);

    printf("BitCast<%s", varTypeName(castToType));
    if (castToType == TYP_STRUCT)
    {
        printf("<%u>", size);
    }
    printf(" <- %s>(", varTypeName(srcType));
    comp->vnPrint(bitCast->m_args[0], 0);
    printf(")");
}

void ValueNumStore::vnDumpZeroObj(Compiler* comp, VNFuncApp* zeroObj)
{
    printf("ZeroObj(");
    comp->vnPrint(zeroObj->m_args[0], 0);
    ClassLayout* layout = reinterpret_cast<ClassLayout*>(ConstantValue<ssize_t>(zeroObj->m_args[0]));
    printf(": %s)", layout->GetClassName());
}
#endif // DEBUG

// Static fields, methods.
static UINT8      vnfOpAttribs[VNF_COUNT];
static genTreeOps genTreeOpsIllegalAsVNFunc[] = {GT_IND, // When we do heap memory.
                                                 GT_NULLCHECK, GT_QMARK, GT_COLON, GT_LOCKADD, GT_XADD, GT_XCHG,
                                                 GT_CMPXCHG, GT_LCLHEAP, GT_BOX, GT_XORR, GT_XAND, GT_STORE_DYN_BLK,

                                                 // These need special semantics:
                                                 GT_COMMA, // == second argument (but with exception(s) from first).
                                                 GT_ADDR, GT_ARR_ADDR, GT_BOUNDS_CHECK,
                                                 GT_OBJ,      // May reference heap memory.
                                                 GT_BLK,      // May reference heap memory.
                                                 GT_INIT_VAL, // Not strictly a pass-through.
                                                 GT_MDARR_LENGTH,
                                                 GT_MDARR_LOWER_BOUND, // 'dim' value must be considered
                                                 GT_BITCAST,           // Needs to encode the target type.

                                                 // These control-flow operations need no values.
                                                 GT_JTRUE, GT_RETURN, GT_SWITCH, GT_RETFILT, GT_CKFINITE};

UINT8* ValueNumStore::s_vnfOpAttribs = nullptr;

void ValueNumStore::InitValueNumStoreStatics()
{
    // Make sure we have the constants right...
    assert(unsigned(VNFOA_Arity1) == (1 << VNFOA_ArityShift));
    assert(VNFOA_ArityMask == (VNFOA_MaxArity << VNFOA_ArityShift));

    s_vnfOpAttribs = &vnfOpAttribs[0];
    for (unsigned i = 0; i < GT_COUNT; i++)
    {
        genTreeOps gtOper = static_cast<genTreeOps>(i);
        unsigned   arity  = 0;
        if (GenTree::OperIsUnary(gtOper))
        {
            arity = 1;
        }
        else if (GenTree::OperIsBinary(gtOper))
        {
            arity = 2;
        }

        vnfOpAttribs[i] |= ((arity << VNFOA_ArityShift) & VNFOA_ArityMask);

        if (GenTree::OperIsCommutative(gtOper))
        {
            vnfOpAttribs[i] |= VNFOA_Commutative;
        }
    }

    // I so wish this wasn't the best way to do this...

    int vnfNum = VNF_Boundary + 1; // The macro definition below will update this after using it.

#define ValueNumFuncDef(vnf, arity, commute, knownNonNull, sharedStatic)                                               \
    if (commute)                                                                                                       \
        vnfOpAttribs[vnfNum] |= VNFOA_Commutative;                                                                     \
    if (knownNonNull)                                                                                                  \
        vnfOpAttribs[vnfNum] |= VNFOA_KnownNonNull;                                                                    \
    if (sharedStatic)                                                                                                  \
        vnfOpAttribs[vnfNum] |= VNFOA_SharedStatic;                                                                    \
    if (arity > 0)                                                                                                     \
        vnfOpAttribs[vnfNum] |= ((arity << VNFOA_ArityShift) & VNFOA_ArityMask);                                       \
    vnfNum++;

#include "valuenumfuncs.h"
#undef ValueNumFuncDef

    assert(vnfNum == VNF_COUNT);

#define ValueNumFuncSetArity(vnfNum, arity)                                                                            \
    vnfOpAttribs[vnfNum] &= ~VNFOA_ArityMask;                               /* clear old arity value   */              \
    vnfOpAttribs[vnfNum] |= ((arity << VNFOA_ArityShift) & VNFOA_ArityMask) /* set the new arity value */

#ifdef FEATURE_SIMD

    // SIMDIntrinsicInit has an entry of 2 for numArgs, but it only has one normal arg
    ValueNumFuncSetArity(VNF_SIMD_Init, 1);

    // Some SIMD intrinsic nodes have an extra VNF_SimdType arg
    //
    for (SIMDIntrinsicID id = SIMDIntrinsicID::SIMDIntrinsicNone; (id < SIMDIntrinsicID::SIMDIntrinsicInvalid);
         id                 = (SIMDIntrinsicID)(id + 1))
    {
        bool encodeResultType = Compiler::vnEncodesResultTypeForSIMDIntrinsic(id);

        if (encodeResultType)
        {
            // These SIMDIntrinsic's have an extra VNF_SimdType arg.
            //
            VNFunc   func     = VNFunc(VNF_SIMD_FIRST + id);
            unsigned oldArity = VNFuncArity(func);
            unsigned newArity = oldArity + 1;

            ValueNumFuncSetArity(func, newArity);
        }
    }

#endif // FEATURE_SIMD

#ifdef FEATURE_HW_INTRINSICS

    for (NamedIntrinsic id = (NamedIntrinsic)(NI_HW_INTRINSIC_START + 1); (id < NI_HW_INTRINSIC_END);
         id                = (NamedIntrinsic)(id + 1))
    {
        bool encodeResultType = Compiler::vnEncodesResultTypeForHWIntrinsic(id);

        if (encodeResultType)
        {
            // These HW_Intrinsic's have an extra VNF_SimdType arg.
            //
            VNFunc   func     = VNFunc(VNF_HWI_FIRST + (id - NI_HW_INTRINSIC_START - 1));
            unsigned oldArity = VNFuncArity(func);
            unsigned newArity = oldArity + 1;

            ValueNumFuncSetArity(func, newArity);
        }

        if (HWIntrinsicInfo::IsCommutative(id))
        {
            VNFunc func = VNFunc(VNF_HWI_FIRST + (id - NI_HW_INTRINSIC_START - 1));
            vnfOpAttribs[func] |= VNFOA_Commutative;
        }
    }

#endif // FEATURE_HW_INTRINSICS

#undef ValueNumFuncSetArity

    for (unsigned i = 0; i < ArrLen(genTreeOpsIllegalAsVNFunc); i++)
    {
        vnfOpAttribs[genTreeOpsIllegalAsVNFunc[i]] |= VNFOA_IllegalGenTreeOp;
    }
}

#ifdef DEBUG
// Define the name array.
#define ValueNumFuncDef(vnf, arity, commute, knownNonNull, sharedStatic) #vnf,

const char* ValueNumStore::VNFuncNameArr[] = {
#include "valuenumfuncs.h"
#undef ValueNumFuncDef
};

/* static */ const char* ValueNumStore::VNFuncName(VNFunc vnf)
{
    if (vnf < VNF_Boundary)
    {
        return GenTree::OpName(genTreeOps(vnf));
    }
    else
    {
        return VNFuncNameArr[vnf - (VNF_Boundary + 1)];
    }
}

/* static */ const char* ValueNumStore::VNMapTypeName(var_types type)
{
    switch (type)
    {
        case TYP_HEAP:
            return "heap";
        case TYP_MEM:
            return "mem";
        default:
            return varTypeName(type);
    }
}

static const char* s_reservedNameArr[] = {
    "$VN.Recursive",  // -2  RecursiveVN
    "$VN.No",         // -1  NoVN
    "$VN.Null",       //  0  VNForNull()
    "$VN.Void",       //  1  VNForVoid()
    "$VN.EmptyExcSet" //  2  VNForEmptyExcSet()
};

// Returns the string name of "vn" when it is a reserved value number, nullptr otherwise
// static
const char* ValueNumStore::reservedName(ValueNum vn)
{
    int val = vn - ValueNumStore::RecursiveVN; // Add two, making 'RecursiveVN' equal to zero
    int max = ValueNumStore::SRC_NumSpecialRefConsts - ValueNumStore::RecursiveVN;

    if ((val >= 0) && (val < max))
    {
        return s_reservedNameArr[val];
    }
    return nullptr;
}

#endif // DEBUG

// Returns true if "vn" is a reserved value number

// static
bool ValueNumStore::isReservedVN(ValueNum vn)
{
    int val = vn - ValueNumStore::RecursiveVN; // Adding two, making 'RecursiveVN' equal to zero
    int max = ValueNumStore::SRC_NumSpecialRefConsts - ValueNumStore::RecursiveVN;

    if ((val >= 0) && (val < max))
    {
        return true;
    }
    return false;
}

#ifdef DEBUG
void ValueNumStore::RunTests(Compiler* comp)
{
    VNFunc VNF_Add = GenTreeOpToVNFunc(GT_ADD);

    ValueNumStore* vns    = new (comp->getAllocatorDebugOnly()) ValueNumStore(comp, comp->getAllocatorDebugOnly());
    ValueNum       vnNull = VNForNull();
    assert(vnNull == VNForNull());

    ValueNum vnFor1 = vns->VNForIntCon(1);
    assert(vnFor1 == vns->VNForIntCon(1));
    assert(vns->TypeOfVN(vnFor1) == TYP_INT);
    assert(vns->IsVNConstant(vnFor1));
    assert(vns->ConstantValue<int>(vnFor1) == 1);

    ValueNum vnFor100 = vns->VNForIntCon(100);
    assert(vnFor100 == vns->VNForIntCon(100));
    assert(vnFor100 != vnFor1);
    assert(vns->TypeOfVN(vnFor100) == TYP_INT);
    assert(vns->IsVNConstant(vnFor100));
    assert(vns->ConstantValue<int>(vnFor100) == 100);

    ValueNum vnFor1F = vns->VNForFloatCon(1.0f);
    assert(vnFor1F == vns->VNForFloatCon(1.0f));
    assert(vnFor1F != vnFor1 && vnFor1F != vnFor100);
    assert(vns->TypeOfVN(vnFor1F) == TYP_FLOAT);
    assert(vns->IsVNConstant(vnFor1F));
    assert(vns->ConstantValue<float>(vnFor1F) == 1.0f);

    ValueNum vnFor1D = vns->VNForDoubleCon(1.0);
    assert(vnFor1D == vns->VNForDoubleCon(1.0));
    assert(vnFor1D != vnFor1F && vnFor1D != vnFor1 && vnFor1D != vnFor100);
    assert(vns->TypeOfVN(vnFor1D) == TYP_DOUBLE);
    assert(vns->IsVNConstant(vnFor1D));
    assert(vns->ConstantValue<double>(vnFor1D) == 1.0);

    ValueNum vnRandom1   = vns->VNForExpr(nullptr, TYP_INT);
    ValueNum vnForFunc2a = vns->VNForFunc(TYP_INT, VNF_Add, vnFor1, vnRandom1);
    assert(vnForFunc2a == vns->VNForFunc(TYP_INT, VNF_Add, vnFor1, vnRandom1));
    assert(vnForFunc2a != vnFor1D && vnForFunc2a != vnFor1F && vnForFunc2a != vnFor1 && vnForFunc2a != vnRandom1);
    assert(vns->TypeOfVN(vnForFunc2a) == TYP_INT);
    assert(!vns->IsVNConstant(vnForFunc2a));
    assert(vns->IsVNFunc(vnForFunc2a));
    VNFuncApp fa2a;
    bool      b = vns->GetVNFunc(vnForFunc2a, &fa2a);
    assert(b);
    assert(fa2a.m_func == VNF_Add && fa2a.m_arity == 2 && fa2a.m_args[0] == vnFor1 && fa2a.m_args[1] == vnRandom1);

    ValueNum vnForFunc2b = vns->VNForFunc(TYP_INT, VNF_Add, vnFor1, vnFor100);
    assert(vnForFunc2b == vns->VNForFunc(TYP_INT, VNF_Add, vnFor1, vnFor100));
    assert(vnForFunc2b != vnFor1D && vnForFunc2b != vnFor1F && vnForFunc2b != vnFor1 && vnForFunc2b != vnFor100);
    assert(vns->TypeOfVN(vnForFunc2b) == TYP_INT);
    assert(vns->IsVNConstant(vnForFunc2b));
    assert(vns->ConstantValue<int>(vnForFunc2b) == 101);

    // printf("Did ValueNumStore::RunTests.\n");
}
#endif // DEBUG

typedef JitExpandArrayStack<BasicBlock*> BlockStack;

// This represents the "to do" state of the value number computation.
struct ValueNumberState
{
    // These two stacks collectively represent the set of blocks that are candidates for
    // processing, because at least one predecessor has been processed.  Blocks on "m_toDoAllPredsDone"
    // have had *all* predecessors processed, and thus are candidates for some extra optimizations.
    // Blocks on "m_toDoNotAllPredsDone" have at least one predecessor that has not been processed.
    // Blocks are initially on "m_toDoNotAllPredsDone" may be moved to "m_toDoAllPredsDone" when their last
    // unprocessed predecessor is processed, thus maintaining the invariants.
    BlockStack m_toDoAllPredsDone;
    BlockStack m_toDoNotAllPredsDone;

    Compiler* m_comp;

    // TBD: This should really be a bitset...
    // For now:
    // first bit indicates completed,
    // second bit indicates that it's been pushed on all-done stack,
    // third bit indicates that it's been pushed on not-all-done stack.
    BYTE* m_visited;

    enum BlockVisitBits
    {
        BVB_complete     = 0x1,
        BVB_onAllDone    = 0x2,
        BVB_onNotAllDone = 0x4,
    };

    bool GetVisitBit(unsigned bbNum, BlockVisitBits bvb)
    {
        return (m_visited[bbNum] & bvb) != 0;
    }
    void SetVisitBit(unsigned bbNum, BlockVisitBits bvb)
    {
        m_visited[bbNum] |= bvb;
    }

    ValueNumberState(Compiler* comp)
        : m_toDoAllPredsDone(comp->getAllocator(CMK_ValueNumber), /*minSize*/ 4)
        , m_toDoNotAllPredsDone(comp->getAllocator(CMK_ValueNumber), /*minSize*/ 4)
        , m_comp(comp)
        , m_visited(new (comp, CMK_ValueNumber) BYTE[comp->fgBBNumMax + 1]())
    {
    }

    BasicBlock* ChooseFromNotAllPredsDone()
    {
        assert(m_toDoAllPredsDone.Size() == 0);
        // If we have no blocks with all preds done, then (ideally, if all cycles have been captured by loops)
        // we must have at least one block within a loop.  We want to do the loops first.  Doing a loop entry block
        // should break the cycle, making the rest of the body of the loop (unless there's a nested loop) doable by the
        // all-preds-done rule.  If several loop entry blocks are available, at least one should have all non-loop preds
        // done -- we choose that.
        for (unsigned i = 0; i < m_toDoNotAllPredsDone.Size(); i++)
        {
            BasicBlock* cand = m_toDoNotAllPredsDone.Get(i);

            // Skip any already-completed blocks (a block may have all its preds finished, get added to the
            // all-preds-done todo set, and get processed there).  Do this by moving the last one down, to
            // keep the array compact.
            while (GetVisitBit(cand->bbNum, BVB_complete))
            {
                if (i + 1 < m_toDoNotAllPredsDone.Size())
                {
                    cand = m_toDoNotAllPredsDone.Pop();
                    m_toDoNotAllPredsDone.Set(i, cand);
                }
                else
                {
                    // "cand" is the last element; delete it.
                    (void)m_toDoNotAllPredsDone.Pop();
                    break;
                }
            }
            // We may have run out of non-complete candidates above.  If so, we're done.
            if (i == m_toDoNotAllPredsDone.Size())
            {
                break;
            }

            // See if "cand" is a loop entry.
            unsigned lnum;
            if (m_comp->optBlockIsLoopEntry(cand, &lnum))
            {
                // "lnum" is the innermost loop of which "cand" is the entry; find the outermost.
                unsigned lnumPar = m_comp->optLoopTable[lnum].lpParent;
                while (lnumPar != BasicBlock::NOT_IN_LOOP)
                {
                    if (m_comp->optLoopTable[lnumPar].lpEntry == cand)
                    {
                        lnum = lnumPar;
                    }
                    else
                    {
                        break;
                    }
                    lnumPar = m_comp->optLoopTable[lnumPar].lpParent;
                }

                bool allNonLoopPredsDone = true;
                for (flowList* pred = m_comp->BlockPredsWithEH(cand); pred != nullptr; pred = pred->flNext)
                {
                    BasicBlock* predBlock = pred->getBlock();
                    if (!m_comp->optLoopTable[lnum].lpContains(predBlock))
                    {
                        if (!GetVisitBit(predBlock->bbNum, BVB_complete))
                        {
                            allNonLoopPredsDone = false;
                        }
                    }
                }
                if (allNonLoopPredsDone)
                {
                    return cand;
                }
            }
        }

        // If we didn't find a loop entry block with all non-loop preds done above, then return a random member (if
        // there is one).
        if (m_toDoNotAllPredsDone.Size() == 0)
        {
            return nullptr;
        }
        else
        {
            return m_toDoNotAllPredsDone.Pop();
        }
    }

// Debugging output that is too detailed for a normal JIT dump...
#define DEBUG_VN_VISIT 0

    // Record that "blk" has been visited, and add any unvisited successors of "blk" to the appropriate todo set.
    void FinishVisit(BasicBlock* blk)
    {
#ifdef DEBUG_VN_VISIT
        JITDUMP("finish(" FMT_BB ").\n", blk->bbNum);
#endif // DEBUG_VN_VISIT

        SetVisitBit(blk->bbNum, BVB_complete);

        for (BasicBlock* succ : blk->GetAllSuccs(m_comp))
        {
#ifdef DEBUG_VN_VISIT
            JITDUMP("   Succ(" FMT_BB ").\n", succ->bbNum);
#endif // DEBUG_VN_VISIT

            if (GetVisitBit(succ->bbNum, BVB_complete))
            {
                continue;
            }
#ifdef DEBUG_VN_VISIT
            JITDUMP("     Not yet completed.\n");
#endif // DEBUG_VN_VISIT

            bool allPredsVisited = true;
            for (flowList* pred = m_comp->BlockPredsWithEH(succ); pred != nullptr; pred = pred->flNext)
            {
                BasicBlock* predBlock = pred->getBlock();
                if (!GetVisitBit(predBlock->bbNum, BVB_complete))
                {
                    allPredsVisited = false;
                    break;
                }
            }

            if (allPredsVisited)
            {
#ifdef DEBUG_VN_VISIT
                JITDUMP("     All preds complete, adding to allDone.\n");
#endif // DEBUG_VN_VISIT

                assert(!GetVisitBit(succ->bbNum, BVB_onAllDone)); // Only last completion of last succ should add to
                                                                  // this.
                m_toDoAllPredsDone.Push(succ);
                SetVisitBit(succ->bbNum, BVB_onAllDone);
            }
            else
            {
#ifdef DEBUG_VN_VISIT
                JITDUMP("     Not all preds complete  Adding to notallDone, if necessary...\n");
#endif // DEBUG_VN_VISIT

                if (!GetVisitBit(succ->bbNum, BVB_onNotAllDone))
                {
#ifdef DEBUG_VN_VISIT
                    JITDUMP("       Was necessary.\n");
#endif // DEBUG_VN_VISIT
                    m_toDoNotAllPredsDone.Push(succ);
                    SetVisitBit(succ->bbNum, BVB_onNotAllDone);
                }
            }
        }
    }

    bool ToDoExists()
    {
        return m_toDoAllPredsDone.Size() > 0 || m_toDoNotAllPredsDone.Size() > 0;
    }
};

//------------------------------------------------------------------------
// fgValueNumber: Run value numbering for the entire method
//
// Returns:
//   suitable phase status
//
PhaseStatus Compiler::fgValueNumber()
{
#ifdef DEBUG
    // This could be a JITDUMP, but some people find it convenient to set a breakpoint on the printf.
    if (verbose)
    {
        printf("\n*************** In fgValueNumber()\n");
    }
#endif

    // If we skipped SSA, skip VN as well.
    if (fgSsaPassesCompleted == 0)
    {
        return PhaseStatus::MODIFIED_NOTHING;
    }

    // Allocate the value number store.
    assert(fgVNPassesCompleted > 0 || vnStore == nullptr);
    if (fgVNPassesCompleted == 0)
    {
        CompAllocator allocator(getAllocator(CMK_ValueNumber));
        vnStore = new (allocator) ValueNumStore(this, allocator);
    }
    else
    {
        ValueNumPair noVnp;
        // Make sure the memory SSA names have no value numbers.
        for (unsigned i = 0; i < lvMemoryPerSsaData.GetCount(); i++)
        {
            lvMemoryPerSsaData.GetSsaDefByIndex(i)->m_vnPair = noVnp;
        }
        for (BasicBlock* const blk : Blocks())
        {
            for (Statement* const stmt : blk->NonPhiStatements())
            {
                for (GenTree* const tree : stmt->TreeList())
                {
                    tree->gtVNPair.SetBoth(ValueNumStore::NoVN);
                }
            }
        }
    }

    // Compute the side effects of loops.
    optComputeLoopSideEffects();

    // At the block level, we will use a modified worklist algorithm.  We will have two
    // "todo" sets of unvisited blocks.  Blocks (other than the entry block) are put in a
    // todo set only when some predecessor has been visited, so all blocks have at least one
    // predecessor visited.  The distinction between the two sets is whether *all* predecessors have
    // already been visited.  We visit such blocks preferentially if they exist, since phi definitions
    // in such blocks will have all arguments defined, enabling a simplification in the case that all
    // arguments to the phi have the same VN.  If no such blocks exist, we pick a block with at least
    // one unvisited predecessor.  In this case, we assign a new VN for phi definitions.

    // Start by giving incoming arguments value numbers.
    // Also give must-init vars a zero of their type.
    for (unsigned lclNum = 0; lclNum < lvaCount; lclNum++)
    {
        if (!lvaInSsa(lclNum))
        {
            continue;
        }

        LclVarDsc* varDsc = lvaGetDesc(lclNum);
        assert(varDsc->lvTracked);

        if (varDsc->lvIsParam)
        {
            // We assume that code equivalent to this variable initialization loop
            // has been performed when doing SSA naming, so that all the variables we give
            // initial VNs to here have been given initial SSA definitions there.
            // SSA numbers always start from FIRST_SSA_NUM, and we give the value number to SSA name FIRST_SSA_NUM.
            // We use the VNF_InitVal(i) from here so we know that this value is loop-invariant
            // in all loops.
            ValueNum      initVal = vnStore->VNForFunc(varDsc->TypeGet(), VNF_InitVal, vnStore->VNForIntCon(lclNum));
            LclSsaVarDsc* ssaDef  = varDsc->GetPerSsaData(SsaConfig::FIRST_SSA_NUM);
            ssaDef->m_vnPair.SetBoth(initVal);
            ssaDef->SetBlock(fgFirstBB);
        }
        else if (info.compInitMem || varDsc->lvMustInit ||
                 VarSetOps::IsMember(this, fgFirstBB->bbLiveIn, varDsc->lvVarIndex))
        {
            // The last clause covers the use-before-def variables (the ones that are live-in to the first block),
            // these are variables that are read before being initialized (at least on some control flow paths)
            // if they are not must-init, then they get VNF_InitVal(i), as with the param case.)

            bool isZeroed = (info.compInitMem || varDsc->lvMustInit);

            // For OSR, locals or promoted fields of locals may be missing the initial def
            // because of partial importation. We can't assume they are zero.
            if (lvaIsOSRLocal(lclNum))
            {
                isZeroed = false;
            }

            ValueNum  initVal = ValueNumStore::NoVN; // We must assign a new value to initVal
            var_types typ     = varDsc->TypeGet();

            switch (typ)
            {
                case TYP_LCLBLK: // The outgoing args area for arm and x64
                case TYP_BLK:    // A blob of memory
                    // TYP_BLK is used for the EHSlots LclVar on x86 (aka shadowSPslotsVar)
                    // and for the lvaInlinedPInvokeFrameVar on x64, arm and x86
                    // The stack associated with these LclVars are not zero initialized
                    // thus we set 'initVN' to a new, unique VN.
                    //
                    initVal = vnStore->VNForExpr(fgFirstBB);
                    break;

                case TYP_BYREF:
                    if (isZeroed)
                    {
                        // LclVars of TYP_BYREF can be zero-inited.
                        initVal = vnStore->VNForByrefCon(0);
                    }
                    else
                    {
                        // Here we have uninitialized TYP_BYREF
                        initVal = vnStore->VNForFunc(typ, VNF_InitVal, vnStore->VNForIntCon(lclNum));
                    }
                    break;

                default:
                    if (isZeroed)
                    {
                        // By default we will zero init these LclVars
                        initVal = (typ == TYP_STRUCT) ? vnStore->VNForZeroObj(varDsc->GetLayout())
                                                      : vnStore->VNZeroForType(typ);
                    }
                    else
                    {
                        initVal = vnStore->VNForFunc(typ, VNF_InitVal, vnStore->VNForIntCon(lclNum));
                    }
                    break;
            }
#ifdef TARGET_X86
            bool isVarargParam = (lclNum == lvaVarargsBaseOfStkArgs || lclNum == lvaVarargsHandleArg);
            if (isVarargParam)
                initVal = vnStore->VNForExpr(fgFirstBB); // a new, unique VN.
#endif
            assert(initVal != ValueNumStore::NoVN);

            LclSsaVarDsc* ssaDef = varDsc->GetPerSsaData(SsaConfig::FIRST_SSA_NUM);
            ssaDef->m_vnPair.SetBoth(initVal);
            ssaDef->SetBlock(fgFirstBB);
        }
    }
    // Give memory an initial value number (about which we know nothing).
    ValueNum memoryInitVal = vnStore->VNForFunc(TYP_HEAP, VNF_InitVal, vnStore->VNForIntCon(-1)); // Use -1 for memory.
    GetMemoryPerSsaData(SsaConfig::FIRST_SSA_NUM)->m_vnPair.SetBoth(memoryInitVal);
#ifdef DEBUG
    if (verbose)
    {
        printf("Memory Initial Value in BB01 is: " FMT_VN "\n", memoryInitVal);
    }
#endif // DEBUG

    ValueNumberState vs(this);

    // Push the first block.  This has no preds.
    vs.m_toDoAllPredsDone.Push(fgFirstBB);

    while (vs.ToDoExists())
    {
        while (vs.m_toDoAllPredsDone.Size() > 0)
        {
            BasicBlock* toDo = vs.m_toDoAllPredsDone.Pop();
            fgValueNumberBlock(toDo);
            // Record that we've visited "toDo", and add successors to the right sets.
            vs.FinishVisit(toDo);
        }
        // OK, we've run out of blocks whose predecessors are done.  Pick one whose predecessors are not all done,
        // process that.  This may make more "all-done" blocks, so we'll go around the outer loop again --
        // note that this is an "if", not a "while" loop.
        if (vs.m_toDoNotAllPredsDone.Size() > 0)
        {
            BasicBlock* toDo = vs.ChooseFromNotAllPredsDone();
            if (toDo == nullptr)
            {
                continue; // We may have run out, because of completed blocks on the not-all-preds done list.
            }

            fgValueNumberBlock(toDo);
            // Record that we've visited "toDo", and add successors to the right sest.
            vs.FinishVisit(toDo);
        }
    }

#ifdef DEBUG
    JitTestCheckVN();
    fgDebugCheckExceptionSets();
#endif // DEBUG

    fgVNPassesCompleted++;

    return PhaseStatus::MODIFIED_EVERYTHING;
}

void Compiler::fgValueNumberBlock(BasicBlock* blk)
{
    compCurBB = blk;

    Statement* stmt = blk->firstStmt();

    // First: visit phi's.  If "newVNForPhis", give them new VN's.  If not,
    // first check to see if all phi args have the same value.
    for (; (stmt != nullptr) && stmt->IsPhiDefnStmt(); stmt = stmt->GetNextStmt())
    {
        GenTree* asg = stmt->GetRootNode();
        assert(asg->OperIs(GT_ASG));

        GenTreeLclVar* newSsaDef = asg->AsOp()->gtGetOp1()->AsLclVar();
        GenTreePhi*    phiNode   = asg->AsOp()->gtGetOp2()->AsPhi();
        ValueNumPair   phiVNP;
        ValueNumPair   sameVNP;

        for (GenTreePhi::Use& use : phiNode->Uses())
        {
            GenTreePhiArg* phiArg         = use.GetNode()->AsPhiArg();
            ValueNum       phiArgSsaNumVN = vnStore->VNForIntCon(phiArg->GetSsaNum());
            ValueNumPair   phiArgVNP      = lvaGetDesc(phiArg)->GetPerSsaData(phiArg->GetSsaNum())->m_vnPair;

            phiArg->gtVNPair = phiArgVNP;

            if (phiVNP.GetLiberal() == ValueNumStore::NoVN)
            {
                // This is the first PHI argument
                phiVNP  = ValueNumPair(phiArgSsaNumVN, phiArgSsaNumVN);
                sameVNP = phiArgVNP;
            }
            else
            {
                phiVNP = vnStore->VNPairForFuncNoFolding(newSsaDef->TypeGet(), VNF_Phi,
                                                         ValueNumPair(phiArgSsaNumVN, phiArgSsaNumVN), phiVNP);

                if ((sameVNP.GetLiberal() != phiArgVNP.GetLiberal()) ||
                    (sameVNP.GetConservative() != phiArgVNP.GetConservative()))
                {
                    // If this argument's VNs are different from "same" then change "same" to NoVN.
                    // Note that this means that if any argument's VN is NoVN then the final result
                    // will also be NoVN, which is what we want.
                    sameVNP.SetBoth(ValueNumStore::NoVN);
                }
            }
        }

#ifdef DEBUG
        // There should be at least to 2 PHI arguments so phiVN's VNs should always be VNF_Phi functions.
        VNFuncApp phiFunc;
        assert(vnStore->GetVNFunc(phiVNP.GetLiberal(), &phiFunc) && (phiFunc.m_func == VNF_Phi));
        assert(vnStore->GetVNFunc(phiVNP.GetConservative(), &phiFunc) && (phiFunc.m_func == VNF_Phi));
#endif

        ValueNumPair newSsaDefVNP;

        if (sameVNP.BothDefined())
        {
            // If all the args of the phi had the same value(s, liberal and conservative), then there wasn't really
            // a reason to have the phi -- just pass on that value.
            newSsaDefVNP = sameVNP;
        }
        else
        {
            // They were not the same; we need to create a phi definition.
            ValueNum lclNumVN = ValueNum(newSsaDef->GetLclNum());
            ValueNum ssaNumVN = ValueNum(newSsaDef->GetSsaNum());

            newSsaDefVNP = vnStore->VNPairForFunc(newSsaDef->TypeGet(), VNF_PhiDef, ValueNumPair(lclNumVN, lclNumVN),
                                                  ValueNumPair(ssaNumVN, ssaNumVN), phiVNP);
        }

        LclSsaVarDsc* newSsaDefDsc = lvaGetDesc(newSsaDef)->GetPerSsaData(newSsaDef->GetSsaNum());
        newSsaDefDsc->m_vnPair     = newSsaDefVNP;
#ifdef DEBUG
        if (verbose)
        {
            printf("SSA PHI definition: set VN of local %d/%d to ", newSsaDef->GetLclNum(), newSsaDef->GetSsaNum());
            vnpPrint(newSsaDefVNP, 1);
            printf(" %s.\n", sameVNP.BothDefined() ? "(all same)" : "");
        }
#endif // DEBUG

        newSsaDef->gtVNPair = vnStore->VNPForVoid();
        phiNode->gtVNPair   = newSsaDefVNP;
        asg->gtVNPair       = vnStore->VNPForVoid();
    }

    // Now do the same for each MemoryKind.
    for (MemoryKind memoryKind : allMemoryKinds())
    {
        // Is there a phi for this block?
        if (blk->bbMemorySsaPhiFunc[memoryKind] == nullptr)
        {
            ValueNum newMemoryVN = GetMemoryPerSsaData(blk->bbMemorySsaNumIn[memoryKind])->m_vnPair.GetLiberal();
            fgSetCurrentMemoryVN(memoryKind, newMemoryVN);
        }
        else
        {
            if ((memoryKind == ByrefExposed) && byrefStatesMatchGcHeapStates)
            {
                // The update for GcHeap will copy its result to ByrefExposed.
                assert(memoryKind < GcHeap);
                assert(blk->bbMemorySsaPhiFunc[memoryKind] == blk->bbMemorySsaPhiFunc[GcHeap]);
                continue;
            }

            unsigned loopNum;
            ValueNum newMemoryVN;
            if (optBlockIsLoopEntry(blk, &loopNum))
            {
                newMemoryVN = fgMemoryVNForLoopSideEffects(memoryKind, blk, loopNum);
            }
            else
            {
                // Are all the VN's the same?
                BasicBlock::MemoryPhiArg* phiArgs = blk->bbMemorySsaPhiFunc[memoryKind];
                assert(phiArgs != BasicBlock::EmptyMemoryPhiDef);
                // There should be > 1 args to a phi.
                // But OSR might leave around "dead" try entry blocks...
                assert((phiArgs->m_nextArg != nullptr) || opts.IsOSR());
                ValueNum phiAppVN = vnStore->VNForIntCon(phiArgs->GetSsaNum());
                JITDUMP("  Building phi application: $%x = SSA# %d.\n", phiAppVN, phiArgs->GetSsaNum());
                bool     allSame = true;
                ValueNum sameVN  = GetMemoryPerSsaData(phiArgs->GetSsaNum())->m_vnPair.GetLiberal();
                if (sameVN == ValueNumStore::NoVN)
                {
                    allSame = false;
                }
                phiArgs = phiArgs->m_nextArg;
                while (phiArgs != nullptr)
                {
                    ValueNum phiArgVN = GetMemoryPerSsaData(phiArgs->GetSsaNum())->m_vnPair.GetLiberal();
                    if (phiArgVN == ValueNumStore::NoVN || phiArgVN != sameVN)
                    {
                        allSame = false;
                    }
#ifdef DEBUG
                    ValueNum oldPhiAppVN = phiAppVN;
#endif
                    unsigned phiArgSSANum   = phiArgs->GetSsaNum();
                    ValueNum phiArgSSANumVN = vnStore->VNForIntCon(phiArgSSANum);
                    JITDUMP("  Building phi application: $%x = SSA# %d.\n", phiArgSSANumVN, phiArgSSANum);
                    phiAppVN = vnStore->VNForFuncNoFolding(TYP_HEAP, VNF_Phi, phiArgSSANumVN, phiAppVN);
                    JITDUMP("  Building phi application: $%x = phi($%x, $%x).\n", phiAppVN, phiArgSSANumVN,
                            oldPhiAppVN);
                    phiArgs = phiArgs->m_nextArg;
                }
                if (allSame)
                {
                    newMemoryVN = sameVN;
                }
                else
                {
                    newMemoryVN = vnStore->VNForFuncNoFolding(TYP_HEAP, VNF_PhiMemoryDef,
                                                              vnStore->VNForHandle(ssize_t(blk), GTF_EMPTY), phiAppVN);
                }
            }
            GetMemoryPerSsaData(blk->bbMemorySsaNumIn[memoryKind])->m_vnPair.SetLiberal(newMemoryVN);
            fgSetCurrentMemoryVN(memoryKind, newMemoryVN);
            if ((memoryKind == GcHeap) && byrefStatesMatchGcHeapStates)
            {
                // Keep the CurMemoryVNs in sync
                fgSetCurrentMemoryVN(ByrefExposed, newMemoryVN);
            }
        }
#ifdef DEBUG
        if (verbose)
        {
            printf("The SSA definition for %s (#%d) at start of " FMT_BB " is ", memoryKindNames[memoryKind],
                   blk->bbMemorySsaNumIn[memoryKind], blk->bbNum);
            vnPrint(fgCurMemoryVN[memoryKind], 1);
            printf("\n");
        }
#endif // DEBUG
    }

    // Now iterate over the remaining statements, and their trees.
    for (; stmt != nullptr; stmt = stmt->GetNextStmt())
    {
#ifdef DEBUG
        if (verbose)
        {
            printf("\n***** " FMT_BB ", " FMT_STMT "(before)\n", blk->bbNum, stmt->GetID());
            gtDispTree(stmt->GetRootNode());
            printf("\n");
        }
#endif

        for (GenTree* const tree : stmt->TreeList())
        {
            // Set up ambient var referring to current tree.
            compCurTree = tree;
            fgValueNumberTree(tree);
            compCurTree = nullptr;
        }

#ifdef DEBUG
        if (verbose)
        {
            printf("\n***** " FMT_BB ", " FMT_STMT "(after)\n", blk->bbNum, stmt->GetID());
            gtDispTree(stmt->GetRootNode());
            printf("\n");
            if (stmt->GetNextStmt() != nullptr)
            {
                printf("---------\n");
            }
        }
#endif
    }

    for (MemoryKind memoryKind : allMemoryKinds())
    {
        if ((memoryKind == GcHeap) && byrefStatesMatchGcHeapStates)
        {
            // The update to the shared SSA data will have already happened for ByrefExposed.
            assert(memoryKind > ByrefExposed);
            assert(blk->bbMemorySsaNumOut[memoryKind] == blk->bbMemorySsaNumOut[ByrefExposed]);
            assert(GetMemoryPerSsaData(blk->bbMemorySsaNumOut[memoryKind])->m_vnPair.GetLiberal() ==
                   fgCurMemoryVN[memoryKind]);
            continue;
        }

        if (blk->bbMemorySsaNumOut[memoryKind] != blk->bbMemorySsaNumIn[memoryKind])
        {
            GetMemoryPerSsaData(blk->bbMemorySsaNumOut[memoryKind])->m_vnPair.SetLiberal(fgCurMemoryVN[memoryKind]);
        }
    }

    compCurBB = nullptr;
}

ValueNum Compiler::fgMemoryVNForLoopSideEffects(MemoryKind  memoryKind,
                                                BasicBlock* entryBlock,
                                                unsigned    innermostLoopNum)
{
    // "loopNum" is the innermost loop for which "blk" is the entry; find the outermost one.
    assert(innermostLoopNum != BasicBlock::NOT_IN_LOOP);
    unsigned loopsInNest = innermostLoopNum;
    unsigned loopNum     = innermostLoopNum;
    while (loopsInNest != BasicBlock::NOT_IN_LOOP)
    {
        if (optLoopTable[loopsInNest].lpEntry != entryBlock)
        {
            break;
        }
        loopNum     = loopsInNest;
        loopsInNest = optLoopTable[loopsInNest].lpParent;
    }

#ifdef DEBUG
    if (verbose)
    {
        printf("Computing %s state for block " FMT_BB ", entry block for loops %d to %d:\n",
               memoryKindNames[memoryKind], entryBlock->bbNum, innermostLoopNum, loopNum);
    }
#endif // DEBUG

    // If this loop has memory havoc effects, just use a new, unique VN.
    if (optLoopTable[loopNum].lpLoopHasMemoryHavoc[memoryKind])
    {
        ValueNum res = vnStore->VNForExpr(entryBlock, TYP_HEAP);
#ifdef DEBUG
        if (verbose)
        {
            printf("  Loop %d has memory havoc effect; heap state is new unique $%x.\n", loopNum, res);
        }
#endif // DEBUG
        return res;
    }

    // Otherwise, find the predecessors of the entry block that are not in the loop.
    // If there is only one such, use its memory value as the "base."  If more than one,
    // use a new unique VN.
    BasicBlock* nonLoopPred          = nullptr;
    bool        multipleNonLoopPreds = false;
    for (flowList* pred = BlockPredsWithEH(entryBlock); pred != nullptr; pred = pred->flNext)
    {
        BasicBlock* predBlock = pred->getBlock();
        if (!optLoopTable[loopNum].lpContains(predBlock))
        {
            if (nonLoopPred == nullptr)
            {
                nonLoopPred = predBlock;
            }
            else
            {
#ifdef DEBUG
                if (verbose)
                {
                    printf("  Entry block has >1 non-loop preds: (at least) " FMT_BB " and " FMT_BB ".\n",
                           nonLoopPred->bbNum, predBlock->bbNum);
                }
#endif // DEBUG
                multipleNonLoopPreds = true;
                break;
            }
        }
    }
    if (multipleNonLoopPreds)
    {
        ValueNum res = vnStore->VNForExpr(entryBlock, TYP_HEAP);
#ifdef DEBUG
        if (verbose)
        {
            printf("  Therefore, memory state is new, fresh $%x.\n", res);
        }
#endif // DEBUG
        return res;
    }
    // Otherwise, there is a single non-loop pred.
    assert(nonLoopPred != nullptr);
    // What is its memory post-state?
    ValueNum newMemoryVN = GetMemoryPerSsaData(nonLoopPred->bbMemorySsaNumOut[memoryKind])->m_vnPair.GetLiberal();
    assert(newMemoryVN != ValueNumStore::NoVN); // We must have processed the single non-loop pred before reaching the
                                                // loop entry.

#ifdef DEBUG
    if (verbose)
    {
        printf("  Init %s state is $%x, with new, fresh VN at:\n", memoryKindNames[memoryKind], newMemoryVN);
    }
#endif // DEBUG
    // Modify "base" by setting all the modified fields/field maps/array maps to unknown values.
    // These annotations apply specifically to the GcHeap, where we disambiguate across such stores.
    if (memoryKind == GcHeap)
    {
        // First the fields/field maps.
        Compiler::LoopDsc::FieldHandleSet* fieldsMod = optLoopTable[loopNum].lpFieldsModified;
        if (fieldsMod != nullptr)
        {
            for (Compiler::LoopDsc::FieldHandleSet::KeyIterator ki = fieldsMod->Begin(); !ki.Equal(fieldsMod->End());
                 ++ki)
            {
                CORINFO_FIELD_HANDLE fldHnd    = ki.Get();
                FieldKindForVN       fieldKind = ki.GetValue();
                ValueNum             fldHndVN  = vnStore->VNForHandle(ssize_t(fldHnd), GTF_ICON_FIELD_HDL);

#ifdef DEBUG
                if (verbose)
                {
                    const char* modName;
                    const char* fldName = eeGetFieldName(fldHnd, &modName);
                    printf("     VNForHandle(%s) is " FMT_VN "\n", fldName, fldHndVN);
                }
#endif // DEBUG

                // Instance fields and "complex" statics select "first field maps"
                // with a placeholder type. "Simple" statics select their own types.
                var_types fldMapType = (fieldKind == FieldKindForVN::WithBaseAddr) ? TYP_MEM : eeGetFieldType(fldHnd);

                newMemoryVN = vnStore->VNForMapStore(newMemoryVN, fldHndVN, vnStore->VNForExpr(entryBlock, fldMapType));
            }
        }
        // Now do the array maps.
        Compiler::LoopDsc::ClassHandleSet* elemTypesMod = optLoopTable[loopNum].lpArrayElemTypesModified;
        if (elemTypesMod != nullptr)
        {
            for (Compiler::LoopDsc::ClassHandleSet::KeyIterator ki = elemTypesMod->Begin();
                 !ki.Equal(elemTypesMod->End()); ++ki)
            {
                CORINFO_CLASS_HANDLE elemClsHnd = ki.Get();

#ifdef DEBUG
                if (verbose)
                {
                    var_types elemTyp = DecodeElemType(elemClsHnd);
                    // If a valid class handle is given when the ElemType is set, DecodeElemType will
                    // return TYP_STRUCT, and elemClsHnd is that handle.
                    // Otherwise, elemClsHnd is NOT a valid class handle, and is the encoded var_types value.
                    if (elemTyp == TYP_STRUCT)
                    {
                        printf("     Array map %s[]\n", eeGetClassName(elemClsHnd));
                    }
                    else
                    {
                        printf("     Array map %s[]\n", varTypeName(elemTyp));
                    }
                }
#endif // DEBUG

                ValueNum elemTypeVN = vnStore->VNForHandle(ssize_t(elemClsHnd), GTF_ICON_CLASS_HDL);
                ValueNum uniqueVN   = vnStore->VNForExpr(entryBlock, TYP_MEM);
                newMemoryVN         = vnStore->VNForMapStore(newMemoryVN, elemTypeVN, uniqueVN);
            }
        }
    }
    else
    {
        // If there were any fields/elements modified, this should have been recorded as havoc
        // for ByrefExposed.
        assert(memoryKind == ByrefExposed);
        assert((optLoopTable[loopNum].lpFieldsModified == nullptr) ||
               optLoopTable[loopNum].lpLoopHasMemoryHavoc[memoryKind]);
        assert((optLoopTable[loopNum].lpArrayElemTypesModified == nullptr) ||
               optLoopTable[loopNum].lpLoopHasMemoryHavoc[memoryKind]);
    }

#ifdef DEBUG
    if (verbose)
    {
        printf("  Final %s state is $%x.\n", memoryKindNames[memoryKind], newMemoryVN);
    }
#endif // DEBUG
    return newMemoryVN;
}

void Compiler::fgMutateGcHeap(GenTree* tree DEBUGARG(const char* msg))
{
    // Update the current memory VN, and if we're tracking the heap SSA # caused by this node, record it.
    recordGcHeapStore(tree, vnStore->VNForExpr(compCurBB, TYP_HEAP) DEBUGARG(msg));
}

void Compiler::fgMutateAddressExposedLocal(GenTree* tree DEBUGARG(const char* msg))
{
    // Update the current ByrefExposed VN, and if we're tracking the heap SSA # caused by this node, record it.
    recordAddressExposedLocalStore(tree, vnStore->VNForExpr(compCurBB, TYP_HEAP) DEBUGARG(msg));
}

void Compiler::recordGcHeapStore(GenTree* curTree, ValueNum gcHeapVN DEBUGARG(const char* msg))
{
    // bbMemoryDef must include GcHeap for any block that mutates the GC Heap
    // and GC Heap mutations are also ByrefExposed mutations
    assert((compCurBB->bbMemoryDef & memoryKindSet(GcHeap, ByrefExposed)) == memoryKindSet(GcHeap, ByrefExposed));
    fgSetCurrentMemoryVN(GcHeap, gcHeapVN);

    if (byrefStatesMatchGcHeapStates)
    {
        // Since GcHeap and ByrefExposed share SSA nodes, they need to share
        // value numbers too.
        fgSetCurrentMemoryVN(ByrefExposed, gcHeapVN);
    }
    else
    {
        // GcHeap and ByrefExposed have different defnums and VNs.  We conservatively
        // assume that this GcHeap store may alias any byref load/store, so don't
        // bother trying to record the map/select stuff, and instead just an opaque VN
        // for ByrefExposed
        fgSetCurrentMemoryVN(ByrefExposed, vnStore->VNForExpr(compCurBB, TYP_HEAP));
    }

#ifdef DEBUG
    if (verbose)
    {
        printf("  fgCurMemoryVN[GcHeap] assigned for %s at ", msg);
        Compiler::printTreeID(curTree);
        printf(" to VN: " FMT_VN ".\n", gcHeapVN);
    }
#endif // DEBUG

    // If byrefStatesMatchGcHeapStates is true, then since GcHeap and ByrefExposed share
    // their SSA map entries, the below will effectively update both.
    fgValueNumberRecordMemorySsa(GcHeap, curTree);
}

void Compiler::recordAddressExposedLocalStore(GenTree* curTree, ValueNum memoryVN DEBUGARG(const char* msg))
{
    // This should only happen if GcHeap and ByrefExposed are being tracked separately;
    // otherwise we'd go through recordGcHeapStore.
    assert(!byrefStatesMatchGcHeapStates);

    // bbMemoryDef must include ByrefExposed for any block that mutates an address-exposed local
    assert((compCurBB->bbMemoryDef & memoryKindSet(ByrefExposed)) != 0);
    fgSetCurrentMemoryVN(ByrefExposed, memoryVN);

#ifdef DEBUG
    if (verbose)
    {
        printf("  fgCurMemoryVN[ByrefExposed] assigned for %s at ", msg);
        Compiler::printTreeID(curTree);
        printf(" to VN: " FMT_VN ".\n", memoryVN);
    }
#endif // DEBUG

    fgValueNumberRecordMemorySsa(ByrefExposed, curTree);
}

void Compiler::fgSetCurrentMemoryVN(MemoryKind memoryKind, ValueNum newMemoryVN)
{
    assert(vnStore->VNIsValid(newMemoryVN));
    assert(vnStore->TypeOfVN(newMemoryVN) == TYP_HEAP);
    fgCurMemoryVN[memoryKind] = newMemoryVN;
}

void Compiler::fgValueNumberRecordMemorySsa(MemoryKind memoryKind, GenTree* tree)
{
    unsigned ssaNum;
    if (GetMemorySsaMap(memoryKind)->Lookup(tree, &ssaNum))
    {
        GetMemoryPerSsaData(ssaNum)->m_vnPair.SetLiberal(fgCurMemoryVN[memoryKind]);
#ifdef DEBUG
        if (verbose)
        {
            printf("Node ");
            Compiler::printTreeID(tree);
            printf(" sets %s SSA # %d to VN $%x: ", memoryKindNames[memoryKind], ssaNum, fgCurMemoryVN[memoryKind]);
            vnStore->vnDump(this, fgCurMemoryVN[memoryKind]);
            printf("\n");
        }
#endif // DEBUG
    }
}

// The input 'tree' is a leaf node that is a constant
// Assign the proper value number to the tree
void Compiler::fgValueNumberTreeConst(GenTree* tree)
{
    genTreeOps oper = tree->OperGet();
    var_types  typ  = tree->TypeGet();
    assert(GenTree::OperIsConst(oper));

    switch (typ)
    {
        case TYP_LONG:
        case TYP_ULONG:
        case TYP_INT:
        case TYP_UINT:
        case TYP_USHORT:
        case TYP_SHORT:
        case TYP_BYTE:
        case TYP_UBYTE:
        case TYP_BOOL:
            if (tree->IsIconHandle())
            {
                const ssize_t embeddedHandle = tree->AsIntCon()->IconValue();
                tree->gtVNPair.SetBoth(vnStore->VNForHandle(embeddedHandle, tree->GetIconHandleFlag()));
                if (tree->GetIconHandleFlag() == GTF_ICON_CLASS_HDL)
                {
                    const ssize_t compileTimeHandle = tree->AsIntCon()->gtCompileTimeHandle;
                    vnStore->AddToEmbeddedHandleMap(embeddedHandle, compileTimeHandle);
                }
            }
            else if ((typ == TYP_LONG) || (typ == TYP_ULONG))
            {
                tree->gtVNPair.SetBoth(vnStore->VNForLongCon(INT64(tree->AsIntConCommon()->LngValue())));
            }
            else
            {
                tree->gtVNPair.SetBoth(vnStore->VNForIntCon(int(tree->AsIntConCommon()->IconValue())));
            }
            break;

#ifdef FEATURE_SIMD
        case TYP_SIMD8:
            tree->gtVNPair.SetBoth(vnStore->VNForSimd8Con(tree->AsVecCon()->gtSimd8Val));
            break;

        case TYP_SIMD12:
            tree->gtVNPair.SetBoth(vnStore->VNForSimd12Con(tree->AsVecCon()->gtSimd12Val));
            break;

        case TYP_SIMD16:
            tree->gtVNPair.SetBoth(vnStore->VNForSimd16Con(tree->AsVecCon()->gtSimd16Val));
            break;

        case TYP_SIMD32:
            tree->gtVNPair.SetBoth(vnStore->VNForSimd32Con(tree->AsVecCon()->gtSimd32Val));
            break;
#endif // FEATURE_SIMD

        case TYP_FLOAT:
        {
            tree->gtVNPair.SetBoth(vnStore->VNForFloatCon((float)tree->AsDblCon()->DconValue()));
            break;
        }

        case TYP_DOUBLE:
        {
            tree->gtVNPair.SetBoth(vnStore->VNForDoubleCon(tree->AsDblCon()->DconValue()));
            break;
        }

        case TYP_REF:
            if (tree->AsIntConCommon()->IconValue() == 0)
            {
                tree->gtVNPair.SetBoth(ValueNumStore::VNForNull());
            }
            else
            {
                assert(doesMethodHaveFrozenObjects());
                tree->gtVNPair.SetBoth(
                    vnStore->VNForHandle(ssize_t(tree->AsIntConCommon()->IconValue()), tree->GetIconHandleFlag()));
            }
            break;

        case TYP_BYREF:
            if (tree->AsIntConCommon()->IconValue() == 0)
            {
                tree->gtVNPair.SetBoth(ValueNumStore::VNForNull());
            }
            else
            {
                assert(tree->IsCnsIntOrI());

                if (tree->IsIconHandle())
                {
                    tree->gtVNPair.SetBoth(
                        vnStore->VNForHandle(ssize_t(tree->AsIntConCommon()->IconValue()), tree->GetIconHandleFlag()));
                }
                else
                {
                    tree->gtVNPair.SetBoth(vnStore->VNForByrefCon((target_size_t)tree->AsIntConCommon()->IconValue()));
                }
            }
            break;

        default:
            unreached();
    }
}

//------------------------------------------------------------------------
// fgValueNumberAssignment: Does value numbering for an assignment.
//
// While this methods does indeed give a VN to the GT_ASG tree itself, its
// main objective is to update the various state that holds values, i. e.
// the per-SSA VNs for tracked variables and the heap states for analyzable
// (to fields and arrays) stores.
//
// Arguments:
//    tree - the assignment tree
//
void Compiler::fgValueNumberAssignment(GenTreeOp* tree)
{
    assert(tree->OperIs(GT_ASG));

    GenTree* lhs = tree->gtGetOp1();
    GenTree* rhs = tree->gtGetOp2();

    // Only normal values are to be stored in SSA defs, VN maps, etc.
    ValueNumPair rhsExcSet;
    ValueNumPair rhsVNPair;
    vnStore->VNPUnpackExc(rhs->gtVNPair, &rhsVNPair, &rhsExcSet);
    assert(rhsVNPair.BothDefined());

    // Is the type being stored different from the type computed by the rhs?
    if (rhs->TypeGet() != lhs->TypeGet())
    {
        if (tree->OperIsInitBlkOp())
        {
            ValueNum initObjVN;
            if (rhs->IsIntegralConst(0))
            {
                initObjVN = lhs->TypeIs(TYP_STRUCT) ? vnStore->VNForZeroObj(lhs->GetLayout(this))
                                                    : vnStore->VNZeroForType(lhs->TypeGet());
            }
            else
            {
                initObjVN = vnStore->VNForExpr(compCurBB, lhs->TypeGet());
            }

            rhsVNPair.SetBoth(initObjVN);
        }
        else if (rhs->TypeGet() == TYP_REF)
        {
            // If we have an unsafe IL assignment of a TYP_REF to a non-ref (typically a TYP_BYREF)
            // then don't propagate this ValueNumber to the lhs, instead create a new unique VN.
            rhsVNPair.SetBoth(vnStore->VNForExpr(compCurBB, lhs->TypeGet()));
        }
        else
        {
            // This means that there is an implicit cast on the rhs value
            // We will add a cast function to reflect the possible narrowing of the rhs value
            rhsVNPair = vnStore->VNPairForCast(rhsVNPair, lhs->TypeGet(), rhs->TypeGet());
        }
    }

    // We have to handle the case where the LHS is a comma.  In that case, we don't evaluate the comma,
    // and we're really just interested in the effective value.
    lhs = lhs->gtEffectiveVal();

    // Now, record the new VN for an assignment (performing the indicated "state update").
    // It's safe to use gtEffectiveVal here, because the non-last elements of a comma list on the
    // LHS will come before the assignment in evaluation order.
    switch (lhs->OperGet())
    {
        case GT_LCL_VAR:
        {
            GenTreeLclVarCommon* lcl = lhs->AsLclVarCommon();
            fgValueNumberLocalStore(tree, lcl, 0, lvaLclExactSize(lcl->GetLclNum()), rhsVNPair, /* normalize */ false);
        }
        break;

        case GT_LCL_FLD:
        {
            GenTreeLclFld* lclFld = lhs->AsLclFld();
            fgValueNumberLocalStore(tree, lclFld, lclFld->GetLclOffs(), lclFld->GetSize(), rhsVNPair);
        }
        break;

        case GT_OBJ:
        case GT_BLK:
        case GT_IND:
        {
            if (lhs->AsIndir()->IsVolatile())
            {
                // For Volatile store indirection, first mutate GcHeap/ByrefExposed
                fgMutateGcHeap(tree DEBUGARG("GTF_IND_VOLATILE - store"));
            }

            GenTree*  addr = lhs->AsIndir()->Addr();
            VNFuncApp funcApp;
            ValueNum  addrVN       = addr->gtVNPair.GetLiberal();
            bool      addrIsVNFunc = vnStore->GetVNFunc(vnStore->VNNormalValue(addrVN), &funcApp);

            GenTreeLclVarCommon* lclVarTree = nullptr;
            ssize_t              offset     = 0;
            unsigned             storeSize  = lhs->AsIndir()->Size();
            GenTree*             baseAddr   = nullptr;
            FieldSeq*            fldSeq     = nullptr;

            if (storeSize == 0)
            {
                // Very rarely, we can see no-op stores of zero size (from cpblk<0>).
            }
            else if (addrIsVNFunc && (funcApp.m_func == VNF_PtrToStatic))
            {
                baseAddr = nullptr; // All VNF_PtrToStatic statics are currently "simple".
                fldSeq   = vnStore->FieldSeqVNToFieldSeq(funcApp.m_args[1]);
                offset   = vnStore->ConstantValue<ssize_t>(funcApp.m_args[2]);

                fgValueNumberFieldStore(tree, baseAddr, fldSeq, offset, storeSize, rhsVNPair.GetLiberal());
            }
            else if (addrIsVNFunc && (funcApp.m_func == VNF_PtrToArrElem))
            {
                fgValueNumberArrayElemStore(tree, &funcApp, storeSize, rhsVNPair.GetLiberal());
            }
            else if (addr->IsFieldAddr(this, &baseAddr, &fldSeq, &offset))
            {
                assert(fldSeq != nullptr);
                fgValueNumberFieldStore(tree, baseAddr, fldSeq, offset, storeSize, rhsVNPair.GetLiberal());
            }
            else if (addr->DefinesLocalAddr(&lclVarTree, &offset))
            {
                fgValueNumberLocalStore(tree, lclVarTree, offset, storeSize, rhsVNPair);
            }
            else
            {
                assert(!tree->DefinesLocal(this, &lclVarTree));
                // If it doesn't define a local, then it might update GcHeap/ByrefExposed.
                // For the new ByrefExposed VN, we could use an operator here like
                // VNF_ByrefExposedStore that carries the VNs of the pointer and RHS, then
                // at byref loads if the current ByrefExposed VN happens to be
                // VNF_ByrefExposedStore with the same pointer VN, we could propagate the
                // VN from the RHS to the VN for the load.  This would e.g. allow tracking
                // values through assignments to out params.  For now, just model this
                // as an opaque GcHeap/ByrefExposed mutation.
                fgMutateGcHeap(tree DEBUGARG("assign-of-IND"));
            }
        }
        break;

        default:
            unreached();
    }

    // For exception sets, we need the contribution from COMMAs on the
    // LHS. ASGs produce no values, and as such are given the "Void" VN.
    ValueNumPair lhsExcSet = vnStore->VNPExceptionSet(tree->gtGetOp1()->gtVNPair);
    ValueNumPair asgExcSet = vnStore->VNPExcSetUnion(lhsExcSet, rhsExcSet);
    tree->gtVNPair         = vnStore->VNPWithExc(vnStore->VNPForVoid(), asgExcSet);
}

//------------------------------------------------------------------------
<<<<<<< HEAD
// fgValueNumberSsaVarDef: Perform value numbering for an SSA variable use.
=======
// fgValueNumberBlockAssignment: Perform value numbering for block assignments.
//
// Arguments:
//    tree - the block assignment to be value numbered.
//
// Assumptions:
//    'tree' must be a block assignment (GT_INITBLK, GT_COPYBLK, GT_COPYOBJ).
//
void Compiler::fgValueNumberBlockAssignment(GenTree* tree)
{
    GenTree* lhs = tree->gtGetOp1();
    GenTree* rhs = tree->gtGetOp2();

    GenTreeLclVarCommon* lclVarTree = nullptr;
    ssize_t              offset     = 0;
    unsigned             storeSize  = 0;
    if (tree->DefinesLocal(this, &lclVarTree, /* isEntire */ nullptr, &offset, &storeSize))
    {
        assert(lclVarTree->gtFlags & GTF_VAR_DEF);

        LclVarDsc*   lhsVarDsc = lvaGetDesc(lclVarTree);
        ValueNumPair rhsVNPair = ValueNumPair();

        if (tree->OperIsInitBlkOp())
        {
            ClassLayout* const layout = lhs->GetLayout(this);

            ValueNum initObjVN = ValueNumStore::NoVN;
            if (rhs->IsIntegralConst(0))
            {
                initObjVN = (lhs->TypeGet() == TYP_STRUCT) ? vnStore->VNForZeroObj(layout)
                                                           : vnStore->VNZeroForType(lhs->TypeGet());
            }
            else
            {
                // Non-zero block init is very rare so we'll use a simple, unique VN here.
                initObjVN = vnStore->VNForExpr(compCurBB, lhs->TypeGet());
            }

            rhsVNPair.SetBoth(initObjVN);
        }
        else
        {
            assert(tree->OperIsCopyBlkOp());
            rhsVNPair = vnStore->VNPNormalPair(rhs->gtVNPair);
        }

        fgValueNumberLocalStore(tree, lclVarTree, offset, storeSize, rhsVNPair);
    }
    else
    {
        // For now, arbitrary side effect on GcHeap/ByrefExposed.
        // TODO-CQ: Why not be complete, and get this case right?
        fgMutateGcHeap(tree DEBUGARG("INITBLK/COPYBLK - non local"));
    }

    // Propagate the exception sets. Assignments produce no values so we give them the "Void" VN.
    ValueNumPair vnpExcSet = ValueNumStore::VNPForEmptyExcSet();
    vnpExcSet              = vnStore->VNPUnionExcSet(lhs->gtVNPair, vnpExcSet);
    vnpExcSet              = vnStore->VNPUnionExcSet(rhs->gtVNPair, vnpExcSet);
    tree->gtVNPair         = vnStore->VNPWithExc(vnStore->VNPForVoid(), vnpExcSet);
}

//------------------------------------------------------------------------
// fgValueNumberSsaVarDef: Perform value numbering for a variable definition that has SSA
>>>>>>> 6bae3512
//
// Arguments:
//    lcl - the LCL_VAR node
//
void Compiler::fgValueNumberSsaVarDef(GenTreeLclVarCommon* lcl)
{
    unsigned   lclNum = lcl->GetLclNum();
    LclVarDsc* varDsc = lvaGetDesc(lclNum);

    assert((lcl->gtFlags & GTF_VAR_DEF) == 0);
    assert(lcl->HasSsaName());

    ValueNumPair wholeLclVarVNP = varDsc->GetPerSsaData(lcl->GetSsaNum())->m_vnPair;
    assert(wholeLclVarVNP.BothDefined());

    // Account for type mismatches.
    if (genActualType(varDsc) != genActualType(lcl))
    {
        if (genTypeSize(varDsc) != genTypeSize(lcl))
        {
            assert((varDsc->TypeGet() == TYP_LONG) && lcl->TypeIs(TYP_INT));
            lcl->gtVNPair = vnStore->VNPairForCast(wholeLclVarVNP, lcl->TypeGet(), varDsc->TypeGet());
        }
        else
        {
            assert(((varDsc->TypeGet() == TYP_I_IMPL) && lcl->TypeIs(TYP_BYREF)) ||
                   ((varDsc->TypeGet() == TYP_BYREF) && lcl->TypeIs(TYP_I_IMPL)));
            lcl->gtVNPair = wholeLclVarVNP;
        }
    }
    else
    {
        lcl->gtVNPair = wholeLclVarVNP;
    }
}

void Compiler::fgValueNumberTree(GenTree* tree)
{
    genTreeOps oper = tree->OperGet();
    var_types  typ  = tree->TypeGet();

    if (GenTree::OperIsConst(oper))
    {
        // If this is a struct assignment, with a constant rhs, (i,.e. an initBlk),
        // it is not useful to value number the constant.
        if (tree->TypeGet() != TYP_STRUCT)
        {
            fgValueNumberTreeConst(tree);
        }
    }
    else if (GenTree::OperIsLeaf(oper))
    {
        switch (oper)
        {
            case GT_LCL_VAR_ADDR:
            case GT_LCL_FLD_ADDR:
                assert(lvaVarAddrExposed(tree->AsLclVarCommon()->GetLclNum()));
                tree->gtVNPair.SetBoth(vnStore->VNForExpr(compCurBB, tree->TypeGet()));
                break;

            case GT_LCL_VAR:
            {
                GenTreeLclVarCommon* lcl    = tree->AsLclVarCommon();
                unsigned             lclNum = lcl->GetLclNum();
                LclVarDsc*           varDsc = lvaGetDesc(lclNum);

                // Do we have a Use (read) of the LclVar (defs will be handled at assignments)?
                // Note that this a weak test, as we can have nodes under ADDRs that will be labeled as "uses".
                if ((lcl->gtFlags & GTF_VAR_DEF) == 0)
                {
                    if (lcl->HasSsaName())
                    {
                        fgValueNumberSsaVarDef(lcl);
                    }
                    else if (varDsc->IsAddressExposed())
                    {
                        // Address-exposed locals are part of ByrefExposed.
                        ValueNum addrVN = vnStore->VNForFunc(TYP_BYREF, VNF_PtrToLoc, vnStore->VNForIntCon(lclNum),
                                                             vnStore->VNForIntPtrCon(lcl->GetLclOffs()));
                        ValueNum loadVN = fgValueNumberByrefExposedLoad(lcl->TypeGet(), addrVN);

                        lcl->gtVNPair.SetBoth(loadVN);
                    }
                    else
                    {
                        // An untracked local, and other odd cases.
                        lcl->gtVNPair.SetBoth(vnStore->VNForExpr(compCurBB, lcl->TypeGet()));
                    }
                }
                else
                {
                    // Location nodes get the "Void" VN.
                    assert((lcl->gtFlags & GTF_VAR_DEF) != 0);
                    lcl->SetVNs(vnStore->VNPForVoid());
                }
            }
            break;

            case GT_LCL_FLD:
            {
                GenTreeLclFld* lclFld = tree->AsLclFld();

                // If this is a (full or partial) def we skip; it will be handled as part of the assignment.
                if ((lclFld->gtFlags & GTF_VAR_DEF) == 0)
                {
                    unsigned lclNum = lclFld->GetLclNum();

                    if (!lclFld->HasSsaName())
                    {
                        lclFld->gtVNPair.SetBoth(vnStore->VNForExpr(compCurBB, lclFld->TypeGet()));
                    }
                    else
                    {
                        LclVarDsc*   varDsc      = lvaGetDesc(lclNum);
                        ValueNumPair lclVarValue = varDsc->GetPerSsaData(lclFld->GetSsaNum())->m_vnPair;
                        lclFld->gtVNPair =
                            vnStore->VNPairForLoad(lclVarValue, lvaLclExactSize(lclNum), lclFld->TypeGet(),
                                                   lclFld->GetLclOffs(), lclFld->GetSize());
                    }
                }
                else
                {
                    // A location node (LHS).
                    lclFld->gtVNPair = vnStore->VNPForVoid();
                }
            }
            break;

            case GT_CATCH_ARG:
                // We know nothing about the value of a caught expression.
                tree->gtVNPair.SetBoth(vnStore->VNForExpr(compCurBB, tree->TypeGet()));
                break;

            case GT_MEMORYBARRIER: // Leaf
                // For MEMORYBARRIER add an arbitrary side effect on GcHeap/ByrefExposed.
                fgMutateGcHeap(tree DEBUGARG("MEMORYBARRIER"));
                tree->gtVNPair = vnStore->VNPForVoid();
                break;

            // These do not represent values.
            case GT_NO_OP:
            case GT_JMP:   // Control flow
            case GT_LABEL: // Control flow
#if !defined(FEATURE_EH_FUNCLETS)
            case GT_END_LFIN: // Control flow
#endif
                tree->gtVNPair = vnStore->VNPForVoid();
                break;

            case GT_PHI_ARG:
                // This one is special because we should never process it in this method: it should
                // always be taken care of, when needed, during pre-processing of a blocks phi definitions.
                assert(!"PHI_ARG in fgValueNumberTree");
                break;

            default:
                unreached();
        }
    }
    else if (GenTree::OperIsSimple(oper))
    {
        if (oper == GT_ASG)
        {
            fgValueNumberAssignment(tree->AsOp());
        }
        else if ((oper == GT_IND) || GenTree::OperIsBlk(oper))
        {
            // So far, we handle cases in which the address is a ptr-to-local, or if it's
            // a pointer to an object field or array element.  Other cases become uses of
            // the current ByrefExposed value and the pointer value, so that at least we
            // can recognize redundant loads with no stores between them.
            GenTree*             addr       = tree->AsIndir()->Addr();
            GenTreeLclVarCommon* lclVarTree = nullptr;
            FieldSeq*            fldSeq     = nullptr;
            GenTree*             baseAddr   = nullptr;
            bool                 isVolatile = (tree->gtFlags & GTF_IND_VOLATILE) != 0;

            // See if the addr has any exceptional part.
            ValueNumPair addrNvnp;
            ValueNumPair addrXvnp;
            vnStore->VNPUnpackExc(addr->gtVNPair, &addrNvnp, &addrXvnp);

            // Is the dereference immutable?  If so, model it as referencing the read-only heap.
            if (tree->gtFlags & GTF_IND_INVARIANT)
            {
                assert(!isVolatile); // We don't expect both volatile and invariant

                // Are we dereferencing the method table slot of some newly allocated object?
                //
                bool wasNewobj = false;
                if ((oper == GT_IND) && (addr->TypeGet() == TYP_REF) && (tree->TypeGet() == TYP_I_IMPL))
                {
                    VNFuncApp  funcApp;
                    const bool addrIsVNFunc = vnStore->GetVNFunc(addrNvnp.GetLiberal(), &funcApp);

                    if (addrIsVNFunc && (funcApp.m_func == VNF_JitNew) && addrNvnp.BothEqual())
                    {
                        tree->gtVNPair =
                            vnStore->VNPWithExc(ValueNumPair(funcApp.m_args[0], funcApp.m_args[0]), addrXvnp);
                        wasNewobj = true;
                    }
                }

                if (!wasNewobj)
                {
                    // Indirections off of addresses for boxed statics represent bases for
                    // the address of the static itself. Here we will use "nullptr" for the
                    // field sequence and assume the actual static field will be appended to
                    // it later, as part of numbering the method table pointer offset addition.
                    if (addr->IsIconHandle(GTF_ICON_STATIC_BOX_PTR))
                    {
                        assert(addrNvnp.BothEqual() && (addrXvnp == vnStore->VNPForEmptyExcSet()));
                        ValueNum boxAddrVN  = addrNvnp.GetLiberal();
                        ValueNum fieldSeqVN = vnStore->VNForFieldSeq(nullptr);
                        ValueNum offsetVN   = vnStore->VNForIntPtrCon(-TARGET_POINTER_SIZE);
                        ValueNum staticAddrVN =
                            vnStore->VNForFunc(tree->TypeGet(), VNF_PtrToStatic, boxAddrVN, fieldSeqVN, offsetVN);
                        tree->gtVNPair = ValueNumPair(staticAddrVN, staticAddrVN);
                    }
                    else // TODO-VNTypes: this code needs to encode the types of the indirections.
                    {
                        // Is this invariant indirect expected to always return a non-null value?
                        VNFunc loadFunc =
                            ((tree->gtFlags & GTF_IND_NONNULL) != 0) ? VNF_InvariantNonNullLoad : VNF_InvariantLoad;

                        // Special case: for initialized non-null 'static readonly' fields we want to keep field
                        // sequence to be able to fold their value
                        if ((loadFunc == VNF_InvariantNonNullLoad) && addr->IsIconHandle(GTF_ICON_CONST_PTR) &&
                            (addr->AsIntCon()->gtFieldSeq != nullptr) &&
                            (addr->AsIntCon()->gtFieldSeq->GetOffset() == addr->AsIntCon()->IconValue()))
                        {
                            addrNvnp.SetBoth(vnStore->VNForFieldSeq(addr->AsIntCon()->gtFieldSeq));
                        }

                        tree->gtVNPair = vnStore->VNPairForFunc(tree->TypeGet(), loadFunc, addrNvnp);
                        tree->gtVNPair = vnStore->VNPWithExc(tree->gtVNPair, addrXvnp);
                    }
                }
            }
            else if (isVolatile)
            {
                // We just mutate GcHeap/ByrefExposed if isVolatile is true, and then do the read as normal.
                //
                // This allows:
                //   1: read s;
                //   2: volatile read s;
                //   3: read s;
                //
                // We should never assume that the values read by 1 and 2 are the same (because the heap was mutated
                // in between them)... but we *should* be able to prove that the values read in 2 and 3 are the
                // same.
                //
                fgMutateGcHeap(tree DEBUGARG("GTF_IND_VOLATILE - read"));

                // The value read by the GT_IND can immediately change
                ValueNum newUniq = vnStore->VNForExpr(compCurBB, tree->TypeGet());
                tree->gtVNPair   = vnStore->VNPWithExc(ValueNumPair(newUniq, newUniq), addrXvnp);
            }
            // In general we skip GT_IND nodes on that are the LHS of an assignment.  (We labeled these earlier.)
            // We will "evaluate" this as part of the assignment.
            else if ((tree->gtFlags & GTF_IND_ASG_LHS) == 0)
            {
                var_types loadType = tree->TypeGet();
                ssize_t   offset   = 0;
                unsigned  loadSize = tree->AsIndir()->Size();
                VNFuncApp funcApp{VNF_COUNT};

                // TODO-1stClassStructs: delete layout-less "IND(struct)" nodes and the "loadSize == 0" condition.
                if (loadSize == 0)
                {
                    tree->gtVNPair.SetBoth(vnStore->VNForExpr(compCurBB, loadType));
                }
                else if (addr->DefinesLocalAddr(&lclVarTree, &offset) && lclVarTree->HasSsaName())
                {
                    ValueNumPair lclVNPair = lvaGetDesc(lclVarTree)->GetPerSsaData(lclVarTree->GetSsaNum())->m_vnPair;
                    unsigned     lclSize   = lvaLclExactSize(lclVarTree->GetLclNum());

                    tree->gtVNPair = vnStore->VNPairForLoad(lclVNPair, lclSize, tree->TypeGet(), offset, loadSize);
                }
                else if (vnStore->GetVNFunc(addrNvnp.GetLiberal(), &funcApp) && (funcApp.m_func == VNF_PtrToStatic))
                {
                    fldSeq = vnStore->FieldSeqVNToFieldSeq(funcApp.m_args[1]);
                    offset = vnStore->ConstantValue<ssize_t>(funcApp.m_args[2]);

                    // Note VNF_PtrToStatic statics are currently always "simple".
                    fgValueNumberFieldLoad(tree, /* baseAddr */ nullptr, fldSeq, offset);
                }
                else if (vnStore->GetVNFunc(addrNvnp.GetLiberal(), &funcApp) && (funcApp.m_func == VNF_PtrToArrElem))
                {
                    fgValueNumberArrayElemLoad(tree, &funcApp);
                }
                else if (addr->IsFieldAddr(this, &baseAddr, &fldSeq, &offset))
                {
                    assert(fldSeq != nullptr);
                    fgValueNumberFieldLoad(tree, baseAddr, fldSeq, offset);
                }
                else // We don't know where the address points, so it is an ByrefExposed load.
                {
                    ValueNum addrVN = addr->gtVNPair.GetLiberal();
                    ValueNum loadVN = fgValueNumberByrefExposedLoad(typ, addrVN);
                    tree->gtVNPair.SetLiberal(loadVN);
                    tree->gtVNPair.SetConservative(vnStore->VNForExpr(compCurBB, tree->TypeGet()));
                }

                tree->gtVNPair = vnStore->VNPWithExc(tree->gtVNPair, addrXvnp);
            }

            // To be able to propagate exception sets, we give location nodes the "Void" VN.
            if ((tree->gtFlags & GTF_IND_ASG_LHS) != 0)
            {
                tree->gtVNPair = vnStore->VNPWithExc(vnStore->VNPForVoid(), addrXvnp);
            }
        }
        else if (tree->OperGet() == GT_CAST)
        {
            fgValueNumberCastTree(tree);
        }
        else if (tree->OperGet() == GT_INTRINSIC)
        {
            fgValueNumberIntrinsic(tree);
        }
        else // Look up the VNFunc for the node
        {
            VNFunc vnf = GetVNFuncForNode(tree);

            if (ValueNumStore::VNFuncIsLegal(vnf))
            {
                if (GenTree::OperIsUnary(oper))
                {
                    if (tree->AsOp()->gtOp1 != nullptr)
                    {
                        if (tree->OperIs(GT_NOP))
                        {
                            // Pass through arg vn.
                            tree->gtVNPair = tree->AsOp()->gtOp1->gtVNPair;
                        }
                        else
                        {
                            ValueNumPair op1VNP;
                            ValueNumPair op1VNPx;
                            vnStore->VNPUnpackExc(tree->AsOp()->gtOp1->gtVNPair, &op1VNP, &op1VNPx);

                            // If we are fetching the array length for an array ref that came from global memory
                            // then for CSE safety we must use the conservative value number for both
                            //
                            if (tree->OperIsArrLength() && ((tree->AsOp()->gtOp1->gtFlags & GTF_GLOB_REF) != 0))
                            {
                                // use the conservative value number for both when computing the VN for the ARR_LENGTH
                                op1VNP.SetBoth(op1VNP.GetConservative());
                            }

                            tree->gtVNPair =
                                vnStore->VNPWithExc(vnStore->VNPairForFunc(tree->TypeGet(), vnf, op1VNP), op1VNPx);
                        }
                    }
                    else // Is actually nullary.
                    {
                        // Mostly we'll leave these without a value number, assuming we'll detect these as VN failures
                        // if they actually need to have values.  With the exception of NOPs, which can sometimes have
                        // meaning.
                        if (tree->OperGet() == GT_NOP)
                        {
                            tree->gtVNPair.SetBoth(vnStore->VNForExpr(compCurBB, tree->TypeGet()));
                        }
                    }
                }
                else // we have a binary oper
                {
                    assert(oper != GT_ASG); // We handled assignments earlier.
                    assert(GenTree::OperIsBinary(oper));

                    // Handle a few special cases: if we add a field offset constant to a PtrToXXX, we will get back a
                    // new
                    // PtrToXXX.

                    ValueNumPair op1vnp;
                    ValueNumPair op1Xvnp;
                    vnStore->VNPUnpackExc(tree->AsOp()->gtOp1->gtVNPair, &op1vnp, &op1Xvnp);

                    ValueNumPair op2vnp;
                    ValueNumPair op2Xvnp;
                    vnStore->VNPUnpackExc(tree->AsOp()->gtOp2->gtVNPair, &op2vnp, &op2Xvnp);
                    ValueNumPair excSetPair = vnStore->VNPExcSetUnion(op1Xvnp, op2Xvnp);

                    ValueNum newVN = ValueNumStore::NoVN;

                    // Check for the addition of a field offset constant
                    //
                    if ((oper == GT_ADD) && !tree->gtOverflowEx())
                    {
                        newVN = vnStore->ExtendPtrVN(tree->AsOp()->gtOp1, tree->AsOp()->gtOp2);
                    }

                    if (newVN != ValueNumStore::NoVN)
                    {
                        // We don't care about differences between liberal and conservative for pointer values.
                        tree->gtVNPair = vnStore->VNPWithExc(ValueNumPair(newVN, newVN), excSetPair);
                    }
                    else
                    {
                        VNFunc       vnf        = GetVNFuncForNode(tree);
                        ValueNumPair normalPair = vnStore->VNPairForFunc(tree->TypeGet(), vnf, op1vnp, op2vnp);
                        tree->gtVNPair          = vnStore->VNPWithExc(normalPair, excSetPair);
                        // For overflow checking operations the VNF_OverflowExc will be added below
                        // by fgValueNumberAddExceptionSet
                    }
                }
            }
            else // ValueNumStore::VNFuncIsLegal returns false
            {
                // Some of the genTreeOps that aren't legal VNFuncs so they get special handling.
                switch (oper)
                {
                    case GT_COMMA:
                    {
                        ValueNumPair op1Xvnp = vnStore->VNPExceptionSet(tree->AsOp()->gtOp1->gtVNPair);
                        tree->gtVNPair       = vnStore->VNPWithExc(tree->AsOp()->gtOp2->gtVNPair, op1Xvnp);
                    }
                    break;

                    case GT_ADDR:
                    {
                        GenTree* location = tree->AsUnOp()->gtGetOp1();

                        if (location->OperIsLocalRead())
                        {
                            GenTreeLclVarCommon* lclNode = location->AsLclVarCommon();
                            ValueNum             addrVN =
                                vnStore->VNForFunc(TYP_BYREF, VNF_PtrToLoc, vnStore->VNForIntCon(lclNode->GetLclNum()),
                                                   vnStore->VNForIntPtrCon(lclNode->GetLclOffs()));
                            tree->gtVNPair.SetBoth(addrVN); // No exceptions for local addresses.
                        }
                        else
                        {
                            tree->gtVNPair = vnStore->VNPUniqueWithExc(tree->TypeGet(),
                                                                       vnStore->VNPExceptionSet(location->gtVNPair));
                        }
                    }
                    break;

                    case GT_ARR_ADDR:
                        fgValueNumberArrIndexAddr(tree->AsArrAddr());
                        break;

                    case GT_MDARR_LENGTH:
                    case GT_MDARR_LOWER_BOUND:
                    {
                        VNFunc   mdarrVnf = (oper == GT_MDARR_LENGTH) ? VNF_MDArrLength : VNF_MDArrLowerBound;
                        GenTree* arrRef   = tree->AsMDArr()->ArrRef();
                        unsigned dim      = tree->AsMDArr()->Dim();

                        ValueNumPair arrVNP;
                        ValueNumPair arrVNPx;
                        vnStore->VNPUnpackExc(arrRef->gtVNPair, &arrVNP, &arrVNPx);

                        // If we are fetching the array length for an array ref that came from global memory
                        // then for CSE safety we must use the conservative value number for both.
                        //
                        if ((arrRef->gtFlags & GTF_GLOB_REF) != 0)
                        {
                            arrVNP.SetBoth(arrVNP.GetConservative());
                        }

                        ValueNumPair intPair;
                        intPair.SetBoth(vnStore->VNForIntCon(dim));

                        ValueNumPair normalPair = vnStore->VNPairForFunc(tree->TypeGet(), mdarrVnf, arrVNP, intPair);

                        tree->gtVNPair = vnStore->VNPWithExc(normalPair, arrVNPx);
                        break;
                    }

                    case GT_BOUNDS_CHECK:
                    {
                        ValueNumPair vnpIndex  = tree->AsBoundsChk()->GetIndex()->gtVNPair;
                        ValueNumPair vnpArrLen = tree->AsBoundsChk()->GetArrayLength()->gtVNPair;

                        ValueNumPair vnpExcSet = ValueNumStore::VNPForEmptyExcSet();

                        // And collect the exceptions  from Index and ArrLen
                        vnpExcSet = vnStore->VNPUnionExcSet(vnpIndex, vnpExcSet);
                        vnpExcSet = vnStore->VNPUnionExcSet(vnpArrLen, vnpExcSet);

                        // A bounds check node has no value, but may throw exceptions.
                        tree->gtVNPair = vnStore->VNPWithExc(vnStore->VNPForVoid(), vnpExcSet);

                        // next add the bounds check exception set for the current tree node
                        fgValueNumberAddExceptionSet(tree);

                        // Record non-constant value numbers that are used as the length argument to bounds checks, so
                        // that assertion prop will know that comparisons against them are worth analyzing.
                        ValueNum lengthVN = tree->AsBoundsChk()->GetArrayLength()->gtVNPair.GetConservative();
                        if ((lengthVN != ValueNumStore::NoVN) && !vnStore->IsVNConstant(lengthVN))
                        {
                            vnStore->SetVNIsCheckedBound(lengthVN);
                        }
                    }
                    break;

                    case GT_XORR: // Binop
                    case GT_XAND: // Binop
                    case GT_XADD: // Binop
                    case GT_XCHG: // Binop
                    {
                        // For XADD and XCHG other intrinsics add an arbitrary side effect on GcHeap/ByrefExposed.
                        fgMutateGcHeap(tree DEBUGARG("Interlocked intrinsic"));

                        assert(tree->OperIsImplicitIndir()); // special node with an implicit indirections

                        GenTree* addr = tree->AsOp()->gtOp1; // op1
                        GenTree* data = tree->AsOp()->gtOp2; // op2

                        ValueNumPair vnpExcSet = ValueNumStore::VNPForEmptyExcSet();

                        vnpExcSet = vnStore->VNPUnionExcSet(data->gtVNPair, vnpExcSet);
                        vnpExcSet = vnStore->VNPUnionExcSet(addr->gtVNPair, vnpExcSet);

                        // The normal value is a new unique VN.
                        ValueNumPair normalPair;
                        normalPair.SetBoth(vnStore->VNForExpr(compCurBB, tree->TypeGet()));

                        // Attach the combined exception set
                        tree->gtVNPair = vnStore->VNPWithExc(normalPair, vnpExcSet);

                        // add the null check exception for 'addr' to the tree's value number
                        fgValueNumberAddExceptionSetForIndirection(tree, addr);
                        break;
                    }

                    // These unary nodes do not produce values. Note that for NULLCHECK the
                    // additional exception will be added below by "fgValueNumberAddExceptionSet".
                    case GT_JTRUE:
                    case GT_SWITCH:
                    case GT_RETURN:
                    case GT_RETFILT:
                    case GT_NULLCHECK:
                        if (tree->gtGetOp1() != nullptr)
                        {
                            tree->gtVNPair = vnStore->VNPWithExc(vnStore->VNPForVoid(),
                                                                 vnStore->VNPExceptionSet(tree->gtGetOp1()->gtVNPair));
                        }
                        else
                        {
                            tree->gtVNPair = vnStore->VNPForVoid();
                        }
                        break;

                    // BOX and CKFINITE are passthrough nodes (like NOP). We'll add the exception for the latter later.
                    case GT_BOX:
                    case GT_CKFINITE:
                        tree->gtVNPair = tree->gtGetOp1()->gtVNPair;
                        break;

                    // These unary nodes will receive a unique VN.
                    // TODO-CQ: model INIT_VAL properly.
                    case GT_LCLHEAP:
                    case GT_INIT_VAL:
                        tree->gtVNPair =
                            vnStore->VNPUniqueWithExc(tree->TypeGet(),
                                                      vnStore->VNPExceptionSet(tree->gtGetOp1()->gtVNPair));
                        break;

                    case GT_BITCAST:
                    {
                        fgValueNumberBitCast(tree);
                        break;
                    }

                    default:
                        assert(!"Unhandled node in fgValueNumberTree");
                        tree->gtVNPair.SetBoth(vnStore->VNForExpr(compCurBB, tree->TypeGet()));
                        break;
                }
            }
        }

        // next we add any exception sets for the current tree node
        fgValueNumberAddExceptionSet(tree);
    }
    else
    {
        assert(GenTree::OperIsSpecial(oper));

        // TBD: We must handle these individually.  For now:
        switch (oper)
        {
            case GT_CALL:
                fgValueNumberCall(tree->AsCall());
                break;

#ifdef FEATURE_SIMD
            case GT_SIMD:
                fgValueNumberSimd(tree->AsSIMD());
                break;
#endif // FEATURE_SIMD

#ifdef FEATURE_HW_INTRINSICS
            case GT_HWINTRINSIC:
                fgValueNumberHWIntrinsic(tree->AsHWIntrinsic());
                break;
#endif // FEATURE_HW_INTRINSICS

            case GT_STORE_DYN_BLK:
            {
                // Conservatively, mutate the heaps - we don't analyze these rare stores.
                // Likewise, any locals possibly defined by them we mark as address-exposed.
                fgMutateGcHeap(tree DEBUGARG("dynamic block store"));

                GenTreeStoreDynBlk* store     = tree->AsStoreDynBlk();
                ValueNumPair        vnpExcSet = ValueNumStore::VNPForEmptyExcSet();

                // Propagate the exceptions...
                vnpExcSet = vnStore->VNPUnionExcSet(store->Addr()->gtVNPair, vnpExcSet);
                vnpExcSet = vnStore->VNPUnionExcSet(store->Data()->gtVNPair, vnpExcSet);
                vnpExcSet = vnStore->VNPUnionExcSet(store->gtDynamicSize->gtVNPair, vnpExcSet);

                // This is a store, it produces no value. Thus we use VNPForVoid().
                store->gtVNPair = vnStore->VNPWithExc(vnStore->VNPForVoid(), vnpExcSet);

                // Note that we are only adding the exception for the destination address.
                // Currently, "Data()" is an explicit indirection in case this is a "cpblk".
                assert(store->Data()->gtEffectiveVal()->OperIsIndir() || store->OperIsInitBlkOp());
                fgValueNumberAddExceptionSetForIndirection(store, store->Addr());
                break;
            }

            case GT_CMPXCHG: // Specialop
            {
                // For CMPXCHG and other intrinsics add an arbitrary side effect on GcHeap/ByrefExposed.
                fgMutateGcHeap(tree DEBUGARG("Interlocked intrinsic"));

                GenTreeCmpXchg* const cmpXchg = tree->AsCmpXchg();

                assert(tree->OperIsImplicitIndir()); // special node with an implicit indirections

                GenTree* location  = cmpXchg->gtOpLocation;  // arg1
                GenTree* value     = cmpXchg->gtOpValue;     // arg2
                GenTree* comparand = cmpXchg->gtOpComparand; // arg3

                ValueNumPair vnpExcSet = ValueNumStore::VNPForEmptyExcSet();

                // Collect the exception sets from our operands
                vnpExcSet = vnStore->VNPUnionExcSet(location->gtVNPair, vnpExcSet);
                vnpExcSet = vnStore->VNPUnionExcSet(value->gtVNPair, vnpExcSet);
                vnpExcSet = vnStore->VNPUnionExcSet(comparand->gtVNPair, vnpExcSet);

                // The normal value is a new unique VN.
                ValueNumPair normalPair;
                normalPair.SetBoth(vnStore->VNForExpr(compCurBB, tree->TypeGet()));

                // Attach the combined exception set
                tree->gtVNPair = vnStore->VNPWithExc(normalPair, vnpExcSet);

                // add the null check exception for 'location' to the tree's value number
                fgValueNumberAddExceptionSetForIndirection(tree, location);
                // add the null check exception for 'comparand' to the tree's value number
                fgValueNumberAddExceptionSetForIndirection(tree, comparand);
                break;
            }

            // ARR_ELEM is a bounds-checked address. TODO-CQ: model it precisely.
            case GT_ARR_ELEM:
            {
                GenTreeArrElem* arrElem = tree->AsArrElem();

                ValueNumPair vnpExcSet = vnStore->VNPExceptionSet(arrElem->gtArrObj->gtVNPair);
                for (size_t i = 0; i < arrElem->gtArrRank; i++)
                {
                    vnpExcSet = vnStore->VNPUnionExcSet(arrElem->gtArrInds[i]->gtVNPair, vnpExcSet);
                }

                arrElem->gtVNPair = vnStore->VNPUniqueWithExc(arrElem->TypeGet(), vnpExcSet);

                // TODO: model the IndexOutOfRangeException for this node.
                fgValueNumberAddExceptionSetForIndirection(arrElem, arrElem->gtArrObj);
            }
            break;

            // FIELD_LIST is an R-value that we currently don't model.
            case GT_FIELD_LIST:
                tree->gtVNPair.SetBoth(vnStore->VNForExpr(compCurBB, tree->TypeGet()));
                for (GenTreeFieldList::Use& use : tree->AsFieldList()->Uses())
                {
                    tree->gtVNPair =
                        vnStore->VNPWithExc(tree->gtVNPair, vnStore->VNPExceptionSet(use.GetNode()->gtVNPair));
                }
                break;

            case GT_SELECT:
            {
                GenTreeConditional* const conditional = tree->AsConditional();

                ValueNumPair condvnp;
                ValueNumPair condXvnp;
                vnStore->VNPUnpackExc(conditional->gtCond->gtVNPair, &condvnp, &condXvnp);

                ValueNumPair op1vnp;
                ValueNumPair op1Xvnp;
                vnStore->VNPUnpackExc(conditional->gtOp1->gtVNPair, &op1vnp, &op1Xvnp);

                ValueNumPair op2vnp;
                ValueNumPair op2Xvnp;
                vnStore->VNPUnpackExc(conditional->gtOp2->gtVNPair, &op2vnp, &op2Xvnp);

                // Collect the exception sets.
                ValueNumPair vnpExcSet = vnStore->VNPExcSetUnion(condXvnp, op1Xvnp);
                vnpExcSet              = vnStore->VNPExcSetUnion(vnpExcSet, op2Xvnp);

                // Get the normal value using the VN func.
                VNFunc vnf = GetVNFuncForNode(tree);
                assert(ValueNumStore::VNFuncIsLegal(vnf));
                ValueNumPair normalPair = vnStore->VNPairForFunc(tree->TypeGet(), vnf, condvnp, op1vnp, op2vnp);

                // Attach the combined exception set
                tree->gtVNPair = vnStore->VNPWithExc(normalPair, vnpExcSet);

                break;
            }

            default:
                assert(!"Unhandled special node in fgValueNumberTree");
                tree->gtVNPair.SetBoth(vnStore->VNForExpr(compCurBB, tree->TypeGet()));
                break;
        }
    }
#ifdef DEBUG
    if (verbose)
    {
        if (tree->gtVNPair.GetLiberal() != ValueNumStore::NoVN)
        {
            printf("N%03u ", tree->gtSeqNum);
            printTreeID(tree);
            printf(" ");
            gtDispNodeName(tree);
            if (tree->OperIsLeaf() || tree->OperIsLocalStore()) // local stores used to be leaves
            {
                gtDispLeaf(tree, nullptr);
            }
            printf(" => ");
            vnpPrint(tree->gtVNPair, 1);
            printf("\n");
        }
    }
#endif // DEBUG
}

void Compiler::fgValueNumberIntrinsic(GenTree* tree)
{
    assert(tree->OperGet() == GT_INTRINSIC);
    GenTreeIntrinsic* intrinsic = tree->AsIntrinsic();
    ValueNumPair      arg0VNP, arg1VNP;
    ValueNumPair      arg0VNPx = ValueNumStore::VNPForEmptyExcSet();
    ValueNumPair      arg1VNPx = ValueNumStore::VNPForEmptyExcSet();

    vnStore->VNPUnpackExc(intrinsic->AsOp()->gtOp1->gtVNPair, &arg0VNP, &arg0VNPx);

    if (intrinsic->AsOp()->gtOp2 != nullptr)
    {
        vnStore->VNPUnpackExc(intrinsic->AsOp()->gtOp2->gtVNPair, &arg1VNP, &arg1VNPx);
    }

    if (IsMathIntrinsic(intrinsic->gtIntrinsicName))
    {
        // GT_INTRINSIC is a currently a subtype of binary operators. But most of
        // the math intrinsics are actually unary operations.

        if (intrinsic->AsOp()->gtOp2 == nullptr)
        {
            intrinsic->gtVNPair =
                vnStore->VNPWithExc(vnStore->EvalMathFuncUnary(tree->TypeGet(), intrinsic->gtIntrinsicName, arg0VNP),
                                    arg0VNPx);
        }
        else
        {
            ValueNumPair newVNP =
                vnStore->EvalMathFuncBinary(tree->TypeGet(), intrinsic->gtIntrinsicName, arg0VNP, arg1VNP);
            ValueNumPair excSet = vnStore->VNPExcSetUnion(arg0VNPx, arg1VNPx);
            intrinsic->gtVNPair = vnStore->VNPWithExc(newVNP, excSet);
        }
    }
    else
    {
        assert(intrinsic->gtIntrinsicName == NI_System_Object_GetType);
        intrinsic->gtVNPair =
            vnStore->VNPWithExc(vnStore->VNPairForFunc(intrinsic->TypeGet(), VNF_ObjGetType, arg0VNP), arg0VNPx);
    }
}

//------------------------------------------------------------------------
// fgValueNumberArrIndexAddr: Numbers the ARR_ADDR tree using VNF_PtrToArrElem.
//
// Arguments:
//    arrAddr - The GT_ARR_ADDR tree to number
//
void Compiler::fgValueNumberArrIndexAddr(GenTreeArrAddr* arrAddr)
{
    GenTree* arr   = nullptr;
    ValueNum inxVN = ValueNumStore::NoVN;
    arrAddr->ParseArrayAddress(this, &arr, &inxVN);

    if (arr == nullptr)
    {
        JITDUMP("    *** ARR_ADDR -- an unparsable array expression, assigning a new, unique VN\n");
        arrAddr->gtVNPair = vnStore->VNPUniqueWithExc(TYP_BYREF, vnStore->VNPExceptionSet(arrAddr->Addr()->gtVNPair));
        return;
    }

    // Get the element type equivalence class representative.
    var_types            elemType       = arrAddr->GetElemType();
    CORINFO_CLASS_HANDLE elemStructType = arrAddr->GetElemClassHandle();
    CORINFO_CLASS_HANDLE elemTypeEq     = EncodeElemType(elemType, elemStructType);
    ValueNum             elemTypeEqVN   = vnStore->VNForHandle(ssize_t(elemTypeEq), GTF_ICON_CLASS_HDL);
    JITDUMP("    VNForHandle(arrElemType: %s) is " FMT_VN "\n",
            (elemType == TYP_STRUCT) ? eeGetClassName(elemStructType) : varTypeName(elemType), elemTypeEqVN);

    ValueNum arrVN    = vnStore->VNNormalValue(arr->GetVN(VNK_Liberal));
    inxVN             = vnStore->VNNormalValue(inxVN);
    ValueNum offsetVN = vnStore->VNForIntPtrCon(0);

    ValueNum     arrAddrVN  = vnStore->VNForFunc(TYP_BYREF, VNF_PtrToArrElem, elemTypeEqVN, arrVN, inxVN, offsetVN);
    ValueNumPair arrAddrVNP = ValueNumPair(arrAddrVN, arrAddrVN);
    arrAddr->gtVNPair       = vnStore->VNPWithExc(arrAddrVNP, vnStore->VNPExceptionSet(arrAddr->Addr()->gtVNPair));
}

#ifdef FEATURE_SIMD
// Does value-numbering for a GT_SIMD node.
void Compiler::fgValueNumberSimd(GenTreeSIMD* tree)
{
    VNFunc       simdFunc = GetVNFuncForNode(tree);
    ValueNumPair excSetPair;
    ValueNumPair normalPair;

    if ((tree->GetOperandCount() > 2) || ((JitConfig.JitDisableSimdVN() & 1) == 1))
    {
        // We have a SIMD node with 3 or more args. To retain the
        // previous behavior, we will generate a unique VN for this case.
        excSetPair = ValueNumStore::VNPForEmptyExcSet();
        for (GenTree* operand : tree->Operands())
        {
            excSetPair = vnStore->VNPUnionExcSet(operand->gtVNPair, excSetPair);
        }
        tree->gtVNPair = vnStore->VNPUniqueWithExc(tree->TypeGet(), excSetPair);
        return;
    }

    // There are some SIMD operations that have zero args, i.e.  NI_Vector128_Zero
    if (tree->GetOperandCount() == 0)
    {
        excSetPair = ValueNumStore::VNPForEmptyExcSet();
        normalPair = vnStore->VNPairForFunc(tree->TypeGet(), simdFunc);
    }
    else // SIMD unary or binary operator.
    {
        ValueNumPair resvnp = ValueNumPair();
        ValueNumPair op1vnp;
        ValueNumPair op1Xvnp;
        vnStore->VNPUnpackExc(tree->Op(1)->gtVNPair, &op1vnp, &op1Xvnp);

        ValueNum addrVN       = ValueNumStore::NoVN;
        bool     isMemoryLoad = tree->OperIsMemoryLoad();

        if (isMemoryLoad)
        {
            // Currently the only SIMD operation with MemoryLoad semantics is SIMDIntrinsicInitArray
            // and it has to be handled specially since it has an optional op2
            //
            assert(tree->GetSIMDIntrinsicId() == SIMDIntrinsicInitArray);

            // rationalize rewrites this as an explicit load with op1 as the base address
            assert(tree->OperIsImplicitIndir());

            ValueNumPair op2vnp;
            if (tree->GetOperandCount() != 2)
            {
                // No op2 means that we have an impicit index of zero
                op2vnp = ValueNumPair(vnStore->VNZeroForType(TYP_INT), vnStore->VNZeroForType(TYP_INT));

                excSetPair = op1Xvnp;
            }
            else // We have an explicit index in op2
            {
                ValueNumPair op2Xvnp;
                vnStore->VNPUnpackExc(tree->Op(2)->gtVNPair, &op2vnp, &op2Xvnp);

                excSetPair = vnStore->VNPExcSetUnion(op1Xvnp, op2Xvnp);
            }

            assert(vnStore->VNFuncArity(simdFunc) == 2);
            addrVN = vnStore->VNForFunc(TYP_BYREF, simdFunc, op1vnp.GetLiberal(), op2vnp.GetLiberal());

#ifdef DEBUG
            if (verbose)
            {
                printf("Treating GT_SIMD %s as a ByrefExposed load , addrVN is ",
                       simdIntrinsicNames[tree->GetSIMDIntrinsicId()]);
                vnPrint(addrVN, 0);
            }
#endif // DEBUG

            // The address could point anywhere, so it is an ByrefExposed load.
            //
            ValueNum loadVN = fgValueNumberByrefExposedLoad(tree->TypeGet(), addrVN);
            tree->gtVNPair.SetLiberal(loadVN);
            tree->gtVNPair.SetConservative(vnStore->VNForExpr(compCurBB, tree->TypeGet()));
            tree->gtVNPair = vnStore->VNPWithExc(tree->gtVNPair, excSetPair);
            fgValueNumberAddExceptionSetForIndirection(tree, tree->Op(1));
            return;
        }

        bool encodeResultType = vnEncodesResultTypeForSIMDIntrinsic(tree->GetSIMDIntrinsicId());

        if (encodeResultType)
        {
            ValueNum simdTypeVN = vnStore->VNForSimdType(tree->GetSimdSize(), tree->GetNormalizedSimdBaseJitType());
            resvnp.SetBoth(simdTypeVN);

#ifdef DEBUG
            if (verbose)
            {
                printf("    simdTypeVN is ");
                vnPrint(simdTypeVN, 1);
                printf("\n");
            }
#endif
        }

        if (tree->GetOperandCount() == 1)
        {
            // A unary SIMD node.
            excSetPair = op1Xvnp;
            if (encodeResultType)
            {
                normalPair = vnStore->VNPairForFunc(tree->TypeGet(), simdFunc, op1vnp, resvnp);
                assert(vnStore->VNFuncArity(simdFunc) == 2);
            }
            else
            {
                normalPair = vnStore->VNPairForFunc(tree->TypeGet(), simdFunc, op1vnp);
                assert(vnStore->VNFuncArity(simdFunc) == 1);
            }
        }
        else
        {
            ValueNumPair op2vnp;
            ValueNumPair op2Xvnp;
            vnStore->VNPUnpackExc(tree->Op(2)->gtVNPair, &op2vnp, &op2Xvnp);

            excSetPair = vnStore->VNPExcSetUnion(op1Xvnp, op2Xvnp);
            if (encodeResultType)
            {
                normalPair = vnStore->VNPairForFunc(tree->TypeGet(), simdFunc, op1vnp, op2vnp, resvnp);
                assert(vnStore->VNFuncArity(simdFunc) == 3);
            }
            else
            {
                normalPair = vnStore->VNPairForFunc(tree->TypeGet(), simdFunc, op1vnp, op2vnp);
                assert(vnStore->VNFuncArity(simdFunc) == 2);
            }
        }
    }
    tree->gtVNPair = vnStore->VNPWithExc(normalPair, excSetPair);
}
#endif // FEATURE_SIMD

#ifdef FEATURE_HW_INTRINSICS
void Compiler::fgValueNumberHWIntrinsic(GenTreeHWIntrinsic* tree)
{
    NamedIntrinsic intrinsicId   = tree->GetHWIntrinsicId();
    GenTree*       addr          = nullptr;
    const bool     isMemoryLoad  = tree->OperIsMemoryLoad(&addr);
    const bool     isMemoryStore = !isMemoryLoad && tree->OperIsMemoryStore(&addr);

    // We do not model HWI stores precisely.
    if (isMemoryStore)
    {
        fgMutateGcHeap(tree DEBUGARG("HWIntrinsic - MemoryStore"));
    }

    ValueNumPair excSetPair = ValueNumStore::VNPForEmptyExcSet();
    ValueNumPair normalPair = ValueNumPair();

    if ((tree->GetOperandCount() > 2) || ((JitConfig.JitDisableSimdVN() & 2) == 2))
    {
        // TODO-CQ: allow intrinsics with > 2 operands to be properly VN'ed.
        normalPair = vnStore->VNPairForExpr(compCurBB, tree->TypeGet());

        for (GenTree* operand : tree->Operands())
        {
            excSetPair = vnStore->VNPUnionExcSet(operand->gtVNPair, excSetPair);
        }
    }
    else
    {
        VNFunc       func             = GetVNFuncForNode(tree);
        ValueNumPair resultTypeVNPair = ValueNumPair();
        bool         encodeResultType = vnEncodesResultTypeForHWIntrinsic(intrinsicId);

        if (encodeResultType)
        {
            ValueNum simdTypeVN = vnStore->VNForSimdType(tree->GetSimdSize(), tree->GetNormalizedSimdBaseJitType());
            resultTypeVNPair.SetBoth(simdTypeVN);

            JITDUMP("    simdTypeVN is ");
            JITDUMPEXEC(vnPrint(simdTypeVN, 1));
            JITDUMP("\n");
        }

        auto getOperandVNs = [this, addr](GenTree* operand, ValueNumPair* pNormVNPair, ValueNumPair* pExcVNPair) {
            vnStore->VNPUnpackExc(operand->gtVNPair, pNormVNPair, pExcVNPair);

            // If we have a load operation we will use the fgValueNumberByrefExposedLoad
            // method to assign a value number that depends upon the current heap state.
            //
            if (operand == addr)
            {
                // We need to "insert" the "ByrefExposedLoad" VN somewhere here. We choose
                // to do so by effectively altering the semantics of "addr" operands, making
                // them represent "the load", on top of which the HWI func itself is applied.
                // This is a workaround, but doing this "properly" would entail adding the
                // heap and type VNs to HWI load funcs themselves.
                var_types loadType = operand->TypeGet();
                ValueNum  loadVN   = fgValueNumberByrefExposedLoad(loadType, pNormVNPair->GetLiberal());

                pNormVNPair->SetLiberal(loadVN);
                pNormVNPair->SetConservative(vnStore->VNForExpr(compCurBB, loadType));
            }
        };

        const bool isVariableNumArgs = HWIntrinsicInfo::lookupNumArgs(intrinsicId) == -1;

        // There are some HWINTRINSICS operations that have zero args, i.e.  NI_Vector128_Zero
        if (tree->GetOperandCount() == 0)
        {
            // Currently we don't have intrinsics with variable number of args with a parameter-less option.
            assert(!isVariableNumArgs);

            if (encodeResultType)
            {
                // There are zero arg HWINTRINSICS operations that encode the result type, i.e.  Vector128_AllBitSet
                normalPair = vnStore->VNPairForFunc(tree->TypeGet(), func, resultTypeVNPair);
                assert(vnStore->VNFuncArity(func) == 1);
            }
            else
            {
                normalPair = vnStore->VNPairForFunc(tree->TypeGet(), func);
                assert(vnStore->VNFuncArity(func) == 0);
            }
        }
        else // HWINTRINSIC unary or binary operator.
        {
            ValueNumPair op1vnp;
            ValueNumPair op1Xvnp;
            getOperandVNs(tree->Op(1), &op1vnp, &op1Xvnp);

            if (tree->GetOperandCount() == 1)
            {
                excSetPair = op1Xvnp;

                if (encodeResultType)
                {
                    normalPair = vnStore->VNPairForFunc(tree->TypeGet(), func, op1vnp, resultTypeVNPair);
                    assert((vnStore->VNFuncArity(func) == 2) || isVariableNumArgs);
                }
                else
                {
                    normalPair = vnStore->VNPairForFunc(tree->TypeGet(), func, op1vnp);
                    assert((vnStore->VNFuncArity(func) == 1) || isVariableNumArgs);
                }
            }
            else
            {
                ValueNumPair op2vnp;
                ValueNumPair op2Xvnp;
                getOperandVNs(tree->Op(2), &op2vnp, &op2Xvnp);

                excSetPair = vnStore->VNPExcSetUnion(op1Xvnp, op2Xvnp);
                if (encodeResultType)
                {
                    normalPair = vnStore->VNPairForFunc(tree->TypeGet(), func, op1vnp, op2vnp, resultTypeVNPair);
                    assert((vnStore->VNFuncArity(func) == 3) || isVariableNumArgs);
                }
                else
                {
                    normalPair = vnStore->VNPairForFunc(tree->TypeGet(), func, op1vnp, op2vnp);
                    assert((vnStore->VNFuncArity(func) == 2) || isVariableNumArgs);
                }
            }
        }
    }

    tree->gtVNPair = vnStore->VNPWithExc(normalPair, excSetPair);

    // Currently, the only exceptions these intrinsics could throw are NREs.
    //
    if (isMemoryLoad || isMemoryStore)
    {
        // Most load operations are simple "IND<SIMD>(addr)" equivalents. However, there are exceptions such as AVX
        // "gather" operations, where the "effective" address - one from which the actual load will be performed and
        // NullReferenceExceptions are associated with does not match the value of "addr". We will punt handling those
        // precisely for now.
        switch (intrinsicId)
        {
#ifdef TARGET_XARCH
            case NI_SSE2_MaskMove:
            case NI_AVX_MaskStore:
            case NI_AVX2_MaskStore:
            case NI_AVX_MaskLoad:
            case NI_AVX2_MaskLoad:
            case NI_AVX2_GatherVector128:
            case NI_AVX2_GatherVector256:
            case NI_AVX2_GatherMaskVector128:
            case NI_AVX2_GatherMaskVector256:
            {
                ValueNumPair uniqAddrVNPair   = vnStore->VNPairForExpr(compCurBB, TYP_BYREF);
                ValueNumPair uniqExcVNPair    = vnStore->VNPairForFunc(TYP_REF, VNF_NullPtrExc, uniqAddrVNPair);
                ValueNumPair uniqExcSetVNPair = vnStore->VNPExcSetSingleton(uniqExcVNPair);

                tree->gtVNPair = vnStore->VNPWithExc(tree->gtVNPair, uniqExcSetVNPair);
            }
            break;
#endif // TARGET_XARCH

            default:
                fgValueNumberAddExceptionSetForIndirection(tree, addr);
                break;
        }
    }
}
#endif // FEATURE_HW_INTRINSICS

void Compiler::fgValueNumberCastTree(GenTree* tree)
{
    assert(tree->OperGet() == GT_CAST);

    ValueNumPair srcVNPair        = tree->AsOp()->gtOp1->gtVNPair;
    var_types    castToType       = tree->CastToType();
    var_types    castFromType     = tree->CastFromType();
    bool         srcIsUnsigned    = ((tree->gtFlags & GTF_UNSIGNED) != 0);
    bool         hasOverflowCheck = tree->gtOverflowEx();

    assert(genActualType(castToType) == genActualType(tree->TypeGet())); // Ensure that the resultType is correct

    tree->gtVNPair = vnStore->VNPairForCast(srcVNPair, castToType, castFromType, srcIsUnsigned, hasOverflowCheck);
}

// Compute the ValueNumber for a cast operation
ValueNum ValueNumStore::VNForCast(ValueNum  srcVN,
                                  var_types castToType,
                                  var_types castFromType,
                                  bool      srcIsUnsigned,    /* = false */
                                  bool      hasOverflowCheck) /* = false */
{
    // The resulting type after performing the cast is always widened to a supported IL stack size
    var_types resultType = genActualType(castToType);

    // For integral unchecked casts, only the "int -> long" upcasts use
    // "srcIsUnsigned", to decide whether to use sign or zero extension.
    if (!hasOverflowCheck && !varTypeIsFloating(castToType) && (genTypeSize(castToType) <= genTypeSize(castFromType)))
    {
        srcIsUnsigned = false;
    }

    ValueNum srcExcVN;
    ValueNum srcNormVN;
    VNUnpackExc(srcVN, &srcNormVN, &srcExcVN);

    VNFunc   castFunc     = hasOverflowCheck ? VNF_CastOvf : VNF_Cast;
    ValueNum castTypeVN   = VNForCastOper(castToType, srcIsUnsigned);
    ValueNum resultNormVN = VNForFunc(resultType, castFunc, srcNormVN, castTypeVN);
    ValueNum resultExcVN  = srcExcVN;

    // Add an exception, except if folding took place.
    // We only fold checked casts that do not overflow.
    if (hasOverflowCheck && !IsVNConstant(resultNormVN))
    {
        ValueNum ovfChk = VNForFunc(TYP_REF, VNF_ConvOverflowExc, srcNormVN, castTypeVN);
        resultExcVN     = VNExcSetUnion(VNExcSetSingleton(ovfChk), srcExcVN);
    }

    ValueNum resultVN = VNWithExc(resultNormVN, resultExcVN);

    return resultVN;
}

// Compute the ValueNumberPair for a cast operation
ValueNumPair ValueNumStore::VNPairForCast(ValueNumPair srcVNPair,
                                          var_types    castToType,
                                          var_types    castFromType,
                                          bool         srcIsUnsigned,    /* = false */
                                          bool         hasOverflowCheck) /* = false */
{
    ValueNum srcLibVN  = srcVNPair.GetLiberal();
    ValueNum srcConVN  = srcVNPair.GetConservative();
    ValueNum castLibVN = VNForCast(srcLibVN, castToType, castFromType, srcIsUnsigned, hasOverflowCheck);
    ValueNum castConVN;

    if (srcVNPair.BothEqual())
    {
        castConVN = castLibVN;
    }
    else
    {
        castConVN = VNForCast(srcConVN, castToType, castFromType, srcIsUnsigned, hasOverflowCheck);
    }

    return {castLibVN, castConVN};
}

//------------------------------------------------------------------------
// fgValueNumberBitCast: Value number a bitcast.
//
// Arguments:
//    tree - The tree performing the bitcast
//
void Compiler::fgValueNumberBitCast(GenTree* tree)
{
    assert(tree->OperIs(GT_BITCAST));

    ValueNumPair srcVNPair  = tree->gtGetOp1()->gtVNPair;
    var_types    castToType = tree->TypeGet();

    ValueNumPair srcNormVNPair;
    ValueNumPair srcExcVNPair;
    vnStore->VNPUnpackExc(srcVNPair, &srcNormVNPair, &srcExcVNPair);

    ValueNumPair resultNormVNPair = vnStore->VNPairForBitCast(srcNormVNPair, castToType, genTypeSize(castToType));
    ValueNumPair resultExcVNPair  = srcExcVNPair;

    tree->gtVNPair = vnStore->VNPWithExc(resultNormVNPair, resultExcVNPair);
}

//------------------------------------------------------------------------
// EncodeBitCastType: Encode the target type of a bitcast.
//
// In most cases, it is sufficient to simply encode the numerical value of
// "castToType", as "size" will be implicitly encoded in the source VN's
// type. There is one instance where this is not true: small structs, as
// numbering, much like IR, does not support "true" small types. Thus, we
// encode structs (all of them, for simplicity) specially.
//
// Arguments:
//    castToType - The target type
//    size       - Its size
//
// Return Value:
//    Value number representing the target type.
//
ValueNum ValueNumStore::EncodeBitCastType(var_types castToType, unsigned size)
{
    if (castToType != TYP_STRUCT)
    {
        assert(size == genTypeSize(castToType));
        return VNForIntCon(castToType);
    }

    assert(size != 0);
    return VNForIntCon(TYP_COUNT + size);
}

//------------------------------------------------------------------------
// DecodeBitCastType: Decode the target type of a bitcast.
//
// Decodes VNs produced by "EncodeBitCastType".
//
// Arguments:
//    castToTypeVN - VN representing the target type
//    pSize        - [out] parameter for the size of the target type
//
// Return Value:
//    The target type.
//
var_types ValueNumStore::DecodeBitCastType(ValueNum castToTypeVN, unsigned* pSize)
{
    unsigned encodedType = ConstantValue<unsigned>(castToTypeVN);

    if (encodedType < TYP_COUNT)
    {
        var_types castToType = static_cast<var_types>(encodedType);

        *pSize = genTypeSize(castToType);
        return castToType;
    }

    *pSize = encodedType - TYP_COUNT;
    return TYP_STRUCT;
}

//------------------------------------------------------------------------
// VNForBitCast: Get the VN representing bitwise reinterpretation of types.
//
// Arguments:
//    srcVN      - (VN of) the value being cast from
//    castToType - The type being cast to
//    size       - Size of the target type
//
// Return Value:
//    The value number representing "IND<castToType>(ADDR(srcVN))". Notably,
//    this includes the special sign/zero-extension semantic for small types.
//
// Notes:
//    Bitcasts play a very significant role of representing identity (entire)
//    selections and stores in the physical maps: when we have to "normalize"
//    the types, we need something that represents a "nop" in the selection
//    process, and "VNF_BitCast" is that function. See also the notes for
//    "VNForLoadStoreBitCast".
//
ValueNum ValueNumStore::VNForBitCast(ValueNum srcVN, var_types castToType, unsigned size)
{
    // BitCast<type one>(BitCast<type two>(x)) => BitCast<type one>(x).
    // This ensures we do not end up with pathologically long chains of
    // bitcasts in physical maps. We could do a similar optimization in
    // "VNForMapPhysical[Store|Select]"; we presume that's not worth it,
    // and it is better TP-wise to skip bitcasts "lazily" when doing the
    // selection, as the scenario where they are expected to be common,
    // single-field structs, implies short selection chains.
    VNFuncApp srcVNFunc{VNF_COUNT};
    if (GetVNFunc(srcVN, &srcVNFunc) && (srcVNFunc.m_func == VNF_BitCast))
    {
        srcVN = srcVNFunc.m_args[0];
    }

    var_types srcType = TypeOfVN(srcVN);

    if (srcType == castToType)
    {
        return srcVN;
    }

    assert((castToType != TYP_STRUCT) || (srcType != TYP_STRUCT));

    if (srcVNFunc.m_func == VNF_ZeroObj)
    {
        return VNZeroForType(castToType);
    }

    return VNForFunc(castToType, VNF_BitCast, srcVN, EncodeBitCastType(castToType, size));
}

//------------------------------------------------------------------------
// VNPairForBitCast: VNForBitCast applied to a ValueNumPair.
//
ValueNumPair ValueNumStore::VNPairForBitCast(ValueNumPair srcVNPair, var_types castToType, unsigned size)
{
    ValueNum srcLibVN = srcVNPair.GetLiberal();
    ValueNum srcConVN = srcVNPair.GetConservative();

    ValueNum bitCastLibVN = VNForBitCast(srcLibVN, castToType, size);
    ValueNum bitCastConVN;

    if (srcVNPair.BothEqual())
    {
        bitCastConVN = bitCastLibVN;
    }
    else
    {
        bitCastConVN = VNForBitCast(srcConVN, castToType, size);
    }

    return ValueNumPair(bitCastLibVN, bitCastConVN);
}

void Compiler::fgValueNumberHelperCallFunc(GenTreeCall* call, VNFunc vnf, ValueNumPair vnpExc)
{
    unsigned nArgs = ValueNumStore::VNFuncArity(vnf);
    assert(vnf != VNF_Boundary);
    CallArgs* args                    = &call->gtArgs;
    bool      generateUniqueVN        = false;
    bool      useEntryPointAddrAsArg0 = false;

    switch (vnf)
    {
        case VNF_JitNew:
        {
            generateUniqueVN = true;
            vnpExc           = ValueNumStore::VNPForEmptyExcSet();
        }
        break;

        case VNF_JitNewArr:
        {
            generateUniqueVN  = true;
            ValueNumPair vnp1 = vnStore->VNPNormalPair(args->GetArgByIndex(1)->GetNode()->gtVNPair);

            // The New Array helper may throw an overflow exception
            vnpExc = vnStore->VNPExcSetSingleton(vnStore->VNPairForFunc(TYP_REF, VNF_NewArrOverflowExc, vnp1));
        }
        break;

        case VNF_JitNewMdArr:
        {
            // TODO-MDArray: support value numbering new MD array helper
            generateUniqueVN = true;
        }
        break;

        case VNF_Box:
        case VNF_BoxNullable:
        {
            // Generate unique VN so, VNForFunc generates a unique value number for box nullable.
            // Alternatively instead of using vnpUniq below in VNPairForFunc(...),
            // we could use the value number of what the byref arg0 points to.
            //
            // But retrieving the value number of what the byref arg0 points to is quite a bit more work
            // and doing so only very rarely allows for an additional optimization.
            generateUniqueVN = true;
        }
        break;

        case VNF_JitReadyToRunNew:
        {
            generateUniqueVN        = true;
            vnpExc                  = ValueNumStore::VNPForEmptyExcSet();
            useEntryPointAddrAsArg0 = true;
        }
        break;

        case VNF_JitReadyToRunNewArr:
        {
            generateUniqueVN  = true;
            ValueNumPair vnp1 = vnStore->VNPNormalPair(args->GetArgByIndex(0)->GetNode()->gtVNPair);

            // The New Array helper may throw an overflow exception
            vnpExc = vnStore->VNPExcSetSingleton(vnStore->VNPairForFunc(TYP_REF, VNF_NewArrOverflowExc, vnp1));
            useEntryPointAddrAsArg0 = true;
        }
        break;

        case VNF_ReadyToRunStaticBase:
        case VNF_ReadyToRunGenericStaticBase:
        case VNF_ReadyToRunIsInstanceOf:
        case VNF_ReadyToRunCastClass:
        case VNF_ReadyToRunGenericHandle:
        {
            useEntryPointAddrAsArg0 = true;
        }
        break;

        default:
        {
            assert(s_helperCallProperties.IsPure(eeGetHelperNum(call->gtCallMethHnd)));
        }
        break;
    }

    if (generateUniqueVN)
    {
        nArgs--;
    }

    ValueNumPair vnpUniq;
    if (generateUniqueVN)
    {
        // Generate unique VN so, VNForFunc generates a unique value number.
        vnpUniq.SetBoth(vnStore->VNForExpr(compCurBB, call->TypeGet()));
    }

    if (call->GetIndirectionCellArgKind() != WellKnownArg::None)
    {
        // If we are VN'ing a call with indirection cell arg (e.g. because this
        // is a helper in a R2R compilation) then morph should already have
        // added this arg, so we do not need to use EntryPointAddrAsArg0
        // because the indirection cell itself allows us to disambiguate.
        useEntryPointAddrAsArg0 = false;
    }

    CallArg* curArg = args->Args().begin().GetArg();
    if (nArgs == 0)
    {
        if (generateUniqueVN)
        {
            call->gtVNPair = vnStore->VNPairForFunc(call->TypeGet(), vnf, vnpUniq);
        }
        else
        {
            call->gtVNPair.SetBoth(vnStore->VNForFunc(call->TypeGet(), vnf));
        }
    }
    else
    {
        // Has at least one argument.
        ValueNumPair vnp0;
        ValueNumPair vnp0x = ValueNumStore::VNPForEmptyExcSet();
#ifdef FEATURE_READYTORUN
        if (useEntryPointAddrAsArg0)
        {
            ssize_t  addrValue  = (ssize_t)call->gtEntryPoint.addr;
            ValueNum callAddrVN = vnStore->VNForHandle(addrValue, GTF_ICON_FTN_ADDR);
            vnp0                = ValueNumPair(callAddrVN, callAddrVN);
        }
        else
#endif // FEATURE_READYTORUN
        {
            assert(!useEntryPointAddrAsArg0);
            ValueNumPair vnp0wx = curArg->GetNode()->gtVNPair;
            vnStore->VNPUnpackExc(vnp0wx, &vnp0, &vnp0x);

            // Also include in the argument exception sets
            vnpExc = vnStore->VNPExcSetUnion(vnpExc, vnp0x);

            curArg = curArg->GetNext();
        }
        if (nArgs == 1)
        {
            if (generateUniqueVN)
            {
                call->gtVNPair = vnStore->VNPairForFunc(call->TypeGet(), vnf, vnp0, vnpUniq);
            }
            else
            {
                call->gtVNPair = vnStore->VNPairForFunc(call->TypeGet(), vnf, vnp0);
            }
        }
        else
        {
            // Has at least two arguments.
            ValueNumPair vnp1wx = curArg->GetNode()->gtVNPair;
            ValueNumPair vnp1;
            ValueNumPair vnp1x;
            vnStore->VNPUnpackExc(vnp1wx, &vnp1, &vnp1x);
            vnpExc = vnStore->VNPExcSetUnion(vnpExc, vnp1x);

            curArg = curArg->GetNext();
            if (nArgs == 2)
            {
                if (generateUniqueVN)
                {
                    call->gtVNPair = vnStore->VNPairForFunc(call->TypeGet(), vnf, vnp0, vnp1, vnpUniq);
                }
                else
                {
                    call->gtVNPair = vnStore->VNPairForFunc(call->TypeGet(), vnf, vnp0, vnp1);
                }
            }
            else
            {
                ValueNumPair vnp2wx = curArg->GetNode()->gtVNPair;
                ValueNumPair vnp2;
                ValueNumPair vnp2x;
                vnStore->VNPUnpackExc(vnp2wx, &vnp2, &vnp2x);
                vnpExc = vnStore->VNPExcSetUnion(vnpExc, vnp2x);

                curArg = curArg->GetNext();
                assert(nArgs == 3); // Our current maximum.
                assert(curArg == nullptr);
                if (generateUniqueVN)
                {
                    call->gtVNPair = vnStore->VNPairForFunc(call->TypeGet(), vnf, vnp0, vnp1, vnp2, vnpUniq);
                }
                else
                {
                    call->gtVNPair = vnStore->VNPairForFunc(call->TypeGet(), vnf, vnp0, vnp1, vnp2);
                }
            }
        }
        // Add the accumulated exceptions.
        call->gtVNPair = vnStore->VNPWithExc(call->gtVNPair, vnpExc);
    }
    assert(curArg == nullptr || generateUniqueVN); // All arguments should be processed or we generate unique VN and do
                                                   // not care.
}

void Compiler::fgValueNumberCall(GenTreeCall* call)
{
    if (call->gtCallType == CT_HELPER)
    {
        bool modHeap = fgValueNumberHelperCall(call);

        if (modHeap)
        {
            // For now, arbitrary side effect on GcHeap/ByrefExposed.
            fgMutateGcHeap(call DEBUGARG("HELPER - modifies heap"));
        }
    }
    else
    {
        if (call->TypeGet() == TYP_VOID)
        {
            call->gtVNPair.SetBoth(ValueNumStore::VNForVoid());
        }
        else
        {
            call->gtVNPair.SetBoth(vnStore->VNForExpr(compCurBB, call->TypeGet()));
        }

        // For now, arbitrary side effect on GcHeap/ByrefExposed.
        fgMutateGcHeap(call DEBUGARG("CALL"));
    }

    // If the call generates a definition, because it uses "return buffer", then VN the local
    // as well.
    GenTreeLclVarCommon* lclVarTree = nullptr;
    ssize_t              offset     = 0;
    unsigned             storeSize  = 0;
    if (call->DefinesLocal(this, &lclVarTree, /* pIsEntire */ nullptr, &offset, &storeSize))
    {
        ValueNumPair storeValue;
        storeValue.SetBoth(vnStore->VNForExpr(compCurBB, TYP_STRUCT));

        fgValueNumberLocalStore(call, lclVarTree, offset, storeSize, storeValue);
    }
}

void Compiler::fgValueNumberCastHelper(GenTreeCall* call)
{
    CorInfoHelpFunc helpFunc         = eeGetHelperNum(call->gtCallMethHnd);
    var_types       castToType       = TYP_UNDEF;
    var_types       castFromType     = TYP_UNDEF;
    bool            srcIsUnsigned    = false;
    bool            hasOverflowCheck = false;

    switch (helpFunc)
    {
        case CORINFO_HELP_LNG2DBL:
            castToType   = TYP_DOUBLE;
            castFromType = TYP_LONG;
            break;

        case CORINFO_HELP_ULNG2DBL:
            castToType    = TYP_DOUBLE;
            castFromType  = TYP_LONG;
            srcIsUnsigned = true;
            break;

        case CORINFO_HELP_DBL2INT:
            castToType   = TYP_INT;
            castFromType = TYP_DOUBLE;
            break;

        case CORINFO_HELP_DBL2INT_OVF:
            castToType       = TYP_INT;
            castFromType     = TYP_DOUBLE;
            hasOverflowCheck = true;
            break;

        case CORINFO_HELP_DBL2LNG:
            castToType   = TYP_LONG;
            castFromType = TYP_DOUBLE;
            break;

        case CORINFO_HELP_DBL2LNG_OVF:
            castToType       = TYP_LONG;
            castFromType     = TYP_DOUBLE;
            hasOverflowCheck = true;
            break;

        case CORINFO_HELP_DBL2UINT:
            castToType   = TYP_UINT;
            castFromType = TYP_DOUBLE;
            break;

        case CORINFO_HELP_DBL2UINT_OVF:
            castToType       = TYP_UINT;
            castFromType     = TYP_DOUBLE;
            hasOverflowCheck = true;
            break;

        case CORINFO_HELP_DBL2ULNG:
            castToType   = TYP_ULONG;
            castFromType = TYP_DOUBLE;
            break;

        case CORINFO_HELP_DBL2ULNG_OVF:
            castToType       = TYP_ULONG;
            castFromType     = TYP_DOUBLE;
            hasOverflowCheck = true;
            break;

        default:
            unreached();
    }

    ValueNumPair argVNP  = call->gtArgs.GetArgByIndex(0)->GetNode()->gtVNPair;
    ValueNumPair castVNP = vnStore->VNPairForCast(argVNP, castToType, castFromType, srcIsUnsigned, hasOverflowCheck);

    call->SetVNs(castVNP);
}

VNFunc Compiler::fgValueNumberJitHelperMethodVNFunc(CorInfoHelpFunc helpFunc)
{
    assert(s_helperCallProperties.IsPure(helpFunc) || s_helperCallProperties.IsAllocator(helpFunc));

    VNFunc vnf = VNF_Boundary; // An illegal value...
    switch (helpFunc)
    {
        // These translate to other function symbols:
        case CORINFO_HELP_DIV:
            vnf = VNFunc(GT_DIV);
            break;
        case CORINFO_HELP_MOD:
            vnf = VNFunc(GT_MOD);
            break;
        case CORINFO_HELP_UDIV:
            vnf = VNFunc(GT_UDIV);
            break;
        case CORINFO_HELP_UMOD:
            vnf = VNFunc(GT_UMOD);
            break;
        case CORINFO_HELP_LLSH:
            vnf = VNFunc(GT_LSH);
            break;
        case CORINFO_HELP_LRSH:
            vnf = VNFunc(GT_RSH);
            break;
        case CORINFO_HELP_LRSZ:
            vnf = VNFunc(GT_RSZ);
            break;
        case CORINFO_HELP_LMUL:
            vnf = VNFunc(GT_MUL);
            break;
        case CORINFO_HELP_LMUL_OVF:
            vnf = VNF_MUL_OVF;
            break;
        case CORINFO_HELP_ULMUL_OVF:
            vnf = VNF_MUL_UN_OVF;
            break;
        case CORINFO_HELP_LDIV:
            vnf = VNFunc(GT_DIV);
            break;
        case CORINFO_HELP_LMOD:
            vnf = VNFunc(GT_MOD);
            break;
        case CORINFO_HELP_ULDIV:
            vnf = VNFunc(GT_UDIV);
            break;
        case CORINFO_HELP_ULMOD:
            vnf = VNFunc(GT_UMOD);
            break;
        case CORINFO_HELP_FLTREM:
            vnf = VNFunc(GT_MOD);
            break;
        case CORINFO_HELP_DBLREM:
            vnf = VNFunc(GT_MOD);
            break;
        case CORINFO_HELP_FLTROUND:
            vnf = VNF_FltRound;
            break; // Is this the right thing?
        case CORINFO_HELP_DBLROUND:
            vnf = VNF_DblRound;
            break; // Is this the right thing?

        // These allocation operations probably require some augmentation -- perhaps allocSiteId,
        // something about array length...
        case CORINFO_HELP_NEWFAST:
        case CORINFO_HELP_NEWSFAST:
        case CORINFO_HELP_NEWSFAST_FINALIZE:
        case CORINFO_HELP_NEWSFAST_ALIGN8:
        case CORINFO_HELP_NEWSFAST_ALIGN8_VC:
        case CORINFO_HELP_NEWSFAST_ALIGN8_FINALIZE:
            vnf = VNF_JitNew;
            break;

        case CORINFO_HELP_READYTORUN_NEW:
            vnf = VNF_JitReadyToRunNew;
            break;

        case CORINFO_HELP_NEWARR_1_DIRECT:
        case CORINFO_HELP_NEWARR_1_OBJ:
        case CORINFO_HELP_NEWARR_1_VC:
        case CORINFO_HELP_NEWARR_1_ALIGN8:
            vnf = VNF_JitNewArr;
            break;

        case CORINFO_HELP_NEW_MDARR:
            vnf = VNF_JitNewMdArr;
            break;

        case CORINFO_HELP_READYTORUN_NEWARR_1:
            vnf = VNF_JitReadyToRunNewArr;
            break;

        case CORINFO_HELP_GETGENERICS_GCSTATIC_BASE:
            vnf = VNF_GetgenericsGcstaticBase;
            break;
        case CORINFO_HELP_GETGENERICS_NONGCSTATIC_BASE:
            vnf = VNF_GetgenericsNongcstaticBase;
            break;
        case CORINFO_HELP_GETSHARED_GCSTATIC_BASE:
            vnf = VNF_GetsharedGcstaticBase;
            break;
        case CORINFO_HELP_GETSHARED_NONGCSTATIC_BASE:
            vnf = VNF_GetsharedNongcstaticBase;
            break;
        case CORINFO_HELP_GETSHARED_GCSTATIC_BASE_NOCTOR:
            vnf = VNF_GetsharedGcstaticBaseNoctor;
            break;
        case CORINFO_HELP_GETSHARED_NONGCSTATIC_BASE_NOCTOR:
            vnf = VNF_GetsharedNongcstaticBaseNoctor;
            break;
        case CORINFO_HELP_READYTORUN_STATIC_BASE:
            vnf = VNF_ReadyToRunStaticBase;
            break;
        case CORINFO_HELP_READYTORUN_GENERIC_STATIC_BASE:
            vnf = VNF_ReadyToRunGenericStaticBase;
            break;
        case CORINFO_HELP_GETSHARED_GCSTATIC_BASE_DYNAMICCLASS:
            vnf = VNF_GetsharedGcstaticBaseDynamicclass;
            break;
        case CORINFO_HELP_GETSHARED_NONGCSTATIC_BASE_DYNAMICCLASS:
            vnf = VNF_GetsharedNongcstaticBaseDynamicclass;
            break;
        case CORINFO_HELP_CLASSINIT_SHARED_DYNAMICCLASS:
            vnf = VNF_ClassinitSharedDynamicclass;
            break;
        case CORINFO_HELP_GETGENERICS_GCTHREADSTATIC_BASE:
            vnf = VNF_GetgenericsGcthreadstaticBase;
            break;
        case CORINFO_HELP_GETGENERICS_NONGCTHREADSTATIC_BASE:
            vnf = VNF_GetgenericsNongcthreadstaticBase;
            break;
        case CORINFO_HELP_GETSHARED_GCTHREADSTATIC_BASE:
            vnf = VNF_GetsharedGcthreadstaticBase;
            break;
        case CORINFO_HELP_GETSHARED_NONGCTHREADSTATIC_BASE:
            vnf = VNF_GetsharedNongcthreadstaticBase;
            break;
        case CORINFO_HELP_GETSHARED_GCTHREADSTATIC_BASE_NOCTOR:
            vnf = VNF_GetsharedGcthreadstaticBaseNoctor;
            break;
        case CORINFO_HELP_GETSHARED_NONGCTHREADSTATIC_BASE_NOCTOR:
            vnf = VNF_GetsharedNongcthreadstaticBaseNoctor;
            break;
        case CORINFO_HELP_GETSHARED_GCTHREADSTATIC_BASE_DYNAMICCLASS:
            vnf = VNF_GetsharedGcthreadstaticBaseDynamicclass;
            break;
        case CORINFO_HELP_GETSHARED_NONGCTHREADSTATIC_BASE_DYNAMICCLASS:
            vnf = VNF_GetsharedNongcthreadstaticBaseDynamicclass;
            break;
        case CORINFO_HELP_GETSTATICFIELDADDR_TLS:
            vnf = VNF_GetStaticAddrTLS;
            break;

        case CORINFO_HELP_RUNTIMEHANDLE_METHOD:
        case CORINFO_HELP_RUNTIMEHANDLE_METHOD_LOG:
            vnf = VNF_RuntimeHandleMethod;
            break;

        case CORINFO_HELP_READYTORUN_GENERIC_HANDLE:
            vnf = VNF_ReadyToRunGenericHandle;
            break;

        case CORINFO_HELP_RUNTIMEHANDLE_CLASS:
        case CORINFO_HELP_RUNTIMEHANDLE_CLASS_LOG:
            vnf = VNF_RuntimeHandleClass;
            break;

        case CORINFO_HELP_STRCNS:
            vnf = VNF_LazyStrCns;
            break;

        case CORINFO_HELP_CHKCASTCLASS:
        case CORINFO_HELP_CHKCASTCLASS_SPECIAL:
        case CORINFO_HELP_CHKCASTARRAY:
        case CORINFO_HELP_CHKCASTINTERFACE:
        case CORINFO_HELP_CHKCASTANY:
            vnf = VNF_CastClass;
            break;

        case CORINFO_HELP_READYTORUN_CHKCAST:
            vnf = VNF_ReadyToRunCastClass;
            break;

        case CORINFO_HELP_ISINSTANCEOFCLASS:
        case CORINFO_HELP_ISINSTANCEOFINTERFACE:
        case CORINFO_HELP_ISINSTANCEOFARRAY:
        case CORINFO_HELP_ISINSTANCEOFANY:
            vnf = VNF_IsInstanceOf;
            break;

        case CORINFO_HELP_TYPEHANDLE_TO_RUNTIMETYPE:
            vnf = VNF_TypeHandleToRuntimeType;
            break;

        case CORINFO_HELP_TYPEHANDLE_TO_RUNTIMETYPEHANDLE:
            vnf = VNF_TypeHandleToRuntimeTypeHandle;
            break;

        case CORINFO_HELP_ARE_TYPES_EQUIVALENT:
            vnf = VNF_AreTypesEquivalent;
            break;

        case CORINFO_HELP_READYTORUN_ISINSTANCEOF:
            vnf = VNF_ReadyToRunIsInstanceOf;
            break;

        case CORINFO_HELP_LDELEMA_REF:
            vnf = VNF_LdElemA;
            break;

        case CORINFO_HELP_UNBOX:
            vnf = VNF_Unbox;
            break;

        // A constant within any method.
        case CORINFO_HELP_GETCURRENTMANAGEDTHREADID:
            vnf = VNF_ManagedThreadId;
            break;

        case CORINFO_HELP_GETREFANY:
            // TODO-CQ: This should really be interpreted as just a struct field reference, in terms of values.
            vnf = VNF_GetRefanyVal;
            break;

        case CORINFO_HELP_GETCLASSFROMMETHODPARAM:
            vnf = VNF_GetClassFromMethodParam;
            break;

        case CORINFO_HELP_GETSYNCFROMCLASSHANDLE:
            vnf = VNF_GetSyncFromClassHandle;
            break;

        case CORINFO_HELP_LOOP_CLONE_CHOICE_ADDR:
            vnf = VNF_LoopCloneChoiceAddr;
            break;

        case CORINFO_HELP_BOX:
            vnf = VNF_Box;
            break;

        case CORINFO_HELP_BOX_NULLABLE:
            vnf = VNF_BoxNullable;
            break;

        default:
            unreached();
    }

    assert(vnf != VNF_Boundary);
    return vnf;
}

bool Compiler::fgValueNumberHelperCall(GenTreeCall* call)
{
    CorInfoHelpFunc helpFunc = eeGetHelperNum(call->gtCallMethHnd);

    switch (helpFunc)
    {
        case CORINFO_HELP_LNG2DBL:
        case CORINFO_HELP_ULNG2DBL:
        case CORINFO_HELP_DBL2INT:
        case CORINFO_HELP_DBL2INT_OVF:
        case CORINFO_HELP_DBL2LNG:
        case CORINFO_HELP_DBL2LNG_OVF:
        case CORINFO_HELP_DBL2UINT:
        case CORINFO_HELP_DBL2UINT_OVF:
        case CORINFO_HELP_DBL2ULNG:
        case CORINFO_HELP_DBL2ULNG_OVF:
            fgValueNumberCastHelper(call);
            return false;

        default:
            break;
    }

    bool pure        = s_helperCallProperties.IsPure(helpFunc);
    bool isAlloc     = s_helperCallProperties.IsAllocator(helpFunc);
    bool modHeap     = s_helperCallProperties.MutatesHeap(helpFunc);
    bool mayRunCctor = s_helperCallProperties.MayRunCctor(helpFunc);
    bool noThrow     = s_helperCallProperties.NoThrow(helpFunc);

    ValueNumPair vnpExc = ValueNumStore::VNPForEmptyExcSet();

    // If the JIT helper can throw an exception make sure that we fill in
    // vnpExc with a Value Number that represents the exception(s) that can be thrown.
    if (!noThrow)
    {
        // If the helper is known to only throw only one particular exception
        // we can set vnpExc to that exception, otherwise we conservatively
        // model the JIT helper as possibly throwing multiple different exceptions
        //
        switch (helpFunc)
        {
            // This helper always throws the VNF_OverflowExc exception.
            case CORINFO_HELP_OVERFLOW:
                vnpExc = vnStore->VNPExcSetSingleton(
                    vnStore->VNPairForFunc(TYP_REF, VNF_OverflowExc, vnStore->VNPForVoid()));
                break;

            default:
                // Setup vnpExc with the information that multiple different exceptions
                // could be generated by this helper
                vnpExc = vnStore->VNPExcSetSingleton(vnStore->VNPairForFunc(TYP_REF, VNF_HelperMultipleExc));
        }
    }

    ValueNumPair vnpNorm;

    if (call->TypeGet() == TYP_VOID)
    {
        vnpNorm = ValueNumStore::VNPForVoid();
    }
    else
    {
        if (pure || isAlloc)
        {
            VNFunc vnf = fgValueNumberJitHelperMethodVNFunc(helpFunc);

            if (mayRunCctor)
            {
                if ((call->gtFlags & GTF_CALL_HOISTABLE) == 0)
                {
                    modHeap = true;
                }
            }

            fgValueNumberHelperCallFunc(call, vnf, vnpExc);
            return modHeap;
        }
        else
        {
            vnpNorm.SetBoth(vnStore->VNForExpr(compCurBB, call->TypeGet()));
        }
    }

    call->gtVNPair = vnStore->VNPWithExc(vnpNorm, vnpExc);
    return modHeap;
}

//--------------------------------------------------------------------------------
// fgValueNumberAddExceptionSetForIndirection
//         - Adds the exception sets for the current tree node
//           which is performing a memory indirection operation
//
// Arguments:
//    tree       - The current GenTree node,
//                 It must be some kind of an indirection node
//                 or have an implicit indirection
//    baseAddr   - The address that we are indirecting
//
// Return Value:
//               - The tree's gtVNPair is updated to include the VNF_nullPtrExc
//                 exception set.  We calculate a base address to use as the
//                 argument to the VNF_nullPtrExc function.
//
// Notes:        - The calculation of the base address removes any constant
//                 offsets, so that obj.x and obj.y will both have obj as
//                 their base address.
//                 For arrays the base address currently includes the
//                 index calculations.
//
void Compiler::fgValueNumberAddExceptionSetForIndirection(GenTree* tree, GenTree* baseAddr)
{
    // We should have tree that a unary indirection or a tree node with an implicit indirection
    assert(tree->OperIsUnary() || tree->OperIsImplicitIndir());

    // We evaluate the baseAddr ValueNumber further in order
    // to obtain a better value to use for the null check exception.
    //
    ValueNumPair baseVNP = vnStore->VNPNormalPair(baseAddr->gtVNPair);
    ValueNum     baseLVN = baseVNP.GetLiberal();
    ValueNum     baseCVN = baseVNP.GetConservative();
    ssize_t      offsetL = 0;
    ssize_t      offsetC = 0;
    VNFuncApp    funcAttr;

    while (vnStore->GetVNFunc(baseLVN, &funcAttr) && (funcAttr.m_func == (VNFunc)GT_ADD) &&
           (vnStore->TypeOfVN(baseLVN) == TYP_BYREF))
    {
        // The arguments in value numbering functions are sorted in increasing order
        // Thus either arg could be the constant.
        if (vnStore->IsVNConstant(funcAttr.m_args[0]) && varTypeIsIntegral(vnStore->TypeOfVN(funcAttr.m_args[0])))
        {
            offsetL += vnStore->CoercedConstantValue<ssize_t>(funcAttr.m_args[0]);
            baseLVN = funcAttr.m_args[1];
        }
        else if (vnStore->IsVNConstant(funcAttr.m_args[1]) && varTypeIsIntegral(vnStore->TypeOfVN(funcAttr.m_args[1])))
        {
            offsetL += vnStore->CoercedConstantValue<ssize_t>(funcAttr.m_args[1]);
            baseLVN = funcAttr.m_args[0];
        }
        else // neither argument is a constant
        {
            break;
        }

        if (fgIsBigOffset(offsetL))
        {
            // Failure: Exit this loop if we have a "big" offset

            // reset baseLVN back to the full address expression
            baseLVN = baseVNP.GetLiberal();
            break;
        }
    }

    while (vnStore->GetVNFunc(baseCVN, &funcAttr) && (funcAttr.m_func == (VNFunc)GT_ADD) &&
           (vnStore->TypeOfVN(baseCVN) == TYP_BYREF))
    {
        // The arguments in value numbering functions are sorted in increasing order
        // Thus either arg could be the constant.
        if (vnStore->IsVNConstant(funcAttr.m_args[0]) && varTypeIsIntegral(vnStore->TypeOfVN(funcAttr.m_args[0])))
        {
            offsetL += vnStore->CoercedConstantValue<ssize_t>(funcAttr.m_args[0]);
            baseCVN = funcAttr.m_args[1];
        }
        else if (vnStore->IsVNConstant(funcAttr.m_args[1]) && varTypeIsIntegral(vnStore->TypeOfVN(funcAttr.m_args[1])))
        {
            offsetC += vnStore->CoercedConstantValue<ssize_t>(funcAttr.m_args[1]);
            baseCVN = funcAttr.m_args[0];
        }
        else // neither argument is a constant
        {
            break;
        }

        if (fgIsBigOffset(offsetC))
        {
            // Failure: Exit this loop if we have a "big" offset

            // reset baseCVN back to the full address expression
            baseCVN = baseVNP.GetConservative();
            break;
        }
    }

    // The exceptions in "baseVNP" should have been added to the "tree"'s set already.
    assert(vnStore->VNPExcIsSubset(vnStore->VNPExceptionSet(tree->gtVNPair),
                                   vnStore->VNPExceptionSet(ValueNumPair(baseLVN, baseCVN))));

    // The normal VNs for base address are used to create the NullPtrExcs
    ValueNumPair excChkSet = vnStore->VNPForEmptyExcSet();

    if (!vnStore->IsKnownNonNull(baseLVN))
    {
        excChkSet.SetLiberal(vnStore->VNExcSetSingleton(vnStore->VNForFunc(TYP_REF, VNF_NullPtrExc, baseLVN)));
    }

    if (!vnStore->IsKnownNonNull(baseCVN))
    {
        excChkSet.SetConservative(vnStore->VNExcSetSingleton(vnStore->VNForFunc(TYP_REF, VNF_NullPtrExc, baseCVN)));
    }

    // Add the NullPtrExc to "tree"'s value numbers.
    tree->gtVNPair = vnStore->VNPWithExc(tree->gtVNPair, excChkSet);
}

//--------------------------------------------------------------------------------
// fgValueNumberAddExceptionSetForDivision
//         - Adds the exception sets for the current tree node
//           which is performing an integer division operation
//
// Arguments:
//    tree       - The current GenTree node,
//                 It must be a node that performs an integer division
//
// Return Value:
//               - The tree's gtVNPair is updated to include
//                 VNF_DivideByZeroExc and VNF_ArithmeticExc,
//                 We will omit one or both of them when the operation
//                 has constants arguments that preclude the exception.
//
void Compiler::fgValueNumberAddExceptionSetForDivision(GenTree* tree)
{
    genTreeOps oper = tree->OperGet();

    // A Divide By Zero exception may be possible.
    // The divisor is held in tree->AsOp()->gtOp2
    //
    bool isUnsignedOper         = (oper == GT_UDIV) || (oper == GT_UMOD);
    bool needDivideByZeroExcLib = true;
    bool needDivideByZeroExcCon = true;
    bool needArithmeticExcLib   = !isUnsignedOper; // Overflow isn't possible for unsigned divide
    bool needArithmeticExcCon   = !isUnsignedOper;

    // Determine if we have a 32-bit or 64-bit divide operation
    var_types typ = genActualType(tree->TypeGet());
    assert((typ == TYP_INT) || (typ == TYP_LONG));

    // Retrieve the Norm VN for op2 to use it for the DivideByZeroExc
    ValueNumPair vnpOp2Norm   = vnStore->VNPNormalPair(tree->AsOp()->gtOp2->gtVNPair);
    ValueNum     vnOp2NormLib = vnpOp2Norm.GetLiberal();
    ValueNum     vnOp2NormCon = vnpOp2Norm.GetConservative();

    if (typ == TYP_INT)
    {
        if (vnStore->IsVNConstant(vnOp2NormLib))
        {
            INT32 kVal = vnStore->ConstantValue<INT32>(vnOp2NormLib);
            if (kVal != 0)
            {
                needDivideByZeroExcLib = false;
            }
            if (!isUnsignedOper && (kVal != -1))
            {
                needArithmeticExcLib = false;
            }
        }
        if (vnStore->IsVNConstant(vnOp2NormCon))
        {
            INT32 kVal = vnStore->ConstantValue<INT32>(vnOp2NormCon);
            if (kVal != 0)
            {
                needDivideByZeroExcCon = false;
            }
            if (!isUnsignedOper && (kVal != -1))
            {
                needArithmeticExcCon = false;
            }
        }
    }
    else // (typ == TYP_LONG)
    {
        if (vnStore->IsVNConstant(vnOp2NormLib))
        {
            INT64 kVal = vnStore->ConstantValue<INT64>(vnOp2NormLib);
            if (kVal != 0)
            {
                needDivideByZeroExcLib = false;
            }
            if (!isUnsignedOper && (kVal != -1))
            {
                needArithmeticExcLib = false;
            }
        }
        if (vnStore->IsVNConstant(vnOp2NormCon))
        {
            INT64 kVal = vnStore->ConstantValue<INT64>(vnOp2NormCon);
            if (kVal != 0)
            {
                needDivideByZeroExcCon = false;
            }
            if (!isUnsignedOper && (kVal != -1))
            {
                needArithmeticExcCon = false;
            }
        }
    }

    // Retrieve the Norm VN for op1 to use it for the ArithmeticExc
    ValueNumPair vnpOp1Norm   = vnStore->VNPNormalPair(tree->AsOp()->gtOp1->gtVNPair);
    ValueNum     vnOp1NormLib = vnpOp1Norm.GetLiberal();
    ValueNum     vnOp1NormCon = vnpOp1Norm.GetConservative();

    if (needArithmeticExcLib || needArithmeticExcCon)
    {
        if (typ == TYP_INT)
        {
            if (vnStore->IsVNConstant(vnOp1NormLib))
            {
                INT32 kVal = vnStore->ConstantValue<INT32>(vnOp1NormLib);

                if (!isUnsignedOper && (kVal != INT32_MIN))
                {
                    needArithmeticExcLib = false;
                }
            }
            if (vnStore->IsVNConstant(vnOp1NormCon))
            {
                INT32 kVal = vnStore->ConstantValue<INT32>(vnOp1NormCon);

                if (!isUnsignedOper && (kVal != INT32_MIN))
                {
                    needArithmeticExcCon = false;
                }
            }
        }
        else // (typ == TYP_LONG)
        {
            if (vnStore->IsVNConstant(vnOp1NormLib))
            {
                INT64 kVal = vnStore->ConstantValue<INT64>(vnOp1NormLib);

                if (!isUnsignedOper && (kVal != INT64_MIN))
                {
                    needArithmeticExcLib = false;
                }
            }
            if (vnStore->IsVNConstant(vnOp1NormCon))
            {
                INT64 kVal = vnStore->ConstantValue<INT64>(vnOp1NormCon);

                if (!isUnsignedOper && (kVal != INT64_MIN))
                {
                    needArithmeticExcCon = false;
                }
            }
        }
    }

    // Unpack, Norm,Exc for the tree's VN
    ValueNumPair vnpTreeNorm;
    ValueNumPair vnpTreeExc;
    ValueNumPair vnpDivZeroExc = ValueNumStore::VNPForEmptyExcSet();
    ValueNumPair vnpArithmExc  = ValueNumStore::VNPForEmptyExcSet();

    vnStore->VNPUnpackExc(tree->gtVNPair, &vnpTreeNorm, &vnpTreeExc);

    if (needDivideByZeroExcLib)
    {
        vnpDivZeroExc.SetLiberal(
            vnStore->VNExcSetSingleton(vnStore->VNForFunc(TYP_REF, VNF_DivideByZeroExc, vnOp2NormLib)));
    }
    if (needDivideByZeroExcCon)
    {
        vnpDivZeroExc.SetConservative(
            vnStore->VNExcSetSingleton(vnStore->VNForFunc(TYP_REF, VNF_DivideByZeroExc, vnOp2NormCon)));
    }
    if (needArithmeticExcLib)
    {
        vnpArithmExc.SetLiberal(vnStore->VNExcSetSingleton(
            vnStore->VNForFuncNoFolding(TYP_REF, VNF_ArithmeticExc, vnOp1NormLib, vnOp2NormLib)));
    }
    if (needArithmeticExcCon)
    {
        vnpArithmExc.SetConservative(vnStore->VNExcSetSingleton(
            vnStore->VNForFuncNoFolding(TYP_REF, VNF_ArithmeticExc, vnOp1NormLib, vnOp2NormCon)));
    }

    // Combine vnpDivZeroExc with the exception set of tree
    ValueNumPair newExcSet = vnStore->VNPExcSetUnion(vnpTreeExc, vnpDivZeroExc);
    // Combine vnpArithmExc with the newExcSet
    newExcSet = vnStore->VNPExcSetUnion(newExcSet, vnpArithmExc);

    // Updated VN for tree, it now includes DivideByZeroExc and/or ArithmeticExc
    tree->gtVNPair = vnStore->VNPWithExc(vnpTreeNorm, newExcSet);
}

//--------------------------------------------------------------------------------
// fgValueNumberAddExceptionSetForOverflow
//         - Adds the exception set for the current tree node
//           which is performing an overflow checking math operation
//
// Arguments:
//    tree       - The current GenTree node,
//                 It must be a node that performs an overflow
//                 checking math operation
//
// Return Value:
//               - The tree's gtVNPair is updated to include the VNF_OverflowExc
//                 exception set, except for constant VNs and those produced from identities.
//
void Compiler::fgValueNumberAddExceptionSetForOverflow(GenTree* tree)
{
    assert(tree->gtOverflowEx());

    // We should only be dealing with an Overflow checking ALU operation.
    VNFunc vnf = GetVNFuncForNode(tree);
    assert(ValueNumStore::VNFuncIsOverflowArithmetic(vnf));

    ValueNumKind vnKinds[2] = {VNK_Liberal, VNK_Conservative};
    for (ValueNumKind vnKind : vnKinds)
    {
        ValueNum vn = tree->GetVN(vnKind);

        // Unpack Norm, Exc for the current VN.
        ValueNum vnNorm;
        ValueNum vnExcSet;
        vnStore->VNUnpackExc(vn, &vnNorm, &vnExcSet);

        // Don't add exceptions if the normal VN represents a constant.
        // We only fold to constant VNs for operations that provably cannot overflow.
        if (vnStore->IsVNConstant(vnNorm))
        {
            continue;
        }

        // Don't add exceptions if the tree's normal VN has been derived from an identity.
        // This takes care of x + 0 == x, 0 + x == x, x - 0 == x, x * 1 == x, 1 * x == x.
        // The x - x == 0 and x * 0 == 0, 0 * x == 0 cases are handled by the "IsVNConstant" check above.
        if ((vnNorm == vnStore->VNNormalValue(tree->gtGetOp1()->GetVN(vnKind))) ||
            (vnNorm == vnStore->VNNormalValue(tree->gtGetOp2()->GetVN(vnKind))))
        {
            // TODO-Review: would it be acceptable to make ValueNumStore::EvalUsingMathIdentity
            // public just to assert here?
            continue;
        }

#ifdef DEBUG
        // The normal value number function should now be the same overflow checking ALU operation as 'vnf'.
        VNFuncApp normFuncApp;
        assert(vnStore->GetVNFunc(vnNorm, &normFuncApp) && (normFuncApp.m_func == vnf));
#endif // DEBUG

        // Overflow-checking operations add an overflow exception.
        // The normal result is used as the input argument for the OverflowExc.
        ValueNum vnOverflowExc = vnStore->VNExcSetSingleton(vnStore->VNForFunc(TYP_REF, VNF_OverflowExc, vnNorm));

        // Combine the new Overflow exception with the original exception set.
        vnExcSet = vnStore->VNExcSetUnion(vnExcSet, vnOverflowExc);

        // Update the VN to include the Overflow exception.
        ValueNum newVN = vnStore->VNWithExc(vnNorm, vnExcSet);
        tree->SetVN(vnKind, newVN);
    }
}

//--------------------------------------------------------------------------------
// fgValueNumberAddExceptionSetForBoundsCheck
//          - Adds the exception set for the current tree node
//            which is performing an bounds check operation
//
// Arguments:
//    tree  - The current GenTree node,
//            It must be a node that performs a bounds check operation
//
// Return Value:
//          - The tree's gtVNPair is updated to include the
//            VNF_IndexOutOfRangeExc exception set.
//
void Compiler::fgValueNumberAddExceptionSetForBoundsCheck(GenTree* tree)
{
    GenTreeBoundsChk* node = tree->AsBoundsChk();
    assert(node != nullptr);

    ValueNumPair vnpIndex  = node->GetIndex()->gtVNPair;
    ValueNumPair vnpArrLen = node->GetArrayLength()->gtVNPair;

    // Unpack, Norm,Exc for the tree's VN
    //
    ValueNumPair vnpTreeNorm;
    ValueNumPair vnpTreeExc;

    vnStore->VNPUnpackExc(tree->gtVNPair, &vnpTreeNorm, &vnpTreeExc);

    // Construct the exception set for bounds check
    ValueNumPair boundsChkExcSet = vnStore->VNPExcSetSingleton(
        vnStore->VNPairForFuncNoFolding(TYP_REF, VNF_IndexOutOfRangeExc, vnStore->VNPNormalPair(vnpIndex),
                                        vnStore->VNPNormalPair(vnpArrLen)));

    // Combine the new Overflow exception with the original exception set of tree
    ValueNumPair newExcSet = vnStore->VNPExcSetUnion(vnpTreeExc, boundsChkExcSet);

    // Update the VN for the tree it, the updated VN for tree
    // now includes the IndexOutOfRange exception.
    tree->gtVNPair = vnStore->VNPWithExc(vnpTreeNorm, newExcSet);
}

//--------------------------------------------------------------------------------
// fgValueNumberAddExceptionSetForCkFinite
//         - Adds the exception set for the current tree node
//           which is a CkFinite operation
//
// Arguments:
//    tree       - The current GenTree node,
//                 It must be a CkFinite node
//
// Return Value:
//               - The tree's gtVNPair is updated to include the VNF_ArithmeticExc
//                 exception set.
//
void Compiler::fgValueNumberAddExceptionSetForCkFinite(GenTree* tree)
{
    // We should only be dealing with an check finite operation.
    assert(tree->OperGet() == GT_CKFINITE);

    // Unpack, Norm,Exc for the tree's VN
    //
    ValueNumPair vnpTreeNorm;
    ValueNumPair vnpTreeExc;
    ValueNumPair newExcSet;

    vnStore->VNPUnpackExc(tree->gtVNPair, &vnpTreeNorm, &vnpTreeExc);

    // ckfinite adds an Arithmetic exception
    // The normal result is used as the input argument for the ArithmeticExc
    ValueNumPair arithmeticExcSet =
        vnStore->VNPExcSetSingleton(vnStore->VNPairForFunc(TYP_REF, VNF_ArithmeticExc, vnpTreeNorm));

    // Combine the new Arithmetic exception with the original exception set of tree
    newExcSet = vnStore->VNPExcSetUnion(vnpTreeExc, arithmeticExcSet);

    // Updated VN for tree, it now includes Arithmetic exception
    tree->gtVNPair = vnStore->VNPWithExc(vnpTreeNorm, newExcSet);
}

//--------------------------------------------------------------------------------
// fgValueNumberAddExceptionSet
//         - Adds any exception sets needed for the current tree node
//
// Arguments:
//    tree       - The current GenTree node,
//
// Return Value:
//               - The tree's gtVNPair is updated to include the exception sets.
//
// Notes:        - This method relies upon OperMayTHrow to determine if we need
//                 to add an exception set.  If OPerMayThrow returns false no
//                 exception set will be added.
//
void Compiler::fgValueNumberAddExceptionSet(GenTree* tree)
{
    if (tree->OperMayThrow(this))
    {
        switch (tree->OperGet())
        {
            case GT_CAST: // A cast with an overflow check
                break;    // Already handled by VNPairForCast()

            case GT_ADD: // An Overflow checking ALU operation
            case GT_SUB:
            case GT_MUL:
                assert(tree->gtOverflowEx());
                fgValueNumberAddExceptionSetForOverflow(tree);
                break;

            case GT_DIV:
            case GT_UDIV:
            case GT_MOD:
            case GT_UMOD:
                fgValueNumberAddExceptionSetForDivision(tree);
                break;

            case GT_BOUNDS_CHECK:
                fgValueNumberAddExceptionSetForBoundsCheck(tree);
                break;

            case GT_LCLHEAP:
                // It is not necessary to model the StackOverflow exception for GT_LCLHEAP
                break;

            case GT_INTRINSIC:
                assert(tree->AsIntrinsic()->gtIntrinsicName == NI_System_Object_GetType);
                fgValueNumberAddExceptionSetForIndirection(tree, tree->AsIntrinsic()->gtGetOp1());
                break;

            case GT_IND:
            case GT_BLK:
            case GT_OBJ:
            case GT_NULLCHECK:
                fgValueNumberAddExceptionSetForIndirection(tree, tree->AsIndir()->Addr());
                break;

            case GT_ARR_LENGTH:
            case GT_MDARR_LENGTH:
            case GT_MDARR_LOWER_BOUND:
                fgValueNumberAddExceptionSetForIndirection(tree, tree->AsArrCommon()->ArrRef());
                break;

            case GT_ARR_ELEM:
                assert(!opts.compJitEarlyExpandMDArrays);
                fgValueNumberAddExceptionSetForIndirection(tree, tree->AsArrElem()->gtArrObj);
                break;

            case GT_ARR_INDEX:
                fgValueNumberAddExceptionSetForIndirection(tree, tree->AsArrIndex()->ArrObj());
                break;

            case GT_ARR_OFFSET:
                fgValueNumberAddExceptionSetForIndirection(tree, tree->AsArrOffs()->gtArrObj);
                break;

            case GT_CKFINITE:
                fgValueNumberAddExceptionSetForCkFinite(tree);
                break;

#ifdef FEATURE_HW_INTRINSICS
            case GT_HWINTRINSIC:
                // ToDo: model the exceptions for Intrinsics
                break;
#endif // FEATURE_HW_INTRINSICS

            default:
                assert(!"Handle this oper in fgValueNumberAddExceptionSet");
                break;
        }
    }
}

#ifdef DEBUG
//------------------------------------------------------------------------
// fgDebugCheckExceptionSets: Verify the exception sets on trees.
//
// This function checks that the node's exception set is a superset of
// the exception sets of its operands.
//
void Compiler::fgDebugCheckExceptionSets()
{
    struct ExceptionSetsChecker
    {
        static void CheckTree(GenTree* tree, ValueNumStore* vnStore)
        {
            // We will fail to VN some PHI_ARGs - their values may not
            // be known at the point we number them because of loops.
            assert(tree->gtVNPair.BothDefined() || tree->OperIs(GT_PHI_ARG));

            ValueNumPair operandsExcSet = vnStore->VNPForEmptyExcSet();
            tree->VisitOperands([&](GenTree* operand) -> GenTree::VisitResult {

                CheckTree(operand, vnStore);

                ValueNumPair operandVNP = operand->gtVNPair.BothDefined() ? operand->gtVNPair : vnStore->VNPForVoid();
                operandsExcSet          = vnStore->VNPUnionExcSet(operandVNP, operandsExcSet);

                return GenTree::VisitResult::Continue;
            });

            // Currently, we fail to properly maintain the exception sets for trees with user calls.
            if ((tree->gtFlags & GTF_CALL) != 0)
            {
                return;
            }

            ValueNumPair nodeExcSet = vnStore->VNPExceptionSet(tree->gtVNPair);
            assert(vnStore->VNExcIsSubset(nodeExcSet.GetLiberal(), operandsExcSet.GetLiberal()));
            assert(vnStore->VNExcIsSubset(nodeExcSet.GetConservative(), operandsExcSet.GetConservative()));
        }
    };

    for (BasicBlock* const block : Blocks())
    {
        for (Statement* const stmt : block->Statements())
        {
            // Exclude statements VN hasn't visited for whichever reason...
            if (stmt->GetRootNode()->GetVN(VNK_Liberal) == ValueNumStore::NoVN)
            {
                continue;
            }

            ExceptionSetsChecker::CheckTree(stmt->GetRootNode(), vnStore);
        }
    }
}

// This method asserts that SSA name constraints specified are satisfied.
// Until we figure out otherwise, all VN's are assumed to be liberal.
// TODO-Cleanup: new JitTestLabels for lib vs cons vs both VN classes?
void Compiler::JitTestCheckVN()
{
    typedef JitHashTable<ssize_t, JitSmallPrimitiveKeyFuncs<ssize_t>, ValueNum>  LabelToVNMap;
    typedef JitHashTable<ValueNum, JitSmallPrimitiveKeyFuncs<ValueNum>, ssize_t> VNToLabelMap;

    // If we have no test data, early out.
    if (m_nodeTestData == nullptr)
    {
        return;
    }

    NodeToTestDataMap* testData = GetNodeTestData();

    // First we have to know which nodes in the tree are reachable.
    typedef JitHashTable<GenTree*, JitPtrKeyFuncs<GenTree>, int> NodeToIntMap;
    NodeToIntMap* reachable = FindReachableNodesInNodeTestData();

    LabelToVNMap* labelToVN = new (getAllocatorDebugOnly()) LabelToVNMap(getAllocatorDebugOnly());
    VNToLabelMap* vnToLabel = new (getAllocatorDebugOnly()) VNToLabelMap(getAllocatorDebugOnly());

    if (verbose)
    {
        printf("\nJit Testing: Value numbering.\n");
    }
    for (NodeToTestDataMap::KeyIterator ki = testData->Begin(); !ki.Equal(testData->End()); ++ki)
    {
        TestLabelAndNum tlAndN;
        GenTree*        node   = ki.Get();
        ValueNum        nodeVN = node->GetVN(VNK_Liberal);

        bool b = testData->Lookup(node, &tlAndN);
        assert(b);
        if (tlAndN.m_tl == TL_VN || tlAndN.m_tl == TL_VNNorm)
        {
            int dummy;
            if (!reachable->Lookup(node, &dummy))
            {
                printf("Node ");
                Compiler::printTreeID(node);
                printf(" had a test constraint declared, but has become unreachable at the time the constraint is "
                       "tested.\n"
                       "(This is probably as a result of some optimization -- \n"
                       "you may need to modify the test case to defeat this opt.)\n");
                assert(false);
            }

            if (verbose)
            {
                printf("  Node ");
                Compiler::printTreeID(node);
                printf(" -- VN class %d.\n", tlAndN.m_num);
            }

            if (tlAndN.m_tl == TL_VNNorm)
            {
                nodeVN = vnStore->VNNormalValue(nodeVN);
            }

            ValueNum vn;
            if (labelToVN->Lookup(tlAndN.m_num, &vn))
            {
                if (verbose)
                {
                    printf("      Already in hash tables.\n");
                }
                // The mapping(s) must be one-to-one: if the label has a mapping, then the ssaNm must, as well.
                ssize_t num2;
                bool    found = vnToLabel->Lookup(vn, &num2);
                assert(found);
                // And the mappings must be the same.
                if (tlAndN.m_num != num2)
                {
                    printf("Node: ");
                    Compiler::printTreeID(node);
                    printf(", with value number " FMT_VN ", was declared in VN class %d,\n", nodeVN, tlAndN.m_num);
                    printf("but this value number " FMT_VN
                           " has already been associated with a different SSA name class: %d.\n",
                           vn, num2);
                    assert(false);
                }
                // And the current node must be of the specified SSA family.
                if (nodeVN != vn)
                {
                    printf("Node: ");
                    Compiler::printTreeID(node);
                    printf(", " FMT_VN " was declared in SSA name class %d,\n", nodeVN, tlAndN.m_num);
                    printf("but that name class was previously bound to a different value number: " FMT_VN ".\n", vn);
                    assert(false);
                }
            }
            else
            {
                ssize_t num;
                // The mapping(s) must be one-to-one: if the label has no mapping, then the ssaNm may not, either.
                if (vnToLabel->Lookup(nodeVN, &num))
                {
                    printf("Node: ");
                    Compiler::printTreeID(node);
                    printf(", " FMT_VN " was declared in value number class %d,\n", nodeVN, tlAndN.m_num);
                    printf(
                        "but this value number has already been associated with a different value number class: %d.\n",
                        num);
                    assert(false);
                }
                // Add to both mappings.
                labelToVN->Set(tlAndN.m_num, nodeVN);
                vnToLabel->Set(nodeVN, tlAndN.m_num);
                if (verbose)
                {
                    printf("      added to hash tables.\n");
                }
            }
        }
    }
}

void Compiler::vnpPrint(ValueNumPair vnp, unsigned level)
{
    if (vnp.BothEqual())
    {
        vnPrint(vnp.GetLiberal(), level);
    }
    else
    {
        printf("<l:");
        vnPrint(vnp.GetLiberal(), level);
        printf(", c:");
        vnPrint(vnp.GetConservative(), level);
        printf(">");
    }
}

void Compiler::vnPrint(ValueNum vn, unsigned level)
{
    if (ValueNumStore::isReservedVN(vn))
    {
        printf(ValueNumStore::reservedName(vn));
    }
    else
    {
        printf(FMT_VN, vn);
        if (level > 0)
        {
            vnStore->vnDump(this, vn);
        }
    }
}

#endif // DEBUG

// Methods of ValueNumPair.
ValueNumPair::ValueNumPair() : m_liberal(ValueNumStore::NoVN), m_conservative(ValueNumStore::NoVN)
{
}

bool ValueNumPair::BothDefined() const
{
    return (m_liberal != ValueNumStore::NoVN) && (m_conservative != ValueNumStore::NoVN);
}<|MERGE_RESOLUTION|>--- conflicted
+++ resolved
@@ -8464,75 +8464,7 @@
 }
 
 //------------------------------------------------------------------------
-<<<<<<< HEAD
 // fgValueNumberSsaVarDef: Perform value numbering for an SSA variable use.
-=======
-// fgValueNumberBlockAssignment: Perform value numbering for block assignments.
-//
-// Arguments:
-//    tree - the block assignment to be value numbered.
-//
-// Assumptions:
-//    'tree' must be a block assignment (GT_INITBLK, GT_COPYBLK, GT_COPYOBJ).
-//
-void Compiler::fgValueNumberBlockAssignment(GenTree* tree)
-{
-    GenTree* lhs = tree->gtGetOp1();
-    GenTree* rhs = tree->gtGetOp2();
-
-    GenTreeLclVarCommon* lclVarTree = nullptr;
-    ssize_t              offset     = 0;
-    unsigned             storeSize  = 0;
-    if (tree->DefinesLocal(this, &lclVarTree, /* isEntire */ nullptr, &offset, &storeSize))
-    {
-        assert(lclVarTree->gtFlags & GTF_VAR_DEF);
-
-        LclVarDsc*   lhsVarDsc = lvaGetDesc(lclVarTree);
-        ValueNumPair rhsVNPair = ValueNumPair();
-
-        if (tree->OperIsInitBlkOp())
-        {
-            ClassLayout* const layout = lhs->GetLayout(this);
-
-            ValueNum initObjVN = ValueNumStore::NoVN;
-            if (rhs->IsIntegralConst(0))
-            {
-                initObjVN = (lhs->TypeGet() == TYP_STRUCT) ? vnStore->VNForZeroObj(layout)
-                                                           : vnStore->VNZeroForType(lhs->TypeGet());
-            }
-            else
-            {
-                // Non-zero block init is very rare so we'll use a simple, unique VN here.
-                initObjVN = vnStore->VNForExpr(compCurBB, lhs->TypeGet());
-            }
-
-            rhsVNPair.SetBoth(initObjVN);
-        }
-        else
-        {
-            assert(tree->OperIsCopyBlkOp());
-            rhsVNPair = vnStore->VNPNormalPair(rhs->gtVNPair);
-        }
-
-        fgValueNumberLocalStore(tree, lclVarTree, offset, storeSize, rhsVNPair);
-    }
-    else
-    {
-        // For now, arbitrary side effect on GcHeap/ByrefExposed.
-        // TODO-CQ: Why not be complete, and get this case right?
-        fgMutateGcHeap(tree DEBUGARG("INITBLK/COPYBLK - non local"));
-    }
-
-    // Propagate the exception sets. Assignments produce no values so we give them the "Void" VN.
-    ValueNumPair vnpExcSet = ValueNumStore::VNPForEmptyExcSet();
-    vnpExcSet              = vnStore->VNPUnionExcSet(lhs->gtVNPair, vnpExcSet);
-    vnpExcSet              = vnStore->VNPUnionExcSet(rhs->gtVNPair, vnpExcSet);
-    tree->gtVNPair         = vnStore->VNPWithExc(vnStore->VNPForVoid(), vnpExcSet);
-}
-
-//------------------------------------------------------------------------
-// fgValueNumberSsaVarDef: Perform value numbering for a variable definition that has SSA
->>>>>>> 6bae3512
 //
 // Arguments:
 //    lcl - the LCL_VAR node
