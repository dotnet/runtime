--- conflicted
+++ resolved
@@ -9545,13 +9545,7 @@
 
         if (encodeResultType)
         {
-<<<<<<< HEAD
-            ValueNum vnSize     = vnStore->VNForIntCon(tree->GetSimdSize());
-            ValueNum vnBaseType = vnStore->VNForIntCon(INT32(tree->GetSimdBaseType()));
-            ValueNum simdTypeVN = vnStore->VNForFunc(TYP_REF, VNF_SimdType, vnSize, vnBaseType);
-=======
-            ValueNum simdTypeVN = vnStore->VNForSimdType(simdNode->GetSimdSize(), simdNode->GetSimdBaseType());
->>>>>>> e64cce6f
+            ValueNum simdTypeVN = vnStore->VNForSimdType(tree->GetSimdSize(), tree->GetSimdBaseType());
             resvnp.SetBoth(simdTypeVN);
 
 #ifdef DEBUG
@@ -9659,14 +9653,7 @@
 
     if (encodeResultType)
     {
-<<<<<<< HEAD
-        ValueNum vnSize     = vnStore->VNForIntCon(tree->GetSimdSize());
-        ValueNum vnBaseType = vnStore->VNForIntCon(INT32(tree->GetSimdBaseType()));
-        ValueNum simdTypeVN = vnStore->VNForFunc(TYP_REF, VNF_SimdType, vnSize, vnBaseType);
-=======
-        ValueNum simdTypeVN =
-            vnStore->VNForSimdType(hwIntrinsicNode->GetSimdSize(), hwIntrinsicNode->GetSimdBaseType());
->>>>>>> e64cce6f
+        ValueNum simdTypeVN = vnStore->VNForSimdType(tree->GetSimdSize(), tree->GetSimdBaseType());
         resvnp.SetBoth(simdTypeVN);
 
 #ifdef DEBUG
