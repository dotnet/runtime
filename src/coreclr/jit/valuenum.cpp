// Licensed to the .NET Foundation under one or more agreements.
// The .NET Foundation licenses this file to you under the MIT license.

/*XXXXXXXXXXXXXXXXXXXXXXXXXXXXXXXXXXXXXXXXXXXXXXXXXXXXXXXXXXXXXXXXXXXXXXXXXXXXX
XXXXXXXXXXXXXXXXXXXXXXXXXXXXXXXXXXXXXXXXXXXXXXXXXXXXXXXXXXXXXXXXXXXXXXXXXXXXXXX
XX                                                                           XX
XX                           ValueNum                                        XX
XX                                                                           XX
XXXXXXXXXXXXXXXXXXXXXXXXXXXXXXXXXXXXXXXXXXXXXXXXXXXXXXXXXXXXXXXXXXXXXXXXXXXXXXX
XXXXXXXXXXXXXXXXXXXXXXXXXXXXXXXXXXXXXXXXXXXXXXXXXXXXXXXXXXXXXXXXXXXXXXXXXXXXXXX
*/

#include "jitpch.h"
#ifdef _MSC_VER
#pragma hdrstop
#endif

#include "valuenum.h"
#include "ssaconfig.h"

// Windows x86 and Windows ARM/ARM64 may not define _isnanf() but they do define _isnan().
// We will redirect the macros to these other functions if the macro is not defined for the
// platform. This has the side effect of a possible implicit upcasting for arguments passed.
#if (defined(HOST_X86) || defined(HOST_ARM) || defined(HOST_ARM64)) && !defined(HOST_UNIX)

#if !defined(_isnanf)
#define _isnanf _isnan
#endif

#endif // (defined(HOST_X86) || defined(HOST_ARM) || defined(HOST_ARM64)) && !defined(HOST_UNIX)

// We need to use target-specific NaN values when statically compute expressions.
// Otherwise, cross crossgen (e.g. x86_arm) would have different binary outputs
// from native crossgen (i.e. arm_arm) when the NaN got "embedded" into code.
//
// For example, when placing NaN value in r3 register
// x86_arm crossgen would emit
//   movw    r3, 0x00
//   movt    r3, 0xfff8
// while arm_arm crossgen (and JIT) output is
//   movw    r3, 0x00
//   movt    r3, 0x7ff8

struct FloatTraits
{
    //------------------------------------------------------------------------
    // NaN: Return target-specific float NaN value
    //
    // Notes:
    //    "Default" NaN value returned by expression 0.0f / 0.0f on x86/x64 has
    //    different binary representation (0xffc00000) than NaN on
    //    ARM32/ARM64/LoongArch64 (0x7fc00000).

    static float NaN()
    {
#if defined(TARGET_XARCH)
        unsigned bits = 0xFFC00000u;
#elif defined(TARGET_ARMARCH) || defined(TARGET_LOONGARCH64)
        unsigned           bits = 0x7FC00000u;
#else
#error Unsupported or unset target architecture
#endif
        float result;
        static_assert(sizeof(bits) == sizeof(result), "sizeof(unsigned) must equal sizeof(float)");
        memcpy(&result, &bits, sizeof(result));
        return result;
    }
};

struct DoubleTraits
{
    //------------------------------------------------------------------------
    // NaN: Return target-specific double NaN value
    //
    // Notes:
    //    "Default" NaN value returned by expression 0.0 / 0.0 on x86/x64 has
    //    different binary representation (0xfff8000000000000) than NaN on
    //    ARM32/ARM64/LoongArch64 (0x7ff8000000000000).

    static double NaN()
    {
#if defined(TARGET_XARCH)
        unsigned long long bits = 0xFFF8000000000000ull;
#elif defined(TARGET_ARMARCH) || defined(TARGET_LOONGARCH64)
        unsigned long long bits = 0x7FF8000000000000ull;
#else
#error Unsupported or unset target architecture
#endif
        double result;
        static_assert(sizeof(bits) == sizeof(result), "sizeof(unsigned long long) must equal sizeof(double)");
        memcpy(&result, &bits, sizeof(result));
        return result;
    }
};

//------------------------------------------------------------------------
// FpAdd: Computes value1 + value2
//
// Return Value:
//    TFpTraits::NaN() - If target ARM32/ARM64 and result value is NaN
//    value1 + value2  - Otherwise
//
// Notes:
//    See FloatTraits::NaN() and DoubleTraits::NaN() notes.

template <typename TFp, typename TFpTraits>
TFp FpAdd(TFp value1, TFp value2)
{
#if defined(TARGET_ARMARCH) || defined(TARGET_LOONGARCH64)
    // If [value1] is negative infinity and [value2] is positive infinity
    //   the result is NaN.
    // If [value1] is positive infinity and [value2] is negative infinity
    //   the result is NaN.

    if (!_finite(value1) && !_finite(value2))
    {
        if (value1 < 0 && value2 > 0)
        {
            return TFpTraits::NaN();
        }

        if (value1 > 0 && value2 < 0)
        {
            return TFpTraits::NaN();
        }
    }
#endif // TARGET_ARMARCH || TARGET_LOONGARCH64

    return value1 + value2;
}

//------------------------------------------------------------------------
// FpSub: Computes value1 - value2
//
// Return Value:
//    TFpTraits::NaN() - If target ARM32/ARM64 and result value is NaN
//    value1 - value2  - Otherwise
//
// Notes:
//    See FloatTraits::NaN() and DoubleTraits::NaN() notes.

template <typename TFp, typename TFpTraits>
TFp FpSub(TFp value1, TFp value2)
{
#if defined(TARGET_ARMARCH) || defined(TARGET_LOONGARCH64)
    // If [value1] is positive infinity and [value2] is positive infinity
    //   the result is NaN.
    // If [value1] is negative infinity and [value2] is negative infinity
    //   the result is NaN.

    if (!_finite(value1) && !_finite(value2))
    {
        if (value1 > 0 && value2 > 0)
        {
            return TFpTraits::NaN();
        }

        if (value1 < 0 && value2 < 0)
        {
            return TFpTraits::NaN();
        }
    }
#endif // TARGET_ARMARCH || TARGET_LOONGARCH64

    return value1 - value2;
}

//------------------------------------------------------------------------
// FpMul: Computes value1 * value2
//
// Return Value:
//    TFpTraits::NaN() - If target ARM32/ARM64 and result value is NaN
//    value1 * value2  - Otherwise
//
// Notes:
//    See FloatTraits::NaN() and DoubleTraits::NaN() notes.

template <typename TFp, typename TFpTraits>
TFp FpMul(TFp value1, TFp value2)
{
#if defined(TARGET_ARMARCH) || defined(TARGET_LOONGARCH64)
    // From the ECMA standard:
    //
    // If [value1] is zero and [value2] is infinity
    //   the result is NaN.
    // If [value1] is infinity and [value2] is zero
    //   the result is NaN.

    if (value1 == 0 && !_finite(value2) && !_isnan(value2))
    {
        return TFpTraits::NaN();
    }
    if (!_finite(value1) && !_isnan(value1) && value2 == 0)
    {
        return TFpTraits::NaN();
    }
#endif // TARGET_ARMARCH || TARGET_LOONGARCH64

    return value1 * value2;
}

//------------------------------------------------------------------------
// FpDiv: Computes value1 / value2
//
// Return Value:
//    TFpTraits::NaN() - If target ARM32/ARM64 and result value is NaN
//    value1 / value2  - Otherwise
//
// Notes:
//    See FloatTraits::NaN() and DoubleTraits::NaN() notes.

template <typename TFp, typename TFpTraits>
TFp FpDiv(TFp dividend, TFp divisor)
{
#if defined(TARGET_ARMARCH) || defined(TARGET_LOONGARCH64)
    // From the ECMA standard:
    //
    // If [dividend] is zero and [divisor] is zero
    //   the result is NaN.
    // If [dividend] is infinity and [divisor] is infinity
    //   the result is NaN.

    if (dividend == 0 && divisor == 0)
    {
        return TFpTraits::NaN();
    }
    else if (!_finite(dividend) && !_isnan(dividend) && !_finite(divisor) && !_isnan(divisor))
    {
        return TFpTraits::NaN();
    }
#endif // TARGET_ARMARCH || TARGET_LOONGARCH64

    return dividend / divisor;
}

template <typename TFp, typename TFpTraits>
TFp FpRem(TFp dividend, TFp divisor)
{
    // From the ECMA standard:
    //
    // If [divisor] is zero or [dividend] is infinity
    //   the result is NaN.
    // If [divisor] is infinity,
    //   the result is [dividend]

    if (divisor == 0 || !_finite(dividend))
    {
        return TFpTraits::NaN();
    }
    else if (!_finite(divisor) && !_isnan(divisor))
    {
        return dividend;
    }

    return (TFp)fmod((double)dividend, (double)divisor);
}

//--------------------------------------------------------------------------------
// GetVNFuncForNode: Given a GenTree node, this returns the proper VNFunc to use
// for ValueNumbering
//
// Arguments:
//    node - The GenTree node that we need the VNFunc for.
//
// Return Value:
//    The VNFunc to use for this GenTree node
//
// Notes:
//    Some opers have their semantics affected by GTF flags so they need to be
//    replaced by special VNFunc values:
//      - relops are affected by GTF_UNSIGNED/GTF_RELOP_NAN_UN
//      - ADD/SUB/MUL are affected by GTF_OVERFLOW and GTF_UNSIGNED
//
VNFunc GetVNFuncForNode(GenTree* node)
{
    static const VNFunc relopUnFuncs[]{VNF_LT_UN, VNF_LE_UN, VNF_GE_UN, VNF_GT_UN};
    static_assert_no_msg(GT_LE - GT_LT == 1);
    static_assert_no_msg(GT_GE - GT_LT == 2);
    static_assert_no_msg(GT_GT - GT_LT == 3);

    static const VNFunc binopOvfFuncs[]{VNF_ADD_OVF, VNF_SUB_OVF, VNF_MUL_OVF};
    static const VNFunc binopUnOvfFuncs[]{VNF_ADD_UN_OVF, VNF_SUB_UN_OVF, VNF_MUL_UN_OVF};
    static_assert_no_msg(GT_SUB - GT_ADD == 1);
    static_assert_no_msg(GT_MUL - GT_ADD == 2);

    switch (node->OperGet())
    {
        case GT_EQ:
            if (varTypeIsFloating(node->gtGetOp1()))
            {
                assert(varTypeIsFloating(node->gtGetOp2()));
                assert((node->gtFlags & GTF_RELOP_NAN_UN) == 0);
            }
            break;

        case GT_NE:
            if (varTypeIsFloating(node->gtGetOp1()))
            {
                assert(varTypeIsFloating(node->gtGetOp2()));
                assert((node->gtFlags & GTF_RELOP_NAN_UN) != 0);
            }
            break;

        case GT_LT:
        case GT_LE:
        case GT_GT:
        case GT_GE:
            if (varTypeIsFloating(node->gtGetOp1()))
            {
                assert(varTypeIsFloating(node->gtGetOp2()));
                if ((node->gtFlags & GTF_RELOP_NAN_UN) != 0)
                {
                    return relopUnFuncs[node->OperGet() - GT_LT];
                }
            }
            else
            {
                assert(varTypeIsIntegralOrI(node->gtGetOp1()));
                assert(varTypeIsIntegralOrI(node->gtGetOp2()));
                if (node->IsUnsigned())
                {
                    return relopUnFuncs[node->OperGet() - GT_LT];
                }
            }
            break;

        case GT_ADD:
        case GT_SUB:
        case GT_MUL:
            if (varTypeIsIntegralOrI(node->gtGetOp1()) && node->gtOverflow())
            {
                assert(varTypeIsIntegralOrI(node->gtGetOp2()));
                if (node->IsUnsigned())
                {
                    return binopUnOvfFuncs[node->OperGet() - GT_ADD];
                }
                else
                {
                    return binopOvfFuncs[node->OperGet() - GT_ADD];
                }
            }
            break;

#ifdef FEATURE_SIMD
        case GT_SIMD:
            return VNFunc(VNF_SIMD_FIRST + node->AsSIMD()->GetSIMDIntrinsicId());
#endif // FEATURE_SIMD
#ifdef FEATURE_HW_INTRINSICS
        case GT_HWINTRINSIC:
            return VNFunc(VNF_HWI_FIRST + (node->AsHWIntrinsic()->GetHWIntrinsicId() - NI_HW_INTRINSIC_START - 1));
#endif // FEATURE_HW_INTRINSICS

        case GT_CAST:
            // GT_CAST can overflow but it has special handling and it should not appear here.
            unreached();

        default:
            // Make sure we don't miss an onverflow oper, if a new one is ever added.
            assert(!GenTree::OperMayOverflow(node->OperGet()));
            break;
    }

    return VNFunc(node->OperGet());
}

bool ValueNumStore::VNFuncIsOverflowArithmetic(VNFunc vnf)
{
    static_assert_no_msg(VNF_ADD_OVF + 1 == VNF_SUB_OVF);
    static_assert_no_msg(VNF_SUB_OVF + 1 == VNF_MUL_OVF);
    static_assert_no_msg(VNF_MUL_OVF + 1 == VNF_ADD_UN_OVF);
    static_assert_no_msg(VNF_ADD_UN_OVF + 1 == VNF_SUB_UN_OVF);
    static_assert_no_msg(VNF_SUB_UN_OVF + 1 == VNF_MUL_UN_OVF);

    return VNF_ADD_OVF <= vnf && vnf <= VNF_MUL_UN_OVF;
}

bool ValueNumStore::VNFuncIsNumericCast(VNFunc vnf)
{
    return (vnf == VNF_Cast) || (vnf == VNF_CastOvf);
}

unsigned ValueNumStore::VNFuncArity(VNFunc vnf)
{
    // Read the bit field out of the table...
    return (s_vnfOpAttribs[vnf] & VNFOA_ArityMask) >> VNFOA_ArityShift;
}

template <>
bool ValueNumStore::IsOverflowIntDiv(int v0, int v1)
{
    return (v1 == -1) && (v0 == INT32_MIN);
}

template <>
bool ValueNumStore::IsOverflowIntDiv(INT64 v0, INT64 v1)
{
    return (v1 == -1) && (v0 == INT64_MIN);
}

template <typename T>
bool ValueNumStore::IsOverflowIntDiv(T v0, T v1)
{
    return false;
}

template <>
bool ValueNumStore::IsIntZero(int v)
{
    return v == 0;
}
template <>
bool ValueNumStore::IsIntZero(unsigned v)
{
    return v == 0;
}
template <>
bool ValueNumStore::IsIntZero(INT64 v)
{
    return v == 0;
}
template <>
bool ValueNumStore::IsIntZero(UINT64 v)
{
    return v == 0;
}
template <typename T>
bool ValueNumStore::IsIntZero(T v)
{
    return false;
}

ValueNumStore::ValueNumStore(Compiler* comp, CompAllocator alloc)
    : m_pComp(comp)
    , m_alloc(alloc)
    , m_nextChunkBase(0)
    , m_fixedPointMapSels(alloc, 8)
    , m_checkedBoundVNs(alloc)
    , m_chunks(alloc, 8)
    , m_intCnsMap(nullptr)
    , m_longCnsMap(nullptr)
    , m_handleMap(nullptr)
    , m_embeddedToCompileTimeHandleMap(alloc)
    , m_floatCnsMap(nullptr)
    , m_doubleCnsMap(nullptr)
    , m_byrefCnsMap(nullptr)
#if defined(FEATURE_SIMD)
    , m_simd8CnsMap(nullptr)
    , m_simd12CnsMap(nullptr)
    , m_simd16CnsMap(nullptr)
    , m_simd32CnsMap(nullptr)
#endif // FEATURE_SIMD
    , m_VNFunc0Map(nullptr)
    , m_VNFunc1Map(nullptr)
    , m_VNFunc2Map(nullptr)
    , m_VNFunc3Map(nullptr)
    , m_VNFunc4Map(nullptr)
#ifdef DEBUG
    , m_numMapSels(0)
#endif
{
    // We have no current allocation chunks.
    for (unsigned i = 0; i < TYP_COUNT; i++)
    {
        for (unsigned j = CEA_Const; j <= CEA_Count; j++)
        {
            m_curAllocChunk[i][j] = NoChunk;
        }
    }

    for (unsigned i = 0; i < SmallIntConstNum; i++)
    {
        m_VNsForSmallIntConsts[i] = NoVN;
    }
    // We will reserve chunk 0 to hold some special constants.
    Chunk* specialConstChunk = new (m_alloc) Chunk(m_alloc, &m_nextChunkBase, TYP_REF, CEA_Const);
    specialConstChunk->m_numUsed += SRC_NumSpecialRefConsts;
    ChunkNum cn = m_chunks.Push(specialConstChunk);
    assert(cn == 0);

    m_mapSelectBudget = (int)JitConfig.JitVNMapSelBudget(); // We cast the unsigned DWORD to a signed int.

    // This value must be non-negative and non-zero, reset the value to DEFAULT_MAP_SELECT_BUDGET if it isn't.
    if (m_mapSelectBudget <= 0)
    {
        m_mapSelectBudget = DEFAULT_MAP_SELECT_BUDGET;
    }

#ifdef DEBUG
    if (comp->compStressCompile(Compiler::STRESS_VN_BUDGET, 50))
    {
        // Bias toward smaller budgets as we want to stress returning
        // unexpectedly opaque results.
        //
        CLRRandom* random = comp->m_inlineStrategy->GetRandom(comp->info.compMethodHash());
        double     p      = random->NextDouble();

        if (p <= 0.5)
        {
            m_mapSelectBudget = random->Next(0, 5);
        }
        else
        {
            int limit         = random->Next(1, DEFAULT_MAP_SELECT_BUDGET + 1);
            m_mapSelectBudget = random->Next(0, limit);
        }

        JITDUMP("VN Stress: setting select budget to %u\n", m_mapSelectBudget);
    }
#endif
}

//
// Unary EvalOp
//

template <typename T>
T ValueNumStore::EvalOp(VNFunc vnf, T v0)
{
    genTreeOps oper = genTreeOps(vnf);

    // Here we handle unary ops that are the same for all types.
    switch (oper)
    {
        case GT_NEG:
            // Note that GT_NEG is the only valid unary floating point operation
            return -v0;

        default:
            break;
    }

    // Otherwise must be handled by the type specific method
    return EvalOpSpecialized(vnf, v0);
}

template <>
double ValueNumStore::EvalOpSpecialized<double>(VNFunc vnf, double v0)
{
    // Here we handle specialized double unary ops.
    noway_assert(!"EvalOpSpecialized<double> - unary");
    return 0.0;
}

template <>
float ValueNumStore::EvalOpSpecialized<float>(VNFunc vnf, float v0)
{
    // Here we handle specialized float unary ops.
    noway_assert(!"EvalOpSpecialized<float> - unary");
    return 0.0f;
}

template <typename T>
T ValueNumStore::EvalOpSpecialized(VNFunc vnf, T v0)
{
    if (vnf < VNF_Boundary)
    {
        genTreeOps oper = genTreeOps(vnf);

        switch (oper)
        {
            case GT_NEG:
                return -v0;

            case GT_NOT:
                return ~v0;

            case GT_BSWAP16:
            {
                UINT16 v0_unsigned = UINT16(v0);

                v0_unsigned = ((v0_unsigned >> 8) & 0xFF) | ((v0_unsigned << 8) & 0xFF00);
                return T(v0_unsigned);
            }

            case GT_BSWAP:
                if (sizeof(T) == 4)
                {
                    UINT32 v0_unsigned = UINT32(v0);

                    v0_unsigned = ((v0_unsigned >> 24) & 0xFF) | ((v0_unsigned >> 8) & 0xFF00) |
                                  ((v0_unsigned << 8) & 0xFF0000) | ((v0_unsigned << 24) & 0xFF000000);
                    return T(v0_unsigned);
                }
                else if (sizeof(T) == 8)
                {
                    UINT64 v0_unsigned = UINT64(v0);

                    v0_unsigned = ((v0_unsigned >> 56) & 0xFF) | ((v0_unsigned >> 40) & 0xFF00) |
                                  ((v0_unsigned >> 24) & 0xFF0000) | ((v0_unsigned >> 8) & 0xFF000000) |
                                  ((v0_unsigned << 8) & 0xFF00000000) | ((v0_unsigned << 24) & 0xFF0000000000) |
                                  ((v0_unsigned << 40) & 0xFF000000000000) | ((v0_unsigned << 56) & 0xFF00000000000000);
                    return T(v0_unsigned);
                }
                else
                {
                    break; // unknown primitive
                }

            default:
                break;
        }
    }

    noway_assert(!"Unhandled operation in EvalOpSpecialized<T> - unary");
    return v0;
}

//
// Binary EvalOp
//

template <typename T>
T ValueNumStore::EvalOp(VNFunc vnf, T v0, T v1)
{
    // Here we handle the binary ops that are the same for all types.

    // Currently there are none (due to floating point NaN representations)

    // Otherwise must be handled by the type specific method
    return EvalOpSpecialized(vnf, v0, v1);
}

template <>
double ValueNumStore::EvalOpSpecialized<double>(VNFunc vnf, double v0, double v1)
{
    // Here we handle specialized double binary ops.
    if (vnf < VNF_Boundary)
    {
        genTreeOps oper = genTreeOps(vnf);

        // Here we handle
        switch (oper)
        {
            case GT_ADD:
                return FpAdd<double, DoubleTraits>(v0, v1);
            case GT_SUB:
                return FpSub<double, DoubleTraits>(v0, v1);
            case GT_MUL:
                return FpMul<double, DoubleTraits>(v0, v1);
            case GT_DIV:
                return FpDiv<double, DoubleTraits>(v0, v1);
            case GT_MOD:
                return FpRem<double, DoubleTraits>(v0, v1);

            default:
                // For any other value of 'oper', we will assert below
                break;
        }
    }

    noway_assert(!"EvalOpSpecialized<double> - binary");
    return v0;
}

template <>
float ValueNumStore::EvalOpSpecialized<float>(VNFunc vnf, float v0, float v1)
{
    // Here we handle specialized float binary ops.
    if (vnf < VNF_Boundary)
    {
        genTreeOps oper = genTreeOps(vnf);

        // Here we handle
        switch (oper)
        {
            case GT_ADD:
                return FpAdd<float, FloatTraits>(v0, v1);
            case GT_SUB:
                return FpSub<float, FloatTraits>(v0, v1);
            case GT_MUL:
                return FpMul<float, FloatTraits>(v0, v1);
            case GT_DIV:
                return FpDiv<float, FloatTraits>(v0, v1);
            case GT_MOD:
                return FpRem<float, FloatTraits>(v0, v1);

            default:
                // For any other value of 'oper', we will assert below
                break;
        }
    }
    assert(!"EvalOpSpecialized<float> - binary");
    return v0;
}

template <typename T>
T ValueNumStore::EvalOpSpecialized(VNFunc vnf, T v0, T v1)
{
    typedef typename std::make_unsigned<T>::type UT;

    assert((sizeof(T) == 4) || (sizeof(T) == 8));

    // Here we handle binary ops that are the same for all integer types
    if (vnf < VNF_Boundary)
    {
        genTreeOps oper = genTreeOps(vnf);

        switch (oper)
        {
            case GT_ADD:
                return v0 + v1;
            case GT_SUB:
                return v0 - v1;
            case GT_MUL:
                return v0 * v1;

            case GT_DIV:
                assert(IsIntZero(v1) == false);
                assert(IsOverflowIntDiv(v0, v1) == false);
                return v0 / v1;

            case GT_MOD:
                assert(IsIntZero(v1) == false);
                assert(IsOverflowIntDiv(v0, v1) == false);
                return v0 % v1;

            case GT_UDIV:
                assert(IsIntZero(v1) == false);
                return T(UT(v0) / UT(v1));

            case GT_UMOD:
                assert(IsIntZero(v1) == false);
                return T(UT(v0) % UT(v1));

            case GT_AND:
                return v0 & v1;
            case GT_OR:
                return v0 | v1;
            case GT_XOR:
                return v0 ^ v1;

            case GT_LSH:
                if (sizeof(T) == 8)
                {
                    return v0 << (v1 & 0x3F);
                }
                else
                {
                    return v0 << v1;
                }
            case GT_RSH:
                if (sizeof(T) == 8)
                {
                    return v0 >> (v1 & 0x3F);
                }
                else
                {
                    return v0 >> v1;
                }
            case GT_RSZ:
                if (sizeof(T) == 8)
                {
                    return UINT64(v0) >> (v1 & 0x3F);
                }
                else
                {
                    return UINT32(v0) >> v1;
                }
            case GT_ROL:
                if (sizeof(T) == 8)
                {
                    return (v0 << v1) | (UINT64(v0) >> (64 - v1));
                }
                else
                {
                    return (v0 << v1) | (UINT32(v0) >> (32 - v1));
                }

            case GT_ROR:
                if (sizeof(T) == 8)
                {
                    return (v0 << (64 - v1)) | (UINT64(v0) >> v1);
                }
                else
                {
                    return (v0 << (32 - v1)) | (UINT32(v0) >> v1);
                }

            default:
                // For any other value of 'oper', we will assert below
                break;
        }
    }
    else // must be a VNF_ function
    {
        switch (vnf)
        {
            // Here we handle those that are the same for all integer types.
            case VNF_ADD_OVF:
            case VNF_ADD_UN_OVF:
                assert(!CheckedOps::AddOverflows(v0, v1, vnf == VNF_ADD_UN_OVF));
                return v0 + v1;

            case VNF_SUB_OVF:
            case VNF_SUB_UN_OVF:
                assert(!CheckedOps::SubOverflows(v0, v1, vnf == VNF_SUB_UN_OVF));
                return v0 - v1;

            case VNF_MUL_OVF:
            case VNF_MUL_UN_OVF:
                assert(!CheckedOps::MulOverflows(v0, v1, vnf == VNF_MUL_UN_OVF));
                return v0 * v1;

            default:
                // For any other value of 'vnf', we will assert below
                break;
        }
    }

    noway_assert(!"Unhandled operation in EvalOpSpecialized<T> - binary");
    return v0;
}

template <>
int ValueNumStore::EvalComparison<double>(VNFunc vnf, double v0, double v1)
{
    // Here we handle specialized double comparisons.

    // We must check for a NaN argument as they they need special handling
    bool hasNanArg = (_isnan(v0) || _isnan(v1));

    if (vnf < VNF_Boundary)
    {
        genTreeOps oper = genTreeOps(vnf);

        if (hasNanArg)
        {
            // return false in all cases except for GT_NE;
            return (oper == GT_NE);
        }

        switch (oper)
        {
            case GT_EQ:
                return v0 == v1;
            case GT_NE:
                return v0 != v1;
            case GT_GT:
                return v0 > v1;
            case GT_GE:
                return v0 >= v1;
            case GT_LT:
                return v0 < v1;
            case GT_LE:
                return v0 <= v1;
            default:
                // For any other value of 'oper', we will assert below
                break;
        }
    }
    else // must be a VNF_ function
    {
        if (hasNanArg)
        {
            // unordered comparisons with NaNs always return true
            return true;
        }

        switch (vnf)
        {
            case VNF_GT_UN:
                return v0 > v1;
            case VNF_GE_UN:
                return v0 >= v1;
            case VNF_LT_UN:
                return v0 < v1;
            case VNF_LE_UN:
                return v0 <= v1;
            default:
                // For any other value of 'vnf', we will assert below
                break;
        }
    }
    noway_assert(!"Unhandled operation in EvalComparison<double>");
    return 0;
}

template <>
int ValueNumStore::EvalComparison<float>(VNFunc vnf, float v0, float v1)
{
    // Here we handle specialized float comparisons.

    // We must check for a NaN argument as they they need special handling
    bool hasNanArg = (_isnanf(v0) || _isnanf(v1));

    if (vnf < VNF_Boundary)
    {
        genTreeOps oper = genTreeOps(vnf);

        if (hasNanArg)
        {
            // return false in all cases except for GT_NE;
            return (oper == GT_NE);
        }

        switch (oper)
        {
            case GT_EQ:
                return v0 == v1;
            case GT_NE:
                return v0 != v1;
            case GT_GT:
                return v0 > v1;
            case GT_GE:
                return v0 >= v1;
            case GT_LT:
                return v0 < v1;
            case GT_LE:
                return v0 <= v1;
            default:
                // For any other value of 'oper', we will assert below
                break;
        }
    }
    else // must be a VNF_ function
    {
        if (hasNanArg)
        {
            // unordered comparisons with NaNs always return true
            return true;
        }

        switch (vnf)
        {
            case VNF_GT_UN:
                return v0 > v1;
            case VNF_GE_UN:
                return v0 >= v1;
            case VNF_LT_UN:
                return v0 < v1;
            case VNF_LE_UN:
                return v0 <= v1;
            default:
                // For any other value of 'vnf', we will assert below
                break;
        }
    }
    noway_assert(!"Unhandled operation in EvalComparison<float>");
    return 0;
}

template <typename T>
int ValueNumStore::EvalComparison(VNFunc vnf, T v0, T v1)
{
    typedef typename std::make_unsigned<T>::type UT;

    // Here we handle the compare ops that are the same for all integer types.
    if (vnf < VNF_Boundary)
    {
        genTreeOps oper = genTreeOps(vnf);
        switch (oper)
        {
            case GT_EQ:
                return v0 == v1;
            case GT_NE:
                return v0 != v1;
            case GT_GT:
                return v0 > v1;
            case GT_GE:
                return v0 >= v1;
            case GT_LT:
                return v0 < v1;
            case GT_LE:
                return v0 <= v1;
            default:
                // For any other value of 'oper', we will assert below
                break;
        }
    }
    else // must be a VNF_ function
    {
        switch (vnf)
        {
            case VNF_GT_UN:
                return T(UT(v0) > UT(v1));
            case VNF_GE_UN:
                return T(UT(v0) >= UT(v1));
            case VNF_LT_UN:
                return T(UT(v0) < UT(v1));
            case VNF_LE_UN:
                return T(UT(v0) <= UT(v1));
            default:
                // For any other value of 'vnf', we will assert below
                break;
        }
    }
    noway_assert(!"Unhandled operation in EvalComparison<T>");
    return 0;
}

// Create a ValueNum for an exception set singleton for 'x'
//
ValueNum ValueNumStore::VNExcSetSingleton(ValueNum x)
{
    return VNForFuncNoFolding(TYP_REF, VNF_ExcSetCons, x, VNForEmptyExcSet());
}
// Create a ValueNumPair for an exception set singleton for 'xp'
//
ValueNumPair ValueNumStore::VNPExcSetSingleton(ValueNumPair xp)
{
    return ValueNumPair(VNExcSetSingleton(xp.GetLiberal()), VNExcSetSingleton(xp.GetConservative()));
}

//-------------------------------------------------------------------------------------------
// VNCheckAscending: - Helper method used to verify that elements in an exception set list
//                     are sorted in ascending order.  This method only checks that the
//                     next value in the list has a greater value number than 'item'.
//
// Arguments:
//    item           - The previous item visited in the exception set that we are iterating
//    xs1            - The tail portion of the exception set that we are iterating.
//
// Return Value:
//                   - Returns true when the next value is greater than 'item'
//                   - or when we have an empty list remaining.
//
// Note:  - Duplicates items aren't allowed in an exception set
//          Used to verify that exception sets are in ascending order when processing them.
//
bool ValueNumStore::VNCheckAscending(ValueNum item, ValueNum xs1)
{
    if (xs1 == VNForEmptyExcSet())
    {
        return true;
    }
    else
    {
        VNFuncApp funcXs1;
        bool      b1 = GetVNFunc(xs1, &funcXs1);
        assert(b1 && funcXs1.m_func == VNF_ExcSetCons); // Precondition: xs1 is an exception set.

        return (item < funcXs1.m_args[0]);
    }
}

//-------------------------------------------------------------------------------------------
// VNExcSetUnion: - Given two exception sets, performs a set Union operation
//                  and returns the value number for the combined exception set.
//
// Arguments:     - The arguments must be applications of VNF_ExcSetCons or the empty set
//    xs0         - The value number of the first exception set
//    xs1         - The value number of the second exception set
//
// Return Value:  - The value number of the combined exception set
//
// Note: - Checks and relies upon the invariant that exceptions sets
//          1. Have no duplicate values
//          2. all elements in an exception set are in sorted order.
//
ValueNum ValueNumStore::VNExcSetUnion(ValueNum xs0, ValueNum xs1)
{
    if (xs0 == VNForEmptyExcSet())
    {
        return xs1;
    }
    else if (xs1 == VNForEmptyExcSet())
    {
        return xs0;
    }
    else
    {
        VNFuncApp funcXs0;
        bool      b0 = GetVNFunc(xs0, &funcXs0);
        assert(b0 && funcXs0.m_func == VNF_ExcSetCons); // Precondition: xs0 is an exception set.
        VNFuncApp funcXs1;
        bool      b1 = GetVNFunc(xs1, &funcXs1);
        assert(b1 && funcXs1.m_func == VNF_ExcSetCons); // Precondition: xs1 is an exception set.
        ValueNum res = NoVN;
        if (funcXs0.m_args[0] < funcXs1.m_args[0])
        {
            assert(VNCheckAscending(funcXs0.m_args[0], funcXs0.m_args[1]));

            // add the lower one (from xs0) to the result, advance xs0
            res = VNForFuncNoFolding(TYP_REF, VNF_ExcSetCons, funcXs0.m_args[0], VNExcSetUnion(funcXs0.m_args[1], xs1));
        }
        else if (funcXs0.m_args[0] == funcXs1.m_args[0])
        {
            assert(VNCheckAscending(funcXs0.m_args[0], funcXs0.m_args[1]));
            assert(VNCheckAscending(funcXs1.m_args[0], funcXs1.m_args[1]));

            // Equal elements; add one (from xs0) to the result, advance both sets
            res = VNForFuncNoFolding(TYP_REF, VNF_ExcSetCons, funcXs0.m_args[0],
                                     VNExcSetUnion(funcXs0.m_args[1], funcXs1.m_args[1]));
        }
        else
        {
            assert(funcXs0.m_args[0] > funcXs1.m_args[0]);
            assert(VNCheckAscending(funcXs1.m_args[0], funcXs1.m_args[1]));

            // add the lower one (from xs1) to the result, advance xs1
            res = VNForFuncNoFolding(TYP_REF, VNF_ExcSetCons, funcXs1.m_args[0], VNExcSetUnion(xs0, funcXs1.m_args[1]));
        }

        return res;
    }
}

//--------------------------------------------------------------------------------
// VNPExcSetUnion: - Returns a Value Number Pair that represents the set union
//                   for both parts.
//                   (see VNExcSetUnion for more details)
//
// Notes:   - This method is used to form a Value Number Pair when we
//            want both the Liberal and Conservative Value Numbers
//
ValueNumPair ValueNumStore::VNPExcSetUnion(ValueNumPair xs0vnp, ValueNumPair xs1vnp)
{
    return ValueNumPair(VNExcSetUnion(xs0vnp.GetLiberal(), xs1vnp.GetLiberal()),
                        VNExcSetUnion(xs0vnp.GetConservative(), xs1vnp.GetConservative()));
}

//-------------------------------------------------------------------------------------------
// VNExcSetIntersection: - Given two exception sets, performs a set Intersection operation
//                         and returns the value number for this exception set.
//
// Arguments:     - The arguments must be applications of VNF_ExcSetCons or the empty set
//    xs0         - The value number of the first exception set
//    xs1         - The value number of the second exception set
//
// Return Value:  - The value number of the new exception set.
//                  if the e are no values in common then VNForEmptyExcSet() is returned.
//
// Note: - Checks and relies upon the invariant that exceptions sets
//          1. Have no duplicate values
//          2. all elements in an exception set are in sorted order.
//
ValueNum ValueNumStore::VNExcSetIntersection(ValueNum xs0, ValueNum xs1)
{
    if ((xs0 == VNForEmptyExcSet()) || (xs1 == VNForEmptyExcSet()))
    {
        return VNForEmptyExcSet();
    }
    else
    {
        VNFuncApp funcXs0;
        bool      b0 = GetVNFunc(xs0, &funcXs0);
        assert(b0 && funcXs0.m_func == VNF_ExcSetCons); // Precondition: xs0 is an exception set.
        VNFuncApp funcXs1;
        bool      b1 = GetVNFunc(xs1, &funcXs1);
        assert(b1 && funcXs1.m_func == VNF_ExcSetCons); // Precondition: xs1 is an exception set.
        ValueNum res = NoVN;

        if (funcXs0.m_args[0] < funcXs1.m_args[0])
        {
            assert(VNCheckAscending(funcXs0.m_args[0], funcXs0.m_args[1]));
            res = VNExcSetIntersection(funcXs0.m_args[1], xs1);
        }
        else if (funcXs0.m_args[0] == funcXs1.m_args[0])
        {
            assert(VNCheckAscending(funcXs0.m_args[0], funcXs0.m_args[1]));
            assert(VNCheckAscending(funcXs1.m_args[0], funcXs1.m_args[1]));

            // Equal elements; Add it to the result.
            res = VNForFunc(TYP_REF, VNF_ExcSetCons, funcXs0.m_args[0],
                            VNExcSetIntersection(funcXs0.m_args[1], funcXs1.m_args[1]));
        }
        else
        {
            assert(funcXs0.m_args[0] > funcXs1.m_args[0]);
            assert(VNCheckAscending(funcXs1.m_args[0], funcXs1.m_args[1]));
            res = VNExcSetIntersection(xs0, funcXs1.m_args[1]);
        }

        return res;
    }
}

//--------------------------------------------------------------------------------
// VNPExcSetIntersection: - Returns a Value Number Pair that represents the set
//                 intersection for both parts.
//                 (see VNExcSetIntersection for more details)
//
// Notes:   - This method is used to form a Value Number Pair when we
//            want both the Liberal and Conservative Value Numbers
//
ValueNumPair ValueNumStore::VNPExcSetIntersection(ValueNumPair xs0vnp, ValueNumPair xs1vnp)
{
    return ValueNumPair(VNExcSetIntersection(xs0vnp.GetLiberal(), xs1vnp.GetLiberal()),
                        VNExcSetIntersection(xs0vnp.GetConservative(), xs1vnp.GetConservative()));
}

//----------------------------------------------------------------------------------------
// VNExcIsSubset     - Given two exception sets, returns true when vnCandidateSet is a
//                     subset of vnFullSet
//
// Arguments:        - The arguments must be applications of VNF_ExcSetCons or the empty set
//    vnFullSet      - The value number of the 'full' exception set
//    vnCandidateSet - The value number of the 'candidate' exception set
//
// Return Value:     - Returns true if every singleton ExcSet value in the vnCandidateSet
//                     is also present in the vnFullSet.
//
// Note: - Checks and relies upon the invariant that exceptions sets
//          1. Have no duplicate values
//          2. all elements in an exception set are in sorted order.
//
bool ValueNumStore::VNExcIsSubset(ValueNum vnFullSet, ValueNum vnCandidateSet)
{
    if (vnCandidateSet == VNForEmptyExcSet())
    {
        return true;
    }
    else if ((vnFullSet == VNForEmptyExcSet()) || (vnFullSet == ValueNumStore::NoVN))
    {
        return false;
    }

    VNFuncApp funcXsFull;
    bool      b0 = GetVNFunc(vnFullSet, &funcXsFull);
    assert(b0 && funcXsFull.m_func == VNF_ExcSetCons); // Precondition: vnFullSet is an exception set.
    VNFuncApp funcXsCand;
    bool      b1 = GetVNFunc(vnCandidateSet, &funcXsCand);
    assert(b1 && funcXsCand.m_func == VNF_ExcSetCons); // Precondition: vnCandidateSet is an exception set.

    ValueNum vnFullSetPrev = VNForNull();
    ValueNum vnCandSetPrev = VNForNull();

    ValueNum vnFullSetRemainder = funcXsFull.m_args[1];
    ValueNum vnCandSetRemainder = funcXsCand.m_args[1];

    while (true)
    {
        ValueNum vnFullSetItem = funcXsFull.m_args[0];
        ValueNum vnCandSetItem = funcXsCand.m_args[0];

        // Enforce that both sets are sorted by increasing ValueNumbers
        //
        assert(vnFullSetItem > vnFullSetPrev);
        assert(vnCandSetItem >= vnCandSetPrev); // equal when we didn't advance the candidate set

        if (vnFullSetItem > vnCandSetItem)
        {
            // The Full set does not contain the vnCandSetItem
            return false;
        }
        // now we must have (vnFullSetItem <= vnCandSetItem)

        // When we have a matching value we advance the candidate set
        //
        if (vnFullSetItem == vnCandSetItem)
        {
            // Have we finished matching?
            //
            if (vnCandSetRemainder == VNForEmptyExcSet())
            {
                // We matched every item in the candidate set'
                //
                return true;
            }

            // Advance the candidate set
            //
            b1 = GetVNFunc(vnCandSetRemainder, &funcXsCand);
            assert(b1 && funcXsCand.m_func == VNF_ExcSetCons); // Precondition: vnCandSetRemainder is an exception set.
            vnCandSetRemainder = funcXsCand.m_args[1];
        }

        if (vnFullSetRemainder == VNForEmptyExcSet())
        {
            // No more items are left in the full exception set
            return false;
        }

        //
        // We will advance the full set
        //
        b0 = GetVNFunc(vnFullSetRemainder, &funcXsFull);
        assert(b0 && funcXsFull.m_func == VNF_ExcSetCons); // Precondition: vnFullSetRemainder is an exception set.
        vnFullSetRemainder = funcXsFull.m_args[1];

        vnFullSetPrev = vnFullSetItem;
        vnCandSetPrev = vnCandSetItem;
    }
}

//----------------------------------------------------------------------------------------
// VNPExcIsSubset     - Given two exception sets, returns true when both the liberal and
//                      conservative value numbers of vnpCandidateSet represent subsets of
//                      the corresponding numbers in vnpFullSet (see VNExcIsSubset).
//
bool ValueNumStore::VNPExcIsSubset(ValueNumPair vnpFullSet, ValueNumPair vnpCandidateSet)
{
    return VNExcIsSubset(vnpFullSet.GetLiberal(), vnpCandidateSet.GetLiberal()) &&
           VNExcIsSubset(vnpFullSet.GetConservative(), vnpCandidateSet.GetConservative());
}

//-------------------------------------------------------------------------------------
// VNUnpackExc: - Given a ValueNum 'vnWx, return via write back parameters both
//                the normal and the exception set components.
//
// Arguments:
//    vnWx        - A value number, it may have an exception set
//    pvn         - a write back pointer to the normal value portion of 'vnWx'
//    pvnx        - a write back pointer for the exception set portion of 'vnWx'
//
// Return Values: - This method signature is void but returns two values using
//                  the write back parameters.
//
// Note: When 'vnWx' does not have an exception set, the original value is the
//       normal value and is written to 'pvn' and VNForEmptyExcSet() is
//       written to 'pvnx'.
//       When we have an exception set 'vnWx' will be a VN func with m_func
//       equal to VNF_ValWithExc.
//
void ValueNumStore::VNUnpackExc(ValueNum vnWx, ValueNum* pvn, ValueNum* pvnx)
{
    assert(vnWx != NoVN);
    VNFuncApp funcApp;
    if (GetVNFunc(vnWx, &funcApp) && funcApp.m_func == VNF_ValWithExc)
    {
        *pvn  = funcApp.m_args[0];
        *pvnx = funcApp.m_args[1];
    }
    else
    {
        *pvn  = vnWx;
        *pvnx = VNForEmptyExcSet();
    }
}

//-------------------------------------------------------------------------------------
// VNPUnpackExc: - Given a ValueNumPair 'vnpWx, return via write back parameters
//                 both the normal and the exception set components.
//                 (see VNUnpackExc for more details)
//
// Notes:   - This method is used to form a Value Number Pair when we
//            want both the Liberal and Conservative Value Numbers
//
void ValueNumStore::VNPUnpackExc(ValueNumPair vnpWx, ValueNumPair* pvnp, ValueNumPair* pvnpx)
{
    VNUnpackExc(vnpWx.GetLiberal(), pvnp->GetLiberalAddr(), pvnpx->GetLiberalAddr());
    VNUnpackExc(vnpWx.GetConservative(), pvnp->GetConservativeAddr(), pvnpx->GetConservativeAddr());
}

//-------------------------------------------------------------------------------------
// VNUnionExcSet: - Given a ValueNum 'vnWx' and a current 'vnExcSet', return an
//                  exception set of the Union of both exception sets.
//
// Arguments:
//    vnWx        - A value number, it may have an exception set
//    vnExcSet    - The value number for the current exception set
//
// Return Values: - The value number of the Union of the exception set of 'vnWx'
//                  with the current 'vnExcSet'.
//
// Note: When 'vnWx' does not have an exception set, 'vnExcSet' is returned.
//
ValueNum ValueNumStore::VNUnionExcSet(ValueNum vnWx, ValueNum vnExcSet)
{
    assert(vnWx != NoVN);
    VNFuncApp funcApp;
    if (GetVNFunc(vnWx, &funcApp) && funcApp.m_func == VNF_ValWithExc)
    {
        vnExcSet = VNExcSetUnion(funcApp.m_args[1], vnExcSet);
    }
    return vnExcSet;
}

//-------------------------------------------------------------------------------------
// VNPUnionExcSet: - Given a ValueNum 'vnWx' and a current 'excSet', return an
//                   exception set of the Union of both exception sets.
//                   (see VNUnionExcSet for more details)
//
// Notes:   - This method is used to form a Value Number Pair when we
//            want both the Liberal and Conservative Value Numbers
//
ValueNumPair ValueNumStore::VNPUnionExcSet(ValueNumPair vnpWx, ValueNumPair vnpExcSet)
{
    return ValueNumPair(VNUnionExcSet(vnpWx.GetLiberal(), vnpExcSet.GetLiberal()),
                        VNUnionExcSet(vnpWx.GetConservative(), vnpExcSet.GetConservative()));
}

//--------------------------------------------------------------------------------
// VNNormalValue: - Returns a Value Number that represents the result for the
//                  normal (non-exceptional) evaluation for the expression.
//
// Arguments:
//    vn         - The Value Number for the expression, including any excSet.
//                 This excSet is an optional item and represents the set of
//                 possible exceptions for the expression.
//
// Return Value:
//               - The Value Number for the expression without the exception set.
//                 This can be the original 'vn', when there are no exceptions.
//
// Notes:        - Whenever we have an exception set the Value Number will be
//                 a VN func with VNF_ValWithExc.
//                 This VN func has the normal value as m_args[0]
//
ValueNum ValueNumStore::VNNormalValue(ValueNum vn)
{
    VNFuncApp funcApp;
    if (GetVNFunc(vn, &funcApp) && funcApp.m_func == VNF_ValWithExc)
    {
        return funcApp.m_args[0];
    }
    else
    {
        return vn;
    }
}

//------------------------------------------------------------------------------------
// VNMakeNormalUnique:
//
// Arguments:
//    vn         - The current Value Number for the expression, including any excSet.
//                 This excSet is an optional item and represents the set of
//                 possible exceptions for the expression.
//
// Return Value:
//               - The normal value is set to a new unique VN, while keeping
//                 the excSet (if any)
//
ValueNum ValueNumStore::VNMakeNormalUnique(ValueNum orig)
{
    // First Unpack the existing Norm,Exc for 'elem'
    ValueNum vnOrigNorm;
    ValueNum vnOrigExcSet;
    VNUnpackExc(orig, &vnOrigNorm, &vnOrigExcSet);

    // Replace the normal value with a unique ValueNum
    ValueNum vnUnique = VNForExpr(m_pComp->compCurBB, TypeOfVN(vnOrigNorm));

    // Keep any ExcSet from 'elem'
    return VNWithExc(vnUnique, vnOrigExcSet);
}

//--------------------------------------------------------------------------------
// VNPMakeNormalUniquePair:
//
// Arguments:
//    vnp         - The Value Number Pair for the expression, including any excSet.
//
// Return Value:
//               - The normal values are set to a new unique VNs, while keeping
//                 the excSets (if any)
//
ValueNumPair ValueNumStore::VNPMakeNormalUniquePair(ValueNumPair vnp)
{
    return ValueNumPair(VNMakeNormalUnique(vnp.GetLiberal()), VNMakeNormalUnique(vnp.GetConservative()));
}

//------------------------------------------------------------------------------------
// VNUniqueWithExc:
//
// Arguments:
//    type       - The type for the unique Value Number
//    vnExcSet   - The Value Number for the exception set.
//
// Return Value:
//               - VN representing a "new, unique" value, with
//                 the exceptions contained in "vnExcSet".
//
ValueNum ValueNumStore::VNUniqueWithExc(var_types type, ValueNum vnExcSet)
{
    ValueNum normVN = VNForExpr(m_pComp->compCurBB, type);

    if (vnExcSet == VNForEmptyExcSet())
    {
        return normVN;
    }

#ifdef DEBUG
    VNFuncApp excSetFunc;
    assert(GetVNFunc(vnExcSet, &excSetFunc) && (excSetFunc.m_func == VNF_ExcSetCons));
#endif // DEBUG

    return VNWithExc(normVN, vnExcSet);
}

//------------------------------------------------------------------------------------
// VNPUniqueWithExc:
//
// Arguments:
//    type       - The type for the unique Value Numbers
//    vnExcSet   - The Value Number Pair for the exception set.
//
// Return Value:
//               - VN Pair representing a "new, unique" value (liberal and conservative
//                 values will be equal), with the exceptions contained in "vnpExcSet".
//
// Notes:        - We use the same unique value number both for liberal and conservative
//                 portions of the pair to save memory (it would not be useful to make
//                 them different).
//
ValueNumPair ValueNumStore::VNPUniqueWithExc(var_types type, ValueNumPair vnpExcSet)
{
#ifdef DEBUG
    VNFuncApp excSetFunc;
    assert((GetVNFunc(vnpExcSet.GetLiberal(), &excSetFunc) && (excSetFunc.m_func == VNF_ExcSetCons)) ||
           (vnpExcSet.GetLiberal() == VNForEmptyExcSet()));
    assert((GetVNFunc(vnpExcSet.GetConservative(), &excSetFunc) && (excSetFunc.m_func == VNF_ExcSetCons)) ||
           (vnpExcSet.GetConservative() == VNForEmptyExcSet()));
#endif // DEBUG

    ValueNum normVN = VNForExpr(m_pComp->compCurBB, type);

    return VNPWithExc(ValueNumPair(normVN, normVN), vnpExcSet);
}

//--------------------------------------------------------------------------------
// VNNormalValue: - Returns a Value Number that represents the result for the
//                  normal (non-exceptional) evaluation for the expression.
//
// Arguments:
//    vnp        - The Value Number Pair for the expression, including any excSet.
//                 This excSet is an optional item and represents the set of
//                 possible exceptions for the expression.
//    vnk        - The ValueNumKind either liberal or conservative
//
// Return Value:
//               - The Value Number for the expression without the exception set.
//                 This can be the original 'vn', when there are no exceptions.
//
// Notes:        - Whenever we have an exception set the Value Number will be
//                 a VN func with VNF_ValWithExc.
//                 This VN func has the normal value as m_args[0]
//
ValueNum ValueNumStore::VNNormalValue(ValueNumPair vnp, ValueNumKind vnk)
{
    return VNNormalValue(vnp.Get(vnk));
}

//--------------------------------------------------------------------------------
// VNPNormalPair: - Returns a Value Number Pair that represents the result for the
//                  normal (non-exceptional) evaluation for the expression.
//                  (see VNNormalValue for more details)
// Arguments:
//    vnp         - The Value Number Pair for the expression, including any excSet.
//
// Notes:         - This method is used to form a Value Number Pair using both
//                  the Liberal and Conservative Value Numbers normal (non-exceptional)
//
ValueNumPair ValueNumStore::VNPNormalPair(ValueNumPair vnp)
{
    return ValueNumPair(VNNormalValue(vnp.GetLiberal()), VNNormalValue(vnp.GetConservative()));
}

//---------------------------------------------------------------------------
// VNExceptionSet: - Returns a Value Number that represents the set of possible
//                   exceptions that could be encountered for the expression.
//
// Arguments:
//    vn         - The Value Number for the expression, including any excSet.
//                 This excSet is an optional item and represents the set of
//                 possible exceptions for the expression.
//
// Return Value:
//               - The Value Number for the set of exceptions of the expression.
//                 If the 'vn' has no exception set then a special Value Number
//                 representing the empty exception set is returned.
//
// Notes:        - Whenever we have an exception set the Value Number will be
//                 a VN func with VNF_ValWithExc.
//                 This VN func has the exception set as m_args[1]
//
ValueNum ValueNumStore::VNExceptionSet(ValueNum vn)
{
    VNFuncApp funcApp;
    if (GetVNFunc(vn, &funcApp) && funcApp.m_func == VNF_ValWithExc)
    {
        return funcApp.m_args[1];
    }
    else
    {
        return VNForEmptyExcSet();
    }
}

//--------------------------------------------------------------------------------
// VNPExceptionSet:    - Returns a Value Number Pair that represents the set of possible
//                 exceptions that could be encountered for the expression.
//                 (see VNExceptionSet for more details)
//
// Notes:        - This method is used to form a Value Number Pair when we
//                 want both the Liberal and Conservative Value Numbers
//
ValueNumPair ValueNumStore::VNPExceptionSet(ValueNumPair vnp)
{
    return ValueNumPair(VNExceptionSet(vnp.GetLiberal()), VNExceptionSet(vnp.GetConservative()));
}

//---------------------------------------------------------------------------
// VNWithExc:    - Returns a Value Number that also can have both a normal value
//                 as well as am exception set.
//
// Arguments:
//    vn         - The current Value Number for the expression, it may include
//                 an exception set.
//    excSet     - The Value Number representing the new exception set that
//                 is to be added to any exceptions already present in 'vn'
//
// Return Value:
//               - The new Value Number for the combination the two inputs.
//                 If the 'excSet' is the special Value Number representing
//                 the empty exception set then 'vn' is returned.
//
// Notes:        - We use a Set Union operation, 'VNExcSetUnion', to add any
//                 new exception items from  'excSet' to the existing set.
//
ValueNum ValueNumStore::VNWithExc(ValueNum vn, ValueNum excSet)
{
    if (excSet == VNForEmptyExcSet())
    {
        return vn;
    }
    else
    {
        ValueNum vnNorm;
        ValueNum vnX;
        VNUnpackExc(vn, &vnNorm, &vnX);
        return VNForFuncNoFolding(TypeOfVN(vnNorm), VNF_ValWithExc, vnNorm, VNExcSetUnion(vnX, excSet));
    }
}

//--------------------------------------------------------------------------------
// VNPWithExc:   - Returns a Value Number Pair that also can have both a normal value
//                 as well as am exception set.
//                 (see VNWithExc for more details)
//
// Notes:        = This method is used to form a Value Number Pair when we
//                 want both the Liberal and Conservative Value Numbers
//
ValueNumPair ValueNumStore::VNPWithExc(ValueNumPair vnp, ValueNumPair excSetVNP)
{
    return ValueNumPair(VNWithExc(vnp.GetLiberal(), excSetVNP.GetLiberal()),
                        VNWithExc(vnp.GetConservative(), excSetVNP.GetConservative()));
}

bool ValueNumStore::IsKnownNonNull(ValueNum vn)
{
    if (vn == NoVN)
    {
        return false;
    }
    VNFuncApp funcAttr;
    return GetVNFunc(vn, &funcAttr) && (s_vnfOpAttribs[funcAttr.m_func] & VNFOA_KnownNonNull) != 0;
}

bool ValueNumStore::IsSharedStatic(ValueNum vn)
{
    if (vn == NoVN)
    {
        return false;
    }
    VNFuncApp funcAttr;
    return GetVNFunc(vn, &funcAttr) && (s_vnfOpAttribs[funcAttr.m_func] & VNFOA_SharedStatic) != 0;
}

ValueNumStore::Chunk::Chunk(CompAllocator alloc, ValueNum* pNextBaseVN, var_types typ, ChunkExtraAttribs attribs)
    : m_defs(nullptr), m_numUsed(0), m_baseVN(*pNextBaseVN), m_typ(typ), m_attribs(attribs)
{
    // Allocate "m_defs" here, according to the typ/attribs pair.
    switch (attribs)
    {
        case CEA_Const:
            switch (typ)
            {
                case TYP_INT:
                    m_defs = new (alloc) Alloc<TYP_INT>::Type[ChunkSize];
                    break;
                case TYP_FLOAT:
                    m_defs = new (alloc) Alloc<TYP_FLOAT>::Type[ChunkSize];
                    break;
                case TYP_LONG:
                    m_defs = new (alloc) Alloc<TYP_LONG>::Type[ChunkSize];
                    break;
                case TYP_DOUBLE:
                    m_defs = new (alloc) Alloc<TYP_DOUBLE>::Type[ChunkSize];
                    break;
                case TYP_BYREF:
                    m_defs = new (alloc) Alloc<TYP_BYREF>::Type[ChunkSize];
                    break;
                case TYP_REF:
                    // We allocate space for a single REF constant, NULL, so we can access these values uniformly.
                    // Since this value is always the same, we represent it as a static.
                    m_defs = &s_specialRefConsts[0];
                    break; // Nothing to do.

#if defined(FEATURE_SIMD)
                case TYP_SIMD8:
                {
                    m_defs = new (alloc) Alloc<TYP_SIMD8>::Type[ChunkSize];
                    break;
                }

                case TYP_SIMD12:
                {
                    m_defs = new (alloc) Alloc<TYP_SIMD12>::Type[ChunkSize];
                    break;
                }

                case TYP_SIMD16:
                {
                    m_defs = new (alloc) Alloc<TYP_SIMD16>::Type[ChunkSize];
                    break;
                }

                case TYP_SIMD32:
                {
                    m_defs = new (alloc) Alloc<TYP_SIMD32>::Type[ChunkSize];
                    break;
                }
#endif // FEATURE_SIMD

                default:
                    assert(false); // Should not reach here.
            }
            break;

        case CEA_Handle:
            m_defs = new (alloc) VNHandle[ChunkSize];
            break;

        case CEA_Func0:
            m_defs = new (alloc) VNFunc[ChunkSize];
            break;

        case CEA_Func1:
            m_defs = alloc.allocate<char>((sizeof(VNDefFuncAppFlexible) + sizeof(ValueNum) * 1) * ChunkSize);
            break;
        case CEA_Func2:
            m_defs = alloc.allocate<char>((sizeof(VNDefFuncAppFlexible) + sizeof(ValueNum) * 2) * ChunkSize);
            break;
        case CEA_Func3:
            m_defs = alloc.allocate<char>((sizeof(VNDefFuncAppFlexible) + sizeof(ValueNum) * 3) * ChunkSize);
            break;
        case CEA_Func4:
            m_defs = alloc.allocate<char>((sizeof(VNDefFuncAppFlexible) + sizeof(ValueNum) * 4) * ChunkSize);
            break;
        default:
            unreached();
    }
    *pNextBaseVN += ChunkSize;
}

ValueNumStore::Chunk* ValueNumStore::GetAllocChunk(var_types typ, ChunkExtraAttribs attribs)
{
    Chunk*   res;
    unsigned index = attribs;
    ChunkNum cn    = m_curAllocChunk[typ][index];
    if (cn != NoChunk)
    {
        res = m_chunks.Get(cn);
        if (res->m_numUsed < ChunkSize)
        {
            return res;
        }
    }
    // Otherwise, must allocate a new one.
    res                         = new (m_alloc) Chunk(m_alloc, &m_nextChunkBase, typ, attribs);
    cn                          = m_chunks.Push(res);
    m_curAllocChunk[typ][index] = cn;
    return res;
}

//------------------------------------------------------------------------
// VnForConst: Return value number for a constant.
//
// Arguments:
//   cnsVal - `T` constant to return a VN for;
//   numMap - VNMap<T> map where `T` type constants should be stored;
//   varType - jit type for the `T`: TYP_INT for int, TYP_LONG for long etc.
//
// Return value:
//    value number for the given constant.
//
// Notes:
//   First try to find an existing VN for `cnsVal` in `numMap`,
//   if it fails then allocate a new `varType` chunk and return that.
//
template <typename T, typename NumMap>
ValueNum ValueNumStore::VnForConst(T cnsVal, NumMap* numMap, var_types varType)
{
    ValueNum res;
    if (numMap->Lookup(cnsVal, &res))
    {
        return res;
    }
    else
    {
        Chunk*   chunk               = GetAllocChunk(varType, CEA_Const);
        unsigned offsetWithinChunk   = chunk->AllocVN();
        res                          = chunk->m_baseVN + offsetWithinChunk;
        T* chunkDefs                 = reinterpret_cast<T*>(chunk->m_defs);
        chunkDefs[offsetWithinChunk] = cnsVal;
        numMap->Set(cnsVal, res);
        return res;
    }
}

ValueNum ValueNumStore::VNForIntCon(INT32 cnsVal)
{
    if (IsSmallIntConst(cnsVal))
    {
        unsigned ind = cnsVal - SmallIntConstMin;
        ValueNum vn  = m_VNsForSmallIntConsts[ind];
        if (vn != NoVN)
        {
            return vn;
        }
        vn                          = VnForConst(cnsVal, GetIntCnsMap(), TYP_INT);
        m_VNsForSmallIntConsts[ind] = vn;
        return vn;
    }
    else
    {
        return VnForConst(cnsVal, GetIntCnsMap(), TYP_INT);
    }
}

ValueNum ValueNumStore::VNForIntPtrCon(ssize_t cnsVal)
{
#ifdef HOST_64BIT
    return VNForLongCon(cnsVal);
#else  // !HOST_64BIT
    return VNForIntCon(cnsVal);
#endif // !HOST_64BIT
}

ValueNum ValueNumStore::VNForLongCon(INT64 cnsVal)
{
    return VnForConst(cnsVal, GetLongCnsMap(), TYP_LONG);
}

ValueNum ValueNumStore::VNForFloatCon(float cnsVal)
{
    return VnForConst(cnsVal, GetFloatCnsMap(), TYP_FLOAT);
}

ValueNum ValueNumStore::VNForDoubleCon(double cnsVal)
{
    return VnForConst(cnsVal, GetDoubleCnsMap(), TYP_DOUBLE);
}

ValueNum ValueNumStore::VNForByrefCon(target_size_t cnsVal)
{
    return VnForConst(cnsVal, GetByrefCnsMap(), TYP_BYREF);
}

#if defined(FEATURE_SIMD)
ValueNum ValueNumStore::VNForSimd8Con(simd8_t cnsVal)
{
    return VnForConst(cnsVal, GetSimd8CnsMap(), TYP_SIMD8);
}

ValueNum ValueNumStore::VNForSimd12Con(simd12_t cnsVal)
{
    return VnForConst(cnsVal, GetSimd12CnsMap(), TYP_SIMD12);
}

ValueNum ValueNumStore::VNForSimd16Con(simd16_t cnsVal)
{
    return VnForConst(cnsVal, GetSimd16CnsMap(), TYP_SIMD16);
}

ValueNum ValueNumStore::VNForSimd32Con(simd32_t cnsVal)
{
    return VnForConst(cnsVal, GetSimd32CnsMap(), TYP_SIMD32);
}
#endif // FEATURE_SIMD

ValueNum ValueNumStore::VNForCastOper(var_types castToType, bool srcIsUnsigned)
{
    assert(castToType != TYP_STRUCT);
    INT32 cnsVal = INT32(castToType) << INT32(VCA_BitCount);
    assert((cnsVal & INT32(VCA_ReservedBits)) == 0);

    if (srcIsUnsigned)
    {
        // We record the srcIsUnsigned by or-ing a 0x01
        cnsVal |= INT32(VCA_UnsignedSrc);
    }
    ValueNum result = VNForIntCon(cnsVal);

    return result;
}

void ValueNumStore::GetCastOperFromVN(ValueNum vn, var_types* pCastToType, bool* pSrcIsUnsigned)
{
    assert(pCastToType != nullptr);
    assert(pSrcIsUnsigned != nullptr);
    assert(IsVNInt32Constant(vn));

    int value = GetConstantInt32(vn);
    assert(value >= 0);

    *pSrcIsUnsigned = (value & INT32(VCA_UnsignedSrc)) != 0;
    *pCastToType    = var_types(value >> INT32(VCA_BitCount));

    assert(VNForCastOper(*pCastToType, *pSrcIsUnsigned) == vn);
}

ValueNum ValueNumStore::VNForHandle(ssize_t cnsVal, GenTreeFlags handleFlags)
{
    assert((handleFlags & ~GTF_ICON_HDL_MASK) == 0);

    ValueNum res;
    VNHandle handle;
    VNHandle::Initialize(&handle, cnsVal, handleFlags);
    if (GetHandleMap()->Lookup(handle, &res))
    {
        return res;
    }
    else
    {
        Chunk* const    c                 = GetAllocChunk(TYP_I_IMPL, CEA_Handle);
        unsigned const  offsetWithinChunk = c->AllocVN();
        VNHandle* const chunkSlots        = reinterpret_cast<VNHandle*>(c->m_defs);

        chunkSlots[offsetWithinChunk] = handle;
        res                           = c->m_baseVN + offsetWithinChunk;

        GetHandleMap()->Set(handle, res);
        return res;
    }
}

ValueNum ValueNumStore::VNZeroForType(var_types typ)
{
    switch (typ)
    {
        case TYP_BOOL:
        case TYP_BYTE:
        case TYP_UBYTE:
        case TYP_SHORT:
        case TYP_USHORT:
        case TYP_INT:
        case TYP_UINT:
            return VNForIntCon(0);
        case TYP_LONG:
        case TYP_ULONG:
            return VNForLongCon(0);
        case TYP_FLOAT:
            return VNForFloatCon(0.0f);
        case TYP_DOUBLE:
            return VNForDoubleCon(0.0);
        case TYP_REF:
            return VNForNull();
        case TYP_BYREF:
            return VNForByrefCon(0);

#ifdef FEATURE_SIMD
        case TYP_SIMD8:
        {
            return VNForSimd8Con({});
        }

        case TYP_SIMD12:
        {
            return VNForSimd12Con({});
        }

        case TYP_SIMD16:
        {
            return VNForSimd16Con({});
        }

        case TYP_SIMD32:
        {
            return VNForSimd32Con({});
        }
#endif // FEATURE_SIMD

        // These should be unreached.
        default:
            unreached(); // Should handle all types.
    }
}

ValueNum ValueNumStore::VNForZeroObj(ClassLayout* layout)
{
    assert(layout != nullptr);

    ValueNum layoutVN  = VNForIntPtrCon(reinterpret_cast<ssize_t>(layout));
    ValueNum zeroObjVN = VNForFunc(TYP_STRUCT, VNF_ZeroObj, layoutVN);

    return zeroObjVN;
}

// Returns the value number for one of the given "typ".
// It returns NoVN for a "typ" that has no one value, such as TYP_REF.
ValueNum ValueNumStore::VNOneForType(var_types typ)
{
    switch (typ)
    {
        case TYP_BOOL:
        case TYP_BYTE:
        case TYP_UBYTE:
        case TYP_SHORT:
        case TYP_USHORT:
        case TYP_INT:
        case TYP_UINT:
            return VNForIntCon(1);
        case TYP_LONG:
        case TYP_ULONG:
            return VNForLongCon(1);
        case TYP_FLOAT:
            return VNForFloatCon(1.0f);
        case TYP_DOUBLE:
            return VNForDoubleCon(1.0);

        default:
            return NoVN;
    }
}

#ifdef FEATURE_SIMD
ValueNum ValueNumStore::VNForSimdType(unsigned simdSize, CorInfoType simdBaseJitType)
{
    ValueNum baseTypeVN = VNForIntCon(INT32(simdBaseJitType));
    ValueNum sizeVN     = VNForIntCon(simdSize);
    ValueNum simdTypeVN = VNForFunc(TYP_REF, VNF_SimdType, sizeVN, baseTypeVN);

    return simdTypeVN;
}
#endif // FEATURE_SIMD

class Object* ValueNumStore::s_specialRefConsts[] = {nullptr, nullptr, nullptr};

//----------------------------------------------------------------------------------------
//  VNForFunc  - Returns the ValueNum associated with 'func'
//               There is a one-to-one relationship between the ValueNum and 'func'
//
// Arguments:
//    typ            - The type of the resulting ValueNum produced by 'func'
//    func           - Any nullary VNFunc
//
// Return Value:     - Returns the ValueNum associated with 'func'
//
// Note: - This method only handles Nullary operators (i.e., symbolic constants).
//
ValueNum ValueNumStore::VNForFunc(var_types typ, VNFunc func)
{
    assert(VNFuncArity(func) == 0);

    ValueNum resultVN;

    // Have we already assigned a ValueNum for 'func' ?
    //
    if (!GetVNFunc0Map()->Lookup(func, &resultVN))
    {
        // Allocate a new ValueNum for 'func'
        Chunk* const   c                 = GetAllocChunk(typ, CEA_Func0);
        unsigned const offsetWithinChunk = c->AllocVN();
        VNFunc* const  chunkSlots        = reinterpret_cast<VNFunc*>(c->m_defs);

        chunkSlots[offsetWithinChunk] = func;
        resultVN                      = c->m_baseVN + offsetWithinChunk;
        GetVNFunc0Map()->Set(func, resultVN);
    }
    return resultVN;
}

//----------------------------------------------------------------------------------------
//  VNForFunc  - Returns the ValueNum associated with 'func'('arg0VN')
//               There is a one-to-one relationship between the ValueNum
//               and 'func'('arg0VN')
//
// Arguments:
//    typ            - The type of the resulting ValueNum produced by 'func'
//    func           - Any unary VNFunc
//    arg0VN         - The ValueNum of the argument to 'func'
//
// Return Value:     - Returns the ValueNum associated with 'func'('arg0VN')
//
// Note: - This method only handles Unary operators
//
ValueNum ValueNumStore::VNForFunc(var_types typ, VNFunc func, ValueNum arg0VN)
{
    assert(func != VNF_MemOpaque);
    assert(arg0VN == VNNormalValue(arg0VN)); // Arguments don't carry exceptions.

    ValueNum resultVN = NoVN;

    // Have we already assigned a ValueNum for 'func'('arg0VN') ?
    //
    VNDefFuncApp<1> fstruct(func, arg0VN);
    if (GetVNFunc1Map()->Lookup(fstruct, &resultVN))
    {
        assert(resultVN != NoVN);
    }
    else
    {
        // Try to perform constant-folding.
        //
        if (VNEvalCanFoldUnaryFunc(typ, func, arg0VN))
        {
            resultVN = EvalFuncForConstantArgs(typ, func, arg0VN);
        }

        // Otherwise, Allocate a new ValueNum for 'func'('arg0VN')
        //
        if (resultVN == NoVN)
        {
            Chunk* const          c                 = GetAllocChunk(typ, CEA_Func1);
            unsigned const        offsetWithinChunk = c->AllocVN();
            VNDefFuncAppFlexible* fapp              = c->PointerToFuncApp(offsetWithinChunk, 1);
            fapp->m_func                            = func;
            fapp->m_args[0]                         = arg0VN;
            resultVN                                = c->m_baseVN + offsetWithinChunk;
        }

        // Record 'resultVN' in the Func1Map
        //
        GetVNFunc1Map()->Set(fstruct, resultVN);
    }
    return resultVN;
}

//----------------------------------------------------------------------------------------
//  VNForFunc  - Returns the ValueNum associated with 'func'('arg0VN','arg1VN')
//               There is a one-to-one relationship between the ValueNum
//               and 'func'('arg0VN','arg1VN')
//
// Arguments:
//    typ            - The type of the resulting ValueNum produced by 'func'
//    func           - Any binary VNFunc
//    arg0VN         - The ValueNum of the first argument to 'func'
//    arg1VN         - The ValueNum of the second argument to 'func'
//
// Return Value:     - Returns the ValueNum associated with 'func'('arg0VN','arg1VN')
//
// Note: - This method only handles Binary operators
//
ValueNum ValueNumStore::VNForFunc(var_types typ, VNFunc func, ValueNum arg0VN, ValueNum arg1VN)
{
    assert(arg0VN != NoVN && arg1VN != NoVN);
    assert(arg0VN == VNNormalValue(arg0VN)); // Arguments carry no exceptions.
    assert(arg1VN == VNNormalValue(arg1VN)); // Arguments carry no exceptions.

    // Some SIMD functions with variable number of arguments are defined with zero arity
    assert((VNFuncArity(func) == 0) || (VNFuncArity(func) == 2));
    assert(func != VNF_MapSelect); // Precondition: use the special function VNForMapSelect defined for that.

    ValueNum resultVN = NoVN;

    // Even if the argVNs differ, if both operands runtime types constructed from handles,
    // we can sometimes also fold.
    //
    // The case where the arg VNs are equal is handled by EvalUsingMathIdentity below.
    // This is the VN analog of gtFoldTypeCompare.
    //
    const genTreeOps oper = genTreeOps(func);
    if ((arg0VN != arg1VN) && GenTree::StaticOperIs(oper, GT_EQ, GT_NE))
    {
        resultVN = VNEvalFoldTypeCompare(typ, func, arg0VN, arg1VN);
        if (resultVN != NoVN)
        {
            return resultVN;
        }
    }

    // We canonicalize commutative operations.
    // (Perhaps should eventually handle associative/commutative [AC] ops -- but that gets complicated...)
    if (VNFuncIsCommutative(func))
    {
        // Order arg0 arg1 by numerical VN value.
        if (arg0VN > arg1VN)
        {
            std::swap(arg0VN, arg1VN);
        }
    }

    // Have we already assigned a ValueNum for 'func'('arg0VN','arg1VN') ?
    //
    VNDefFuncApp<2> fstruct(func, arg0VN, arg1VN);
    if (GetVNFunc2Map()->Lookup(fstruct, &resultVN))
    {
        assert(resultVN != NoVN);
    }
    else
    {
        if (func == VNF_CastClass)
        {
            // In terms of values, a castclass always returns its second argument, the object being cast.
            // The operation may also throw an exception
            ValueNum vnExcSet = VNExcSetSingleton(VNForFuncNoFolding(TYP_REF, VNF_InvalidCastExc, arg1VN, arg0VN));
            resultVN          = VNWithExc(arg1VN, vnExcSet);
        }
        else
        {
            // When both operands are constants we can usually perform constant-folding,
            // except if the expression will always throw an exception (constant VN-based
            // propagation depends on that).
            //
            bool folded = false;
            if (VNEvalCanFoldBinaryFunc(typ, func, arg0VN, arg1VN) && VNEvalShouldFold(typ, func, arg0VN, arg1VN))
            {
                resultVN = EvalFuncForConstantArgs(typ, func, arg0VN, arg1VN);
            }

            if (resultVN != NoVN)
            {
                folded = true;
            }
            else
            {
                resultVN = EvalUsingMathIdentity(typ, func, arg0VN, arg1VN);
            }

            // Do we have a valid resultVN?
            if ((resultVN == NoVN) || (!folded && (genActualType(TypeOfVN(resultVN)) != genActualType(typ))))
            {
                // Otherwise, Allocate a new ValueNum for 'func'('arg0VN','arg1VN')
                //
                Chunk* const          c                 = GetAllocChunk(typ, CEA_Func2);
                unsigned const        offsetWithinChunk = c->AllocVN();
                VNDefFuncAppFlexible* fapp              = c->PointerToFuncApp(offsetWithinChunk, 2);
                fapp->m_func                            = func;
                fapp->m_args[0]                         = arg0VN;
                fapp->m_args[1]                         = arg1VN;
                resultVN                                = c->m_baseVN + offsetWithinChunk;
            }
        }

        // Record 'resultVN' in the Func2Map
        GetVNFunc2Map()->Set(fstruct, resultVN);
    }
    return resultVN;
}

//----------------------------------------------------------------------------------------
//  VNForFuncNoFolding  - Returns the ValueNum associated with
//                        'func'('arg0VN','arg1VN') without doing any folding.
//
// Arguments:
//    typ            - The type of the resulting ValueNum produced by 'func'
//    func           - Any binary VNFunc
//    arg0VN         - The ValueNum of the first argument to 'func'
//    arg1VN         - The ValueNum of the second argument to 'func'
//
// Return Value:     - Returns the ValueNum associated with 'func'('arg0VN','arg1VN')
//
ValueNum ValueNumStore::VNForFuncNoFolding(var_types typ, VNFunc func, ValueNum arg0VN, ValueNum arg1VN)
{
    assert(arg0VN != NoVN && arg1VN != NoVN);

    // Function arguments carry no exceptions.
    assert(arg0VN == VNNormalValue(arg0VN));
    assert(arg1VN == VNNormalValue(arg1VN));
    assert(VNFuncArity(func) == 2);

    ValueNum resultVN;

    // Have we already assigned a ValueNum for 'func'('arg0VN','arg1VN') ?
    //
    VNDefFuncApp<2> fstruct(func, arg0VN, arg1VN);
    if (!GetVNFunc2Map()->Lookup(fstruct, &resultVN))
    {
        // Otherwise, Allocate a new ValueNum for 'func'('arg0VN','arg1VN')
        //
        Chunk* const          c                 = GetAllocChunk(typ, CEA_Func2);
        unsigned const        offsetWithinChunk = c->AllocVN();
        VNDefFuncAppFlexible* fapp              = c->PointerToFuncApp(offsetWithinChunk, 2);
        fapp->m_func                            = func;
        fapp->m_args[0]                         = arg0VN;
        fapp->m_args[1]                         = arg1VN;
        resultVN                                = c->m_baseVN + offsetWithinChunk;

        // Record 'resultVN' in the Func2Map
        GetVNFunc2Map()->Set(fstruct, resultVN);
    }

    return resultVN;
}

//----------------------------------------------------------------------------------------
//  VNForFunc  - Returns the ValueNum associated with 'func'('arg0VN','arg1VN','arg2VN')
//               There is a one-to-one relationship between the ValueNum
//               and 'func'('arg0VN','arg1VN','arg2VN')
//
// Arguments:
//    typ            - The type of the resulting ValueNum produced by 'func'
//    func           - Any binary VNFunc
//    arg0VN         - The ValueNum of the first argument to 'func'
//    arg1VN         - The ValueNum of the second argument to 'func'
//    arg2VN         - The ValueNum of the third argument to 'func'
//
// Return Value:     - Returns the ValueNum associated with 'func'('arg0VN','arg1VN','arg1VN)
//
// Note: - This method only handles Trinary operations
//         We have to special case VNF_PhiDef, as it's first two arguments are not ValueNums
//
ValueNum ValueNumStore::VNForFunc(var_types typ, VNFunc func, ValueNum arg0VN, ValueNum arg1VN, ValueNum arg2VN)
{
    assert(arg0VN != NoVN);
    assert(arg1VN != NoVN);
    assert(arg2VN != NoVN);
    assert(VNFuncArity(func) == 3);

#ifdef DEBUG
    // Function arguments carry no exceptions.
    //
    if (func != VNF_PhiDef)
    {
        // For a phi definition first and second argument are "plain" local/ssa numbers.
        // (I don't know if having such non-VN arguments to a VN function is a good idea -- if we wanted to declare
        // ValueNum to be "short" it would be a problem, for example.  But we'll leave it for now, with these explicit
        // exceptions.)
        assert(arg0VN == VNNormalValue(arg0VN));
        assert(arg1VN == VNNormalValue(arg1VN));
    }
    assert(arg2VN == VNNormalValue(arg2VN));
#endif
    assert(VNFuncArity(func) == 3);

    ValueNum resultVN;

    // Have we already assigned a ValueNum for 'func'('arg0VN','arg1VN','arg2VN') ?
    //
    VNDefFuncApp<3> fstruct(func, arg0VN, arg1VN, arg2VN);
    if (!GetVNFunc3Map()->Lookup(fstruct, &resultVN))
    {
        // Otherwise, Allocate a new ValueNum for 'func'('arg0VN','arg1VN','arg2VN')
        //
        Chunk* const          c                 = GetAllocChunk(typ, CEA_Func3);
        unsigned const        offsetWithinChunk = c->AllocVN();
        VNDefFuncAppFlexible* fapp              = c->PointerToFuncApp(offsetWithinChunk, 3);
        fapp->m_func                            = func;
        fapp->m_args[0]                         = arg0VN;
        fapp->m_args[1]                         = arg1VN;
        fapp->m_args[2]                         = arg2VN;
        resultVN                                = c->m_baseVN + offsetWithinChunk;

        // Record 'resultVN' in the Func3Map
        GetVNFunc3Map()->Set(fstruct, resultVN);
    }
    return resultVN;
}

// ----------------------------------------------------------------------------------------
//  VNForFunc  - Returns the ValueNum associated with 'func'('arg0VN','arg1VN','arg2VN','arg3VN')
//               There is a one-to-one relationship between the ValueNum
//               and 'func'('arg0VN','arg1VN','arg2VN','arg3VN')
//
// Arguments:
//    typ            - The type of the resulting ValueNum produced by 'func'
//    func           - Any binary VNFunc
//    arg0VN         - The ValueNum of the first argument to 'func'
//    arg1VN         - The ValueNum of the second argument to 'func'
//    arg2VN         - The ValueNum of the third argument to 'func'
//    arg3VN         - The ValueNum of the fourth argument to 'func'
//
// Return Value:     - Returns the ValueNum associated with 'func'('arg0VN','arg1VN','arg2VN','arg3VN')
//
// Note:   Currently the only four operand funcs are VNF_PtrToArrElem and VNF_MapStore.
//
ValueNum ValueNumStore::VNForFunc(
    var_types typ, VNFunc func, ValueNum arg0VN, ValueNum arg1VN, ValueNum arg2VN, ValueNum arg3VN)
{
    assert(arg0VN != NoVN && arg1VN != NoVN && arg2VN != NoVN && arg3VN != NoVN);

    // Function arguments carry no exceptions.
    assert(arg0VN == VNNormalValue(arg0VN));
    assert(arg1VN == VNNormalValue(arg1VN));
    assert(arg2VN == VNNormalValue(arg2VN));
    assert((func == VNF_MapStore) || (arg3VN == VNNormalValue(arg3VN)));
    assert(VNFuncArity(func) == 4);

    ValueNum resultVN;

    // Have we already assigned a ValueNum for 'func'('arg0VN','arg1VN','arg2VN','arg3VN') ?
    //
    VNDefFuncApp<4> fstruct(func, arg0VN, arg1VN, arg2VN, arg3VN);
    if (!GetVNFunc4Map()->Lookup(fstruct, &resultVN))
    {
        // Otherwise, Allocate a new ValueNum for 'func'('arg0VN','arg1VN','arg2VN','arg3VN')
        //
        Chunk* const          c                 = GetAllocChunk(typ, CEA_Func4);
        unsigned const        offsetWithinChunk = c->AllocVN();
        VNDefFuncAppFlexible* fapp              = c->PointerToFuncApp(offsetWithinChunk, 4);
        fapp->m_func                            = func;
        fapp->m_args[0]                         = arg0VN;
        fapp->m_args[1]                         = arg1VN;
        fapp->m_args[2]                         = arg2VN;
        fapp->m_args[3]                         = arg3VN;
        resultVN                                = c->m_baseVN + offsetWithinChunk;

        // Record 'resultVN' in the Func4Map
        GetVNFunc4Map()->Set(fstruct, resultVN);
    }
    return resultVN;
}

//------------------------------------------------------------------------------
// VNForMapStore: Create the VN for a precise store (to a precise map).
//
// Arguments:
//    map   - (VN of) the precise map
//    index - Index value number
//    value - New value for map[index]
//
// Return Value:
//    Value number for "map" with "map[index]" set to "value".
//
ValueNum ValueNumStore::VNForMapStore(ValueNum map, ValueNum index, ValueNum value)
{
    assert(MapIsPrecise(map));

    BasicBlock* const            bb      = m_pComp->compCurBB;
    BasicBlock::loopNumber const loopNum = bb->bbNatLoopNum;
    ValueNum const               result  = VNForFunc(TypeOfVN(map), VNF_MapStore, map, index, value, loopNum);

#ifdef DEBUG
    if (m_pComp->verbose)
    {
        printf("    VNForMapStore(" FMT_VN ", " FMT_VN ", " FMT_VN "):%s in " FMT_BB " returns ", map, index, value,
               VNMapTypeName(TypeOfVN(result)), bb->bbNum);
        m_pComp->vnPrint(result, 1);
        printf("\n");
    }
#endif
    return result;
}

//------------------------------------------------------------------------------
// VNForMapPhysicalStore: Create the VN for a physical store (to a physical map).
//
// Arguments:
//    map    - (VN of) the physical map
//    offset - The store offset
//    size   - Size of "value" (in bytes)
//    value  - The value being stored
//
// Return Value:
//    Value number for "map" with "map[offset:offset + size - 1]" set to "value".
//
ValueNum ValueNumStore::VNForMapPhysicalStore(ValueNum map, unsigned offset, unsigned size, ValueNum value)
{
    assert(MapIsPhysical(map));

    ValueNum selector = EncodePhysicalSelector(offset, size);
    ValueNum result   = VNForFunc(TypeOfVN(map), VNF_MapPhysicalStore, map, selector, value);

    JITDUMP("    VNForMapPhysicalStore:%s returns ", VNMapTypeName(TypeOfVN(result)));
    JITDUMPEXEC(m_pComp->vnPrint(result, 1));
    JITDUMP("\n");

    return result;
}

//------------------------------------------------------------------------------
// VNForMapSelect: Select value from a precise map.
//
// Arguments:
//    vnk   - Value number kind (see "VNForMapSelectWork" notes)
//    type  - The type to select
//    map   - Map value number
//    index - Index value number
//
// Return Value:
//    Value number corresponding to "map[index]".
//
ValueNum ValueNumStore::VNForMapSelect(ValueNumKind vnk, var_types type, ValueNum map, ValueNum index)
{
    assert(MapIsPrecise(map));

    int      budget          = m_mapSelectBudget;
    bool     usedRecursiveVN = false;
    ValueNum result          = VNForMapSelectWork(vnk, type, map, index, &budget, &usedRecursiveVN);

    // The remaining budget should always be between [0..m_mapSelectBudget]
    assert((budget >= 0) && (budget <= m_mapSelectBudget));

    JITDUMP("    VNForMapSelect(" FMT_VN ", " FMT_VN "):%s returns ", map, index, VNMapTypeName(type));
    JITDUMPEXEC(m_pComp->vnPrint(result, 1));
    JITDUMP("\n");

    return result;
}

//------------------------------------------------------------------------------
// VNForMapPhysicalSelect: Select value from a physical map.
//
// Arguments:
//    vnk    - Value number kind (see the notes for "VNForMapSelect")
//    type   - The type to select
//    map    - (VN of) the physical map
//    offset - Offset to select from
//    size   - Size to select
//
// Return Value:
//    Value number corresponding to "map[offset:offset + size - 1]". The value
//    number returned can be of a type different from "type", as physical maps
//    do not have canonical types, only sizes.
//
ValueNum ValueNumStore::VNForMapPhysicalSelect(
    ValueNumKind vnk, var_types type, ValueNum map, unsigned offset, unsigned size)
{
    assert(MapIsPhysical(map));

    ValueNum selector        = EncodePhysicalSelector(offset, size);
    int      budget          = m_mapSelectBudget;
    bool     usedRecursiveVN = false;
    ValueNum result          = VNForMapSelectWork(vnk, type, map, selector, &budget, &usedRecursiveVN);

    // The remaining budget should always be between [0..m_mapSelectBudget]
    assert((budget >= 0) && (budget <= m_mapSelectBudget));

    JITDUMP("    VNForMapPhysicalSelect(" FMT_VN ", ", map);
    JITDUMPEXEC(vnDumpPhysicalSelector(selector));
    JITDUMP("):%s returns ", VNMapTypeName(type));
    JITDUMPEXEC(m_pComp->vnPrint(result, 1));
    JITDUMP("\n");

    return result;
}

//------------------------------------------------------------------------------
// VNForMapSelectWork : A method that does the work for VNForMapSelect and may call itself recursively.
//
// Arguments:
//    vnk              - Value number kind
//    type             - Value type
//    map              - The map to select from
//    index            - The selector
//    pBudget          - Remaining budget for the outer evaluation
//    pUsedRecursiveVN - Out-parameter that is set to true iff RecursiveVN was returned from this method
//                       or from a method called during one of recursive invocations.
//
// Return Value:
//    Value number for the result of the evaluation.
//
// Notes:
//    This requires a "ValueNumKind" because it will attempt, given "select(phi(m1, ..., mk), ind)", to evaluate
//    "select(m1, ind)", ..., "select(mk, ind)" to see if they agree.  It needs to know which kind of value number
//    (liberal/conservative) to read from the SSA def referenced in the phi argument.
//
ValueNum ValueNumStore::VNForMapSelectWork(
    ValueNumKind vnk, var_types type, ValueNum map, ValueNum index, int* pBudget, bool* pUsedRecursiveVN)
{
TailCall:
    // This label allows us to directly implement a tail call by setting up the arguments, and doing a goto to here.

    assert(map != NoVN && index != NoVN);
    assert(map == VNNormalValue(map));     // Arguments carry no exceptions.
    assert(index == VNNormalValue(index)); // Arguments carry no exceptions.

    *pUsedRecursiveVN = false;

#ifdef DEBUG
    // Provide a mechanism for writing tests that ensure we don't call this ridiculously often.
    m_numMapSels++;
#if 1
// This printing is sometimes useful in debugging.
// if ((m_numMapSels % 1000) == 0) printf("%d VNF_MapSelect applications.\n", m_numMapSels);
#endif
    unsigned selLim = JitConfig.JitVNMapSelLimit();
    assert(selLim == 0 || m_numMapSels < selLim);
#endif
    ValueNum res;

    VNDefFuncApp<2> fstruct(VNF_MapSelect, map, index);
    if (GetVNFunc2Map()->Lookup(fstruct, &res))
    {
        return res;
    }
    else
    {
        // Give up if we've run out of budget.
        if (*pBudget == 0)
        {
            // We have to use 'nullptr' for the basic block here, because subsequent expressions
            // in different blocks may find this result in the VNFunc2Map -- other expressions in
            // the IR may "evaluate" to this same VNForExpr, so it is not "unique" in the sense
            // that permits the BasicBlock attribution.
            res = VNForExpr(nullptr, type);
            GetVNFunc2Map()->Set(fstruct, res);
            return res;
        }

        // Reduce our budget by one
        (*pBudget)--;

        // If it's recursive, stop the recursion.
        if (SelectIsBeingEvaluatedRecursively(map, index))
        {
            *pUsedRecursiveVN = true;
            return RecursiveVN;
        }

        VNFuncApp funcApp;
        if (GetVNFunc(map, &funcApp))
        {
            switch (funcApp.m_func)
            {
                case VNF_MapStore:
                {
                    assert(MapIsPrecise(map));

                    // select(store(m, i, v), i) == v
                    if (funcApp.m_args[1] == index)
                    {
#if FEATURE_VN_TRACE_APPLY_SELECTORS
                        JITDUMP("      AX1: select([" FMT_VN "]store(" FMT_VN ", " FMT_VN ", " FMT_VN "), " FMT_VN
                                ") ==> " FMT_VN ".\n",
                                funcApp.m_args[0], map, funcApp.m_args[1], funcApp.m_args[2], index, funcApp.m_args[2]);
#endif

                        m_pComp->optRecordLoopMemoryDependence(m_pComp->compCurTree, m_pComp->compCurBB,
                                                               funcApp.m_args[0]);
                        return funcApp.m_args[2];
                    }
                    // i # j ==> select(store(m, i, v), j) == select(m, j)
                    // Currently the only source of distinctions is when both indices are constants.
                    else if (IsVNConstant(index) && IsVNConstant(funcApp.m_args[1]))
                    {
                        assert(funcApp.m_args[1] != index); // we already checked this above.
#if FEATURE_VN_TRACE_APPLY_SELECTORS
                        JITDUMP("      AX2: " FMT_VN " != " FMT_VN " ==> select([" FMT_VN "]store(" FMT_VN ", " FMT_VN
                                ", " FMT_VN "), " FMT_VN ") ==> select(" FMT_VN ", " FMT_VN
                                ") remaining budget is %d.\n",
                                index, funcApp.m_args[1], map, funcApp.m_args[0], funcApp.m_args[1], funcApp.m_args[2],
                                index, funcApp.m_args[0], index, *pBudget);
#endif
                        // This is the equivalent of the recursive tail call:
                        // return VNForMapSelect(vnk, typ, funcApp.m_args[0], index);
                        // Make sure we capture any exceptions from the "i" and "v" of the store...
                        map = funcApp.m_args[0];
                        goto TailCall;
                    }
                }
                break;

                case VNF_MapPhysicalStore:
                {
                    assert(MapIsPhysical(map));

#if FEATURE_VN_TRACE_APPLY_SELECTORS
                    JITDUMP("      select(");
                    JITDUMPEXEC(m_pComp->vnPrint(map, 1));
                    JITDUMP(", ");
                    JITDUMPEXEC(vnDumpPhysicalSelector(index));
                    JITDUMP(")");
#endif
                    ValueNum storeSelector = funcApp.m_args[1];

                    if (index == storeSelector)
                    {
#if FEATURE_VN_TRACE_APPLY_SELECTORS
                        JITDUMP(" ==> " FMT_VN "\n", funcApp.m_args[2]);
#endif
                        return funcApp.m_args[2];
                    }

                    unsigned selectSize;
                    unsigned selectOffset = DecodePhysicalSelector(index, &selectSize);

                    unsigned storeSize;
                    unsigned storeOffset = DecodePhysicalSelector(storeSelector, &storeSize);

                    unsigned selectEndOffset = selectOffset + selectSize; // Exclusive.
                    unsigned storeEndOffset  = storeOffset + storeSize;   // Exclusive.

                    if ((storeOffset <= selectOffset) && (selectEndOffset <= storeEndOffset))
                    {
#if FEATURE_VN_TRACE_APPLY_SELECTORS
                        JITDUMP(" ==> enclosing, selecting inner, remaining budget is %d\n", *pBudget);
#endif
                        map   = funcApp.m_args[2];
                        index = EncodePhysicalSelector(selectOffset - storeOffset, selectSize);
                        goto TailCall;
                    }

                    // If it was disjoint with the location being selected, continue the linear search.
                    if ((storeEndOffset <= selectOffset) || (selectEndOffset <= storeOffset))
                    {
#if FEATURE_VN_TRACE_APPLY_SELECTORS
                        JITDUMP(" ==> disjoint, remaining budget is %d\n", *pBudget);
#endif
                        map = funcApp.m_args[0];
                        goto TailCall;
                    }
                    else
                    {
#if FEATURE_VN_TRACE_APPLY_SELECTORS
                        JITDUMP(" ==> aliasing!\n");
#endif
                    }
                }
                break;

                case VNF_BitCast:
                    assert(MapIsPhysical(map));
#if FEATURE_VN_TRACE_APPLY_SELECTORS
                    JITDUMP("      select(bitcast<%s>(" FMT_VN ")) ==> select(" FMT_VN ")\n",
                            varTypeName(TypeOfVN(funcApp.m_args[0])), funcApp.m_args[0], funcApp.m_args[0]);
#endif // FEATURE_VN_TRACE_APPLY_SELECTORS

                    map = funcApp.m_args[0];
                    goto TailCall;

                case VNF_ZeroObj:
                    assert(MapIsPhysical(map));

                    // TODO-CQ: support selection of TYP_STRUCT here.
                    if (type != TYP_STRUCT)
                    {
                        return VNZeroForType(type);
                    }
                    break;

                case VNF_PhiDef:
                case VNF_PhiMemoryDef:
                {
                    unsigned  lclNum   = BAD_VAR_NUM;
                    bool      isMemory = false;
                    VNFuncApp phiFuncApp;
                    bool      defArgIsFunc = false;
                    if (funcApp.m_func == VNF_PhiDef)
                    {
                        lclNum       = unsigned(funcApp.m_args[0]);
                        defArgIsFunc = GetVNFunc(funcApp.m_args[2], &phiFuncApp);
                    }
                    else
                    {
                        assert(funcApp.m_func == VNF_PhiMemoryDef);
                        isMemory     = true;
                        defArgIsFunc = GetVNFunc(funcApp.m_args[1], &phiFuncApp);
                    }
                    if (defArgIsFunc && phiFuncApp.m_func == VNF_Phi)
                    {
                        // select(phi(m1, m2), x): if select(m1, x) == select(m2, x), return that, else new fresh.
                        // Get the first argument of the phi.

                        // We need to be careful about breaking infinite recursion.  Record the outer select.
                        m_fixedPointMapSels.Push(VNDefFuncApp<2>(VNF_MapSelect, map, index));

                        assert(IsVNConstant(phiFuncApp.m_args[0]));
                        unsigned phiArgSsaNum = ConstantValue<unsigned>(phiFuncApp.m_args[0]);
                        ValueNum phiArgVN;
                        if (isMemory)
                        {
                            phiArgVN = m_pComp->GetMemoryPerSsaData(phiArgSsaNum)->m_vnPair.Get(vnk);
                        }
                        else
                        {
                            phiArgVN = m_pComp->lvaTable[lclNum].GetPerSsaData(phiArgSsaNum)->m_vnPair.Get(vnk);
                        }
                        if (phiArgVN != ValueNumStore::NoVN)
                        {
                            bool     allSame = true;
                            ValueNum argRest = phiFuncApp.m_args[1];
                            ValueNum sameSelResult =
                                VNForMapSelectWork(vnk, type, phiArgVN, index, pBudget, pUsedRecursiveVN);

                            // It is possible that we just now exceeded our budget, if so we need to force an early exit
                            // and stop calling VNForMapSelectWork
                            if (*pBudget <= 0)
                            {
                                // We don't have any budget remaining to verify that all phiArgs are the same
                                // so setup the default failure case now.
                                allSame = false;
                            }

                            while (allSame && argRest != ValueNumStore::NoVN)
                            {
                                ValueNum  cur = argRest;
                                VNFuncApp phiArgFuncApp;
                                if (GetVNFunc(argRest, &phiArgFuncApp) && phiArgFuncApp.m_func == VNF_Phi)
                                {
                                    cur     = phiArgFuncApp.m_args[0];
                                    argRest = phiArgFuncApp.m_args[1];
                                }
                                else
                                {
                                    argRest = ValueNumStore::NoVN; // Cause the loop to terminate.
                                }
                                assert(IsVNConstant(cur));
                                phiArgSsaNum = ConstantValue<unsigned>(cur);
                                if (isMemory)
                                {
                                    phiArgVN = m_pComp->GetMemoryPerSsaData(phiArgSsaNum)->m_vnPair.Get(vnk);
                                }
                                else
                                {
                                    phiArgVN = m_pComp->lvaTable[lclNum].GetPerSsaData(phiArgSsaNum)->m_vnPair.Get(vnk);
                                }
                                if (phiArgVN == ValueNumStore::NoVN)
                                {
                                    allSame = false;
                                }
                                else
                                {
                                    bool     usedRecursiveVN = false;
                                    ValueNum curResult =
                                        VNForMapSelectWork(vnk, type, phiArgVN, index, pBudget, &usedRecursiveVN);

                                    *pUsedRecursiveVN |= usedRecursiveVN;
                                    if (sameSelResult == ValueNumStore::RecursiveVN)
                                    {
                                        sameSelResult = curResult;
                                    }
                                    if (curResult != ValueNumStore::RecursiveVN && curResult != sameSelResult)
                                    {
                                        allSame = false;
                                    }
                                }
                            }
                            if (allSame && sameSelResult != ValueNumStore::RecursiveVN)
                            {
                                // Make sure we're popping what we pushed.
                                assert(FixedPointMapSelsTopHasValue(map, index));
                                m_fixedPointMapSels.Pop();

                                // To avoid exponential searches, we make sure that this result is memo-ized.
                                // The result is always valid for memoization if we didn't rely on RecursiveVN to get
                                // it.
                                // If RecursiveVN was used, we are processing a loop and we can't memo-ize this
                                // intermediate
                                // result if, e.g., this block is in a multi-entry loop.
                                if (!*pUsedRecursiveVN)
                                {
                                    GetVNFunc2Map()->Set(fstruct, sameSelResult);
                                }

                                return sameSelResult;
                            }
                            // Otherwise, fall through to creating the select(phi(m1, m2), x) function application.
                        }
                        // Make sure we're popping what we pushed.
                        assert(FixedPointMapSelsTopHasValue(map, index));
                        m_fixedPointMapSels.Pop();
                    }
                }
                break;

                default:
                    break;
            }
        }

        // We may have run out of budget and already assigned a result
        if (!GetVNFunc2Map()->Lookup(fstruct, &res))
        {
            // Otherwise, assign a new VN for the function application.
            Chunk* const          c                 = GetAllocChunk(type, CEA_Func2);
            unsigned const        offsetWithinChunk = c->AllocVN();
            VNDefFuncAppFlexible* fapp              = c->PointerToFuncApp(offsetWithinChunk, 2);
            fapp->m_func                            = fstruct.m_func;
            fapp->m_args[0]                         = fstruct.m_args[0];
            fapp->m_args[1]                         = fstruct.m_args[1];
            res                                     = c->m_baseVN + offsetWithinChunk;

            GetVNFunc2Map()->Set(fstruct, res);
        }
        return res;
    }
}

//------------------------------------------------------------------------
// EncodePhysicalSelector: Get the VN representing a physical selector.
//
// Arguments:
//    offset - The offset to encode
//    size   - The size to encode
//
// Return Value:
//    VN encoding the "{ offset, size }" tuple.
//
ValueNum ValueNumStore::EncodePhysicalSelector(unsigned offset, unsigned size)
{
    assert(size != 0);

    return VNForLongCon(static_cast<uint64_t>(offset) | (static_cast<uint64_t>(size) << 32));
}

//------------------------------------------------------------------------
// DecodePhysicalSelector: Get the components of a physical selector from the
//                         VN representing one.
//
// Arguments:
//    selector - The VN of the selector obtained via "EncodePhysicalSelector"
//    pSize    - [out] parameter for the size
//
// Return Value:
//    The offset.
//
unsigned ValueNumStore::DecodePhysicalSelector(ValueNum selector, unsigned* pSize)
{
    uint64_t value  = ConstantValue<uint64_t>(selector);
    unsigned offset = static_cast<unsigned>(value);
    unsigned size   = static_cast<unsigned>(value >> 32);

    *pSize = size;
    return offset;
}

//------------------------------------------------------------------------
// VNForFieldSelector: A specialized version (with logging) of VNForHandle
//                     that is used for field handle selectors.
//
// Arguments:
//    fieldHnd   - handle of the field in question
//    pFieldType - [out] parameter for the field's type
//    pSize      - optional [out] parameter for the size of the field
//
// Return Value:
//    Value number corresponding to the given field handle.
//
ValueNum ValueNumStore::VNForFieldSelector(CORINFO_FIELD_HANDLE fieldHnd, var_types* pFieldType, unsigned* pSize)
{
    CORINFO_CLASS_HANDLE structHnd = NO_CLASS_HANDLE;
    ValueNum             fldHndVN  = VNForHandle(ssize_t(fieldHnd), GTF_ICON_FIELD_HDL);
    var_types            fieldType = m_pComp->eeGetFieldType(fieldHnd, &structHnd);
    unsigned             size      = 0;

    if (fieldType == TYP_STRUCT)
    {
        size = m_pComp->info.compCompHnd->getClassSize(structHnd);

        // We have to normalize here since there is no CorInfoType for vectors...
        if (m_pComp->structSizeMightRepresentSIMDType(size))
        {
            fieldType = m_pComp->impNormStructType(structHnd);
        }
    }
    else
    {
        size = genTypeSize(fieldType);
    }

#ifdef DEBUG
    if (m_pComp->verbose)
    {
        const char* modName;
        const char* fldName = m_pComp->eeGetFieldName(fieldHnd, &modName);
        printf("    VNForHandle(%s) is " FMT_VN ", fieldType is %s", fldName, fldHndVN, varTypeName(fieldType));
        if (size != 0)
        {
            printf(", size = %u", size);
        }
        printf("\n");
    }
#endif

    *pFieldType = fieldType;
    *pSize      = size;

    return fldHndVN;
}

ValueNum ValueNumStore::EvalFuncForConstantArgs(var_types typ, VNFunc func, ValueNum arg0VN)
{
    assert(VNEvalCanFoldUnaryFunc(typ, func, arg0VN));

    switch (TypeOfVN(arg0VN))
    {
        case TYP_INT:
        {
            int resVal = EvalOp<int>(func, ConstantValue<int>(arg0VN));
            // Unary op on a handle results in a handle.
            return IsVNHandle(arg0VN) ? VNForHandle(ssize_t(resVal), GetFoldedArithOpResultHandleFlags(arg0VN))
                                      : VNForIntCon(resVal);
        }
        case TYP_LONG:
        {
            INT64 resVal = EvalOp<INT64>(func, ConstantValue<INT64>(arg0VN));
            // Unary op on a handle results in a handle.
            return IsVNHandle(arg0VN) ? VNForHandle(ssize_t(resVal), GetFoldedArithOpResultHandleFlags(arg0VN))
                                      : VNForLongCon(resVal);
        }
        case TYP_FLOAT:
        {
            float resVal = EvalOp<float>(func, ConstantValue<float>(arg0VN));
            return VNForFloatCon(resVal);
        }
        case TYP_DOUBLE:
        {
            double resVal = EvalOp<double>(func, ConstantValue<double>(arg0VN));
            return VNForDoubleCon(resVal);
        }
        case TYP_REF:
        {
            // If arg0 has a possible exception, it wouldn't have been constant.
            assert(!VNHasExc(arg0VN));
            // Otherwise...
            assert(arg0VN == VNForNull()); // Only other REF constant.

            // Only functions we can apply to a REF constant!
            assert((func == VNFunc(GT_ARR_LENGTH)) || (func == VNF_MDArrLength) ||
                   (func == VNFunc(GT_MDARR_LOWER_BOUND)));
            return VNWithExc(VNForVoid(), VNExcSetSingleton(VNForFunc(TYP_REF, VNF_NullPtrExc, VNForNull())));
        }
        default:
            // We will assert below
            break;
    }
    noway_assert(!"Unhandled operation in EvalFuncForConstantArgs");
    return NoVN;
}

bool ValueNumStore::SelectIsBeingEvaluatedRecursively(ValueNum map, ValueNum ind)
{
    for (unsigned i = 0; i < m_fixedPointMapSels.Size(); i++)
    {
        VNDefFuncApp<2>& elem = m_fixedPointMapSels.GetRef(i);
        assert(elem.m_func == VNF_MapSelect);
        if (elem.m_args[0] == map && elem.m_args[1] == ind)
        {
            return true;
        }
    }
    return false;
}

#ifdef DEBUG
bool ValueNumStore::FixedPointMapSelsTopHasValue(ValueNum map, ValueNum index)
{
    if (m_fixedPointMapSels.Size() == 0)
    {
        return false;
    }
    VNDefFuncApp<2>& top = m_fixedPointMapSels.TopRef();
    return top.m_func == VNF_MapSelect && top.m_args[0] == map && top.m_args[1] == index;
}
#endif

// Given an integer constant value number return its value as an int.
//
int ValueNumStore::GetConstantInt32(ValueNum argVN)
{
    assert(IsVNConstant(argVN));
    var_types argVNtyp = TypeOfVN(argVN);

    int result = 0;

    switch (argVNtyp)
    {
        case TYP_INT:
            result = ConstantValue<int>(argVN);
            break;
#ifndef TARGET_64BIT
        case TYP_REF:
        case TYP_BYREF:
            result = (int)ConstantValue<size_t>(argVN);
            break;
#endif
        default:
            unreached();
    }
    return result;
}

// Given an integer constant value number return its value as an INT64.
//
INT64 ValueNumStore::GetConstantInt64(ValueNum argVN)
{
    assert(IsVNConstant(argVN));
    var_types argVNtyp = TypeOfVN(argVN);

    INT64 result = 0;

    switch (argVNtyp)
    {
        case TYP_INT:
            result = (INT64)ConstantValue<int>(argVN);
            break;
        case TYP_LONG:
            result = ConstantValue<INT64>(argVN);
            break;
        case TYP_REF:
        case TYP_BYREF:
            result = (INT64)ConstantValue<size_t>(argVN);
            break;
        default:
            unreached();
    }
    return result;
}

// Given a double constant value number return its value as a double.
//
double ValueNumStore::GetConstantDouble(ValueNum argVN)
{
    assert(IsVNConstant(argVN));
    assert(TypeOfVN(argVN) == TYP_DOUBLE);

    return ConstantValue<double>(argVN);
}

// Given a float constant value number return its value as a float.
//
float ValueNumStore::GetConstantSingle(ValueNum argVN)
{
    assert(IsVNConstant(argVN));
    assert(TypeOfVN(argVN) == TYP_FLOAT);

    return ConstantValue<float>(argVN);
}

#if defined(FEATURE_SIMD)
// Given a simd8 constant value number return its value as a simd8.
//
simd8_t ValueNumStore::GetConstantSimd8(ValueNum argVN)
{
    assert(IsVNConstant(argVN));
    assert(TypeOfVN(argVN) == TYP_SIMD8);

    return ConstantValue<simd8_t>(argVN);
}

// Given a simd12 constant value number return its value as a simd12.
//
simd12_t ValueNumStore::GetConstantSimd12(ValueNum argVN)
{
    assert(IsVNConstant(argVN));
    assert(TypeOfVN(argVN) == TYP_SIMD12);

    return ConstantValue<simd12_t>(argVN);
}

// Given a simd16 constant value number return its value as a simd16.
//
simd16_t ValueNumStore::GetConstantSimd16(ValueNum argVN)
{
    assert(IsVNConstant(argVN));
    assert(TypeOfVN(argVN) == TYP_SIMD16);

    return ConstantValue<simd16_t>(argVN);
}

// Given a simd32 constant value number return its value as a simd32.
//
simd32_t ValueNumStore::GetConstantSimd32(ValueNum argVN)
{
    assert(IsVNConstant(argVN));
    assert(TypeOfVN(argVN) == TYP_SIMD32);

    return ConstantValue<simd32_t>(argVN);
}
#endif // FEATURE_SIMD

// Compute the proper value number when the VNFunc has all constant arguments
// This essentially performs constant folding at value numbering time
//
ValueNum ValueNumStore::EvalFuncForConstantArgs(var_types typ, VNFunc func, ValueNum arg0VN, ValueNum arg1VN)
{
    assert(VNEvalCanFoldBinaryFunc(typ, func, arg0VN, arg1VN));

    // if our func is the VNF_Cast operation we handle it first
    if (VNFuncIsNumericCast(func))
    {
        return EvalCastForConstantArgs(typ, func, arg0VN, arg1VN);
    }

    if (func == VNF_BitCast)
    {
        return EvalBitCastForConstantArgs(typ, arg0VN);
    }

    var_types arg0VNtyp = TypeOfVN(arg0VN);
    var_types arg1VNtyp = TypeOfVN(arg1VN);

    // When both arguments are floating point types
    // We defer to the EvalFuncForConstantFPArgs()
    if (varTypeIsFloating(arg0VNtyp) && varTypeIsFloating(arg1VNtyp))
    {
        return EvalFuncForConstantFPArgs(typ, func, arg0VN, arg1VN);
    }

    // after this we shouldn't have to deal with floating point types for arg0VN or arg1VN
    assert(!varTypeIsFloating(arg0VNtyp));
    assert(!varTypeIsFloating(arg1VNtyp));

    // Stack-normalize the result type.
    if (varTypeIsSmall(typ))
    {
        typ = TYP_INT;
    }

    ValueNum result; // left uninitialized, we are required to initialize it on all paths below.

    // Are both args of the same type?
    if (arg0VNtyp == arg1VNtyp)
    {
        if (arg0VNtyp == TYP_INT)
        {
            int arg0Val = ConstantValue<int>(arg0VN);
            int arg1Val = ConstantValue<int>(arg1VN);

            if (VNFuncIsComparison(func))
            {
                assert(typ == TYP_INT);
                result = VNForIntCon(EvalComparison(func, arg0Val, arg1Val));
            }
            else
            {
                assert(typ == TYP_INT);
                int resultVal = EvalOp<int>(func, arg0Val, arg1Val);
                // Bin op on a handle results in a handle.
                ValueNum handleVN = IsVNHandle(arg0VN) ? arg0VN : IsVNHandle(arg1VN) ? arg1VN : NoVN;
                if (handleVN != NoVN)
                {
                    result = VNForHandle(ssize_t(resultVal), GetFoldedArithOpResultHandleFlags(handleVN));
                }
                else
                {
                    result = VNForIntCon(resultVal);
                }
            }
        }
        else if (arg0VNtyp == TYP_LONG)
        {
            INT64 arg0Val = ConstantValue<INT64>(arg0VN);
            INT64 arg1Val = ConstantValue<INT64>(arg1VN);

            if (VNFuncIsComparison(func))
            {
                assert(typ == TYP_INT);
                result = VNForIntCon(EvalComparison(func, arg0Val, arg1Val));
            }
            else
            {
                assert(typ == TYP_LONG);
                INT64    resultVal = EvalOp<INT64>(func, arg0Val, arg1Val);
                ValueNum handleVN  = IsVNHandle(arg0VN) ? arg0VN : IsVNHandle(arg1VN) ? arg1VN : NoVN;

                if (handleVN != NoVN)
                {
                    result = VNForHandle(ssize_t(resultVal), GetFoldedArithOpResultHandleFlags(handleVN));
                }
                else
                {
                    result = VNForLongCon(resultVal);
                }
            }
        }
        else // both args are TYP_REF or both args are TYP_BYREF
        {
            size_t arg0Val = ConstantValue<size_t>(arg0VN); // We represent ref/byref constants as size_t's.
            size_t arg1Val = ConstantValue<size_t>(arg1VN); // Also we consider null to be zero.

            if (VNFuncIsComparison(func))
            {
                assert(typ == TYP_INT);
                result = VNForIntCon(EvalComparison(func, arg0Val, arg1Val));
            }
            else if (typ == TYP_INT) // We could see GT_OR of a constant ByRef and Null
            {
                int resultVal = (int)EvalOp<size_t>(func, arg0Val, arg1Val);
                result        = VNForIntCon(resultVal);
            }
            else // We could see GT_OR of a constant ByRef and Null
            {
                assert((typ == TYP_BYREF) || (typ == TYP_I_IMPL));
                size_t resultVal = EvalOp<size_t>(func, arg0Val, arg1Val);
                result           = VNForByrefCon((target_size_t)resultVal);
            }
        }
    }
    else // We have args of different types
    {
        // We represent ref/byref constants as size_t's.
        // Also we consider null to be zero.
        //
        INT64 arg0Val = GetConstantInt64(arg0VN);
        INT64 arg1Val = GetConstantInt64(arg1VN);

        if (VNFuncIsComparison(func))
        {
            assert(typ == TYP_INT);
            result = VNForIntCon(EvalComparison(func, arg0Val, arg1Val));
        }
        else if (typ == TYP_INT) // We could see GT_OR of an int and constant ByRef or Null
        {
            int resultVal = (int)EvalOp<INT64>(func, arg0Val, arg1Val);
            result        = VNForIntCon(resultVal);
        }
        else
        {
            assert(typ != TYP_INT);
            INT64 resultVal = EvalOp<INT64>(func, arg0Val, arg1Val);

            switch (typ)
            {
                case TYP_BYREF:
                    result = VNForByrefCon((target_size_t)resultVal);
                    break;
                case TYP_LONG:
                    result = VNForLongCon(resultVal);
                    break;
                case TYP_REF:
                    assert(resultVal == 0); // Only valid REF constant
                    result = VNForNull();
                    break;
                default:
                    unreached();
            }
        }
    }

    return result;
}

// Compute the proper value number when the VNFunc has all constant floating-point arguments
// This essentially must perform constant folding at value numbering time
//
ValueNum ValueNumStore::EvalFuncForConstantFPArgs(var_types typ, VNFunc func, ValueNum arg0VN, ValueNum arg1VN)
{
    assert(VNEvalCanFoldBinaryFunc(typ, func, arg0VN, arg1VN));

    // We expect both argument types to be floating-point types
    var_types arg0VNtyp = TypeOfVN(arg0VN);
    var_types arg1VNtyp = TypeOfVN(arg1VN);

    assert(varTypeIsFloating(arg0VNtyp));
    assert(varTypeIsFloating(arg1VNtyp));

    // We also expect both arguments to be of the same floating-point type
    assert(arg0VNtyp == arg1VNtyp);

    ValueNum result; // left uninitialized, we are required to initialize it on all paths below.

    if (VNFuncIsComparison(func))
    {
        assert(genActualType(typ) == TYP_INT);

        if (arg0VNtyp == TYP_FLOAT)
        {
            result = VNForIntCon(EvalComparison<float>(func, GetConstantSingle(arg0VN), GetConstantSingle(arg1VN)));
        }
        else
        {
            assert(arg0VNtyp == TYP_DOUBLE);
            result = VNForIntCon(EvalComparison<double>(func, GetConstantDouble(arg0VN), GetConstantDouble(arg1VN)));
        }
    }
    else
    {
        // We expect the return type to be the same as the argument type
        assert(varTypeIsFloating(typ));
        assert(arg0VNtyp == typ);

        if (typ == TYP_FLOAT)
        {
            float floatResultVal = EvalOp<float>(func, GetConstantSingle(arg0VN), GetConstantSingle(arg1VN));
            result               = VNForFloatCon(floatResultVal);
        }
        else
        {
            assert(typ == TYP_DOUBLE);

            double doubleResultVal = EvalOp<double>(func, GetConstantDouble(arg0VN), GetConstantDouble(arg1VN));
            result                 = VNForDoubleCon(doubleResultVal);
        }
    }

    return result;
}

// Compute the proper value number for a VNF_Cast with constant arguments
// This essentially must perform constant folding at value numbering time
//
ValueNum ValueNumStore::EvalCastForConstantArgs(var_types typ, VNFunc func, ValueNum arg0VN, ValueNum arg1VN)
{
    assert(VNFuncIsNumericCast(func));
    assert(IsVNConstant(arg0VN) && IsVNConstant(arg1VN));

    // Stack-normalize the result type.
    if (varTypeIsSmall(typ))
    {
        typ = TYP_INT;
    }

    var_types arg0VNtyp = TypeOfVN(arg0VN);

    if (IsVNHandle(arg0VN))
    {
        // We don't allow handles to be cast to random var_types.
        assert(typ == TYP_I_IMPL);
    }

    // We previously encoded the castToType operation using VNForCastOper().
    var_types castToType;
    bool      srcIsUnsigned;
    GetCastOperFromVN(arg1VN, &castToType, &srcIsUnsigned);
    var_types castFromType = arg0VNtyp;
    bool      checkedCast  = func == VNF_CastOvf;

    switch (castFromType) // GT_CAST source type
    {
#ifndef TARGET_64BIT
        case TYP_REF:
        case TYP_BYREF:
#endif
        case TYP_INT:
        {
            int arg0Val = GetConstantInt32(arg0VN);
            assert(!checkedCast || !CheckedOps::CastFromIntOverflows(arg0Val, castToType, srcIsUnsigned));

            switch (castToType)
            {
                case TYP_BYTE:
                    assert(typ == TYP_INT);
                    return VNForIntCon(INT8(arg0Val));
                case TYP_BOOL:
                case TYP_UBYTE:
                    assert(typ == TYP_INT);
                    return VNForIntCon(UINT8(arg0Val));
                case TYP_SHORT:
                    assert(typ == TYP_INT);
                    return VNForIntCon(INT16(arg0Val));
                case TYP_USHORT:
                    assert(typ == TYP_INT);
                    return VNForIntCon(UINT16(arg0Val));
                case TYP_INT:
                case TYP_UINT:
                    assert(typ == TYP_INT);
                    return arg0VN;
                case TYP_LONG:
                case TYP_ULONG:
                    assert(!IsVNHandle(arg0VN));
#ifdef TARGET_64BIT
                    if (typ == TYP_LONG)
                    {
                        if (srcIsUnsigned)
                        {
                            return VNForLongCon(INT64(unsigned(arg0Val)));
                        }
                        else
                        {
                            return VNForLongCon(INT64(arg0Val));
                        }
                    }
                    else
                    {
                        assert(typ == TYP_BYREF);
                        return VNForByrefCon(target_size_t(arg0Val));
                    }
#else // TARGET_32BIT
                    if (srcIsUnsigned)
                        return VNForLongCon(INT64(unsigned(arg0Val)));
                    else
                        return VNForLongCon(INT64(arg0Val));
#endif
                case TYP_BYREF:
                    assert(typ == TYP_BYREF);
                    return VNForByrefCon(target_size_t(arg0Val));

                case TYP_FLOAT:
                    assert(typ == TYP_FLOAT);
                    if (srcIsUnsigned)
                    {
                        return VNForFloatCon(float(unsigned(arg0Val)));
                    }
                    else
                    {
                        return VNForFloatCon(float(arg0Val));
                    }
                case TYP_DOUBLE:
                    assert(typ == TYP_DOUBLE);
                    if (srcIsUnsigned)
                    {
                        return VNForDoubleCon(double(unsigned(arg0Val)));
                    }
                    else
                    {
                        return VNForDoubleCon(double(arg0Val));
                    }
                default:
                    unreached();
            }
            break;
        }
            {
#ifdef TARGET_64BIT
                case TYP_REF:
                case TYP_BYREF:
#endif
                case TYP_LONG:
                    INT64 arg0Val = GetConstantInt64(arg0VN);
                    assert(!checkedCast || !CheckedOps::CastFromLongOverflows(arg0Val, castToType, srcIsUnsigned));

                    switch (castToType)
                    {
                        case TYP_BYTE:
                            assert(typ == TYP_INT);
                            return VNForIntCon(INT8(arg0Val));
                        case TYP_BOOL:
                        case TYP_UBYTE:
                            assert(typ == TYP_INT);
                            return VNForIntCon(UINT8(arg0Val));
                        case TYP_SHORT:
                            assert(typ == TYP_INT);
                            return VNForIntCon(INT16(arg0Val));
                        case TYP_USHORT:
                            assert(typ == TYP_INT);
                            return VNForIntCon(UINT16(arg0Val));
                        case TYP_INT:
                            assert(typ == TYP_INT);
                            return VNForIntCon(INT32(arg0Val));
                        case TYP_UINT:
                            assert(typ == TYP_INT);
                            return VNForIntCon(UINT32(arg0Val));
                        case TYP_LONG:
                        case TYP_ULONG:
                            assert(typ == TYP_LONG);
                            return arg0VN;
                        case TYP_BYREF:
                            assert(typ == TYP_BYREF);
                            return VNForByrefCon((target_size_t)arg0Val);
                        case TYP_FLOAT:
                            assert(typ == TYP_FLOAT);
                            if (srcIsUnsigned)
                            {
                                return VNForFloatCon(FloatingPointUtils::convertUInt64ToFloat(UINT64(arg0Val)));
                            }
                            else
                            {
                                return VNForFloatCon(float(arg0Val));
                            }
                        case TYP_DOUBLE:
                            assert(typ == TYP_DOUBLE);
                            if (srcIsUnsigned)
                            {
                                return VNForDoubleCon(FloatingPointUtils::convertUInt64ToDouble(UINT64(arg0Val)));
                            }
                            else
                            {
                                return VNForDoubleCon(double(arg0Val));
                            }
                        default:
                            unreached();
                    }
            }
        case TYP_FLOAT:
        {
            float arg0Val = GetConstantSingle(arg0VN);
            assert(!CheckedOps::CastFromFloatOverflows(arg0Val, castToType));

            switch (castToType)
            {
                case TYP_BYTE:
                    assert(typ == TYP_INT);
                    return VNForIntCon(INT8(arg0Val));
                case TYP_BOOL:
                case TYP_UBYTE:
                    assert(typ == TYP_INT);
                    return VNForIntCon(UINT8(arg0Val));
                case TYP_SHORT:
                    assert(typ == TYP_INT);
                    return VNForIntCon(INT16(arg0Val));
                case TYP_USHORT:
                    assert(typ == TYP_INT);
                    return VNForIntCon(UINT16(arg0Val));
                case TYP_INT:
                    assert(typ == TYP_INT);
                    return VNForIntCon(INT32(arg0Val));
                case TYP_UINT:
                    assert(typ == TYP_INT);
                    return VNForIntCon(UINT32(arg0Val));
                case TYP_LONG:
                    assert(typ == TYP_LONG);
                    return VNForLongCon(INT64(arg0Val));
                case TYP_ULONG:
                    assert(typ == TYP_LONG);
                    return VNForLongCon(UINT64(arg0Val));
                case TYP_FLOAT:
                    assert(typ == TYP_FLOAT);
                    return VNForFloatCon(arg0Val);
                case TYP_DOUBLE:
                    assert(typ == TYP_DOUBLE);
                    return VNForDoubleCon(double(arg0Val));
                default:
                    unreached();
            }
        }
        case TYP_DOUBLE:
        {
            double arg0Val = GetConstantDouble(arg0VN);
            assert(!CheckedOps::CastFromDoubleOverflows(arg0Val, castToType));

            switch (castToType)
            {
                case TYP_BYTE:
                    assert(typ == TYP_INT);
                    return VNForIntCon(INT8(arg0Val));
                case TYP_BOOL:
                case TYP_UBYTE:
                    assert(typ == TYP_INT);
                    return VNForIntCon(UINT8(arg0Val));
                case TYP_SHORT:
                    assert(typ == TYP_INT);
                    return VNForIntCon(INT16(arg0Val));
                case TYP_USHORT:
                    assert(typ == TYP_INT);
                    return VNForIntCon(UINT16(arg0Val));
                case TYP_INT:
                    assert(typ == TYP_INT);
                    return VNForIntCon(INT32(arg0Val));
                case TYP_UINT:
                    assert(typ == TYP_INT);
                    return VNForIntCon(UINT32(arg0Val));
                case TYP_LONG:
                    assert(typ == TYP_LONG);
                    return VNForLongCon(INT64(arg0Val));
                case TYP_ULONG:
                    assert(typ == TYP_LONG);
                    return VNForLongCon(UINT64(arg0Val));
                case TYP_FLOAT:
                    assert(typ == TYP_FLOAT);
                    return VNForFloatCon(float(arg0Val));
                case TYP_DOUBLE:
                    assert(typ == TYP_DOUBLE);
                    return VNForDoubleCon(arg0Val);
                default:
                    unreached();
            }
        }
        default:
            unreached();
    }
}

//------------------------------------------------------------------------
// EvalBitCastForConstantArgs: Evaluate "BitCast(const)".
//
// Arguments:
//    dstType - The target type
//    arg0VN  - VN of the argument (must be a constant)
//
// Return Value:
//    The constant VN representing "BitCast<dstType>(arg0VN)".
//
ValueNum ValueNumStore::EvalBitCastForConstantArgs(var_types dstType, ValueNum arg0VN)
{
    // Handles - when generating relocatable code - don't represent their final
    // values, so we'll not fold bitcasts from them (always, for simplicity).
    assert(!IsVNHandle(arg0VN));

    var_types srcType = TypeOfVN(arg0VN);
    assert((genTypeSize(srcType) == genTypeSize(dstType)) || (varTypeIsSmall(dstType) && (srcType == TYP_INT)));

    int           int32    = 0;
    int64_t       int64    = 0;
    target_size_t nuint    = 0;
    float         float32  = 0;
    double        float64  = 0;
    unsigned char bytes[8] = {};

    switch (srcType)
    {
        case TYP_INT:
            int32 = ConstantValue<int>(arg0VN);
            memcpy(bytes, &int32, sizeof(int32));
            break;
        case TYP_LONG:
            int64 = ConstantValue<int64_t>(arg0VN);
            memcpy(bytes, &int64, sizeof(int64));
            break;
        case TYP_BYREF:
            nuint = ConstantValue<target_size_t>(arg0VN);
            memcpy(bytes, &nuint, sizeof(nuint));
            break;
        case TYP_REF:
            noway_assert(arg0VN == VNForNull());
            nuint = 0;
            memcpy(bytes, &nuint, sizeof(nuint));
            break;
        case TYP_FLOAT:
            float32 = ConstantValue<float>(arg0VN);
            memcpy(bytes, &float32, sizeof(float32));
            break;
        case TYP_DOUBLE:
            float64 = ConstantValue<double>(arg0VN);
            memcpy(bytes, &float64, sizeof(float64));
            break;
        default:
            unreached();
    }

    // "BitCast<small type>" has the semantic of only changing the upper bits (without truncation).
    if (varTypeIsSmall(dstType))
    {
        assert(FitsIn(varTypeToSigned(dstType), int32) || FitsIn(varTypeToUnsigned(dstType), int32));
    }

    switch (dstType)
    {
        case TYP_BOOL:
        case TYP_UBYTE:
            memcpy(&int32, bytes, sizeof(int32));
            return VNForIntCon(static_cast<uint8_t>(int32));
        case TYP_BYTE:
            memcpy(&int32, bytes, sizeof(int32));
            return VNForIntCon(static_cast<int8_t>(int32));
        case TYP_USHORT:
            memcpy(&int32, bytes, sizeof(int32));
            return VNForIntCon(static_cast<uint16_t>(int32));
        case TYP_SHORT:
            memcpy(&int32, bytes, sizeof(int32));
            return VNForIntCon(static_cast<int16_t>(int32));
        case TYP_INT:
            memcpy(&int32, bytes, sizeof(int32));
            return VNForIntCon(int32);
        case TYP_LONG:
            memcpy(&int64, bytes, sizeof(int64));
            return VNForLongCon(int64);
        case TYP_BYREF:
            memcpy(&nuint, bytes, sizeof(nuint));
            return VNForByrefCon(nuint);
        case TYP_FLOAT:
            memcpy(&float32, bytes, sizeof(float32));
            return VNForFloatCon(float32);
        case TYP_DOUBLE:
            memcpy(&float64, bytes, sizeof(float64));
            return VNForDoubleCon(float64);
        default:
            unreached();
    }
}

//------------------------------------------------------------------------
// VNEvalFoldTypeCompare:
//
// Arguments:
//    type   - The result type
//    func   - The function
//    arg0VN - VN of the first argument
//    arg1VN - VN of the second argument
//
// Return Value:
//    NoVN if this is not a foldable type compare
//    Simplified (perhaps constant) VN if it is foldable.
//
// Notes:
//    Value number counterpart to gtFoldTypeCompare
//    Doesn't handle all the cases (yet).
//
//    (EQ/NE (TypeHandleToRuntimeType x) (TypeHandleToRuntimeType y)) == (EQ/NE x y)
//
ValueNum ValueNumStore::VNEvalFoldTypeCompare(var_types type, VNFunc func, ValueNum arg0VN, ValueNum arg1VN)
{
    const genTreeOps oper = genTreeOps(func);
    assert(GenTree::StaticOperIs(oper, GT_EQ, GT_NE));

    VNFuncApp  arg0Func;
    const bool arg0IsFunc = GetVNFunc(arg0VN, &arg0Func);

    if (!arg0IsFunc || (arg0Func.m_func != VNF_TypeHandleToRuntimeType))
    {
        return NoVN;
    }

    VNFuncApp  arg1Func;
    const bool arg1IsFunc = GetVNFunc(arg1VN, &arg1Func);

    if (!arg1IsFunc || (arg1Func.m_func != VNF_TypeHandleToRuntimeType))
    {
        return NoVN;
    }

    // Only re-express as handle equality when we have known
    // class handles and the VM agrees comparing these gives the same
    // result as comparing the runtime types.
    //
    // Note that VN actually tracks the value of embedded handle;
    // we need to pass the VM the associated the compile time handles,
    // in case they differ (say for prejitting or AOT).
    //
    ValueNum handle0 = arg0Func.m_args[0];
    if (!IsVNHandle(handle0))
    {
        return NoVN;
    }

    ValueNum handle1 = arg1Func.m_args[0];
    if (!IsVNHandle(handle1))
    {
        return NoVN;
    }

    assert(GetHandleFlags(handle0) == GTF_ICON_CLASS_HDL);
    assert(GetHandleFlags(handle1) == GTF_ICON_CLASS_HDL);

    const ssize_t handleVal0 = ConstantValue<ssize_t>(handle0);
    const ssize_t handleVal1 = ConstantValue<ssize_t>(handle1);
    ssize_t       compileTimeHandle0;
    ssize_t       compileTimeHandle1;

    // These mappings should always exist.
    //
    const bool found0 = m_embeddedToCompileTimeHandleMap.TryGetValue(handleVal0, &compileTimeHandle0);
    const bool found1 = m_embeddedToCompileTimeHandleMap.TryGetValue(handleVal1, &compileTimeHandle1);
    assert(found0 && found1);

    // We may see null compile time handles for some constructed class handle cases.
    // We should fix the construction if possible. But just skip those cases for now.
    //
    if ((compileTimeHandle0 == 0) || (compileTimeHandle1 == 0))
    {
        return NoVN;
    }

    JITDUMP("Asking runtime to compare %p (%s) and %p (%s) for equality\n", dspPtr(compileTimeHandle0),
            m_pComp->eeGetClassName(CORINFO_CLASS_HANDLE(compileTimeHandle0)), dspPtr(compileTimeHandle1),
            m_pComp->eeGetClassName(CORINFO_CLASS_HANDLE(compileTimeHandle1)));

    ValueNum               result = NoVN;
    const TypeCompareState s =
        m_pComp->info.compCompHnd->compareTypesForEquality(CORINFO_CLASS_HANDLE(compileTimeHandle0),
                                                           CORINFO_CLASS_HANDLE(compileTimeHandle1));
    if (s != TypeCompareState::May)
    {
        const bool typesAreEqual = (s == TypeCompareState::Must);
        const bool operatorIsEQ  = (oper == GT_EQ);
        const int  compareResult = operatorIsEQ ^ typesAreEqual ? 0 : 1;
        JITDUMP("Runtime reports comparison is known at jit time: %u\n", compareResult);
        result = VNForIntCon(compareResult);
    }

    return result;
}

//------------------------------------------------------------------------
// VNEvalCanFoldBinaryFunc: Can the given binary function be constant-folded?
//
// Arguments:
//    type   - The result type
//    func   - The function
//    arg0VN - VN of the first argument
//    arg1VN - VN of the second argument
//
// Return Value:
//    Whether the caller can constant-fold "func" with the given arguments.
//
// Notes:
//    Returning "true" from this method implies support for evaluating the
//    function in "EvalFuncForConstantArgs" (one of its callees).
//
bool ValueNumStore::VNEvalCanFoldBinaryFunc(var_types type, VNFunc func, ValueNum arg0VN, ValueNum arg1VN)
{
    if (!IsVNConstant(arg0VN) || !IsVNConstant(arg1VN))
    {
        return false;
    }

    if (func < VNF_Boundary)
    {
        switch (genTreeOps(func))
        {
            case GT_ADD:
            case GT_SUB:
            case GT_MUL:
            case GT_DIV:
            case GT_MOD:

            case GT_UDIV:
            case GT_UMOD:

            case GT_AND:
            case GT_OR:
            case GT_XOR:

            case GT_LSH:
            case GT_RSH:
            case GT_RSZ:
            case GT_ROL:
            case GT_ROR:

            case GT_EQ:
            case GT_NE:
            case GT_GT:
            case GT_GE:
            case GT_LT:
            case GT_LE:
                break;

            default:
                return false;
        }
    }
    else
    {
        switch (func)
        {
            case VNF_GT_UN:
            case VNF_GE_UN:
            case VNF_LT_UN:
            case VNF_LE_UN:

            case VNF_ADD_OVF:
            case VNF_SUB_OVF:
            case VNF_MUL_OVF:
            case VNF_ADD_UN_OVF:
            case VNF_SUB_UN_OVF:
            case VNF_MUL_UN_OVF:

            case VNF_Cast:
            case VNF_CastOvf:
                if ((type != TYP_I_IMPL) && IsVNHandle(arg0VN))
                {
                    return false;
                }
                break;

            case VNF_BitCast:
                if (!varTypeIsArithmetic(type) || IsVNHandle(arg0VN))
                {
                    return false;
                }
                break;

            default:
                return false;
        }
    }

    // It is possible for us to have mismatched types (see Bug 750863)
    // We don't try to fold a binary operation when one of the constant operands
    // is a floating-point constant and the other is not, except for casts.
    // For casts, the second operand just carries the information about the type.

    var_types arg0VNtyp      = TypeOfVN(arg0VN);
    bool      arg0IsFloating = varTypeIsFloating(arg0VNtyp);

    var_types arg1VNtyp      = TypeOfVN(arg1VN);
    bool      arg1IsFloating = varTypeIsFloating(arg1VNtyp);

    if (!VNFuncIsNumericCast(func) && (func != VNF_BitCast) && (arg0IsFloating != arg1IsFloating))
    {
        return false;
    }

    if (type == TYP_BYREF)
    {
        // We don't want to fold expressions that produce TYP_BYREF
        return false;
    }

    return true;
}

//------------------------------------------------------------------------
// VNEvalCanFoldUnaryFunc: Can the given unary function be constant-folded?
//
// Arguments:
//    type   - The result type
//    func   - The function
//    arg0VN - VN of the argument
//
// Return Value:
//    Whether the caller can constant-fold "func" with the given argument.
//
// Notes:
//    Returning "true" from this method implies support for evaluating the
//    function in "EvalFuncForConstantArgs" (one of its callees).
//
bool ValueNumStore::VNEvalCanFoldUnaryFunc(var_types typ, VNFunc func, ValueNum arg0VN)
{
    if (!IsVNConstant(arg0VN))
    {
        return false;
    }

    if (func < VNF_Boundary)
    {
        switch (genTreeOps(func))
        {
            case GT_NEG:
            case GT_NOT:
            case GT_BSWAP16:
            case GT_BSWAP:
                return true;

            default:
                return false;
        }
    }

    return false;
}

//----------------------------------------------------------------------------------------
//  VNEvalShouldFold - Returns true if we should perform the folding operation.
//                     It returns false if we don't want to fold the expression,
//                     because it will always throw an exception.
//
// Arguments:
//    typ            - The type of the resulting ValueNum produced by 'func'
//    func           - Any binary VNFunc
//    arg0VN         - The ValueNum of the first argument to 'func'
//    arg1VN         - The ValueNum of the second argument to 'func'
//
// Return Value:     - Returns true if we should perform a folding operation.
//
// Notes:            - Does not handle operations producing TYP_BYREF.
//
bool ValueNumStore::VNEvalShouldFold(var_types typ, VNFunc func, ValueNum arg0VN, ValueNum arg1VN)
{
    assert(typ != TYP_BYREF);

    // We have some arithmetic operations that will always throw
    // an exception given particular constant argument(s).
    // (i.e. integer division by zero)
    //
    // We will avoid performing any constant folding on them
    // since they won't actually produce any result.
    // Instead they always will throw an exception.

    // Floating point operations do not throw exceptions.
    if (varTypeIsFloating(typ))
    {
        return true;
    }

    genTreeOps oper = genTreeOps(func);
    // Is this an integer divide/modulo that will always throw an exception?
    if (GenTree::StaticOperIs(oper, GT_DIV, GT_UDIV, GT_MOD, GT_UMOD))
    {
        if (!((typ == TYP_INT) || (typ == TYP_LONG)))
        {
            assert(!"Unexpected type in VNEvalShouldFold for integer division/modulus");
            return false;
        }
        // Just in case we have mismatched types.
        if ((TypeOfVN(arg0VN) != typ) || (TypeOfVN(arg1VN) != typ))
        {
            return false;
        }

        INT64 divisor = CoercedConstantValue<INT64>(arg1VN);

        if (divisor == 0)
        {
            // Don't fold, we have a divide by zero.
            return false;
        }
        else if ((oper == GT_DIV || oper == GT_MOD) && (divisor == -1))
        {
            // Don't fold if we have a division of INT32_MIN or INT64_MIN by -1.
            // Note that while INT_MIN % -1 is mathematically well-defined (and equal to 0),
            // we still give up on folding it because the "idiv" instruction is used to compute it on x64.
            // And "idiv" raises an exception on such inputs.
            INT64 dividend    = CoercedConstantValue<INT64>(arg0VN);
            INT64 badDividend = typ == TYP_INT ? INT32_MIN : INT64_MIN;

            // Only fold if our dividend is good.
            return dividend != badDividend;
        }
    }

    // Is this a checked operation that will always throw an exception?
    if (VNFuncIsOverflowArithmetic(func))
    {
        if (typ == TYP_INT)
        {
            int op1 = ConstantValue<int>(arg0VN);
            int op2 = ConstantValue<int>(arg1VN);

            switch (func)
            {
                case VNF_ADD_OVF:
                    return !CheckedOps::AddOverflows(op1, op2, CheckedOps::Signed);
                case VNF_SUB_OVF:
                    return !CheckedOps::SubOverflows(op1, op2, CheckedOps::Signed);
                case VNF_MUL_OVF:
                    return !CheckedOps::MulOverflows(op1, op2, CheckedOps::Signed);
                case VNF_ADD_UN_OVF:
                    return !CheckedOps::AddOverflows(op1, op2, CheckedOps::Unsigned);
                case VNF_SUB_UN_OVF:
                    return !CheckedOps::SubOverflows(op1, op2, CheckedOps::Unsigned);
                case VNF_MUL_UN_OVF:
                    return !CheckedOps::MulOverflows(op1, op2, CheckedOps::Unsigned);
                default:
                    assert(!"Unexpected checked operation in VNEvalShouldFold");
                    return false;
            }
        }
        else if (typ == TYP_LONG)
        {
            INT64 op1 = ConstantValue<INT64>(arg0VN);
            INT64 op2 = ConstantValue<INT64>(arg1VN);

            switch (func)
            {
                case VNF_ADD_OVF:
                    return !CheckedOps::AddOverflows(op1, op2, CheckedOps::Signed);
                case VNF_SUB_OVF:
                    return !CheckedOps::SubOverflows(op1, op2, CheckedOps::Signed);
                case VNF_MUL_OVF:
                    return !CheckedOps::MulOverflows(op1, op2, CheckedOps::Signed);
                case VNF_ADD_UN_OVF:
                    return !CheckedOps::AddOverflows(op1, op2, CheckedOps::Unsigned);
                case VNF_SUB_UN_OVF:
                    return !CheckedOps::SubOverflows(op1, op2, CheckedOps::Unsigned);
                case VNF_MUL_UN_OVF:
                    return !CheckedOps::MulOverflows(op1, op2, CheckedOps::Unsigned);
                default:
                    assert(!"Unexpected checked operation in VNEvalShouldFold");
                    return false;
            }
        }
        else
        {
            assert(!"Unexpected type in VNEvalShouldFold for overflow arithmetic");
            return false;
        }
    }

    // Is this a checked cast that will always throw an exception or one with an implementation-defined result?
    if (VNFuncIsNumericCast(func))
    {
        var_types castFromType = TypeOfVN(arg0VN);

        // By policy, we do not fold conversions from floating-point types that result in
        // overflow, as the value the C++ compiler gives us does not always match our own codegen.
        if ((func == VNF_CastOvf) || varTypeIsFloating(castFromType))
        {
            var_types castToType;
            bool      fromUnsigned;
            GetCastOperFromVN(arg1VN, &castToType, &fromUnsigned);

            switch (castFromType)
            {
                case TYP_INT:
                    return !CheckedOps::CastFromIntOverflows(GetConstantInt32(arg0VN), castToType, fromUnsigned);
                case TYP_LONG:
                    return !CheckedOps::CastFromLongOverflows(GetConstantInt64(arg0VN), castToType, fromUnsigned);
                case TYP_FLOAT:
                    return !CheckedOps::CastFromFloatOverflows(GetConstantSingle(arg0VN), castToType);
                case TYP_DOUBLE:
                    return !CheckedOps::CastFromDoubleOverflows(GetConstantDouble(arg0VN), castToType);
                default:
                    return false;
            }
        }
    }

    return true;
}

//----------------------------------------------------------------------------------------
//  EvalUsingMathIdentity
//                   - Attempts to evaluate 'func' by using mathematical identities
//                     that can be applied to 'func'.
//
// Arguments:
//    typ            - The type of the resulting ValueNum produced by 'func'
//    func           - Any binary VNFunc
//    arg0VN         - The ValueNum of the first argument to 'func'
//    arg1VN         - The ValueNum of the second argument to 'func'
//
// Return Value:     - When successful a  ValueNum for the expression is returned.
//                     When unsuccessful NoVN is returned.
//
ValueNum ValueNumStore::EvalUsingMathIdentity(var_types typ, VNFunc func, ValueNum arg0VN, ValueNum arg1VN)
{
    ValueNum resultVN = NoVN; // set default result to unsuccessful

    if (typ == TYP_BYREF) // We don't want/need to optimize a zero byref
    {
        return resultVN; // return the unsuccessful value
    }

    // (0 + x) == x
    // (x + 0) == x
    // This identity does not apply for floating point (when x == -0.0).
    auto identityForAddition = [=]() -> ValueNum {
        if (!varTypeIsFloating(typ))
        {
            ValueNum ZeroVN = VNZeroForType(typ);
            if (arg0VN == ZeroVN)
            {
                return arg1VN;
            }
            else if (arg1VN == ZeroVN)
            {
                return arg0VN;
            }
        }

        return NoVN;
    };

    // (x - 0) == x
    // (x - x) == 0
    // This identity does not apply for floating point (when x == -0.0).
    auto identityForSubtraction = [=]() -> ValueNum {
        if (!varTypeIsFloating(typ))
        {
            ValueNum ZeroVN = VNZeroForType(typ);
            if (arg1VN == ZeroVN)
            {
                return arg0VN;
            }
            else if (arg0VN == arg1VN)
            {
                return ZeroVN;
            }
        }

        return NoVN;
    };

    // These identities do not apply for floating point.
    auto identityForMultiplication = [=]() -> ValueNum {
        if (!varTypeIsFloating(typ))
        {
            // (0 * x) == 0
            // (x * 0) == 0
            ValueNum ZeroVN = VNZeroForType(typ);
            if (arg0VN == ZeroVN)
            {
                return ZeroVN;
            }
            else if (arg1VN == ZeroVN)
            {
                return ZeroVN;
            }

            // (x * 1) == x
            // (1 * x) == x
            ValueNum OneVN = VNOneForType(typ);
            if (arg0VN == OneVN)
            {
                return arg1VN;
            }
            else if (arg1VN == OneVN)
            {
                return arg0VN;
            }
        }

        return NoVN;
    };

    // We have ways of evaluating some binary functions.
    if (func < VNF_Boundary)
    {
        ValueNum ZeroVN;
        ValueNum OneVN;

        switch (genTreeOps(func))
        {
            case GT_ADD:
                resultVN = identityForAddition();
                break;

            case GT_SUB:
                resultVN = identityForSubtraction();
                break;

            case GT_MUL:
                resultVN = identityForMultiplication();
                break;

            case GT_DIV:
            case GT_UDIV:
                // (x / 1) == x
                // This identity does not apply for floating point
                //
                if (!varTypeIsFloating(typ))
                {
                    OneVN = VNOneForType(typ);
                    if (arg1VN == OneVN)
                    {
                        resultVN = arg0VN;
                    }
                }
                break;

            case GT_OR:
            case GT_XOR:
                // (0 | x) == x,  (0 ^ x) == x
                // (x | 0) == x,  (x ^ 0) == x
                ZeroVN = VNZeroForType(typ);
                if (arg0VN == ZeroVN)
                {
                    resultVN = arg1VN;
                }
                else if (arg1VN == ZeroVN)
                {
                    resultVN = arg0VN;
                }
                break;

            case GT_AND:
                // (x & 0) == 0
                // (0 & x) == 0
                ZeroVN = VNZeroForType(typ);
                if (arg0VN == ZeroVN)
                {
                    resultVN = ZeroVN;
                }
                else if (arg1VN == ZeroVN)
                {
                    resultVN = ZeroVN;
                }
                break;

            case GT_LSH:
            case GT_RSH:
            case GT_RSZ:
            case GT_ROL:
            case GT_ROR:
                // (x << 0)  == x
                // (x >> 0)  == x
                // (x rol 0) == x
                // (x ror 0) == x
                ZeroVN = VNZeroForType(typ);
                if (arg1VN == ZeroVN)
                {
                    resultVN = arg0VN;
                }
                // (0 << x)  == 0
                // (0 >> x)  == 0
                // (0 rol x) == 0
                // (0 ror x) == 0
                if (arg0VN == ZeroVN)
                {
                    resultVN = ZeroVN;
                }
                break;

            case GT_EQ:
                // (null == non-null) == false
                // (non-null == null) == false
                if (((arg0VN == VNForNull()) && IsKnownNonNull(arg1VN)) ||
                    ((arg1VN == VNForNull()) && IsKnownNonNull(arg0VN)))
                {
                    resultVN = VNZeroForType(typ);
                    break;
                }
                // (relop == 0) == !relop
                ZeroVN = VNZeroForType(typ);
                if (IsVNRelop(arg0VN) && (arg1VN == ZeroVN))
                {
                    ValueNum rev0VN = GetRelatedRelop(arg0VN, VN_RELATION_KIND::VRK_Reverse);
                    if (rev0VN != NoVN)
                    {
                        resultVN = rev0VN;
                        break;
                    }
                }
                else if (IsVNRelop(arg1VN) && (arg0VN == ZeroVN))
                {
                    ValueNum rev1VN = GetRelatedRelop(arg1VN, VN_RELATION_KIND::VRK_Reverse);
                    if (rev1VN != NoVN)
                    {
                        resultVN = rev1VN;
                        break;
                    }
                }
                // (relop == 1) == relop
                OneVN = VNOneForType(typ);
                if (IsVNRelop(arg0VN) && (arg1VN == OneVN))
                {
                    resultVN = arg0VN;
                    break;
                }
                else if (IsVNRelop(arg1VN) && (arg0VN == OneVN))
                {
                    resultVN = arg1VN;
                    break;
                }
                // (x == x) == true (integer only)
                FALLTHROUGH;
            case GT_GE:
            case GT_LE:
                // (x <= x) == true (integer only)
                // (x >= x) == true (integer only)
                if ((arg0VN == arg1VN) && varTypeIsIntegralOrI(TypeOfVN(arg0VN)))
                {
                    resultVN = VNOneForType(typ);
                }
                break;

            case GT_NE:
                // (null != non-null) == true
                // (non-null != null) == true
                if (((arg0VN == VNForNull()) && IsKnownNonNull(arg1VN)) ||
                    ((arg1VN == VNForNull()) && IsKnownNonNull(arg0VN)))
                {
                    resultVN = VNOneForType(typ);
                    break;
                }
                // (x != x) == false (integer only)
                else if ((arg0VN == arg1VN) && varTypeIsIntegralOrI(TypeOfVN(arg0VN)))
                {
                    resultVN = VNZeroForType(typ);
                    break;
                }
                // (relop != 0) == relop
                ZeroVN = VNZeroForType(typ);
                if (IsVNRelop(arg0VN) && (arg1VN == ZeroVN))
                {
                    resultVN = arg0VN;
                    break;
                }
                else if (IsVNRelop(arg1VN) && (arg0VN == ZeroVN))
                {
                    resultVN = arg1VN;
                    break;
                }
                // (relop != 1) == !relop
                OneVN = VNOneForType(typ);
                if (IsVNRelop(arg0VN) && (arg1VN == OneVN))
                {
                    ValueNum rev0VN = GetRelatedRelop(arg0VN, VN_RELATION_KIND::VRK_Reverse);
                    if (rev0VN != NoVN)
                    {
                        resultVN = rev0VN;
                        break;
                    }
                }
                else if (IsVNRelop(arg1VN) && (arg0VN == OneVN))
                {
                    ValueNum rev1VN = GetRelatedRelop(arg1VN, VN_RELATION_KIND::VRK_Reverse);
                    if (rev1VN != NoVN)
                    {
                        resultVN = rev1VN;
                        break;
                    }
                }
                break;

            case GT_GT:
            case GT_LT:
                // (x > x) == false (integer & floating point)
                // (x < x) == false (integer & floating point)
                if (arg0VN == arg1VN)
                {
                    resultVN = VNZeroForType(typ);
                }
                break;

            default:
                break;
        }
    }
    else // must be a VNF_ function
    {
        switch (func)
        {
            case VNF_ADD_OVF:
            case VNF_ADD_UN_OVF:
                resultVN = identityForAddition();
                break;

            case VNF_SUB_OVF:
            case VNF_SUB_UN_OVF:
                resultVN = identityForSubtraction();
                break;

            case VNF_MUL_OVF:
            case VNF_MUL_UN_OVF:
                resultVN = identityForMultiplication();
                break;

            case VNF_LT_UN:
                // (x < 0) == false
                // (x < x) == false
                std::swap(arg0VN, arg1VN);
                FALLTHROUGH;
            case VNF_GT_UN:
                // (0 > x) == false
                // (x > x) == false
                // None of the above identities apply to floating point comparisons.
                // For example, (NaN > NaN) is true instead of false because these are
                // unordered comparisons.
                if (varTypeIsIntegralOrI(TypeOfVN(arg0VN)) &&
                    ((arg0VN == VNZeroForType(TypeOfVN(arg0VN))) || (arg0VN == arg1VN)))
                {
                    resultVN = VNZeroForType(typ);
                }
                break;

            case VNF_GE_UN:
                // (x >= 0) == true
                // (x >= x) == true
                std::swap(arg0VN, arg1VN);
                FALLTHROUGH;
            case VNF_LE_UN:
                // (0 <= x) == true
                // (x <= x) == true
                // Unlike (x < x) and (x > x), (x >= x) and (x <= x) also apply to floating
                // point comparisons: x is either equal to itself or is unordered if it's NaN.
                if ((varTypeIsIntegralOrI(TypeOfVN(arg0VN)) && (arg0VN == VNZeroForType(TypeOfVN(arg0VN)))) ||
                    (arg0VN == arg1VN))
                {
                    resultVN = VNOneForType(typ);
                }
                break;

            default:
                break;
        }
    }
    return resultVN;
}

//------------------------------------------------------------------------
// VNForExpr: Opaque value number that is equivalent to itself but unique
//    from all other value numbers.
//
// Arguments:
//    block - BasicBlock where the expression that produces this value occurs.
//            May be nullptr to force conservative "could be anywhere" interpretation.
//     type - Type of the expression in the IR
//
// Return Value:
//    A new value number distinct from any previously generated, that compares as equal
//    to itself, but not any other value number, and is annotated with the given
//    type and block.
//
ValueNum ValueNumStore::VNForExpr(BasicBlock* block, var_types type)
{
    BasicBlock::loopNumber loopNum;
    if (block == nullptr)
    {
        loopNum = BasicBlock::MAX_LOOP_NUM;
    }
    else
    {
        loopNum = block->bbNatLoopNum;
    }

    // VNForFunc(typ, func, vn) but bypasses looking in the cache
    //
    Chunk* const          c                 = GetAllocChunk(type, CEA_Func1);
    unsigned const        offsetWithinChunk = c->AllocVN();
    VNDefFuncAppFlexible* fapp              = c->PointerToFuncApp(offsetWithinChunk, 1);
    fapp->m_func                            = VNF_MemOpaque;
    fapp->m_args[0]                         = loopNum;

    ValueNum resultVN = c->m_baseVN + offsetWithinChunk;
    return resultVN;
}

//------------------------------------------------------------------------
// VNPairForExpr - Create a "new, unique" pair of value numbers.
//
// "VNForExpr" equivalent for "ValueNumPair"s.
//
ValueNumPair ValueNumStore::VNPairForExpr(BasicBlock* block, var_types type)
{
    ValueNum     uniqVN = VNForExpr(block, type);
    ValueNumPair uniqVNP(uniqVN, uniqVN);

    return uniqVNP;
}

//------------------------------------------------------------------------
// VNForLoad: Get the VN for a load from a location (physical map).
//
// Arguments:
//    vnk           - The kind of VN to select (see "VNForMapSelectWork" notes)
//    locationValue - (VN of) the value location has
//    locationSize  - Size of the location
//    loadType      - Type being loaded
//    offset        - In-location offset being loaded from
//    loadSize      - Number of bytes being loaded
//
// Return Value:
//    Value number representing "locationValue[offset:offset + loadSize - 1]",
//    normalized to the same actual type as "loadType". Handles out-of-bounds
//    loads by returning a "new, unique" VN.
//
ValueNum ValueNumStore::VNForLoad(ValueNumKind vnk,
                                  ValueNum     locationValue,
                                  unsigned     locationSize,
                                  var_types    loadType,
                                  ssize_t      offset,
                                  unsigned     loadSize)
{
    assert((loadSize > 0));

    unsigned loadOffset = static_cast<unsigned>(offset);

    if ((offset < 0) || (locationSize < (loadOffset + loadSize)))
    {
        JITDUMP("    *** VNForLoad: out-of-bounds load!\n");
        return VNForExpr(m_pComp->compCurBB, loadType);
    }

    ValueNum loadValue;
    if (LoadStoreIsEntire(locationSize, loadOffset, loadSize))
    {
        loadValue = locationValue;
    }
    else
    {
        JITDUMP("  VNForLoad:\n");
        loadValue = VNForMapPhysicalSelect(vnk, loadType, locationValue, loadOffset, loadSize);
    }

    // Unlike with stores, loads we always normalize (to have the property that the tree's type
    // is the same as its VN's).
    loadValue = VNForLoadStoreBitCast(loadValue, loadType, loadSize);

    assert(genActualType(TypeOfVN(loadValue)) == genActualType(loadType));

    return loadValue;
}

//------------------------------------------------------------------------
// VNPairForLoad: VNForLoad applied to a ValueNumPair.
//
ValueNumPair ValueNumStore::VNPairForLoad(
    ValueNumPair locationValue, unsigned locationSize, var_types loadType, ssize_t offset, unsigned loadSize)
{
    ValueNum liberalVN = VNForLoad(VNK_Liberal, locationValue.GetLiberal(), locationSize, loadType, offset, loadSize);
    ValueNum conservVN =
        VNForLoad(VNK_Conservative, locationValue.GetConservative(), locationSize, loadType, offset, loadSize);

    return ValueNumPair(liberalVN, conservVN);
}

//------------------------------------------------------------------------
// VNForStore: Get the VN for a store to a location (physical map).
//
// Arguments:
//    locationValue - (VN of) the value location had before the store
//    locationSize  - Size of the location
//    offset        - In-location offset being stored to
//    storeSize     - Number of bytes being stored
//    value         - (VN of) the value being stored
//
// Return Value:
//    Value number for "locationValue" with "storeSize" bytes starting at
//    "offset" set to "value". "NoVN" in case of an out-of-bounds store
//    (the caller is expected to explicitly handle that).
//
// Notes:
//    Does not handle "entire" (whole/identity) stores.
//
ValueNum ValueNumStore::VNForStore(
    ValueNum locationValue, unsigned locationSize, ssize_t offset, unsigned storeSize, ValueNum value)
{
    assert(storeSize > 0);

    // The caller is expected to handle identity stores, applying the appropriate normalization policy.
    assert(!LoadStoreIsEntire(locationSize, offset, storeSize));

    unsigned storeOffset = static_cast<unsigned>(offset);

    if ((offset < 0) || (locationSize < (storeOffset + storeSize)))
    {
        JITDUMP("    *** VNForStore: out-of-bounds store -- location size is %u, offset is %zd, store size is %u\n",
                locationSize, offset, storeSize);
        // Some callers will need to invalidate parenting maps, so force explicit
        // handling of this case instead of returning a "new, unique" VN.
        return NoVN;
    }

    JITDUMP("  VNForStore:\n");
    return VNForMapPhysicalStore(locationValue, storeOffset, storeSize, value);
}

//------------------------------------------------------------------------
// VNPairForStore: VNForStore applied to a ValueNumPair.
//
ValueNumPair ValueNumStore::VNPairForStore(
    ValueNumPair locationValue, unsigned locationSize, ssize_t offset, unsigned storeSize, ValueNumPair value)
{
    ValueNum liberalVN = VNForStore(locationValue.GetLiberal(), locationSize, offset, storeSize, value.GetLiberal());
    ValueNum conservVN;
    if (locationValue.BothEqual() && value.BothEqual())
    {
        conservVN = liberalVN;
    }
    else
    {
        conservVN =
            VNForStore(locationValue.GetConservative(), locationSize, offset, storeSize, value.GetConservative());
    }

    return ValueNumPair(liberalVN, conservVN);
}

//------------------------------------------------------------------------
// VNForLoadStoreBitCast: Normalize a value number to the desired type.
//
// Arguments:
//    value   - (VN of) the value needed normalization
//    indType - The type to normalize to
//    indSize - The size of "indType" and "value" (relevant for structs)
//
// Return Value:
//    Value number the logical "BitCast<indType>(value)".
//
// Notes:
//    As far as the physical maps are concerned, all values with the same
//    size "are equal". However, both IR and the rest of VN do distinguish
//    between "4 bytes of TYP_INT" and "4 bytes of TYP_FLOAT". This method
//    is called in cases where that gap needs to be bridged and the value
//    "normalized" to the appropriate type. Notably, this normalization is
//    only performed for primitives -- TYP_STRUCTs of different handles but
//    same size are treated as equal (intentionally so -- this is good from
//    CQ, TP and simplicity standpoints).
//
ValueNum ValueNumStore::VNForLoadStoreBitCast(ValueNum value, var_types indType, unsigned indSize)
{
    var_types typeOfValue = TypeOfVN(value);

    if (typeOfValue != indType)
    {
        assert((typeOfValue == TYP_STRUCT) || (indType == TYP_STRUCT) || (genTypeSize(indType) == indSize));

        value = VNForBitCast(value, indType, indSize);

        JITDUMP("    VNForLoadStoreBitcast returns ");
        JITDUMPEXEC(m_pComp->vnPrint(value, 1));
        JITDUMP("\n");
    }

    assert(genActualType(TypeOfVN(value)) == genActualType(indType));

    return value;
}

//------------------------------------------------------------------------
// VNPairForLoadStoreBitCast: VNForLoadStoreBitCast applied to a ValueNumPair.
//
ValueNumPair ValueNumStore::VNPairForLoadStoreBitCast(ValueNumPair value, var_types indType, unsigned indSize)
{
    ValueNum liberalVN = VNForLoadStoreBitCast(value.GetLiberal(), indType, indSize);
    ValueNum conservVN;
    if (value.BothEqual())
    {
        conservVN = liberalVN;
    }
    else
    {
        conservVN = VNForLoadStoreBitCast(value.GetConservative(), indType, indSize);
    }

    return ValueNumPair(liberalVN, conservVN);
}

//------------------------------------------------------------------------
// VNForFieldSeq: Get the value number representing a field sequence.
//
// Arguments:
//    fieldSeq - the field sequence
//
// Return Value:
//    "GTF_FIELD_SEQ_PTR" handle VN for the sequences.
//
ValueNum ValueNumStore::VNForFieldSeq(FieldSeq* fieldSeq)
{
    // This encoding relies on the canonicality of field sequences.
    ValueNum fieldSeqVN = VNForHandle(reinterpret_cast<ssize_t>(fieldSeq), GTF_ICON_FIELD_SEQ);

#ifdef DEBUG
    if (m_pComp->verbose)
    {
        printf("    ");
        vnDump(m_pComp, fieldSeqVN);
        printf(" is " FMT_VN "\n", fieldSeqVN);
    }
#endif

    return fieldSeqVN;
}

//------------------------------------------------------------------------
// FieldSeqVNToFieldSeq: Decode the field sequence from a VN representing one.
//
// Arguments:
//    vn - the value number, must be one obtained using "VNForFieldSeq"
//
// Return Value:
//    The field sequence associated with "vn".
//
FieldSeq* ValueNumStore::FieldSeqVNToFieldSeq(ValueNum vn)
{
    assert(IsVNHandle(vn) && (GetHandleFlags(vn) == GTF_ICON_FIELD_SEQ));

    return reinterpret_cast<FieldSeq*>(ConstantValue<ssize_t>(vn));
}

ValueNum ValueNumStore::ExtendPtrVN(GenTree* opA, GenTree* opB)
{
    if (opB->OperGet() == GT_CNS_INT)
    {
        return ExtendPtrVN(opA, opB->AsIntCon()->gtFieldSeq, opB->AsIntCon()->IconValue());
    }

    return NoVN;
}

ValueNum ValueNumStore::ExtendPtrVN(GenTree* opA, FieldSeq* fldSeq, ssize_t offset)
{
    ValueNum res = NoVN;

    ValueNum opAvnWx = opA->gtVNPair.GetLiberal();
    assert(VNIsValid(opAvnWx));
    ValueNum opAvn;
    ValueNum opAvnx;
    VNUnpackExc(opAvnWx, &opAvn, &opAvnx);
    assert(VNIsValid(opAvn) && VNIsValid(opAvnx));

    VNFuncApp funcApp;
    if (!GetVNFunc(opAvn, &funcApp))
    {
        return res;
    }

    if (funcApp.m_func == VNF_PtrToStatic)
    {
        fldSeq = m_pComp->GetFieldSeqStore()->Append(FieldSeqVNToFieldSeq(funcApp.m_args[1]), fldSeq);
        res    = VNForFunc(TYP_BYREF, VNF_PtrToStatic, funcApp.m_args[0], VNForFieldSeq(fldSeq),
                        VNForIntPtrCon(ConstantValue<ssize_t>(funcApp.m_args[2]) + offset));
    }
    else if (funcApp.m_func == VNF_PtrToArrElem)
    {
        res = VNForFunc(TYP_BYREF, VNF_PtrToArrElem, funcApp.m_args[0], funcApp.m_args[1], funcApp.m_args[2],
                        VNForIntPtrCon(ConstantValue<ssize_t>(funcApp.m_args[3]) + offset));
    }
    if (res != NoVN)
    {
        res = VNWithExc(res, opAvnx);
    }

    return res;
}

//------------------------------------------------------------------------
// fgValueNumberLocalStore: Assign VNs to the SSA definition corresponding
//                          to a local store.
//
// Or update the current heap state in case the local was address-exposed.
//
// Arguments:
//    storeNode  - The node performing the store
//    lclDefNode - The local node representing the SSA definition
//    offset     - The offset, relative to the local, of the target location
//    storeSize  - The number of bytes being stored
//    value      - (VN of) the value being stored
//    normalize  - Whether "value" should be normalized to the local's type
//                 (in case the store overwrites the entire variable) before
//                 being written to the SSA descriptor
//
void Compiler::fgValueNumberLocalStore(GenTree*             storeNode,
                                       GenTreeLclVarCommon* lclDefNode,
                                       ssize_t              offset,
                                       unsigned             storeSize,
                                       ValueNumPair         value,
                                       bool                 normalize)
{
    // Should not have been recorded as updating the GC heap.
    assert(!GetMemorySsaMap(GcHeap)->Lookup(storeNode));

    LclVarDsc* varDsc       = lvaGetDesc(lclDefNode);
    unsigned   lclDefSsaNum = GetSsaNumForLocalVarDef(lclDefNode);

    if (lclDefSsaNum != SsaConfig::RESERVED_SSA_NUM)
    {
        unsigned lclSize = lvaLclExactSize(lclDefNode->GetLclNum());

        ValueNumPair newLclValue;
        if (vnStore->LoadStoreIsEntire(lclSize, offset, storeSize))
        {
            newLclValue = value;
        }
        else
        {
            assert((lclDefNode->gtFlags & GTF_VAR_USEASG) != 0);
            // The "lclDefNode" node will be labeled with the SSA number of its "use" identity
            // (we looked in a side table above for its "def" identity).  Look up that value.
            ValueNumPair oldLclValue = varDsc->GetPerSsaData(lclDefNode->GetSsaNum())->m_vnPair;
            newLclValue              = vnStore->VNPairForStore(oldLclValue, lclSize, offset, storeSize, value);
        }

        // Any out-of-bounds stores should have made the local address-exposed.
        assert(newLclValue.BothDefined());

        if (normalize)
        {
            // We normalize types stored in local locations because things outside VN itself look at them.
            newLclValue = vnStore->VNPairForLoadStoreBitCast(newLclValue, varDsc->TypeGet(), lclSize);
            assert((genActualType(vnStore->TypeOfVN(newLclValue.GetLiberal())) == genActualType(varDsc)));
        }

        varDsc->GetPerSsaData(lclDefSsaNum)->m_vnPair = newLclValue;

        JITDUMP("Tree [%06u] assigned VN to local var V%02u/%d: ", dspTreeID(storeNode), lclDefNode->GetLclNum(),
                lclDefSsaNum);
        JITDUMPEXEC(vnpPrint(newLclValue, 1));
        JITDUMP("\n");
    }
    else if (varDsc->IsAddressExposed())
    {
        ValueNum heapVN = vnStore->VNForExpr(compCurBB, TYP_HEAP);
        recordAddressExposedLocalStore(storeNode, heapVN DEBUGARG("local assign"));
    }
    else
    {
        JITDUMP("Tree [%06u] assigns to non-address-taken local var V%02u; excluded from SSA, so value not tracked\n",
                dspTreeID(storeNode), lclDefNode->GetLclNum());
    }
}

//------------------------------------------------------------------------
// fgValueNumberArrayElemLoad: Value number a load from an array element.
//
// Arguments:
//    loadTree - The indirection tree performing the load
//    addrFunc - The "VNF_PtrToArrElem" function representing the address
//
// Notes:
//    Only assigns normal VNs to "loadTree".
//
void Compiler::fgValueNumberArrayElemLoad(GenTree* loadTree, VNFuncApp* addrFunc)
{
    assert(loadTree->OperIsIndir() && (addrFunc->m_func == VNF_PtrToArrElem));

    CORINFO_CLASS_HANDLE elemTypeEq = CORINFO_CLASS_HANDLE(vnStore->ConstantValue<ssize_t>(addrFunc->m_args[0]));
    ValueNum             arrVN      = addrFunc->m_args[1];
    ValueNum             inxVN      = addrFunc->m_args[2];
    ssize_t              offset     = vnStore->ConstantValue<ssize_t>(addrFunc->m_args[3]);

    // The VN inputs are required to be non-exceptional values.
    assert(arrVN == vnStore->VNNormalValue(arrVN));
    assert(inxVN == vnStore->VNNormalValue(inxVN));

    // Heap[elemTypeEq][arrVN][inx][offset + size].
    var_types elemType     = DecodeElemType(elemTypeEq);
    ValueNum  elemTypeEqVN = vnStore->VNForHandle(ssize_t(elemTypeEq), GTF_ICON_CLASS_HDL);
    JITDUMP("  Array element load: elemTypeEq is " FMT_VN " for %s[]\n", elemTypeEqVN,
            (elemType == TYP_STRUCT) ? eeGetClassName(elemTypeEq) : varTypeName(elemType));

    ValueNum hAtArrType = vnStore->VNForMapSelect(VNK_Liberal, TYP_MEM, fgCurMemoryVN[GcHeap], elemTypeEqVN);
    JITDUMP("  GcHeap[elemTypeEq: " FMT_VN "] is " FMT_VN "\n", elemTypeEqVN, hAtArrType);

    ValueNum hAtArrTypeAtArr = vnStore->VNForMapSelect(VNK_Liberal, TYP_MEM, hAtArrType, arrVN);
    JITDUMP("  GcHeap[elemTypeEq][array: " FMT_VN "] is " FMT_VN "\n", arrVN, hAtArrTypeAtArr);

    ValueNum wholeElem = vnStore->VNForMapSelect(VNK_Liberal, elemType, hAtArrTypeAtArr, inxVN);
    JITDUMP("  GcHeap[elemTypeEq][array][index: " FMT_VN "] is " FMT_VN "\n", inxVN, wholeElem);

    unsigned  elemSize = (elemType == TYP_STRUCT) ? info.compCompHnd->getClassSize(elemTypeEq) : genTypeSize(elemType);
    var_types loadType = loadTree->TypeGet();
    unsigned  loadSize = loadTree->AsIndir()->Size();
    ValueNum  loadValueVN = vnStore->VNForLoad(VNK_Liberal, wholeElem, elemSize, loadType, offset, loadSize);

    loadTree->gtVNPair.SetLiberal(loadValueVN);
    loadTree->gtVNPair.SetConservative(vnStore->VNForExpr(compCurBB, loadType));
}

//------------------------------------------------------------------------
// fgValueNumberArrayElemStore: Update the current heap state after a store
//                              to an array element.
//
// Arguments:
//    storeNode - The ASG node performing the store
//    addrFunc  - The "VNF_PtrToArrElem" function representing the address
//    storeSize - The number of bytes being stored
//    value     - (VN of) the value being stored
//
void Compiler::fgValueNumberArrayElemStore(GenTree* storeNode, VNFuncApp* addrFunc, unsigned storeSize, ValueNum value)
{
    assert(addrFunc->m_func == VNF_PtrToArrElem);

    CORINFO_CLASS_HANDLE elemTypeEq = CORINFO_CLASS_HANDLE(vnStore->ConstantValue<ssize_t>(addrFunc->m_args[0]));
    ValueNum             arrVN      = addrFunc->m_args[1];
    ValueNum             inxVN      = addrFunc->m_args[2];
    ssize_t              offset     = vnStore->ConstantValue<ssize_t>(addrFunc->m_args[3]);

    bool      invalidateArray = false;
    var_types elemType        = DecodeElemType(elemTypeEq);
    ValueNum  elemTypeEqVN    = vnStore->VNForHandle(ssize_t(elemTypeEq), GTF_ICON_CLASS_HDL);
    JITDUMP("  Array element store: elemTypeEq is " FMT_VN " for %s[]\n", elemTypeEqVN,
            (elemType == TYP_STRUCT) ? eeGetClassName(elemTypeEq) : varTypeName(elemType));

    ValueNum hAtArrType = vnStore->VNForMapSelect(VNK_Liberal, TYP_MEM, fgCurMemoryVN[GcHeap], elemTypeEqVN);
    JITDUMP("  GcHeap[elemTypeEq: " FMT_VN "] is " FMT_VN "\n", elemTypeEqVN, hAtArrType);

    ValueNum hAtArrTypeAtArr = vnStore->VNForMapSelect(VNK_Liberal, TYP_MEM, hAtArrType, arrVN);
    JITDUMP("  GcHeap[elemTypeEq][array: " FMT_VN "] is " FMT_VN "\n", arrVN, hAtArrTypeAtArr);

    unsigned elemSize = (elemType == TYP_STRUCT) ? info.compCompHnd->getClassSize(elemTypeEq) : genTypeSize(elemType);

    // This is the value that should be stored at "arr[inx]".
    ValueNum newWholeElem = ValueNumStore::NoVN;

    if (vnStore->LoadStoreIsEntire(elemSize, offset, storeSize))
    {
        // For memory locations (as opposed to locals), we do not normalize types.
        newWholeElem = value;
    }
    else
    {
        ValueNum oldWholeElem = vnStore->VNForMapSelect(VNK_Liberal, elemType, hAtArrTypeAtArr, inxVN);
        JITDUMP("  GcHeap[elemTypeEq][array][index: " FMT_VN "] is " FMT_VN "\n", inxVN, oldWholeElem);

        newWholeElem = vnStore->VNForStore(oldWholeElem, elemSize, offset, storeSize, value);
    }

    if (newWholeElem != ValueNumStore::NoVN)
    {
        JITDUMP("  GcHeap[elemTypeEq][array][index: " FMT_VN "] = " FMT_VN ":\n", inxVN, newWholeElem);
        ValueNum newValAtArr = vnStore->VNForMapStore(hAtArrTypeAtArr, inxVN, newWholeElem);

        JITDUMP("  GcHeap[elemTypeEq][array: " FMT_VN "] = " FMT_VN ":\n", arrVN, newValAtArr);
        ValueNum newValAtArrType = vnStore->VNForMapStore(hAtArrType, arrVN, newValAtArr);

        JITDUMP("  GcHeap[elemTypeEq: " FMT_VN "] = " FMT_VN ":\n", elemTypeEqVN, newValAtArrType);
        ValueNum newHeapVN = vnStore->VNForMapStore(fgCurMemoryVN[GcHeap], elemTypeEqVN, newValAtArrType);

        recordGcHeapStore(storeNode, newHeapVN DEBUGARG("array element store"));
    }
    else
    {
        // An out-of-bounds store: invalidate the whole heap, for simplicity.
        fgMutateGcHeap(storeNode DEBUGARG("out-of-bounds array element store"));
    }
}

//------------------------------------------------------------------------
// fgValueNumberFieldLoad: Value number a class/static field load.
//
// Arguments:
//    loadTree - The indirection tree performing the load
//    baseAddr - The "base address" of the field (see "GenTree::IsFieldAddr")
//    fieldSeq - The field sequence representing the address
//    offset   - The offset, relative to the field, being loaded from
//
// Notes:
//    Only assigns normal VNs to "loadTree".
//
void Compiler::fgValueNumberFieldLoad(GenTree* loadTree, GenTree* baseAddr, FieldSeq* fieldSeq, ssize_t offset)
{
    noway_assert(fieldSeq != nullptr);

    // Two cases:
    //
    //  1) Instance field / "complex" static: heap[field][baseAddr][offset + load size].
    //  2) "Simple" static:                   heap[field][offset + load size].
    //
    var_types fieldType;
    unsigned  fieldSize;
    ValueNum  fieldSelectorVN = vnStore->VNForFieldSelector(fieldSeq->GetFieldHandle(), &fieldType, &fieldSize);

    ValueNum fieldMapVN           = ValueNumStore::NoVN;
    ValueNum fieldValueSelectorVN = ValueNumStore::NoVN;
    if (baseAddr != nullptr)
    {
        fieldMapVN           = vnStore->VNForMapSelect(VNK_Liberal, TYP_MEM, fgCurMemoryVN[GcHeap], fieldSelectorVN);
        fieldValueSelectorVN = vnStore->VNLiberalNormalValue(baseAddr->gtVNPair);
    }
    else
    {
        fieldMapVN           = fgCurMemoryVN[GcHeap];
        fieldValueSelectorVN = fieldSelectorVN;
    }

    ValueNum fieldValueVN = vnStore->VNForMapSelect(VNK_Liberal, fieldType, fieldMapVN, fieldValueSelectorVN);

    // Finally, account for the struct fields and type mismatches.
    var_types loadType    = loadTree->TypeGet();
    unsigned  loadSize    = loadTree->OperIsBlk() ? loadTree->AsBlk()->Size() : genTypeSize(loadTree);
    ValueNum  loadValueVN = vnStore->VNForLoad(VNK_Liberal, fieldValueVN, fieldSize, loadType, offset, loadSize);

    loadTree->gtVNPair.SetLiberal(loadValueVN);
    loadTree->gtVNPair.SetConservative(vnStore->VNForExpr(compCurBB, loadType));
}

//------------------------------------------------------------------------
// fgValueNumberFieldStore: Update the current heap state after a store to
//                          a class/static field.
//
// Arguments:
//    storeNode - The ASG node performing the store
//    baseAddr  - The "base address" of the field (see "GenTree::IsFieldAddr")
//    fieldSeq  - The field sequence representing the address
//    offset    - The offset, relative to the field, of the target location
//    storeSize - The number of bytes being stored
//    value     - The value being stored
//
void Compiler::fgValueNumberFieldStore(
    GenTree* storeNode, GenTree* baseAddr, FieldSeq* fieldSeq, ssize_t offset, unsigned storeSize, ValueNum value)
{
    noway_assert(fieldSeq != nullptr);

    // Two cases:
    //  1) Instance field / "complex" static: heap[field][baseAddr][offset + load size] = value.
    //  2) "Simple" static:                   heap[field][offset + load size]           = value.
    //
    unsigned  fieldSize;
    var_types fieldType;
    ValueNum  fieldSelectorVN = vnStore->VNForFieldSelector(fieldSeq->GetFieldHandle(), &fieldType, &fieldSize);

    ValueNum fieldMapVN           = ValueNumStore::NoVN;
    ValueNum fieldValueSelectorVN = ValueNumStore::NoVN;
    if (baseAddr != nullptr)
    {
        // Construct the "field map" VN. It represents memory state of the first field of all objects
        // on the heap. This is our primary map.
        fieldMapVN           = vnStore->VNForMapSelect(VNK_Liberal, TYP_MEM, fgCurMemoryVN[GcHeap], fieldSelectorVN);
        fieldValueSelectorVN = vnStore->VNLiberalNormalValue(baseAddr->gtVNPair);
    }
    else
    {
        fieldMapVN           = fgCurMemoryVN[GcHeap];
        fieldValueSelectorVN = fieldSelectorVN;
    }

    ValueNum newFieldValueVN = ValueNumStore::NoVN;
    if (vnStore->LoadStoreIsEntire(fieldSize, offset, storeSize))
    {
        // For memory locations (as opposed to locals), we do not normalize types.
        newFieldValueVN = value;
    }
    else
    {
        ValueNum oldFieldValueVN = vnStore->VNForMapSelect(VNK_Liberal, fieldType, fieldMapVN, fieldValueSelectorVN);
        newFieldValueVN          = vnStore->VNForStore(oldFieldValueVN, fieldSize, offset, storeSize, value);
    }

    if (newFieldValueVN != ValueNumStore::NoVN)
    {
        // Construct the new field map...
        ValueNum newFieldMapVN = vnStore->VNForMapStore(fieldMapVN, fieldValueSelectorVN, newFieldValueVN);

        // ...and a new value for the heap.
        ValueNum newHeapVN = ValueNumStore::NoVN;
        if (baseAddr != nullptr)
        {
            newHeapVN = vnStore->VNForMapStore(fgCurMemoryVN[GcHeap], fieldSelectorVN, newFieldMapVN);
        }
        else
        {
            newHeapVN = newFieldMapVN;
        }

        recordGcHeapStore(storeNode, newHeapVN DEBUGARG("StoreField"));
    }
    else
    {
        // For out-of-bounds stores, the heap has to be invalidated as other fields may be affected.
        fgMutateGcHeap(storeNode DEBUGARG("out-of-bounds store to a field"));
    }
}

ValueNum Compiler::fgValueNumberByrefExposedLoad(var_types type, ValueNum pointerVN)
{
    if (type == TYP_STRUCT)
    {
        // We can't assign a value number for a read of a struct as we can't determine
        // how many bytes will be read by this load, so return a new unique value number
        //
        return vnStore->VNForExpr(compCurBB, TYP_STRUCT);
    }
    else
    {
        ValueNum memoryVN = fgCurMemoryVN[ByrefExposed];
        // The memoization for VNFunc applications does not factor in the result type, so
        // VNF_ByrefExposedLoad takes the loaded type as an explicit parameter.
        ValueNum typeVN = vnStore->VNForIntCon(type);
        ValueNum loadVN =
            vnStore->VNForFunc(type, VNF_ByrefExposedLoad, typeVN, vnStore->VNNormalValue(pointerVN), memoryVN);
        return loadVN;
    }
}

var_types ValueNumStore::TypeOfVN(ValueNum vn) const
{
    if (vn == NoVN)
    {
        return TYP_UNDEF;
    }

    Chunk* c = m_chunks.GetNoExpand(GetChunkNum(vn));
    return c->m_typ;
}

//------------------------------------------------------------------------
// LoopOfVN: If the given value number is VNF_MemOpaque, VNF_MapStore, or
//    VNF_MemoryPhiDef, return the loop number where the memory update occurs,
//    otherwise returns MAX_LOOP_NUM.
//
// Arguments:
//    vn - Value number to query
//
// Return Value:
//    The memory loop number, which may be BasicBlock::NOT_IN_LOOP.
//    Returns BasicBlock::MAX_LOOP_NUM if this VN is not a memory value number.
//
BasicBlock::loopNumber ValueNumStore::LoopOfVN(ValueNum vn)
{
    VNFuncApp funcApp;
    if (GetVNFunc(vn, &funcApp))
    {
        if (funcApp.m_func == VNF_MemOpaque)
        {
            return (BasicBlock::loopNumber)funcApp.m_args[0];
        }
        else if (funcApp.m_func == VNF_MapStore)
        {
            return (BasicBlock::loopNumber)funcApp.m_args[3];
        }
        else if (funcApp.m_func == VNF_PhiMemoryDef)
        {
            BasicBlock* const block = reinterpret_cast<BasicBlock*>(ConstantValue<ssize_t>(funcApp.m_args[0]));
            return block->bbNatLoopNum;
        }
    }

    return BasicBlock::MAX_LOOP_NUM;
}

bool ValueNumStore::IsVNConstant(ValueNum vn)
{
    if (vn == NoVN)
    {
        return false;
    }
    Chunk* c = m_chunks.GetNoExpand(GetChunkNum(vn));
    if (c->m_attribs == CEA_Const)
    {
        return vn != VNForVoid(); // Void is not a "real" constant -- in the sense that it represents no value.
    }
    else
    {
        return c->m_attribs == CEA_Handle;
    }
}

bool ValueNumStore::IsVNInt32Constant(ValueNum vn)
{
    if (!IsVNConstant(vn))
    {
        return false;
    }

    return TypeOfVN(vn) == TYP_INT;
}

GenTreeFlags ValueNumStore::GetHandleFlags(ValueNum vn)
{
    assert(IsVNHandle(vn));
    Chunk*    c      = m_chunks.GetNoExpand(GetChunkNum(vn));
    unsigned  offset = ChunkOffset(vn);
    VNHandle* handle = &reinterpret_cast<VNHandle*>(c->m_defs)[offset];
    return handle->m_flags;
}

GenTreeFlags ValueNumStore::GetFoldedArithOpResultHandleFlags(ValueNum vn)
{
    GenTreeFlags flags = GetHandleFlags(vn);
    assert((flags & GTF_ICON_HDL_MASK) == flags);

    switch (flags)
    {
        case GTF_ICON_SCOPE_HDL:
        case GTF_ICON_CLASS_HDL:
        case GTF_ICON_METHOD_HDL:
        case GTF_ICON_FIELD_HDL:
        case GTF_ICON_TOKEN_HDL:
        case GTF_ICON_STR_HDL:
        case GTF_ICON_CONST_PTR:
        case GTF_ICON_VARG_HDL:
        case GTF_ICON_PINVKI_HDL:
        case GTF_ICON_FTN_ADDR:
        case GTF_ICON_CIDMID_HDL:
        case GTF_ICON_TLS_HDL:
        case GTF_ICON_STATIC_BOX_PTR:
            return GTF_ICON_CONST_PTR;
        case GTF_ICON_STATIC_HDL:
        case GTF_ICON_GLOBAL_PTR:
        case GTF_ICON_BBC_PTR:
            return GTF_ICON_GLOBAL_PTR;
        default:
            assert(!"Unexpected handle type");
            return flags;
    }
}

bool ValueNumStore::IsVNHandle(ValueNum vn)
{
    if (vn == NoVN)
    {
        return false;
    }

    Chunk* c = m_chunks.GetNoExpand(GetChunkNum(vn));
    return c->m_attribs == CEA_Handle;
}

//------------------------------------------------------------------------
// SwapRelop: return VNFunc for swapped relop
//
// Arguments:
//    vnf - vnf for original relop
//
// Returns:
//    VNFunc for swapped relop, or VNF_MemOpaque if the original VNFunc
//    was not a relop.
//
VNFunc ValueNumStore::SwapRelop(VNFunc vnf)
{
    VNFunc swappedFunc = VNF_MemOpaque;
    if (vnf >= VNF_Boundary)
    {
        switch (vnf)
        {
            case VNF_LT_UN:
                swappedFunc = VNF_GT_UN;
                break;
            case VNF_LE_UN:
                swappedFunc = VNF_GE_UN;
                break;
            case VNF_GE_UN:
                swappedFunc = VNF_LE_UN;
                break;
            case VNF_GT_UN:
                swappedFunc = VNF_LT_UN;
                break;
            default:
                break;
        }
    }
    else
    {
        const genTreeOps op = (genTreeOps)vnf;

        if (GenTree::OperIsCompare(op))
        {
            swappedFunc = (VNFunc)GenTree::SwapRelop(op);
        }
    }

    return swappedFunc;
}

//------------------------------------------------------------------------
// GetRelatedRelop: return value number for reversed/swapped comparison
//
// Arguments:
//    vn - vn to base things on
//    vrk - whether the new vn should swap, reverse, or both
//
// Returns:
//    vn for related comparison, or NoVN.
//
// Note:
//    If "vn" corresponds to (x > y), the resulting VN corresponds to
//    VRK_Inferred           (x ? y) (NoVN)
//    VRK_Same               (x > y)
//    VRK_Swap               (y < x)
//    VRK_Reverse            (x <= y)
//    VRK_SwapReverse        (y >= x)
//
//    VRK_Same will always return the VN passed in.
//    For other relations, this method will return NoVN for all float comparisons.
//
ValueNum ValueNumStore::GetRelatedRelop(ValueNum vn, VN_RELATION_KIND vrk)
{
    assert(vn == VNNormalValue(vn));

    if (vrk == VN_RELATION_KIND::VRK_Same)
    {
        return vn;
    }

    if (vrk == VN_RELATION_KIND::VRK_Inferred)
    {
        return NoVN;
    }

    if (vn == NoVN)
    {
        return NoVN;
    }

    // Verify we have a binary func application
    //
    VNFuncApp funcAttr;
    if (!GetVNFunc(vn, &funcAttr))
    {
        return NoVN;
    }

    if (funcAttr.m_arity != 2)
    {
        return NoVN;
    }

    // Don't try and model float compares.
    //
    if (varTypeIsFloating(TypeOfVN(funcAttr.m_args[0])))
    {
        return NoVN;
    }

    const bool reverse = (vrk == VN_RELATION_KIND::VRK_Reverse) || (vrk == VN_RELATION_KIND::VRK_SwapReverse);
    const bool swap    = (vrk == VN_RELATION_KIND::VRK_Swap) || (vrk == VN_RELATION_KIND::VRK_SwapReverse);

    // Set up the new function
    //
    VNFunc newFunc = funcAttr.m_func;

    // Swap the predicate, if so asked.
    //
    if (swap)
    {
        newFunc = SwapRelop(newFunc);

        if (newFunc == VNF_MemOpaque)
        {
            return NoVN;
        }
    }

    // Reverse the predicate, if so asked.
    //
    if (reverse)
    {
        if (newFunc >= VNF_Boundary)
        {
            switch (newFunc)
            {
                case VNF_LT_UN:
                    newFunc = VNF_GE_UN;
                    break;
                case VNF_LE_UN:
                    newFunc = VNF_GT_UN;
                    break;
                case VNF_GE_UN:
                    newFunc = VNF_LT_UN;
                    break;
                case VNF_GT_UN:
                    newFunc = VNF_LE_UN;
                    break;
                default:
                    return NoVN;
            }
        }
        else
        {
            const genTreeOps op = (genTreeOps)newFunc;

            if (!GenTree::OperIsCompare(op))
            {
                return NoVN;
            }

            newFunc = (VNFunc)GenTree::ReverseRelop(op);
        }
    }

    // Create the resulting VN, swapping arguments if needed.
    //
    ValueNum result = VNForFunc(TYP_INT, newFunc, funcAttr.m_args[swap ? 1 : 0], funcAttr.m_args[swap ? 0 : 1]);

    return result;
}

#ifdef DEBUG
const char* ValueNumStore::VNRelationString(VN_RELATION_KIND vrk)
{
    switch (vrk)
    {
        case VN_RELATION_KIND::VRK_Inferred:
            return "inferred";
        case VN_RELATION_KIND::VRK_Same:
            return "same";
        case VN_RELATION_KIND::VRK_Reverse:
            return "reversed";
        case VN_RELATION_KIND::VRK_Swap:
            return "swapped";
        case VN_RELATION_KIND::VRK_SwapReverse:
            return "swapped and reversed";
        default:
            return "unknown vn relation";
    }
}
#endif

bool ValueNumStore::IsVNRelop(ValueNum vn)
{
    VNFuncApp funcAttr;
    if (!GetVNFunc(vn, &funcAttr))
    {
        return false;
    }

    if (funcAttr.m_arity != 2)
    {
        return false;
    }

    const VNFunc func = funcAttr.m_func;

    if (func >= VNF_Boundary)
    {
        switch (func)
        {
            case VNF_LT_UN:
            case VNF_LE_UN:
            case VNF_GE_UN:
            case VNF_GT_UN:
                return true;
            default:
                return false;
        }
    }
    else
    {
        const genTreeOps op = (genTreeOps)func;
        return GenTree::OperIsCompare(op);
    }
}

bool ValueNumStore::IsVNConstantBound(ValueNum vn)
{
    VNFuncApp funcApp;
    if ((vn != NoVN) && GetVNFunc(vn, &funcApp))
    {
        if ((funcApp.m_func == (VNFunc)GT_LE) || (funcApp.m_func == (VNFunc)GT_GE) ||
            (funcApp.m_func == (VNFunc)GT_LT) || (funcApp.m_func == (VNFunc)GT_GT))
        {
            const bool op1IsConst = IsVNInt32Constant(funcApp.m_args[0]);
            const bool op2IsConst = IsVNInt32Constant(funcApp.m_args[1]);
            return op1IsConst != op2IsConst;
        }
    }
    return false;
}

bool ValueNumStore::IsVNConstantBoundUnsigned(ValueNum vn)
{
    VNFuncApp funcApp;
    if ((vn != NoVN) && GetVNFunc(vn, &funcApp))
    {
        const bool op1IsPositiveConst = IsVNPositiveInt32Constant(funcApp.m_args[0]);
        const bool op2IsPositiveConst = IsVNPositiveInt32Constant(funcApp.m_args[1]);
        if (!op1IsPositiveConst && op2IsPositiveConst)
        {
            // (uint)index < CNS
            // (uint)index >= CNS
            return (funcApp.m_func == VNF_LT_UN) || (funcApp.m_func == VNF_GE_UN);
        }
        else if (op1IsPositiveConst && !op2IsPositiveConst)
        {
            // CNS > (uint)index
            // CNS <= (uint)index
            return (funcApp.m_func == VNF_GT_UN) || (funcApp.m_func == VNF_LE_UN);
        }
    }
    return false;
}

void ValueNumStore::GetConstantBoundInfo(ValueNum vn, ConstantBoundInfo* info)
{
    assert(IsVNConstantBound(vn) || IsVNConstantBoundUnsigned(vn));
    assert(info);

    VNFuncApp funcAttr;
    GetVNFunc(vn, &funcAttr);

    bool       isUnsigned = true;
    genTreeOps op;
    switch (funcAttr.m_func)
    {
        case VNF_GT_UN:
            op = GT_GT;
            break;
        case VNF_GE_UN:
            op = GT_GE;
            break;
        case VNF_LT_UN:
            op = GT_LT;
            break;
        case VNF_LE_UN:
            op = GT_LE;
            break;
        default:
            op         = (genTreeOps)funcAttr.m_func;
            isUnsigned = false;
            break;
    }

    if (IsVNInt32Constant(funcAttr.m_args[1]))
    {
        info->cmpOper  = op;
        info->cmpOpVN  = funcAttr.m_args[0];
        info->constVal = GetConstantInt32(funcAttr.m_args[1]);
    }
    else
    {
        info->cmpOper  = GenTree::SwapRelop(op);
        info->cmpOpVN  = funcAttr.m_args[1];
        info->constVal = GetConstantInt32(funcAttr.m_args[0]);
    }
    info->isUnsigned = isUnsigned;
}

//------------------------------------------------------------------------
// IsVNPositiveInt32Constant: returns true iff vn is a known Int32 constant that is greater then 0
//
// Arguments:
//    vn - Value number to query
bool ValueNumStore::IsVNPositiveInt32Constant(ValueNum vn)
{
    return IsVNInt32Constant(vn) && (ConstantValue<INT32>(vn) > 0);
}

//------------------------------------------------------------------------
// IsVNArrLenUnsignedBound: Checks if the specified vn represents an expression
//    of one of the following forms:
//    - "(uint)i < (uint)len" that implies (0 <= i < len)
//    - "const < (uint)len" that implies "len > const"
//    - "const <= (uint)len" that implies "len > const - 1"
//
// Arguments:
//    vn - Value number to query
//    info - Pointer to an UnsignedCompareCheckedBoundInfo object to return information about
//           the expression. Not populated if the vn expression isn't suitable (e.g. i <= len).
//           This enables optCreateJTrueBoundAssertion to immediately create an OAK_NO_THROW
//           assertion instead of the OAK_EQUAL/NOT_EQUAL assertions created by signed compares
//           (IsVNCompareCheckedBound, IsVNCompareCheckedBoundArith) that require further processing.
//
// Note:
//   For comparisons of the form constant <= length, this returns them as (constant - 1) < length
//
bool ValueNumStore::IsVNUnsignedCompareCheckedBound(ValueNum vn, UnsignedCompareCheckedBoundInfo* info)
{
    VNFuncApp funcApp;

    if (GetVNFunc(vn, &funcApp))
    {
        if ((funcApp.m_func == VNF_LT_UN) || (funcApp.m_func == VNF_GE_UN))
        {
            // We only care about "(uint)i < (uint)len" and its negation "(uint)i >= (uint)len"
            if (IsVNCheckedBound(funcApp.m_args[1]))
            {
                info->vnIdx   = funcApp.m_args[0];
                info->cmpOper = funcApp.m_func;
                info->vnBound = funcApp.m_args[1];
                return true;
            }
            // We care about (uint)len < constant and its negation "(uint)len >= constant"
            else if (IsVNPositiveInt32Constant(funcApp.m_args[1]) && IsVNCheckedBound(funcApp.m_args[0]))
            {
                // Change constant < len into (uint)len >= (constant - 1)
                // to make consuming this simpler (and likewise for it's negation).
                INT32 validIndex = ConstantValue<INT32>(funcApp.m_args[1]) - 1;
                assert(validIndex >= 0);

                info->vnIdx   = VNForIntCon(validIndex);
                info->cmpOper = (funcApp.m_func == VNF_GE_UN) ? VNF_LT_UN : VNF_GE_UN;
                info->vnBound = funcApp.m_args[0];
                return true;
            }
        }
        else if ((funcApp.m_func == VNF_GT_UN) || (funcApp.m_func == VNF_LE_UN))
        {
            // We only care about "(uint)a.len > (uint)i" and its negation "(uint)a.len <= (uint)i"
            if (IsVNCheckedBound(funcApp.m_args[0]))
            {
                info->vnIdx = funcApp.m_args[1];
                // Let's keep a consistent operand order - it's always i < len, never len > i
                info->cmpOper = (funcApp.m_func == VNF_GT_UN) ? VNF_LT_UN : VNF_GE_UN;
                info->vnBound = funcApp.m_args[0];
                return true;
            }
            // Look for constant > (uint)len and its negation "constant <= (uint)len"
            else if (IsVNPositiveInt32Constant(funcApp.m_args[0]) && IsVNCheckedBound(funcApp.m_args[1]))
            {
                // Change constant <= (uint)len to (constant - 1) < (uint)len
                // to make consuming this simpler (and likewise for it's negation).
                INT32 validIndex = ConstantValue<INT32>(funcApp.m_args[0]) - 1;
                assert(validIndex >= 0);

                info->vnIdx   = VNForIntCon(validIndex);
                info->cmpOper = (funcApp.m_func == VNF_LE_UN) ? VNF_LT_UN : VNF_GE_UN;
                info->vnBound = funcApp.m_args[1];
                return true;
            }
        }
    }

    return false;
}

bool ValueNumStore::IsVNCompareCheckedBound(ValueNum vn)
{
    // Do we have "var < len"?
    if (vn == NoVN)
    {
        return false;
    }

    VNFuncApp funcAttr;
    if (!GetVNFunc(vn, &funcAttr))
    {
        return false;
    }
    if (funcAttr.m_func != (VNFunc)GT_LE && funcAttr.m_func != (VNFunc)GT_GE && funcAttr.m_func != (VNFunc)GT_LT &&
        funcAttr.m_func != (VNFunc)GT_GT)
    {
        return false;
    }
    if (!IsVNCheckedBound(funcAttr.m_args[0]) && !IsVNCheckedBound(funcAttr.m_args[1]))
    {
        return false;
    }

    return true;
}

void ValueNumStore::GetCompareCheckedBound(ValueNum vn, CompareCheckedBoundArithInfo* info)
{
    assert(IsVNCompareCheckedBound(vn));

    // Do we have var < a.len?
    VNFuncApp funcAttr;
    GetVNFunc(vn, &funcAttr);

    bool isOp1CheckedBound = IsVNCheckedBound(funcAttr.m_args[1]);
    if (isOp1CheckedBound)
    {
        info->cmpOper = funcAttr.m_func;
        info->cmpOp   = funcAttr.m_args[0];
        info->vnBound = funcAttr.m_args[1];
    }
    else
    {
        info->cmpOper = GenTree::SwapRelop((genTreeOps)funcAttr.m_func);
        info->cmpOp   = funcAttr.m_args[1];
        info->vnBound = funcAttr.m_args[0];
    }
}

bool ValueNumStore::IsVNCheckedBoundArith(ValueNum vn)
{
    // Do we have "a.len +or- var"
    if (vn == NoVN)
    {
        return false;
    }

    VNFuncApp funcAttr;

    return GetVNFunc(vn, &funcAttr) &&                                                     // vn is a func.
           (funcAttr.m_func == (VNFunc)GT_ADD || funcAttr.m_func == (VNFunc)GT_SUB) &&     // the func is +/-
           (IsVNCheckedBound(funcAttr.m_args[0]) || IsVNCheckedBound(funcAttr.m_args[1])); // either op1 or op2 is a.len
}

void ValueNumStore::GetCheckedBoundArithInfo(ValueNum vn, CompareCheckedBoundArithInfo* info)
{
    // Do we have a.len +/- var?
    assert(IsVNCheckedBoundArith(vn));
    VNFuncApp funcArith;
    GetVNFunc(vn, &funcArith);

    bool isOp1CheckedBound = IsVNCheckedBound(funcArith.m_args[1]);
    if (isOp1CheckedBound)
    {
        info->arrOper = funcArith.m_func;
        info->arrOp   = funcArith.m_args[0];
        info->vnBound = funcArith.m_args[1];
    }
    else
    {
        info->arrOper = funcArith.m_func;
        info->arrOp   = funcArith.m_args[1];
        info->vnBound = funcArith.m_args[0];
    }
}

bool ValueNumStore::IsVNCompareCheckedBoundArith(ValueNum vn)
{
    // Do we have: "var < a.len - var"
    if (vn == NoVN)
    {
        return false;
    }

    VNFuncApp funcAttr;
    if (!GetVNFunc(vn, &funcAttr))
    {
        return false;
    }

    // Suitable comparator.
    if (funcAttr.m_func != (VNFunc)GT_LE && funcAttr.m_func != (VNFunc)GT_GE && funcAttr.m_func != (VNFunc)GT_LT &&
        funcAttr.m_func != (VNFunc)GT_GT)
    {
        return false;
    }

    // Either the op0 or op1 is arr len arithmetic.
    if (!IsVNCheckedBoundArith(funcAttr.m_args[0]) && !IsVNCheckedBoundArith(funcAttr.m_args[1]))
    {
        return false;
    }

    return true;
}

void ValueNumStore::GetCompareCheckedBoundArithInfo(ValueNum vn, CompareCheckedBoundArithInfo* info)
{
    assert(IsVNCompareCheckedBoundArith(vn));

    VNFuncApp funcAttr;
    GetVNFunc(vn, &funcAttr);

    // Check whether op0 or op1 is checked bound arithmetic.
    bool isOp1CheckedBoundArith = IsVNCheckedBoundArith(funcAttr.m_args[1]);
    if (isOp1CheckedBoundArith)
    {
        info->cmpOper = funcAttr.m_func;
        info->cmpOp   = funcAttr.m_args[0];
        GetCheckedBoundArithInfo(funcAttr.m_args[1], info);
    }
    else
    {
        info->cmpOper = GenTree::SwapRelop((genTreeOps)funcAttr.m_func);
        info->cmpOp   = funcAttr.m_args[1];
        GetCheckedBoundArithInfo(funcAttr.m_args[0], info);
    }
}

ValueNum ValueNumStore::GetArrForLenVn(ValueNum vn)
{
    if (vn == NoVN)
    {
        return NoVN;
    }

    VNFuncApp funcAttr;
    if (GetVNFunc(vn, &funcAttr) &&
        ((funcAttr.m_func == (VNFunc)GT_ARR_LENGTH) || (funcAttr.m_func == VNF_MDArrLength)))
    {
        return funcAttr.m_args[0];
    }
    return NoVN;
}

// TODO-MDArray: support JitNewMdArr, probably with a IsVNNewMDArr() function
bool ValueNumStore::IsVNNewArr(ValueNum vn, VNFuncApp* funcApp)
{
    if (vn == NoVN)
    {
        return false;
    }
    bool result = false;
    if (GetVNFunc(vn, funcApp))
    {
        result = (funcApp->m_func == VNF_JitNewArr) || (funcApp->m_func == VNF_JitReadyToRunNewArr);
    }
    return result;
}

// TODO-MDArray: support array dimension length of a specific dimension for JitNewMdArr, with a GetNewMDArrSize()
// function.
int ValueNumStore::GetNewArrSize(ValueNum vn)
{
    VNFuncApp funcApp;
    if (IsVNNewArr(vn, &funcApp))
    {
        ValueNum arg1VN = funcApp.m_args[1];
        if (IsVNConstant(arg1VN) && TypeOfVN(arg1VN) == TYP_INT)
        {
            return ConstantValue<int>(arg1VN);
        }
    }
    return 0;
}

bool ValueNumStore::IsVNArrLen(ValueNum vn)
{
    if (vn == NoVN)
    {
        return false;
    }
    VNFuncApp funcAttr;
    return GetVNFunc(vn, &funcAttr) &&
           ((funcAttr.m_func == (VNFunc)GT_ARR_LENGTH) || (funcAttr.m_func == VNF_MDArrLength));
}

bool ValueNumStore::IsVNCheckedBound(ValueNum vn)
{
    bool dummy;
    if (m_checkedBoundVNs.TryGetValue(vn, &dummy))
    {
        // This VN appeared as the conservative VN of the length argument of some
        // GT_BOUNDS_CHECK node.
        return true;
    }
    if (IsVNArrLen(vn))
    {
        // Even if we haven't seen this VN in a bounds check, if it is an array length
        // VN then consider it a checked bound VN.  This facilitates better bounds check
        // removal by ensuring that compares against array lengths get put in the
        // optCseCheckedBoundMap; such an array length might get CSEd with one that was
        // directly used in a bounds check, and having the map entry will let us update
        // the compare's VN so that OptimizeRangeChecks can recognize such compares.
        return true;
    }

    return false;
}

void ValueNumStore::SetVNIsCheckedBound(ValueNum vn)
{
    // This is meant to flag VNs for lengths that aren't known at compile time, so we can
    // form and propagate assertions about them.  Ensure that callers filter out constant
    // VNs since they're not what we're looking to flag, and assertion prop can reason
    // directly about constants.
    assert(!IsVNConstant(vn));
    m_checkedBoundVNs.AddOrUpdate(vn, true);
}

ValueNum ValueNumStore::EvalMathFuncUnary(var_types typ, NamedIntrinsic gtMathFN, ValueNum arg0VN)
{
    assert(arg0VN == VNNormalValue(arg0VN));
    assert(m_pComp->IsMathIntrinsic(gtMathFN));

    // If the math intrinsic is not implemented by target-specific instructions, such as implemented
    // by user calls, then don't do constant folding on it during ReadyToRun. This minimizes precision loss.

    if (IsVNConstant(arg0VN) && (!m_pComp->opts.IsReadyToRun() || m_pComp->IsTargetIntrinsic(gtMathFN)))
    {
        assert(varTypeIsFloating(TypeOfVN(arg0VN)));

        if (typ == TYP_DOUBLE)
        {
            // Both operand and its result must be of the same floating point type.
            assert(typ == TypeOfVN(arg0VN));
            double arg0Val = GetConstantDouble(arg0VN);

            double res = 0.0;
            switch (gtMathFN)
            {
                case NI_System_Math_Abs:
                    res = fabs(arg0Val);
                    break;

                case NI_System_Math_Acos:
                    res = acos(arg0Val);
                    break;

                case NI_System_Math_Acosh:
                    res = acosh(arg0Val);
                    break;

                case NI_System_Math_Asin:
                    res = asin(arg0Val);
                    break;

                case NI_System_Math_Asinh:
                    res = asinh(arg0Val);
                    break;

                case NI_System_Math_Atan:
                    res = atan(arg0Val);
                    break;

                case NI_System_Math_Atanh:
                    res = atanh(arg0Val);
                    break;

                case NI_System_Math_Cbrt:
                    res = cbrt(arg0Val);
                    break;

                case NI_System_Math_Ceiling:
                    res = ceil(arg0Val);
                    break;

                case NI_System_Math_Cos:
                    res = cos(arg0Val);
                    break;

                case NI_System_Math_Cosh:
                    res = cosh(arg0Val);
                    break;

                case NI_System_Math_Exp:
                    res = exp(arg0Val);
                    break;

                case NI_System_Math_Floor:
                    res = floor(arg0Val);
                    break;

                case NI_System_Math_Log:
                    res = log(arg0Val);
                    break;

                case NI_System_Math_Log2:
                    res = log2(arg0Val);
                    break;

                case NI_System_Math_Log10:
                    res = log10(arg0Val);
                    break;

                case NI_System_Math_Sin:
                    res = sin(arg0Val);
                    break;

                case NI_System_Math_Sinh:
                    res = sinh(arg0Val);
                    break;

                case NI_System_Math_Round:
                    res = FloatingPointUtils::round(arg0Val);
                    break;

                case NI_System_Math_Sqrt:
                    res = sqrt(arg0Val);
                    break;

                case NI_System_Math_Tan:
                    res = tan(arg0Val);
                    break;

                case NI_System_Math_Tanh:
                    res = tanh(arg0Val);
                    break;

                case NI_System_Math_Truncate:
                    res = trunc(arg0Val);
                    break;

                default:
                    // the above are the only math intrinsics at the time of this writing.
                    unreached();
            }

            return VNForDoubleCon(res);
        }
        else if (typ == TYP_FLOAT)
        {
            // Both operand and its result must be of the same floating point type.
            assert(typ == TypeOfVN(arg0VN));
            float arg0Val = GetConstantSingle(arg0VN);

            float res = 0.0f;
            switch (gtMathFN)
            {
                case NI_System_Math_Abs:
                    res = fabsf(arg0Val);
                    break;

                case NI_System_Math_Acos:
                    res = acosf(arg0Val);
                    break;

                case NI_System_Math_Acosh:
                    res = acoshf(arg0Val);
                    break;

                case NI_System_Math_Asin:
                    res = asinf(arg0Val);
                    break;

                case NI_System_Math_Asinh:
                    res = asinhf(arg0Val);
                    break;

                case NI_System_Math_Atan:
                    res = atanf(arg0Val);
                    break;

                case NI_System_Math_Atanh:
                    res = atanhf(arg0Val);
                    break;

                case NI_System_Math_Cbrt:
                    res = cbrtf(arg0Val);
                    break;

                case NI_System_Math_Ceiling:
                    res = ceilf(arg0Val);
                    break;

                case NI_System_Math_Cos:
                    res = cosf(arg0Val);
                    break;

                case NI_System_Math_Cosh:
                    res = coshf(arg0Val);
                    break;

                case NI_System_Math_Exp:
                    res = expf(arg0Val);
                    break;

                case NI_System_Math_Floor:
                    res = floorf(arg0Val);
                    break;

                case NI_System_Math_Log:
                    res = logf(arg0Val);
                    break;

                case NI_System_Math_Log2:
                    res = log2f(arg0Val);
                    break;

                case NI_System_Math_Log10:
                    res = log10f(arg0Val);
                    break;

                case NI_System_Math_Sin:
                    res = sinf(arg0Val);
                    break;

                case NI_System_Math_Sinh:
                    res = sinhf(arg0Val);
                    break;

                case NI_System_Math_Round:
                    res = FloatingPointUtils::round(arg0Val);
                    break;

                case NI_System_Math_Sqrt:
                    res = sqrtf(arg0Val);
                    break;

                case NI_System_Math_Tan:
                    res = tanf(arg0Val);
                    break;

                case NI_System_Math_Tanh:
                    res = tanhf(arg0Val);
                    break;

                case NI_System_Math_Truncate:
                    res = truncf(arg0Val);
                    break;

                default:
                    // the above are the only math intrinsics at the time of this writing.
                    unreached();
            }

            return VNForFloatCon(res);
        }
        else
        {
            assert(typ == TYP_INT);
            int res = 0;

            if (gtMathFN == NI_System_Math_ILogB)
            {
                switch (TypeOfVN(arg0VN))
                {
                    case TYP_DOUBLE:
                    {
                        double arg0Val = GetConstantDouble(arg0VN);
                        res            = ilogb(arg0Val);
                        break;
                    }

                    case TYP_FLOAT:
                    {
                        float arg0Val = GetConstantSingle(arg0VN);
                        res           = ilogbf(arg0Val);
                        break;
                    }

                    default:
                        unreached();
                }
            }
            else
            {
                assert(gtMathFN == NI_System_Math_Round);

                switch (TypeOfVN(arg0VN))
                {
                    case TYP_DOUBLE:
                    {
                        double arg0Val = GetConstantDouble(arg0VN);
                        res            = int(FloatingPointUtils::round(arg0Val));
                        break;
                    }

                    case TYP_FLOAT:
                    {
                        float arg0Val = GetConstantSingle(arg0VN);
                        res           = int(FloatingPointUtils::round(arg0Val));
                        break;
                    }

                    default:
                        unreached();
                }
            }

            return VNForIntCon(res);
        }
    }
    else
    {
        assert((typ == TYP_DOUBLE) || (typ == TYP_FLOAT) ||
               ((typ == TYP_INT) && ((gtMathFN == NI_System_Math_ILogB) || (gtMathFN == NI_System_Math_Round))));

        VNFunc vnf = VNF_Boundary;
        switch (gtMathFN)
        {
            case NI_System_Math_Abs:
                vnf = VNF_Abs;
                break;
            case NI_System_Math_Acos:
                vnf = VNF_Acos;
                break;
            case NI_System_Math_Acosh:
                vnf = VNF_Acosh;
                break;
            case NI_System_Math_Asin:
                vnf = VNF_Asin;
                break;
            case NI_System_Math_Asinh:
                vnf = VNF_Asinh;
                break;
            case NI_System_Math_Atan:
                vnf = VNF_Atan;
                break;
            case NI_System_Math_Atanh:
                vnf = VNF_Atanh;
                break;
            case NI_System_Math_Cbrt:
                vnf = VNF_Cbrt;
                break;
            case NI_System_Math_Ceiling:
                vnf = VNF_Ceiling;
                break;
            case NI_System_Math_Cos:
                vnf = VNF_Cos;
                break;
            case NI_System_Math_Cosh:
                vnf = VNF_Cosh;
                break;
            case NI_System_Math_Exp:
                vnf = VNF_Exp;
                break;
            case NI_System_Math_Floor:
                vnf = VNF_Floor;
                break;
            case NI_System_Math_ILogB:
                vnf = VNF_ILogB;
                break;
            case NI_System_Math_Log:
                vnf = VNF_Log;
                break;
            case NI_System_Math_Log2:
                vnf = VNF_Log2;
                break;
            case NI_System_Math_Log10:
                vnf = VNF_Log10;
                break;
            case NI_System_Math_Round:
                if (typ == TYP_DOUBLE)
                {
                    vnf = VNF_RoundDouble;
                }
                else if (typ == TYP_INT)
                {
                    vnf = VNF_RoundInt32;
                }
                else if (typ == TYP_FLOAT)
                {
                    vnf = VNF_RoundSingle;
                }
                else
                {
                    noway_assert(!"Invalid INTRINSIC_Round");
                }
                break;
            case NI_System_Math_Sin:
                vnf = VNF_Sin;
                break;
            case NI_System_Math_Sinh:
                vnf = VNF_Sinh;
                break;
            case NI_System_Math_Sqrt:
                vnf = VNF_Sqrt;
                break;
            case NI_System_Math_Tan:
                vnf = VNF_Tan;
                break;
            case NI_System_Math_Tanh:
                vnf = VNF_Tanh;
                break;
            case NI_System_Math_Truncate:
                vnf = VNF_Truncate;
                break;
            default:
                unreached(); // the above are the only math intrinsics at the time of this writing.
        }

        return VNForFunc(typ, vnf, arg0VN);
    }
}

ValueNum ValueNumStore::EvalMathFuncBinary(var_types typ, NamedIntrinsic gtMathFN, ValueNum arg0VN, ValueNum arg1VN)
{
    assert(varTypeIsFloating(typ));
    assert(arg0VN == VNNormalValue(arg0VN));
    assert(arg1VN == VNNormalValue(arg1VN));
    assert(m_pComp->IsMathIntrinsic(gtMathFN));

    // If the math intrinsic is not implemented by target-specific instructions, such as implemented
    // by user calls, then don't do constant folding on it during ReadyToRun. This minimizes precision loss.

    if (IsVNConstant(arg0VN) && IsVNConstant(arg1VN) &&
        (!m_pComp->opts.IsReadyToRun() || m_pComp->IsTargetIntrinsic(gtMathFN)))
    {
        if (typ == TYP_DOUBLE)
        {
            // Both the first operand and its result must be of the same floating point type.
            assert(typ == TypeOfVN(arg0VN));
            double arg0Val = GetConstantDouble(arg0VN);

            double res = 0.0;
            switch (gtMathFN)
            {
                case NI_System_Math_Atan2:
                {
                    assert(typ == TypeOfVN(arg1VN));
                    double arg1Val = GetConstantDouble(arg1VN);
                    res            = atan2(arg0Val, arg1Val);
                    break;
                }

                case NI_System_Math_FMod:
                {
                    assert(typ == TypeOfVN(arg1VN));
                    double arg1Val = GetConstantDouble(arg1VN);
                    res            = fmod(arg0Val, arg1Val);
                    break;
                }

                case NI_System_Math_Pow:
                {
                    assert(typ == TypeOfVN(arg1VN));
                    double arg1Val = GetConstantDouble(arg1VN);
                    res            = pow(arg0Val, arg1Val);
                    break;
                }

                case NI_System_Math_Max:
                {
                    assert(typ == TypeOfVN(arg1VN));
                    double arg1Val = GetConstantDouble(arg1VN);
                    res            = FloatingPointUtils::maximum(arg0Val, arg1Val);
                    break;
                }

                case NI_System_Math_Min:
                {
                    assert(typ == TypeOfVN(arg1VN));
                    double arg1Val = GetConstantDouble(arg1VN);
                    res            = FloatingPointUtils::minimum(arg0Val, arg1Val);
                    break;
                }

                default:
                    // the above are the only binary math intrinsics at the time of this writing.
                    unreached();
            }

            return VNForDoubleCon(res);
        }
        else
        {
            // Both operand and its result must be of the same floating point type.
            assert(typ == TYP_FLOAT);
            assert(typ == TypeOfVN(arg0VN));
            float arg0Val = GetConstantSingle(arg0VN);

            float res = 0.0f;
            switch (gtMathFN)
            {
                case NI_System_Math_Atan2:
                {
                    assert(typ == TypeOfVN(arg1VN));
                    float arg1Val = GetConstantSingle(arg1VN);
                    res           = atan2f(arg0Val, arg1Val);
                    break;
                }

                case NI_System_Math_FMod:
                {
                    assert(typ == TypeOfVN(arg1VN));
                    float arg1Val = GetConstantSingle(arg1VN);
                    res           = fmodf(arg0Val, arg1Val);
                    break;
                }

                case NI_System_Math_Max:
                {
                    assert(typ == TypeOfVN(arg1VN));
                    float arg1Val = GetConstantSingle(arg1VN);
                    res           = FloatingPointUtils::maximum(arg0Val, arg1Val);
                    break;
                }

                case NI_System_Math_Min:
                {
                    assert(typ == TypeOfVN(arg1VN));
                    float arg1Val = GetConstantSingle(arg1VN);
                    res           = FloatingPointUtils::minimum(arg0Val, arg1Val);
                    break;
                }

                case NI_System_Math_Pow:
                {
                    assert(typ == TypeOfVN(arg1VN));
                    float arg1Val = GetConstantSingle(arg1VN);
                    res           = powf(arg0Val, arg1Val);
                    break;
                }

                default:
                    // the above are the only binary math intrinsics at the time of this writing.
                    unreached();
            }

            return VNForFloatCon(res);
        }
    }
    else
    {
        VNFunc vnf = VNF_Boundary;

        switch (gtMathFN)
        {
            case NI_System_Math_Atan2:
                vnf = VNF_Atan2;
                break;

            case NI_System_Math_FMod:
                vnf = VNF_FMod;
                break;

            case NI_System_Math_Max:
                vnf = VNF_Max;
                break;

            case NI_System_Math_Min:
                vnf = VNF_Min;
                break;

            case NI_System_Math_Pow:
                vnf = VNF_Pow;
                break;

            default:
                // the above are the only binary math intrinsics at the time of this writing.
                unreached();
        }

        return VNForFunc(typ, vnf, arg0VN, arg1VN);
    }
}

bool ValueNumStore::IsVNFunc(ValueNum vn)
{
    if (vn == NoVN)
    {
        return false;
    }
    Chunk* c = m_chunks.GetNoExpand(GetChunkNum(vn));
    switch (c->m_attribs)
    {
        case CEA_Func0:
        case CEA_Func1:
        case CEA_Func2:
        case CEA_Func3:
        case CEA_Func4:
            return true;
        default:
            return false;
    }
}

bool ValueNumStore::GetVNFunc(ValueNum vn, VNFuncApp* funcApp)
{
    if (vn == NoVN)
    {
        return false;
    }

    Chunk*   c      = m_chunks.GetNoExpand(GetChunkNum(vn));
    unsigned offset = ChunkOffset(vn);
    assert(offset < c->m_numUsed);
    static_assert_no_msg(AreContiguous(CEA_Func0, CEA_Func1, CEA_Func2, CEA_Func3, CEA_Func4));
    unsigned arity = c->m_attribs - CEA_Func0;
    if (arity <= 4)
    {
        static_assert_no_msg(sizeof(VNFunc) == sizeof(VNDefFuncAppFlexible));
        funcApp->m_arity           = arity;
        VNDefFuncAppFlexible* farg = c->PointerToFuncApp(offset, arity);
        funcApp->m_func            = farg->m_func;
        funcApp->m_args            = farg->m_args;
        return true;
    }

    return false;
}

bool ValueNumStore::VNIsValid(ValueNum vn)
{
    ChunkNum cn = GetChunkNum(vn);
    if (cn >= m_chunks.Size())
    {
        return false;
    }
    // Otherwise...
    Chunk* c = m_chunks.GetNoExpand(cn);
    return ChunkOffset(vn) < c->m_numUsed;
}

#ifdef DEBUG

void ValueNumStore::vnDump(Compiler* comp, ValueNum vn, bool isPtr)
{
    printf(" {");
    if (vn == NoVN)
    {
        printf("NoVN");
    }
    else if (IsVNHandle(vn) && (GetHandleFlags(vn) == GTF_ICON_FIELD_SEQ))
    {
        comp->gtDispFieldSeq(FieldSeqVNToFieldSeq(vn), 0);
        printf(" ");
    }
    else if (IsVNHandle(vn))
    {
        ssize_t val = ConstantValue<ssize_t>(vn);
        printf("Hnd const: 0x%p", dspPtr(val));
    }
    else if (IsVNConstant(vn))
    {
        var_types vnt = TypeOfVN(vn);
        switch (vnt)
        {
            case TYP_BOOL:
            case TYP_BYTE:
            case TYP_UBYTE:
            case TYP_SHORT:
            case TYP_USHORT:
            case TYP_INT:
            case TYP_UINT:
            {
                int val = ConstantValue<int>(vn);
                if (isPtr)
                {
                    printf("PtrCns[%p]", dspPtr(val));
                }
                else
                {
                    printf("IntCns");
                    if ((val > -1000) && (val < 1000))
                    {
                        printf(" %ld", val);
                    }
                    else
                    {
                        printf(" 0x%X", val);
                    }
                }
            }
            break;
            case TYP_LONG:
            case TYP_ULONG:
            {
                INT64 val = ConstantValue<INT64>(vn);
                if (isPtr)
                {
                    printf("LngPtrCns: 0x%p", dspPtr(val));
                }
                else
                {
                    printf("LngCns: ");
                    if ((val > -1000) && (val < 1000))
                    {
                        printf(" %ld", val);
                    }
                    else if ((val & 0xFFFFFFFF00000000LL) == 0)
                    {
                        printf(" 0x%X", val);
                    }
                    else
                    {
                        printf(" 0x%llx", val);
                    }
                }
            }
            break;
            case TYP_FLOAT:
                printf("FltCns[%f]", ConstantValue<float>(vn));
                break;
            case TYP_DOUBLE:
                printf("DblCns[%f]", ConstantValue<double>(vn));
                break;
            case TYP_REF:
                if (vn == VNForNull())
                {
                    printf("null");
                }
                else if (vn == VNForVoid())
                {
                    printf("void");
                }
                break;
            case TYP_BYREF:
                printf("byrefVal");
                break;
            case TYP_STRUCT:
                printf("structVal(zero)");
                break;

#ifdef FEATURE_SIMD
            case TYP_SIMD8:
            {
                simd8_t cnsVal = GetConstantSimd8(vn);
                printf("Simd8Cns[0x%08x, 0x%08x]", cnsVal.u32[0], cnsVal.u32[1]);
                break;
            }

            case TYP_SIMD12:
            {
                simd12_t cnsVal = GetConstantSimd12(vn);
                printf("Simd12Cns[0x%08x, 0x%08x, 0x%08x]", cnsVal.u32[0], cnsVal.u32[1], cnsVal.u32[2]);
                break;
            }

            case TYP_SIMD16:
            {
                simd16_t cnsVal = GetConstantSimd16(vn);
                printf("Simd16Cns[0x%08x, 0x%08x, 0x%08x, 0x%08x]", cnsVal.u32[0], cnsVal.u32[1], cnsVal.u32[2],
                       cnsVal.u32[3]);
                break;
            }

            case TYP_SIMD32:
            {
                simd32_t cnsVal = GetConstantSimd32(vn);
                printf("Simd32Cns[0x%016llx, 0x%016llx, 0x%016llx, 0x%016llx]", cnsVal.u64[0], cnsVal.u64[1],
                       cnsVal.u64[2], cnsVal.u64[3]);
                break;
            }
#endif // FEATURE_SIMD

            // These should be unreached.
            default:
                unreached();
        }
    }
    else if (IsVNCompareCheckedBound(vn))
    {
        CompareCheckedBoundArithInfo info;
        GetCompareCheckedBound(vn, &info);
        info.dump(this);
    }
    else if (IsVNCompareCheckedBoundArith(vn))
    {
        CompareCheckedBoundArithInfo info;
        GetCompareCheckedBoundArithInfo(vn, &info);
        info.dump(this);
    }
    else if (IsVNFunc(vn))
    {
        VNFuncApp funcApp;
        GetVNFunc(vn, &funcApp);
        // A few special cases...
        switch (funcApp.m_func)
        {
            case VNF_MapSelect:
                vnDumpMapSelect(comp, &funcApp);
                break;
            case VNF_MapStore:
                vnDumpMapStore(comp, &funcApp);
                break;
            case VNF_MapPhysicalStore:
                vnDumpMapPhysicalStore(comp, &funcApp);
                break;
            case VNF_ValWithExc:
                vnDumpValWithExc(comp, &funcApp);
                break;
            case VNF_MemOpaque:
                vnDumpMemOpaque(comp, &funcApp);
                break;
#ifdef FEATURE_SIMD
            case VNF_SimdType:
                vnDumpSimdType(comp, &funcApp);
                break;
#endif // FEATURE_SIMD
            case VNF_Cast:
            case VNF_CastOvf:
                vnDumpCast(comp, vn);
                break;
            case VNF_BitCast:
                vnDumpBitCast(comp, &funcApp);
                break;
            case VNF_ZeroObj:
                vnDumpZeroObj(comp, &funcApp);
                break;

            default:
                printf("%s(", VNFuncName(funcApp.m_func));
                for (unsigned i = 0; i < funcApp.m_arity; i++)
                {
                    if (i > 0)
                    {
                        printf(", ");
                    }

                    printf(FMT_VN, funcApp.m_args[i]);

#if FEATURE_VN_DUMP_FUNC_ARGS
                    printf("=");
                    vnDump(comp, funcApp.m_args[i]);
#endif
                }
                printf(")");
        }
    }
    else
    {
        // Otherwise, just a VN with no structure; print just the VN.
        printf("%x", vn);
    }
    printf("}");
}

// Requires "valWithExc" to be a value with an exception set VNFuncApp.
// Prints a representation of the exception set on standard out.
void ValueNumStore::vnDumpValWithExc(Compiler* comp, VNFuncApp* valWithExc)
{
    assert(valWithExc->m_func == VNF_ValWithExc); // Precondition.

    ValueNum normVN = valWithExc->m_args[0]; // First arg is the VN from normal execution
    ValueNum excVN  = valWithExc->m_args[1]; // Second arg is the set of possible exceptions

    assert(IsVNFunc(excVN));
    VNFuncApp excSeq;
    GetVNFunc(excVN, &excSeq);

    printf("norm=");
    comp->vnPrint(normVN, 1);
    printf(", exc=");
    printf(FMT_VN, excVN);
    vnDumpExcSeq(comp, &excSeq, true);
}

// Requires "excSeq" to be a ExcSetCons sequence.
// Prints a representation of the set of exceptions on standard out.
void ValueNumStore::vnDumpExcSeq(Compiler* comp, VNFuncApp* excSeq, bool isHead)
{
    assert(excSeq->m_func == VNF_ExcSetCons); // Precondition.

    ValueNum curExc  = excSeq->m_args[0];
    bool     hasTail = (excSeq->m_args[1] != VNForEmptyExcSet());

    if (isHead && hasTail)
    {
        printf("(");
    }

    vnDump(comp, curExc);

    if (hasTail)
    {
        printf(", ");
        assert(IsVNFunc(excSeq->m_args[1]));
        VNFuncApp tail;
        GetVNFunc(excSeq->m_args[1], &tail);
        vnDumpExcSeq(comp, &tail, false);
    }

    if (isHead && hasTail)
    {
        printf(")");
    }
}

void ValueNumStore::vnDumpMapSelect(Compiler* comp, VNFuncApp* mapSelect)
{
    assert(mapSelect->m_func == VNF_MapSelect); // Precondition.

    ValueNum mapVN   = mapSelect->m_args[0]; // First arg is the map id
    ValueNum indexVN = mapSelect->m_args[1]; // Second arg is the index

    comp->vnPrint(mapVN, 0);
    printf("[");
    comp->vnPrint(indexVN, 0);
    printf("]");
}

void ValueNumStore::vnDumpMapStore(Compiler* comp, VNFuncApp* mapStore)
{
    assert(mapStore->m_func == VNF_MapStore); // Precondition.

    ValueNum mapVN    = mapStore->m_args[0]; // First arg is the map id
    ValueNum indexVN  = mapStore->m_args[1]; // Second arg is the index
    ValueNum newValVN = mapStore->m_args[2]; // Third arg is the new value
    unsigned loopNum  = mapStore->m_args[3]; // Fourth arg is the loop num

    comp->vnPrint(mapVN, 0);
    printf("[");
    comp->vnPrint(indexVN, 0);
    printf(" := ");
    comp->vnPrint(newValVN, 0);
    printf("]");
    if (loopNum != BasicBlock::NOT_IN_LOOP)
    {
        printf("@" FMT_LP, loopNum);
    }
}

void ValueNumStore::vnDumpPhysicalSelector(ValueNum selector)
{
    unsigned size;
    unsigned offset = DecodePhysicalSelector(selector, &size);

    if (size == 1)
    {
        printf("[%u]", offset);
    }
    else
    {
        printf("[%u:%u]", offset, offset + size - 1);
    }
}

void ValueNumStore::vnDumpMapPhysicalStore(Compiler* comp, VNFuncApp* mapPhysicalStore)
{
    ValueNum mapVN    = mapPhysicalStore->m_args[0];
    ValueNum selector = mapPhysicalStore->m_args[1];
    ValueNum valueVN  = mapPhysicalStore->m_args[2];

    unsigned size;
    unsigned offset    = DecodePhysicalSelector(selector, &size);
    unsigned endOffset = offset + size;

    comp->vnPrint(mapVN, 0);
    vnDumpPhysicalSelector(selector);
    printf(" := ");
    comp->vnPrint(valueVN, 0);
    printf("]");
}

void ValueNumStore::vnDumpMemOpaque(Compiler* comp, VNFuncApp* memOpaque)
{
    assert(memOpaque->m_func == VNF_MemOpaque); // Precondition.
    const unsigned loopNum = memOpaque->m_args[0];

    if (loopNum == BasicBlock::NOT_IN_LOOP)
    {
        printf("MemOpaque:NotInLoop");
    }
    else if (loopNum == BasicBlock::MAX_LOOP_NUM)
    {
        printf("MemOpaque:Indeterminate");
    }
    else
    {
        printf("MemOpaque:L%02u", loopNum);
    }
}

#ifdef FEATURE_SIMD
void ValueNumStore::vnDumpSimdType(Compiler* comp, VNFuncApp* simdType)
{
    assert(simdType->m_func == VNF_SimdType); // Preconditions.
    assert(IsVNConstant(simdType->m_args[0]));
    assert(IsVNConstant(simdType->m_args[1]));

    int         simdSize    = ConstantValue<int>(simdType->m_args[0]);
    CorInfoType baseJitType = (CorInfoType)ConstantValue<int>(simdType->m_args[1]);

    printf("%s(simd%d, %s)", VNFuncName(simdType->m_func), simdSize, varTypeName(JitType2PreciseVarType(baseJitType)));
}
#endif // FEATURE_SIMD

void ValueNumStore::vnDumpCast(Compiler* comp, ValueNum castVN)
{
    VNFuncApp cast;
    bool      castFound = GetVNFunc(castVN, &cast);
    assert(castFound && ((cast.m_func == VNF_Cast) || (cast.m_func == VNF_CastOvf)));

    var_types castToType;
    bool      srcIsUnsigned;
    GetCastOperFromVN(cast.m_args[1], &castToType, &srcIsUnsigned);

    var_types castFromType = TypeOfVN(cast.m_args[0]);
    var_types resultType   = TypeOfVN(castVN);
    if (srcIsUnsigned)
    {
        castFromType = varTypeToUnsigned(castFromType);
    }

    comp->vnPrint(cast.m_args[0], 0);

    printf(", ");
    if ((resultType != castToType) && (castToType != castFromType))
    {
        printf("%s <- %s <- %s", varTypeName(resultType), varTypeName(castToType), varTypeName(castFromType));
    }
    else
    {
        printf("%s <- %s", varTypeName(resultType), varTypeName(castFromType));
    }
}

void ValueNumStore::vnDumpBitCast(Compiler* comp, VNFuncApp* bitCast)
{
    var_types srcType    = TypeOfVN(bitCast->m_args[0]);
    unsigned  size       = 0;
    var_types castToType = DecodeBitCastType(bitCast->m_args[1], &size);

    printf("BitCast<%s", varTypeName(castToType));
    if (castToType == TYP_STRUCT)
    {
        printf("<%u>", size);
    }
    printf(" <- %s>(", varTypeName(srcType));
    comp->vnPrint(bitCast->m_args[0], 0);
    printf(")");
}

void ValueNumStore::vnDumpZeroObj(Compiler* comp, VNFuncApp* zeroObj)
{
    printf("ZeroObj(");
    comp->vnPrint(zeroObj->m_args[0], 0);
    ClassLayout* layout = reinterpret_cast<ClassLayout*>(ConstantValue<ssize_t>(zeroObj->m_args[0]));
    printf(": %s)", layout->GetClassName());
}
#endif // DEBUG

// Static fields, methods.
static UINT8      vnfOpAttribs[VNF_COUNT];
static genTreeOps genTreeOpsIllegalAsVNFunc[] = {GT_IND, // When we do heap memory.
                                                 GT_NULLCHECK, GT_QMARK, GT_COLON, GT_LOCKADD, GT_XADD, GT_XCHG,
                                                 GT_CMPXCHG, GT_LCLHEAP, GT_BOX, GT_XORR, GT_XAND, GT_STORE_DYN_BLK,

                                                 // These need special semantics:
                                                 GT_COMMA, // == second argument (but with exception(s) from first).
                                                 GT_ADDR, GT_ARR_ADDR, GT_BOUNDS_CHECK,
                                                 GT_OBJ,      // May reference heap memory.
                                                 GT_BLK,      // May reference heap memory.
                                                 GT_INIT_VAL, // Not strictly a pass-through.
                                                 GT_MDARR_LENGTH,
                                                 GT_MDARR_LOWER_BOUND, // 'dim' value must be considered
                                                 GT_BITCAST,           // Needs to encode the target type.

                                                 // These control-flow operations need no values.
                                                 GT_JTRUE, GT_RETURN, GT_SWITCH, GT_RETFILT, GT_CKFINITE};

UINT8* ValueNumStore::s_vnfOpAttribs = nullptr;

void ValueNumStore::InitValueNumStoreStatics()
{
    // Make sure we have the constants right...
    assert(unsigned(VNFOA_Arity1) == (1 << VNFOA_ArityShift));
    assert(VNFOA_ArityMask == (VNFOA_MaxArity << VNFOA_ArityShift));

    s_vnfOpAttribs = &vnfOpAttribs[0];
    for (unsigned i = 0; i < GT_COUNT; i++)
    {
        genTreeOps gtOper = static_cast<genTreeOps>(i);
        unsigned   arity  = 0;
        if (GenTree::OperIsUnary(gtOper))
        {
            arity = 1;
        }
        else if (GenTree::OperIsBinary(gtOper))
        {
            arity = 2;
        }

        vnfOpAttribs[i] |= ((arity << VNFOA_ArityShift) & VNFOA_ArityMask);

        if (GenTree::OperIsCommutative(gtOper))
        {
            vnfOpAttribs[i] |= VNFOA_Commutative;
        }
    }

    // I so wish this wasn't the best way to do this...

    int vnfNum = VNF_Boundary + 1; // The macro definition below will update this after using it.

#define ValueNumFuncDef(vnf, arity, commute, knownNonNull, sharedStatic)                                               \
    if (commute)                                                                                                       \
        vnfOpAttribs[vnfNum] |= VNFOA_Commutative;                                                                     \
    if (knownNonNull)                                                                                                  \
        vnfOpAttribs[vnfNum] |= VNFOA_KnownNonNull;                                                                    \
    if (sharedStatic)                                                                                                  \
        vnfOpAttribs[vnfNum] |= VNFOA_SharedStatic;                                                                    \
    if (arity > 0)                                                                                                     \
        vnfOpAttribs[vnfNum] |= ((arity << VNFOA_ArityShift) & VNFOA_ArityMask);                                       \
    vnfNum++;

#include "valuenumfuncs.h"
#undef ValueNumFuncDef

    assert(vnfNum == VNF_COUNT);

#define ValueNumFuncSetArity(vnfNum, arity)                                                                            \
    vnfOpAttribs[vnfNum] &= ~VNFOA_ArityMask;                               /* clear old arity value   */              \
    vnfOpAttribs[vnfNum] |= ((arity << VNFOA_ArityShift) & VNFOA_ArityMask) /* set the new arity value */

#ifdef FEATURE_SIMD

    // SIMDIntrinsicInit has an entry of 2 for numArgs, but it only has one normal arg
    ValueNumFuncSetArity(VNF_SIMD_Init, 1);

    // Some SIMD intrinsic nodes have an extra VNF_SimdType arg
    //
    for (SIMDIntrinsicID id = SIMDIntrinsicID::SIMDIntrinsicNone; (id < SIMDIntrinsicID::SIMDIntrinsicInvalid);
         id                 = (SIMDIntrinsicID)(id + 1))
    {
        bool encodeResultType = Compiler::vnEncodesResultTypeForSIMDIntrinsic(id);

        if (encodeResultType)
        {
            // These SIMDIntrinsic's have an extra VNF_SimdType arg.
            //
            VNFunc   func     = VNFunc(VNF_SIMD_FIRST + id);
            unsigned oldArity = VNFuncArity(func);
            unsigned newArity = oldArity + 1;

            ValueNumFuncSetArity(func, newArity);
        }
    }

#endif // FEATURE_SIMD

#ifdef FEATURE_HW_INTRINSICS

    for (NamedIntrinsic id = (NamedIntrinsic)(NI_HW_INTRINSIC_START + 1); (id < NI_HW_INTRINSIC_END);
         id                = (NamedIntrinsic)(id + 1))
    {
        bool encodeResultType = Compiler::vnEncodesResultTypeForHWIntrinsic(id);

        if (encodeResultType)
        {
            // These HW_Intrinsic's have an extra VNF_SimdType arg.
            //
            VNFunc   func     = VNFunc(VNF_HWI_FIRST + (id - NI_HW_INTRINSIC_START - 1));
            unsigned oldArity = VNFuncArity(func);
            unsigned newArity = oldArity + 1;

            ValueNumFuncSetArity(func, newArity);
        }

        if (HWIntrinsicInfo::IsCommutative(id))
        {
            VNFunc func = VNFunc(VNF_HWI_FIRST + (id - NI_HW_INTRINSIC_START - 1));
            vnfOpAttribs[func] |= VNFOA_Commutative;
        }
    }

#endif // FEATURE_HW_INTRINSICS

#undef ValueNumFuncSetArity

    for (unsigned i = 0; i < ArrLen(genTreeOpsIllegalAsVNFunc); i++)
    {
        vnfOpAttribs[genTreeOpsIllegalAsVNFunc[i]] |= VNFOA_IllegalGenTreeOp;
    }
}

#ifdef DEBUG
// Define the name array.
#define ValueNumFuncDef(vnf, arity, commute, knownNonNull, sharedStatic) #vnf,

const char* ValueNumStore::VNFuncNameArr[] = {
#include "valuenumfuncs.h"
#undef ValueNumFuncDef
};

/* static */ const char* ValueNumStore::VNFuncName(VNFunc vnf)
{
    if (vnf < VNF_Boundary)
    {
        return GenTree::OpName(genTreeOps(vnf));
    }
    else
    {
        return VNFuncNameArr[vnf - (VNF_Boundary + 1)];
    }
}

/* static */ const char* ValueNumStore::VNMapTypeName(var_types type)
{
    switch (type)
    {
        case TYP_HEAP:
            return "heap";
        case TYP_MEM:
            return "mem";
        default:
            return varTypeName(type);
    }
}

static const char* s_reservedNameArr[] = {
    "$VN.Recursive",  // -2  RecursiveVN
    "$VN.No",         // -1  NoVN
    "$VN.Null",       //  0  VNForNull()
    "$VN.Void",       //  1  VNForVoid()
    "$VN.EmptyExcSet" //  2  VNForEmptyExcSet()
};

// Returns the string name of "vn" when it is a reserved value number, nullptr otherwise
// static
const char* ValueNumStore::reservedName(ValueNum vn)
{
    int val = vn - ValueNumStore::RecursiveVN; // Add two, making 'RecursiveVN' equal to zero
    int max = ValueNumStore::SRC_NumSpecialRefConsts - ValueNumStore::RecursiveVN;

    if ((val >= 0) && (val < max))
    {
        return s_reservedNameArr[val];
    }
    return nullptr;
}

#endif // DEBUG

// Returns true if "vn" is a reserved value number

// static
bool ValueNumStore::isReservedVN(ValueNum vn)
{
    int val = vn - ValueNumStore::RecursiveVN; // Adding two, making 'RecursiveVN' equal to zero
    int max = ValueNumStore::SRC_NumSpecialRefConsts - ValueNumStore::RecursiveVN;

    if ((val >= 0) && (val < max))
    {
        return true;
    }
    return false;
}

#ifdef DEBUG
void ValueNumStore::RunTests(Compiler* comp)
{
    VNFunc VNF_Add = GenTreeOpToVNFunc(GT_ADD);

    ValueNumStore* vns    = new (comp->getAllocatorDebugOnly()) ValueNumStore(comp, comp->getAllocatorDebugOnly());
    ValueNum       vnNull = VNForNull();
    assert(vnNull == VNForNull());

    ValueNum vnFor1 = vns->VNForIntCon(1);
    assert(vnFor1 == vns->VNForIntCon(1));
    assert(vns->TypeOfVN(vnFor1) == TYP_INT);
    assert(vns->IsVNConstant(vnFor1));
    assert(vns->ConstantValue<int>(vnFor1) == 1);

    ValueNum vnFor100 = vns->VNForIntCon(100);
    assert(vnFor100 == vns->VNForIntCon(100));
    assert(vnFor100 != vnFor1);
    assert(vns->TypeOfVN(vnFor100) == TYP_INT);
    assert(vns->IsVNConstant(vnFor100));
    assert(vns->ConstantValue<int>(vnFor100) == 100);

    ValueNum vnFor1F = vns->VNForFloatCon(1.0f);
    assert(vnFor1F == vns->VNForFloatCon(1.0f));
    assert(vnFor1F != vnFor1 && vnFor1F != vnFor100);
    assert(vns->TypeOfVN(vnFor1F) == TYP_FLOAT);
    assert(vns->IsVNConstant(vnFor1F));
    assert(vns->ConstantValue<float>(vnFor1F) == 1.0f);

    ValueNum vnFor1D = vns->VNForDoubleCon(1.0);
    assert(vnFor1D == vns->VNForDoubleCon(1.0));
    assert(vnFor1D != vnFor1F && vnFor1D != vnFor1 && vnFor1D != vnFor100);
    assert(vns->TypeOfVN(vnFor1D) == TYP_DOUBLE);
    assert(vns->IsVNConstant(vnFor1D));
    assert(vns->ConstantValue<double>(vnFor1D) == 1.0);

    ValueNum vnRandom1   = vns->VNForExpr(nullptr, TYP_INT);
    ValueNum vnForFunc2a = vns->VNForFunc(TYP_INT, VNF_Add, vnFor1, vnRandom1);
    assert(vnForFunc2a == vns->VNForFunc(TYP_INT, VNF_Add, vnFor1, vnRandom1));
    assert(vnForFunc2a != vnFor1D && vnForFunc2a != vnFor1F && vnForFunc2a != vnFor1 && vnForFunc2a != vnRandom1);
    assert(vns->TypeOfVN(vnForFunc2a) == TYP_INT);
    assert(!vns->IsVNConstant(vnForFunc2a));
    assert(vns->IsVNFunc(vnForFunc2a));
    VNFuncApp fa2a;
    bool      b = vns->GetVNFunc(vnForFunc2a, &fa2a);
    assert(b);
    assert(fa2a.m_func == VNF_Add && fa2a.m_arity == 2 && fa2a.m_args[0] == vnFor1 && fa2a.m_args[1] == vnRandom1);

    ValueNum vnForFunc2b = vns->VNForFunc(TYP_INT, VNF_Add, vnFor1, vnFor100);
    assert(vnForFunc2b == vns->VNForFunc(TYP_INT, VNF_Add, vnFor1, vnFor100));
    assert(vnForFunc2b != vnFor1D && vnForFunc2b != vnFor1F && vnForFunc2b != vnFor1 && vnForFunc2b != vnFor100);
    assert(vns->TypeOfVN(vnForFunc2b) == TYP_INT);
    assert(vns->IsVNConstant(vnForFunc2b));
    assert(vns->ConstantValue<int>(vnForFunc2b) == 101);

    // printf("Did ValueNumStore::RunTests.\n");
}
#endif // DEBUG

typedef JitExpandArrayStack<BasicBlock*> BlockStack;

// This represents the "to do" state of the value number computation.
struct ValueNumberState
{
    // These two stacks collectively represent the set of blocks that are candidates for
    // processing, because at least one predecessor has been processed.  Blocks on "m_toDoAllPredsDone"
    // have had *all* predecessors processed, and thus are candidates for some extra optimizations.
    // Blocks on "m_toDoNotAllPredsDone" have at least one predecessor that has not been processed.
    // Blocks are initially on "m_toDoNotAllPredsDone" may be moved to "m_toDoAllPredsDone" when their last
    // unprocessed predecessor is processed, thus maintaining the invariants.
    BlockStack m_toDoAllPredsDone;
    BlockStack m_toDoNotAllPredsDone;

    Compiler* m_comp;

    // TBD: This should really be a bitset...
    // For now:
    // first bit indicates completed,
    // second bit indicates that it's been pushed on all-done stack,
    // third bit indicates that it's been pushed on not-all-done stack.
    BYTE* m_visited;

    enum BlockVisitBits
    {
        BVB_complete     = 0x1,
        BVB_onAllDone    = 0x2,
        BVB_onNotAllDone = 0x4,
    };

    bool GetVisitBit(unsigned bbNum, BlockVisitBits bvb)
    {
        return (m_visited[bbNum] & bvb) != 0;
    }
    void SetVisitBit(unsigned bbNum, BlockVisitBits bvb)
    {
        m_visited[bbNum] |= bvb;
    }

    ValueNumberState(Compiler* comp)
        : m_toDoAllPredsDone(comp->getAllocator(CMK_ValueNumber), /*minSize*/ 4)
        , m_toDoNotAllPredsDone(comp->getAllocator(CMK_ValueNumber), /*minSize*/ 4)
        , m_comp(comp)
        , m_visited(new (comp, CMK_ValueNumber) BYTE[comp->fgBBNumMax + 1]())
    {
    }

    BasicBlock* ChooseFromNotAllPredsDone()
    {
        assert(m_toDoAllPredsDone.Size() == 0);
        // If we have no blocks with all preds done, then (ideally, if all cycles have been captured by loops)
        // we must have at least one block within a loop.  We want to do the loops first.  Doing a loop entry block
        // should break the cycle, making the rest of the body of the loop (unless there's a nested loop) doable by the
        // all-preds-done rule.  If several loop entry blocks are available, at least one should have all non-loop preds
        // done -- we choose that.
        for (unsigned i = 0; i < m_toDoNotAllPredsDone.Size(); i++)
        {
            BasicBlock* cand = m_toDoNotAllPredsDone.Get(i);

            // Skip any already-completed blocks (a block may have all its preds finished, get added to the
            // all-preds-done todo set, and get processed there).  Do this by moving the last one down, to
            // keep the array compact.
            while (GetVisitBit(cand->bbNum, BVB_complete))
            {
                if (i + 1 < m_toDoNotAllPredsDone.Size())
                {
                    cand = m_toDoNotAllPredsDone.Pop();
                    m_toDoNotAllPredsDone.Set(i, cand);
                }
                else
                {
                    // "cand" is the last element; delete it.
                    (void)m_toDoNotAllPredsDone.Pop();
                    break;
                }
            }
            // We may have run out of non-complete candidates above.  If so, we're done.
            if (i == m_toDoNotAllPredsDone.Size())
            {
                break;
            }

            // See if "cand" is a loop entry.
            unsigned lnum;
            if (m_comp->optBlockIsLoopEntry(cand, &lnum))
            {
                // "lnum" is the innermost loop of which "cand" is the entry; find the outermost.
                unsigned lnumPar = m_comp->optLoopTable[lnum].lpParent;
                while (lnumPar != BasicBlock::NOT_IN_LOOP)
                {
                    if (m_comp->optLoopTable[lnumPar].lpEntry == cand)
                    {
                        lnum = lnumPar;
                    }
                    else
                    {
                        break;
                    }
                    lnumPar = m_comp->optLoopTable[lnumPar].lpParent;
                }

                bool allNonLoopPredsDone = true;
                for (flowList* pred = m_comp->BlockPredsWithEH(cand); pred != nullptr; pred = pred->flNext)
                {
                    BasicBlock* predBlock = pred->getBlock();
                    if (!m_comp->optLoopTable[lnum].lpContains(predBlock))
                    {
                        if (!GetVisitBit(predBlock->bbNum, BVB_complete))
                        {
                            allNonLoopPredsDone = false;
                        }
                    }
                }
                if (allNonLoopPredsDone)
                {
                    return cand;
                }
            }
        }

        // If we didn't find a loop entry block with all non-loop preds done above, then return a random member (if
        // there is one).
        if (m_toDoNotAllPredsDone.Size() == 0)
        {
            return nullptr;
        }
        else
        {
            return m_toDoNotAllPredsDone.Pop();
        }
    }

// Debugging output that is too detailed for a normal JIT dump...
#define DEBUG_VN_VISIT 0

    // Record that "blk" has been visited, and add any unvisited successors of "blk" to the appropriate todo set.
    void FinishVisit(BasicBlock* blk)
    {
#ifdef DEBUG_VN_VISIT
        JITDUMP("finish(" FMT_BB ").\n", blk->bbNum);
#endif // DEBUG_VN_VISIT

        SetVisitBit(blk->bbNum, BVB_complete);

        for (BasicBlock* succ : blk->GetAllSuccs(m_comp))
        {
#ifdef DEBUG_VN_VISIT
            JITDUMP("   Succ(" FMT_BB ").\n", succ->bbNum);
#endif // DEBUG_VN_VISIT

            if (GetVisitBit(succ->bbNum, BVB_complete))
            {
                continue;
            }
#ifdef DEBUG_VN_VISIT
            JITDUMP("     Not yet completed.\n");
#endif // DEBUG_VN_VISIT

            bool allPredsVisited = true;
            for (flowList* pred = m_comp->BlockPredsWithEH(succ); pred != nullptr; pred = pred->flNext)
            {
                BasicBlock* predBlock = pred->getBlock();
                if (!GetVisitBit(predBlock->bbNum, BVB_complete))
                {
                    allPredsVisited = false;
                    break;
                }
            }

            if (allPredsVisited)
            {
#ifdef DEBUG_VN_VISIT
                JITDUMP("     All preds complete, adding to allDone.\n");
#endif // DEBUG_VN_VISIT

                assert(!GetVisitBit(succ->bbNum, BVB_onAllDone)); // Only last completion of last succ should add to
                                                                  // this.
                m_toDoAllPredsDone.Push(succ);
                SetVisitBit(succ->bbNum, BVB_onAllDone);
            }
            else
            {
#ifdef DEBUG_VN_VISIT
                JITDUMP("     Not all preds complete  Adding to notallDone, if necessary...\n");
#endif // DEBUG_VN_VISIT

                if (!GetVisitBit(succ->bbNum, BVB_onNotAllDone))
                {
#ifdef DEBUG_VN_VISIT
                    JITDUMP("       Was necessary.\n");
#endif // DEBUG_VN_VISIT
                    m_toDoNotAllPredsDone.Push(succ);
                    SetVisitBit(succ->bbNum, BVB_onNotAllDone);
                }
            }
        }
    }

    bool ToDoExists()
    {
        return m_toDoAllPredsDone.Size() > 0 || m_toDoNotAllPredsDone.Size() > 0;
    }
};

//------------------------------------------------------------------------
// fgValueNumber: Run value numbering for the entire method
//
// Returns:
//   suitable phase status
//
PhaseStatus Compiler::fgValueNumber()
{
#ifdef DEBUG
    // This could be a JITDUMP, but some people find it convenient to set a breakpoint on the printf.
    if (verbose)
    {
        printf("\n*************** In fgValueNumber()\n");
    }
#endif

    // If we skipped SSA, skip VN as well.
    if (fgSsaPassesCompleted == 0)
    {
        return PhaseStatus::MODIFIED_NOTHING;
    }

    // Allocate the value number store.
    assert(fgVNPassesCompleted > 0 || vnStore == nullptr);
    if (fgVNPassesCompleted == 0)
    {
        CompAllocator allocator(getAllocator(CMK_ValueNumber));
        vnStore = new (allocator) ValueNumStore(this, allocator);
    }
    else
    {
        ValueNumPair noVnp;
        // Make sure the memory SSA names have no value numbers.
        for (unsigned i = 0; i < lvMemoryPerSsaData.GetCount(); i++)
        {
            lvMemoryPerSsaData.GetSsaDefByIndex(i)->m_vnPair = noVnp;
        }
        for (BasicBlock* const blk : Blocks())
        {
            for (Statement* const stmt : blk->NonPhiStatements())
            {
                for (GenTree* const tree : stmt->TreeList())
                {
                    tree->gtVNPair.SetBoth(ValueNumStore::NoVN);
                }
            }
        }
    }

    // Compute the side effects of loops.
    optComputeLoopSideEffects();

    // At the block level, we will use a modified worklist algorithm.  We will have two
    // "todo" sets of unvisited blocks.  Blocks (other than the entry block) are put in a
    // todo set only when some predecessor has been visited, so all blocks have at least one
    // predecessor visited.  The distinction between the two sets is whether *all* predecessors have
    // already been visited.  We visit such blocks preferentially if they exist, since phi definitions
    // in such blocks will have all arguments defined, enabling a simplification in the case that all
    // arguments to the phi have the same VN.  If no such blocks exist, we pick a block with at least
    // one unvisited predecessor.  In this case, we assign a new VN for phi definitions.

    // Start by giving incoming arguments value numbers.
    // Also give must-init vars a zero of their type.
    for (unsigned lclNum = 0; lclNum < lvaCount; lclNum++)
    {
        if (!lvaInSsa(lclNum))
        {
            continue;
        }

        LclVarDsc* varDsc = lvaGetDesc(lclNum);
        assert(varDsc->lvTracked);

        if (varDsc->lvIsParam)
        {
            // We assume that code equivalent to this variable initialization loop
            // has been performed when doing SSA naming, so that all the variables we give
            // initial VNs to here have been given initial SSA definitions there.
            // SSA numbers always start from FIRST_SSA_NUM, and we give the value number to SSA name FIRST_SSA_NUM.
            // We use the VNF_InitVal(i) from here so we know that this value is loop-invariant
            // in all loops.
            ValueNum      initVal = vnStore->VNForFunc(varDsc->TypeGet(), VNF_InitVal, vnStore->VNForIntCon(lclNum));
            LclSsaVarDsc* ssaDef  = varDsc->GetPerSsaData(SsaConfig::FIRST_SSA_NUM);
            ssaDef->m_vnPair.SetBoth(initVal);
            ssaDef->SetBlock(fgFirstBB);
        }
        else if (info.compInitMem || varDsc->lvMustInit ||
                 VarSetOps::IsMember(this, fgFirstBB->bbLiveIn, varDsc->lvVarIndex))
        {
            // The last clause covers the use-before-def variables (the ones that are live-in to the first block),
            // these are variables that are read before being initialized (at least on some control flow paths)
            // if they are not must-init, then they get VNF_InitVal(i), as with the param case.)

            bool isZeroed = (info.compInitMem || varDsc->lvMustInit);

            // For OSR, locals or promoted fields of locals may be missing the initial def
            // because of partial importation. We can't assume they are zero.
            if (lvaIsOSRLocal(lclNum))
            {
                isZeroed = false;
            }

            ValueNum  initVal = ValueNumStore::NoVN; // We must assign a new value to initVal
            var_types typ     = varDsc->TypeGet();

            switch (typ)
            {
                case TYP_LCLBLK: // The outgoing args area for arm and x64
                case TYP_BLK:    // A blob of memory
                    // TYP_BLK is used for the EHSlots LclVar on x86 (aka shadowSPslotsVar)
                    // and for the lvaInlinedPInvokeFrameVar on x64, arm and x86
                    // The stack associated with these LclVars are not zero initialized
                    // thus we set 'initVN' to a new, unique VN.
                    //
                    initVal = vnStore->VNForExpr(fgFirstBB);
                    break;

                case TYP_BYREF:
                    if (isZeroed)
                    {
                        // LclVars of TYP_BYREF can be zero-inited.
                        initVal = vnStore->VNForByrefCon(0);
                    }
                    else
                    {
                        // Here we have uninitialized TYP_BYREF
                        initVal = vnStore->VNForFunc(typ, VNF_InitVal, vnStore->VNForIntCon(lclNum));
                    }
                    break;

                default:
                    if (isZeroed)
                    {
                        // By default we will zero init these LclVars
                        initVal = (typ == TYP_STRUCT) ? vnStore->VNForZeroObj(varDsc->GetLayout())
                                                      : vnStore->VNZeroForType(typ);
                    }
                    else
                    {
                        initVal = vnStore->VNForFunc(typ, VNF_InitVal, vnStore->VNForIntCon(lclNum));
                    }
                    break;
            }
#ifdef TARGET_X86
            bool isVarargParam = (lclNum == lvaVarargsBaseOfStkArgs || lclNum == lvaVarargsHandleArg);
            if (isVarargParam)
                initVal = vnStore->VNForExpr(fgFirstBB); // a new, unique VN.
#endif
            assert(initVal != ValueNumStore::NoVN);

            LclSsaVarDsc* ssaDef = varDsc->GetPerSsaData(SsaConfig::FIRST_SSA_NUM);
            ssaDef->m_vnPair.SetBoth(initVal);
            ssaDef->SetBlock(fgFirstBB);
        }
    }
    // Give memory an initial value number (about which we know nothing).
    ValueNum memoryInitVal = vnStore->VNForFunc(TYP_HEAP, VNF_InitVal, vnStore->VNForIntCon(-1)); // Use -1 for memory.
    GetMemoryPerSsaData(SsaConfig::FIRST_SSA_NUM)->m_vnPair.SetBoth(memoryInitVal);
#ifdef DEBUG
    if (verbose)
    {
        printf("Memory Initial Value in BB01 is: " FMT_VN "\n", memoryInitVal);
    }
#endif // DEBUG

    ValueNumberState vs(this);

    // Push the first block.  This has no preds.
    vs.m_toDoAllPredsDone.Push(fgFirstBB);

    while (vs.ToDoExists())
    {
        while (vs.m_toDoAllPredsDone.Size() > 0)
        {
            BasicBlock* toDo = vs.m_toDoAllPredsDone.Pop();
            fgValueNumberBlock(toDo);
            // Record that we've visited "toDo", and add successors to the right sets.
            vs.FinishVisit(toDo);
        }
        // OK, we've run out of blocks whose predecessors are done.  Pick one whose predecessors are not all done,
        // process that.  This may make more "all-done" blocks, so we'll go around the outer loop again --
        // note that this is an "if", not a "while" loop.
        if (vs.m_toDoNotAllPredsDone.Size() > 0)
        {
            BasicBlock* toDo = vs.ChooseFromNotAllPredsDone();
            if (toDo == nullptr)
            {
                continue; // We may have run out, because of completed blocks on the not-all-preds done list.
            }

            fgValueNumberBlock(toDo);
            // Record that we've visited "toDo", and add successors to the right sest.
            vs.FinishVisit(toDo);
        }
    }

#ifdef DEBUG
    JitTestCheckVN();
    fgDebugCheckExceptionSets();
#endif // DEBUG

    fgVNPassesCompleted++;

    return PhaseStatus::MODIFIED_EVERYTHING;
}

void Compiler::fgValueNumberBlock(BasicBlock* blk)
{
    compCurBB = blk;

    Statement* stmt = blk->firstStmt();

    // First: visit phi's.  If "newVNForPhis", give them new VN's.  If not,
    // first check to see if all phi args have the same value.
    for (; (stmt != nullptr) && stmt->IsPhiDefnStmt(); stmt = stmt->GetNextStmt())
    {
        GenTree* asg = stmt->GetRootNode();
        assert(asg->OperIs(GT_ASG));

        GenTreeLclVar* newSsaDef = asg->AsOp()->gtGetOp1()->AsLclVar();
        GenTreePhi*    phiNode   = asg->AsOp()->gtGetOp2()->AsPhi();
        ValueNumPair   phiVNP;
        ValueNumPair   sameVNP;

        for (GenTreePhi::Use& use : phiNode->Uses())
        {
            GenTreePhiArg* phiArg         = use.GetNode()->AsPhiArg();
            ValueNum       phiArgSsaNumVN = vnStore->VNForIntCon(phiArg->GetSsaNum());
            ValueNumPair   phiArgVNP      = lvaGetDesc(phiArg)->GetPerSsaData(phiArg->GetSsaNum())->m_vnPair;

            phiArg->gtVNPair = phiArgVNP;

            if (phiVNP.GetLiberal() == ValueNumStore::NoVN)
            {
                // This is the first PHI argument
                phiVNP  = ValueNumPair(phiArgSsaNumVN, phiArgSsaNumVN);
                sameVNP = phiArgVNP;
            }
            else
            {
                phiVNP = vnStore->VNPairForFuncNoFolding(newSsaDef->TypeGet(), VNF_Phi,
                                                         ValueNumPair(phiArgSsaNumVN, phiArgSsaNumVN), phiVNP);

                if ((sameVNP.GetLiberal() != phiArgVNP.GetLiberal()) ||
                    (sameVNP.GetConservative() != phiArgVNP.GetConservative()))
                {
                    // If this argument's VNs are different from "same" then change "same" to NoVN.
                    // Note that this means that if any argument's VN is NoVN then the final result
                    // will also be NoVN, which is what we want.
                    sameVNP.SetBoth(ValueNumStore::NoVN);
                }
            }
        }

#ifdef DEBUG
        // There should be at least to 2 PHI arguments so phiVN's VNs should always be VNF_Phi functions.
        VNFuncApp phiFunc;
        assert(vnStore->GetVNFunc(phiVNP.GetLiberal(), &phiFunc) && (phiFunc.m_func == VNF_Phi));
        assert(vnStore->GetVNFunc(phiVNP.GetConservative(), &phiFunc) && (phiFunc.m_func == VNF_Phi));
#endif

        ValueNumPair newSsaDefVNP;

        if (sameVNP.BothDefined())
        {
            // If all the args of the phi had the same value(s, liberal and conservative), then there wasn't really
            // a reason to have the phi -- just pass on that value.
            newSsaDefVNP = sameVNP;
        }
        else
        {
            // They were not the same; we need to create a phi definition.
            ValueNum lclNumVN = ValueNum(newSsaDef->GetLclNum());
            ValueNum ssaNumVN = ValueNum(newSsaDef->GetSsaNum());

            newSsaDefVNP = vnStore->VNPairForFunc(newSsaDef->TypeGet(), VNF_PhiDef, ValueNumPair(lclNumVN, lclNumVN),
                                                  ValueNumPair(ssaNumVN, ssaNumVN), phiVNP);
        }

        LclSsaVarDsc* newSsaDefDsc = lvaGetDesc(newSsaDef)->GetPerSsaData(newSsaDef->GetSsaNum());
        newSsaDefDsc->m_vnPair     = newSsaDefVNP;
#ifdef DEBUG
        if (verbose)
        {
            printf("SSA PHI definition: set VN of local %d/%d to ", newSsaDef->GetLclNum(), newSsaDef->GetSsaNum());
            vnpPrint(newSsaDefVNP, 1);
            printf(" %s.\n", sameVNP.BothDefined() ? "(all same)" : "");
        }
#endif // DEBUG

        newSsaDef->gtVNPair = vnStore->VNPForVoid();
        phiNode->gtVNPair   = newSsaDefVNP;
        asg->gtVNPair       = vnStore->VNPForVoid();
    }

    // Now do the same for each MemoryKind.
    for (MemoryKind memoryKind : allMemoryKinds())
    {
        // Is there a phi for this block?
        if (blk->bbMemorySsaPhiFunc[memoryKind] == nullptr)
        {
            ValueNum newMemoryVN = GetMemoryPerSsaData(blk->bbMemorySsaNumIn[memoryKind])->m_vnPair.GetLiberal();
            fgSetCurrentMemoryVN(memoryKind, newMemoryVN);
        }
        else
        {
            if ((memoryKind == ByrefExposed) && byrefStatesMatchGcHeapStates)
            {
                // The update for GcHeap will copy its result to ByrefExposed.
                assert(memoryKind < GcHeap);
                assert(blk->bbMemorySsaPhiFunc[memoryKind] == blk->bbMemorySsaPhiFunc[GcHeap]);
                continue;
            }

            unsigned loopNum;
            ValueNum newMemoryVN;
            if (optBlockIsLoopEntry(blk, &loopNum))
            {
                newMemoryVN = fgMemoryVNForLoopSideEffects(memoryKind, blk, loopNum);
            }
            else
            {
                // Are all the VN's the same?
                BasicBlock::MemoryPhiArg* phiArgs = blk->bbMemorySsaPhiFunc[memoryKind];
                assert(phiArgs != BasicBlock::EmptyMemoryPhiDef);
                // There should be > 1 args to a phi.
                // But OSR might leave around "dead" try entry blocks...
                assert((phiArgs->m_nextArg != nullptr) || opts.IsOSR());
                ValueNum phiAppVN = vnStore->VNForIntCon(phiArgs->GetSsaNum());
                JITDUMP("  Building phi application: $%x = SSA# %d.\n", phiAppVN, phiArgs->GetSsaNum());
                bool     allSame = true;
                ValueNum sameVN  = GetMemoryPerSsaData(phiArgs->GetSsaNum())->m_vnPair.GetLiberal();
                if (sameVN == ValueNumStore::NoVN)
                {
                    allSame = false;
                }
                phiArgs = phiArgs->m_nextArg;
                while (phiArgs != nullptr)
                {
                    ValueNum phiArgVN = GetMemoryPerSsaData(phiArgs->GetSsaNum())->m_vnPair.GetLiberal();
                    if (phiArgVN == ValueNumStore::NoVN || phiArgVN != sameVN)
                    {
                        allSame = false;
                    }
#ifdef DEBUG
                    ValueNum oldPhiAppVN = phiAppVN;
#endif
                    unsigned phiArgSSANum   = phiArgs->GetSsaNum();
                    ValueNum phiArgSSANumVN = vnStore->VNForIntCon(phiArgSSANum);
                    JITDUMP("  Building phi application: $%x = SSA# %d.\n", phiArgSSANumVN, phiArgSSANum);
                    phiAppVN = vnStore->VNForFuncNoFolding(TYP_HEAP, VNF_Phi, phiArgSSANumVN, phiAppVN);
                    JITDUMP("  Building phi application: $%x = phi($%x, $%x).\n", phiAppVN, phiArgSSANumVN,
                            oldPhiAppVN);
                    phiArgs = phiArgs->m_nextArg;
                }
                if (allSame)
                {
                    newMemoryVN = sameVN;
                }
                else
                {
                    newMemoryVN = vnStore->VNForFuncNoFolding(TYP_HEAP, VNF_PhiMemoryDef,
                                                              vnStore->VNForHandle(ssize_t(blk), GTF_EMPTY), phiAppVN);
                }
            }
            GetMemoryPerSsaData(blk->bbMemorySsaNumIn[memoryKind])->m_vnPair.SetLiberal(newMemoryVN);
            fgSetCurrentMemoryVN(memoryKind, newMemoryVN);
            if ((memoryKind == GcHeap) && byrefStatesMatchGcHeapStates)
            {
                // Keep the CurMemoryVNs in sync
                fgSetCurrentMemoryVN(ByrefExposed, newMemoryVN);
            }
        }
#ifdef DEBUG
        if (verbose)
        {
            printf("The SSA definition for %s (#%d) at start of " FMT_BB " is ", memoryKindNames[memoryKind],
                   blk->bbMemorySsaNumIn[memoryKind], blk->bbNum);
            vnPrint(fgCurMemoryVN[memoryKind], 1);
            printf("\n");
        }
#endif // DEBUG
    }

    // Now iterate over the remaining statements, and their trees.
    for (; stmt != nullptr; stmt = stmt->GetNextStmt())
    {
#ifdef DEBUG
        if (verbose)
        {
            printf("\n***** " FMT_BB ", " FMT_STMT "(before)\n", blk->bbNum, stmt->GetID());
            gtDispTree(stmt->GetRootNode());
            printf("\n");
        }
#endif

        for (GenTree* const tree : stmt->TreeList())
        {
            // Set up ambient var referring to current tree.
            compCurTree = tree;
            fgValueNumberTree(tree);
            compCurTree = nullptr;
        }

#ifdef DEBUG
        if (verbose)
        {
            printf("\n***** " FMT_BB ", " FMT_STMT "(after)\n", blk->bbNum, stmt->GetID());
            gtDispTree(stmt->GetRootNode());
            printf("\n");
            if (stmt->GetNextStmt() != nullptr)
            {
                printf("---------\n");
            }
        }
#endif
    }

    for (MemoryKind memoryKind : allMemoryKinds())
    {
        if ((memoryKind == GcHeap) && byrefStatesMatchGcHeapStates)
        {
            // The update to the shared SSA data will have already happened for ByrefExposed.
            assert(memoryKind > ByrefExposed);
            assert(blk->bbMemorySsaNumOut[memoryKind] == blk->bbMemorySsaNumOut[ByrefExposed]);
            assert(GetMemoryPerSsaData(blk->bbMemorySsaNumOut[memoryKind])->m_vnPair.GetLiberal() ==
                   fgCurMemoryVN[memoryKind]);
            continue;
        }

        if (blk->bbMemorySsaNumOut[memoryKind] != blk->bbMemorySsaNumIn[memoryKind])
        {
            GetMemoryPerSsaData(blk->bbMemorySsaNumOut[memoryKind])->m_vnPair.SetLiberal(fgCurMemoryVN[memoryKind]);
        }
    }

    compCurBB = nullptr;
}

ValueNum Compiler::fgMemoryVNForLoopSideEffects(MemoryKind  memoryKind,
                                                BasicBlock* entryBlock,
                                                unsigned    innermostLoopNum)
{
    // "loopNum" is the innermost loop for which "blk" is the entry; find the outermost one.
    assert(innermostLoopNum != BasicBlock::NOT_IN_LOOP);
    unsigned loopsInNest = innermostLoopNum;
    unsigned loopNum     = innermostLoopNum;
    while (loopsInNest != BasicBlock::NOT_IN_LOOP)
    {
        if (optLoopTable[loopsInNest].lpEntry != entryBlock)
        {
            break;
        }
        loopNum     = loopsInNest;
        loopsInNest = optLoopTable[loopsInNest].lpParent;
    }

#ifdef DEBUG
    if (verbose)
    {
        printf("Computing %s state for block " FMT_BB ", entry block for loops %d to %d:\n",
               memoryKindNames[memoryKind], entryBlock->bbNum, innermostLoopNum, loopNum);
    }
#endif // DEBUG

    // If this loop has memory havoc effects, just use a new, unique VN.
    if (optLoopTable[loopNum].lpLoopHasMemoryHavoc[memoryKind])
    {
        ValueNum res = vnStore->VNForExpr(entryBlock, TYP_HEAP);
#ifdef DEBUG
        if (verbose)
        {
            printf("  Loop %d has memory havoc effect; heap state is new unique $%x.\n", loopNum, res);
        }
#endif // DEBUG
        return res;
    }

    // Otherwise, find the predecessors of the entry block that are not in the loop.
    // If there is only one such, use its memory value as the "base."  If more than one,
    // use a new unique VN.
    BasicBlock* nonLoopPred          = nullptr;
    bool        multipleNonLoopPreds = false;
    for (flowList* pred = BlockPredsWithEH(entryBlock); pred != nullptr; pred = pred->flNext)
    {
        BasicBlock* predBlock = pred->getBlock();
        if (!optLoopTable[loopNum].lpContains(predBlock))
        {
            if (nonLoopPred == nullptr)
            {
                nonLoopPred = predBlock;
            }
            else
            {
#ifdef DEBUG
                if (verbose)
                {
                    printf("  Entry block has >1 non-loop preds: (at least) " FMT_BB " and " FMT_BB ".\n",
                           nonLoopPred->bbNum, predBlock->bbNum);
                }
#endif // DEBUG
                multipleNonLoopPreds = true;
                break;
            }
        }
    }
    if (multipleNonLoopPreds)
    {
        ValueNum res = vnStore->VNForExpr(entryBlock, TYP_HEAP);
#ifdef DEBUG
        if (verbose)
        {
            printf("  Therefore, memory state is new, fresh $%x.\n", res);
        }
#endif // DEBUG
        return res;
    }
    // Otherwise, there is a single non-loop pred.
    assert(nonLoopPred != nullptr);
    // What is its memory post-state?
    ValueNum newMemoryVN = GetMemoryPerSsaData(nonLoopPred->bbMemorySsaNumOut[memoryKind])->m_vnPair.GetLiberal();
    assert(newMemoryVN != ValueNumStore::NoVN); // We must have processed the single non-loop pred before reaching the
                                                // loop entry.

#ifdef DEBUG
    if (verbose)
    {
        printf("  Init %s state is $%x, with new, fresh VN at:\n", memoryKindNames[memoryKind], newMemoryVN);
    }
#endif // DEBUG
    // Modify "base" by setting all the modified fields/field maps/array maps to unknown values.
    // These annotations apply specifically to the GcHeap, where we disambiguate across such stores.
    if (memoryKind == GcHeap)
    {
        // First the fields/field maps.
        Compiler::LoopDsc::FieldHandleSet* fieldsMod = optLoopTable[loopNum].lpFieldsModified;
        if (fieldsMod != nullptr)
        {
            for (Compiler::LoopDsc::FieldHandleSet::KeyIterator ki = fieldsMod->Begin(); !ki.Equal(fieldsMod->End());
                 ++ki)
            {
                CORINFO_FIELD_HANDLE fldHnd    = ki.Get();
                FieldKindForVN       fieldKind = ki.GetValue();
                ValueNum             fldHndVN  = vnStore->VNForHandle(ssize_t(fldHnd), GTF_ICON_FIELD_HDL);

#ifdef DEBUG
                if (verbose)
                {
                    const char* modName;
                    const char* fldName = eeGetFieldName(fldHnd, &modName);
                    printf("     VNForHandle(%s) is " FMT_VN "\n", fldName, fldHndVN);
                }
#endif // DEBUG

                // Instance fields and "complex" statics select "first field maps"
                // with a placeholder type. "Simple" statics select their own types.
                var_types fldMapType = (fieldKind == FieldKindForVN::WithBaseAddr) ? TYP_MEM : eeGetFieldType(fldHnd);

                newMemoryVN = vnStore->VNForMapStore(newMemoryVN, fldHndVN, vnStore->VNForExpr(entryBlock, fldMapType));
            }
        }
        // Now do the array maps.
        Compiler::LoopDsc::ClassHandleSet* elemTypesMod = optLoopTable[loopNum].lpArrayElemTypesModified;
        if (elemTypesMod != nullptr)
        {
            for (Compiler::LoopDsc::ClassHandleSet::KeyIterator ki = elemTypesMod->Begin();
                 !ki.Equal(elemTypesMod->End()); ++ki)
            {
                CORINFO_CLASS_HANDLE elemClsHnd = ki.Get();

#ifdef DEBUG
                if (verbose)
                {
                    var_types elemTyp = DecodeElemType(elemClsHnd);
                    // If a valid class handle is given when the ElemType is set, DecodeElemType will
                    // return TYP_STRUCT, and elemClsHnd is that handle.
                    // Otherwise, elemClsHnd is NOT a valid class handle, and is the encoded var_types value.
                    if (elemTyp == TYP_STRUCT)
                    {
                        printf("     Array map %s[]\n", eeGetClassName(elemClsHnd));
                    }
                    else
                    {
                        printf("     Array map %s[]\n", varTypeName(elemTyp));
                    }
                }
#endif // DEBUG

                ValueNum elemTypeVN = vnStore->VNForHandle(ssize_t(elemClsHnd), GTF_ICON_CLASS_HDL);
                ValueNum uniqueVN   = vnStore->VNForExpr(entryBlock, TYP_MEM);
                newMemoryVN         = vnStore->VNForMapStore(newMemoryVN, elemTypeVN, uniqueVN);
            }
        }
    }
    else
    {
        // If there were any fields/elements modified, this should have been recorded as havoc
        // for ByrefExposed.
        assert(memoryKind == ByrefExposed);
        assert((optLoopTable[loopNum].lpFieldsModified == nullptr) ||
               optLoopTable[loopNum].lpLoopHasMemoryHavoc[memoryKind]);
        assert((optLoopTable[loopNum].lpArrayElemTypesModified == nullptr) ||
               optLoopTable[loopNum].lpLoopHasMemoryHavoc[memoryKind]);
    }

#ifdef DEBUG
    if (verbose)
    {
        printf("  Final %s state is $%x.\n", memoryKindNames[memoryKind], newMemoryVN);
    }
#endif // DEBUG
    return newMemoryVN;
}

void Compiler::fgMutateGcHeap(GenTree* tree DEBUGARG(const char* msg))
{
    // Update the current memory VN, and if we're tracking the heap SSA # caused by this node, record it.
    recordGcHeapStore(tree, vnStore->VNForExpr(compCurBB, TYP_HEAP) DEBUGARG(msg));
}

void Compiler::fgMutateAddressExposedLocal(GenTree* tree DEBUGARG(const char* msg))
{
    // Update the current ByrefExposed VN, and if we're tracking the heap SSA # caused by this node, record it.
    recordAddressExposedLocalStore(tree, vnStore->VNForExpr(compCurBB, TYP_HEAP) DEBUGARG(msg));
}

void Compiler::recordGcHeapStore(GenTree* curTree, ValueNum gcHeapVN DEBUGARG(const char* msg))
{
    // bbMemoryDef must include GcHeap for any block that mutates the GC Heap
    // and GC Heap mutations are also ByrefExposed mutations
    assert((compCurBB->bbMemoryDef & memoryKindSet(GcHeap, ByrefExposed)) == memoryKindSet(GcHeap, ByrefExposed));
    fgSetCurrentMemoryVN(GcHeap, gcHeapVN);

    if (byrefStatesMatchGcHeapStates)
    {
        // Since GcHeap and ByrefExposed share SSA nodes, they need to share
        // value numbers too.
        fgSetCurrentMemoryVN(ByrefExposed, gcHeapVN);
    }
    else
    {
        // GcHeap and ByrefExposed have different defnums and VNs.  We conservatively
        // assume that this GcHeap store may alias any byref load/store, so don't
        // bother trying to record the map/select stuff, and instead just an opaque VN
        // for ByrefExposed
        fgSetCurrentMemoryVN(ByrefExposed, vnStore->VNForExpr(compCurBB, TYP_HEAP));
    }

#ifdef DEBUG
    if (verbose)
    {
        printf("  fgCurMemoryVN[GcHeap] assigned for %s at ", msg);
        Compiler::printTreeID(curTree);
        printf(" to VN: " FMT_VN ".\n", gcHeapVN);
    }
#endif // DEBUG

    // If byrefStatesMatchGcHeapStates is true, then since GcHeap and ByrefExposed share
    // their SSA map entries, the below will effectively update both.
    fgValueNumberRecordMemorySsa(GcHeap, curTree);
}

void Compiler::recordAddressExposedLocalStore(GenTree* curTree, ValueNum memoryVN DEBUGARG(const char* msg))
{
    // This should only happen if GcHeap and ByrefExposed are being tracked separately;
    // otherwise we'd go through recordGcHeapStore.
    assert(!byrefStatesMatchGcHeapStates);

    // bbMemoryDef must include ByrefExposed for any block that mutates an address-exposed local
    assert((compCurBB->bbMemoryDef & memoryKindSet(ByrefExposed)) != 0);
    fgSetCurrentMemoryVN(ByrefExposed, memoryVN);

#ifdef DEBUG
    if (verbose)
    {
        printf("  fgCurMemoryVN[ByrefExposed] assigned for %s at ", msg);
        Compiler::printTreeID(curTree);
        printf(" to VN: " FMT_VN ".\n", memoryVN);
    }
#endif // DEBUG

    fgValueNumberRecordMemorySsa(ByrefExposed, curTree);
}

void Compiler::fgSetCurrentMemoryVN(MemoryKind memoryKind, ValueNum newMemoryVN)
{
    assert(vnStore->VNIsValid(newMemoryVN));
    assert(vnStore->TypeOfVN(newMemoryVN) == TYP_HEAP);
    fgCurMemoryVN[memoryKind] = newMemoryVN;
}

void Compiler::fgValueNumberRecordMemorySsa(MemoryKind memoryKind, GenTree* tree)
{
    unsigned ssaNum;
    if (GetMemorySsaMap(memoryKind)->Lookup(tree, &ssaNum))
    {
        GetMemoryPerSsaData(ssaNum)->m_vnPair.SetLiberal(fgCurMemoryVN[memoryKind]);
#ifdef DEBUG
        if (verbose)
        {
            printf("Node ");
            Compiler::printTreeID(tree);
            printf(" sets %s SSA # %d to VN $%x: ", memoryKindNames[memoryKind], ssaNum, fgCurMemoryVN[memoryKind]);
            vnStore->vnDump(this, fgCurMemoryVN[memoryKind]);
            printf("\n");
        }
#endif // DEBUG
    }
}

// The input 'tree' is a leaf node that is a constant
// Assign the proper value number to the tree
void Compiler::fgValueNumberTreeConst(GenTree* tree)
{
    genTreeOps oper = tree->OperGet();
    var_types  typ  = tree->TypeGet();
    assert(GenTree::OperIsConst(oper));

    switch (typ)
    {
        case TYP_LONG:
        case TYP_ULONG:
        case TYP_INT:
        case TYP_UINT:
        case TYP_USHORT:
        case TYP_SHORT:
        case TYP_BYTE:
        case TYP_UBYTE:
        case TYP_BOOL:
            if (tree->IsIconHandle())
            {
                const ssize_t embeddedHandle = tree->AsIntCon()->IconValue();
                tree->gtVNPair.SetBoth(vnStore->VNForHandle(embeddedHandle, tree->GetIconHandleFlag()));
                if (tree->GetIconHandleFlag() == GTF_ICON_CLASS_HDL)
                {
                    const ssize_t compileTimeHandle = tree->AsIntCon()->gtCompileTimeHandle;
                    vnStore->AddToEmbeddedHandleMap(embeddedHandle, compileTimeHandle);
                }
            }
            else if ((typ == TYP_LONG) || (typ == TYP_ULONG))
            {
                tree->gtVNPair.SetBoth(vnStore->VNForLongCon(INT64(tree->AsIntConCommon()->LngValue())));
            }
            else
            {
                tree->gtVNPair.SetBoth(vnStore->VNForIntCon(int(tree->AsIntConCommon()->IconValue())));
            }
            break;

#ifdef FEATURE_SIMD
        case TYP_SIMD8:
            tree->gtVNPair.SetBoth(vnStore->VNForSimd8Con(tree->AsVecCon()->gtSimd8Val));
            break;

        case TYP_SIMD12:
            tree->gtVNPair.SetBoth(vnStore->VNForSimd12Con(tree->AsVecCon()->gtSimd12Val));
            break;

        case TYP_SIMD16:
            tree->gtVNPair.SetBoth(vnStore->VNForSimd16Con(tree->AsVecCon()->gtSimd16Val));
            break;

        case TYP_SIMD32:
            tree->gtVNPair.SetBoth(vnStore->VNForSimd32Con(tree->AsVecCon()->gtSimd32Val));
            break;
#endif // FEATURE_SIMD

        case TYP_FLOAT:
        {
            tree->gtVNPair.SetBoth(vnStore->VNForFloatCon((float)tree->AsDblCon()->DconValue()));
            break;
        }

        case TYP_DOUBLE:
        {
            tree->gtVNPair.SetBoth(vnStore->VNForDoubleCon(tree->AsDblCon()->DconValue()));
            break;
        }

        case TYP_REF:
            if (tree->AsIntConCommon()->IconValue() == 0)
            {
                tree->gtVNPair.SetBoth(ValueNumStore::VNForNull());
            }
            else
            {
                assert(doesMethodHaveFrozenString()); // Constant object can be only frozen string.
                tree->gtVNPair.SetBoth(
                    vnStore->VNForHandle(ssize_t(tree->AsIntConCommon()->IconValue()), tree->GetIconHandleFlag()));
            }
            break;

        case TYP_BYREF:
            if (tree->AsIntConCommon()->IconValue() == 0)
            {
                tree->gtVNPair.SetBoth(ValueNumStore::VNForNull());
            }
            else
            {
                assert(tree->IsCnsIntOrI());

                if (tree->IsIconHandle())
                {
                    tree->gtVNPair.SetBoth(
                        vnStore->VNForHandle(ssize_t(tree->AsIntConCommon()->IconValue()), tree->GetIconHandleFlag()));
                }
                else
                {
                    tree->gtVNPair.SetBoth(vnStore->VNForByrefCon((target_size_t)tree->AsIntConCommon()->IconValue()));
                }
            }
            break;

        default:
            unreached();
    }
}

//------------------------------------------------------------------------
// fgValueNumberAssignment: Does value numbering for an assignment of a primitive.
//
// While this methods does indeed give a VN to the GT_ASG tree itself, its
// main objective is to update the various state that holds values, i. e.
// the per-SSA VNs for tracked variables and the heap states for analyzable
// (to fields and arrays) stores.
//
// Arguments:
//    tree - the assignment tree
//
void Compiler::fgValueNumberAssignment(GenTreeOp* tree)
{
    assert(tree->OperIs(GT_ASG) && varTypeIsEnregisterable(tree));

    GenTree* lhs = tree->gtGetOp1();
    GenTree* rhs = tree->gtGetOp2();

    // Only normal values are to be stored in SSA defs, VN maps, etc.
    ValueNumPair rhsExcSet;
    ValueNumPair rhsVNPair;
    vnStore->VNPUnpackExc(rhs->gtVNPair, &rhsVNPair, &rhsExcSet);
    assert(rhsVNPair.BothDefined());

    // Is the type being stored different from the type computed by the rhs?
    if (rhs->TypeGet() != lhs->TypeGet())
    {
        if (rhs->TypeGet() == TYP_REF)
        {
            // If we have an unsafe IL assignment of a TYP_REF to a non-ref (typically a TYP_BYREF)
            // then don't propagate this ValueNumber to the lhs, instead create a new unique VN.
            rhsVNPair.SetBoth(vnStore->VNForExpr(compCurBB, lhs->TypeGet()));
        }
        else if (lhs->OperGet() != GT_BLK)
        {
            // This means that there is an implicit cast on the rhs value
            // We will add a cast function to reflect the possible narrowing of the rhs value
            rhsVNPair = vnStore->VNPairForCast(rhsVNPair, lhs->TypeGet(), rhs->TypeGet());
        }
    }

    // We have to handle the case where the LHS is a comma.  In that case, we don't evaluate the comma,
    // and we're really just interested in the effective value.
    lhs = lhs->gtEffectiveVal();

    // Now, record the new VN for an assignment (performing the indicated "state update").
    // It's safe to use gtEffectiveVal here, because the non-last elements of a comma list on the
    // LHS will come before the assignment in evaluation order.
    switch (lhs->OperGet())
    {
        case GT_LCL_VAR:
        {
            GenTreeLclVarCommon* lcl = lhs->AsLclVarCommon();
            fgValueNumberLocalStore(tree, lcl, 0, lvaLclExactSize(lcl->GetLclNum()), rhsVNPair, /* normalize */ false);
        }
        break;

        case GT_LCL_FLD:
        {
            GenTreeLclFld* lclFld = lhs->AsLclFld();
            fgValueNumberLocalStore(tree, lclFld, lclFld->GetLclOffs(), lclFld->GetSize(), rhsVNPair);
        }
        break;

        case GT_OBJ:
        case GT_BLK:
        case GT_IND:
        {
            bool isVolatile = (lhs->gtFlags & GTF_IND_VOLATILE) != 0;

            if (isVolatile)
            {
                // For Volatile store indirection, first mutate GcHeap/ByrefExposed
                fgMutateGcHeap(lhs DEBUGARG("GTF_IND_VOLATILE - store"));
                tree->gtVNPair.SetBoth(vnStore->VNForExpr(compCurBB, lhs->TypeGet()));
            }

            GenTree*  arg = lhs->AsOp()->gtOp1;
            VNFuncApp funcApp;
            ValueNum  argVN       = arg->gtVNPair.GetLiberal();
            bool      argIsVNFunc = vnStore->GetVNFunc(vnStore->VNNormalValue(argVN), &funcApp);

            GenTreeLclVarCommon* lclVarTree = nullptr;
            ssize_t              offset     = 0;
            unsigned             storeSize  = lhs->AsIndir()->Size();
            GenTree*             baseAddr   = nullptr;
            FieldSeq*            fldSeq     = nullptr;

            if (argIsVNFunc && (funcApp.m_func == VNF_PtrToStatic))
            {
                baseAddr = nullptr; // All VNF_PtrToStatic statics are currently "simple".
                fldSeq   = vnStore->FieldSeqVNToFieldSeq(funcApp.m_args[1]);
                offset   = vnStore->ConstantValue<ssize_t>(funcApp.m_args[2]);

                fgValueNumberFieldStore(tree, baseAddr, fldSeq, offset, storeSize, rhsVNPair.GetLiberal());
            }
            else if (argIsVNFunc && (funcApp.m_func == VNF_PtrToArrElem))
            {
                fgValueNumberArrayElemStore(tree, &funcApp, storeSize, rhsVNPair.GetLiberal());
            }
            else if (arg->IsFieldAddr(this, &baseAddr, &fldSeq, &offset))
            {
                assert(fldSeq != nullptr);
                fgValueNumberFieldStore(tree, baseAddr, fldSeq, offset, storeSize, rhsVNPair.GetLiberal());
            }
            else if (arg->DefinesLocalAddr(&lclVarTree, &offset))
            {
                fgValueNumberLocalStore(tree, lclVarTree, offset, storeSize, rhsVNPair);
            }
            else
            {
                assert(!tree->DefinesLocal(this, &lclVarTree));
                // If it doesn't define a local, then it might update GcHeap/ByrefExposed.
                // For the new ByrefExposed VN, we could use an operator here like
                // VNF_ByrefExposedStore that carries the VNs of the pointer and RHS, then
                // at byref loads if the current ByrefExposed VN happens to be
                // VNF_ByrefExposedStore with the same pointer VN, we could propagate the
                // VN from the RHS to the VN for the load.  This would e.g. allow tracking
                // values through assignments to out params.  For now, just model this
                // as an opaque GcHeap/ByrefExposed mutation.
                fgMutateGcHeap(tree DEBUGARG("assign-of-IND"));
            }

            // We don't actually evaluate an IND on the LHS, so give it the Void value.
            tree->gtVNPair.SetBoth(vnStore->VNForVoid());
        }
        break;

        default:
            unreached();
    }

    // For exception sets, we need the contribution from COMMAs on the
    // LHS. ASGs produce no values, and as such are given the "Void" VN.
    ValueNumPair lhsExcSet = vnStore->VNPExceptionSet(tree->gtGetOp1()->gtVNPair);
    ValueNumPair asgExcSet = vnStore->VNPExcSetUnion(lhsExcSet, rhsExcSet);
    tree->gtVNPair         = vnStore->VNPWithExc(vnStore->VNPForVoid(), asgExcSet);
}

//------------------------------------------------------------------------
// fgValueNumberBlockAssignment: Perform value numbering for block assignments.
//
// Arguments:
//    tree - the block assignment to be value numbered.
//
// Assumptions:
//    'tree' must be a block assignment (GT_INITBLK, GT_COPYBLK, GT_COPYOBJ).
//
void Compiler::fgValueNumberBlockAssignment(GenTree* tree)
{
    GenTree* lhs = tree->gtGetOp1();
    GenTree* rhs = tree->gtGetOp2();

    GenTreeLclVarCommon* lclVarTree = nullptr;
    bool                 isEntire   = false;
    ssize_t              offset     = 0;
    if (tree->DefinesLocal(this, &lclVarTree, &isEntire, &offset))
    {
        assert(lclVarTree->gtFlags & GTF_VAR_DEF);
        // Should not have been recorded as updating the GC heap.
        assert(!GetMemorySsaMap(GcHeap)->Lookup(tree));

        unsigned   lhsLclNum    = lclVarTree->GetLclNum();
        unsigned   lclDefSsaNum = GetSsaNumForLocalVarDef(lclVarTree);
        LclVarDsc* lhsVarDsc    = lvaGetDesc(lhsLclNum);

        // Ignore vars that we excluded from SSA (for example, because they're address-exposed). They don't have
        // SSA names in which to store VN's on defs.  We'll yield unique VN's when we read from them.
        if (lclDefSsaNum != SsaConfig::RESERVED_SSA_NUM)
        {
            ClassLayout* const layout    = lhs->GetLayout(this);
            unsigned           storeSize = layout->GetSize();

            ValueNumPair rhsVNPair = ValueNumPair();
            if (tree->OperIsInitBlkOp())
            {
                ValueNum initObjVN = ValueNumStore::NoVN;
                if (rhs->IsIntegralConst(0))
                {
                    initObjVN = (lhs->TypeGet() == TYP_STRUCT) ? vnStore->VNForZeroObj(layout)
                                                               : vnStore->VNZeroForType(lhs->TypeGet());
                }
                else
                {
                    // Non-zero block init is very rare so we'll use a simple, unique VN here.
                    initObjVN = vnStore->VNForExpr(compCurBB, lhs->TypeGet());
                }
                rhsVNPair.SetBoth(initObjVN);
            }
            else
            {
                assert(tree->OperIsCopyBlkOp());
                rhsVNPair = vnStore->VNPNormalPair(rhs->gtVNPair);
            }

            fgValueNumberLocalStore(tree, lclVarTree, offset, storeSize, rhsVNPair);
        }
        else if (lclVarTree->HasSsaName())
        {
            // The local wasn't in SSA, the tree is still an SSA def. There is only one
            // case when this can happen - a promoted "CanBeReplacedWithItsField" struct.
            assert((lhs == lclVarTree) && rhs->IsCall() && isEntire);
            assert(lhsVarDsc->CanBeReplacedWithItsField(this));
            // Give a new, unique, VN to the field.
            LclVarDsc*    fieldVarDsc    = lvaGetDesc(lhsVarDsc->lvFieldLclStart);
            LclSsaVarDsc* fieldVarSsaDsc = fieldVarDsc->GetPerSsaData(lclVarTree->GetSsaNum());
            ValueNum      newUniqueVN    = vnStore->VNForExpr(compCurBB, fieldVarDsc->TypeGet());

            fieldVarSsaDsc->m_vnPair.SetBoth(newUniqueVN);

            JITDUMP("Tree [%06u] assigned VN to the only field V%02u/%u of promoted struct V%02u: new uniq ",
                    dspTreeID(tree), lhsVarDsc->lvFieldLclStart, lclVarTree->GetSsaNum(), lhsLclNum);
            JITDUMPEXEC(vnPrint(newUniqueVN, 1));
            JITDUMP("\n");
        }
        else if (lhsVarDsc->IsAddressExposed())
        {
            fgMutateAddressExposedLocal(tree DEBUGARG("INITBLK/COPYBLK - address-exposed local"));
        }
        else
        {
            JITDUMP("LHS V%02u not in ssa at [%06u], so no VN assigned\n", lhsLclNum, dspTreeID(lclVarTree));
        }
    }
    else
    {
        // For now, arbitrary side effect on GcHeap/ByrefExposed.
        // TODO-CQ: Why not be complete, and get this case right?
        fgMutateGcHeap(tree DEBUGARG("INITBLK/COPYBLK - non local"));
    }

    // Propagate the exception sets. Assignments produce no values so we give them the "Void" VN.
    ValueNumPair vnpExcSet = ValueNumStore::VNPForEmptyExcSet();
    vnpExcSet              = vnStore->VNPUnionExcSet(lhs->gtVNPair, vnpExcSet);
    vnpExcSet              = vnStore->VNPUnionExcSet(rhs->gtVNPair, vnpExcSet);
    tree->gtVNPair         = vnStore->VNPWithExc(vnStore->VNPForVoid(), vnpExcSet);
}

//------------------------------------------------------------------------
// fgValueNumberSsaVarDef: Perform value numbering for a variable definition that has SSA
//
// Arguments:
//    lcl - the variable definition.
//
void Compiler::fgValueNumberSsaVarDef(GenTreeLclVarCommon* lcl)
{
    unsigned   lclNum = lcl->GetLclNum();
    LclVarDsc* varDsc = lvaGetDesc(lclNum);

    assert((lcl->gtFlags & GTF_VAR_DEF) == 0);
    assert(lcl->HasSsaName());

    // We expect all uses of promoted structs to be replaced with uses of their fields.
    assert(lvaInSsa(lclNum) && !varDsc->CanBeReplacedWithItsField(this));

    ValueNumPair wholeLclVarVNP = varDsc->GetPerSsaData(lcl->GetSsaNum())->m_vnPair;
    assert(wholeLclVarVNP.BothDefined());

    // Account for type mismatches.
    if (genActualType(varDsc) != genActualType(lcl))
    {
        if (genTypeSize(varDsc) != genTypeSize(lcl))
        {
            assert((varDsc->TypeGet() == TYP_LONG) && lcl->TypeIs(TYP_INT));
            lcl->gtVNPair = vnStore->VNPairForCast(wholeLclVarVNP, lcl->TypeGet(), varDsc->TypeGet());
        }
        else
        {
            assert((varDsc->TypeGet() == TYP_I_IMPL) && lcl->TypeIs(TYP_BYREF));
            lcl->gtVNPair = wholeLclVarVNP;
        }
    }
    else
    {
        lcl->gtVNPair = wholeLclVarVNP;
    }
}

void Compiler::fgValueNumberTree(GenTree* tree)
{
    genTreeOps oper = tree->OperGet();
    var_types  typ  = tree->TypeGet();

    if (GenTree::OperIsConst(oper))
    {
        // If this is a struct assignment, with a constant rhs, (i,.e. an initBlk),
        // it is not useful to value number the constant.
        if (tree->TypeGet() != TYP_STRUCT)
        {
            fgValueNumberTreeConst(tree);
        }
    }
    else if (GenTree::OperIsLeaf(oper))
    {
        switch (oper)
        {
            case GT_LCL_VAR_ADDR:
            case GT_LCL_FLD_ADDR:
                assert(lvaVarAddrExposed(tree->AsLclVarCommon()->GetLclNum()));
                tree->gtVNPair.SetBoth(vnStore->VNForExpr(compCurBB, tree->TypeGet()));
                break;

            case GT_LCL_VAR:
            {
                GenTreeLclVarCommon* lcl    = tree->AsLclVarCommon();
                unsigned             lclNum = lcl->GetLclNum();
                LclVarDsc*           varDsc = lvaGetDesc(lclNum);

                // Do we have a Use (read) of the LclVar (defs will be handled at assignments)?
                // Note that this a weak test, as we can have nodes under ADDRs that will be labeled as "uses".
                if ((lcl->gtFlags & GTF_VAR_DEF) == 0)
                {
                    if (lcl->HasSsaName())
                    {
<<<<<<< HEAD
                        fgValueNumberSsaVarDef(lcl);
=======
                        // We expect all uses of promoted structs to be replaced with uses of their fields.
                        assert(lvaInSsa(lclNum) && !varDsc->CanBeReplacedWithItsField(this));

                        ValueNumPair wholeLclVarVNP = varDsc->GetPerSsaData(lcl->GetSsaNum())->m_vnPair;
                        assert(wholeLclVarVNP.BothDefined());

                        // Account for type mismatches.
                        if (genActualType(varDsc) != genActualType(lcl))
                        {
                            if (genTypeSize(varDsc) != genTypeSize(lcl))
                            {
                                assert((varDsc->TypeGet() == TYP_LONG) && lcl->TypeIs(TYP_INT));
                                lcl->gtVNPair =
                                    vnStore->VNPairForCast(wholeLclVarVNP, lcl->TypeGet(), varDsc->TypeGet());
                            }
                            else
                            {
                                assert(((varDsc->TypeGet() == TYP_I_IMPL) && lcl->TypeIs(TYP_BYREF)) ||
                                       ((varDsc->TypeGet() == TYP_BYREF) && lcl->TypeIs(TYP_I_IMPL)));
                                lcl->gtVNPair = wholeLclVarVNP;
                            }
                        }
                        else
                        {
                            lcl->gtVNPair = wholeLclVarVNP;
                        }
>>>>>>> 11b4ef90
                    }
                    else if (varDsc->IsAddressExposed())
                    {
                        // Address-exposed locals are part of ByrefExposed.
                        ValueNum addrVN = vnStore->VNForFunc(TYP_BYREF, VNF_PtrToLoc, vnStore->VNForIntCon(lclNum),
                                                             vnStore->VNForIntPtrCon(lcl->GetLclOffs()));
                        ValueNum loadVN = fgValueNumberByrefExposedLoad(lcl->TypeGet(), addrVN);

                        lcl->gtVNPair.SetBoth(loadVN);
                    }
                    else
                    {
                        // An untracked local, and other odd cases.
                        lcl->gtVNPair.SetBoth(vnStore->VNForExpr(compCurBB, lcl->TypeGet()));
                    }
                }
                else
                {
                    // Location nodes get the "Void" VN.
                    assert((lcl->gtFlags & GTF_VAR_DEF) != 0);
                    lcl->SetVNs(vnStore->VNPForVoid());
                }
            }
            break;

            case GT_LCL_FLD:
            {
                GenTreeLclFld* lclFld = tree->AsLclFld();

                // If this is a (full or partial) def we skip; it will be handled as part of the assignment.
                if ((lclFld->gtFlags & GTF_VAR_DEF) == 0)
                {
                    unsigned lclNum = lclFld->GetLclNum();

                    if (!lvaInSsa(lclFld->GetLclNum()) || !lclFld->HasSsaName())
                    {
                        lclFld->gtVNPair.SetBoth(vnStore->VNForExpr(compCurBB, lclFld->TypeGet()));
                    }
                    else
                    {
                        LclVarDsc*   varDsc      = lvaGetDesc(lclNum);
                        ValueNumPair lclVarValue = varDsc->GetPerSsaData(lclFld->GetSsaNum())->m_vnPair;
                        lclFld->gtVNPair =
                            vnStore->VNPairForLoad(lclVarValue, lvaLclExactSize(lclNum), lclFld->TypeGet(),
                                                   lclFld->GetLclOffs(), lclFld->GetSize());
                    }
                }
                else
                {
                    // A location node (LHS).
                    lclFld->gtVNPair = vnStore->VNPForVoid();
                }
            }
            break;

            case GT_CATCH_ARG:
                // We know nothing about the value of a caught expression.
                tree->gtVNPair.SetBoth(vnStore->VNForExpr(compCurBB, tree->TypeGet()));
                break;

            case GT_MEMORYBARRIER: // Leaf
                // For MEMORYBARRIER add an arbitrary side effect on GcHeap/ByrefExposed.
                fgMutateGcHeap(tree DEBUGARG("MEMORYBARRIER"));
                tree->gtVNPair = vnStore->VNPForVoid();
                break;

            // These do not represent values.
            case GT_NO_OP:
            case GT_JMP:   // Control flow
            case GT_LABEL: // Control flow
#if !defined(FEATURE_EH_FUNCLETS)
            case GT_END_LFIN: // Control flow
#endif
                tree->gtVNPair = vnStore->VNPForVoid();
                break;

            case GT_PHI_ARG:
                // This one is special because we should never process it in this method: it should
                // always be taken care of, when needed, during pre-processing of a blocks phi definitions.
                assert(!"PHI_ARG in fgValueNumberTree");
                break;

            default:
                unreached();
        }
    }
    else if (GenTree::OperIsSimple(oper))
    {
        // Allow assignments for all enregisterable types to be value numbered (SIMD types)
        if ((oper == GT_ASG) && varTypeIsEnregisterable(tree))
        {
            fgValueNumberAssignment(tree->AsOp());
        }
        // Other kinds of assignment: initblk and copyblk.
        else if (oper == GT_ASG && (tree->TypeGet() == TYP_STRUCT))
        {
            fgValueNumberBlockAssignment(tree);
        }
        else if ((oper == GT_IND) || GenTree::OperIsBlk(oper))
        {
            // So far, we handle cases in which the address is a ptr-to-local, or if it's
            // a pointer to an object field or array element.  Other cases become uses of
            // the current ByrefExposed value and the pointer value, so that at least we
            // can recognize redundant loads with no stores between them.
            GenTree*             addr       = tree->AsIndir()->Addr();
            GenTreeLclVarCommon* lclVarTree = nullptr;
            FieldSeq*            fldSeq     = nullptr;
            GenTree*             baseAddr   = nullptr;
            bool                 isVolatile = (tree->gtFlags & GTF_IND_VOLATILE) != 0;

            // See if the addr has any exceptional part.
            ValueNumPair addrNvnp;
            ValueNumPair addrXvnp;
            vnStore->VNPUnpackExc(addr->gtVNPair, &addrNvnp, &addrXvnp);

            // Is the dereference immutable?  If so, model it as referencing the read-only heap.
            if (tree->gtFlags & GTF_IND_INVARIANT)
            {
                assert(!isVolatile); // We don't expect both volatile and invariant

                // Are we dereferencing the method table slot of some newly allocated object?
                //
                bool wasNewobj = false;
                if ((oper == GT_IND) && (addr->TypeGet() == TYP_REF) && (tree->TypeGet() == TYP_I_IMPL))
                {
                    VNFuncApp  funcApp;
                    const bool addrIsVNFunc = vnStore->GetVNFunc(addrNvnp.GetLiberal(), &funcApp);

                    if (addrIsVNFunc && (funcApp.m_func == VNF_JitNew) && addrNvnp.BothEqual())
                    {
                        tree->gtVNPair =
                            vnStore->VNPWithExc(ValueNumPair(funcApp.m_args[0], funcApp.m_args[0]), addrXvnp);
                        wasNewobj = true;
                    }
                }

                if (!wasNewobj)
                {
                    // Indirections off of addresses for boxed statics represent bases for
                    // the address of the static itself. Here we will use "nullptr" for the
                    // field sequence and assume the actual static field will be appended to
                    // it later, as part of numbering the method table pointer offset addition.
                    if (addr->IsIconHandle(GTF_ICON_STATIC_BOX_PTR))
                    {
                        assert(addrNvnp.BothEqual() && (addrXvnp == vnStore->VNPForEmptyExcSet()));
                        ValueNum boxAddrVN  = addrNvnp.GetLiberal();
                        ValueNum fieldSeqVN = vnStore->VNForFieldSeq(nullptr);
                        ValueNum offsetVN   = vnStore->VNForIntPtrCon(-TARGET_POINTER_SIZE);
                        ValueNum staticAddrVN =
                            vnStore->VNForFunc(tree->TypeGet(), VNF_PtrToStatic, boxAddrVN, fieldSeqVN, offsetVN);
                        tree->gtVNPair = ValueNumPair(staticAddrVN, staticAddrVN);
                    }
                    else // TODO-VNTypes: this code needs to encode the types of the indirections.
                    {
                        // Is this invariant indirect expected to always return a non-null value?
                        VNFunc loadFunc =
                            ((tree->gtFlags & GTF_IND_NONNULL) != 0) ? VNF_InvariantNonNullLoad : VNF_InvariantLoad;

                        tree->gtVNPair = vnStore->VNPairForFunc(tree->TypeGet(), loadFunc, addrNvnp);
                        tree->gtVNPair = vnStore->VNPWithExc(tree->gtVNPair, addrXvnp);
                    }
                }
            }
            else if (isVolatile)
            {
                // We just mutate GcHeap/ByrefExposed if isVolatile is true, and then do the read as normal.
                //
                // This allows:
                //   1: read s;
                //   2: volatile read s;
                //   3: read s;
                //
                // We should never assume that the values read by 1 and 2 are the same (because the heap was mutated
                // in between them)... but we *should* be able to prove that the values read in 2 and 3 are the
                // same.
                //
                fgMutateGcHeap(tree DEBUGARG("GTF_IND_VOLATILE - read"));

                // The value read by the GT_IND can immediately change
                ValueNum newUniq = vnStore->VNForExpr(compCurBB, tree->TypeGet());
                tree->gtVNPair   = vnStore->VNPWithExc(ValueNumPair(newUniq, newUniq), addrXvnp);
            }
            // In general we skip GT_IND nodes on that are the LHS of an assignment.  (We labeled these earlier.)
            // We will "evaluate" this as part of the assignment.
            else if ((tree->gtFlags & GTF_IND_ASG_LHS) == 0)
            {
                var_types loadType = tree->TypeGet();
                ssize_t   offset   = 0;
                unsigned  loadSize = tree->AsIndir()->Size();
                VNFuncApp funcApp{VNF_COUNT};

                // TODO-1stClassStructs: delete layout-less "IND(struct)" nodes and the "loadSize == 0" condition.
                if (loadSize == 0)
                {
                    tree->gtVNPair.SetBoth(vnStore->VNForExpr(compCurBB, loadType));
                }
                else if (addr->DefinesLocalAddr(&lclVarTree, &offset) && lvaInSsa(lclVarTree->GetLclNum()) &&
                         lclVarTree->HasSsaName())
                {
                    ValueNumPair lclVNPair = lvaGetDesc(lclVarTree)->GetPerSsaData(lclVarTree->GetSsaNum())->m_vnPair;
                    unsigned     lclSize   = lvaLclExactSize(lclVarTree->GetLclNum());

                    tree->gtVNPair = vnStore->VNPairForLoad(lclVNPair, lclSize, tree->TypeGet(), offset, loadSize);
                }
                else if (vnStore->GetVNFunc(addrNvnp.GetLiberal(), &funcApp) && (funcApp.m_func == VNF_PtrToStatic))
                {
                    fldSeq = vnStore->FieldSeqVNToFieldSeq(funcApp.m_args[1]);
                    offset = vnStore->ConstantValue<ssize_t>(funcApp.m_args[2]);

                    // Note VNF_PtrToStatic statics are currently always "simple".
                    fgValueNumberFieldLoad(tree, /* baseAddr */ nullptr, fldSeq, offset);
                }
                else if (vnStore->GetVNFunc(addrNvnp.GetLiberal(), &funcApp) && (funcApp.m_func == VNF_PtrToArrElem))
                {
                    fgValueNumberArrayElemLoad(tree, &funcApp);
                }
                else if (addr->IsFieldAddr(this, &baseAddr, &fldSeq, &offset))
                {
                    assert(fldSeq != nullptr);
                    fgValueNumberFieldLoad(tree, baseAddr, fldSeq, offset);
                }
                else // We don't know where the address points, so it is an ByrefExposed load.
                {
                    ValueNum addrVN = addr->gtVNPair.GetLiberal();
                    ValueNum loadVN = fgValueNumberByrefExposedLoad(typ, addrVN);
                    tree->gtVNPair.SetLiberal(loadVN);
                    tree->gtVNPair.SetConservative(vnStore->VNForExpr(compCurBB, tree->TypeGet()));
                }

                tree->gtVNPair = vnStore->VNPWithExc(tree->gtVNPair, addrXvnp);
            }

            // To be able to propagate exception sets, we give location nodes the "Void" VN.
            if ((tree->gtFlags & GTF_IND_ASG_LHS) != 0)
            {
                tree->gtVNPair = vnStore->VNPWithExc(vnStore->VNPForVoid(), addrXvnp);
            }
        }
        else if (tree->OperGet() == GT_CAST)
        {
            fgValueNumberCastTree(tree);
        }
        else if (tree->OperGet() == GT_INTRINSIC)
        {
            fgValueNumberIntrinsic(tree);
        }
        else // Look up the VNFunc for the node
        {
            VNFunc vnf = GetVNFuncForNode(tree);

            if (ValueNumStore::VNFuncIsLegal(vnf))
            {
                if (GenTree::OperIsUnary(oper))
                {
                    if (tree->AsOp()->gtOp1 != nullptr)
                    {
                        if (tree->OperGet() == GT_NOP)
                        {
                            // Pass through arg vn.
                            tree->gtVNPair = tree->AsOp()->gtOp1->gtVNPair;
                        }
                        else
                        {
                            ValueNumPair op1VNP;
                            ValueNumPair op1VNPx;
                            vnStore->VNPUnpackExc(tree->AsOp()->gtOp1->gtVNPair, &op1VNP, &op1VNPx);

                            // If we are fetching the array length for an array ref that came from global memory
                            // then for CSE safety we must use the conservative value number for both
                            //
                            if (tree->OperIsArrLength() && ((tree->AsOp()->gtOp1->gtFlags & GTF_GLOB_REF) != 0))
                            {
                                // use the conservative value number for both when computing the VN for the ARR_LENGTH
                                op1VNP.SetBoth(op1VNP.GetConservative());
                            }

                            tree->gtVNPair =
                                vnStore->VNPWithExc(vnStore->VNPairForFunc(tree->TypeGet(), vnf, op1VNP), op1VNPx);
                        }
                    }
                    else // Is actually nullary.
                    {
                        // Mostly we'll leave these without a value number, assuming we'll detect these as VN failures
                        // if they actually need to have values.  With the exception of NOPs, which can sometimes have
                        // meaning.
                        if (tree->OperGet() == GT_NOP)
                        {
                            tree->gtVNPair.SetBoth(vnStore->VNForExpr(compCurBB, tree->TypeGet()));
                        }
                    }
                }
                else // we have a binary oper
                {
                    assert(oper != GT_ASG); // We handled assignments earlier.
                    assert(GenTree::OperIsBinary(oper));

                    // Handle a few special cases: if we add a field offset constant to a PtrToXXX, we will get back a
                    // new
                    // PtrToXXX.

                    ValueNumPair op1vnp;
                    ValueNumPair op1Xvnp;
                    vnStore->VNPUnpackExc(tree->AsOp()->gtOp1->gtVNPair, &op1vnp, &op1Xvnp);

                    ValueNumPair op2vnp;
                    ValueNumPair op2Xvnp;
                    vnStore->VNPUnpackExc(tree->AsOp()->gtOp2->gtVNPair, &op2vnp, &op2Xvnp);
                    ValueNumPair excSetPair = vnStore->VNPExcSetUnion(op1Xvnp, op2Xvnp);

                    ValueNum newVN = ValueNumStore::NoVN;

                    // Check for the addition of a field offset constant
                    //
                    if ((oper == GT_ADD) && !tree->gtOverflowEx())
                    {
                        newVN = vnStore->ExtendPtrVN(tree->AsOp()->gtOp1, tree->AsOp()->gtOp2);
                    }

                    if (newVN != ValueNumStore::NoVN)
                    {
                        // We don't care about differences between liberal and conservative for pointer values.
                        tree->gtVNPair = vnStore->VNPWithExc(ValueNumPair(newVN, newVN), excSetPair);
                    }
                    else
                    {
                        VNFunc       vnf        = GetVNFuncForNode(tree);
                        ValueNumPair normalPair = vnStore->VNPairForFunc(tree->TypeGet(), vnf, op1vnp, op2vnp);
                        tree->gtVNPair          = vnStore->VNPWithExc(normalPair, excSetPair);
                        // For overflow checking operations the VNF_OverflowExc will be added below
                        // by fgValueNumberAddExceptionSet
                    }
                }
            }
            else // ValueNumStore::VNFuncIsLegal returns false
            {
                // Some of the genTreeOps that aren't legal VNFuncs so they get special handling.
                switch (oper)
                {
                    case GT_COMMA:
                    {
                        ValueNumPair op1Xvnp = vnStore->VNPExceptionSet(tree->AsOp()->gtOp1->gtVNPair);
                        tree->gtVNPair       = vnStore->VNPWithExc(tree->AsOp()->gtOp2->gtVNPair, op1Xvnp);
                    }
                    break;

                    case GT_ADDR:
                    {
                        GenTree* location = tree->AsUnOp()->gtGetOp1();

                        if (location->OperIsLocalRead())
                        {
                            GenTreeLclVarCommon* lclNode = location->AsLclVarCommon();
                            ValueNum             addrVN =
                                vnStore->VNForFunc(TYP_BYREF, VNF_PtrToLoc, vnStore->VNForIntCon(lclNode->GetLclNum()),
                                                   vnStore->VNForIntPtrCon(lclNode->GetLclOffs()));
                            tree->gtVNPair.SetBoth(addrVN); // No exceptions for local addresses.
                        }
                        else
                        {
                            tree->gtVNPair = vnStore->VNPUniqueWithExc(tree->TypeGet(),
                                                                       vnStore->VNPExceptionSet(location->gtVNPair));
                        }
                    }
                    break;

                    case GT_ARR_ADDR:
                        fgValueNumberArrIndexAddr(tree->AsArrAddr());
                        break;

                    case GT_MDARR_LENGTH:
                    case GT_MDARR_LOWER_BOUND:
                    {
                        VNFunc   mdarrVnf = (oper == GT_MDARR_LENGTH) ? VNF_MDArrLength : VNF_MDArrLowerBound;
                        GenTree* arrRef   = tree->AsMDArr()->ArrRef();
                        unsigned dim      = tree->AsMDArr()->Dim();

                        ValueNumPair arrVNP;
                        ValueNumPair arrVNPx;
                        vnStore->VNPUnpackExc(arrRef->gtVNPair, &arrVNP, &arrVNPx);

                        // If we are fetching the array length for an array ref that came from global memory
                        // then for CSE safety we must use the conservative value number for both.
                        //
                        if ((arrRef->gtFlags & GTF_GLOB_REF) != 0)
                        {
                            arrVNP.SetBoth(arrVNP.GetConservative());
                        }

                        ValueNumPair intPair;
                        intPair.SetBoth(vnStore->VNForIntCon(dim));

                        ValueNumPair normalPair = vnStore->VNPairForFunc(tree->TypeGet(), mdarrVnf, arrVNP, intPair);

                        tree->gtVNPair = vnStore->VNPWithExc(normalPair, arrVNPx);
                        break;
                    }

                    case GT_BOUNDS_CHECK:
                    {
                        ValueNumPair vnpIndex  = tree->AsBoundsChk()->GetIndex()->gtVNPair;
                        ValueNumPair vnpArrLen = tree->AsBoundsChk()->GetArrayLength()->gtVNPair;

                        ValueNumPair vnpExcSet = ValueNumStore::VNPForEmptyExcSet();

                        // And collect the exceptions  from Index and ArrLen
                        vnpExcSet = vnStore->VNPUnionExcSet(vnpIndex, vnpExcSet);
                        vnpExcSet = vnStore->VNPUnionExcSet(vnpArrLen, vnpExcSet);

                        // A bounds check node has no value, but may throw exceptions.
                        tree->gtVNPair = vnStore->VNPWithExc(vnStore->VNPForVoid(), vnpExcSet);

                        // next add the bounds check exception set for the current tree node
                        fgValueNumberAddExceptionSet(tree);

                        // Record non-constant value numbers that are used as the length argument to bounds checks, so
                        // that assertion prop will know that comparisons against them are worth analyzing.
                        ValueNum lengthVN = tree->AsBoundsChk()->GetArrayLength()->gtVNPair.GetConservative();
                        if ((lengthVN != ValueNumStore::NoVN) && !vnStore->IsVNConstant(lengthVN))
                        {
                            vnStore->SetVNIsCheckedBound(lengthVN);
                        }
                    }
                    break;

                    case GT_XORR: // Binop
                    case GT_XAND: // Binop
                    case GT_XADD: // Binop
                    case GT_XCHG: // Binop
                    {
                        // For XADD and XCHG other intrinsics add an arbitrary side effect on GcHeap/ByrefExposed.
                        fgMutateGcHeap(tree DEBUGARG("Interlocked intrinsic"));

                        assert(tree->OperIsImplicitIndir()); // special node with an implicit indirections

                        GenTree* addr = tree->AsOp()->gtOp1; // op1
                        GenTree* data = tree->AsOp()->gtOp2; // op2

                        ValueNumPair vnpExcSet = ValueNumStore::VNPForEmptyExcSet();

                        vnpExcSet = vnStore->VNPUnionExcSet(data->gtVNPair, vnpExcSet);
                        vnpExcSet = vnStore->VNPUnionExcSet(addr->gtVNPair, vnpExcSet);

                        // The normal value is a new unique VN.
                        ValueNumPair normalPair;
                        normalPair.SetBoth(vnStore->VNForExpr(compCurBB, tree->TypeGet()));

                        // Attach the combined exception set
                        tree->gtVNPair = vnStore->VNPWithExc(normalPair, vnpExcSet);

                        // add the null check exception for 'addr' to the tree's value number
                        fgValueNumberAddExceptionSetForIndirection(tree, addr);
                        break;
                    }

                    // These unary nodes do not produce values. Note that for NULLCHECK the
                    // additional exception will be added below by "fgValueNumberAddExceptionSet".
                    case GT_JTRUE:
                    case GT_SWITCH:
                    case GT_RETURN:
                    case GT_RETFILT:
                    case GT_NULLCHECK:
                        if (tree->gtGetOp1() != nullptr)
                        {
                            tree->gtVNPair = vnStore->VNPWithExc(vnStore->VNPForVoid(),
                                                                 vnStore->VNPExceptionSet(tree->gtGetOp1()->gtVNPair));
                        }
                        else
                        {
                            tree->gtVNPair = vnStore->VNPForVoid();
                        }
                        break;

                    // BOX and CKFINITE are passthrough nodes (like NOP). We'll add the exception for the latter later.
                    case GT_BOX:
                    case GT_CKFINITE:
                        tree->gtVNPair = tree->gtGetOp1()->gtVNPair;
                        break;

                    // These unary nodes will receive a unique VN.
                    // TODO-CQ: model INIT_VAL properly.
                    case GT_LCLHEAP:
                    case GT_INIT_VAL:
                        tree->gtVNPair =
                            vnStore->VNPUniqueWithExc(tree->TypeGet(),
                                                      vnStore->VNPExceptionSet(tree->gtGetOp1()->gtVNPair));
                        break;

                    case GT_BITCAST:
                    {
                        fgValueNumberBitCast(tree);
                        break;
                    }

                    default:
                        assert(!"Unhandled node in fgValueNumberTree");
                        tree->gtVNPair.SetBoth(vnStore->VNForExpr(compCurBB, tree->TypeGet()));
                        break;
                }
            }
        }

        // next we add any exception sets for the current tree node
        fgValueNumberAddExceptionSet(tree);
    }
    else
    {
        assert(GenTree::OperIsSpecial(oper));

        // TBD: We must handle these individually.  For now:
        switch (oper)
        {
            case GT_CALL:
                fgValueNumberCall(tree->AsCall());
                break;

#ifdef FEATURE_SIMD
            case GT_SIMD:
                fgValueNumberSimd(tree->AsSIMD());
                break;
#endif // FEATURE_SIMD

#ifdef FEATURE_HW_INTRINSICS
            case GT_HWINTRINSIC:
                fgValueNumberHWIntrinsic(tree->AsHWIntrinsic());
                break;
#endif // FEATURE_HW_INTRINSICS

            case GT_STORE_DYN_BLK:
            {
                // Conservatively, mutate the heaps - we don't analyze these rare stores.
                // Likewise, any locals possibly defined by them we mark as address-exposed.
                fgMutateGcHeap(tree DEBUGARG("dynamic block store"));

                GenTreeStoreDynBlk* store     = tree->AsStoreDynBlk();
                ValueNumPair        vnpExcSet = ValueNumStore::VNPForEmptyExcSet();

                // Propagate the exceptions...
                vnpExcSet = vnStore->VNPUnionExcSet(store->Addr()->gtVNPair, vnpExcSet);
                vnpExcSet = vnStore->VNPUnionExcSet(store->Data()->gtVNPair, vnpExcSet);
                vnpExcSet = vnStore->VNPUnionExcSet(store->gtDynamicSize->gtVNPair, vnpExcSet);

                // This is a store, it produces no value. Thus we use VNPForVoid().
                store->gtVNPair = vnStore->VNPWithExc(vnStore->VNPForVoid(), vnpExcSet);

                // Note that we are only adding the exception for the destination address.
                // Currently, "Data()" is an explicit indirection in case this is a "cpblk".
                assert(store->Data()->gtEffectiveVal()->OperIsIndir() || store->OperIsInitBlkOp());
                fgValueNumberAddExceptionSetForIndirection(store, store->Addr());
                break;
            }

            case GT_CMPXCHG: // Specialop
            {
                // For CMPXCHG and other intrinsics add an arbitrary side effect on GcHeap/ByrefExposed.
                fgMutateGcHeap(tree DEBUGARG("Interlocked intrinsic"));

                GenTreeCmpXchg* const cmpXchg = tree->AsCmpXchg();

                assert(tree->OperIsImplicitIndir()); // special node with an implicit indirections

                GenTree* location  = cmpXchg->gtOpLocation;  // arg1
                GenTree* value     = cmpXchg->gtOpValue;     // arg2
                GenTree* comparand = cmpXchg->gtOpComparand; // arg3

                ValueNumPair vnpExcSet = ValueNumStore::VNPForEmptyExcSet();

                // Collect the exception sets from our operands
                vnpExcSet = vnStore->VNPUnionExcSet(location->gtVNPair, vnpExcSet);
                vnpExcSet = vnStore->VNPUnionExcSet(value->gtVNPair, vnpExcSet);
                vnpExcSet = vnStore->VNPUnionExcSet(comparand->gtVNPair, vnpExcSet);

                // The normal value is a new unique VN.
                ValueNumPair normalPair;
                normalPair.SetBoth(vnStore->VNForExpr(compCurBB, tree->TypeGet()));

                // Attach the combined exception set
                tree->gtVNPair = vnStore->VNPWithExc(normalPair, vnpExcSet);

                // add the null check exception for 'location' to the tree's value number
                fgValueNumberAddExceptionSetForIndirection(tree, location);
                // add the null check exception for 'comparand' to the tree's value number
                fgValueNumberAddExceptionSetForIndirection(tree, comparand);
                break;
            }

            // ARR_ELEM is a bounds-checked address. TODO-CQ: model it precisely.
            case GT_ARR_ELEM:
            {
                GenTreeArrElem* arrElem = tree->AsArrElem();

                ValueNumPair vnpExcSet = vnStore->VNPExceptionSet(arrElem->gtArrObj->gtVNPair);
                for (size_t i = 0; i < arrElem->gtArrRank; i++)
                {
                    vnpExcSet = vnStore->VNPUnionExcSet(arrElem->gtArrInds[i]->gtVNPair, vnpExcSet);
                }

                arrElem->gtVNPair = vnStore->VNPUniqueWithExc(arrElem->TypeGet(), vnpExcSet);

                // TODO: model the IndexOutOfRangeException for this node.
                fgValueNumberAddExceptionSetForIndirection(arrElem, arrElem->gtArrObj);
            }
            break;

            // FIELD_LIST is an R-value that we currently don't model.
            case GT_FIELD_LIST:
                tree->gtVNPair.SetBoth(vnStore->VNForExpr(compCurBB, tree->TypeGet()));
                for (GenTreeFieldList::Use& use : tree->AsFieldList()->Uses())
                {
                    tree->gtVNPair =
                        vnStore->VNPWithExc(tree->gtVNPair, vnStore->VNPExceptionSet(use.GetNode()->gtVNPair));
                }
                break;

            case GT_SELECT:
            {
                GenTreeConditional* const conditional = tree->AsConditional();

                ValueNumPair condvnp;
                ValueNumPair condXvnp;
                vnStore->VNPUnpackExc(conditional->gtCond->gtVNPair, &condvnp, &condXvnp);

                ValueNumPair op1vnp;
                ValueNumPair op1Xvnp;
                vnStore->VNPUnpackExc(conditional->gtOp1->gtVNPair, &op1vnp, &op1Xvnp);

                ValueNumPair op2vnp;
                ValueNumPair op2Xvnp;
                vnStore->VNPUnpackExc(conditional->gtOp2->gtVNPair, &op2vnp, &op2Xvnp);

                // Collect the exception sets.
                ValueNumPair vnpExcSet = vnStore->VNPExcSetUnion(condXvnp, op1Xvnp);
                vnpExcSet              = vnStore->VNPExcSetUnion(vnpExcSet, op2Xvnp);

                // Get the normal value using the VN func.
                VNFunc vnf = GetVNFuncForNode(tree);
                assert(ValueNumStore::VNFuncIsLegal(vnf));
                ValueNumPair normalPair = vnStore->VNPairForFunc(tree->TypeGet(), vnf, condvnp, op1vnp, op2vnp);

                // Attach the combined exception set
                tree->gtVNPair = vnStore->VNPWithExc(normalPair, vnpExcSet);

                break;
            }

            default:
                assert(!"Unhandled special node in fgValueNumberTree");
                tree->gtVNPair.SetBoth(vnStore->VNForExpr(compCurBB, tree->TypeGet()));
                break;
        }
    }
#ifdef DEBUG
    if (verbose)
    {
        if (tree->gtVNPair.GetLiberal() != ValueNumStore::NoVN)
        {
            printf("N%03u ", tree->gtSeqNum);
            printTreeID(tree);
            printf(" ");
            gtDispNodeName(tree);
            if (tree->OperIsLeaf() || tree->OperIsLocalStore()) // local stores used to be leaves
            {
                gtDispLeaf(tree, nullptr);
            }
            printf(" => ");
            vnpPrint(tree->gtVNPair, 1);
            printf("\n");
        }
    }
#endif // DEBUG
}

void Compiler::fgValueNumberIntrinsic(GenTree* tree)
{
    assert(tree->OperGet() == GT_INTRINSIC);
    GenTreeIntrinsic* intrinsic = tree->AsIntrinsic();
    ValueNumPair      arg0VNP, arg1VNP;
    ValueNumPair      arg0VNPx = ValueNumStore::VNPForEmptyExcSet();
    ValueNumPair      arg1VNPx = ValueNumStore::VNPForEmptyExcSet();

    vnStore->VNPUnpackExc(intrinsic->AsOp()->gtOp1->gtVNPair, &arg0VNP, &arg0VNPx);

    if (intrinsic->AsOp()->gtOp2 != nullptr)
    {
        vnStore->VNPUnpackExc(intrinsic->AsOp()->gtOp2->gtVNPair, &arg1VNP, &arg1VNPx);
    }

    if (IsMathIntrinsic(intrinsic->gtIntrinsicName))
    {
        // GT_INTRINSIC is a currently a subtype of binary operators. But most of
        // the math intrinsics are actually unary operations.

        if (intrinsic->AsOp()->gtOp2 == nullptr)
        {
            intrinsic->gtVNPair =
                vnStore->VNPWithExc(vnStore->EvalMathFuncUnary(tree->TypeGet(), intrinsic->gtIntrinsicName, arg0VNP),
                                    arg0VNPx);
        }
        else
        {
            ValueNumPair newVNP =
                vnStore->EvalMathFuncBinary(tree->TypeGet(), intrinsic->gtIntrinsicName, arg0VNP, arg1VNP);
            ValueNumPair excSet = vnStore->VNPExcSetUnion(arg0VNPx, arg1VNPx);
            intrinsic->gtVNPair = vnStore->VNPWithExc(newVNP, excSet);
        }
    }
    else
    {
        assert(intrinsic->gtIntrinsicName == NI_System_Object_GetType);
        intrinsic->gtVNPair =
            vnStore->VNPWithExc(vnStore->VNPairForFunc(intrinsic->TypeGet(), VNF_ObjGetType, arg0VNP), arg0VNPx);
    }
}

//------------------------------------------------------------------------
// fgValueNumberArrIndexAddr: Numbers the ARR_ADDR tree using VNF_PtrToArrElem.
//
// Arguments:
//    arrAddr - The GT_ARR_ADDR tree to number
//
void Compiler::fgValueNumberArrIndexAddr(GenTreeArrAddr* arrAddr)
{
    GenTree* arr   = nullptr;
    ValueNum inxVN = ValueNumStore::NoVN;
    arrAddr->ParseArrayAddress(this, &arr, &inxVN);

    if (arr == nullptr)
    {
        JITDUMP("    *** ARR_ADDR -- an unparsable array expression, assigning a new, unique VN\n");
        arrAddr->gtVNPair = vnStore->VNPUniqueWithExc(TYP_BYREF, vnStore->VNPExceptionSet(arrAddr->Addr()->gtVNPair));
        return;
    }

    // Get the element type equivalence class representative.
    var_types            elemType       = arrAddr->GetElemType();
    CORINFO_CLASS_HANDLE elemStructType = arrAddr->GetElemClassHandle();
    CORINFO_CLASS_HANDLE elemTypeEq     = EncodeElemType(elemType, elemStructType);
    ValueNum             elemTypeEqVN   = vnStore->VNForHandle(ssize_t(elemTypeEq), GTF_ICON_CLASS_HDL);
    JITDUMP("    VNForHandle(arrElemType: %s) is " FMT_VN "\n",
            (elemType == TYP_STRUCT) ? eeGetClassName(elemStructType) : varTypeName(elemType), elemTypeEqVN);

    ValueNum arrVN    = vnStore->VNNormalValue(arr->GetVN(VNK_Liberal));
    inxVN             = vnStore->VNNormalValue(inxVN);
    ValueNum offsetVN = vnStore->VNForIntPtrCon(0);

    ValueNum     arrAddrVN  = vnStore->VNForFunc(TYP_BYREF, VNF_PtrToArrElem, elemTypeEqVN, arrVN, inxVN, offsetVN);
    ValueNumPair arrAddrVNP = ValueNumPair(arrAddrVN, arrAddrVN);
    arrAddr->gtVNPair       = vnStore->VNPWithExc(arrAddrVNP, vnStore->VNPExceptionSet(arrAddr->Addr()->gtVNPair));
}

#ifdef FEATURE_SIMD
// Does value-numbering for a GT_SIMD node.
void Compiler::fgValueNumberSimd(GenTreeSIMD* tree)
{
    VNFunc       simdFunc = GetVNFuncForNode(tree);
    ValueNumPair excSetPair;
    ValueNumPair normalPair;

    if ((tree->GetOperandCount() > 2) || ((JitConfig.JitDisableSimdVN() & 1) == 1))
    {
        // We have a SIMD node with 3 or more args. To retain the
        // previous behavior, we will generate a unique VN for this case.
        excSetPair = ValueNumStore::VNPForEmptyExcSet();
        for (GenTree* operand : tree->Operands())
        {
            excSetPair = vnStore->VNPUnionExcSet(operand->gtVNPair, excSetPair);
        }
        tree->gtVNPair = vnStore->VNPUniqueWithExc(tree->TypeGet(), excSetPair);
        return;
    }

    // There are some SIMD operations that have zero args, i.e.  NI_Vector128_Zero
    if (tree->GetOperandCount() == 0)
    {
        excSetPair = ValueNumStore::VNPForEmptyExcSet();
        normalPair = vnStore->VNPairForFunc(tree->TypeGet(), simdFunc);
    }
    else // SIMD unary or binary operator.
    {
        ValueNumPair resvnp = ValueNumPair();
        ValueNumPair op1vnp;
        ValueNumPair op1Xvnp;
        vnStore->VNPUnpackExc(tree->Op(1)->gtVNPair, &op1vnp, &op1Xvnp);

        ValueNum addrVN       = ValueNumStore::NoVN;
        bool     isMemoryLoad = tree->OperIsMemoryLoad();

        if (isMemoryLoad)
        {
            // Currently the only SIMD operation with MemoryLoad semantics is SIMDIntrinsicInitArray
            // and it has to be handled specially since it has an optional op2
            //
            assert(tree->GetSIMDIntrinsicId() == SIMDIntrinsicInitArray);

            // rationalize rewrites this as an explicit load with op1 as the base address
            assert(tree->OperIsImplicitIndir());

            ValueNumPair op2vnp;
            if (tree->GetOperandCount() != 2)
            {
                // No op2 means that we have an impicit index of zero
                op2vnp = ValueNumPair(vnStore->VNZeroForType(TYP_INT), vnStore->VNZeroForType(TYP_INT));

                excSetPair = op1Xvnp;
            }
            else // We have an explicit index in op2
            {
                ValueNumPair op2Xvnp;
                vnStore->VNPUnpackExc(tree->Op(2)->gtVNPair, &op2vnp, &op2Xvnp);

                excSetPair = vnStore->VNPExcSetUnion(op1Xvnp, op2Xvnp);
            }

            assert(vnStore->VNFuncArity(simdFunc) == 2);
            addrVN = vnStore->VNForFunc(TYP_BYREF, simdFunc, op1vnp.GetLiberal(), op2vnp.GetLiberal());

#ifdef DEBUG
            if (verbose)
            {
                printf("Treating GT_SIMD %s as a ByrefExposed load , addrVN is ",
                       simdIntrinsicNames[tree->GetSIMDIntrinsicId()]);
                vnPrint(addrVN, 0);
            }
#endif // DEBUG

            // The address could point anywhere, so it is an ByrefExposed load.
            //
            ValueNum loadVN = fgValueNumberByrefExposedLoad(tree->TypeGet(), addrVN);
            tree->gtVNPair.SetLiberal(loadVN);
            tree->gtVNPair.SetConservative(vnStore->VNForExpr(compCurBB, tree->TypeGet()));
            tree->gtVNPair = vnStore->VNPWithExc(tree->gtVNPair, excSetPair);
            fgValueNumberAddExceptionSetForIndirection(tree, tree->Op(1));
            return;
        }

        bool encodeResultType = vnEncodesResultTypeForSIMDIntrinsic(tree->GetSIMDIntrinsicId());

        if (encodeResultType)
        {
            ValueNum simdTypeVN = vnStore->VNForSimdType(tree->GetSimdSize(), tree->GetNormalizedSimdBaseJitType());
            resvnp.SetBoth(simdTypeVN);

#ifdef DEBUG
            if (verbose)
            {
                printf("    simdTypeVN is ");
                vnPrint(simdTypeVN, 1);
                printf("\n");
            }
#endif
        }

        if (tree->GetOperandCount() == 1)
        {
            // A unary SIMD node.
            excSetPair = op1Xvnp;
            if (encodeResultType)
            {
                normalPair = vnStore->VNPairForFunc(tree->TypeGet(), simdFunc, op1vnp, resvnp);
                assert(vnStore->VNFuncArity(simdFunc) == 2);
            }
            else
            {
                normalPair = vnStore->VNPairForFunc(tree->TypeGet(), simdFunc, op1vnp);
                assert(vnStore->VNFuncArity(simdFunc) == 1);
            }
        }
        else
        {
            ValueNumPair op2vnp;
            ValueNumPair op2Xvnp;
            vnStore->VNPUnpackExc(tree->Op(2)->gtVNPair, &op2vnp, &op2Xvnp);

            excSetPair = vnStore->VNPExcSetUnion(op1Xvnp, op2Xvnp);
            if (encodeResultType)
            {
                normalPair = vnStore->VNPairForFunc(tree->TypeGet(), simdFunc, op1vnp, op2vnp, resvnp);
                assert(vnStore->VNFuncArity(simdFunc) == 3);
            }
            else
            {
                normalPair = vnStore->VNPairForFunc(tree->TypeGet(), simdFunc, op1vnp, op2vnp);
                assert(vnStore->VNFuncArity(simdFunc) == 2);
            }
        }
    }
    tree->gtVNPair = vnStore->VNPWithExc(normalPair, excSetPair);
}
#endif // FEATURE_SIMD

#ifdef FEATURE_HW_INTRINSICS
void Compiler::fgValueNumberHWIntrinsic(GenTreeHWIntrinsic* tree)
{
    NamedIntrinsic intrinsicId   = tree->GetHWIntrinsicId();
    GenTree*       addr          = nullptr;
    const bool     isMemoryLoad  = tree->OperIsMemoryLoad(&addr);
    const bool     isMemoryStore = !isMemoryLoad && tree->OperIsMemoryStore(&addr);

    // We do not model HWI stores precisely.
    if (isMemoryStore)
    {
        fgMutateGcHeap(tree DEBUGARG("HWIntrinsic - MemoryStore"));
    }

    ValueNumPair excSetPair = ValueNumStore::VNPForEmptyExcSet();
    ValueNumPair normalPair = ValueNumPair();

    if ((tree->GetOperandCount() > 2) || ((JitConfig.JitDisableSimdVN() & 2) == 2))
    {
        // TODO-CQ: allow intrinsics with > 2 operands to be properly VN'ed.
        normalPair = vnStore->VNPairForExpr(compCurBB, tree->TypeGet());

        for (GenTree* operand : tree->Operands())
        {
            excSetPair = vnStore->VNPUnionExcSet(operand->gtVNPair, excSetPair);
        }
    }
    else
    {
        VNFunc       func             = GetVNFuncForNode(tree);
        ValueNumPair resultTypeVNPair = ValueNumPair();
        bool         encodeResultType = vnEncodesResultTypeForHWIntrinsic(intrinsicId);

        if (encodeResultType)
        {
            ValueNum simdTypeVN = vnStore->VNForSimdType(tree->GetSimdSize(), tree->GetNormalizedSimdBaseJitType());
            resultTypeVNPair.SetBoth(simdTypeVN);

            JITDUMP("    simdTypeVN is ");
            JITDUMPEXEC(vnPrint(simdTypeVN, 1));
            JITDUMP("\n");
        }

        auto getOperandVNs = [this, addr](GenTree* operand, ValueNumPair* pNormVNPair, ValueNumPair* pExcVNPair) {
            vnStore->VNPUnpackExc(operand->gtVNPair, pNormVNPair, pExcVNPair);

            // If we have a load operation we will use the fgValueNumberByrefExposedLoad
            // method to assign a value number that depends upon the current heap state.
            //
            if (operand == addr)
            {
                // We need to "insert" the "ByrefExposedLoad" VN somewhere here. We choose
                // to do so by effectively altering the semantics of "addr" operands, making
                // them represent "the load", on top of which the HWI func itself is applied.
                // This is a workaround, but doing this "properly" would entail adding the
                // heap and type VNs to HWI load funcs themselves.
                var_types loadType = operand->TypeGet();
                ValueNum  loadVN   = fgValueNumberByrefExposedLoad(loadType, pNormVNPair->GetLiberal());

                pNormVNPair->SetLiberal(loadVN);
                pNormVNPair->SetConservative(vnStore->VNForExpr(compCurBB, loadType));
            }
        };

        const bool isVariableNumArgs = HWIntrinsicInfo::lookupNumArgs(intrinsicId) == -1;

        // There are some HWINTRINSICS operations that have zero args, i.e.  NI_Vector128_Zero
        if (tree->GetOperandCount() == 0)
        {
            // Currently we don't have intrinsics with variable number of args with a parameter-less option.
            assert(!isVariableNumArgs);

            if (encodeResultType)
            {
                // There are zero arg HWINTRINSICS operations that encode the result type, i.e.  Vector128_AllBitSet
                normalPair = vnStore->VNPairForFunc(tree->TypeGet(), func, resultTypeVNPair);
                assert(vnStore->VNFuncArity(func) == 1);
            }
            else
            {
                normalPair = vnStore->VNPairForFunc(tree->TypeGet(), func);
                assert(vnStore->VNFuncArity(func) == 0);
            }
        }
        else // HWINTRINSIC unary or binary operator.
        {
            ValueNumPair op1vnp;
            ValueNumPair op1Xvnp;
            getOperandVNs(tree->Op(1), &op1vnp, &op1Xvnp);

            if (tree->GetOperandCount() == 1)
            {
                excSetPair = op1Xvnp;

                if (encodeResultType)
                {
                    normalPair = vnStore->VNPairForFunc(tree->TypeGet(), func, op1vnp, resultTypeVNPair);
                    assert((vnStore->VNFuncArity(func) == 2) || isVariableNumArgs);
                }
                else
                {
                    normalPair = vnStore->VNPairForFunc(tree->TypeGet(), func, op1vnp);
                    assert((vnStore->VNFuncArity(func) == 1) || isVariableNumArgs);
                }
            }
            else
            {
                ValueNumPair op2vnp;
                ValueNumPair op2Xvnp;
                getOperandVNs(tree->Op(2), &op2vnp, &op2Xvnp);

                excSetPair = vnStore->VNPExcSetUnion(op1Xvnp, op2Xvnp);
                if (encodeResultType)
                {
                    normalPair = vnStore->VNPairForFunc(tree->TypeGet(), func, op1vnp, op2vnp, resultTypeVNPair);
                    assert((vnStore->VNFuncArity(func) == 3) || isVariableNumArgs);
                }
                else
                {
                    normalPair = vnStore->VNPairForFunc(tree->TypeGet(), func, op1vnp, op2vnp);
                    assert((vnStore->VNFuncArity(func) == 2) || isVariableNumArgs);
                }
            }
        }
    }

    tree->gtVNPair = vnStore->VNPWithExc(normalPair, excSetPair);

    // Currently, the only exceptions these intrinsics could throw are NREs.
    //
    if (isMemoryLoad || isMemoryStore)
    {
        // Most load operations are simple "IND<SIMD>(addr)" equivalents. However, there are exceptions such as AVX
        // "gather" operations, where the "effective" address - one from which the actual load will be performed and
        // NullReferenceExceptions are associated with does not match the value of "addr". We will punt handling those
        // precisely for now.
        switch (intrinsicId)
        {
#ifdef TARGET_XARCH
            case NI_SSE2_MaskMove:
            case NI_AVX_MaskStore:
            case NI_AVX2_MaskStore:
            case NI_AVX_MaskLoad:
            case NI_AVX2_MaskLoad:
            case NI_AVX2_GatherVector128:
            case NI_AVX2_GatherVector256:
            case NI_AVX2_GatherMaskVector128:
            case NI_AVX2_GatherMaskVector256:
            {
                ValueNumPair uniqAddrVNPair   = vnStore->VNPairForExpr(compCurBB, TYP_BYREF);
                ValueNumPair uniqExcVNPair    = vnStore->VNPairForFunc(TYP_REF, VNF_NullPtrExc, uniqAddrVNPair);
                ValueNumPair uniqExcSetVNPair = vnStore->VNPExcSetSingleton(uniqExcVNPair);

                tree->gtVNPair = vnStore->VNPWithExc(tree->gtVNPair, uniqExcSetVNPair);
            }
            break;
#endif // TARGET_XARCH

            default:
                fgValueNumberAddExceptionSetForIndirection(tree, addr);
                break;
        }
    }
}
#endif // FEATURE_HW_INTRINSICS

void Compiler::fgValueNumberCastTree(GenTree* tree)
{
    assert(tree->OperGet() == GT_CAST);

    ValueNumPair srcVNPair        = tree->AsOp()->gtOp1->gtVNPair;
    var_types    castToType       = tree->CastToType();
    var_types    castFromType     = tree->CastFromType();
    bool         srcIsUnsigned    = ((tree->gtFlags & GTF_UNSIGNED) != 0);
    bool         hasOverflowCheck = tree->gtOverflowEx();

    assert(genActualType(castToType) == genActualType(tree->TypeGet())); // Ensure that the resultType is correct

    tree->gtVNPair = vnStore->VNPairForCast(srcVNPair, castToType, castFromType, srcIsUnsigned, hasOverflowCheck);
}

// Compute the ValueNumber for a cast operation
ValueNum ValueNumStore::VNForCast(ValueNum  srcVN,
                                  var_types castToType,
                                  var_types castFromType,
                                  bool      srcIsUnsigned,    /* = false */
                                  bool      hasOverflowCheck) /* = false */
{
    // The resulting type after performing the cast is always widened to a supported IL stack size
    var_types resultType = genActualType(castToType);

    // For integral unchecked casts, only the "int -> long" upcasts use
    // "srcIsUnsigned", to decide whether to use sign or zero extension.
    if (!hasOverflowCheck && !varTypeIsFloating(castToType) && (genTypeSize(castToType) <= genTypeSize(castFromType)))
    {
        srcIsUnsigned = false;
    }

    ValueNum srcExcVN;
    ValueNum srcNormVN;
    VNUnpackExc(srcVN, &srcNormVN, &srcExcVN);

    VNFunc   castFunc     = hasOverflowCheck ? VNF_CastOvf : VNF_Cast;
    ValueNum castTypeVN   = VNForCastOper(castToType, srcIsUnsigned);
    ValueNum resultNormVN = VNForFunc(resultType, castFunc, srcNormVN, castTypeVN);
    ValueNum resultExcVN  = srcExcVN;

    // Add an exception, except if folding took place.
    // We only fold checked casts that do not overflow.
    if (hasOverflowCheck && !IsVNConstant(resultNormVN))
    {
        ValueNum ovfChk = VNForFunc(TYP_REF, VNF_ConvOverflowExc, srcNormVN, castTypeVN);
        resultExcVN     = VNExcSetUnion(VNExcSetSingleton(ovfChk), srcExcVN);
    }

    ValueNum resultVN = VNWithExc(resultNormVN, resultExcVN);

    return resultVN;
}

// Compute the ValueNumberPair for a cast operation
ValueNumPair ValueNumStore::VNPairForCast(ValueNumPair srcVNPair,
                                          var_types    castToType,
                                          var_types    castFromType,
                                          bool         srcIsUnsigned,    /* = false */
                                          bool         hasOverflowCheck) /* = false */
{
    ValueNum srcLibVN  = srcVNPair.GetLiberal();
    ValueNum srcConVN  = srcVNPair.GetConservative();
    ValueNum castLibVN = VNForCast(srcLibVN, castToType, castFromType, srcIsUnsigned, hasOverflowCheck);
    ValueNum castConVN;

    if (srcVNPair.BothEqual())
    {
        castConVN = castLibVN;
    }
    else
    {
        castConVN = VNForCast(srcConVN, castToType, castFromType, srcIsUnsigned, hasOverflowCheck);
    }

    return {castLibVN, castConVN};
}

//------------------------------------------------------------------------
// fgValueNumberBitCast: Value number a bitcast.
//
// Arguments:
//    tree - The tree performing the bitcast
//
void Compiler::fgValueNumberBitCast(GenTree* tree)
{
    assert(tree->OperIs(GT_BITCAST));

    ValueNumPair srcVNPair  = tree->gtGetOp1()->gtVNPair;
    var_types    castToType = tree->TypeGet();

    ValueNumPair srcNormVNPair;
    ValueNumPair srcExcVNPair;
    vnStore->VNPUnpackExc(srcVNPair, &srcNormVNPair, &srcExcVNPair);

    ValueNumPair resultNormVNPair = vnStore->VNPairForBitCast(srcNormVNPair, castToType, genTypeSize(castToType));
    ValueNumPair resultExcVNPair  = srcExcVNPair;

    tree->gtVNPair = vnStore->VNPWithExc(resultNormVNPair, resultExcVNPair);
}

//------------------------------------------------------------------------
// EncodeBitCastType: Encode the target type of a bitcast.
//
// In most cases, it is sufficient to simply encode the numerical value of
// "castToType", as "size" will be implicitly encoded in the source VN's
// type. There is one instance where this is not true: small structs, as
// numbering, much like IR, does not support "true" small types. Thus, we
// encode structs (all of them, for simplicity) specially.
//
// Arguments:
//    castToType - The target type
//    size       - Its size
//
// Return Value:
//    Value number representing the target type.
//
ValueNum ValueNumStore::EncodeBitCastType(var_types castToType, unsigned size)
{
    if (castToType != TYP_STRUCT)
    {
        assert(size == genTypeSize(castToType));
        return VNForIntCon(castToType);
    }

    assert(size != 0);
    return VNForIntCon(TYP_COUNT + size);
}

//------------------------------------------------------------------------
// DecodeBitCastType: Decode the target type of a bitcast.
//
// Decodes VNs produced by "EncodeBitCastType".
//
// Arguments:
//    castToTypeVN - VN representing the target type
//    pSize        - [out] parameter for the size of the target type
//
// Return Value:
//    The target type.
//
var_types ValueNumStore::DecodeBitCastType(ValueNum castToTypeVN, unsigned* pSize)
{
    unsigned encodedType = ConstantValue<unsigned>(castToTypeVN);

    if (encodedType < TYP_COUNT)
    {
        var_types castToType = static_cast<var_types>(encodedType);

        *pSize = genTypeSize(castToType);
        return castToType;
    }

    *pSize = encodedType - TYP_COUNT;
    return TYP_STRUCT;
}

//------------------------------------------------------------------------
// VNForBitCast: Get the VN representing bitwise reinterpretation of types.
//
// Arguments:
//    srcVN      - (VN of) the value being cast from
//    castToType - The type being cast to
//    size       - Size of the target type
//
// Return Value:
//    The value number representing "IND<castToType>(ADDR(srcVN))". Notably,
//    this includes the special sign/zero-extension semantic for small types.
//
// Notes:
//    Bitcasts play a very significant role of representing identity (entire)
//    selections and stores in the physical maps: when we have to "normalize"
//    the types, we need something that represents a "nop" in the selection
//    process, and "VNF_BitCast" is that function. See also the notes for
//    "VNForLoadStoreBitCast".
//
ValueNum ValueNumStore::VNForBitCast(ValueNum srcVN, var_types castToType, unsigned size)
{
    // BitCast<type one>(BitCast<type two>(x)) => BitCast<type one>(x).
    // This ensures we do not end up with pathologically long chains of
    // bitcasts in physical maps. We could do a similar optimization in
    // "VNForMapPhysical[Store|Select]"; we presume that's not worth it,
    // and it is better TP-wise to skip bitcasts "lazily" when doing the
    // selection, as the scenario where they are expected to be common,
    // single-field structs, implies short selection chains.
    VNFuncApp srcVNFunc{VNF_COUNT};
    if (GetVNFunc(srcVN, &srcVNFunc) && (srcVNFunc.m_func == VNF_BitCast))
    {
        srcVN = srcVNFunc.m_args[0];
    }

    var_types srcType = TypeOfVN(srcVN);

    if (srcType == castToType)
    {
        return srcVN;
    }

    assert((castToType != TYP_STRUCT) || (srcType != TYP_STRUCT));

    if (srcVNFunc.m_func == VNF_ZeroObj)
    {
        return VNZeroForType(castToType);
    }

    return VNForFunc(castToType, VNF_BitCast, srcVN, EncodeBitCastType(castToType, size));
}

//------------------------------------------------------------------------
// VNPairForBitCast: VNForBitCast applied to a ValueNumPair.
//
ValueNumPair ValueNumStore::VNPairForBitCast(ValueNumPair srcVNPair, var_types castToType, unsigned size)
{
    ValueNum srcLibVN = srcVNPair.GetLiberal();
    ValueNum srcConVN = srcVNPair.GetConservative();

    ValueNum bitCastLibVN = VNForBitCast(srcLibVN, castToType, size);
    ValueNum bitCastConVN;

    if (srcVNPair.BothEqual())
    {
        bitCastConVN = bitCastLibVN;
    }
    else
    {
        bitCastConVN = VNForBitCast(srcConVN, castToType, size);
    }

    return ValueNumPair(bitCastLibVN, bitCastConVN);
}

void Compiler::fgValueNumberHelperCallFunc(GenTreeCall* call, VNFunc vnf, ValueNumPair vnpExc)
{
    unsigned nArgs = ValueNumStore::VNFuncArity(vnf);
    assert(vnf != VNF_Boundary);
    CallArgs* args                    = &call->gtArgs;
    bool      generateUniqueVN        = false;
    bool      useEntryPointAddrAsArg0 = false;

    switch (vnf)
    {
        case VNF_JitNew:
        {
            generateUniqueVN = true;
            vnpExc           = ValueNumStore::VNPForEmptyExcSet();
        }
        break;

        case VNF_JitNewArr:
        {
            generateUniqueVN  = true;
            ValueNumPair vnp1 = vnStore->VNPNormalPair(args->GetArgByIndex(1)->GetNode()->gtVNPair);

            // The New Array helper may throw an overflow exception
            vnpExc = vnStore->VNPExcSetSingleton(vnStore->VNPairForFunc(TYP_REF, VNF_NewArrOverflowExc, vnp1));
        }
        break;

        case VNF_JitNewMdArr:
        {
            // TODO-MDArray: support value numbering new MD array helper
            generateUniqueVN = true;
        }
        break;

        case VNF_Box:
        case VNF_BoxNullable:
        {
            // Generate unique VN so, VNForFunc generates a unique value number for box nullable.
            // Alternatively instead of using vnpUniq below in VNPairForFunc(...),
            // we could use the value number of what the byref arg0 points to.
            //
            // But retrieving the value number of what the byref arg0 points to is quite a bit more work
            // and doing so only very rarely allows for an additional optimization.
            generateUniqueVN = true;
        }
        break;

        case VNF_JitReadyToRunNew:
        {
            generateUniqueVN        = true;
            vnpExc                  = ValueNumStore::VNPForEmptyExcSet();
            useEntryPointAddrAsArg0 = true;
        }
        break;

        case VNF_JitReadyToRunNewArr:
        {
            generateUniqueVN  = true;
            ValueNumPair vnp1 = vnStore->VNPNormalPair(args->GetArgByIndex(0)->GetNode()->gtVNPair);

            // The New Array helper may throw an overflow exception
            vnpExc = vnStore->VNPExcSetSingleton(vnStore->VNPairForFunc(TYP_REF, VNF_NewArrOverflowExc, vnp1));
            useEntryPointAddrAsArg0 = true;
        }
        break;

        case VNF_ReadyToRunStaticBase:
        case VNF_ReadyToRunGenericStaticBase:
        case VNF_ReadyToRunIsInstanceOf:
        case VNF_ReadyToRunCastClass:
        case VNF_ReadyToRunGenericHandle:
        {
            useEntryPointAddrAsArg0 = true;
        }
        break;

        default:
        {
            assert(s_helperCallProperties.IsPure(eeGetHelperNum(call->gtCallMethHnd)));
        }
        break;
    }

    if (generateUniqueVN)
    {
        nArgs--;
    }

    ValueNumPair vnpUniq;
    if (generateUniqueVN)
    {
        // Generate unique VN so, VNForFunc generates a unique value number.
        vnpUniq.SetBoth(vnStore->VNForExpr(compCurBB, call->TypeGet()));
    }

    if (call->GetIndirectionCellArgKind() != WellKnownArg::None)
    {
        // If we are VN'ing a call with indirection cell arg (e.g. because this
        // is a helper in a R2R compilation) then morph should already have
        // added this arg, so we do not need to use EntryPointAddrAsArg0
        // because the indirection cell itself allows us to disambiguate.
        useEntryPointAddrAsArg0 = false;
    }

    CallArg* curArg = args->Args().begin().GetArg();
    if (nArgs == 0)
    {
        if (generateUniqueVN)
        {
            call->gtVNPair = vnStore->VNPairForFunc(call->TypeGet(), vnf, vnpUniq);
        }
        else
        {
            call->gtVNPair.SetBoth(vnStore->VNForFunc(call->TypeGet(), vnf));
        }
    }
    else
    {
        // Has at least one argument.
        ValueNumPair vnp0;
        ValueNumPair vnp0x = ValueNumStore::VNPForEmptyExcSet();
#ifdef FEATURE_READYTORUN
        if (useEntryPointAddrAsArg0)
        {
            ssize_t  addrValue  = (ssize_t)call->gtEntryPoint.addr;
            ValueNum callAddrVN = vnStore->VNForHandle(addrValue, GTF_ICON_FTN_ADDR);
            vnp0                = ValueNumPair(callAddrVN, callAddrVN);
        }
        else
#endif // FEATURE_READYTORUN
        {
            assert(!useEntryPointAddrAsArg0);
            ValueNumPair vnp0wx = curArg->GetNode()->gtVNPair;
            vnStore->VNPUnpackExc(vnp0wx, &vnp0, &vnp0x);

            // Also include in the argument exception sets
            vnpExc = vnStore->VNPExcSetUnion(vnpExc, vnp0x);

            curArg = curArg->GetNext();
        }
        if (nArgs == 1)
        {
            if (generateUniqueVN)
            {
                call->gtVNPair = vnStore->VNPairForFunc(call->TypeGet(), vnf, vnp0, vnpUniq);
            }
            else
            {
                call->gtVNPair = vnStore->VNPairForFunc(call->TypeGet(), vnf, vnp0);
            }
        }
        else
        {
            // Has at least two arguments.
            ValueNumPair vnp1wx = curArg->GetNode()->gtVNPair;
            ValueNumPair vnp1;
            ValueNumPair vnp1x;
            vnStore->VNPUnpackExc(vnp1wx, &vnp1, &vnp1x);
            vnpExc = vnStore->VNPExcSetUnion(vnpExc, vnp1x);

            curArg = curArg->GetNext();
            if (nArgs == 2)
            {
                if (generateUniqueVN)
                {
                    call->gtVNPair = vnStore->VNPairForFunc(call->TypeGet(), vnf, vnp0, vnp1, vnpUniq);
                }
                else
                {
                    call->gtVNPair = vnStore->VNPairForFunc(call->TypeGet(), vnf, vnp0, vnp1);
                }
            }
            else
            {
                ValueNumPair vnp2wx = curArg->GetNode()->gtVNPair;
                ValueNumPair vnp2;
                ValueNumPair vnp2x;
                vnStore->VNPUnpackExc(vnp2wx, &vnp2, &vnp2x);
                vnpExc = vnStore->VNPExcSetUnion(vnpExc, vnp2x);

                curArg = curArg->GetNext();
                assert(nArgs == 3); // Our current maximum.
                assert(curArg == nullptr);
                if (generateUniqueVN)
                {
                    call->gtVNPair = vnStore->VNPairForFunc(call->TypeGet(), vnf, vnp0, vnp1, vnp2, vnpUniq);
                }
                else
                {
                    call->gtVNPair = vnStore->VNPairForFunc(call->TypeGet(), vnf, vnp0, vnp1, vnp2);
                }
            }
        }
        // Add the accumulated exceptions.
        call->gtVNPair = vnStore->VNPWithExc(call->gtVNPair, vnpExc);
    }
    assert(curArg == nullptr || generateUniqueVN); // All arguments should be processed or we generate unique VN and do
                                                   // not care.
}

void Compiler::fgValueNumberCall(GenTreeCall* call)
{
    if (call->gtCallType == CT_HELPER)
    {
        bool modHeap = fgValueNumberHelperCall(call);

        if (modHeap)
        {
            // For now, arbitrary side effect on GcHeap/ByrefExposed.
            fgMutateGcHeap(call DEBUGARG("HELPER - modifies heap"));
        }
    }
    else
    {
        if (call->TypeGet() == TYP_VOID)
        {
            call->gtVNPair.SetBoth(ValueNumStore::VNForVoid());
        }
        else
        {
            call->gtVNPair.SetBoth(vnStore->VNForExpr(compCurBB, call->TypeGet()));
        }

        // For now, arbitrary side effect on GcHeap/ByrefExposed.
        fgMutateGcHeap(call DEBUGARG("CALL"));
    }

    // If the call generates a definition, because it uses "return buffer", then VN the local
    // as well.
    GenTreeLclVarCommon* lclVarTree = nullptr;
    ssize_t              offset     = 0;
    if (call->DefinesLocal(this, &lclVarTree, /* pIsEntire */ nullptr, &offset))
    {
        ValueNumPair storeValue;
        storeValue.SetBoth(vnStore->VNForExpr(compCurBB, TYP_STRUCT));
        unsigned storeSize = typGetObjLayout(call->gtRetClsHnd)->GetSize();

        fgValueNumberLocalStore(call, lclVarTree, offset, storeSize, storeValue);
    }
}

void Compiler::fgValueNumberCastHelper(GenTreeCall* call)
{
    CorInfoHelpFunc helpFunc         = eeGetHelperNum(call->gtCallMethHnd);
    var_types       castToType       = TYP_UNDEF;
    var_types       castFromType     = TYP_UNDEF;
    bool            srcIsUnsigned    = false;
    bool            hasOverflowCheck = false;

    switch (helpFunc)
    {
        case CORINFO_HELP_LNG2DBL:
            castToType   = TYP_DOUBLE;
            castFromType = TYP_LONG;
            break;

        case CORINFO_HELP_ULNG2DBL:
            castToType    = TYP_DOUBLE;
            castFromType  = TYP_LONG;
            srcIsUnsigned = true;
            break;

        case CORINFO_HELP_DBL2INT:
            castToType   = TYP_INT;
            castFromType = TYP_DOUBLE;
            break;

        case CORINFO_HELP_DBL2INT_OVF:
            castToType       = TYP_INT;
            castFromType     = TYP_DOUBLE;
            hasOverflowCheck = true;
            break;

        case CORINFO_HELP_DBL2LNG:
            castToType   = TYP_LONG;
            castFromType = TYP_DOUBLE;
            break;

        case CORINFO_HELP_DBL2LNG_OVF:
            castToType       = TYP_LONG;
            castFromType     = TYP_DOUBLE;
            hasOverflowCheck = true;
            break;

        case CORINFO_HELP_DBL2UINT:
            castToType   = TYP_UINT;
            castFromType = TYP_DOUBLE;
            break;

        case CORINFO_HELP_DBL2UINT_OVF:
            castToType       = TYP_UINT;
            castFromType     = TYP_DOUBLE;
            hasOverflowCheck = true;
            break;

        case CORINFO_HELP_DBL2ULNG:
            castToType   = TYP_ULONG;
            castFromType = TYP_DOUBLE;
            break;

        case CORINFO_HELP_DBL2ULNG_OVF:
            castToType       = TYP_ULONG;
            castFromType     = TYP_DOUBLE;
            hasOverflowCheck = true;
            break;

        default:
            unreached();
    }

    ValueNumPair argVNP  = call->gtArgs.GetArgByIndex(0)->GetNode()->gtVNPair;
    ValueNumPair castVNP = vnStore->VNPairForCast(argVNP, castToType, castFromType, srcIsUnsigned, hasOverflowCheck);

    call->SetVNs(castVNP);
}

VNFunc Compiler::fgValueNumberJitHelperMethodVNFunc(CorInfoHelpFunc helpFunc)
{
    assert(s_helperCallProperties.IsPure(helpFunc) || s_helperCallProperties.IsAllocator(helpFunc));

    VNFunc vnf = VNF_Boundary; // An illegal value...
    switch (helpFunc)
    {
        // These translate to other function symbols:
        case CORINFO_HELP_DIV:
            vnf = VNFunc(GT_DIV);
            break;
        case CORINFO_HELP_MOD:
            vnf = VNFunc(GT_MOD);
            break;
        case CORINFO_HELP_UDIV:
            vnf = VNFunc(GT_UDIV);
            break;
        case CORINFO_HELP_UMOD:
            vnf = VNFunc(GT_UMOD);
            break;
        case CORINFO_HELP_LLSH:
            vnf = VNFunc(GT_LSH);
            break;
        case CORINFO_HELP_LRSH:
            vnf = VNFunc(GT_RSH);
            break;
        case CORINFO_HELP_LRSZ:
            vnf = VNFunc(GT_RSZ);
            break;
        case CORINFO_HELP_LMUL:
            vnf = VNFunc(GT_MUL);
            break;
        case CORINFO_HELP_LMUL_OVF:
            vnf = VNF_MUL_OVF;
            break;
        case CORINFO_HELP_ULMUL_OVF:
            vnf = VNF_MUL_UN_OVF;
            break;
        case CORINFO_HELP_LDIV:
            vnf = VNFunc(GT_DIV);
            break;
        case CORINFO_HELP_LMOD:
            vnf = VNFunc(GT_MOD);
            break;
        case CORINFO_HELP_ULDIV:
            vnf = VNFunc(GT_UDIV);
            break;
        case CORINFO_HELP_ULMOD:
            vnf = VNFunc(GT_UMOD);
            break;
        case CORINFO_HELP_FLTREM:
            vnf = VNFunc(GT_MOD);
            break;
        case CORINFO_HELP_DBLREM:
            vnf = VNFunc(GT_MOD);
            break;
        case CORINFO_HELP_FLTROUND:
            vnf = VNF_FltRound;
            break; // Is this the right thing?
        case CORINFO_HELP_DBLROUND:
            vnf = VNF_DblRound;
            break; // Is this the right thing?

        // These allocation operations probably require some augmentation -- perhaps allocSiteId,
        // something about array length...
        case CORINFO_HELP_NEWFAST:
        case CORINFO_HELP_NEWSFAST:
        case CORINFO_HELP_NEWSFAST_FINALIZE:
        case CORINFO_HELP_NEWSFAST_ALIGN8:
        case CORINFO_HELP_NEWSFAST_ALIGN8_VC:
        case CORINFO_HELP_NEWSFAST_ALIGN8_FINALIZE:
            vnf = VNF_JitNew;
            break;

        case CORINFO_HELP_READYTORUN_NEW:
            vnf = VNF_JitReadyToRunNew;
            break;

        case CORINFO_HELP_NEWARR_1_DIRECT:
        case CORINFO_HELP_NEWARR_1_OBJ:
        case CORINFO_HELP_NEWARR_1_VC:
        case CORINFO_HELP_NEWARR_1_ALIGN8:
            vnf = VNF_JitNewArr;
            break;

        case CORINFO_HELP_NEW_MDARR:
            vnf = VNF_JitNewMdArr;
            break;

        case CORINFO_HELP_READYTORUN_NEWARR_1:
            vnf = VNF_JitReadyToRunNewArr;
            break;

        case CORINFO_HELP_GETGENERICS_GCSTATIC_BASE:
            vnf = VNF_GetgenericsGcstaticBase;
            break;
        case CORINFO_HELP_GETGENERICS_NONGCSTATIC_BASE:
            vnf = VNF_GetgenericsNongcstaticBase;
            break;
        case CORINFO_HELP_GETSHARED_GCSTATIC_BASE:
            vnf = VNF_GetsharedGcstaticBase;
            break;
        case CORINFO_HELP_GETSHARED_NONGCSTATIC_BASE:
            vnf = VNF_GetsharedNongcstaticBase;
            break;
        case CORINFO_HELP_GETSHARED_GCSTATIC_BASE_NOCTOR:
            vnf = VNF_GetsharedGcstaticBaseNoctor;
            break;
        case CORINFO_HELP_GETSHARED_NONGCSTATIC_BASE_NOCTOR:
            vnf = VNF_GetsharedNongcstaticBaseNoctor;
            break;
        case CORINFO_HELP_READYTORUN_STATIC_BASE:
            vnf = VNF_ReadyToRunStaticBase;
            break;
        case CORINFO_HELP_READYTORUN_GENERIC_STATIC_BASE:
            vnf = VNF_ReadyToRunGenericStaticBase;
            break;
        case CORINFO_HELP_GETSHARED_GCSTATIC_BASE_DYNAMICCLASS:
            vnf = VNF_GetsharedGcstaticBaseDynamicclass;
            break;
        case CORINFO_HELP_GETSHARED_NONGCSTATIC_BASE_DYNAMICCLASS:
            vnf = VNF_GetsharedNongcstaticBaseDynamicclass;
            break;
        case CORINFO_HELP_CLASSINIT_SHARED_DYNAMICCLASS:
            vnf = VNF_ClassinitSharedDynamicclass;
            break;
        case CORINFO_HELP_GETGENERICS_GCTHREADSTATIC_BASE:
            vnf = VNF_GetgenericsGcthreadstaticBase;
            break;
        case CORINFO_HELP_GETGENERICS_NONGCTHREADSTATIC_BASE:
            vnf = VNF_GetgenericsNongcthreadstaticBase;
            break;
        case CORINFO_HELP_GETSHARED_GCTHREADSTATIC_BASE:
            vnf = VNF_GetsharedGcthreadstaticBase;
            break;
        case CORINFO_HELP_GETSHARED_NONGCTHREADSTATIC_BASE:
            vnf = VNF_GetsharedNongcthreadstaticBase;
            break;
        case CORINFO_HELP_GETSHARED_GCTHREADSTATIC_BASE_NOCTOR:
            vnf = VNF_GetsharedGcthreadstaticBaseNoctor;
            break;
        case CORINFO_HELP_GETSHARED_NONGCTHREADSTATIC_BASE_NOCTOR:
            vnf = VNF_GetsharedNongcthreadstaticBaseNoctor;
            break;
        case CORINFO_HELP_GETSHARED_GCTHREADSTATIC_BASE_DYNAMICCLASS:
            vnf = VNF_GetsharedGcthreadstaticBaseDynamicclass;
            break;
        case CORINFO_HELP_GETSHARED_NONGCTHREADSTATIC_BASE_DYNAMICCLASS:
            vnf = VNF_GetsharedNongcthreadstaticBaseDynamicclass;
            break;
        case CORINFO_HELP_GETSTATICFIELDADDR_TLS:
            vnf = VNF_GetStaticAddrTLS;
            break;

        case CORINFO_HELP_RUNTIMEHANDLE_METHOD:
        case CORINFO_HELP_RUNTIMEHANDLE_METHOD_LOG:
            vnf = VNF_RuntimeHandleMethod;
            break;

        case CORINFO_HELP_READYTORUN_GENERIC_HANDLE:
            vnf = VNF_ReadyToRunGenericHandle;
            break;

        case CORINFO_HELP_RUNTIMEHANDLE_CLASS:
        case CORINFO_HELP_RUNTIMEHANDLE_CLASS_LOG:
            vnf = VNF_RuntimeHandleClass;
            break;

        case CORINFO_HELP_STRCNS:
            vnf = VNF_LazyStrCns;
            break;

        case CORINFO_HELP_CHKCASTCLASS:
        case CORINFO_HELP_CHKCASTCLASS_SPECIAL:
        case CORINFO_HELP_CHKCASTARRAY:
        case CORINFO_HELP_CHKCASTINTERFACE:
        case CORINFO_HELP_CHKCASTANY:
            vnf = VNF_CastClass;
            break;

        case CORINFO_HELP_READYTORUN_CHKCAST:
            vnf = VNF_ReadyToRunCastClass;
            break;

        case CORINFO_HELP_ISINSTANCEOFCLASS:
        case CORINFO_HELP_ISINSTANCEOFINTERFACE:
        case CORINFO_HELP_ISINSTANCEOFARRAY:
        case CORINFO_HELP_ISINSTANCEOFANY:
            vnf = VNF_IsInstanceOf;
            break;

        case CORINFO_HELP_TYPEHANDLE_TO_RUNTIMETYPE:
            vnf = VNF_TypeHandleToRuntimeType;
            break;

        case CORINFO_HELP_TYPEHANDLE_TO_RUNTIMETYPEHANDLE:
            vnf = VNF_TypeHandleToRuntimeTypeHandle;
            break;

        case CORINFO_HELP_ARE_TYPES_EQUIVALENT:
            vnf = VNF_AreTypesEquivalent;
            break;

        case CORINFO_HELP_READYTORUN_ISINSTANCEOF:
            vnf = VNF_ReadyToRunIsInstanceOf;
            break;

        case CORINFO_HELP_LDELEMA_REF:
            vnf = VNF_LdElemA;
            break;

        case CORINFO_HELP_UNBOX:
            vnf = VNF_Unbox;
            break;

        // A constant within any method.
        case CORINFO_HELP_GETCURRENTMANAGEDTHREADID:
            vnf = VNF_ManagedThreadId;
            break;

        case CORINFO_HELP_GETREFANY:
            // TODO-CQ: This should really be interpreted as just a struct field reference, in terms of values.
            vnf = VNF_GetRefanyVal;
            break;

        case CORINFO_HELP_GETCLASSFROMMETHODPARAM:
            vnf = VNF_GetClassFromMethodParam;
            break;

        case CORINFO_HELP_GETSYNCFROMCLASSHANDLE:
            vnf = VNF_GetSyncFromClassHandle;
            break;

        case CORINFO_HELP_LOOP_CLONE_CHOICE_ADDR:
            vnf = VNF_LoopCloneChoiceAddr;
            break;

        case CORINFO_HELP_BOX:
            vnf = VNF_Box;
            break;

        case CORINFO_HELP_BOX_NULLABLE:
            vnf = VNF_BoxNullable;
            break;

        default:
            unreached();
    }

    assert(vnf != VNF_Boundary);
    return vnf;
}

bool Compiler::fgValueNumberHelperCall(GenTreeCall* call)
{
    CorInfoHelpFunc helpFunc = eeGetHelperNum(call->gtCallMethHnd);

    switch (helpFunc)
    {
        case CORINFO_HELP_LNG2DBL:
        case CORINFO_HELP_ULNG2DBL:
        case CORINFO_HELP_DBL2INT:
        case CORINFO_HELP_DBL2INT_OVF:
        case CORINFO_HELP_DBL2LNG:
        case CORINFO_HELP_DBL2LNG_OVF:
        case CORINFO_HELP_DBL2UINT:
        case CORINFO_HELP_DBL2UINT_OVF:
        case CORINFO_HELP_DBL2ULNG:
        case CORINFO_HELP_DBL2ULNG_OVF:
            fgValueNumberCastHelper(call);
            return false;

        default:
            break;
    }

    bool pure        = s_helperCallProperties.IsPure(helpFunc);
    bool isAlloc     = s_helperCallProperties.IsAllocator(helpFunc);
    bool modHeap     = s_helperCallProperties.MutatesHeap(helpFunc);
    bool mayRunCctor = s_helperCallProperties.MayRunCctor(helpFunc);
    bool noThrow     = s_helperCallProperties.NoThrow(helpFunc);

    ValueNumPair vnpExc = ValueNumStore::VNPForEmptyExcSet();

    // If the JIT helper can throw an exception make sure that we fill in
    // vnpExc with a Value Number that represents the exception(s) that can be thrown.
    if (!noThrow)
    {
        // If the helper is known to only throw only one particular exception
        // we can set vnpExc to that exception, otherwise we conservatively
        // model the JIT helper as possibly throwing multiple different exceptions
        //
        switch (helpFunc)
        {
            // This helper always throws the VNF_OverflowExc exception.
            case CORINFO_HELP_OVERFLOW:
                vnpExc = vnStore->VNPExcSetSingleton(
                    vnStore->VNPairForFunc(TYP_REF, VNF_OverflowExc, vnStore->VNPForVoid()));
                break;

            default:
                // Setup vnpExc with the information that multiple different exceptions
                // could be generated by this helper
                vnpExc = vnStore->VNPExcSetSingleton(vnStore->VNPairForFunc(TYP_REF, VNF_HelperMultipleExc));
        }
    }

    ValueNumPair vnpNorm;

    if (call->TypeGet() == TYP_VOID)
    {
        vnpNorm = ValueNumStore::VNPForVoid();
    }
    else
    {
        if (pure || isAlloc)
        {
            VNFunc vnf = fgValueNumberJitHelperMethodVNFunc(helpFunc);

            if (mayRunCctor)
            {
                if ((call->gtFlags & GTF_CALL_HOISTABLE) == 0)
                {
                    modHeap = true;
                }
            }

            fgValueNumberHelperCallFunc(call, vnf, vnpExc);
            return modHeap;
        }
        else
        {
            vnpNorm.SetBoth(vnStore->VNForExpr(compCurBB, call->TypeGet()));
        }
    }

    call->gtVNPair = vnStore->VNPWithExc(vnpNorm, vnpExc);
    return modHeap;
}

//--------------------------------------------------------------------------------
// fgValueNumberAddExceptionSetForIndirection
//         - Adds the exception sets for the current tree node
//           which is performing a memory indirection operation
//
// Arguments:
//    tree       - The current GenTree node,
//                 It must be some kind of an indirection node
//                 or have an implicit indirection
//    baseAddr   - The address that we are indirecting
//
// Return Value:
//               - The tree's gtVNPair is updated to include the VNF_nullPtrExc
//                 exception set.  We calculate a base address to use as the
//                 argument to the VNF_nullPtrExc function.
//
// Notes:        - The calculation of the base address removes any constant
//                 offsets, so that obj.x and obj.y will both have obj as
//                 their base address.
//                 For arrays the base address currently includes the
//                 index calculations.
//
void Compiler::fgValueNumberAddExceptionSetForIndirection(GenTree* tree, GenTree* baseAddr)
{
    // We should have tree that a unary indirection or a tree node with an implicit indirection
    assert(tree->OperIsUnary() || tree->OperIsImplicitIndir());

    // We evaluate the baseAddr ValueNumber further in order
    // to obtain a better value to use for the null check exception.
    //
    ValueNumPair baseVNP = baseAddr->gtVNPair;
    ValueNum     baseLVN = baseVNP.GetLiberal();
    ValueNum     baseCVN = baseVNP.GetConservative();
    ssize_t      offsetL = 0;
    ssize_t      offsetC = 0;
    VNFuncApp    funcAttr;

    while (vnStore->GetVNFunc(baseLVN, &funcAttr) && (funcAttr.m_func == (VNFunc)GT_ADD) &&
           (vnStore->TypeOfVN(baseLVN) == TYP_BYREF))
    {
        // The arguments in value numbering functions are sorted in increasing order
        // Thus either arg could be the constant.
        if (vnStore->IsVNConstant(funcAttr.m_args[0]) && varTypeIsIntegral(vnStore->TypeOfVN(funcAttr.m_args[0])))
        {
            offsetL += vnStore->CoercedConstantValue<ssize_t>(funcAttr.m_args[0]);
            baseLVN = funcAttr.m_args[1];
        }
        else if (vnStore->IsVNConstant(funcAttr.m_args[1]) && varTypeIsIntegral(vnStore->TypeOfVN(funcAttr.m_args[1])))
        {
            offsetL += vnStore->CoercedConstantValue<ssize_t>(funcAttr.m_args[1]);
            baseLVN = funcAttr.m_args[0];
        }
        else // neither argument is a constant
        {
            break;
        }

        if (fgIsBigOffset(offsetL))
        {
            // Failure: Exit this loop if we have a "big" offset

            // reset baseLVN back to the full address expression
            baseLVN = baseVNP.GetLiberal();
            break;
        }
    }

    while (vnStore->GetVNFunc(baseCVN, &funcAttr) && (funcAttr.m_func == (VNFunc)GT_ADD) &&
           (vnStore->TypeOfVN(baseCVN) == TYP_BYREF))
    {
        // The arguments in value numbering functions are sorted in increasing order
        // Thus either arg could be the constant.
        if (vnStore->IsVNConstant(funcAttr.m_args[0]) && varTypeIsIntegral(vnStore->TypeOfVN(funcAttr.m_args[0])))
        {
            offsetL += vnStore->CoercedConstantValue<ssize_t>(funcAttr.m_args[0]);
            baseCVN = funcAttr.m_args[1];
        }
        else if (vnStore->IsVNConstant(funcAttr.m_args[1]) && varTypeIsIntegral(vnStore->TypeOfVN(funcAttr.m_args[1])))
        {
            offsetC += vnStore->CoercedConstantValue<ssize_t>(funcAttr.m_args[1]);
            baseCVN = funcAttr.m_args[0];
        }
        else // neither argument is a constant
        {
            break;
        }

        if (fgIsBigOffset(offsetC))
        {
            // Failure: Exit this loop if we have a "big" offset

            // reset baseCVN back to the full address expression
            baseCVN = baseVNP.GetConservative();
            break;
        }
    }

    // Create baseVNP, from the values we just computed,
    baseVNP = ValueNumPair(baseLVN, baseCVN);

    // The exceptions in "baseVNP" should have been added to the "tree"'s set already.
    assert(vnStore->VNPExcIsSubset(vnStore->VNPExceptionSet(tree->gtVNPair), vnStore->VNPExceptionSet(baseVNP)));

    // The normal VN for base address is used to create the NullPtrExc
    ValueNumPair vnpBaseNorm = vnStore->VNPNormalPair(baseVNP);
    ValueNumPair excChkSet   = vnStore->VNPForEmptyExcSet();

    if (!vnStore->IsKnownNonNull(vnpBaseNorm.GetLiberal()))
    {
        excChkSet.SetLiberal(
            vnStore->VNExcSetSingleton(vnStore->VNForFunc(TYP_REF, VNF_NullPtrExc, vnpBaseNorm.GetLiberal())));
    }

    if (!vnStore->IsKnownNonNull(vnpBaseNorm.GetConservative()))
    {
        excChkSet.SetConservative(
            vnStore->VNExcSetSingleton(vnStore->VNForFunc(TYP_REF, VNF_NullPtrExc, vnpBaseNorm.GetConservative())));
    }

    // Add the NullPtrExc to "tree"'s value numbers.
    tree->gtVNPair = vnStore->VNPWithExc(tree->gtVNPair, excChkSet);
}

//--------------------------------------------------------------------------------
// fgValueNumberAddExceptionSetForDivision
//         - Adds the exception sets for the current tree node
//           which is performing an integer division operation
//
// Arguments:
//    tree       - The current GenTree node,
//                 It must be a node that performs an integer division
//
// Return Value:
//               - The tree's gtVNPair is updated to include
//                 VNF_DivideByZeroExc and VNF_ArithmeticExc,
//                 We will omit one or both of them when the operation
//                 has constants arguments that preclude the exception.
//
void Compiler::fgValueNumberAddExceptionSetForDivision(GenTree* tree)
{
    genTreeOps oper = tree->OperGet();

    // A Divide By Zero exception may be possible.
    // The divisor is held in tree->AsOp()->gtOp2
    //
    bool isUnsignedOper         = (oper == GT_UDIV) || (oper == GT_UMOD);
    bool needDivideByZeroExcLib = true;
    bool needDivideByZeroExcCon = true;
    bool needArithmeticExcLib   = !isUnsignedOper; // Overflow isn't possible for unsigned divide
    bool needArithmeticExcCon   = !isUnsignedOper;

    // Determine if we have a 32-bit or 64-bit divide operation
    var_types typ = genActualType(tree->TypeGet());
    assert((typ == TYP_INT) || (typ == TYP_LONG));

    // Retrieve the Norm VN for op2 to use it for the DivideByZeroExc
    ValueNumPair vnpOp2Norm   = vnStore->VNPNormalPair(tree->AsOp()->gtOp2->gtVNPair);
    ValueNum     vnOp2NormLib = vnpOp2Norm.GetLiberal();
    ValueNum     vnOp2NormCon = vnpOp2Norm.GetConservative();

    if (typ == TYP_INT)
    {
        if (vnStore->IsVNConstant(vnOp2NormLib))
        {
            INT32 kVal = vnStore->ConstantValue<INT32>(vnOp2NormLib);
            if (kVal != 0)
            {
                needDivideByZeroExcLib = false;
            }
            if (!isUnsignedOper && (kVal != -1))
            {
                needArithmeticExcLib = false;
            }
        }
        if (vnStore->IsVNConstant(vnOp2NormCon))
        {
            INT32 kVal = vnStore->ConstantValue<INT32>(vnOp2NormCon);
            if (kVal != 0)
            {
                needDivideByZeroExcCon = false;
            }
            if (!isUnsignedOper && (kVal != -1))
            {
                needArithmeticExcCon = false;
            }
        }
    }
    else // (typ == TYP_LONG)
    {
        if (vnStore->IsVNConstant(vnOp2NormLib))
        {
            INT64 kVal = vnStore->ConstantValue<INT64>(vnOp2NormLib);
            if (kVal != 0)
            {
                needDivideByZeroExcLib = false;
            }
            if (!isUnsignedOper && (kVal != -1))
            {
                needArithmeticExcLib = false;
            }
        }
        if (vnStore->IsVNConstant(vnOp2NormCon))
        {
            INT64 kVal = vnStore->ConstantValue<INT64>(vnOp2NormCon);
            if (kVal != 0)
            {
                needDivideByZeroExcCon = false;
            }
            if (!isUnsignedOper && (kVal != -1))
            {
                needArithmeticExcCon = false;
            }
        }
    }

    // Retrieve the Norm VN for op1 to use it for the ArithmeticExc
    ValueNumPair vnpOp1Norm   = vnStore->VNPNormalPair(tree->AsOp()->gtOp1->gtVNPair);
    ValueNum     vnOp1NormLib = vnpOp1Norm.GetLiberal();
    ValueNum     vnOp1NormCon = vnpOp1Norm.GetConservative();

    if (needArithmeticExcLib || needArithmeticExcCon)
    {
        if (typ == TYP_INT)
        {
            if (vnStore->IsVNConstant(vnOp1NormLib))
            {
                INT32 kVal = vnStore->ConstantValue<INT32>(vnOp1NormLib);

                if (!isUnsignedOper && (kVal != INT32_MIN))
                {
                    needArithmeticExcLib = false;
                }
            }
            if (vnStore->IsVNConstant(vnOp1NormCon))
            {
                INT32 kVal = vnStore->ConstantValue<INT32>(vnOp1NormCon);

                if (!isUnsignedOper && (kVal != INT32_MIN))
                {
                    needArithmeticExcCon = false;
                }
            }
        }
        else // (typ == TYP_LONG)
        {
            if (vnStore->IsVNConstant(vnOp1NormLib))
            {
                INT64 kVal = vnStore->ConstantValue<INT64>(vnOp1NormLib);

                if (!isUnsignedOper && (kVal != INT64_MIN))
                {
                    needArithmeticExcLib = false;
                }
            }
            if (vnStore->IsVNConstant(vnOp1NormCon))
            {
                INT64 kVal = vnStore->ConstantValue<INT64>(vnOp1NormCon);

                if (!isUnsignedOper && (kVal != INT64_MIN))
                {
                    needArithmeticExcCon = false;
                }
            }
        }
    }

    // Unpack, Norm,Exc for the tree's VN
    ValueNumPair vnpTreeNorm;
    ValueNumPair vnpTreeExc;
    ValueNumPair vnpDivZeroExc = ValueNumStore::VNPForEmptyExcSet();
    ValueNumPair vnpArithmExc  = ValueNumStore::VNPForEmptyExcSet();

    vnStore->VNPUnpackExc(tree->gtVNPair, &vnpTreeNorm, &vnpTreeExc);

    if (needDivideByZeroExcLib)
    {
        vnpDivZeroExc.SetLiberal(
            vnStore->VNExcSetSingleton(vnStore->VNForFunc(TYP_REF, VNF_DivideByZeroExc, vnOp2NormLib)));
    }
    if (needDivideByZeroExcCon)
    {
        vnpDivZeroExc.SetConservative(
            vnStore->VNExcSetSingleton(vnStore->VNForFunc(TYP_REF, VNF_DivideByZeroExc, vnOp2NormCon)));
    }
    if (needArithmeticExcLib)
    {
        vnpArithmExc.SetLiberal(vnStore->VNExcSetSingleton(
            vnStore->VNForFuncNoFolding(TYP_REF, VNF_ArithmeticExc, vnOp1NormLib, vnOp2NormLib)));
    }
    if (needArithmeticExcCon)
    {
        vnpArithmExc.SetConservative(vnStore->VNExcSetSingleton(
            vnStore->VNForFuncNoFolding(TYP_REF, VNF_ArithmeticExc, vnOp1NormLib, vnOp2NormCon)));
    }

    // Combine vnpDivZeroExc with the exception set of tree
    ValueNumPair newExcSet = vnStore->VNPExcSetUnion(vnpTreeExc, vnpDivZeroExc);
    // Combine vnpArithmExc with the newExcSet
    newExcSet = vnStore->VNPExcSetUnion(newExcSet, vnpArithmExc);

    // Updated VN for tree, it now includes DivideByZeroExc and/or ArithmeticExc
    tree->gtVNPair = vnStore->VNPWithExc(vnpTreeNorm, newExcSet);
}

//--------------------------------------------------------------------------------
// fgValueNumberAddExceptionSetForOverflow
//         - Adds the exception set for the current tree node
//           which is performing an overflow checking math operation
//
// Arguments:
//    tree       - The current GenTree node,
//                 It must be a node that performs an overflow
//                 checking math operation
//
// Return Value:
//               - The tree's gtVNPair is updated to include the VNF_OverflowExc
//                 exception set, except for constant VNs and those produced from identities.
//
void Compiler::fgValueNumberAddExceptionSetForOverflow(GenTree* tree)
{
    assert(tree->gtOverflowEx());

    // We should only be dealing with an Overflow checking ALU operation.
    VNFunc vnf = GetVNFuncForNode(tree);
    assert(ValueNumStore::VNFuncIsOverflowArithmetic(vnf));

    ValueNumKind vnKinds[2] = {VNK_Liberal, VNK_Conservative};
    for (ValueNumKind vnKind : vnKinds)
    {
        ValueNum vn = tree->GetVN(vnKind);

        // Unpack Norm, Exc for the current VN.
        ValueNum vnNorm;
        ValueNum vnExcSet;
        vnStore->VNUnpackExc(vn, &vnNorm, &vnExcSet);

        // Don't add exceptions if the normal VN represents a constant.
        // We only fold to constant VNs for operations that provably cannot overflow.
        if (vnStore->IsVNConstant(vnNorm))
        {
            continue;
        }

        // Don't add exceptions if the tree's normal VN has been derived from an identity.
        // This takes care of x + 0 == x, 0 + x == x, x - 0 == x, x * 1 == x, 1 * x == x.
        // The x - x == 0 and x * 0 == 0, 0 * x == 0 cases are handled by the "IsVNConstant" check above.
        if ((vnNorm == vnStore->VNNormalValue(tree->gtGetOp1()->GetVN(vnKind))) ||
            (vnNorm == vnStore->VNNormalValue(tree->gtGetOp2()->GetVN(vnKind))))
        {
            // TODO-Review: would it be acceptable to make ValueNumStore::EvalUsingMathIdentity
            // public just to assert here?
            continue;
        }

#ifdef DEBUG
        // The normal value number function should now be the same overflow checking ALU operation as 'vnf'.
        VNFuncApp normFuncApp;
        assert(vnStore->GetVNFunc(vnNorm, &normFuncApp) && (normFuncApp.m_func == vnf));
#endif // DEBUG

        // Overflow-checking operations add an overflow exception.
        // The normal result is used as the input argument for the OverflowExc.
        ValueNum vnOverflowExc = vnStore->VNExcSetSingleton(vnStore->VNForFunc(TYP_REF, VNF_OverflowExc, vnNorm));

        // Combine the new Overflow exception with the original exception set.
        vnExcSet = vnStore->VNExcSetUnion(vnExcSet, vnOverflowExc);

        // Update the VN to include the Overflow exception.
        ValueNum newVN = vnStore->VNWithExc(vnNorm, vnExcSet);
        tree->SetVN(vnKind, newVN);
    }
}

//--------------------------------------------------------------------------------
// fgValueNumberAddExceptionSetForBoundsCheck
//          - Adds the exception set for the current tree node
//            which is performing an bounds check operation
//
// Arguments:
//    tree  - The current GenTree node,
//            It must be a node that performs a bounds check operation
//
// Return Value:
//          - The tree's gtVNPair is updated to include the
//            VNF_IndexOutOfRangeExc exception set.
//
void Compiler::fgValueNumberAddExceptionSetForBoundsCheck(GenTree* tree)
{
    GenTreeBoundsChk* node = tree->AsBoundsChk();
    assert(node != nullptr);

    ValueNumPair vnpIndex  = node->GetIndex()->gtVNPair;
    ValueNumPair vnpArrLen = node->GetArrayLength()->gtVNPair;

    // Unpack, Norm,Exc for the tree's VN
    //
    ValueNumPair vnpTreeNorm;
    ValueNumPair vnpTreeExc;

    vnStore->VNPUnpackExc(tree->gtVNPair, &vnpTreeNorm, &vnpTreeExc);

    // Construct the exception set for bounds check
    ValueNumPair boundsChkExcSet = vnStore->VNPExcSetSingleton(
        vnStore->VNPairForFuncNoFolding(TYP_REF, VNF_IndexOutOfRangeExc, vnStore->VNPNormalPair(vnpIndex),
                                        vnStore->VNPNormalPair(vnpArrLen)));

    // Combine the new Overflow exception with the original exception set of tree
    ValueNumPair newExcSet = vnStore->VNPExcSetUnion(vnpTreeExc, boundsChkExcSet);

    // Update the VN for the tree it, the updated VN for tree
    // now includes the IndexOutOfRange exception.
    tree->gtVNPair = vnStore->VNPWithExc(vnpTreeNorm, newExcSet);
}

//--------------------------------------------------------------------------------
// fgValueNumberAddExceptionSetForCkFinite
//         - Adds the exception set for the current tree node
//           which is a CkFinite operation
//
// Arguments:
//    tree       - The current GenTree node,
//                 It must be a CkFinite node
//
// Return Value:
//               - The tree's gtVNPair is updated to include the VNF_ArithmeticExc
//                 exception set.
//
void Compiler::fgValueNumberAddExceptionSetForCkFinite(GenTree* tree)
{
    // We should only be dealing with an check finite operation.
    assert(tree->OperGet() == GT_CKFINITE);

    // Unpack, Norm,Exc for the tree's VN
    //
    ValueNumPair vnpTreeNorm;
    ValueNumPair vnpTreeExc;
    ValueNumPair newExcSet;

    vnStore->VNPUnpackExc(tree->gtVNPair, &vnpTreeNorm, &vnpTreeExc);

    // ckfinite adds an Arithmetic exception
    // The normal result is used as the input argument for the ArithmeticExc
    ValueNumPair arithmeticExcSet =
        vnStore->VNPExcSetSingleton(vnStore->VNPairForFunc(TYP_REF, VNF_ArithmeticExc, vnpTreeNorm));

    // Combine the new Arithmetic exception with the original exception set of tree
    newExcSet = vnStore->VNPExcSetUnion(vnpTreeExc, arithmeticExcSet);

    // Updated VN for tree, it now includes Arithmetic exception
    tree->gtVNPair = vnStore->VNPWithExc(vnpTreeNorm, newExcSet);
}

//--------------------------------------------------------------------------------
// fgValueNumberAddExceptionSet
//         - Adds any exception sets needed for the current tree node
//
// Arguments:
//    tree       - The current GenTree node,
//
// Return Value:
//               - The tree's gtVNPair is updated to include the exception sets.
//
// Notes:        - This method relies upon OperMayTHrow to determine if we need
//                 to add an exception set.  If OPerMayThrow returns false no
//                 exception set will be added.
//
void Compiler::fgValueNumberAddExceptionSet(GenTree* tree)
{
    if (tree->OperMayThrow(this))
    {
        switch (tree->OperGet())
        {
            case GT_CAST: // A cast with an overflow check
                break;    // Already handled by VNPairForCast()

            case GT_ADD: // An Overflow checking ALU operation
            case GT_SUB:
            case GT_MUL:
                assert(tree->gtOverflowEx());
                fgValueNumberAddExceptionSetForOverflow(tree);
                break;

            case GT_DIV:
            case GT_UDIV:
            case GT_MOD:
            case GT_UMOD:
                fgValueNumberAddExceptionSetForDivision(tree);
                break;

            case GT_BOUNDS_CHECK:
                fgValueNumberAddExceptionSetForBoundsCheck(tree);
                break;

            case GT_LCLHEAP:
                // It is not necessary to model the StackOverflow exception for GT_LCLHEAP
                break;

            case GT_INTRINSIC:
                assert(tree->AsIntrinsic()->gtIntrinsicName == NI_System_Object_GetType);
                fgValueNumberAddExceptionSetForIndirection(tree, tree->AsIntrinsic()->gtGetOp1());
                break;

            case GT_IND:
            case GT_BLK:
            case GT_OBJ:
            case GT_NULLCHECK:
                fgValueNumberAddExceptionSetForIndirection(tree, tree->AsIndir()->Addr());
                break;

            case GT_ARR_LENGTH:
            case GT_MDARR_LENGTH:
            case GT_MDARR_LOWER_BOUND:
                fgValueNumberAddExceptionSetForIndirection(tree, tree->AsArrCommon()->ArrRef());
                break;

            case GT_ARR_ELEM:
                assert(!opts.compJitEarlyExpandMDArrays);
                fgValueNumberAddExceptionSetForIndirection(tree, tree->AsArrElem()->gtArrObj);
                break;

            case GT_ARR_INDEX:
                fgValueNumberAddExceptionSetForIndirection(tree, tree->AsArrIndex()->ArrObj());
                break;

            case GT_ARR_OFFSET:
                fgValueNumberAddExceptionSetForIndirection(tree, tree->AsArrOffs()->gtArrObj);
                break;

            case GT_CKFINITE:
                fgValueNumberAddExceptionSetForCkFinite(tree);
                break;

#ifdef FEATURE_HW_INTRINSICS
            case GT_HWINTRINSIC:
                // ToDo: model the exceptions for Intrinsics
                break;
#endif // FEATURE_HW_INTRINSICS

            default:
                assert(!"Handle this oper in fgValueNumberAddExceptionSet");
                break;
        }
    }
}

#ifdef DEBUG
//------------------------------------------------------------------------
// fgDebugCheckExceptionSets: Verify the exception sets on trees.
//
// This function checks that the node's exception set is a superset of
// the exception sets of its operands.
//
void Compiler::fgDebugCheckExceptionSets()
{
    struct ExceptionSetsChecker
    {
        static void CheckTree(GenTree* tree, ValueNumStore* vnStore)
        {
            // We will fail to VN some PHI_ARGs - their values may not
            // be known at the point we number them because of loops.
            assert(tree->gtVNPair.BothDefined() || tree->OperIs(GT_PHI_ARG));

            ValueNumPair operandsExcSet = vnStore->VNPForEmptyExcSet();
            tree->VisitOperands([&](GenTree* operand) -> GenTree::VisitResult {

                CheckTree(operand, vnStore);

                ValueNumPair operandVNP = operand->gtVNPair.BothDefined() ? operand->gtVNPair : vnStore->VNPForVoid();
                operandsExcSet          = vnStore->VNPUnionExcSet(operandVNP, operandsExcSet);

                return GenTree::VisitResult::Continue;
            });

            // Currently, we fail to properly maintain the exception sets for trees with user calls.
            if ((tree->gtFlags & GTF_CALL) != 0)
            {
                return;
            }

            ValueNumPair nodeExcSet = vnStore->VNPExceptionSet(tree->gtVNPair);
            assert(vnStore->VNExcIsSubset(nodeExcSet.GetLiberal(), operandsExcSet.GetLiberal()));
            assert(vnStore->VNExcIsSubset(nodeExcSet.GetConservative(), operandsExcSet.GetConservative()));
        }
    };

    for (BasicBlock* const block : Blocks())
    {
        for (Statement* const stmt : block->Statements())
        {
            // Exclude statements VN hasn't visited for whichever reason...
            if (stmt->GetRootNode()->GetVN(VNK_Liberal) == ValueNumStore::NoVN)
            {
                continue;
            }

            ExceptionSetsChecker::CheckTree(stmt->GetRootNode(), vnStore);
        }
    }
}

// This method asserts that SSA name constraints specified are satisfied.
// Until we figure out otherwise, all VN's are assumed to be liberal.
// TODO-Cleanup: new JitTestLabels for lib vs cons vs both VN classes?
void Compiler::JitTestCheckVN()
{
    typedef JitHashTable<ssize_t, JitSmallPrimitiveKeyFuncs<ssize_t>, ValueNum>  LabelToVNMap;
    typedef JitHashTable<ValueNum, JitSmallPrimitiveKeyFuncs<ValueNum>, ssize_t> VNToLabelMap;

    // If we have no test data, early out.
    if (m_nodeTestData == nullptr)
    {
        return;
    }

    NodeToTestDataMap* testData = GetNodeTestData();

    // First we have to know which nodes in the tree are reachable.
    typedef JitHashTable<GenTree*, JitPtrKeyFuncs<GenTree>, int> NodeToIntMap;
    NodeToIntMap* reachable = FindReachableNodesInNodeTestData();

    LabelToVNMap* labelToVN = new (getAllocatorDebugOnly()) LabelToVNMap(getAllocatorDebugOnly());
    VNToLabelMap* vnToLabel = new (getAllocatorDebugOnly()) VNToLabelMap(getAllocatorDebugOnly());

    if (verbose)
    {
        printf("\nJit Testing: Value numbering.\n");
    }
    for (NodeToTestDataMap::KeyIterator ki = testData->Begin(); !ki.Equal(testData->End()); ++ki)
    {
        TestLabelAndNum tlAndN;
        GenTree*        node   = ki.Get();
        ValueNum        nodeVN = node->GetVN(VNK_Liberal);

        bool b = testData->Lookup(node, &tlAndN);
        assert(b);
        if (tlAndN.m_tl == TL_VN || tlAndN.m_tl == TL_VNNorm)
        {
            int dummy;
            if (!reachable->Lookup(node, &dummy))
            {
                printf("Node ");
                Compiler::printTreeID(node);
                printf(" had a test constraint declared, but has become unreachable at the time the constraint is "
                       "tested.\n"
                       "(This is probably as a result of some optimization -- \n"
                       "you may need to modify the test case to defeat this opt.)\n");
                assert(false);
            }

            if (verbose)
            {
                printf("  Node ");
                Compiler::printTreeID(node);
                printf(" -- VN class %d.\n", tlAndN.m_num);
            }

            if (tlAndN.m_tl == TL_VNNorm)
            {
                nodeVN = vnStore->VNNormalValue(nodeVN);
            }

            ValueNum vn;
            if (labelToVN->Lookup(tlAndN.m_num, &vn))
            {
                if (verbose)
                {
                    printf("      Already in hash tables.\n");
                }
                // The mapping(s) must be one-to-one: if the label has a mapping, then the ssaNm must, as well.
                ssize_t num2;
                bool    found = vnToLabel->Lookup(vn, &num2);
                assert(found);
                // And the mappings must be the same.
                if (tlAndN.m_num != num2)
                {
                    printf("Node: ");
                    Compiler::printTreeID(node);
                    printf(", with value number " FMT_VN ", was declared in VN class %d,\n", nodeVN, tlAndN.m_num);
                    printf("but this value number " FMT_VN
                           " has already been associated with a different SSA name class: %d.\n",
                           vn, num2);
                    assert(false);
                }
                // And the current node must be of the specified SSA family.
                if (nodeVN != vn)
                {
                    printf("Node: ");
                    Compiler::printTreeID(node);
                    printf(", " FMT_VN " was declared in SSA name class %d,\n", nodeVN, tlAndN.m_num);
                    printf("but that name class was previously bound to a different value number: " FMT_VN ".\n", vn);
                    assert(false);
                }
            }
            else
            {
                ssize_t num;
                // The mapping(s) must be one-to-one: if the label has no mapping, then the ssaNm may not, either.
                if (vnToLabel->Lookup(nodeVN, &num))
                {
                    printf("Node: ");
                    Compiler::printTreeID(node);
                    printf(", " FMT_VN " was declared in value number class %d,\n", nodeVN, tlAndN.m_num);
                    printf(
                        "but this value number has already been associated with a different value number class: %d.\n",
                        num);
                    assert(false);
                }
                // Add to both mappings.
                labelToVN->Set(tlAndN.m_num, nodeVN);
                vnToLabel->Set(nodeVN, tlAndN.m_num);
                if (verbose)
                {
                    printf("      added to hash tables.\n");
                }
            }
        }
    }
}

void Compiler::vnpPrint(ValueNumPair vnp, unsigned level)
{
    if (vnp.BothEqual())
    {
        vnPrint(vnp.GetLiberal(), level);
    }
    else
    {
        printf("<l:");
        vnPrint(vnp.GetLiberal(), level);
        printf(", c:");
        vnPrint(vnp.GetConservative(), level);
        printf(">");
    }
}

void Compiler::vnPrint(ValueNum vn, unsigned level)
{
    if (ValueNumStore::isReservedVN(vn))
    {
        printf(ValueNumStore::reservedName(vn));
    }
    else
    {
        printf(FMT_VN, vn);
        if (level > 0)
        {
            vnStore->vnDump(this, vn);
        }
    }
}

#endif // DEBUG

// Methods of ValueNumPair.
ValueNumPair::ValueNumPair() : m_liberal(ValueNumStore::NoVN), m_conservative(ValueNumStore::NoVN)
{
}

bool ValueNumPair::BothDefined() const
{
    return (m_liberal != ValueNumStore::NoVN) && (m_conservative != ValueNumStore::NoVN);
}<|MERGE_RESOLUTION|>--- conflicted
+++ resolved
@@ -8490,7 +8490,8 @@
         }
         else
         {
-            assert((varDsc->TypeGet() == TYP_I_IMPL) && lcl->TypeIs(TYP_BYREF));
+            assert(((varDsc->TypeGet() == TYP_I_IMPL) && lcl->TypeIs(TYP_BYREF)) ||
+                    ((varDsc->TypeGet() == TYP_BYREF) && lcl->TypeIs(TYP_I_IMPL)));
             lcl->gtVNPair = wholeLclVarVNP;
         }
     }
@@ -8536,36 +8537,7 @@
                 {
                     if (lcl->HasSsaName())
                     {
-<<<<<<< HEAD
                         fgValueNumberSsaVarDef(lcl);
-=======
-                        // We expect all uses of promoted structs to be replaced with uses of their fields.
-                        assert(lvaInSsa(lclNum) && !varDsc->CanBeReplacedWithItsField(this));
-
-                        ValueNumPair wholeLclVarVNP = varDsc->GetPerSsaData(lcl->GetSsaNum())->m_vnPair;
-                        assert(wholeLclVarVNP.BothDefined());
-
-                        // Account for type mismatches.
-                        if (genActualType(varDsc) != genActualType(lcl))
-                        {
-                            if (genTypeSize(varDsc) != genTypeSize(lcl))
-                            {
-                                assert((varDsc->TypeGet() == TYP_LONG) && lcl->TypeIs(TYP_INT));
-                                lcl->gtVNPair =
-                                    vnStore->VNPairForCast(wholeLclVarVNP, lcl->TypeGet(), varDsc->TypeGet());
-                            }
-                            else
-                            {
-                                assert(((varDsc->TypeGet() == TYP_I_IMPL) && lcl->TypeIs(TYP_BYREF)) ||
-                                       ((varDsc->TypeGet() == TYP_BYREF) && lcl->TypeIs(TYP_I_IMPL)));
-                                lcl->gtVNPair = wholeLclVarVNP;
-                            }
-                        }
-                        else
-                        {
-                            lcl->gtVNPair = wholeLclVarVNP;
-                        }
->>>>>>> 11b4ef90
                     }
                     else if (varDsc->IsAddressExposed())
                     {
