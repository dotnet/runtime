--- conflicted
+++ resolved
@@ -8479,9 +8479,7 @@
 
     assert((lcl->gtFlags & GTF_VAR_DEF) == 0);
     assert(lcl->HasSsaName());
-
-    // We expect all uses of promoted structs to be replaced with uses of their fields.
-    assert(lvaInSsa(lclNum) && !varDsc->CanBeReplacedWithItsField(this));
+    assert(lvaInSsa(lclNum));
 
     ValueNumPair wholeLclVarVNP = varDsc->GetPerSsaData(lcl->GetSsaNum())->m_vnPair;
     assert(wholeLclVarVNP.BothDefined());
@@ -8543,35 +8541,7 @@
                 {
                     if (lcl->HasSsaName())
                     {
-<<<<<<< HEAD
                         fgValueNumberSsaVarDef(lcl);
-=======
-                        assert(lvaInSsa(lclNum));
-
-                        ValueNumPair wholeLclVarVNP = varDsc->GetPerSsaData(lcl->GetSsaNum())->m_vnPair;
-                        assert(wholeLclVarVNP.BothDefined());
-
-                        // Account for type mismatches.
-                        if (genActualType(varDsc) != genActualType(lcl))
-                        {
-                            if (genTypeSize(varDsc) != genTypeSize(lcl))
-                            {
-                                assert((varDsc->TypeGet() == TYP_LONG) && lcl->TypeIs(TYP_INT));
-                                lcl->gtVNPair =
-                                    vnStore->VNPairForCast(wholeLclVarVNP, lcl->TypeGet(), varDsc->TypeGet());
-                            }
-                            else
-                            {
-                                assert(((varDsc->TypeGet() == TYP_I_IMPL) && lcl->TypeIs(TYP_BYREF)) ||
-                                       ((varDsc->TypeGet() == TYP_BYREF) && lcl->TypeIs(TYP_I_IMPL)));
-                                lcl->gtVNPair = wholeLclVarVNP;
-                            }
-                        }
-                        else
-                        {
-                            lcl->gtVNPair = wholeLclVarVNP;
-                        }
->>>>>>> 17d613e4
                     }
                     else if (varDsc->IsAddressExposed())
                     {
