--- conflicted
+++ resolved
@@ -1701,16 +1701,13 @@
                     m_defs = new (alloc) Alloc<TYP_SIMD32>::Type[ChunkSize];
                     break;
                 }
-<<<<<<< HEAD
 
                 case TYP_SIMD64:
                 {
                     m_defs = new (alloc) Alloc<TYP_SIMD64>::Type[ChunkSize];
                     break;
                 }
-=======
 #endif // TARGET_XARCH
->>>>>>> 4aa15710
 #endif // FEATURE_SIMD
 
                 default:
@@ -1869,15 +1866,12 @@
 {
     return VnForConst(cnsVal, GetSimd32CnsMap(), TYP_SIMD32);
 }
-<<<<<<< HEAD
 
 ValueNum ValueNumStore::VNForSimd64Con(simd64_t cnsVal)
 {
     return VnForConst(cnsVal, GetSimd64CnsMap(), TYP_SIMD64);
 }
-=======
 #endif // TARGET_XARCH
->>>>>>> 4aa15710
 #endif // FEATURE_SIMD
 
 ValueNum ValueNumStore::VNForCastOper(var_types castToType, bool srcIsUnsigned)
@@ -1981,15 +1975,12 @@
         {
             return VNForSimd32Con({});
         }
-<<<<<<< HEAD
 
         case TYP_SIMD64:
         {
             return VNForSimd64Con({});
         }
-=======
 #endif // TARGET_XARCH
->>>>>>> 4aa15710
 #endif // FEATURE_SIMD
 
         // These should be unreached.
@@ -3400,7 +3391,6 @@
 
     return ConstantValue<simd32_t>(argVN);
 }
-<<<<<<< HEAD
 
 // Given a simd64 constant value number return its value as a simd32.
 //
@@ -3411,9 +3401,7 @@
 
     return ConstantValue<simd64_t>(argVN);
 }
-=======
 #endif // TARGET_XARCH
->>>>>>> 4aa15710
 #endif // FEATURE_SIMD
 
 // Compute the proper value number when the VNFunc has all constant arguments
@@ -8206,7 +8194,6 @@
                        cnsVal.u64[2], cnsVal.u64[3]);
                 break;
             }
-<<<<<<< HEAD
 
             case TYP_SIMD64:
             {
@@ -8217,9 +8204,7 @@
                     cnsVal.u64[6], cnsVal.u64[7]);
                 break;
             }
-=======
 #endif // TARGET_XARCH
->>>>>>> 4aa15710
 #endif // FEATURE_SIMD
 
             // These should be unreached.
@@ -9720,11 +9705,7 @@
         case TYP_SIMD64: // TODO-XArch-AVX512: Fix once GenTreeVecCon supports gtSimd64Val.
             tree->gtVNPair.SetBoth(vnStore->VNForSimd32Con(tree->AsVecCon()->gtSimd32Val));
             break;
-<<<<<<< HEAD
-
-=======
 #endif // TARGET_XARCH
->>>>>>> 4aa15710
 #endif // FEATURE_SIMD
 
         case TYP_FLOAT:
