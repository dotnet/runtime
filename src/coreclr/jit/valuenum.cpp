// Licensed to the .NET Foundation under one or more agreements.
// The .NET Foundation licenses this file to you under the MIT license.

/*XXXXXXXXXXXXXXXXXXXXXXXXXXXXXXXXXXXXXXXXXXXXXXXXXXXXXXXXXXXXXXXXXXXXXXXXXXXXX
XXXXXXXXXXXXXXXXXXXXXXXXXXXXXXXXXXXXXXXXXXXXXXXXXXXXXXXXXXXXXXXXXXXXXXXXXXXXXXX
XX                                                                           XX
XX                           ValueNum                                        XX
XX                                                                           XX
XXXXXXXXXXXXXXXXXXXXXXXXXXXXXXXXXXXXXXXXXXXXXXXXXXXXXXXXXXXXXXXXXXXXXXXXXXXXXXX
XXXXXXXXXXXXXXXXXXXXXXXXXXXXXXXXXXXXXXXXXXXXXXXXXXXXXXXXXXXXXXXXXXXXXXXXXXXXXXX
*/

#include "jitpch.h"
#ifdef _MSC_VER
#pragma hdrstop
#endif

#include "valuenum.h"
#include "ssaconfig.h"

// Windows x86 and Windows ARM/ARM64 may not define _isnanf() but they do define _isnan().
// We will redirect the macros to these other functions if the macro is not defined for the
// platform. This has the side effect of a possible implicit upcasting for arguments passed.
#if (defined(HOST_X86) || defined(HOST_ARM) || defined(HOST_ARM64)) && !defined(HOST_UNIX)

#if !defined(_isnanf)
#define _isnanf _isnan
#endif

#endif // (defined(HOST_X86) || defined(HOST_ARM) || defined(HOST_ARM64)) && !defined(HOST_UNIX)

// We need to use target-specific NaN values when statically compute expressions.
// Otherwise, cross crossgen (e.g. x86_arm) would have different binary outputs
// from native crossgen (i.e. arm_arm) when the NaN got "embedded" into code.
//
// For example, when placing NaN value in r3 register
// x86_arm crossgen would emit
//   movw    r3, 0x00
//   movt    r3, 0xfff8
// while arm_arm crossgen (and JIT) output is
//   movw    r3, 0x00
//   movt    r3, 0x7ff8

struct FloatTraits
{
    //------------------------------------------------------------------------
    // NaN: Return target-specific float NaN value
    //
    // Notes:
    //    "Default" NaN value returned by expression 0.0f / 0.0f on x86/x64 has
    //    different binary representation (0xffc00000) than NaN on
    //    ARM32/ARM64 (0x7fc00000).

    static float NaN()
    {
#if defined(TARGET_XARCH)
        unsigned bits = 0xFFC00000u;
#elif defined(TARGET_ARMARCH)
        unsigned           bits = 0x7FC00000u;
#else
#error Unsupported or unset target architecture
#endif
        float result;
        static_assert(sizeof(bits) == sizeof(result), "sizeof(unsigned) must equal sizeof(float)");
        memcpy(&result, &bits, sizeof(result));
        return result;
    }
};

struct DoubleTraits
{
    //------------------------------------------------------------------------
    // NaN: Return target-specific double NaN value
    //
    // Notes:
    //    "Default" NaN value returned by expression 0.0 / 0.0 on x86/x64 has
    //    different binary representation (0xfff8000000000000) than NaN on
    //    ARM32/ARM64 (0x7ff8000000000000).

    static double NaN()
    {
#if defined(TARGET_XARCH)
        unsigned long long bits = 0xFFF8000000000000ull;
#elif defined(TARGET_ARMARCH)
        unsigned long long bits = 0x7FF8000000000000ull;
#else
#error Unsupported or unset target architecture
#endif
        double result;
        static_assert(sizeof(bits) == sizeof(result), "sizeof(unsigned long long) must equal sizeof(double)");
        memcpy(&result, &bits, sizeof(result));
        return result;
    }
};

//------------------------------------------------------------------------
// FpAdd: Computes value1 + value2
//
// Return Value:
//    TFpTraits::NaN() - If target ARM32/ARM64 and result value is NaN
//    value1 + value2  - Otherwise
//
// Notes:
//    See FloatTraits::NaN() and DoubleTraits::NaN() notes.

template <typename TFp, typename TFpTraits>
TFp FpAdd(TFp value1, TFp value2)
{
#ifdef TARGET_ARMARCH
    // If [value1] is negative infinity and [value2] is positive infinity
    //   the result is NaN.
    // If [value1] is positive infinity and [value2] is negative infinity
    //   the result is NaN.

    if (!_finite(value1) && !_finite(value2))
    {
        if (value1 < 0 && value2 > 0)
        {
            return TFpTraits::NaN();
        }

        if (value1 > 0 && value2 < 0)
        {
            return TFpTraits::NaN();
        }
    }
#endif // TARGET_ARMARCH

    return value1 + value2;
}

//------------------------------------------------------------------------
// FpSub: Computes value1 - value2
//
// Return Value:
//    TFpTraits::NaN() - If target ARM32/ARM64 and result value is NaN
//    value1 - value2  - Otherwise
//
// Notes:
//    See FloatTraits::NaN() and DoubleTraits::NaN() notes.

template <typename TFp, typename TFpTraits>
TFp FpSub(TFp value1, TFp value2)
{
#ifdef TARGET_ARMARCH
    // If [value1] is positive infinity and [value2] is positive infinity
    //   the result is NaN.
    // If [value1] is negative infinity and [value2] is negative infinity
    //   the result is NaN.

    if (!_finite(value1) && !_finite(value2))
    {
        if (value1 > 0 && value2 > 0)
        {
            return TFpTraits::NaN();
        }

        if (value1 < 0 && value2 < 0)
        {
            return TFpTraits::NaN();
        }
    }
#endif // TARGET_ARMARCH

    return value1 - value2;
}

//------------------------------------------------------------------------
// FpMul: Computes value1 * value2
//
// Return Value:
//    TFpTraits::NaN() - If target ARM32/ARM64 and result value is NaN
//    value1 * value2  - Otherwise
//
// Notes:
//    See FloatTraits::NaN() and DoubleTraits::NaN() notes.

template <typename TFp, typename TFpTraits>
TFp FpMul(TFp value1, TFp value2)
{
#ifdef TARGET_ARMARCH
    // From the ECMA standard:
    //
    // If [value1] is zero and [value2] is infinity
    //   the result is NaN.
    // If [value1] is infinity and [value2] is zero
    //   the result is NaN.

    if (value1 == 0 && !_finite(value2) && !_isnan(value2))
    {
        return TFpTraits::NaN();
    }
    if (!_finite(value1) && !_isnan(value1) && value2 == 0)
    {
        return TFpTraits::NaN();
    }
#endif // TARGET_ARMARCH

    return value1 * value2;
}

//------------------------------------------------------------------------
// FpDiv: Computes value1 / value2
//
// Return Value:
//    TFpTraits::NaN() - If target ARM32/ARM64 and result value is NaN
//    value1 / value2  - Otherwise
//
// Notes:
//    See FloatTraits::NaN() and DoubleTraits::NaN() notes.

template <typename TFp, typename TFpTraits>
TFp FpDiv(TFp dividend, TFp divisor)
{
#ifdef TARGET_ARMARCH
    // From the ECMA standard:
    //
    // If [dividend] is zero and [divisor] is zero
    //   the result is NaN.
    // If [dividend] is infinity and [divisor] is infinity
    //   the result is NaN.

    if (dividend == 0 && divisor == 0)
    {
        return TFpTraits::NaN();
    }
    else if (!_finite(dividend) && !_isnan(dividend) && !_finite(divisor) && !_isnan(divisor))
    {
        return TFpTraits::NaN();
    }
#endif // TARGET_ARMARCH

    return dividend / divisor;
}

template <typename TFp, typename TFpTraits>
TFp FpRem(TFp dividend, TFp divisor)
{
    // From the ECMA standard:
    //
    // If [divisor] is zero or [dividend] is infinity
    //   the result is NaN.
    // If [divisor] is infinity,
    //   the result is [dividend]

    if (divisor == 0 || !_finite(dividend))
    {
        return TFpTraits::NaN();
    }
    else if (!_finite(divisor) && !_isnan(divisor))
    {
        return dividend;
    }

    return (TFp)fmod((double)dividend, (double)divisor);
}

//--------------------------------------------------------------------------------
// GetVNFuncForNode: Given a GenTree node, this returns the proper VNFunc to use
// for ValueNumbering
//
// Arguments:
//    node - The GenTree node that we need the VNFunc for.
//
// Return Value:
//    The VNFunc to use for this GenTree node
//
// Notes:
//    Some opers have their semantics affected by GTF flags so they need to be
//    replaced by special VNFunc values:
//      - relops are affected by GTF_UNSIGNED/GTF_RELOP_NAN_UN
//      - ADD/SUB/MUL are affected by GTF_OVERFLOW and GTF_UNSIGNED
//
VNFunc GetVNFuncForNode(GenTree* node)
{
    static const VNFunc relopUnFuncs[]{VNF_LT_UN, VNF_LE_UN, VNF_GE_UN, VNF_GT_UN};
    static_assert_no_msg(GT_LE - GT_LT == 1);
    static_assert_no_msg(GT_GE - GT_LT == 2);
    static_assert_no_msg(GT_GT - GT_LT == 3);

    static const VNFunc binopOvfFuncs[]{VNF_ADD_OVF, VNF_SUB_OVF, VNF_MUL_OVF};
    static const VNFunc binopUnOvfFuncs[]{VNF_ADD_UN_OVF, VNF_SUB_UN_OVF, VNF_MUL_UN_OVF};
    static_assert_no_msg(GT_SUB - GT_ADD == 1);
    static_assert_no_msg(GT_MUL - GT_ADD == 2);

    switch (node->OperGet())
    {
        case GT_EQ:
            if (varTypeIsFloating(node->gtGetOp1()))
            {
                assert(varTypeIsFloating(node->gtGetOp2()));
                assert((node->gtFlags & GTF_RELOP_NAN_UN) == 0);
            }
            break;

        case GT_NE:
            if (varTypeIsFloating(node->gtGetOp1()))
            {
                assert(varTypeIsFloating(node->gtGetOp2()));
                assert((node->gtFlags & GTF_RELOP_NAN_UN) != 0);
            }
            break;

        case GT_LT:
        case GT_LE:
        case GT_GT:
        case GT_GE:
            if (varTypeIsFloating(node->gtGetOp1()))
            {
                assert(varTypeIsFloating(node->gtGetOp2()));
                if ((node->gtFlags & GTF_RELOP_NAN_UN) != 0)
                {
                    return relopUnFuncs[node->OperGet() - GT_LT];
                }
            }
            else
            {
                assert(varTypeIsIntegralOrI(node->gtGetOp1()));
                assert(varTypeIsIntegralOrI(node->gtGetOp2()));
                if (node->IsUnsigned())
                {
                    return relopUnFuncs[node->OperGet() - GT_LT];
                }
            }
            break;

        case GT_ADD:
        case GT_SUB:
        case GT_MUL:
            if (varTypeIsIntegralOrI(node->gtGetOp1()) && node->gtOverflow())
            {
                assert(varTypeIsIntegralOrI(node->gtGetOp2()));
                if (node->IsUnsigned())
                {
                    return binopUnOvfFuncs[node->OperGet() - GT_ADD];
                }
                else
                {
                    return binopOvfFuncs[node->OperGet() - GT_ADD];
                }
            }
            break;

#ifdef FEATURE_SIMD
        case GT_SIMD:
            return VNFunc(VNF_SIMD_FIRST + node->AsSIMD()->GetSIMDIntrinsicId());
#endif // FEATURE_SIMD
#ifdef FEATURE_HW_INTRINSICS
        case GT_HWINTRINSIC:
            return VNFunc(VNF_HWI_FIRST + (node->AsHWIntrinsic()->GetHWIntrinsicId() - NI_HW_INTRINSIC_START - 1));
#endif // FEATURE_HW_INTRINSICS

        case GT_CAST:
            // GT_CAST can overflow but it has special handling and it should not appear here.
            unreached();

        default:
            // Make sure we don't miss an onverflow oper, if a new one is ever added.
            assert(!GenTree::OperMayOverflow(node->OperGet()));
            break;
    }

    return VNFunc(node->OperGet());
}

bool ValueNumStore::VNFuncIsOverflowArithmetic(VNFunc vnf)
{
    static_assert_no_msg(VNF_ADD_OVF + 1 == VNF_SUB_OVF);
    static_assert_no_msg(VNF_SUB_OVF + 1 == VNF_MUL_OVF);
    static_assert_no_msg(VNF_MUL_OVF + 1 == VNF_ADD_UN_OVF);
    static_assert_no_msg(VNF_ADD_UN_OVF + 1 == VNF_SUB_UN_OVF);
    static_assert_no_msg(VNF_SUB_UN_OVF + 1 == VNF_MUL_UN_OVF);

    return VNF_ADD_OVF <= vnf && vnf <= VNF_MUL_UN_OVF;
}

bool ValueNumStore::VNFuncIsNumericCast(VNFunc vnf)
{
    return (vnf == VNF_Cast) || (vnf == VNF_CastOvf);
}

unsigned ValueNumStore::VNFuncArity(VNFunc vnf)
{
    // Read the bit field out of the table...
    return (s_vnfOpAttribs[vnf] & VNFOA_ArityMask) >> VNFOA_ArityShift;
}

template <>
bool ValueNumStore::IsOverflowIntDiv(int v0, int v1)
{
    return (v1 == -1) && (v0 == INT32_MIN);
}

template <>
bool ValueNumStore::IsOverflowIntDiv(INT64 v0, INT64 v1)
{
    return (v1 == -1) && (v0 == INT64_MIN);
}

template <typename T>
bool ValueNumStore::IsOverflowIntDiv(T v0, T v1)
{
    return false;
}

template <>
bool ValueNumStore::IsIntZero(int v)
{
    return v == 0;
}
template <>
bool ValueNumStore::IsIntZero(unsigned v)
{
    return v == 0;
}
template <>
bool ValueNumStore::IsIntZero(INT64 v)
{
    return v == 0;
}
template <>
bool ValueNumStore::IsIntZero(UINT64 v)
{
    return v == 0;
}
template <typename T>
bool ValueNumStore::IsIntZero(T v)
{
    return false;
}

ValueNumStore::ValueNumStore(Compiler* comp, CompAllocator alloc)
    : m_pComp(comp)
    , m_alloc(alloc)
    , m_nextChunkBase(0)
    , m_fixedPointMapSels(alloc, 8)
    , m_checkedBoundVNs(alloc)
    , m_chunks(alloc, 8)
    , m_intCnsMap(nullptr)
    , m_longCnsMap(nullptr)
    , m_handleMap(nullptr)
    , m_floatCnsMap(nullptr)
    , m_doubleCnsMap(nullptr)
    , m_byrefCnsMap(nullptr)
    , m_VNFunc0Map(nullptr)
    , m_VNFunc1Map(nullptr)
    , m_VNFunc2Map(nullptr)
    , m_VNFunc3Map(nullptr)
    , m_VNFunc4Map(nullptr)
#ifdef DEBUG
    , m_numMapSels(0)
#endif
{
    // We have no current allocation chunks.
    for (unsigned i = 0; i < TYP_COUNT; i++)
    {
        for (unsigned j = CEA_Const; j <= CEA_Count; j++)
        {
            m_curAllocChunk[i][j] = NoChunk;
        }
    }

    for (unsigned i = 0; i < SmallIntConstNum; i++)
    {
        m_VNsForSmallIntConsts[i] = NoVN;
    }
    // We will reserve chunk 0 to hold some special constants.
    Chunk* specialConstChunk = new (m_alloc) Chunk(m_alloc, &m_nextChunkBase, TYP_REF, CEA_Const);
    specialConstChunk->m_numUsed += SRC_NumSpecialRefConsts;
    ChunkNum cn = m_chunks.Push(specialConstChunk);
    assert(cn == 0);

    m_mapSelectBudget = (int)JitConfig.JitVNMapSelBudget(); // We cast the unsigned DWORD to a signed int.

    // This value must be non-negative and non-zero, reset the value to DEFAULT_MAP_SELECT_BUDGET if it isn't.
    if (m_mapSelectBudget <= 0)
    {
        m_mapSelectBudget = DEFAULT_MAP_SELECT_BUDGET;
    }

#ifdef DEBUG
    if (comp->compStressCompile(Compiler::STRESS_VN_BUDGET, 50))
    {
        // Bias toward smaller budgets as we want to stress returning
        // unexpectedly opaque results.
        //
        CLRRandom* random = comp->m_inlineStrategy->GetRandom(comp->info.compMethodHash());
        double     p      = random->NextDouble();

        if (p <= 0.5)
        {
            m_mapSelectBudget = random->Next(0, 5);
        }
        else
        {
            int limit         = random->Next(1, DEFAULT_MAP_SELECT_BUDGET + 1);
            m_mapSelectBudget = random->Next(0, limit);
        }

        JITDUMP("VN Stress: setting select budget to %u\n", m_mapSelectBudget);
    }
#endif
}

//
// Unary EvalOp
//

template <typename T>
T ValueNumStore::EvalOp(VNFunc vnf, T v0)
{
    genTreeOps oper = genTreeOps(vnf);

    // Here we handle unary ops that are the same for all types.
    switch (oper)
    {
        case GT_NEG:
            // Note that GT_NEG is the only valid unary floating point operation
            return -v0;

        default:
            break;
    }

    // Otherwise must be handled by the type specific method
    return EvalOpSpecialized(vnf, v0);
}

template <>
double ValueNumStore::EvalOpSpecialized<double>(VNFunc vnf, double v0)
{
    // Here we handle specialized double unary ops.
    noway_assert(!"EvalOpSpecialized<double> - unary");
    return 0.0;
}

template <>
float ValueNumStore::EvalOpSpecialized<float>(VNFunc vnf, float v0)
{
    // Here we handle specialized float unary ops.
    noway_assert(!"EvalOpSpecialized<float> - unary");
    return 0.0f;
}

template <typename T>
T ValueNumStore::EvalOpSpecialized(VNFunc vnf, T v0)
{
    if (vnf < VNF_Boundary)
    {
        genTreeOps oper = genTreeOps(vnf);

        switch (oper)
        {
            case GT_NEG:
                return -v0;

            case GT_NOT:
                return ~v0;

            case GT_BSWAP16:
            {
                UINT16 v0_unsigned = UINT16(v0);

                v0_unsigned = ((v0_unsigned >> 8) & 0xFF) | ((v0_unsigned << 8) & 0xFF00);
                return T(v0_unsigned);
            }

            case GT_BSWAP:
                if (sizeof(T) == 4)
                {
                    UINT32 v0_unsigned = UINT32(v0);

                    v0_unsigned = ((v0_unsigned >> 24) & 0xFF) | ((v0_unsigned >> 8) & 0xFF00) |
                                  ((v0_unsigned << 8) & 0xFF0000) | ((v0_unsigned << 24) & 0xFF000000);
                    return T(v0_unsigned);
                }
                else if (sizeof(T) == 8)
                {
                    UINT64 v0_unsigned = UINT64(v0);

                    v0_unsigned = ((v0_unsigned >> 56) & 0xFF) | ((v0_unsigned >> 40) & 0xFF00) |
                                  ((v0_unsigned >> 24) & 0xFF0000) | ((v0_unsigned >> 8) & 0xFF000000) |
                                  ((v0_unsigned << 8) & 0xFF00000000) | ((v0_unsigned << 24) & 0xFF0000000000) |
                                  ((v0_unsigned << 40) & 0xFF000000000000) | ((v0_unsigned << 56) & 0xFF00000000000000);
                    return T(v0_unsigned);
                }
                else
                {
                    break; // unknown primitive
                }

            default:
                break;
        }
    }

    noway_assert(!"Unhandled operation in EvalOpSpecialized<T> - unary");
    return v0;
}

//
// Binary EvalOp
//

template <typename T>
T ValueNumStore::EvalOp(VNFunc vnf, T v0, T v1)
{
    // Here we handle the binary ops that are the same for all types.

    // Currently there are none (due to floating point NaN representations)

    // Otherwise must be handled by the type specific method
    return EvalOpSpecialized(vnf, v0, v1);
}

template <>
double ValueNumStore::EvalOpSpecialized<double>(VNFunc vnf, double v0, double v1)
{
    // Here we handle specialized double binary ops.
    if (vnf < VNF_Boundary)
    {
        genTreeOps oper = genTreeOps(vnf);

        // Here we handle
        switch (oper)
        {
            case GT_ADD:
                return FpAdd<double, DoubleTraits>(v0, v1);
            case GT_SUB:
                return FpSub<double, DoubleTraits>(v0, v1);
            case GT_MUL:
                return FpMul<double, DoubleTraits>(v0, v1);
            case GT_DIV:
                return FpDiv<double, DoubleTraits>(v0, v1);
            case GT_MOD:
                return FpRem<double, DoubleTraits>(v0, v1);

            default:
                // For any other value of 'oper', we will assert below
                break;
        }
    }

    noway_assert(!"EvalOpSpecialized<double> - binary");
    return v0;
}

template <>
float ValueNumStore::EvalOpSpecialized<float>(VNFunc vnf, float v0, float v1)
{
    // Here we handle specialized float binary ops.
    if (vnf < VNF_Boundary)
    {
        genTreeOps oper = genTreeOps(vnf);

        // Here we handle
        switch (oper)
        {
            case GT_ADD:
                return FpAdd<float, FloatTraits>(v0, v1);
            case GT_SUB:
                return FpSub<float, FloatTraits>(v0, v1);
            case GT_MUL:
                return FpMul<float, FloatTraits>(v0, v1);
            case GT_DIV:
                return FpDiv<float, FloatTraits>(v0, v1);
            case GT_MOD:
                return FpRem<float, FloatTraits>(v0, v1);

            default:
                // For any other value of 'oper', we will assert below
                break;
        }
    }
    assert(!"EvalOpSpecialized<float> - binary");
    return v0;
}

template <typename T>
T ValueNumStore::EvalOpSpecialized(VNFunc vnf, T v0, T v1)
{
    typedef typename std::make_unsigned<T>::type UT;

    assert((sizeof(T) == 4) || (sizeof(T) == 8));

    // Here we handle binary ops that are the same for all integer types
    if (vnf < VNF_Boundary)
    {
        genTreeOps oper = genTreeOps(vnf);

        switch (oper)
        {
            case GT_ADD:
                return v0 + v1;
            case GT_SUB:
                return v0 - v1;
            case GT_MUL:
                return v0 * v1;

            case GT_DIV:
                assert(IsIntZero(v1) == false);
                assert(IsOverflowIntDiv(v0, v1) == false);
                return v0 / v1;

            case GT_MOD:
                assert(IsIntZero(v1) == false);
                assert(IsOverflowIntDiv(v0, v1) == false);
                return v0 % v1;

            case GT_UDIV:
                assert(IsIntZero(v1) == false);
                return T(UT(v0) / UT(v1));

            case GT_UMOD:
                assert(IsIntZero(v1) == false);
                return T(UT(v0) % UT(v1));

            case GT_AND:
                return v0 & v1;
            case GT_OR:
                return v0 | v1;
            case GT_XOR:
                return v0 ^ v1;

            case GT_LSH:
                if (sizeof(T) == 8)
                {
                    return v0 << (v1 & 0x3F);
                }
                else
                {
                    return v0 << v1;
                }
            case GT_RSH:
                if (sizeof(T) == 8)
                {
                    return v0 >> (v1 & 0x3F);
                }
                else
                {
                    return v0 >> v1;
                }
            case GT_RSZ:
                if (sizeof(T) == 8)
                {
                    return UINT64(v0) >> (v1 & 0x3F);
                }
                else
                {
                    return UINT32(v0) >> v1;
                }
            case GT_ROL:
                if (sizeof(T) == 8)
                {
                    return (v0 << v1) | (UINT64(v0) >> (64 - v1));
                }
                else
                {
                    return (v0 << v1) | (UINT32(v0) >> (32 - v1));
                }

            case GT_ROR:
                if (sizeof(T) == 8)
                {
                    return (v0 << (64 - v1)) | (UINT64(v0) >> v1);
                }
                else
                {
                    return (v0 << (32 - v1)) | (UINT32(v0) >> v1);
                }

            default:
                // For any other value of 'oper', we will assert below
                break;
        }
    }
    else // must be a VNF_ function
    {
        switch (vnf)
        {
            // Here we handle those that are the same for all integer types.
            case VNF_ADD_OVF:
            case VNF_ADD_UN_OVF:
                assert(!CheckedOps::AddOverflows(v0, v1, vnf == VNF_ADD_UN_OVF));
                return v0 + v1;

            case VNF_SUB_OVF:
            case VNF_SUB_UN_OVF:
                assert(!CheckedOps::SubOverflows(v0, v1, vnf == VNF_SUB_UN_OVF));
                return v0 - v1;

            case VNF_MUL_OVF:
            case VNF_MUL_UN_OVF:
                assert(!CheckedOps::MulOverflows(v0, v1, vnf == VNF_MUL_UN_OVF));
                return v0 * v1;

            default:
                // For any other value of 'vnf', we will assert below
                break;
        }
    }

    noway_assert(!"Unhandled operation in EvalOpSpecialized<T> - binary");
    return v0;
}

template <>
int ValueNumStore::EvalComparison<double>(VNFunc vnf, double v0, double v1)
{
    // Here we handle specialized double comparisons.

    // We must check for a NaN argument as they they need special handling
    bool hasNanArg = (_isnan(v0) || _isnan(v1));

    if (vnf < VNF_Boundary)
    {
        genTreeOps oper = genTreeOps(vnf);

        if (hasNanArg)
        {
            // return false in all cases except for GT_NE;
            return (oper == GT_NE);
        }

        switch (oper)
        {
            case GT_EQ:
                return v0 == v1;
            case GT_NE:
                return v0 != v1;
            case GT_GT:
                return v0 > v1;
            case GT_GE:
                return v0 >= v1;
            case GT_LT:
                return v0 < v1;
            case GT_LE:
                return v0 <= v1;
            default:
                // For any other value of 'oper', we will assert below
                break;
        }
    }
    else // must be a VNF_ function
    {
        if (hasNanArg)
        {
            // unordered comparisons with NaNs always return true
            return true;
        }

        switch (vnf)
        {
            case VNF_GT_UN:
                return v0 > v1;
            case VNF_GE_UN:
                return v0 >= v1;
            case VNF_LT_UN:
                return v0 < v1;
            case VNF_LE_UN:
                return v0 <= v1;
            default:
                // For any other value of 'vnf', we will assert below
                break;
        }
    }
    noway_assert(!"Unhandled operation in EvalComparison<double>");
    return 0;
}

template <>
int ValueNumStore::EvalComparison<float>(VNFunc vnf, float v0, float v1)
{
    // Here we handle specialized float comparisons.

    // We must check for a NaN argument as they they need special handling
    bool hasNanArg = (_isnanf(v0) || _isnanf(v1));

    if (vnf < VNF_Boundary)
    {
        genTreeOps oper = genTreeOps(vnf);

        if (hasNanArg)
        {
            // return false in all cases except for GT_NE;
            return (oper == GT_NE);
        }

        switch (oper)
        {
            case GT_EQ:
                return v0 == v1;
            case GT_NE:
                return v0 != v1;
            case GT_GT:
                return v0 > v1;
            case GT_GE:
                return v0 >= v1;
            case GT_LT:
                return v0 < v1;
            case GT_LE:
                return v0 <= v1;
            default:
                // For any other value of 'oper', we will assert below
                break;
        }
    }
    else // must be a VNF_ function
    {
        if (hasNanArg)
        {
            // unordered comparisons with NaNs always return true
            return true;
        }

        switch (vnf)
        {
            case VNF_GT_UN:
                return v0 > v1;
            case VNF_GE_UN:
                return v0 >= v1;
            case VNF_LT_UN:
                return v0 < v1;
            case VNF_LE_UN:
                return v0 <= v1;
            default:
                // For any other value of 'vnf', we will assert below
                break;
        }
    }
    noway_assert(!"Unhandled operation in EvalComparison<float>");
    return 0;
}

template <typename T>
int ValueNumStore::EvalComparison(VNFunc vnf, T v0, T v1)
{
    typedef typename std::make_unsigned<T>::type UT;

    // Here we handle the compare ops that are the same for all integer types.
    if (vnf < VNF_Boundary)
    {
        genTreeOps oper = genTreeOps(vnf);
        switch (oper)
        {
            case GT_EQ:
                return v0 == v1;
            case GT_NE:
                return v0 != v1;
            case GT_GT:
                return v0 > v1;
            case GT_GE:
                return v0 >= v1;
            case GT_LT:
                return v0 < v1;
            case GT_LE:
                return v0 <= v1;
            default:
                // For any other value of 'oper', we will assert below
                break;
        }
    }
    else // must be a VNF_ function
    {
        switch (vnf)
        {
            case VNF_GT_UN:
                return T(UT(v0) > UT(v1));
            case VNF_GE_UN:
                return T(UT(v0) >= UT(v1));
            case VNF_LT_UN:
                return T(UT(v0) < UT(v1));
            case VNF_LE_UN:
                return T(UT(v0) <= UT(v1));
            default:
                // For any other value of 'vnf', we will assert below
                break;
        }
    }
    noway_assert(!"Unhandled operation in EvalComparison<T>");
    return 0;
}

// Create a ValueNum for an exception set singleton for 'x'
//
ValueNum ValueNumStore::VNExcSetSingleton(ValueNum x)
{
    return VNForFunc(TYP_REF, VNF_ExcSetCons, x, VNForEmptyExcSet());
}
// Create a ValueNumPair for an exception set singleton for 'xp'
//
ValueNumPair ValueNumStore::VNPExcSetSingleton(ValueNumPair xp)
{
    return ValueNumPair(VNExcSetSingleton(xp.GetLiberal()), VNExcSetSingleton(xp.GetConservative()));
}

//-------------------------------------------------------------------------------------------
// VNCheckAscending: - Helper method used to verify that elements in an exception set list
//                     are sorted in ascending order.  This method only checks that the
//                     next value in the list has a greater value number than 'item'.
//
// Arguments:
//    item           - The previous item visited in the exception set that we are iterating
//    xs1            - The tail portion of the exception set that we are iterating.
//
// Return Value:
//                   - Returns true when the next value is greater than 'item'
//                   - or whne we have an empty list remaining.
//
// Note:  - Duplicates items aren't allowed in an exception set
//          Used to verify that exception sets are in ascending order when processing them.
//
bool ValueNumStore::VNCheckAscending(ValueNum item, ValueNum xs1)
{
    if (xs1 == VNForEmptyExcSet())
    {
        return true;
    }
    else
    {
        VNFuncApp funcXs1;
        bool      b1 = GetVNFunc(xs1, &funcXs1);
        assert(b1 && funcXs1.m_func == VNF_ExcSetCons); // Precondition: xs1 is an exception set.

        return (item < funcXs1.m_args[0]);
    }
}

//-------------------------------------------------------------------------------------------
// VNExcSetUnion: - Given two exception sets, performs a set Union operation
//                  and returns the value number for the combined exception set.
//
// Arguments:     - The arguments must be applications of VNF_ExcSetCons or the empty set
//    xs0         - The value number of the first exception set
//    xs1         - The value number of the second exception set
//
// Return Value:  - The value number of the combined exception set
//
// Note: - Checks and relies upon the invariant that exceptions sets
//          1. Have no duplicate values
//          2. all elements in an exception set are in sorted order.
//
ValueNum ValueNumStore::VNExcSetUnion(ValueNum xs0, ValueNum xs1)
{
    if (xs0 == VNForEmptyExcSet())
    {
        return xs1;
    }
    else if (xs1 == VNForEmptyExcSet())
    {
        return xs0;
    }
    else
    {
        VNFuncApp funcXs0;
        bool      b0 = GetVNFunc(xs0, &funcXs0);
        assert(b0 && funcXs0.m_func == VNF_ExcSetCons); // Precondition: xs0 is an exception set.
        VNFuncApp funcXs1;
        bool      b1 = GetVNFunc(xs1, &funcXs1);
        assert(b1 && funcXs1.m_func == VNF_ExcSetCons); // Precondition: xs1 is an exception set.
        ValueNum res = NoVN;
        if (funcXs0.m_args[0] < funcXs1.m_args[0])
        {
            assert(VNCheckAscending(funcXs0.m_args[0], funcXs0.m_args[1]));

            // add the lower one (from xs0) to the result, advance xs0
            res = VNForFunc(TYP_REF, VNF_ExcSetCons, funcXs0.m_args[0], VNExcSetUnion(funcXs0.m_args[1], xs1));
        }
        else if (funcXs0.m_args[0] == funcXs1.m_args[0])
        {
            assert(VNCheckAscending(funcXs0.m_args[0], funcXs0.m_args[1]));
            assert(VNCheckAscending(funcXs1.m_args[0], funcXs1.m_args[1]));

            // Equal elements; add one (from xs0) to the result, advance both sets
            res = VNForFunc(TYP_REF, VNF_ExcSetCons, funcXs0.m_args[0],
                            VNExcSetUnion(funcXs0.m_args[1], funcXs1.m_args[1]));
        }
        else
        {
            assert(funcXs0.m_args[0] > funcXs1.m_args[0]);
            assert(VNCheckAscending(funcXs1.m_args[0], funcXs1.m_args[1]));

            // add the lower one (from xs1) to the result, advance xs1
            res = VNForFunc(TYP_REF, VNF_ExcSetCons, funcXs1.m_args[0], VNExcSetUnion(xs0, funcXs1.m_args[1]));
        }

        return res;
    }
}

//--------------------------------------------------------------------------------
// VNPExcSetUnion: - Returns a Value Number Pair that represents the set union
//                   for both parts.
//                   (see VNExcSetUnion for more details)
//
// Notes:   - This method is used to form a Value Number Pair when we
//            want both the Liberal and Conservative Value Numbers
//
ValueNumPair ValueNumStore::VNPExcSetUnion(ValueNumPair xs0vnp, ValueNumPair xs1vnp)
{
    return ValueNumPair(VNExcSetUnion(xs0vnp.GetLiberal(), xs1vnp.GetLiberal()),
                        VNExcSetUnion(xs0vnp.GetConservative(), xs1vnp.GetConservative()));
}

//-------------------------------------------------------------------------------------------
// VNExcSetIntersection: - Given two exception sets, performs a set Intersection operation
//                         and returns the value number for this exception set.
//
// Arguments:     - The arguments must be applications of VNF_ExcSetCons or the empty set
//    xs0         - The value number of the first exception set
//    xs1         - The value number of the second exception set
//
// Return Value:  - The value number of the new exception set.
//                  if the e are no values in common then VNForEmptyExcSet() is returned.
//
// Note: - Checks and relies upon the invariant that exceptions sets
//          1. Have no duplicate values
//          2. all elements in an exception set are in sorted order.
//
ValueNum ValueNumStore::VNExcSetIntersection(ValueNum xs0, ValueNum xs1)
{
    if ((xs0 == VNForEmptyExcSet()) || (xs1 == VNForEmptyExcSet()))
    {
        return VNForEmptyExcSet();
    }
    else
    {
        VNFuncApp funcXs0;
        bool      b0 = GetVNFunc(xs0, &funcXs0);
        assert(b0 && funcXs0.m_func == VNF_ExcSetCons); // Precondition: xs0 is an exception set.
        VNFuncApp funcXs1;
        bool      b1 = GetVNFunc(xs1, &funcXs1);
        assert(b1 && funcXs1.m_func == VNF_ExcSetCons); // Precondition: xs1 is an exception set.
        ValueNum res = NoVN;

        if (funcXs0.m_args[0] < funcXs1.m_args[0])
        {
            assert(VNCheckAscending(funcXs0.m_args[0], funcXs0.m_args[1]));
            res = VNExcSetIntersection(funcXs0.m_args[1], xs1);
        }
        else if (funcXs0.m_args[0] == funcXs1.m_args[0])
        {
            assert(VNCheckAscending(funcXs0.m_args[0], funcXs0.m_args[1]));
            assert(VNCheckAscending(funcXs1.m_args[0], funcXs1.m_args[1]));

            // Equal elements; Add it to the result.
            res = VNForFunc(TYP_REF, VNF_ExcSetCons, funcXs0.m_args[0],
                            VNExcSetIntersection(funcXs0.m_args[1], funcXs1.m_args[1]));
        }
        else
        {
            assert(funcXs0.m_args[0] > funcXs1.m_args[0]);
            assert(VNCheckAscending(funcXs1.m_args[0], funcXs1.m_args[1]));
            res = VNExcSetIntersection(xs0, funcXs1.m_args[1]);
        }

        return res;
    }
}

//--------------------------------------------------------------------------------
// VNPExcSetIntersection: - Returns a Value Number Pair that represents the set
//                 intersection for both parts.
//                 (see VNExcSetIntersection for more details)
//
// Notes:   - This method is used to form a Value Number Pair when we
//            want both the Liberal and Conservative Value Numbers
//
ValueNumPair ValueNumStore::VNPExcSetIntersection(ValueNumPair xs0vnp, ValueNumPair xs1vnp)
{
    return ValueNumPair(VNExcSetIntersection(xs0vnp.GetLiberal(), xs1vnp.GetLiberal()),
                        VNExcSetIntersection(xs0vnp.GetConservative(), xs1vnp.GetConservative()));
}

//----------------------------------------------------------------------------------------
// VNExcIsSubset     - Given two exception sets, returns true when vnCandidateSet is a
//                     subset of vnFullSet
//
// Arguments:        - The arguments must be applications of VNF_ExcSetCons or the empty set
//    vnFullSet      - The value number of the 'full' exception set
//    vnCandidateSet - The value number of the 'candidate' exception set
//
// Return Value:     - Returns true if every singleton ExcSet value in the vnCandidateSet
//                     is also present in the vnFullSet.
//
// Note: - Checks and relies upon the invariant that exceptions sets
//          1. Have no duplicate values
//          2. all elements in an exception set are in sorted order.
//
bool ValueNumStore::VNExcIsSubset(ValueNum vnFullSet, ValueNum vnCandidateSet)
{
    if (vnCandidateSet == VNForEmptyExcSet())
    {
        return true;
    }
    else if ((vnFullSet == VNForEmptyExcSet()) || (vnFullSet == ValueNumStore::NoVN))
    {
        return false;
    }

    VNFuncApp funcXsFull;
    bool      b0 = GetVNFunc(vnFullSet, &funcXsFull);
    assert(b0 && funcXsFull.m_func == VNF_ExcSetCons); // Precondition: vnFullSet is an exception set.
    VNFuncApp funcXsCand;
    bool      b1 = GetVNFunc(vnCandidateSet, &funcXsCand);
    assert(b1 && funcXsCand.m_func == VNF_ExcSetCons); // Precondition: vnCandidateSet is an exception set.

    ValueNum vnFullSetPrev = VNForNull();
    ValueNum vnCandSetPrev = VNForNull();

    ValueNum vnFullSetRemainder = funcXsFull.m_args[1];
    ValueNum vnCandSetRemainder = funcXsCand.m_args[1];

    while (true)
    {
        ValueNum vnFullSetItem = funcXsFull.m_args[0];
        ValueNum vnCandSetItem = funcXsCand.m_args[0];

        // Enforce that both sets are sorted by increasing ValueNumbers
        //
        assert(vnFullSetItem > vnFullSetPrev);
        assert(vnCandSetItem >= vnCandSetPrev); // equal when we didn't advance the candidate set

        if (vnFullSetItem > vnCandSetItem)
        {
            // The Full set does not contain the vnCandSetItem
            return false;
        }
        // now we must have (vnFullSetItem <= vnCandSetItem)

        // When we have a matching value we advance the candidate set
        //
        if (vnFullSetItem == vnCandSetItem)
        {
            // Have we finished matching?
            //
            if (vnCandSetRemainder == VNForEmptyExcSet())
            {
                // We matched every item in the candidate set'
                //
                return true;
            }

            // Advance the candidate set
            //
            b1 = GetVNFunc(vnCandSetRemainder, &funcXsCand);
            assert(b1 && funcXsCand.m_func == VNF_ExcSetCons); // Precondition: vnCandSetRemainder is an exception set.
            vnCandSetRemainder = funcXsCand.m_args[1];
        }

        if (vnFullSetRemainder == VNForEmptyExcSet())
        {
            // No more items are left in the full exception set
            return false;
        }

        //
        // We will advance the full set
        //
        b0 = GetVNFunc(vnFullSetRemainder, &funcXsFull);
        assert(b0 && funcXsFull.m_func == VNF_ExcSetCons); // Precondition: vnFullSetRemainder is an exception set.
        vnFullSetRemainder = funcXsFull.m_args[1];

        vnFullSetPrev = vnFullSetItem;
        vnCandSetPrev = vnCandSetItem;
    }
}

//----------------------------------------------------------------------------------------
// VNPExcIsSubset     - Given two exception sets, returns true when both the liberal and
//                      conservative value numbers of vnpCandidateSet represent subsets of
//                      the corresponding numbers in vnpFullSet (see VNExcIsSubset).
//
bool ValueNumStore::VNPExcIsSubset(ValueNumPair vnpFullSet, ValueNumPair vnpCandidateSet)
{
    return VNExcIsSubset(vnpFullSet.GetLiberal(), vnpCandidateSet.GetLiberal()) &&
           VNExcIsSubset(vnpFullSet.GetConservative(), vnpCandidateSet.GetConservative());
}

//-------------------------------------------------------------------------------------
// VNUnpackExc: - Given a ValueNum 'vnWx, return via write back parameters both
//                the normal and the exception set components.
//
// Arguments:
//    vnWx        - A value number, it may have an exception set
//    pvn         - a write back pointer to the normal value portion of 'vnWx'
//    pvnx        - a write back pointer for the exception set portion of 'vnWx'
//
// Return Values: - This method signature is void but returns two values using
//                  the write back parameters.
//
// Note: When 'vnWx' does not have an exception set, the orginal value is the
//       normal value and is written to 'pvn' and VNForEmptyExcSet() is
//       written to 'pvnx'.
//       When we have an exception set 'vnWx' will be a VN func with m_func
//       equal to VNF_ValWithExc.
//
void ValueNumStore::VNUnpackExc(ValueNum vnWx, ValueNum* pvn, ValueNum* pvnx)
{
    assert(vnWx != NoVN);
    VNFuncApp funcApp;
    if (GetVNFunc(vnWx, &funcApp) && funcApp.m_func == VNF_ValWithExc)
    {
        *pvn  = funcApp.m_args[0];
        *pvnx = funcApp.m_args[1];
    }
    else
    {
        *pvn  = vnWx;
        *pvnx = VNForEmptyExcSet();
    }
}

//-------------------------------------------------------------------------------------
// VNPUnpackExc: - Given a ValueNumPair 'vnpWx, return via write back parameters
//                 both the normal and the exception set components.
//                 (see VNUnpackExc for more details)
//
// Notes:   - This method is used to form a Value Number Pair when we
//            want both the Liberal and Conservative Value Numbers
//
void ValueNumStore::VNPUnpackExc(ValueNumPair vnpWx, ValueNumPair* pvnp, ValueNumPair* pvnpx)
{
    VNUnpackExc(vnpWx.GetLiberal(), pvnp->GetLiberalAddr(), pvnpx->GetLiberalAddr());
    VNUnpackExc(vnpWx.GetConservative(), pvnp->GetConservativeAddr(), pvnpx->GetConservativeAddr());
}

//-------------------------------------------------------------------------------------
// VNUnionExcSet: - Given a ValueNum 'vnWx' and a current 'vnExcSet', return an
//                  exception set of the Union of both exception sets.
//
// Arguments:
//    vnWx        - A value number, it may have an exception set
//    vnExcSet    - The value number for the current exception set
//
// Return Values: - The value number of the Union of the exception set of 'vnWx'
//                  with the current 'vnExcSet'.
//
// Note: When 'vnWx' does not have an exception set, 'vnExcSet' is returned.
//
ValueNum ValueNumStore::VNUnionExcSet(ValueNum vnWx, ValueNum vnExcSet)
{
    assert(vnWx != NoVN);
    VNFuncApp funcApp;
    if (GetVNFunc(vnWx, &funcApp) && funcApp.m_func == VNF_ValWithExc)
    {
        vnExcSet = VNExcSetUnion(funcApp.m_args[1], vnExcSet);
    }
    return vnExcSet;
}

//-------------------------------------------------------------------------------------
// VNPUnionExcSet: - Given a ValueNum 'vnWx' and a current 'excSet', return an
//                   exception set of the Union of both exception sets.
//                   (see VNUnionExcSet for more details)
//
// Notes:   - This method is used to form a Value Number Pair when we
//            want both the Liberal and Conservative Value Numbers
//
ValueNumPair ValueNumStore::VNPUnionExcSet(ValueNumPair vnpWx, ValueNumPair vnpExcSet)
{
    return ValueNumPair(VNUnionExcSet(vnpWx.GetLiberal(), vnpExcSet.GetLiberal()),
                        VNUnionExcSet(vnpWx.GetConservative(), vnpExcSet.GetConservative()));
}

//--------------------------------------------------------------------------------
// VNNormalValue: - Returns a Value Number that represents the result for the
//                  normal (non-exceptional) evaluation for the expression.
//
// Arguments:
//    vn         - The Value Number for the expression, including any excSet.
//                 This excSet is an optional item and represents the set of
//                 possible exceptions for the expression.
//
// Return Value:
//               - The Value Number for the expression without the exception set.
//                 This can be the orginal 'vn', when there are no exceptions.
//
// Notes:        - Whenever we have an exception set the Value Number will be
//                 a VN func with VNF_ValWithExc.
//                 This VN func has the normal value as m_args[0]
//
ValueNum ValueNumStore::VNNormalValue(ValueNum vn)
{
    VNFuncApp funcApp;
    if (GetVNFunc(vn, &funcApp) && funcApp.m_func == VNF_ValWithExc)
    {
        return funcApp.m_args[0];
    }
    else
    {
        return vn;
    }
}

//------------------------------------------------------------------------------------
// VNMakeNormalUnique:
//
// Arguments:
//    vn         - The current Value Number for the expression, including any excSet.
//                 This excSet is an optional item and represents the set of
//                 possible exceptions for the expression.
//
// Return Value:
//               - The normal value is set to a new unique VN, while keeping
//                 the excSet (if any)
//
ValueNum ValueNumStore::VNMakeNormalUnique(ValueNum orig)
{
    // First Unpack the existing Norm,Exc for 'elem'
    ValueNum vnOrigNorm;
    ValueNum vnOrigExcSet;
    VNUnpackExc(orig, &vnOrigNorm, &vnOrigExcSet);

    // Replace the normal value with a unique ValueNum
    ValueNum vnUnique = VNForExpr(m_pComp->compCurBB, TypeOfVN(vnOrigNorm));

    // Keep any ExcSet from 'elem'
    return VNWithExc(vnUnique, vnOrigExcSet);
}

//--------------------------------------------------------------------------------
// VNPMakeNormalUniquePair:
//
// Arguments:
//    vnp         - The Value Number Pair for the expression, including any excSet.
//
// Return Value:
//               - The normal values are set to a new unique VNs, while keeping
//                 the excSets (if any)
//
ValueNumPair ValueNumStore::VNPMakeNormalUniquePair(ValueNumPair vnp)
{
    return ValueNumPair(VNMakeNormalUnique(vnp.GetLiberal()), VNMakeNormalUnique(vnp.GetConservative()));
}

//------------------------------------------------------------------------------------
// VNUniqueWithExc:
//
// Arguments:
//    type       - The type for the unique Value Number
//    vnExcSet   - The Value Number for the exception set.
//
// Return Value:
//               - VN representing a "new, unique" value, with
//                 the exceptions contained in "vnExcSet".
//
ValueNum ValueNumStore::VNUniqueWithExc(var_types type, ValueNum vnExcSet)
{
    ValueNum normVN = VNForExpr(m_pComp->compCurBB, type);

    if (vnExcSet == VNForEmptyExcSet())
    {
        return normVN;
    }

#ifdef DEBUG
    VNFuncApp excSetFunc;
    assert(GetVNFunc(vnExcSet, &excSetFunc) && (excSetFunc.m_func == VNF_ExcSetCons));
#endif // DEBUG

    return VNWithExc(normVN, vnExcSet);
}

//------------------------------------------------------------------------------------
// VNPUniqueWithExc:
//
// Arguments:
//    type       - The type for the unique Value Numbers
//    vnExcSet   - The Value Number Pair for the exception set.
//
// Return Value:
//               - VN Pair representing a "new, unique" value (liberal and conservative
//                 values will be equal), with the exceptions contained in "vnpExcSet".
//
// Notes:        - We use the same unique value number both for liberal and conservative
//                 portions of the pair to save memory (it would not be useful to make
//                 them different).
//
ValueNumPair ValueNumStore::VNPUniqueWithExc(var_types type, ValueNumPair vnpExcSet)
{
#ifdef DEBUG
    VNFuncApp excSetFunc;
    assert((GetVNFunc(vnpExcSet.GetLiberal(), &excSetFunc) && (excSetFunc.m_func == VNF_ExcSetCons)) ||
           (vnpExcSet.GetLiberal() == VNForEmptyExcSet()));
    assert((GetVNFunc(vnpExcSet.GetConservative(), &excSetFunc) && (excSetFunc.m_func == VNF_ExcSetCons)) ||
           (vnpExcSet.GetConservative() == VNForEmptyExcSet()));
#endif // DEBUG

    ValueNum normVN = VNForExpr(m_pComp->compCurBB, type);

    return VNPWithExc(ValueNumPair(normVN, normVN), vnpExcSet);
}

//--------------------------------------------------------------------------------
// VNNormalValue: - Returns a Value Number that represents the result for the
//                  normal (non-exceptional) evaluation for the expression.
//
// Arguments:
//    vnp        - The Value Number Pair for the expression, including any excSet.
//                 This excSet is an optional item and represents the set of
//                 possible exceptions for the expression.
//    vnk        - The ValueNumKind either liberal or conservative
//
// Return Value:
//               - The Value Number for the expression without the exception set.
//                 This can be the orginal 'vn', when there are no exceptions.
//
// Notes:        - Whenever we have an exception set the Value Number will be
//                 a VN func with VNF_ValWithExc.
//                 This VN func has the normal value as m_args[0]
//
ValueNum ValueNumStore::VNNormalValue(ValueNumPair vnp, ValueNumKind vnk)
{
    return VNNormalValue(vnp.Get(vnk));
}

//--------------------------------------------------------------------------------
// VNPNormalPair: - Returns a Value Number Pair that represents the result for the
//                  normal (non-exceptional) evaluation for the expression.
//                  (see VNNormalValue for more details)
// Arguments:
//    vnp         - The Value Number Pair for the expression, including any excSet.
//
// Notes:         - This method is used to form a Value Number Pair using both
//                  the Liberal and Conservative Value Numbers normal (non-exceptional)
//
ValueNumPair ValueNumStore::VNPNormalPair(ValueNumPair vnp)
{
    return ValueNumPair(VNNormalValue(vnp.GetLiberal()), VNNormalValue(vnp.GetConservative()));
}

//---------------------------------------------------------------------------
// VNExceptionSet: - Returns a Value Number that represents the set of possible
//                   exceptions that could be encountered for the expression.
//
// Arguments:
//    vn         - The Value Number for the expression, including any excSet.
//                 This excSet is an optional item and represents the set of
//                 possible exceptions for the expression.
//
// Return Value:
//               - The Value Number for the set of exceptions of the expression.
//                 If the 'vn' has no exception set then a special Value Number
//                 representing the empty exception set is returned.
//
// Notes:        - Whenever we have an exception set the Value Number will be
//                 a VN func with VNF_ValWithExc.
//                 This VN func has the exception set as m_args[1]
//
ValueNum ValueNumStore::VNExceptionSet(ValueNum vn)
{
    VNFuncApp funcApp;
    if (GetVNFunc(vn, &funcApp) && funcApp.m_func == VNF_ValWithExc)
    {
        return funcApp.m_args[1];
    }
    else
    {
        return VNForEmptyExcSet();
    }
}

//--------------------------------------------------------------------------------
// VNPExceptionSet:    - Returns a Value Number Pair that represents the set of possible
//                 exceptions that could be encountered for the expression.
//                 (see VNExceptionSet for more details)
//
// Notes:        - This method is used to form a Value Number Pair when we
//                 want both the Liberal and Conservative Value Numbers
//
ValueNumPair ValueNumStore::VNPExceptionSet(ValueNumPair vnp)
{
    return ValueNumPair(VNExceptionSet(vnp.GetLiberal()), VNExceptionSet(vnp.GetConservative()));
}

//---------------------------------------------------------------------------
// VNWithExc:    - Returns a Value Number that also can have both a normal value
//                 as well as am exception set.
//
// Arguments:
//    vn         - The current Value Number for the expression, it may include
//                 an exception set.
//    excSet     - The Value Number representing the new exception set that
//                 is to be added to any exceptions already present in 'vn'
//
// Return Value:
//               - The new Value Number for the combination the two inputs.
//                 If the 'excSet' is the special Value Number representing
//                 the empty exception set then 'vn' is returned.
//
// Notes:        - We use a Set Union operation, 'VNExcSetUnion', to add any
//                 new exception items from  'excSet' to the existing set.
//
ValueNum ValueNumStore::VNWithExc(ValueNum vn, ValueNum excSet)
{
    if (excSet == VNForEmptyExcSet())
    {
        return vn;
    }
    else
    {
        ValueNum vnNorm;
        ValueNum vnX;
        VNUnpackExc(vn, &vnNorm, &vnX);
        return VNForFunc(TypeOfVN(vnNorm), VNF_ValWithExc, vnNorm, VNExcSetUnion(vnX, excSet));
    }
}

//--------------------------------------------------------------------------------
// VNPWithExc:   - Returns a Value Number Pair that also can have both a normal value
//                 as well as am exception set.
//                 (see VNWithExc for more details)
//
// Notes:        = This method is used to form a Value Number Pair when we
//                 want both the Liberal and Conservative Value Numbers
//
ValueNumPair ValueNumStore::VNPWithExc(ValueNumPair vnp, ValueNumPair excSetVNP)
{
    return ValueNumPair(VNWithExc(vnp.GetLiberal(), excSetVNP.GetLiberal()),
                        VNWithExc(vnp.GetConservative(), excSetVNP.GetConservative()));
}

bool ValueNumStore::IsKnownNonNull(ValueNum vn)
{
    if (vn == NoVN)
    {
        return false;
    }
    VNFuncApp funcAttr;
    return GetVNFunc(vn, &funcAttr) && (s_vnfOpAttribs[funcAttr.m_func] & VNFOA_KnownNonNull) != 0;
}

bool ValueNumStore::IsSharedStatic(ValueNum vn)
{
    if (vn == NoVN)
    {
        return false;
    }
    VNFuncApp funcAttr;
    return GetVNFunc(vn, &funcAttr) && (s_vnfOpAttribs[funcAttr.m_func] & VNFOA_SharedStatic) != 0;
}

ValueNumStore::Chunk::Chunk(CompAllocator alloc, ValueNum* pNextBaseVN, var_types typ, ChunkExtraAttribs attribs)
    : m_defs(nullptr), m_numUsed(0), m_baseVN(*pNextBaseVN), m_typ(typ), m_attribs(attribs)
{
    // Allocate "m_defs" here, according to the typ/attribs pair.
    switch (attribs)
    {
        case CEA_NotAField:
            break; // Nothing to do.
        case CEA_Const:
            switch (typ)
            {
                case TYP_INT:
                    m_defs = new (alloc) Alloc<TYP_INT>::Type[ChunkSize];
                    break;
                case TYP_FLOAT:
                    m_defs = new (alloc) Alloc<TYP_FLOAT>::Type[ChunkSize];
                    break;
                case TYP_LONG:
                    m_defs = new (alloc) Alloc<TYP_LONG>::Type[ChunkSize];
                    break;
                case TYP_DOUBLE:
                    m_defs = new (alloc) Alloc<TYP_DOUBLE>::Type[ChunkSize];
                    break;
                case TYP_BYREF:
                    m_defs = new (alloc) Alloc<TYP_BYREF>::Type[ChunkSize];
                    break;
                case TYP_REF:
                    // We allocate space for a single REF constant, NULL, so we can access these values uniformly.
                    // Since this value is always the same, we represent it as a static.
                    m_defs = &s_specialRefConsts[0];
                    break; // Nothing to do.
                default:
                    assert(false); // Should not reach here.
            }
            break;

        case CEA_Handle:
            m_defs = new (alloc) VNHandle[ChunkSize];
            break;

        case CEA_Func0:
            m_defs = new (alloc) VNFunc[ChunkSize];
            break;

        case CEA_Func1:
            m_defs = new (alloc) VNDefFunc1Arg[ChunkSize];
            break;
        case CEA_Func2:
            m_defs = new (alloc) VNDefFunc2Arg[ChunkSize];
            break;
        case CEA_Func3:
            m_defs = new (alloc) VNDefFunc3Arg[ChunkSize];
            break;
        case CEA_Func4:
            m_defs = new (alloc) VNDefFunc4Arg[ChunkSize];
            break;
        default:
            unreached();
    }
    *pNextBaseVN += ChunkSize;
}

ValueNumStore::Chunk* ValueNumStore::GetAllocChunk(var_types typ, ChunkExtraAttribs attribs)
{
    Chunk*   res;
    unsigned index = attribs;
    ChunkNum cn    = m_curAllocChunk[typ][index];
    if (cn != NoChunk)
    {
        res = m_chunks.Get(cn);
        if (res->m_numUsed < ChunkSize)
        {
            return res;
        }
    }
    // Otherwise, must allocate a new one.
    res                         = new (m_alloc) Chunk(m_alloc, &m_nextChunkBase, typ, attribs);
    cn                          = m_chunks.Push(res);
    m_curAllocChunk[typ][index] = cn;
    return res;
}

//------------------------------------------------------------------------
// VnForConst: Return value number for a constant.
//
// Arguments:
//   cnsVal - `T` constant to return a VN for;
//   numMap - VNMap<T> map where `T` type constants should be stored;
//   varType - jit type for the `T`: TYP_INT for int, TYP_LONG for long etc.
//
// Return value:
//    value number for the given constant.
//
// Notes:
//   First try to find an existing VN for `cnsVal` in `numMap`,
//   if it fails then allocate a new `varType` chunk and return that.
//
template <typename T, typename NumMap>
ValueNum ValueNumStore::VnForConst(T cnsVal, NumMap* numMap, var_types varType)
{
    ValueNum res;
    if (numMap->Lookup(cnsVal, &res))
    {
        return res;
    }
    else
    {
        Chunk*   chunk               = GetAllocChunk(varType, CEA_Const);
        unsigned offsetWithinChunk   = chunk->AllocVN();
        res                          = chunk->m_baseVN + offsetWithinChunk;
        T* chunkDefs                 = reinterpret_cast<T*>(chunk->m_defs);
        chunkDefs[offsetWithinChunk] = cnsVal;
        numMap->Set(cnsVal, res);
        return res;
    }
}

ValueNum ValueNumStore::VNForIntCon(INT32 cnsVal)
{
    if (IsSmallIntConst(cnsVal))
    {
        unsigned ind = cnsVal - SmallIntConstMin;
        ValueNum vn  = m_VNsForSmallIntConsts[ind];
        if (vn != NoVN)
        {
            return vn;
        }
        vn                          = VnForConst(cnsVal, GetIntCnsMap(), TYP_INT);
        m_VNsForSmallIntConsts[ind] = vn;
        return vn;
    }
    else
    {
        return VnForConst(cnsVal, GetIntCnsMap(), TYP_INT);
    }
}

ValueNum ValueNumStore::VNForLongCon(INT64 cnsVal)
{
    return VnForConst(cnsVal, GetLongCnsMap(), TYP_LONG);
}

ValueNum ValueNumStore::VNForFloatCon(float cnsVal)
{
    return VnForConst(cnsVal, GetFloatCnsMap(), TYP_FLOAT);
}

ValueNum ValueNumStore::VNForDoubleCon(double cnsVal)
{
    return VnForConst(cnsVal, GetDoubleCnsMap(), TYP_DOUBLE);
}

ValueNum ValueNumStore::VNForByrefCon(target_size_t cnsVal)
{
    return VnForConst(cnsVal, GetByrefCnsMap(), TYP_BYREF);
}

ValueNum ValueNumStore::VNForCastOper(var_types castToType, bool srcIsUnsigned)
{
    assert(castToType != TYP_STRUCT);
    INT32 cnsVal = INT32(castToType) << INT32(VCA_BitCount);
    assert((cnsVal & INT32(VCA_ReservedBits)) == 0);

    if (srcIsUnsigned)
    {
        // We record the srcIsUnsigned by or-ing a 0x01
        cnsVal |= INT32(VCA_UnsignedSrc);
    }
    ValueNum result = VNForIntCon(cnsVal);

    return result;
}

void ValueNumStore::GetCastOperFromVN(ValueNum vn, var_types* pCastToType, bool* pSrcIsUnsigned)
{
    assert(pCastToType != nullptr);
    assert(pSrcIsUnsigned != nullptr);
    assert(IsVNInt32Constant(vn));

    int value = GetConstantInt32(vn);
    assert(value >= 0);

    *pSrcIsUnsigned = (value & INT32(VCA_UnsignedSrc)) != 0;
    *pCastToType    = var_types(value >> INT32(VCA_BitCount));

    assert(VNForCastOper(*pCastToType, *pSrcIsUnsigned) == vn);
}

ValueNum ValueNumStore::VNForHandle(ssize_t cnsVal, GenTreeFlags handleFlags)
{
    assert((handleFlags & ~GTF_ICON_HDL_MASK) == 0);

    ValueNum res;
    VNHandle handle;
    VNHandle::Initialize(&handle, cnsVal, handleFlags);
    if (GetHandleMap()->Lookup(handle, &res))
    {
        return res;
    }
    else
    {
        Chunk* const    c                 = GetAllocChunk(TYP_I_IMPL, CEA_Handle);
        unsigned const  offsetWithinChunk = c->AllocVN();
        VNHandle* const chunkSlots        = reinterpret_cast<VNHandle*>(c->m_defs);

        chunkSlots[offsetWithinChunk] = handle;
        res                           = c->m_baseVN + offsetWithinChunk;

        GetHandleMap()->Set(handle, res);
        return res;
    }
}

ValueNum ValueNumStore::VNZeroForType(var_types typ)
{
    switch (typ)
    {
        case TYP_BOOL:
        case TYP_BYTE:
        case TYP_UBYTE:
        case TYP_SHORT:
        case TYP_USHORT:
        case TYP_INT:
        case TYP_UINT:
            return VNForIntCon(0);
        case TYP_LONG:
        case TYP_ULONG:
            return VNForLongCon(0);
        case TYP_FLOAT:
            return VNForFloatCon(0.0f);
        case TYP_DOUBLE:
            return VNForDoubleCon(0.0);
        case TYP_REF:
            return VNForNull();
        case TYP_BYREF:
            return VNForByrefCon(0);

#ifdef FEATURE_SIMD
        case TYP_SIMD8:
        case TYP_SIMD12:
        case TYP_SIMD16:
        case TYP_SIMD32:
            // We do not have the base type - a "fake" one will have to do. Note that we cannot
            // use the HWIntrinsic "get_Zero" VNFunc here. This is because they only represent
            // "fully zeroed" vectors, and here we may be loading one from memory, leaving upper
            // bits undefined. So using "SIMD_Init" is "the next best thing", so to speak, and
            // TYP_FLOAT is one of the more popular base types, so that's why we use it here.
            return VNForFunc(typ, VNF_SIMD_Init, VNForFloatCon(0), VNForSimdType(genTypeSize(typ), CORINFO_TYPE_FLOAT));
#endif // FEATURE_SIMD

        // These should be unreached.
        default:
            unreached(); // Should handle all types.
    }
}

ValueNum ValueNumStore::VNForZeroObj(CORINFO_CLASS_HANDLE structHnd)
{
    assert(structHnd != NO_CLASS_HANDLE);

    ValueNum structHndVN = VNForHandle(ssize_t(structHnd), GTF_ICON_CLASS_HDL);
    ValueNum zeroObjVN   = VNForFunc(TYP_STRUCT, VNF_ZeroObj, structHndVN);

    return zeroObjVN;
}

// Returns the value number for one of the given "typ".
// It returns NoVN for a "typ" that has no one value, such as TYP_REF.
ValueNum ValueNumStore::VNOneForType(var_types typ)
{
    switch (typ)
    {
        case TYP_BOOL:
        case TYP_BYTE:
        case TYP_UBYTE:
        case TYP_SHORT:
        case TYP_USHORT:
        case TYP_INT:
        case TYP_UINT:
            return VNForIntCon(1);
        case TYP_LONG:
        case TYP_ULONG:
            return VNForLongCon(1);
        case TYP_FLOAT:
            return VNForFloatCon(1.0f);
        case TYP_DOUBLE:
            return VNForDoubleCon(1.0);

        default:
            return NoVN;
    }
}

#ifdef FEATURE_SIMD
ValueNum ValueNumStore::VNForSimdType(unsigned simdSize, CorInfoType simdBaseJitType)
{
    ValueNum baseTypeVN = VNForIntCon(INT32(simdBaseJitType));
    ValueNum sizeVN     = VNForIntCon(simdSize);
    ValueNum simdTypeVN = VNForFunc(TYP_REF, VNF_SimdType, sizeVN, baseTypeVN);

    return simdTypeVN;
}
#endif // FEATURE_SIMD

class Object* ValueNumStore::s_specialRefConsts[] = {nullptr, nullptr, nullptr};

//----------------------------------------------------------------------------------------
//  VNForFunc  - Returns the ValueNum associated with 'func'
//               There is a one-to-one relationship between the ValueNum and 'func'
//
// Arguments:
//    typ            - The type of the resulting ValueNum produced by 'func'
//    func           - Any nullary VNFunc
//
// Return Value:     - Returns the ValueNum associated with 'func'
//
// Note: - This method only handles Nullary operators (i.e., symbolic constants).
//
ValueNum ValueNumStore::VNForFunc(var_types typ, VNFunc func)
{
    assert(VNFuncArity(func) == 0);
    assert(func != VNF_NotAField);

    ValueNum resultVN;

    // Have we already assigned a ValueNum for 'func' ?
    //
    if (!GetVNFunc0Map()->Lookup(func, &resultVN))
    {
        // Allocate a new ValueNum for 'func'
        Chunk* const   c                 = GetAllocChunk(typ, CEA_Func0);
        unsigned const offsetWithinChunk = c->AllocVN();
        VNFunc* const  chunkSlots        = reinterpret_cast<VNFunc*>(c->m_defs);

        chunkSlots[offsetWithinChunk] = func;
        resultVN                      = c->m_baseVN + offsetWithinChunk;
        GetVNFunc0Map()->Set(func, resultVN);
    }
    return resultVN;
}

//----------------------------------------------------------------------------------------
//  VNForFunc  - Returns the ValueNum associated with 'func'('arg0VN')
//               There is a one-to-one relationship between the ValueNum
//               and 'func'('arg0VN')
//
// Arguments:
//    typ            - The type of the resulting ValueNum produced by 'func'
//    func           - Any unary VNFunc
//    arg0VN         - The ValueNum of the argument to 'func'
//
// Return Value:     - Returns the ValueNum associated with 'func'('arg0VN')
//
// Note: - This method only handles Unary operators
//
ValueNum ValueNumStore::VNForFunc(var_types typ, VNFunc func, ValueNum arg0VN)
{
    assert(func != VNF_MemOpaque);
    assert(arg0VN == VNNormalValue(arg0VN)); // Arguments don't carry exceptions.

    // Try to perform constant-folding.
    if (CanEvalForConstantArgs(func) && IsVNConstant(arg0VN))
    {
        return EvalFuncForConstantArgs(typ, func, arg0VN);
    }

    ValueNum resultVN;

    // Have we already assigned a ValueNum for 'func'('arg0VN') ?
    VNDefFunc1Arg fstruct(func, arg0VN);
    if (!GetVNFunc1Map()->Lookup(fstruct, &resultVN))
    {
        // Otherwise, Allocate a new ValueNum for 'func'('arg0VN')
        //
        Chunk* const         c                 = GetAllocChunk(typ, CEA_Func1);
        unsigned const       offsetWithinChunk = c->AllocVN();
        VNDefFunc1Arg* const chunkSlots        = reinterpret_cast<VNDefFunc1Arg*>(c->m_defs);

        chunkSlots[offsetWithinChunk] = fstruct;
        resultVN                      = c->m_baseVN + offsetWithinChunk;

        // Record 'resultVN' in the Func1Map
        GetVNFunc1Map()->Set(fstruct, resultVN);
    }
    return resultVN;
}

//----------------------------------------------------------------------------------------
//  VNForFunc  - Returns the ValueNum associated with 'func'('arg0VN','arg1VN')
//               There is a one-to-one relationship between the ValueNum
//               and 'func'('arg0VN','arg1VN')
//
// Arguments:
//    typ            - The type of the resulting ValueNum produced by 'func'
//    func           - Any binary VNFunc
//    arg0VN         - The ValueNum of the first argument to 'func'
//    arg1VN         - The ValueNum of the second argument to 'func'
//
// Return Value:     - Returns the ValueNum associated with 'func'('arg0VN','arg1VN')
//
// Note: - This method only handles Binary operators
//
ValueNum ValueNumStore::VNForFunc(var_types typ, VNFunc func, ValueNum arg0VN, ValueNum arg1VN)
{
    assert(arg0VN != NoVN && arg1VN != NoVN);
    assert(arg0VN == VNNormalValue(arg0VN)); // Arguments carry no exceptions.
    assert(arg1VN == VNNormalValue(arg1VN)); // Arguments carry no exceptions.

    // Some SIMD functions with variable number of arguments are defined with zero arity
    assert((VNFuncArity(func) == 0) || (VNFuncArity(func) == 2));
    assert(func != VNF_MapSelect); // Precondition: use the special function VNForMapSelect defined for that.

    ValueNum resultVN;

    // When both operands are constants we can usually perform constant-folding.
    //
    if (CanEvalForConstantArgs(func) && IsVNConstant(arg0VN) && IsVNConstant(arg1VN))
    {
        bool canFold = true; // Normally we will be able to fold this 'func'

        // Special case for VNF_Cast of constant handles
        // Don't allow an eval/fold of a GT_CAST(non-I_IMPL, Handle)
        //
        if (VNFuncIsNumericCast(func) && (typ != TYP_I_IMPL) && IsVNHandle(arg0VN))
        {
            canFold = false;
        }

        // It is possible for us to have mismatched types (see Bug 750863)
        // We don't try to fold a binary operation when one of the constant operands
        // is a floating-point constant and the other is not, except for casts.
        // For casts, the second operand just carries the information about the source.

        var_types arg0VNtyp      = TypeOfVN(arg0VN);
        bool      arg0IsFloating = varTypeIsFloating(arg0VNtyp);

        var_types arg1VNtyp      = TypeOfVN(arg1VN);
        bool      arg1IsFloating = varTypeIsFloating(arg1VNtyp);

        if (!VNFuncIsNumericCast(func) && (arg0IsFloating != arg1IsFloating))
        {
            canFold = false;
        }

        if (typ == TYP_BYREF)
        {
            // We don't want to fold expressions that produce TYP_BYREF
            canFold = false;
        }

        bool shouldFold = canFold;

        if (canFold)
        {
            // We can fold the expression, but we don't want to fold
            // when the expression will always throw an exception
            shouldFold = VNEvalShouldFold(typ, func, arg0VN, arg1VN);
        }

        if (shouldFold)
        {
            return EvalFuncForConstantArgs(typ, func, arg0VN, arg1VN);
        }
    }
    // We canonicalize commutative operations.
    // (Perhaps should eventually handle associative/commutative [AC] ops -- but that gets complicated...)
    if (VNFuncIsCommutative(func))
    {
        // Order arg0 arg1 by numerical VN value.
        if (arg0VN > arg1VN)
        {
            std::swap(arg0VN, arg1VN);
        }
    }

    // Have we already assigned a ValueNum for 'func'('arg0VN','arg1VN') ?
    //
    VNDefFunc2Arg fstruct(func, arg0VN, arg1VN);
    if (!GetVNFunc2Map()->Lookup(fstruct, &resultVN))
    {
        if (func == VNF_CastClass)
        {
            // In terms of values, a castclass always returns its second argument, the object being cast.
            // The operation may also throw an exception
            ValueNum vnExcSet = VNExcSetSingleton(VNForFunc(TYP_REF, VNF_InvalidCastExc, arg1VN, arg0VN));
            resultVN          = VNWithExc(arg1VN, vnExcSet);
        }
        else
        {
            resultVN = EvalUsingMathIdentity(typ, func, arg0VN, arg1VN);

            // Do we have a valid resultVN?
            if ((resultVN == NoVN) || (TypeOfVN(resultVN) != typ))
            {
                // Otherwise, Allocate a new ValueNum for 'func'('arg0VN','arg1VN')
                //
                Chunk* const         c                 = GetAllocChunk(typ, CEA_Func2);
                unsigned const       offsetWithinChunk = c->AllocVN();
                VNDefFunc2Arg* const chunkSlots        = reinterpret_cast<VNDefFunc2Arg*>(c->m_defs);

                chunkSlots[offsetWithinChunk] = fstruct;
                resultVN                      = c->m_baseVN + offsetWithinChunk;
                // Record 'resultVN' in the Func2Map
                GetVNFunc2Map()->Set(fstruct, resultVN);
            }
        }
    }
    return resultVN;
}

//----------------------------------------------------------------------------------------
//  VNForFunc  - Returns the ValueNum associated with 'func'('arg0VN','arg1VN','arg2VN')
//               There is a one-to-one relationship between the ValueNum
//               and 'func'('arg0VN','arg1VN','arg2VN')
//
// Arguments:
//    typ            - The type of the resulting ValueNum produced by 'func'
//    func           - Any binary VNFunc
//    arg0VN         - The ValueNum of the first argument to 'func'
//    arg1VN         - The ValueNum of the second argument to 'func'
//    arg2VN         - The ValueNum of the third argument to 'func'
//
// Return Value:     - Returns the ValueNum associated with 'func'('arg0VN','arg1VN','arg1VN)
//
// Note: - This method only handles Trinary operations
//         We have to special case VNF_PhiDef, as it's first two arguments are not ValueNums
//
ValueNum ValueNumStore::VNForFunc(var_types typ, VNFunc func, ValueNum arg0VN, ValueNum arg1VN, ValueNum arg2VN)
{
    assert(arg0VN != NoVN);
    assert(arg1VN != NoVN);
    assert(arg2VN != NoVN);
    assert(VNFuncArity(func) == 3);

#ifdef DEBUG
    // Function arguments carry no exceptions.
    //
    if (func != VNF_PhiDef)
    {
        // For a phi definition first and second argument are "plain" local/ssa numbers.
        // (I don't know if having such non-VN arguments to a VN function is a good idea -- if we wanted to declare
        // ValueNum to be "short" it would be a problem, for example.  But we'll leave it for now, with these explicit
        // exceptions.)
        assert(arg0VN == VNNormalValue(arg0VN));
        assert(arg1VN == VNNormalValue(arg1VN));
    }
    assert(arg2VN == VNNormalValue(arg2VN));
#endif
    assert(VNFuncArity(func) == 3);

    ValueNum resultVN;

    // Have we already assigned a ValueNum for 'func'('arg0VN','arg1VN','arg2VN') ?
    //
    VNDefFunc3Arg fstruct(func, arg0VN, arg1VN, arg2VN);
    if (!GetVNFunc3Map()->Lookup(fstruct, &resultVN))
    {
        // Otherwise, Allocate a new ValueNum for 'func'('arg0VN','arg1VN','arg2VN')
        //
        Chunk* const         c                 = GetAllocChunk(typ, CEA_Func3);
        unsigned const       offsetWithinChunk = c->AllocVN();
        VNDefFunc3Arg* const chunkSlots        = reinterpret_cast<VNDefFunc3Arg*>(c->m_defs);

        chunkSlots[offsetWithinChunk] = fstruct;
        resultVN                      = c->m_baseVN + offsetWithinChunk;

        // Record 'resultVN' in the Func3Map
        GetVNFunc3Map()->Set(fstruct, resultVN);
    }
    return resultVN;
}

// ----------------------------------------------------------------------------------------
//  VNForFunc  - Returns the ValueNum associated with 'func'('arg0VN','arg1VN','arg2VN','arg3VN')
//               There is a one-to-one relationship between the ValueNum
//               and 'func'('arg0VN','arg1VN','arg2VN','arg3VN')
//
// Arguments:
//    typ            - The type of the resulting ValueNum produced by 'func'
//    func           - Any binary VNFunc
//    arg0VN         - The ValueNum of the first argument to 'func'
//    arg1VN         - The ValueNum of the second argument to 'func'
//    arg2VN         - The ValueNum of the third argument to 'func'
//    arg3VN         - The ValueNum of the fourth argument to 'func'
//
// Return Value:     - Returns the ValueNum associated with 'func'('arg0VN','arg1VN','arg2VN','arg3VN')
//
// Note:   Currently the only four operand funcs are VNF_PtrToArrElem and VNF_MapStore.
//
ValueNum ValueNumStore::VNForFunc(
    var_types typ, VNFunc func, ValueNum arg0VN, ValueNum arg1VN, ValueNum arg2VN, ValueNum arg3VN)
{
    assert(arg0VN != NoVN && arg1VN != NoVN && arg2VN != NoVN && arg3VN != NoVN);

    // Function arguments carry no exceptions.
    assert(arg0VN == VNNormalValue(arg0VN));
    assert(arg1VN == VNNormalValue(arg1VN));
    assert(arg2VN == VNNormalValue(arg2VN));
    assert((func == VNF_MapStore) || (arg3VN == VNNormalValue(arg3VN)));
    assert(VNFuncArity(func) == 4);

    ValueNum resultVN;

    // Have we already assigned a ValueNum for 'func'('arg0VN','arg1VN','arg2VN','arg3VN') ?
    //
    VNDefFunc4Arg fstruct(func, arg0VN, arg1VN, arg2VN, arg3VN);
    if (!GetVNFunc4Map()->Lookup(fstruct, &resultVN))
    {
        // Otherwise, Allocate a new ValueNum for 'func'('arg0VN','arg1VN','arg2VN','arg3VN')
        //
        Chunk* const         c                 = GetAllocChunk(typ, CEA_Func4);
        unsigned const       offsetWithinChunk = c->AllocVN();
        VNDefFunc4Arg* const chunkSlots        = reinterpret_cast<VNDefFunc4Arg*>(c->m_defs);

        chunkSlots[offsetWithinChunk] = fstruct;
        resultVN                      = c->m_baseVN + offsetWithinChunk;

        // Record 'resultVN' in the Func4Map
        GetVNFunc4Map()->Set(fstruct, resultVN);
    }
    return resultVN;
}

//------------------------------------------------------------------------------
// VNForMapStore : Evaluate VNF_MapStore with the given arguments.
//
//
// Arguments:
//    map   - Map value number
//    index - Index value number
//    value - New value for map[index]
//
// Return Value:
//    Value number for "map" with "map[index]" set to "value".
//
ValueNum ValueNumStore::VNForMapStore(ValueNum map, ValueNum index, ValueNum value)
{
    BasicBlock* const            bb      = m_pComp->compCurBB;
    BasicBlock::loopNumber const loopNum = bb->bbNatLoopNum;
    ValueNum const               result  = VNForFunc(TypeOfVN(map), VNF_MapStore, map, index, value, loopNum);

#ifdef DEBUG
    if (m_pComp->verbose)
    {
        printf("    VNForMapStore(" FMT_VN ", " FMT_VN ", " FMT_VN "):%s in " FMT_BB " returns ", map, index, value,
               VNMapTypeName(TypeOfVN(result)), bb->bbNum);
        m_pComp->vnPrint(result, 1);
        printf("\n");
    }
#endif
    return result;
}

//------------------------------------------------------------------------------
// VNForMapSelect : Evaluate VNF_MapSelect with the given arguments.
//
//
// Arguments:
//    vnk   - Value number kind
//    type  - Value type
//    map   - Map value number
//    index - Index value number
//
// Return Value:
//    Value number for the result of the evaluation.
//
// Notes:
//    This requires a "ValueNumKind" because it will attempt, given "select(phi(m1, ..., mk), ind)", to evaluate
//    "select(m1, ind)", ..., "select(mk, ind)" to see if they agree.  It needs to know which kind of value number
//    (liberal/conservative) to read from the SSA def referenced in the phi argument.

ValueNum ValueNumStore::VNForMapSelect(ValueNumKind vnk, var_types type, ValueNum map, ValueNum index)
{
    int      budget          = m_mapSelectBudget;
    bool     usedRecursiveVN = false;
    ValueNum result          = VNForMapSelectWork(vnk, type, map, index, &budget, &usedRecursiveVN);

    // The remaining budget should always be between [0..m_mapSelectBudget]
    assert((budget >= 0) && (budget <= m_mapSelectBudget));

#ifdef DEBUG
    if (m_pComp->verbose)
    {
        printf("    VNForMapSelect(" FMT_VN ", " FMT_VN "):%s returns ", map, index, VNMapTypeName(type));
        m_pComp->vnPrint(result, 1);
        printf("\n");
    }
#endif
    return result;
}

//------------------------------------------------------------------------------
// VNForMapSelectWork : A method that does the work for VNForMapSelect and may call itself recursively.
//
//
// Arguments:
//    vnk              - Value number kind
//    type             - Value type
//    map              - The map to select from
//    index            - The selector
//    pBudget          - Remaining budget for the outer evaluation
//    pUsedRecursiveVN - Out-parameter that is set to true iff RecursiveVN was returned from this method
//                       or from a method called during one of recursive invocations.
//
// Return Value:
//    Value number for the result of the evaluation.
//
// Notes:
//    This requires a "ValueNumKind" because it will attempt, given "select(phi(m1, ..., mk), ind)", to evaluate
//    "select(m1, ind)", ..., "select(mk, ind)" to see if they agree.  It needs to know which kind of value number
//    (liberal/conservative) to read from the SSA def referenced in the phi argument.

ValueNum ValueNumStore::VNForMapSelectWork(
    ValueNumKind vnk, var_types type, ValueNum map, ValueNum index, int* pBudget, bool* pUsedRecursiveVN)
{
TailCall:
    // This label allows us to directly implement a tail call by setting up the arguments, and doing a goto to here.
    assert(map != NoVN && index != NoVN);
    assert(map == VNNormalValue(map));     // Arguments carry no exceptions.
    assert(index == VNNormalValue(index)); // Arguments carry no exceptions.

    *pUsedRecursiveVN = false;

#ifdef DEBUG
    // Provide a mechanism for writing tests that ensure we don't call this ridiculously often.
    m_numMapSels++;
#if 1
// This printing is sometimes useful in debugging.
// if ((m_numMapSels % 1000) == 0) printf("%d VNF_MapSelect applications.\n", m_numMapSels);
#endif
    unsigned selLim = JitConfig.JitVNMapSelLimit();
    assert(selLim == 0 || m_numMapSels < selLim);
#endif
    ValueNum res;

    VNDefFunc2Arg fstruct(VNF_MapSelect, map, index);
    if (GetVNFunc2Map()->Lookup(fstruct, &res))
    {
        return res;
    }
    else
    {
        // Give up if we've run out of budget.
        if (*pBudget == 0)
        {
            // We have to use 'nullptr' for the basic block here, because subsequent expressions
            // in different blocks may find this result in the VNFunc2Map -- other expressions in
            // the IR may "evaluate" to this same VNForExpr, so it is not "unique" in the sense
            // that permits the BasicBlock attribution.
            res = VNForExpr(nullptr, type);
            GetVNFunc2Map()->Set(fstruct, res);
            return res;
        }

        // Reduce our budget by one
        (*pBudget)--;

        // If it's recursive, stop the recursion.
        if (SelectIsBeingEvaluatedRecursively(map, index))
        {
            *pUsedRecursiveVN = true;
            return RecursiveVN;
        }

        VNFuncApp funcApp;
        if (GetVNFunc(map, &funcApp))
        {
            if (funcApp.m_func == VNF_MapStore)
            {
                // select(store(m, i, v), i) == v
                if (funcApp.m_args[1] == index)
                {
#if FEATURE_VN_TRACE_APPLY_SELECTORS
                    JITDUMP("      AX1: select([" FMT_VN "]store(" FMT_VN ", " FMT_VN ", " FMT_VN "), " FMT_VN
                            ") ==> " FMT_VN ".\n",
                            funcApp.m_args[0], map, funcApp.m_args[1], funcApp.m_args[2], index, funcApp.m_args[2]);
#endif

                    m_pComp->optRecordLoopMemoryDependence(m_pComp->compCurTree, m_pComp->compCurBB, funcApp.m_args[0]);
                    return funcApp.m_args[2];
                }
                // i # j ==> select(store(m, i, v), j) == select(m, j)
                // Currently the only source of distinctions is when both indices are constants.
                else if (IsVNConstant(index) && IsVNConstant(funcApp.m_args[1]))
                {
                    assert(funcApp.m_args[1] != index); // we already checked this above.
#if FEATURE_VN_TRACE_APPLY_SELECTORS
                    JITDUMP("      AX2: " FMT_VN " != " FMT_VN " ==> select([" FMT_VN "]store(" FMT_VN ", " FMT_VN
                            ", " FMT_VN "), " FMT_VN ") ==> select(" FMT_VN ", " FMT_VN ") remaining budget is %d.\n",
                            index, funcApp.m_args[1], map, funcApp.m_args[0], funcApp.m_args[1], funcApp.m_args[2],
                            index, funcApp.m_args[0], index, *pBudget);
#endif
                    // This is the equivalent of the recursive tail call:
                    // return VNForMapSelect(vnk, typ, funcApp.m_args[0], index);
                    // Make sure we capture any exceptions from the "i" and "v" of the store...
                    map = funcApp.m_args[0];
                    goto TailCall;
                }
            }
            else if (funcApp.m_func == VNF_PhiDef || funcApp.m_func == VNF_PhiMemoryDef)
            {
                unsigned  lclNum   = BAD_VAR_NUM;
                bool      isMemory = false;
                VNFuncApp phiFuncApp;
                bool      defArgIsFunc = false;
                if (funcApp.m_func == VNF_PhiDef)
                {
                    lclNum       = unsigned(funcApp.m_args[0]);
                    defArgIsFunc = GetVNFunc(funcApp.m_args[2], &phiFuncApp);
                }
                else
                {
                    assert(funcApp.m_func == VNF_PhiMemoryDef);
                    isMemory     = true;
                    defArgIsFunc = GetVNFunc(funcApp.m_args[1], &phiFuncApp);
                }
                if (defArgIsFunc && phiFuncApp.m_func == VNF_Phi)
                {
                    // select(phi(m1, m2), x): if select(m1, x) == select(m2, x), return that, else new fresh.
                    // Get the first argument of the phi.

                    // We need to be careful about breaking infinite recursion.  Record the outer select.
                    m_fixedPointMapSels.Push(VNDefFunc2Arg(VNF_MapSelect, map, index));

                    assert(IsVNConstant(phiFuncApp.m_args[0]));
                    unsigned phiArgSsaNum = ConstantValue<unsigned>(phiFuncApp.m_args[0]);
                    ValueNum phiArgVN;
                    if (isMemory)
                    {
                        phiArgVN = m_pComp->GetMemoryPerSsaData(phiArgSsaNum)->m_vnPair.Get(vnk);
                    }
                    else
                    {
                        phiArgVN = m_pComp->lvaTable[lclNum].GetPerSsaData(phiArgSsaNum)->m_vnPair.Get(vnk);
                    }
                    if (phiArgVN != ValueNumStore::NoVN)
                    {
                        bool     allSame = true;
                        ValueNum argRest = phiFuncApp.m_args[1];
                        ValueNum sameSelResult =
                            VNForMapSelectWork(vnk, type, phiArgVN, index, pBudget, pUsedRecursiveVN);

                        // It is possible that we just now exceeded our budget, if so we need to force an early exit
                        // and stop calling VNForMapSelectWork
                        if (*pBudget <= 0)
                        {
                            // We don't have any budget remaining to verify that all phiArgs are the same
                            // so setup the default failure case now.
                            allSame = false;
                        }

                        while (allSame && argRest != ValueNumStore::NoVN)
                        {
                            ValueNum  cur = argRest;
                            VNFuncApp phiArgFuncApp;
                            if (GetVNFunc(argRest, &phiArgFuncApp) && phiArgFuncApp.m_func == VNF_Phi)
                            {
                                cur     = phiArgFuncApp.m_args[0];
                                argRest = phiArgFuncApp.m_args[1];
                            }
                            else
                            {
                                argRest = ValueNumStore::NoVN; // Cause the loop to terminate.
                            }
                            assert(IsVNConstant(cur));
                            phiArgSsaNum = ConstantValue<unsigned>(cur);
                            if (isMemory)
                            {
                                phiArgVN = m_pComp->GetMemoryPerSsaData(phiArgSsaNum)->m_vnPair.Get(vnk);
                            }
                            else
                            {
                                phiArgVN = m_pComp->lvaTable[lclNum].GetPerSsaData(phiArgSsaNum)->m_vnPair.Get(vnk);
                            }
                            if (phiArgVN == ValueNumStore::NoVN)
                            {
                                allSame = false;
                            }
                            else
                            {
                                bool     usedRecursiveVN = false;
                                ValueNum curResult =
                                    VNForMapSelectWork(vnk, type, phiArgVN, index, pBudget, &usedRecursiveVN);
                                *pUsedRecursiveVN |= usedRecursiveVN;
                                if (sameSelResult == ValueNumStore::RecursiveVN)
                                {
                                    sameSelResult = curResult;
                                }
                                if (curResult != ValueNumStore::RecursiveVN && curResult != sameSelResult)
                                {
                                    allSame = false;
                                }
                            }
                        }
                        if (allSame && sameSelResult != ValueNumStore::RecursiveVN)
                        {
                            // Make sure we're popping what we pushed.
                            assert(FixedPointMapSelsTopHasValue(map, index));
                            m_fixedPointMapSels.Pop();

                            // To avoid exponential searches, we make sure that this result is memo-ized.
                            // The result is always valid for memoization if we didn't rely on RecursiveVN to get it.
                            // If RecursiveVN was used, we are processing a loop and we can't memo-ize this intermediate
                            // result if, e.g., this block is in a multi-entry loop.
                            if (!*pUsedRecursiveVN)
                            {
                                GetVNFunc2Map()->Set(fstruct, sameSelResult);
                            }

                            return sameSelResult;
                        }
                        // Otherwise, fall through to creating the select(phi(m1, m2), x) function application.
                    }
                    // Make sure we're popping what we pushed.
                    assert(FixedPointMapSelsTopHasValue(map, index));
                    m_fixedPointMapSels.Pop();
                }
            }
            else if (funcApp.m_func == VNF_ZeroObj)
            {
                // For structs, we need to extract the handle from the selector.
                if (type == TYP_STRUCT)
                {
                    // We only expect field selectors here.
                    assert(GetHandleFlags(index) == GTF_ICON_FIELD_HDL);
                    CORINFO_FIELD_HANDLE fieldHnd  = CORINFO_FIELD_HANDLE(ConstantValue<ssize_t>(index));
                    CORINFO_CLASS_HANDLE structHnd = NO_CLASS_HANDLE;
                    m_pComp->eeGetFieldType(fieldHnd, &structHnd);

                    return VNForZeroObj(structHnd);
                }

                return VNZeroForType(type);
            }
        }

        // We may have run out of budget and already assigned a result
        if (!GetVNFunc2Map()->Lookup(fstruct, &res))
        {
            // Otherwise, assign a new VN for the function application.
            Chunk* const         c                 = GetAllocChunk(type, CEA_Func2);
            unsigned const       offsetWithinChunk = c->AllocVN();
            VNDefFunc2Arg* const chunkSlots        = reinterpret_cast<VNDefFunc2Arg*>(c->m_defs);

            chunkSlots[offsetWithinChunk] = fstruct;
            res                           = c->m_baseVN + offsetWithinChunk;

            GetVNFunc2Map()->Set(fstruct, res);
        }
        return res;
    }
}

//------------------------------------------------------------------------
// VNForFieldSelector: A specialized version (with logging) of VNForHandle
//                     that is used for field handle selectors.
//
// Arguments:
//    fieldHnd    - handle of the field in question
//    pFieldType  - [out] parameter for the field's type
//    pStructSize - optional [out] parameter for the size of the struct,
//                  populated if the field in question is of a struct type,
//                  otherwise set to zero
//
// Return Value:
//    Value number corresponding to the given field handle.
//
ValueNum ValueNumStore::VNForFieldSelector(CORINFO_FIELD_HANDLE fieldHnd, var_types* pFieldType, size_t* pStructSize)
{
    CORINFO_CLASS_HANDLE structHnd  = NO_CLASS_HANDLE;
    ValueNum             fldHndVN   = VNForHandle(ssize_t(fieldHnd), GTF_ICON_FIELD_HDL);
    var_types            fieldType  = m_pComp->eeGetFieldType(fieldHnd, &structHnd);
    size_t               structSize = 0;

    if (fieldType == TYP_STRUCT)
    {
        structSize = m_pComp->info.compCompHnd->getClassSize(structHnd);

        // We have to normalize here since there is no CorInfoType for vectors...
        if (m_pComp->structSizeMightRepresentSIMDType(structSize))
        {
            fieldType = m_pComp->impNormStructType(structHnd);
        }
    }

#ifdef DEBUG
    if (m_pComp->verbose)
    {
        const char* modName;
        const char* fldName = m_pComp->eeGetFieldName(fieldHnd, &modName);
        printf("    VNForHandle(%s) is " FMT_VN ", fieldType is %s", fldName, fldHndVN, varTypeName(fieldType));
        if (structSize != 0)
        {
            printf(", size = %u", structSize);
        }
        printf("\n");
    }
#endif

    if (pStructSize != nullptr)
    {
        *pStructSize = structSize;
    }
    *pFieldType = fieldType;

    return fldHndVN;
}

ValueNum ValueNumStore::EvalFuncForConstantArgs(var_types typ, VNFunc func, ValueNum arg0VN)
{
    assert(CanEvalForConstantArgs(func));
    assert(IsVNConstant(arg0VN));
    switch (TypeOfVN(arg0VN))
    {
        case TYP_INT:
        {
            int resVal = EvalOp<int>(func, ConstantValue<int>(arg0VN));
            // Unary op on a handle results in a handle.
            return IsVNHandle(arg0VN) ? VNForHandle(ssize_t(resVal), GetHandleFlags(arg0VN)) : VNForIntCon(resVal);
        }
        case TYP_LONG:
        {
            INT64 resVal = EvalOp<INT64>(func, ConstantValue<INT64>(arg0VN));
            // Unary op on a handle results in a handle.
            return IsVNHandle(arg0VN) ? VNForHandle(ssize_t(resVal), GetHandleFlags(arg0VN)) : VNForLongCon(resVal);
        }
        case TYP_FLOAT:
        {
            float resVal = EvalOp<float>(func, ConstantValue<float>(arg0VN));
            return VNForFloatCon(resVal);
        }
        case TYP_DOUBLE:
        {
            double resVal = EvalOp<double>(func, ConstantValue<double>(arg0VN));
            return VNForDoubleCon(resVal);
        }
        case TYP_REF:
        {
            // If arg0 has a possible exception, it wouldn't have been constant.
            assert(!VNHasExc(arg0VN));
            // Otherwise...
            assert(arg0VN == VNForNull());         // Only other REF constant.
            assert(func == VNFunc(GT_ARR_LENGTH)); // Only function we can apply to a REF constant!
            return VNWithExc(VNForVoid(), VNExcSetSingleton(VNForFunc(TYP_REF, VNF_NullPtrExc, VNForNull())));
        }
        default:
            // We will assert below
            break;
    }
    noway_assert(!"Unhandled operation in EvalFuncForConstantArgs");
    return NoVN;
}

bool ValueNumStore::SelectIsBeingEvaluatedRecursively(ValueNum map, ValueNum ind)
{
    for (unsigned i = 0; i < m_fixedPointMapSels.Size(); i++)
    {
        VNDefFunc2Arg& elem = m_fixedPointMapSels.GetRef(i);
        assert(elem.m_func == VNF_MapSelect);
        if (elem.m_arg0 == map && elem.m_arg1 == ind)
        {
            return true;
        }
    }
    return false;
}

#ifdef DEBUG
bool ValueNumStore::FixedPointMapSelsTopHasValue(ValueNum map, ValueNum index)
{
    if (m_fixedPointMapSels.Size() == 0)
    {
        return false;
    }
    VNDefFunc2Arg& top = m_fixedPointMapSels.TopRef();
    return top.m_func == VNF_MapSelect && top.m_arg0 == map && top.m_arg1 == index;
}
#endif

// Given an integer constant value number return its value as an int.
//
int ValueNumStore::GetConstantInt32(ValueNum argVN)
{
    assert(IsVNConstant(argVN));
    var_types argVNtyp = TypeOfVN(argVN);

    int result = 0;

    switch (argVNtyp)
    {
        case TYP_INT:
            result = ConstantValue<int>(argVN);
            break;
#ifndef TARGET_64BIT
        case TYP_REF:
        case TYP_BYREF:
            result = (int)ConstantValue<size_t>(argVN);
            break;
#endif
        default:
            unreached();
    }
    return result;
}

// Given an integer constant value number return its value as an INT64.
//
INT64 ValueNumStore::GetConstantInt64(ValueNum argVN)
{
    assert(IsVNConstant(argVN));
    var_types argVNtyp = TypeOfVN(argVN);

    INT64 result = 0;

    switch (argVNtyp)
    {
        case TYP_INT:
            result = (INT64)ConstantValue<int>(argVN);
            break;
        case TYP_LONG:
            result = ConstantValue<INT64>(argVN);
            break;
        case TYP_REF:
        case TYP_BYREF:
            result = (INT64)ConstantValue<size_t>(argVN);
            break;
        default:
            unreached();
    }
    return result;
}

// Given a double constant value number return its value as a double.
//
double ValueNumStore::GetConstantDouble(ValueNum argVN)
{
    assert(IsVNConstant(argVN));
    assert(TypeOfVN(argVN) == TYP_DOUBLE);

    return ConstantValue<double>(argVN);
}

// Given a float constant value number return its value as a float.
//
float ValueNumStore::GetConstantSingle(ValueNum argVN)
{
    assert(IsVNConstant(argVN));
    assert(TypeOfVN(argVN) == TYP_FLOAT);

    return ConstantValue<float>(argVN);
}

// Compute the proper value number when the VNFunc has all constant arguments
// This essentially performs constant folding at value numbering time
//
ValueNum ValueNumStore::EvalFuncForConstantArgs(var_types typ, VNFunc func, ValueNum arg0VN, ValueNum arg1VN)
{
    assert(CanEvalForConstantArgs(func));
    assert(IsVNConstant(arg0VN) && IsVNConstant(arg1VN));
    assert(!VNHasExc(arg0VN) && !VNHasExc(arg1VN)); // Otherwise, would not be constant.

    // if our func is the VNF_Cast operation we handle it first
    if (VNFuncIsNumericCast(func))
    {
        return EvalCastForConstantArgs(typ, func, arg0VN, arg1VN);
    }

    var_types arg0VNtyp = TypeOfVN(arg0VN);
    var_types arg1VNtyp = TypeOfVN(arg1VN);

    // When both arguments are floating point types
    // We defer to the EvalFuncForConstantFPArgs()
    if (varTypeIsFloating(arg0VNtyp) && varTypeIsFloating(arg1VNtyp))
    {
        return EvalFuncForConstantFPArgs(typ, func, arg0VN, arg1VN);
    }

    // after this we shouldn't have to deal with floating point types for arg0VN or arg1VN
    assert(!varTypeIsFloating(arg0VNtyp));
    assert(!varTypeIsFloating(arg1VNtyp));

    // Stack-normalize the result type.
    if (varTypeIsSmall(typ))
    {
        typ = TYP_INT;
    }

    ValueNum result; // left uninitialized, we are required to initialize it on all paths below.

    // Are both args of the same type?
    if (arg0VNtyp == arg1VNtyp)
    {
        if (arg0VNtyp == TYP_INT)
        {
            int arg0Val = ConstantValue<int>(arg0VN);
            int arg1Val = ConstantValue<int>(arg1VN);

            if (VNFuncIsComparison(func))
            {
                assert(typ == TYP_INT);
                result = VNForIntCon(EvalComparison(func, arg0Val, arg1Val));
            }
            else
            {
                assert(typ == TYP_INT);
                int resultVal = EvalOp<int>(func, arg0Val, arg1Val);
                // Bin op on a handle results in a handle.
                ValueNum handleVN = IsVNHandle(arg0VN) ? arg0VN : IsVNHandle(arg1VN) ? arg1VN : NoVN;
                if (handleVN != NoVN)
                {
                    result = VNForHandle(ssize_t(resultVal), GetHandleFlags(handleVN)); // Use VN for Handle
                }
                else
                {
                    result = VNForIntCon(resultVal);
                }
            }
        }
        else if (arg0VNtyp == TYP_LONG)
        {
            INT64 arg0Val = ConstantValue<INT64>(arg0VN);
            INT64 arg1Val = ConstantValue<INT64>(arg1VN);

            if (VNFuncIsComparison(func))
            {
                assert(typ == TYP_INT);
                result = VNForIntCon(EvalComparison(func, arg0Val, arg1Val));
            }
            else
            {
                assert(typ == TYP_LONG);
                INT64    resultVal = EvalOp<INT64>(func, arg0Val, arg1Val);
                ValueNum handleVN  = IsVNHandle(arg0VN) ? arg0VN : IsVNHandle(arg1VN) ? arg1VN : NoVN;

                if (handleVN != NoVN)
                {
                    result = VNForHandle(ssize_t(resultVal), GetHandleFlags(handleVN)); // Use VN for Handle
                }
                else
                {
                    result = VNForLongCon(resultVal);
                }
            }
        }
        else // both args are TYP_REF or both args are TYP_BYREF
        {
            size_t arg0Val = ConstantValue<size_t>(arg0VN); // We represent ref/byref constants as size_t's.
            size_t arg1Val = ConstantValue<size_t>(arg1VN); // Also we consider null to be zero.

            if (VNFuncIsComparison(func))
            {
                assert(typ == TYP_INT);
                result = VNForIntCon(EvalComparison(func, arg0Val, arg1Val));
            }
            else if (typ == TYP_INT) // We could see GT_OR of a constant ByRef and Null
            {
                int resultVal = (int)EvalOp<size_t>(func, arg0Val, arg1Val);
                result        = VNForIntCon(resultVal);
            }
            else // We could see GT_OR of a constant ByRef and Null
            {
                assert((typ == TYP_BYREF) || (typ == TYP_I_IMPL));
                size_t resultVal = EvalOp<size_t>(func, arg0Val, arg1Val);
                result           = VNForByrefCon((target_size_t)resultVal);
            }
        }
    }
    else // We have args of different types
    {
        // We represent ref/byref constants as size_t's.
        // Also we consider null to be zero.
        //
        INT64 arg0Val = GetConstantInt64(arg0VN);
        INT64 arg1Val = GetConstantInt64(arg1VN);

        if (VNFuncIsComparison(func))
        {
            assert(typ == TYP_INT);
            result = VNForIntCon(EvalComparison(func, arg0Val, arg1Val));
        }
        else if (typ == TYP_INT) // We could see GT_OR of an int and constant ByRef or Null
        {
            int resultVal = (int)EvalOp<INT64>(func, arg0Val, arg1Val);
            result        = VNForIntCon(resultVal);
        }
        else
        {
            assert(typ != TYP_INT);
            INT64 resultVal = EvalOp<INT64>(func, arg0Val, arg1Val);

            switch (typ)
            {
                case TYP_BYREF:
                    result = VNForByrefCon((target_size_t)resultVal);
                    break;
                case TYP_LONG:
                    result = VNForLongCon(resultVal);
                    break;
                case TYP_REF:
                    assert(resultVal == 0); // Only valid REF constant
                    result = VNForNull();
                    break;
                default:
                    unreached();
            }
        }
    }

    return result;
}

// Compute the proper value number when the VNFunc has all constant floating-point arguments
// This essentially must perform constant folding at value numbering time
//
ValueNum ValueNumStore::EvalFuncForConstantFPArgs(var_types typ, VNFunc func, ValueNum arg0VN, ValueNum arg1VN)
{
    assert(CanEvalForConstantArgs(func));
    assert(IsVNConstant(arg0VN) && IsVNConstant(arg1VN));

    // We expect both argument types to be floating-point types
    var_types arg0VNtyp = TypeOfVN(arg0VN);
    var_types arg1VNtyp = TypeOfVN(arg1VN);

    assert(varTypeIsFloating(arg0VNtyp));
    assert(varTypeIsFloating(arg1VNtyp));

    // We also expect both arguments to be of the same floating-point type
    assert(arg0VNtyp == arg1VNtyp);

    ValueNum result; // left uninitialized, we are required to initialize it on all paths below.

    if (VNFuncIsComparison(func))
    {
        assert(genActualType(typ) == TYP_INT);

        if (arg0VNtyp == TYP_FLOAT)
        {
            result = VNForIntCon(EvalComparison<float>(func, GetConstantSingle(arg0VN), GetConstantSingle(arg1VN)));
        }
        else
        {
            assert(arg0VNtyp == TYP_DOUBLE);
            result = VNForIntCon(EvalComparison<double>(func, GetConstantDouble(arg0VN), GetConstantDouble(arg1VN)));
        }
    }
    else
    {
        // We expect the return type to be the same as the argument type
        assert(varTypeIsFloating(typ));
        assert(arg0VNtyp == typ);

        if (typ == TYP_FLOAT)
        {
            float floatResultVal = EvalOp<float>(func, GetConstantSingle(arg0VN), GetConstantSingle(arg1VN));
            result               = VNForFloatCon(floatResultVal);
        }
        else
        {
            assert(typ == TYP_DOUBLE);

            double doubleResultVal = EvalOp<double>(func, GetConstantDouble(arg0VN), GetConstantDouble(arg1VN));
            result                 = VNForDoubleCon(doubleResultVal);
        }
    }

    return result;
}

// Compute the proper value number for a VNF_Cast with constant arguments
// This essentially must perform constant folding at value numbering time
//
ValueNum ValueNumStore::EvalCastForConstantArgs(var_types typ, VNFunc func, ValueNum arg0VN, ValueNum arg1VN)
{
    assert(VNFuncIsNumericCast(func));
    assert(IsVNConstant(arg0VN) && IsVNConstant(arg1VN));

    // Stack-normalize the result type.
    if (varTypeIsSmall(typ))
    {
        typ = TYP_INT;
    }

    var_types arg0VNtyp = TypeOfVN(arg0VN);

    if (IsVNHandle(arg0VN))
    {
        // We don't allow handles to be cast to random var_types.
        assert(typ == TYP_I_IMPL);
    }

    // We previously encoded the castToType operation using VNForCastOper().
    var_types castToType;
    bool      srcIsUnsigned;
    GetCastOperFromVN(arg1VN, &castToType, &srcIsUnsigned);
    var_types castFromType = arg0VNtyp;
    bool      checkedCast  = func == VNF_CastOvf;

    switch (castFromType) // GT_CAST source type
    {
#ifndef TARGET_64BIT
        case TYP_REF:
        case TYP_BYREF:
#endif
        case TYP_INT:
        {
            int arg0Val = GetConstantInt32(arg0VN);
            assert(!checkedCast || !CheckedOps::CastFromIntOverflows(arg0Val, castToType, srcIsUnsigned));

            switch (castToType)
            {
                case TYP_BYTE:
                    assert(typ == TYP_INT);
                    return VNForIntCon(INT8(arg0Val));
                case TYP_BOOL:
                case TYP_UBYTE:
                    assert(typ == TYP_INT);
                    return VNForIntCon(UINT8(arg0Val));
                case TYP_SHORT:
                    assert(typ == TYP_INT);
                    return VNForIntCon(INT16(arg0Val));
                case TYP_USHORT:
                    assert(typ == TYP_INT);
                    return VNForIntCon(UINT16(arg0Val));
                case TYP_INT:
                case TYP_UINT:
                    assert(typ == TYP_INT);
                    return arg0VN;
                case TYP_LONG:
                case TYP_ULONG:
                    assert(!IsVNHandle(arg0VN));
#ifdef TARGET_64BIT
                    if (typ == TYP_LONG)
                    {
                        if (srcIsUnsigned)
                        {
                            return VNForLongCon(INT64(unsigned(arg0Val)));
                        }
                        else
                        {
                            return VNForLongCon(INT64(arg0Val));
                        }
                    }
                    else
                    {
                        assert(typ == TYP_BYREF);
                        return VNForByrefCon(target_size_t(arg0Val));
                    }
#else // TARGET_32BIT
                    if (srcIsUnsigned)
                        return VNForLongCon(INT64(unsigned(arg0Val)));
                    else
                        return VNForLongCon(INT64(arg0Val));
#endif
                case TYP_BYREF:
                    assert(typ == TYP_BYREF);
                    return VNForByrefCon(target_size_t(arg0Val));

                case TYP_FLOAT:
                    assert(typ == TYP_FLOAT);
                    if (srcIsUnsigned)
                    {
                        return VNForFloatCon(float(unsigned(arg0Val)));
                    }
                    else
                    {
                        return VNForFloatCon(float(arg0Val));
                    }
                case TYP_DOUBLE:
                    assert(typ == TYP_DOUBLE);
                    if (srcIsUnsigned)
                    {
                        return VNForDoubleCon(double(unsigned(arg0Val)));
                    }
                    else
                    {
                        return VNForDoubleCon(double(arg0Val));
                    }
                default:
                    unreached();
            }
            break;
        }
            {
#ifdef TARGET_64BIT
                case TYP_REF:
                case TYP_BYREF:
#endif
                case TYP_LONG:
                    INT64 arg0Val = GetConstantInt64(arg0VN);
                    assert(!checkedCast || !CheckedOps::CastFromLongOverflows(arg0Val, castToType, srcIsUnsigned));

                    switch (castToType)
                    {
                        case TYP_BYTE:
                            assert(typ == TYP_INT);
                            return VNForIntCon(INT8(arg0Val));
                        case TYP_BOOL:
                        case TYP_UBYTE:
                            assert(typ == TYP_INT);
                            return VNForIntCon(UINT8(arg0Val));
                        case TYP_SHORT:
                            assert(typ == TYP_INT);
                            return VNForIntCon(INT16(arg0Val));
                        case TYP_USHORT:
                            assert(typ == TYP_INT);
                            return VNForIntCon(UINT16(arg0Val));
                        case TYP_INT:
                            assert(typ == TYP_INT);
                            return VNForIntCon(INT32(arg0Val));
                        case TYP_UINT:
                            assert(typ == TYP_INT);
                            return VNForIntCon(UINT32(arg0Val));
                        case TYP_LONG:
                        case TYP_ULONG:
                            assert(typ == TYP_LONG);
                            return arg0VN;
                        case TYP_BYREF:
                            assert(typ == TYP_BYREF);
                            return VNForByrefCon((target_size_t)arg0Val);
                        case TYP_FLOAT:
                            assert(typ == TYP_FLOAT);
                            if (srcIsUnsigned)
                            {
                                return VNForFloatCon(FloatingPointUtils::convertUInt64ToFloat(UINT64(arg0Val)));
                            }
                            else
                            {
                                return VNForFloatCon(float(arg0Val));
                            }
                        case TYP_DOUBLE:
                            assert(typ == TYP_DOUBLE);
                            if (srcIsUnsigned)
                            {
                                return VNForDoubleCon(FloatingPointUtils::convertUInt64ToDouble(UINT64(arg0Val)));
                            }
                            else
                            {
                                return VNForDoubleCon(double(arg0Val));
                            }
                        default:
                            unreached();
                    }
            }
        case TYP_FLOAT:
        {
            float arg0Val = GetConstantSingle(arg0VN);
            assert(!CheckedOps::CastFromFloatOverflows(arg0Val, castToType));

            switch (castToType)
            {
                case TYP_BYTE:
                    assert(typ == TYP_INT);
                    return VNForIntCon(INT8(arg0Val));
                case TYP_BOOL:
                case TYP_UBYTE:
                    assert(typ == TYP_INT);
                    return VNForIntCon(UINT8(arg0Val));
                case TYP_SHORT:
                    assert(typ == TYP_INT);
                    return VNForIntCon(INT16(arg0Val));
                case TYP_USHORT:
                    assert(typ == TYP_INT);
                    return VNForIntCon(UINT16(arg0Val));
                case TYP_INT:
                    assert(typ == TYP_INT);
                    return VNForIntCon(INT32(arg0Val));
                case TYP_UINT:
                    assert(typ == TYP_INT);
                    return VNForIntCon(UINT32(arg0Val));
                case TYP_LONG:
                    assert(typ == TYP_LONG);
                    return VNForLongCon(INT64(arg0Val));
                case TYP_ULONG:
                    assert(typ == TYP_LONG);
                    return VNForLongCon(UINT64(arg0Val));
                case TYP_FLOAT:
                    assert(typ == TYP_FLOAT);
                    return VNForFloatCon(arg0Val);
                case TYP_DOUBLE:
                    assert(typ == TYP_DOUBLE);
                    return VNForDoubleCon(double(arg0Val));
                default:
                    unreached();
            }
        }
        case TYP_DOUBLE:
        {
            double arg0Val = GetConstantDouble(arg0VN);
            assert(!CheckedOps::CastFromDoubleOverflows(arg0Val, castToType));

            switch (castToType)
            {
                case TYP_BYTE:
                    assert(typ == TYP_INT);
                    return VNForIntCon(INT8(arg0Val));
                case TYP_BOOL:
                case TYP_UBYTE:
                    assert(typ == TYP_INT);
                    return VNForIntCon(UINT8(arg0Val));
                case TYP_SHORT:
                    assert(typ == TYP_INT);
                    return VNForIntCon(INT16(arg0Val));
                case TYP_USHORT:
                    assert(typ == TYP_INT);
                    return VNForIntCon(UINT16(arg0Val));
                case TYP_INT:
                    assert(typ == TYP_INT);
                    return VNForIntCon(INT32(arg0Val));
                case TYP_UINT:
                    assert(typ == TYP_INT);
                    return VNForIntCon(UINT32(arg0Val));
                case TYP_LONG:
                    assert(typ == TYP_LONG);
                    return VNForLongCon(INT64(arg0Val));
                case TYP_ULONG:
                    assert(typ == TYP_LONG);
                    return VNForLongCon(UINT64(arg0Val));
                case TYP_FLOAT:
                    assert(typ == TYP_FLOAT);
                    return VNForFloatCon(float(arg0Val));
                case TYP_DOUBLE:
                    assert(typ == TYP_DOUBLE);
                    return VNForDoubleCon(arg0Val);
                default:
                    unreached();
            }
        }
        default:
            unreached();
    }
}

//-----------------------------------------------------------------------------------
// CanEvalForConstantArgs:  - Given a VNFunc value return true when we can perform
//                            compile-time constant folding for the operation.
//
// Arguments:
//    vnf        - The VNFunc that we are inquiring about
//
// Return Value:
//               - Returns true if we can always compute a constant result
//                 when given all constant args.
//
// Notes:        - When this method returns true, the logic to compute the
//                 compile-time result must also be added to EvalOP,
//                 EvalOpspecialized or EvalComparison
//
bool ValueNumStore::CanEvalForConstantArgs(VNFunc vnf)
{
    if (vnf < VNF_Boundary)
    {
        genTreeOps oper = genTreeOps(vnf);

        switch (oper)
        {
            // Only return true for the node kinds that have code that supports
            // them in EvalOP, EvalOpspecialized or EvalComparison

            // Unary Ops
            case GT_NEG:
            case GT_NOT:
            case GT_BSWAP16:
            case GT_BSWAP:

            // Binary Ops
            case GT_ADD:
            case GT_SUB:
            case GT_MUL:
            case GT_DIV:
            case GT_MOD:

            case GT_UDIV:
            case GT_UMOD:

            case GT_AND:
            case GT_OR:
            case GT_XOR:

            case GT_LSH:
            case GT_RSH:
            case GT_RSZ:
            case GT_ROL:
            case GT_ROR:

            // Equality Ops
            case GT_EQ:
            case GT_NE:
            case GT_GT:
            case GT_GE:
            case GT_LT:
            case GT_LE:

                // We can evaluate these.
                return true;

            default:
                // We can not evaluate these.
                return false;
        }
    }
    else
    {
        // some VNF_ that we can evaluate
        switch (vnf)
        {
            case VNF_GT_UN:
            case VNF_GE_UN:
            case VNF_LT_UN:
            case VNF_LE_UN:

            case VNF_ADD_OVF:
            case VNF_SUB_OVF:
            case VNF_MUL_OVF:
            case VNF_ADD_UN_OVF:
            case VNF_SUB_UN_OVF:
            case VNF_MUL_UN_OVF:

            case VNF_Cast:
            case VNF_CastOvf:
                // We can evaluate these.
                return true;

            default:
                // We can not evaluate these.
                return false;
        }
    }
}

//----------------------------------------------------------------------------------------
//  VNEvalShouldFold - Returns true if we should perform the folding operation.
//                     It returns false if we don't want to fold the expression,
//                     because it will always throw an exception.
//
// Arguments:
//    typ            - The type of the resulting ValueNum produced by 'func'
//    func           - Any binary VNFunc
//    arg0VN         - The ValueNum of the first argument to 'func'
//    arg1VN         - The ValueNum of the second argument to 'func'
//
// Return Value:     - Returns true if we should perform a folding operation.
//
// Notes:            - Does not handle operations producing TYP_BYREF.
//
bool ValueNumStore::VNEvalShouldFold(var_types typ, VNFunc func, ValueNum arg0VN, ValueNum arg1VN)
{
    assert(typ != TYP_BYREF);

    // We have some arithmetic operations that will always throw
    // an exception given particular constant argument(s).
    // (i.e. integer division by zero)
    //
    // We will avoid performing any constant folding on them
    // since they won't actually produce any result.
    // Instead they always will throw an exception.

    // Floating point operations do not throw exceptions.
    if (varTypeIsFloating(typ))
    {
        return true;
    }

    genTreeOps oper = genTreeOps(func);
    // Is this an integer divide/modulo that will always throw an exception?
    if (GenTree::StaticOperIs(oper, GT_DIV, GT_UDIV, GT_MOD, GT_UMOD))
    {
        if (!((typ == TYP_INT) || (typ == TYP_LONG)))
        {
            assert(!"Unexpected type in VNEvalShouldFold for integer division/modulus");
            return false;
        }
        // Just in case we have mismatched types.
        if ((TypeOfVN(arg0VN) != typ) || (TypeOfVN(arg1VN) != typ))
        {
            return false;
        }

        INT64 divisor = CoercedConstantValue<INT64>(arg1VN);

        if (divisor == 0)
        {
            // Don't fold, we have a divide by zero.
            return false;
        }
        else if ((oper == GT_DIV || oper == GT_MOD) && (divisor == -1))
        {
            // Don't fold if we have a division of INT32_MIN or INT64_MIN by -1.
            // Note that while INT_MIN % -1 is mathematically well-defined (and equal to 0),
            // we still give up on folding it because the "idiv" instruction is used to compute it on x64.
            // And "idiv" raises an exception on such inputs.
            INT64 dividend    = CoercedConstantValue<INT64>(arg0VN);
            INT64 badDividend = typ == TYP_INT ? INT32_MIN : INT64_MIN;

            // Only fold if our dividend is good.
            return dividend != badDividend;
        }
    }

    // Is this a checked operation that will always throw an exception?
    if (VNFuncIsOverflowArithmetic(func))
    {
        if (typ == TYP_INT)
        {
            int op1 = ConstantValue<int>(arg0VN);
            int op2 = ConstantValue<int>(arg1VN);

            switch (func)
            {
                case VNF_ADD_OVF:
                    return !CheckedOps::AddOverflows(op1, op2, CheckedOps::Signed);
                case VNF_SUB_OVF:
                    return !CheckedOps::SubOverflows(op1, op2, CheckedOps::Signed);
                case VNF_MUL_OVF:
                    return !CheckedOps::MulOverflows(op1, op2, CheckedOps::Signed);
                case VNF_ADD_UN_OVF:
                    return !CheckedOps::AddOverflows(op1, op2, CheckedOps::Unsigned);
                case VNF_SUB_UN_OVF:
                    return !CheckedOps::SubOverflows(op1, op2, CheckedOps::Unsigned);
                case VNF_MUL_UN_OVF:
                    return !CheckedOps::MulOverflows(op1, op2, CheckedOps::Unsigned);
                default:
                    assert(!"Unexpected checked operation in VNEvalShouldFold");
                    return false;
            }
        }
        else if (typ == TYP_LONG)
        {
            INT64 op1 = ConstantValue<INT64>(arg0VN);
            INT64 op2 = ConstantValue<INT64>(arg1VN);

            switch (func)
            {
                case VNF_ADD_OVF:
                    return !CheckedOps::AddOverflows(op1, op2, CheckedOps::Signed);
                case VNF_SUB_OVF:
                    return !CheckedOps::SubOverflows(op1, op2, CheckedOps::Signed);
                case VNF_MUL_OVF:
                    return !CheckedOps::MulOverflows(op1, op2, CheckedOps::Signed);
                case VNF_ADD_UN_OVF:
                    return !CheckedOps::AddOverflows(op1, op2, CheckedOps::Unsigned);
                case VNF_SUB_UN_OVF:
                    return !CheckedOps::SubOverflows(op1, op2, CheckedOps::Unsigned);
                case VNF_MUL_UN_OVF:
                    return !CheckedOps::MulOverflows(op1, op2, CheckedOps::Unsigned);
                default:
                    assert(!"Unexpected checked operation in VNEvalShouldFold");
                    return false;
            }
        }
        else
        {
            assert(!"Unexpected type in VNEvalShouldFold for overflow arithmetic");
            return false;
        }
    }

    // Is this a checked cast that will always throw an exception or one with an implementation-defined result?
    if (VNFuncIsNumericCast(func))
    {
        var_types castFromType = TypeOfVN(arg0VN);

        // By policy, we do not fold conversions from floating-point types that result in
        // overflow, as the value the C++ compiler gives us does not always match our own codegen.
        if ((func == VNF_CastOvf) || varTypeIsFloating(castFromType))
        {
            var_types castToType;
            bool      fromUnsigned;
            GetCastOperFromVN(arg1VN, &castToType, &fromUnsigned);

            switch (castFromType)
            {
                case TYP_INT:
                    return !CheckedOps::CastFromIntOverflows(GetConstantInt32(arg0VN), castToType, fromUnsigned);
                case TYP_LONG:
                    return !CheckedOps::CastFromLongOverflows(GetConstantInt64(arg0VN), castToType, fromUnsigned);
                case TYP_FLOAT:
                    return !CheckedOps::CastFromFloatOverflows(GetConstantSingle(arg0VN), castToType);
                case TYP_DOUBLE:
                    return !CheckedOps::CastFromDoubleOverflows(GetConstantDouble(arg0VN), castToType);
                default:
                    return false;
            }
        }
    }

    return true;
}

//----------------------------------------------------------------------------------------
//  EvalUsingMathIdentity
//                   - Attempts to evaluate 'func' by using mathematical identities
//                     that can be applied to 'func'.
//
// Arguments:
//    typ            - The type of the resulting ValueNum produced by 'func'
//    func           - Any binary VNFunc
//    arg0VN         - The ValueNum of the first argument to 'func'
//    arg1VN         - The ValueNum of the second argument to 'func'
//
// Return Value:     - When successful a  ValueNum for the expression is returned.
//                     When unsuccessful NoVN is returned.
//
ValueNum ValueNumStore::EvalUsingMathIdentity(var_types typ, VNFunc func, ValueNum arg0VN, ValueNum arg1VN)
{
    ValueNum resultVN = NoVN; // set default result to unsuccessful

    if (typ == TYP_BYREF) // We don't want/need to optimize a zero byref
    {
        return resultVN; // return the unsuccessful value
    }

    // (0 + x) == x
    // (x + 0) == x
    // This identity does not apply for floating point (when x == -0.0).
    auto identityForAddition = [=]() -> ValueNum {
        if (!varTypeIsFloating(typ))
        {
            ValueNum ZeroVN = VNZeroForType(typ);
            if (arg0VN == ZeroVN)
            {
                return arg1VN;
            }
            else if (arg1VN == ZeroVN)
            {
                return arg0VN;
            }
        }

        return NoVN;
    };

    // (x - 0) == x
    // (x - x) == 0
    // This identity does not apply for floating point (when x == -0.0).
    auto identityForSubtraction = [=]() -> ValueNum {
        if (!varTypeIsFloating(typ))
        {
            ValueNum ZeroVN = VNZeroForType(typ);
            if (arg1VN == ZeroVN)
            {
                return arg0VN;
            }
            else if (arg0VN == arg1VN)
            {
                return ZeroVN;
            }
        }

        return NoVN;
    };

    // These identities do not apply for floating point.
    auto identityForMultiplication = [=]() -> ValueNum {
        if (!varTypeIsFloating(typ))
        {
            // (0 * x) == 0
            // (x * 0) == 0
            ValueNum ZeroVN = VNZeroForType(typ);
            if (arg0VN == ZeroVN)
            {
                return ZeroVN;
            }
            else if (arg1VN == ZeroVN)
            {
                return ZeroVN;
            }

            // (x * 1) == x
            // (1 * x) == x
            ValueNum OneVN = VNOneForType(typ);
            if (arg0VN == OneVN)
            {
                return arg1VN;
            }
            else if (arg1VN == OneVN)
            {
                return arg0VN;
            }
        }

        return NoVN;
    };

    // We have ways of evaluating some binary functions.
    if (func < VNF_Boundary)
    {
        ValueNum ZeroVN;
        ValueNum OneVN;

        switch (genTreeOps(func))
        {
            case GT_ADD:
                resultVN = identityForAddition();
                break;

            case GT_SUB:
                resultVN = identityForSubtraction();
                break;

            case GT_MUL:
                resultVN = identityForMultiplication();
                break;

            case GT_DIV:
            case GT_UDIV:
                // (x / 1) == x
                // This identity does not apply for floating point
                //
                if (!varTypeIsFloating(typ))
                {
                    OneVN = VNOneForType(typ);
                    if (arg1VN == OneVN)
                    {
                        resultVN = arg0VN;
                    }
                }
                break;

            case GT_OR:
            case GT_XOR:
                // (0 | x) == x,  (0 ^ x) == x
                // (x | 0) == x,  (x ^ 0) == x
                ZeroVN = VNZeroForType(typ);
                if (arg0VN == ZeroVN)
                {
                    resultVN = arg1VN;
                }
                else if (arg1VN == ZeroVN)
                {
                    resultVN = arg0VN;
                }
                break;

            case GT_AND:
                // (x & 0) == 0
                // (0 & x) == 0
                ZeroVN = VNZeroForType(typ);
                if (arg0VN == ZeroVN)
                {
                    resultVN = ZeroVN;
                }
                else if (arg1VN == ZeroVN)
                {
                    resultVN = ZeroVN;
                }
                break;

            case GT_LSH:
            case GT_RSH:
            case GT_RSZ:
            case GT_ROL:
            case GT_ROR:
                // (x << 0)  == x
                // (x >> 0)  == x
                // (x rol 0) == x
                // (x ror 0) == x
                ZeroVN = VNZeroForType(typ);
                if (arg1VN == ZeroVN)
                {
                    resultVN = arg0VN;
                }
                // (0 << x)  == 0
                // (0 >> x)  == 0
                // (0 rol x) == 0
                // (0 ror x) == 0
                if (arg0VN == ZeroVN)
                {
                    resultVN = ZeroVN;
                }
                break;

            case GT_EQ:
                // (null == non-null) == false
                // (non-null == null) == false
                if (((arg0VN == VNForNull()) && IsKnownNonNull(arg1VN)) ||
                    ((arg1VN == VNForNull()) && IsKnownNonNull(arg0VN)))
                {
                    resultVN = VNZeroForType(typ);
                    break;
                }
                // (relop == 0) == !relop
                ZeroVN = VNZeroForType(typ);
                if (IsVNRelop(arg0VN) && (arg1VN == ZeroVN))
                {
                    ValueNum rev0VN = GetRelatedRelop(arg0VN, VN_RELATION_KIND::VRK_Reverse);
                    if (rev0VN != NoVN)
                    {
                        resultVN = rev0VN;
                        break;
                    }
                }
                else if (IsVNRelop(arg1VN) && (arg0VN == ZeroVN))
                {
                    ValueNum rev1VN = GetRelatedRelop(arg1VN, VN_RELATION_KIND::VRK_Reverse);
                    if (rev1VN != NoVN)
                    {
                        resultVN = rev1VN;
                        break;
                    }
                }
                // (relop == 1) == relop
                OneVN = VNOneForType(typ);
                if (IsVNRelop(arg0VN) && (arg1VN == OneVN))
                {
                    resultVN = arg0VN;
                    break;
                }
                else if (IsVNRelop(arg1VN) && (arg0VN == OneVN))
                {
                    resultVN = arg1VN;
                    break;
                }
                // (x == x) == true (integer only)
                FALLTHROUGH;
            case GT_GE:
            case GT_LE:
                // (x <= x) == true (integer only)
                // (x >= x) == true (integer only)
                if ((arg0VN == arg1VN) && varTypeIsIntegralOrI(TypeOfVN(arg0VN)))
                {
                    resultVN = VNOneForType(typ);
                }
                break;

            case GT_NE:
                // (null != non-null) == true
                // (non-null != null) == true
                if (((arg0VN == VNForNull()) && IsKnownNonNull(arg1VN)) ||
                    ((arg1VN == VNForNull()) && IsKnownNonNull(arg0VN)))
                {
                    resultVN = VNOneForType(typ);
                    break;
                }
                // (x != x) == false (integer only)
                else if ((arg0VN == arg1VN) && varTypeIsIntegralOrI(TypeOfVN(arg0VN)))
                {
                    resultVN = VNZeroForType(typ);
                    break;
                }
                // (relop != 0) == relop
                ZeroVN = VNZeroForType(typ);
                if (IsVNRelop(arg0VN) && (arg1VN == ZeroVN))
                {
                    resultVN = arg0VN;
                    break;
                }
                else if (IsVNRelop(arg1VN) && (arg0VN == ZeroVN))
                {
                    resultVN = arg1VN;
                    break;
                }
                // (relop != 1) == !relop
                OneVN = VNOneForType(typ);
                if (IsVNRelop(arg0VN) && (arg1VN == OneVN))
                {
                    ValueNum rev0VN = GetRelatedRelop(arg0VN, VN_RELATION_KIND::VRK_Reverse);
                    if (rev0VN != NoVN)
                    {
                        resultVN = rev0VN;
                        break;
                    }
                }
                else if (IsVNRelop(arg1VN) && (arg0VN == OneVN))
                {
                    ValueNum rev1VN = GetRelatedRelop(arg1VN, VN_RELATION_KIND::VRK_Reverse);
                    if (rev1VN != NoVN)
                    {
                        resultVN = rev1VN;
                        break;
                    }
                }
                break;

            case GT_GT:
            case GT_LT:
                // (x > x) == false (integer & floating point)
                // (x < x) == false (integer & floating point)
                if (arg0VN == arg1VN)
                {
                    resultVN = VNZeroForType(typ);
                }
                break;

            default:
                break;
        }
    }
    else // must be a VNF_ function
    {
        switch (func)
        {
            case VNF_ADD_OVF:
            case VNF_ADD_UN_OVF:
                resultVN = identityForAddition();
                break;

            case VNF_SUB_OVF:
            case VNF_SUB_UN_OVF:
                resultVN = identityForSubtraction();
                break;

            case VNF_MUL_OVF:
            case VNF_MUL_UN_OVF:
                resultVN = identityForMultiplication();
                break;

            case VNF_LT_UN:
                // (x < 0) == false
                // (x < x) == false
                std::swap(arg0VN, arg1VN);
                FALLTHROUGH;
            case VNF_GT_UN:
                // (0 > x) == false
                // (x > x) == false
                // None of the above identities apply to floating point comparisons.
                // For example, (NaN > NaN) is true instead of false because these are
                // unordered comparisons.
                if (varTypeIsIntegralOrI(TypeOfVN(arg0VN)) &&
                    ((arg0VN == VNZeroForType(TypeOfVN(arg0VN))) || (arg0VN == arg1VN)))
                {
                    resultVN = VNZeroForType(typ);
                }
                break;

            case VNF_GE_UN:
                // (x >= 0) == true
                // (x >= x) == true
                std::swap(arg0VN, arg1VN);
                FALLTHROUGH;
            case VNF_LE_UN:
                // (0 <= x) == true
                // (x <= x) == true
                // Unlike (x < x) and (x > x), (x >= x) and (x <= x) also apply to floating
                // point comparisons: x is either equal to itself or is unordered if it's NaN.
                if ((varTypeIsIntegralOrI(TypeOfVN(arg0VN)) && (arg0VN == VNZeroForType(TypeOfVN(arg0VN)))) ||
                    (arg0VN == arg1VN))
                {
                    resultVN = VNOneForType(typ);
                }
                break;

            default:
                break;
        }
    }
    return resultVN;
}

//------------------------------------------------------------------------
// VNForExpr: Opaque value number that is equivalent to itself but unique
//    from all other value numbers.
//
// Arguments:
//    block - BasicBlock where the expression that produces this value occurs.
//            May be nullptr to force conservative "could be anywhere" interpretation.
//     typ - Type of the expression in the IR
//
// Return Value:
//    A new value number distinct from any previously generated, that compares as equal
//    to itself, but not any other value number, and is annotated with the given
//    type and block.

ValueNum ValueNumStore::VNForExpr(BasicBlock* block, var_types typ)
{
    BasicBlock::loopNumber loopNum;
    if (block == nullptr)
    {
        loopNum = BasicBlock::MAX_LOOP_NUM;
    }
    else
    {
        loopNum = block->bbNatLoopNum;
    }

    // VNForFunc(typ, func, vn) but bypasses looking in the cache
    //
    VNDefFunc1Arg        fstruct(VNF_MemOpaque, loopNum);
    Chunk* const         c                 = GetAllocChunk(typ, CEA_Func1);
    unsigned const       offsetWithinChunk = c->AllocVN();
    VNDefFunc1Arg* const chunkSlots        = reinterpret_cast<VNDefFunc1Arg*>(c->m_defs);

    chunkSlots[offsetWithinChunk] = fstruct;

    ValueNum resultVN = c->m_baseVN + offsetWithinChunk;
    return resultVN;
}

//------------------------------------------------------------------------
// VNApplySelectors: Find the value number corresponding to map[fieldSeq...].
//
// Will construct the value number which is the result of selecting from "map"
// with all the fields (VNs of their handles): map[f0][f1]...[fN], indexing
// from outer to inner. The type of the returned number will be that of "f0",
// and all the "inner" maps in the indexing (map[f0][f1], ...) will also have
// the types of their selector fields.
//
// Essentially, this is a helper method that calls VNForMapSelect for the fields
// and provides some logging.
//
// Arguments:
//    vnk               - the value number kind to use when recursing through phis
//    map               - the map to select from
//    fieldSeq          - the fields to use as selectors
//    wbFinalStructSize - optional [out] parameter for the size of the last struct
//                        field in the sequence
//
// Return Value:
//    Value number corresponding to indexing "map" with all the fields.
//    If the field sequence is empty ("nullptr"), will simply return "map".
//
ValueNum ValueNumStore::VNApplySelectors(ValueNumKind  vnk,
                                         ValueNum      map,
                                         FieldSeqNode* fieldSeq,
                                         size_t*       wbFinalStructSize)
{
    for (FieldSeqNode* field = fieldSeq; field != nullptr; field = field->m_next)
    {
        assert(field != FieldSeqStore::NotAField());
        assert(!field->IsPseudoField());

        JITDUMP("  VNApplySelectors:\n");
        var_types fieldType;
        size_t    structSize;
        ValueNum  fldHndVN = VNForFieldSelector(field->GetFieldHandle(), &fieldType, &structSize);

        if (wbFinalStructSize != nullptr)
        {
            *wbFinalStructSize = structSize;
        }

        map = VNForMapSelect(vnk, fieldType, map, fldHndVN);
    }

    return map;
}

//------------------------------------------------------------------------
// VNApplySelectorsTypeCheck: Constructs VN for an indirect read.
//
// Returns VN corresponding to the value of "IND(indType (ADDR(value))".
// May return a "new, unique" VN for un-analyzable reads (those of structs
// or out-of-bounds ones), or "value" cast to "indType", or "value" itself
// if there was no type mismatch. This function is intended to be used after
// VNApplySelectors has determined the value a particular location has, that
// is "value", and it is being read through an indirection of "indType".
//
// Arguments:
//    value           - (VN of) value the location has
//    indType         - the type through which the location is being read
//    valueStructSize - size of "value" if is of a struct type
//
// Return Value:
//    The constructed value number (see description).
//
// Notes:
//    TODO-Bug: it is known that this function does not currently handle
//    all cases correctly. E. g. it incorrectly returns CAST(float <- int)
//    for cases like IND(float ADDR(int)). It is also too conservative for
//    reads of SIMD types (treats them as un-analyzable).
//
ValueNum ValueNumStore::VNApplySelectorsTypeCheck(ValueNum value, var_types indType, size_t valueStructSize)
{
    var_types typeOfValue = TypeOfVN(value);

    // Check if the typeOfValue is matching/compatible

    if (indType != typeOfValue)
    {
        // We are trying to read from an 'elem' of type 'elemType' using 'indType' read

        size_t elemTypSize = (typeOfValue == TYP_STRUCT) ? valueStructSize : genTypeSize(typeOfValue);
        size_t indTypeSize = genTypeSize(indType);

        if (indTypeSize > elemTypSize)
        {
            // Reading beyong the end of "value", return a new unique value number.
            value = VNMakeNormalUnique(value);

            JITDUMP("    *** Mismatched types in VNApplySelectorsTypeCheck (reading beyond the end)\n");
        }
        else if (varTypeIsStruct(indType))
        {
            // We do not know how wide this indirection is - return a new unique value number.
            value = VNMakeNormalUnique(value);

            JITDUMP("    *** Mismatched types in VNApplySelectorsTypeCheck (indType is TYP_STRUCT)\n");
        }
        else
        {
            // We are trying to read "value" of type "typeOfValue" using "indType" read.
            // Insert a cast - this handles small types, i. e. "IND(byte ADDR(int))".
            value = VNForCast(value, indType, typeOfValue);
        }
    }

    return value;
}

//------------------------------------------------------------------------
// VNApplySelectorsAssignTypeCoerce: Compute the value number corresponding to `value`
//    being written using an indirection of 'dstIndType'.
//
// Arguments:
//    value      - value number for the value being stored;
//    dstIndType - type of the indirection storing the value to the memory;
//
// Return Value:
//    The value number corresponding to memory after the assignment.
//
// Notes: It may insert a cast to dstIndType or return a unique value number for an incompatible indType.
//
ValueNum ValueNumStore::VNApplySelectorsAssignTypeCoerce(ValueNum value, var_types dstIndType)
{
    var_types srcType = TypeOfVN(value);

    // Check if the srcType is matching/compatible.
    if (dstIndType != srcType)
    {
        bool isConstant = IsVNConstant(value);
        if (isConstant && (srcType == genActualType(dstIndType)))
        {
            // (i.e. We recorded a constant of TYP_INT for a TYP_BYTE field)
        }
        else
        {
            // We are trying to write an 'elem' of type 'elemType' using 'indType' store

            if (varTypeIsStruct(dstIndType))
            {
                // return a new unique value number
                value = VNMakeNormalUnique(value);

                JITDUMP("    *** Mismatched types in VNApplySelectorsAssignTypeCoerce (indType is TYP_STRUCT)\n");
            }
            else
            {
                // We are trying to write an 'elem' of type 'elemType' using 'indType' store

                // insert a cast of elem to 'indType'
                value = VNForCast(value, dstIndType, srcType);

                JITDUMP("    Cast to %s inserted in VNApplySelectorsAssignTypeCoerce (elemTyp is %s)\n",
                        varTypeName(dstIndType), varTypeName(srcType));
            }
        }
    }

    return value;
}

//------------------------------------------------------------------------
// VNApplySelectorsAssign: Compute the value number corresponding to "map" but with
//    the element at "fieldSeq" updated to be equal to "'value' written as 'indType'";
//    this is the new memory value for an assignment of "value" into the memory at
//    location "fieldSeq" that occurs in the current block (so long as the selectors
//    into that memory occupy disjoint locations, which is true for GcHeap).
//
// Arguments:
//    vnk        - identifies whether to recurse to Conservative or Liberal value numbers
//                 when recursing through phis
//    map        - value number for the field map before the assignment
//    value      - value number for the value being stored (to the given field)
//    dstIndType - type of the indirection storing the value
//
// Return Value:
//    The value number corresponding to memory ("map") after the assignment.
//
ValueNum ValueNumStore::VNApplySelectorsAssign(
    ValueNumKind vnk, ValueNum map, FieldSeqNode* fieldSeq, ValueNum value, var_types dstIndType)
{
    if (fieldSeq == nullptr)
    {
        return VNApplySelectorsAssignTypeCoerce(value, dstIndType);
    }
    else
    {
        assert(fieldSeq != FieldSeqStore::NotAField());
        assert(!fieldSeq->IsPseudoField());

        if (fieldSeq->m_next == nullptr)
        {
            JITDUMP("  VNApplySelectorsAssign:\n");
        }

        var_types fieldType;
        ValueNum  fldHndVN = VNForFieldSelector(fieldSeq->GetFieldHandle(), &fieldType);

        ValueNum valueAfter;
        if (fieldSeq->m_next != nullptr)
        {
            ValueNum fseqMap = VNForMapSelect(vnk, fieldType, map, fldHndVN);
            valueAfter       = VNApplySelectorsAssign(vnk, fseqMap, fieldSeq->m_next, value, dstIndType);
        }
        else
        {
            valueAfter = VNApplySelectorsAssignTypeCoerce(value, dstIndType);
        }

        return VNForMapStore(map, fldHndVN, valueAfter);
    }
}

ValueNumPair ValueNumStore::VNPairApplySelectors(ValueNumPair map, FieldSeqNode* fieldSeq, var_types indType)
{
    size_t   structSize = 0;
    ValueNum liberalVN  = VNApplySelectors(VNK_Liberal, map.GetLiberal(), fieldSeq, &structSize);
    liberalVN           = VNApplySelectorsTypeCheck(liberalVN, indType, structSize);

    structSize         = 0;
    ValueNum conservVN = VNApplySelectors(VNK_Conservative, map.GetConservative(), fieldSeq, &structSize);
    conservVN          = VNApplySelectorsTypeCheck(conservVN, indType, structSize);

    return ValueNumPair(liberalVN, conservVN);
}

bool ValueNumStore::IsVNNotAField(ValueNum vn)
{
    return m_chunks.GetNoExpand(GetChunkNum(vn))->m_attribs == CEA_NotAField;
}

ValueNum ValueNumStore::VNForFieldSeq(FieldSeqNode* fieldSeq)
{
    if (fieldSeq == nullptr)
    {
        return VNForNull();
    }

    ValueNum fieldSeqVN;
    if (fieldSeq == FieldSeqStore::NotAField())
    {
        // We always allocate a new, unique VN in this call.
        Chunk*   c                 = GetAllocChunk(TYP_REF, CEA_NotAField);
        unsigned offsetWithinChunk = c->AllocVN();
        fieldSeqVN                 = c->m_baseVN + offsetWithinChunk;
    }
    else
    {
        ssize_t  fieldHndVal = ssize_t(fieldSeq->m_fieldHnd);
        ValueNum fieldHndVN  = VNForHandle(fieldHndVal, GTF_ICON_FIELD_HDL);
        ValueNum seqNextVN   = VNForFieldSeq(fieldSeq->m_next);
        fieldSeqVN           = VNForFunc(TYP_REF, VNF_FieldSeq, fieldHndVN, seqNextVN);
    }

#ifdef DEBUG
    if (m_pComp->verbose)
    {
        printf("    FieldSeq");
        vnDump(m_pComp, fieldSeqVN);
        printf(" is " FMT_VN "\n", fieldSeqVN);
    }
#endif

    return fieldSeqVN;
}

FieldSeqNode* ValueNumStore::FieldSeqVNToFieldSeq(ValueNum vn)
{
    if (vn == VNForNull())
    {
        return nullptr;
    }

    assert(IsVNFunc(vn));

    VNFuncApp funcApp;
    GetVNFunc(vn, &funcApp);
    if (funcApp.m_func == VNF_NotAField)
    {
        return FieldSeqStore::NotAField();
    }

    assert(funcApp.m_func == VNF_FieldSeq);
    const ssize_t fieldHndVal = ConstantValue<ssize_t>(funcApp.m_args[0]);
    FieldSeqNode* head =
        m_pComp->GetFieldSeqStore()->CreateSingleton(reinterpret_cast<CORINFO_FIELD_HANDLE>(fieldHndVal));
    FieldSeqNode* tail = FieldSeqVNToFieldSeq(funcApp.m_args[1]);
    return m_pComp->GetFieldSeqStore()->Append(head, tail);
}

ValueNum ValueNumStore::FieldSeqVNAppend(ValueNum fsVN1, ValueNum fsVN2)
{
    if (fsVN1 == VNForNull())
    {
        return fsVN2;
    }

    assert(IsVNFunc(fsVN1));

    VNFuncApp funcApp1;
    GetVNFunc(fsVN1, &funcApp1);

    if ((funcApp1.m_func == VNF_NotAField) || IsVNNotAField(fsVN2))
    {
        return VNForFieldSeq(FieldSeqStore::NotAField());
    }

    assert(funcApp1.m_func == VNF_FieldSeq);
    ValueNum tailRes    = FieldSeqVNAppend(funcApp1.m_args[1], fsVN2);
    ValueNum fieldSeqVN = VNForFunc(TYP_REF, VNF_FieldSeq, funcApp1.m_args[0], tailRes);

#ifdef DEBUG
    if (m_pComp->verbose)
    {
        printf("  fieldSeq " FMT_VN " is ", fieldSeqVN);
        vnDump(m_pComp, fieldSeqVN);
        printf("\n");
    }
#endif

    return fieldSeqVN;
}

ValueNum ValueNumStore::ExtendPtrVN(GenTree* opA, GenTree* opB)
{
    if (opB->OperGet() == GT_CNS_INT)
    {
        FieldSeqNode* fldSeq = opB->AsIntCon()->gtFieldSeq;
        if (fldSeq != nullptr)
        {
            return ExtendPtrVN(opA, fldSeq);
        }
    }
    return NoVN;
}

ValueNum ValueNumStore::ExtendPtrVN(GenTree* opA, FieldSeqNode* fldSeq)
{
    assert(fldSeq != nullptr);

    ValueNum res = NoVN;

    ValueNum opAvnWx = opA->gtVNPair.GetLiberal();
    assert(VNIsValid(opAvnWx));
    ValueNum opAvn;
    ValueNum opAvnx;
    VNUnpackExc(opAvnWx, &opAvn, &opAvnx);
    assert(VNIsValid(opAvn) && VNIsValid(opAvnx));

    VNFuncApp funcApp;
    if (!GetVNFunc(opAvn, &funcApp))
    {
        return res;
    }

    if (funcApp.m_func == VNF_PtrToLoc)
    {
#ifdef DEBUG
        // For PtrToLoc, lib == cons.
        VNFuncApp consFuncApp;
        assert(GetVNFunc(VNConservativeNormalValue(opA->gtVNPair), &consFuncApp) && consFuncApp.Equals(funcApp));
#endif
        ValueNum fldSeqVN = VNForFieldSeq(fldSeq);
        res = VNForFunc(TYP_BYREF, VNF_PtrToLoc, funcApp.m_args[0], FieldSeqVNAppend(funcApp.m_args[1], fldSeqVN));
    }
    else if (funcApp.m_func == VNF_PtrToStatic)
    {
        ValueNum fldSeqVN = VNForFieldSeq(fldSeq);
        res = VNForFunc(TYP_BYREF, VNF_PtrToStatic, funcApp.m_args[0], FieldSeqVNAppend(funcApp.m_args[1], fldSeqVN));
    }
    else if (funcApp.m_func == VNF_PtrToArrElem)
    {
        ValueNum fldSeqVN = VNForFieldSeq(fldSeq);
        res = VNForFunc(TYP_BYREF, VNF_PtrToArrElem, funcApp.m_args[0], funcApp.m_args[1], funcApp.m_args[2],
                        FieldSeqVNAppend(funcApp.m_args[3], fldSeqVN));
    }
    if (res != NoVN)
    {
        res = VNWithExc(res, opAvnx);
    }
    return res;
}

ValueNum Compiler::fgValueNumberArrIndexAssign(CORINFO_CLASS_HANDLE elemTypeEq,
                                               ValueNum             arrVN,
                                               ValueNum             inxVN,
                                               FieldSeqNode*        fldSeq,
                                               ValueNum             rhsVN,
                                               var_types            indType)
{
    bool      invalidateArray      = false;
    ValueNum  elemTypeEqVN         = vnStore->VNForHandle(ssize_t(elemTypeEq), GTF_ICON_CLASS_HDL);
    var_types arrElemType          = DecodeElemType(elemTypeEq);
    ValueNum  hAtArrType           = vnStore->VNForMapSelect(VNK_Liberal, TYP_MEM, fgCurMemoryVN[GcHeap], elemTypeEqVN);
    ValueNum  hAtArrTypeAtArr      = vnStore->VNForMapSelect(VNK_Liberal, TYP_MEM, hAtArrType, arrVN);
    ValueNum  hAtArrTypeAtArrAtInx = vnStore->VNForMapSelect(VNK_Liberal, arrElemType, hAtArrTypeAtArr, inxVN);

    ValueNum newValAtInx     = ValueNumStore::NoVN;
    ValueNum newValAtArr     = ValueNumStore::NoVN;
    ValueNum newValAtArrType = ValueNumStore::NoVN;

    if (fldSeq == FieldSeqStore::NotAField())
    {
        // This doesn't represent a proper array access
        JITDUMP("    *** NotAField sequence encountered in fgValueNumberArrIndexAssign\n");

        // Store a new unique value for newValAtArrType
        newValAtArrType = vnStore->VNForExpr(compCurBB, TYP_MEM);
        invalidateArray = true;
    }
    else
    {
        // Note that this does the right thing if "fldSeq" is null -- returns last "rhs" argument.
        // This is the value that should be stored at "arr[inx]".
        newValAtInx = vnStore->VNApplySelectorsAssign(VNK_Liberal, hAtArrTypeAtArrAtInx, fldSeq, rhsVN, indType);

        // TODO-VNTypes: the validation below is a workaround for logic in ApplySelectorsAssignTypeCoerce
        // not handling some cases correctly. Remove once ApplySelectorsAssignTypeCoerce has been fixed.
        var_types arrElemFldType =
            (fldSeq != nullptr) ? eeGetFieldType(fldSeq->GetTail()->GetFieldHandle()) : arrElemType;

        if (indType != arrElemFldType)
        {
            // Mismatched types: Store between different types (indType into array of arrElemFldType)
            //

            JITDUMP("    *** Mismatched types in fgValueNumberArrIndexAssign\n");

            // Store a new unique value for newValAtArrType
            newValAtArrType = vnStore->VNForExpr(compCurBB, TYP_MEM);
            invalidateArray = true;
        }
    }

    if (!invalidateArray)
    {
        newValAtArr     = vnStore->VNForMapStore(hAtArrTypeAtArr, inxVN, newValAtInx);
        newValAtArrType = vnStore->VNForMapStore(hAtArrType, arrVN, newValAtArr);
    }

#ifdef DEBUG
    if (verbose)
    {
        printf("  hAtArrType " FMT_VN " is MapSelect(curGcHeap(" FMT_VN "), ", hAtArrType, fgCurMemoryVN[GcHeap]);

        if (arrElemType == TYP_STRUCT)
        {
            printf("%s[]).\n", eeGetClassName(elemTypeEq));
        }
        else
        {
            printf("%s[]).\n", varTypeName(arrElemType));
        }
        printf("  hAtArrTypeAtArr " FMT_VN " is MapSelect(hAtArrType(" FMT_VN "), arr=" FMT_VN ")\n", hAtArrTypeAtArr,
               hAtArrType, arrVN);
        printf("  hAtArrTypeAtArrAtInx " FMT_VN " is MapSelect(hAtArrTypeAtArr(" FMT_VN "), inx=" FMT_VN "):%s\n",
               hAtArrTypeAtArrAtInx, hAtArrTypeAtArr, inxVN, ValueNumStore::VNMapTypeName(arrElemType));

        if (!invalidateArray)
        {
            printf("  newValAtInd " FMT_VN " is ", newValAtInx);
            vnStore->vnDump(this, newValAtInx);
            printf("\n");

            printf("  newValAtArr " FMT_VN " is ", newValAtArr);
            vnStore->vnDump(this, newValAtArr);
            printf("\n");
        }

        printf("  newValAtArrType " FMT_VN " is ", newValAtArrType);
        vnStore->vnDump(this, newValAtArrType);
        printf("\n");
    }
#endif // DEBUG

    return vnStore->VNForMapStore(fgCurMemoryVN[GcHeap], elemTypeEqVN, newValAtArrType);
}

ValueNum Compiler::fgValueNumberArrIndexVal(GenTree* tree, VNFuncApp* pFuncApp, ValueNumPair addrXvnp)
{
    assert(vnStore->IsVNHandle(pFuncApp->m_args[0]));
    CORINFO_CLASS_HANDLE arrElemTypeEQ = CORINFO_CLASS_HANDLE(vnStore->ConstantValue<ssize_t>(pFuncApp->m_args[0]));
    ValueNum             arrVN         = pFuncApp->m_args[1];
    ValueNum             inxVN         = pFuncApp->m_args[2];
    FieldSeqNode*        fldSeq        = vnStore->FieldSeqVNToFieldSeq(pFuncApp->m_args[3]);
    return fgValueNumberArrIndexVal(tree, arrElemTypeEQ, arrVN, inxVN, addrXvnp, fldSeq);
}

ValueNum Compiler::fgValueNumberArrIndexVal(GenTree*             tree,
                                            CORINFO_CLASS_HANDLE elemTypeEq,
                                            ValueNum             arrVN,
                                            ValueNum             inxVN,
                                            ValueNumPair         addrXvnp,
                                            FieldSeqNode*        fldSeq)
{
    assert(tree == nullptr || tree->OperIsIndir());

    // The VN inputs are required to be non-exceptional values.
    assert(arrVN == vnStore->VNNormalValue(arrVN));
    assert(inxVN == vnStore->VNNormalValue(inxVN));

    var_types elemTyp = DecodeElemType(elemTypeEq);
    var_types indType = (tree == nullptr) ? elemTyp : tree->TypeGet();
    ValueNum  selectedElem;
    unsigned  elemWidth = elemTyp == TYP_STRUCT ? info.compCompHnd->getClassSize(elemTypeEq) : genTypeSize(elemTyp);

    if ((fldSeq == FieldSeqStore::NotAField()) || (genTypeSize(indType) > elemWidth))
    {
        // This doesn't represent a proper array access
        JITDUMP("    *** Not a proper arrray access encountered in fgValueNumberArrIndexVal\n");

        // a new unique value number
        selectedElem = vnStore->VNForExpr(compCurBB, indType);

#ifdef DEBUG
        if (verbose)
        {
            printf("  IND of PtrToArrElem is unique VN " FMT_VN ".\n", selectedElem);
        }
#endif // DEBUG

        if (tree != nullptr)
        {
            tree->gtVNPair = vnStore->VNPWithExc(ValueNumPair(selectedElem, selectedElem), addrXvnp);
        }
    }
    else
    {
        ValueNum elemTypeEqVN    = vnStore->VNForHandle(ssize_t(elemTypeEq), GTF_ICON_CLASS_HDL);
        ValueNum hAtArrType      = vnStore->VNForMapSelect(VNK_Liberal, TYP_MEM, fgCurMemoryVN[GcHeap], elemTypeEqVN);
        ValueNum hAtArrTypeAtArr = vnStore->VNForMapSelect(VNK_Liberal, TYP_MEM, hAtArrType, arrVN);
        ValueNum wholeElem       = vnStore->VNForMapSelect(VNK_Liberal, elemTyp, hAtArrTypeAtArr, inxVN);

#ifdef DEBUG
        if (verbose)
        {
            printf("  hAtArrType " FMT_VN " is MapSelect(curGcHeap(" FMT_VN "), ", hAtArrType, fgCurMemoryVN[GcHeap]);
            if (elemTyp == TYP_STRUCT)
            {
                printf("%s[]).\n", eeGetClassName(elemTypeEq));
            }
            else
            {
                printf("%s[]).\n", varTypeName(elemTyp));
            }

            printf("  hAtArrTypeAtArr " FMT_VN " is MapSelect(hAtArrType(" FMT_VN "), arr=" FMT_VN ").\n",
                   hAtArrTypeAtArr, hAtArrType, arrVN);

            printf("  wholeElem " FMT_VN " is MapSelect(hAtArrTypeAtArr(" FMT_VN "), ind=" FMT_VN ").\n", wholeElem,
                   hAtArrTypeAtArr, inxVN);
        }
#endif // DEBUG

        selectedElem          = wholeElem;
        size_t elemStructSize = 0;
        if (fldSeq)
        {
            selectedElem = vnStore->VNApplySelectors(VNK_Liberal, wholeElem, fldSeq, &elemStructSize);
            elemTyp      = vnStore->TypeOfVN(selectedElem);
        }
        selectedElem = vnStore->VNApplySelectorsTypeCheck(selectedElem, indType, elemStructSize);
        selectedElem = vnStore->VNWithExc(selectedElem, addrXvnp.GetLiberal());

#ifdef DEBUG
        if (verbose && (selectedElem != wholeElem))
        {
            printf("  selectedElem is " FMT_VN " after applying selectors.\n", selectedElem);
        }
#endif // DEBUG

        if (tree != nullptr)
        {
            tree->gtVNPair.SetLiberal(selectedElem);
            tree->gtVNPair.SetConservative(vnStore->VNUniqueWithExc(tree->TypeGet(), addrXvnp.GetConservative()));
        }
    }

    return selectedElem;
}

ValueNum Compiler::fgValueNumberByrefExposedLoad(var_types type, ValueNum pointerVN)
{
    if (type == TYP_STRUCT)
    {
        // We can't assign a value number for a read of a struct as we can't determine
        // how many bytes will be read by this load, so return a new unique value number
        //
        return vnStore->VNForExpr(compCurBB, TYP_STRUCT);
    }
    else
    {
        ValueNum memoryVN = fgCurMemoryVN[ByrefExposed];
        // The memoization for VNFunc applications does not factor in the result type, so
        // VNF_ByrefExposedLoad takes the loaded type as an explicit parameter.
        ValueNum typeVN = vnStore->VNForIntCon(type);
        ValueNum loadVN =
            vnStore->VNForFunc(type, VNF_ByrefExposedLoad, typeVN, vnStore->VNNormalValue(pointerVN), memoryVN);
        return loadVN;
    }
}

var_types ValueNumStore::TypeOfVN(ValueNum vn)
{
    if (vn == NoVN)
    {
        return TYP_UNDEF;
    }

    Chunk* c = m_chunks.GetNoExpand(GetChunkNum(vn));
    return c->m_typ;
}

//------------------------------------------------------------------------
// LoopOfVN: If the given value number is VNF_MemOpaque, VNF_MapStore, or
//    VNF_MemoryPhiDef, return the loop number where the memory update occurs,
//    otherwise returns MAX_LOOP_NUM.
//
// Arguments:
//    vn - Value number to query
//
// Return Value:
//    The memory loop number, which may be BasicBlock::NOT_IN_LOOP.
//    Returns BasicBlock::MAX_LOOP_NUM if this VN is not a memory value number.
//
BasicBlock::loopNumber ValueNumStore::LoopOfVN(ValueNum vn)
{
    VNFuncApp funcApp;
    if (GetVNFunc(vn, &funcApp))
    {
        if (funcApp.m_func == VNF_MemOpaque)
        {
            return (BasicBlock::loopNumber)funcApp.m_args[0];
        }
        else if (funcApp.m_func == VNF_MapStore)
        {
            return (BasicBlock::loopNumber)funcApp.m_args[3];
        }
        else if (funcApp.m_func == VNF_PhiMemoryDef)
        {
            BasicBlock* const block = reinterpret_cast<BasicBlock*>(ConstantValue<ssize_t>(funcApp.m_args[0]));
            return block->bbNatLoopNum;
        }
    }

    return BasicBlock::MAX_LOOP_NUM;
}

bool ValueNumStore::IsVNConstant(ValueNum vn)
{
    if (vn == NoVN)
    {
        return false;
    }
    Chunk* c = m_chunks.GetNoExpand(GetChunkNum(vn));
    if (c->m_attribs == CEA_Const)
    {
        return vn != VNForVoid(); // Void is not a "real" constant -- in the sense that it represents no value.
    }
    else
    {
        return c->m_attribs == CEA_Handle;
    }
}

//------------------------------------------------------------------------
// IsVNVectorZero: Checks if the value number is a Vector*_get_Zero.
//
// Arguments:
//    vn - The value number.
//
// Return Value:
//    true  - The value number is a Vector*_get_Zero.
//    false - The value number is not a Vector*_get_Zero.
bool ValueNumStore::IsVNVectorZero(ValueNum vn)
{
#ifdef FEATURE_SIMD
    VNSimdTypeInfo vnInfo = GetVectorZeroSimdTypeOfVN(vn);
    // Check the size to see if we got a valid SIMD type.
    // '0' means it is not valid.
    if (vnInfo.m_simdSize != 0)
    {
        return true;
    }
#endif
    return false;
}

#ifdef FEATURE_SIMD
//------------------------------------------------------------------------
// GetSimdTypeOfVN: Returns the SIMD type information based on the given value number.
//
// Arguments:
//    vn - The value number.
//
// Return Value:
//    Returns VNSimdTypeInfo(0, CORINFO_TYPE_UNDEF) if the given value number has not been given a SIMD type.
VNSimdTypeInfo ValueNumStore::GetSimdTypeOfVN(ValueNum vn)
{
    VNSimdTypeInfo vnInfo;

    // The SIMD type is encoded as a function,
    // even though it is not actually a function.
    VNFuncApp simdType;
    if (GetVNFunc(vn, &simdType) && simdType.m_func == VNF_SimdType)
    {
        assert(simdType.m_arity == 2);
        vnInfo.m_simdSize        = GetConstantInt32(simdType.m_args[0]);
        vnInfo.m_simdBaseJitType = (CorInfoType)GetConstantInt32(simdType.m_args[1]);
        return vnInfo;
    }

    vnInfo.m_simdSize        = 0;
    vnInfo.m_simdBaseJitType = CORINFO_TYPE_UNDEF;
    return vnInfo;
}

//------------------------------------------------------------------------
// GetVectorZeroSimdTypeOfVN: Returns the SIMD type information based on the given value number
//                            if it's Vector*_get_Zero.
//
// Arguments:
//    vn - The value number.
//
// Return Value:
//    Returns VNSimdTypeInfo(0, CORINFO_TYPE_UNDEF) if the given value number has not been given a SIMD type
//    for a Vector*_get_Zero value number.
//
// REVIEW: Vector*_get_Zero nodes in VN currently encode their SIMD type for
//         conservative reasons. In the future, it might be possible not do this
//         on most platforms since Vector*_get_Zero's base type does not matter.
VNSimdTypeInfo ValueNumStore::GetVectorZeroSimdTypeOfVN(ValueNum vn)
{
#ifdef FEATURE_HW_INTRINSICS
    // REVIEW: This will only return true if Vector*_get_Zero encodes
    //         its base type as an argument. On XARCH there may be
    //         scenarios where Vector*_get_Zero will not encode its base type;
    //         therefore, returning false here.
    // Vector*_get_Zero does not have any arguments,
    // but its SIMD type is encoded as an argument.
    VNFuncApp funcApp;
    if (GetVNFunc(vn, &funcApp) && funcApp.m_arity == 1)
    {
        switch (funcApp.m_func)
        {
            case VNF_HWI_Vector128_get_Zero:
#if defined(TARGET_XARCH)
            case VNF_HWI_Vector256_get_Zero:
#elif defined(TARGET_ARM64)
            case VNF_HWI_Vector64_get_Zero:
#endif
            {
                return GetSimdTypeOfVN(funcApp.m_args[0]);
            }

            default:
            {
                VNSimdTypeInfo vnInfo;
                vnInfo.m_simdSize        = 0;
                vnInfo.m_simdBaseJitType = CORINFO_TYPE_UNDEF;
                return vnInfo;
            }
        }
    }
#endif

    VNSimdTypeInfo vnInfo;
    vnInfo.m_simdSize        = 0;
    vnInfo.m_simdBaseJitType = CORINFO_TYPE_UNDEF;
    return vnInfo;
}
#endif // FEATURE_SIMD

bool ValueNumStore::IsVNInt32Constant(ValueNum vn)
{
    if (!IsVNConstant(vn))
    {
        return false;
    }

    return TypeOfVN(vn) == TYP_INT;
}

GenTreeFlags ValueNumStore::GetHandleFlags(ValueNum vn)
{
    assert(IsVNHandle(vn));
    Chunk*    c      = m_chunks.GetNoExpand(GetChunkNum(vn));
    unsigned  offset = ChunkOffset(vn);
    VNHandle* handle = &reinterpret_cast<VNHandle*>(c->m_defs)[offset];
    return handle->m_flags;
}

bool ValueNumStore::IsVNHandle(ValueNum vn)
{
    if (vn == NoVN)
    {
        return false;
    }

    Chunk* c = m_chunks.GetNoExpand(GetChunkNum(vn));
    return c->m_attribs == CEA_Handle;
}

//------------------------------------------------------------------------
// GetRelatedRelop: return value number for reversed/swapped comparison
//
// Arguments:
//    vn - vn to base things on
//    vrk - whether the new vn should swap, reverse, or both
//
// Returns:
//    vn for related comparsion, or NoVN.
//
// Note:
//    If "vn" corresponds to (x > y), the resulting VN corresponds to
//    VRK_Same               (x > y)
//    VRK_Swap               (y < x)
//    VRK_Reverse            (x <= y)
//    VRK_SwapReverse        (y >= x)
//
//    VRK_Same will always return the VN passed in.
//    For other relations, this method will return NoVN for all float comparisons.
//
ValueNum ValueNumStore::GetRelatedRelop(ValueNum vn, VN_RELATION_KIND vrk)
{
    if (vrk == VN_RELATION_KIND::VRK_Same)
    {
        return vn;
    }

    if (vn == NoVN)
    {
        return NoVN;
    }

    // Pull out any exception set.
    //
    ValueNum valueVN;
    ValueNum excepVN;
    VNUnpackExc(vn, &valueVN, &excepVN);

    // Verify we have a binary func application
    //
    VNFuncApp funcAttr;
    if (!GetVNFunc(valueVN, &funcAttr))
    {
        return NoVN;
    }

    if (funcAttr.m_arity != 2)
    {
        return NoVN;
    }

    // Don't try and model float compares.
    //
    if (varTypeIsFloating(TypeOfVN(funcAttr.m_args[0])))
    {
        return NoVN;
    }

    const bool reverse = (vrk == VN_RELATION_KIND::VRK_Reverse) || (vrk == VN_RELATION_KIND::VRK_SwapReverse);
    const bool swap    = (vrk == VN_RELATION_KIND::VRK_Swap) || (vrk == VN_RELATION_KIND::VRK_SwapReverse);

    // Set up the new function
    //
    VNFunc newFunc = funcAttr.m_func;

    // Swap the predicate, if so asked.
    //
    if (swap)
    {
        if (newFunc >= VNF_Boundary)
        {
            switch (newFunc)
            {
                case VNF_LT_UN:
                    newFunc = VNF_GT_UN;
                    break;
                case VNF_LE_UN:
                    newFunc = VNF_GE_UN;
                    break;
                case VNF_GE_UN:
                    newFunc = VNF_LE_UN;
                    break;
                case VNF_GT_UN:
                    newFunc = VNF_LT_UN;
                    break;
                default:
                    return NoVN;
            }
        }
        else
        {
            const genTreeOps op = (genTreeOps)newFunc;

            if (!GenTree::OperIsCompare(op))
            {
                return NoVN;
            }

            newFunc = (VNFunc)GenTree::SwapRelop(op);
        }
    }

    // Reverse the predicate, if so asked.
    //
    if (reverse)
    {
        if (newFunc >= VNF_Boundary)
        {
            switch (newFunc)
            {
                case VNF_LT_UN:
                    newFunc = VNF_GE_UN;
                    break;
                case VNF_LE_UN:
                    newFunc = VNF_GT_UN;
                    break;
                case VNF_GE_UN:
                    newFunc = VNF_LT_UN;
                    break;
                case VNF_GT_UN:
                    newFunc = VNF_LE_UN;
                    break;
                default:
                    return NoVN;
            }
        }
        else
        {
            const genTreeOps op = (genTreeOps)newFunc;

            if (!GenTree::OperIsCompare(op))
            {
                return NoVN;
            }

            newFunc = (VNFunc)GenTree::ReverseRelop(op);
        }
    }

    // Create the resulting VN, swapping arguments if needed.
    //
    ValueNum newVN  = VNForFunc(TYP_INT, newFunc, funcAttr.m_args[swap ? 1 : 0], funcAttr.m_args[swap ? 0 : 1]);
    ValueNum result = VNWithExc(newVN, excepVN);

    return result;
}

#ifdef DEBUG
const char* ValueNumStore::VNRelationString(VN_RELATION_KIND vrk)
{
    switch (vrk)
    {
        case VN_RELATION_KIND::VRK_Same:
            return "same";
        case VN_RELATION_KIND::VRK_Reverse:
            return "reversed";
        case VN_RELATION_KIND::VRK_Swap:
            return "swapped";
        case VN_RELATION_KIND::VRK_SwapReverse:
            return "swapped and reversed";
        default:
            return "unknown vn relation";
    }
}
#endif

bool ValueNumStore::IsVNRelop(ValueNum vn)
{
    VNFuncApp funcAttr;
    if (!GetVNFunc(vn, &funcAttr))
    {
        return false;
    }

    if (funcAttr.m_arity != 2)
    {
        return false;
    }

    const VNFunc func = funcAttr.m_func;

    if (func >= VNF_Boundary)
    {
        switch (func)
        {
            case VNF_LT_UN:
            case VNF_LE_UN:
            case VNF_GE_UN:
            case VNF_GT_UN:
                return true;
            default:
                return false;
        }
    }
    else
    {
        const genTreeOps op = (genTreeOps)func;
        return GenTree::OperIsCompare(op);
    }
}

bool ValueNumStore::IsVNConstantBound(ValueNum vn)
{
    VNFuncApp funcApp;
    if ((vn != NoVN) && GetVNFunc(vn, &funcApp))
    {
        if ((funcApp.m_func == (VNFunc)GT_LE) || (funcApp.m_func == (VNFunc)GT_GE) ||
            (funcApp.m_func == (VNFunc)GT_LT) || (funcApp.m_func == (VNFunc)GT_GT))
        {
            const bool op1IsConst = IsVNInt32Constant(funcApp.m_args[0]);
            const bool op2IsConst = IsVNInt32Constant(funcApp.m_args[1]);
            return op1IsConst != op2IsConst;
        }
    }
    return false;
}

bool ValueNumStore::IsVNConstantBoundUnsigned(ValueNum vn)
{
    VNFuncApp funcApp;
    if ((vn != NoVN) && GetVNFunc(vn, &funcApp))
    {
        const bool op1IsPositiveConst = IsVNPositiveInt32Constant(funcApp.m_args[0]);
        const bool op2IsPositiveConst = IsVNPositiveInt32Constant(funcApp.m_args[1]);
        if (!op1IsPositiveConst && op2IsPositiveConst)
        {
            // (uint)index < CNS
            // (uint)index >= CNS
            return (funcApp.m_func == VNF_LT_UN) || (funcApp.m_func == VNF_GE_UN);
        }
        else if (op1IsPositiveConst && !op2IsPositiveConst)
        {
            // CNS > (uint)index
            // CNS <= (uint)index
            return (funcApp.m_func == VNF_GT_UN) || (funcApp.m_func == VNF_LE_UN);
        }
    }
    return false;
}

void ValueNumStore::GetConstantBoundInfo(ValueNum vn, ConstantBoundInfo* info)
{
    assert(IsVNConstantBound(vn) || IsVNConstantBoundUnsigned(vn));
    assert(info);

    VNFuncApp funcAttr;
    GetVNFunc(vn, &funcAttr);

    bool       isUnsigned = true;
    genTreeOps op;
    switch (funcAttr.m_func)
    {
        case VNF_GT_UN:
            op = GT_GT;
            break;
        case VNF_GE_UN:
            op = GT_GE;
            break;
        case VNF_LT_UN:
            op = GT_LT;
            break;
        case VNF_LE_UN:
            op = GT_LE;
            break;
        default:
            op         = (genTreeOps)funcAttr.m_func;
            isUnsigned = false;
            break;
    }

    if (IsVNInt32Constant(funcAttr.m_args[1]))
    {
        info->cmpOper  = op;
        info->cmpOpVN  = funcAttr.m_args[0];
        info->constVal = GetConstantInt32(funcAttr.m_args[1]);
    }
    else
    {
        info->cmpOper  = GenTree::SwapRelop(op);
        info->cmpOpVN  = funcAttr.m_args[1];
        info->constVal = GetConstantInt32(funcAttr.m_args[0]);
    }
    info->isUnsigned = isUnsigned;
}

//------------------------------------------------------------------------
// IsVNPositiveInt32Constant: returns true iff vn is a known Int32 constant that is greater then 0
//
// Arguments:
//    vn - Value number to query
bool ValueNumStore::IsVNPositiveInt32Constant(ValueNum vn)
{
    return IsVNInt32Constant(vn) && (ConstantValue<INT32>(vn) > 0);
}

//------------------------------------------------------------------------
// IsVNArrLenUnsignedBound: Checks if the specified vn represents an expression
//    of one of the following forms:
//    - "(uint)i < (uint)len" that implies (0 <= i < len)
//    - "const < (uint)len" that implies "len > const"
//    - "const <= (uint)len" that implies "len > const - 1"
//
// Arguments:
//    vn - Value number to query
//    info - Pointer to an UnsignedCompareCheckedBoundInfo object to return information about
//           the expression. Not populated if the vn expression isn't suitable (e.g. i <= len).
//           This enables optCreateJTrueBoundAssertion to immediately create an OAK_NO_THROW
//           assertion instead of the OAK_EQUAL/NOT_EQUAL assertions created by signed compares
//           (IsVNCompareCheckedBound, IsVNCompareCheckedBoundArith) that require further processing.
//
// Note:
//   For comparisons of the form constant <= length, this returns them as (constant - 1) < length
//
bool ValueNumStore::IsVNUnsignedCompareCheckedBound(ValueNum vn, UnsignedCompareCheckedBoundInfo* info)
{
    VNFuncApp funcApp;

    if (GetVNFunc(vn, &funcApp))
    {
        if ((funcApp.m_func == VNF_LT_UN) || (funcApp.m_func == VNF_GE_UN))
        {
            // We only care about "(uint)i < (uint)len" and its negation "(uint)i >= (uint)len"
            if (IsVNCheckedBound(funcApp.m_args[1]))
            {
                info->vnIdx   = funcApp.m_args[0];
                info->cmpOper = funcApp.m_func;
                info->vnBound = funcApp.m_args[1];
                return true;
            }
            // We care about (uint)len < constant and its negation "(uint)len >= constant"
            else if (IsVNPositiveInt32Constant(funcApp.m_args[1]) && IsVNCheckedBound(funcApp.m_args[0]))
            {
                // Change constant < len into (uint)len >= (constant - 1)
                // to make consuming this simpler (and likewise for it's negation).
                INT32 validIndex = ConstantValue<INT32>(funcApp.m_args[1]) - 1;
                assert(validIndex >= 0);

                info->vnIdx   = VNForIntCon(validIndex);
                info->cmpOper = (funcApp.m_func == VNF_GE_UN) ? VNF_LT_UN : VNF_GE_UN;
                info->vnBound = funcApp.m_args[0];
                return true;
            }
        }
        else if ((funcApp.m_func == VNF_GT_UN) || (funcApp.m_func == VNF_LE_UN))
        {
            // We only care about "(uint)a.len > (uint)i" and its negation "(uint)a.len <= (uint)i"
            if (IsVNCheckedBound(funcApp.m_args[0]))
            {
                info->vnIdx = funcApp.m_args[1];
                // Let's keep a consistent operand order - it's always i < len, never len > i
                info->cmpOper = (funcApp.m_func == VNF_GT_UN) ? VNF_LT_UN : VNF_GE_UN;
                info->vnBound = funcApp.m_args[0];
                return true;
            }
            // Look for constant > (uint)len and its negation "constant <= (uint)len"
            else if (IsVNPositiveInt32Constant(funcApp.m_args[0]) && IsVNCheckedBound(funcApp.m_args[1]))
            {
                // Change constant <= (uint)len to (constant - 1) < (uint)len
                // to make consuming this simpler (and likewise for it's negation).
                INT32 validIndex = ConstantValue<INT32>(funcApp.m_args[0]) - 1;
                assert(validIndex >= 0);

                info->vnIdx   = VNForIntCon(validIndex);
                info->cmpOper = (funcApp.m_func == VNF_LE_UN) ? VNF_LT_UN : VNF_GE_UN;
                info->vnBound = funcApp.m_args[1];
                return true;
            }
        }
    }

    return false;
}

bool ValueNumStore::IsVNCompareCheckedBound(ValueNum vn)
{
    // Do we have "var < len"?
    if (vn == NoVN)
    {
        return false;
    }

    VNFuncApp funcAttr;
    if (!GetVNFunc(vn, &funcAttr))
    {
        return false;
    }
    if (funcAttr.m_func != (VNFunc)GT_LE && funcAttr.m_func != (VNFunc)GT_GE && funcAttr.m_func != (VNFunc)GT_LT &&
        funcAttr.m_func != (VNFunc)GT_GT)
    {
        return false;
    }
    if (!IsVNCheckedBound(funcAttr.m_args[0]) && !IsVNCheckedBound(funcAttr.m_args[1]))
    {
        return false;
    }

    return true;
}

void ValueNumStore::GetCompareCheckedBound(ValueNum vn, CompareCheckedBoundArithInfo* info)
{
    assert(IsVNCompareCheckedBound(vn));

    // Do we have var < a.len?
    VNFuncApp funcAttr;
    GetVNFunc(vn, &funcAttr);

    bool isOp1CheckedBound = IsVNCheckedBound(funcAttr.m_args[1]);
    if (isOp1CheckedBound)
    {
        info->cmpOper = funcAttr.m_func;
        info->cmpOp   = funcAttr.m_args[0];
        info->vnBound = funcAttr.m_args[1];
    }
    else
    {
        info->cmpOper = GenTree::SwapRelop((genTreeOps)funcAttr.m_func);
        info->cmpOp   = funcAttr.m_args[1];
        info->vnBound = funcAttr.m_args[0];
    }
}

bool ValueNumStore::IsVNCheckedBoundArith(ValueNum vn)
{
    // Do we have "a.len +or- var"
    if (vn == NoVN)
    {
        return false;
    }

    VNFuncApp funcAttr;

    return GetVNFunc(vn, &funcAttr) &&                                                     // vn is a func.
           (funcAttr.m_func == (VNFunc)GT_ADD || funcAttr.m_func == (VNFunc)GT_SUB) &&     // the func is +/-
           (IsVNCheckedBound(funcAttr.m_args[0]) || IsVNCheckedBound(funcAttr.m_args[1])); // either op1 or op2 is a.len
}

void ValueNumStore::GetCheckedBoundArithInfo(ValueNum vn, CompareCheckedBoundArithInfo* info)
{
    // Do we have a.len +/- var?
    assert(IsVNCheckedBoundArith(vn));
    VNFuncApp funcArith;
    GetVNFunc(vn, &funcArith);

    bool isOp1CheckedBound = IsVNCheckedBound(funcArith.m_args[1]);
    if (isOp1CheckedBound)
    {
        info->arrOper = funcArith.m_func;
        info->arrOp   = funcArith.m_args[0];
        info->vnBound = funcArith.m_args[1];
    }
    else
    {
        info->arrOper = funcArith.m_func;
        info->arrOp   = funcArith.m_args[1];
        info->vnBound = funcArith.m_args[0];
    }
}

bool ValueNumStore::IsVNCompareCheckedBoundArith(ValueNum vn)
{
    // Do we have: "var < a.len - var"
    if (vn == NoVN)
    {
        return false;
    }

    VNFuncApp funcAttr;
    if (!GetVNFunc(vn, &funcAttr))
    {
        return false;
    }

    // Suitable comparator.
    if (funcAttr.m_func != (VNFunc)GT_LE && funcAttr.m_func != (VNFunc)GT_GE && funcAttr.m_func != (VNFunc)GT_LT &&
        funcAttr.m_func != (VNFunc)GT_GT)
    {
        return false;
    }

    // Either the op0 or op1 is arr len arithmetic.
    if (!IsVNCheckedBoundArith(funcAttr.m_args[0]) && !IsVNCheckedBoundArith(funcAttr.m_args[1]))
    {
        return false;
    }

    return true;
}

void ValueNumStore::GetCompareCheckedBoundArithInfo(ValueNum vn, CompareCheckedBoundArithInfo* info)
{
    assert(IsVNCompareCheckedBoundArith(vn));

    VNFuncApp funcAttr;
    GetVNFunc(vn, &funcAttr);

    // Check whether op0 or op1 is checked bound arithmetic.
    bool isOp1CheckedBoundArith = IsVNCheckedBoundArith(funcAttr.m_args[1]);
    if (isOp1CheckedBoundArith)
    {
        info->cmpOper = funcAttr.m_func;
        info->cmpOp   = funcAttr.m_args[0];
        GetCheckedBoundArithInfo(funcAttr.m_args[1], info);
    }
    else
    {
        info->cmpOper = GenTree::SwapRelop((genTreeOps)funcAttr.m_func);
        info->cmpOp   = funcAttr.m_args[1];
        GetCheckedBoundArithInfo(funcAttr.m_args[0], info);
    }
}

ValueNum ValueNumStore::GetArrForLenVn(ValueNum vn)
{
    if (vn == NoVN)
    {
        return NoVN;
    }

    VNFuncApp funcAttr;
    if (GetVNFunc(vn, &funcAttr) && funcAttr.m_func == (VNFunc)GT_ARR_LENGTH)
    {
        return funcAttr.m_args[0];
    }
    return NoVN;
}

bool ValueNumStore::IsVNNewArr(ValueNum vn, VNFuncApp* funcApp)
{
    if (vn == NoVN)
    {
        return false;
    }
    bool result = false;
    if (GetVNFunc(vn, funcApp))
    {
        result = (funcApp->m_func == VNF_JitNewArr) || (funcApp->m_func == VNF_JitReadyToRunNewArr);
    }
    return result;
}

int ValueNumStore::GetNewArrSize(ValueNum vn)
{
    VNFuncApp funcApp;
    if (IsVNNewArr(vn, &funcApp))
    {
        ValueNum arg1VN = funcApp.m_args[1];
        if (IsVNConstant(arg1VN) && TypeOfVN(arg1VN) == TYP_INT)
        {
            return ConstantValue<int>(arg1VN);
        }
    }
    return 0;
}

bool ValueNumStore::IsVNArrLen(ValueNum vn)
{
    if (vn == NoVN)
    {
        return false;
    }
    VNFuncApp funcAttr;
    return (GetVNFunc(vn, &funcAttr) && funcAttr.m_func == (VNFunc)GT_ARR_LENGTH);
}

bool ValueNumStore::IsVNCheckedBound(ValueNum vn)
{
    bool dummy;
    if (m_checkedBoundVNs.TryGetValue(vn, &dummy))
    {
        // This VN appeared as the conservative VN of the length argument of some
        // GT_ARR_BOUND node.
        return true;
    }
    if (IsVNArrLen(vn))
    {
        // Even if we haven't seen this VN in a bounds check, if it is an array length
        // VN then consider it a checked bound VN.  This facilitates better bounds check
        // removal by ensuring that compares against array lengths get put in the
        // optCseCheckedBoundMap; such an array length might get CSEd with one that was
        // directly used in a bounds check, and having the map entry will let us update
        // the compare's VN so that OptimizeRangeChecks can recognize such compares.
        return true;
    }

    return false;
}

void ValueNumStore::SetVNIsCheckedBound(ValueNum vn)
{
    // This is meant to flag VNs for lengths that aren't known at compile time, so we can
    // form and propagate assertions about them.  Ensure that callers filter out constant
    // VNs since they're not what we're looking to flag, and assertion prop can reason
    // directly about constants.
    assert(!IsVNConstant(vn));
    m_checkedBoundVNs.AddOrUpdate(vn, true);
}

ValueNum ValueNumStore::EvalMathFuncUnary(var_types typ, NamedIntrinsic gtMathFN, ValueNum arg0VN)
{
    assert(arg0VN == VNNormalValue(arg0VN));
    assert(m_pComp->IsMathIntrinsic(gtMathFN));

    // If the math intrinsic is not implemented by target-specific instructions, such as implemented
    // by user calls, then don't do constant folding on it during ReadyToRun. This minimizes precision loss.

    if (IsVNConstant(arg0VN) && (!m_pComp->opts.IsReadyToRun() || m_pComp->IsTargetIntrinsic(gtMathFN)))
    {
        assert(varTypeIsFloating(TypeOfVN(arg0VN)));

        if (typ == TYP_DOUBLE)
        {
            // Both operand and its result must be of the same floating point type.
            assert(typ == TypeOfVN(arg0VN));
            double arg0Val = GetConstantDouble(arg0VN);

            double res = 0.0;
            switch (gtMathFN)
            {
                case NI_System_Math_Abs:
                    res = fabs(arg0Val);
                    break;

                case NI_System_Math_Acos:
                    res = acos(arg0Val);
                    break;

                case NI_System_Math_Acosh:
                    res = acosh(arg0Val);
                    break;

                case NI_System_Math_Asin:
                    res = asin(arg0Val);
                    break;

                case NI_System_Math_Asinh:
                    res = asinh(arg0Val);
                    break;

                case NI_System_Math_Atan:
                    res = atan(arg0Val);
                    break;

                case NI_System_Math_Atanh:
                    res = atanh(arg0Val);
                    break;

                case NI_System_Math_Cbrt:
                    res = cbrt(arg0Val);
                    break;

                case NI_System_Math_Ceiling:
                    res = ceil(arg0Val);
                    break;

                case NI_System_Math_Cos:
                    res = cos(arg0Val);
                    break;

                case NI_System_Math_Cosh:
                    res = cosh(arg0Val);
                    break;

                case NI_System_Math_Exp:
                    res = exp(arg0Val);
                    break;

                case NI_System_Math_Floor:
                    res = floor(arg0Val);
                    break;

                case NI_System_Math_Log:
                    res = log(arg0Val);
                    break;

                case NI_System_Math_Log2:
                    res = log2(arg0Val);
                    break;

                case NI_System_Math_Log10:
                    res = log10(arg0Val);
                    break;

                case NI_System_Math_Sin:
                    res = sin(arg0Val);
                    break;

                case NI_System_Math_Sinh:
                    res = sinh(arg0Val);
                    break;

                case NI_System_Math_Round:
                    res = FloatingPointUtils::round(arg0Val);
                    break;

                case NI_System_Math_Sqrt:
                    res = sqrt(arg0Val);
                    break;

                case NI_System_Math_Tan:
                    res = tan(arg0Val);
                    break;

                case NI_System_Math_Tanh:
                    res = tanh(arg0Val);
                    break;

                case NI_System_Math_Truncate:
                    res = trunc(arg0Val);
                    break;

                default:
                    // the above are the only math intrinsics at the time of this writing.
                    unreached();
            }

            return VNForDoubleCon(res);
        }
        else if (typ == TYP_FLOAT)
        {
            // Both operand and its result must be of the same floating point type.
            assert(typ == TypeOfVN(arg0VN));
            float arg0Val = GetConstantSingle(arg0VN);

            float res = 0.0f;
            switch (gtMathFN)
            {
                case NI_System_Math_Abs:
                    res = fabsf(arg0Val);
                    break;

                case NI_System_Math_Acos:
                    res = acosf(arg0Val);
                    break;

                case NI_System_Math_Acosh:
                    res = acoshf(arg0Val);
                    break;

                case NI_System_Math_Asin:
                    res = asinf(arg0Val);
                    break;

                case NI_System_Math_Asinh:
                    res = asinhf(arg0Val);
                    break;

                case NI_System_Math_Atan:
                    res = atanf(arg0Val);
                    break;

                case NI_System_Math_Atanh:
                    res = atanhf(arg0Val);
                    break;

                case NI_System_Math_Cbrt:
                    res = cbrtf(arg0Val);
                    break;

                case NI_System_Math_Ceiling:
                    res = ceilf(arg0Val);
                    break;

                case NI_System_Math_Cos:
                    res = cosf(arg0Val);
                    break;

                case NI_System_Math_Cosh:
                    res = coshf(arg0Val);
                    break;

                case NI_System_Math_Exp:
                    res = expf(arg0Val);
                    break;

                case NI_System_Math_Floor:
                    res = floorf(arg0Val);
                    break;

                case NI_System_Math_Log:
                    res = logf(arg0Val);
                    break;

                case NI_System_Math_Log2:
                    res = log2f(arg0Val);
                    break;

                case NI_System_Math_Log10:
                    res = log10f(arg0Val);
                    break;

                case NI_System_Math_Sin:
                    res = sinf(arg0Val);
                    break;

                case NI_System_Math_Sinh:
                    res = sinhf(arg0Val);
                    break;

                case NI_System_Math_Round:
                    res = FloatingPointUtils::round(arg0Val);
                    break;

                case NI_System_Math_Sqrt:
                    res = sqrtf(arg0Val);
                    break;

                case NI_System_Math_Tan:
                    res = tanf(arg0Val);
                    break;

                case NI_System_Math_Tanh:
                    res = tanhf(arg0Val);
                    break;

                case NI_System_Math_Truncate:
                    res = truncf(arg0Val);
                    break;

                default:
                    // the above are the only math intrinsics at the time of this writing.
                    unreached();
            }

            return VNForFloatCon(res);
        }
        else
        {
            assert(typ == TYP_INT);
            int res = 0;

            if (gtMathFN == NI_System_Math_ILogB)
            {
                switch (TypeOfVN(arg0VN))
                {
                    case TYP_DOUBLE:
                    {
                        double arg0Val = GetConstantDouble(arg0VN);
                        res            = ilogb(arg0Val);
                        break;
                    }

                    case TYP_FLOAT:
                    {
                        float arg0Val = GetConstantSingle(arg0VN);
                        res           = ilogbf(arg0Val);
                        break;
                    }

                    default:
                        unreached();
                }
            }
            else
            {
                assert(gtMathFN == NI_System_Math_Round);

                switch (TypeOfVN(arg0VN))
                {
                    case TYP_DOUBLE:
                    {
                        double arg0Val = GetConstantDouble(arg0VN);
                        res            = int(FloatingPointUtils::round(arg0Val));
                        break;
                    }

                    case TYP_FLOAT:
                    {
                        float arg0Val = GetConstantSingle(arg0VN);
                        res           = int(FloatingPointUtils::round(arg0Val));
                        break;
                    }

                    default:
                        unreached();
                }
            }

            return VNForIntCon(res);
        }
    }
    else
    {
        assert((typ == TYP_DOUBLE) || (typ == TYP_FLOAT) ||
               ((typ == TYP_INT) && ((gtMathFN == NI_System_Math_ILogB) || (gtMathFN == NI_System_Math_Round))));

        VNFunc vnf = VNF_Boundary;
        switch (gtMathFN)
        {
            case NI_System_Math_Abs:
                vnf = VNF_Abs;
                break;
            case NI_System_Math_Acos:
                vnf = VNF_Acos;
                break;
            case NI_System_Math_Acosh:
                vnf = VNF_Acosh;
                break;
            case NI_System_Math_Asin:
                vnf = VNF_Asin;
                break;
            case NI_System_Math_Asinh:
                vnf = VNF_Asinh;
                break;
            case NI_System_Math_Atan:
                vnf = VNF_Atan;
                break;
            case NI_System_Math_Atanh:
                vnf = VNF_Atanh;
                break;
            case NI_System_Math_Cbrt:
                vnf = VNF_Cbrt;
                break;
            case NI_System_Math_Ceiling:
                vnf = VNF_Ceiling;
                break;
            case NI_System_Math_Cos:
                vnf = VNF_Cos;
                break;
            case NI_System_Math_Cosh:
                vnf = VNF_Cosh;
                break;
            case NI_System_Math_Exp:
                vnf = VNF_Exp;
                break;
            case NI_System_Math_Floor:
                vnf = VNF_Floor;
                break;
            case NI_System_Math_ILogB:
                vnf = VNF_ILogB;
                break;
            case NI_System_Math_Log:
                vnf = VNF_Log;
                break;
            case NI_System_Math_Log2:
                vnf = VNF_Log2;
                break;
            case NI_System_Math_Log10:
                vnf = VNF_Log10;
                break;
            case NI_System_Math_Round:
                if (typ == TYP_DOUBLE)
                {
                    vnf = VNF_RoundDouble;
                }
                else if (typ == TYP_INT)
                {
                    vnf = VNF_RoundInt32;
                }
                else if (typ == TYP_FLOAT)
                {
                    vnf = VNF_RoundSingle;
                }
                else
                {
                    noway_assert(!"Invalid INTRINSIC_Round");
                }
                break;
            case NI_System_Math_Sin:
                vnf = VNF_Sin;
                break;
            case NI_System_Math_Sinh:
                vnf = VNF_Sinh;
                break;
            case NI_System_Math_Sqrt:
                vnf = VNF_Sqrt;
                break;
            case NI_System_Math_Tan:
                vnf = VNF_Tan;
                break;
            case NI_System_Math_Tanh:
                vnf = VNF_Tanh;
                break;
            case NI_System_Math_Truncate:
                vnf = VNF_Truncate;
                break;
            default:
                unreached(); // the above are the only math intrinsics at the time of this writing.
        }

        return VNForFunc(typ, vnf, arg0VN);
    }
}

ValueNum ValueNumStore::EvalMathFuncBinary(var_types typ, NamedIntrinsic gtMathFN, ValueNum arg0VN, ValueNum arg1VN)
{
    assert(varTypeIsFloating(typ));
    assert(arg0VN == VNNormalValue(arg0VN));
    assert(arg1VN == VNNormalValue(arg1VN));
    assert(m_pComp->IsMathIntrinsic(gtMathFN));

    // If the math intrinsic is not implemented by target-specific instructions, such as implemented
    // by user calls, then don't do constant folding on it during ReadyToRun. This minimizes precision loss.

    if (IsVNConstant(arg0VN) && IsVNConstant(arg1VN) &&
        (!m_pComp->opts.IsReadyToRun() || m_pComp->IsTargetIntrinsic(gtMathFN)))
    {
        if (typ == TYP_DOUBLE)
        {
            // Both the first operand and its result must be of the same floating point type.
            assert(typ == TypeOfVN(arg0VN));
            double arg0Val = GetConstantDouble(arg0VN);

            double res = 0.0;
            switch (gtMathFN)
            {
                case NI_System_Math_Atan2:
                {
                    assert(typ == TypeOfVN(arg1VN));
                    double arg1Val = GetConstantDouble(arg1VN);
                    res            = atan2(arg0Val, arg1Val);
                    break;
                }

                case NI_System_Math_FMod:
                {
                    assert(typ == TypeOfVN(arg1VN));
                    double arg1Val = GetConstantDouble(arg1VN);
                    res            = fmod(arg0Val, arg1Val);
                    break;
                }

                case NI_System_Math_Pow:
                {
                    assert(typ == TypeOfVN(arg1VN));
                    double arg1Val = GetConstantDouble(arg1VN);
                    res            = pow(arg0Val, arg1Val);
                    break;
                }

                case NI_System_Math_Max:
                {
                    assert(typ == TypeOfVN(arg1VN));
                    double arg1Val = GetConstantDouble(arg1VN);
                    res            = FloatingPointUtils::maximum(arg0Val, arg1Val);
                    break;
                }

                case NI_System_Math_Min:
                {
                    assert(typ == TypeOfVN(arg1VN));
                    double arg1Val = GetConstantDouble(arg1VN);
                    res            = FloatingPointUtils::minimum(arg0Val, arg1Val);
                    break;
                }

                default:
                    // the above are the only binary math intrinsics at the time of this writing.
                    unreached();
            }

            return VNForDoubleCon(res);
        }
        else
        {
            // Both operand and its result must be of the same floating point type.
            assert(typ == TYP_FLOAT);
            assert(typ == TypeOfVN(arg0VN));
            float arg0Val = GetConstantSingle(arg0VN);

            float res = 0.0f;
            switch (gtMathFN)
            {
                case NI_System_Math_Atan2:
                {
                    assert(typ == TypeOfVN(arg1VN));
                    float arg1Val = GetConstantSingle(arg1VN);
                    res           = atan2f(arg0Val, arg1Val);
                    break;
                }

                case NI_System_Math_FMod:
                {
                    assert(typ == TypeOfVN(arg1VN));
                    float arg1Val = GetConstantSingle(arg1VN);
                    res           = fmodf(arg0Val, arg1Val);
                    break;
                }

                case NI_System_Math_Max:
                {
                    assert(typ == TypeOfVN(arg1VN));
                    float arg1Val = GetConstantSingle(arg1VN);
                    res           = FloatingPointUtils::maximum(arg0Val, arg1Val);
                    break;
                }

                case NI_System_Math_Min:
                {
                    assert(typ == TypeOfVN(arg1VN));
                    float arg1Val = GetConstantSingle(arg1VN);
                    res           = FloatingPointUtils::minimum(arg0Val, arg1Val);
                    break;
                }

                case NI_System_Math_Pow:
                {
                    assert(typ == TypeOfVN(arg1VN));
                    float arg1Val = GetConstantSingle(arg1VN);
                    res           = powf(arg0Val, arg1Val);
                    break;
                }

                default:
                    // the above are the only binary math intrinsics at the time of this writing.
                    unreached();
            }

            return VNForFloatCon(res);
        }
    }
    else
    {
        VNFunc vnf = VNF_Boundary;

        switch (gtMathFN)
        {
            case NI_System_Math_Atan2:
                vnf = VNF_Atan2;
                break;

            case NI_System_Math_FMod:
                vnf = VNF_FMod;
                break;

            case NI_System_Math_Max:
                vnf = VNF_Max;
                break;

            case NI_System_Math_Min:
                vnf = VNF_Min;
                break;

            case NI_System_Math_Pow:
                vnf = VNF_Pow;
                break;

            default:
                // the above are the only binary math intrinsics at the time of this writing.
                unreached();
        }

        return VNForFunc(typ, vnf, arg0VN, arg1VN);
    }
}

bool ValueNumStore::IsVNFunc(ValueNum vn)
{
    if (vn == NoVN)
    {
        return false;
    }
    Chunk* c = m_chunks.GetNoExpand(GetChunkNum(vn));
    switch (c->m_attribs)
    {
        case CEA_NotAField:
        case CEA_Func0:
        case CEA_Func1:
        case CEA_Func2:
        case CEA_Func3:
        case CEA_Func4:
            return true;
        default:
            return false;
    }
}

bool ValueNumStore::GetVNFunc(ValueNum vn, VNFuncApp* funcApp)
{
    if (vn == NoVN)
    {
        return false;
    }

    Chunk*   c      = m_chunks.GetNoExpand(GetChunkNum(vn));
    unsigned offset = ChunkOffset(vn);
    assert(offset < c->m_numUsed);
    switch (c->m_attribs)
    {
        case CEA_Func4:
        {
            VNDefFunc4Arg* farg4 = &reinterpret_cast<VNDefFunc4Arg*>(c->m_defs)[offset];
            funcApp->m_func      = farg4->m_func;
            funcApp->m_arity     = 4;
            funcApp->m_args[0]   = farg4->m_arg0;
            funcApp->m_args[1]   = farg4->m_arg1;
            funcApp->m_args[2]   = farg4->m_arg2;
            funcApp->m_args[3]   = farg4->m_arg3;
            return true;
        }
        case CEA_Func3:
        {
            VNDefFunc3Arg* farg3 = &reinterpret_cast<VNDefFunc3Arg*>(c->m_defs)[offset];
            funcApp->m_func      = farg3->m_func;
            funcApp->m_arity     = 3;
            funcApp->m_args[0]   = farg3->m_arg0;
            funcApp->m_args[1]   = farg3->m_arg1;
            funcApp->m_args[2]   = farg3->m_arg2;
            return true;
        }
        case CEA_Func2:
        {
            VNDefFunc2Arg* farg2 = &reinterpret_cast<VNDefFunc2Arg*>(c->m_defs)[offset];
            funcApp->m_func      = farg2->m_func;
            funcApp->m_arity     = 2;
            funcApp->m_args[0]   = farg2->m_arg0;
            funcApp->m_args[1]   = farg2->m_arg1;
            return true;
        }
        case CEA_Func1:
        {
            VNDefFunc1Arg* farg1 = &reinterpret_cast<VNDefFunc1Arg*>(c->m_defs)[offset];
            funcApp->m_func      = farg1->m_func;
            funcApp->m_arity     = 1;
            funcApp->m_args[0]   = farg1->m_arg0;
            return true;
        }
        case CEA_Func0:
        {
            VNDefFunc0Arg* farg0 = &reinterpret_cast<VNDefFunc0Arg*>(c->m_defs)[offset];
            funcApp->m_func      = farg0->m_func;
            funcApp->m_arity     = 0;
            return true;
        }
        case CEA_NotAField:
        {
            funcApp->m_func  = VNF_NotAField;
            funcApp->m_arity = 0;
            return true;
        }
        default:
            return false;
    }
}

ValueNum ValueNumStore::VNForRefInAddr(ValueNum vn)
{
    var_types vnType = TypeOfVN(vn);
    if (vnType == TYP_REF)
    {
        return vn;
    }
    // Otherwise...
    assert(vnType == TYP_BYREF);
    VNFuncApp funcApp;
    if (GetVNFunc(vn, &funcApp))
    {
        assert(funcApp.m_arity == 2 && (funcApp.m_func == VNFunc(GT_ADD) || funcApp.m_func == VNFunc(GT_SUB)));
        var_types vnArg0Type = TypeOfVN(funcApp.m_args[0]);
        if (vnArg0Type == TYP_REF || vnArg0Type == TYP_BYREF)
        {
            return VNForRefInAddr(funcApp.m_args[0]);
        }
        else
        {
            assert(funcApp.m_func == VNFunc(GT_ADD) &&
                   (TypeOfVN(funcApp.m_args[1]) == TYP_REF || TypeOfVN(funcApp.m_args[1]) == TYP_BYREF));
            return VNForRefInAddr(funcApp.m_args[1]);
        }
    }
    else
    {
        assert(IsVNConstant(vn));
        return vn;
    }
}

bool ValueNumStore::VNIsValid(ValueNum vn)
{
    ChunkNum cn = GetChunkNum(vn);
    if (cn >= m_chunks.Size())
    {
        return false;
    }
    // Otherwise...
    Chunk* c = m_chunks.GetNoExpand(cn);
    return ChunkOffset(vn) < c->m_numUsed;
}

#ifdef DEBUG

void ValueNumStore::vnDump(Compiler* comp, ValueNum vn, bool isPtr)
{
    printf(" {");
    if (vn == NoVN)
    {
        printf("NoVN");
    }
    else if (IsVNHandle(vn))
    {
        ssize_t val = ConstantValue<ssize_t>(vn);
        printf("Hnd const: 0x%p", dspPtr(val));
    }
    else if (IsVNConstant(vn))
    {
        var_types vnt = TypeOfVN(vn);
        switch (vnt)
        {
            case TYP_BOOL:
            case TYP_BYTE:
            case TYP_UBYTE:
            case TYP_SHORT:
            case TYP_USHORT:
            case TYP_INT:
            case TYP_UINT:
            {
                int val = ConstantValue<int>(vn);
                if (isPtr)
                {
                    printf("PtrCns[%p]", dspPtr(val));
                }
                else
                {
                    printf("IntCns");
                    if ((val > -1000) && (val < 1000))
                    {
                        printf(" %ld", val);
                    }
                    else
                    {
                        printf(" 0x%X", val);
                    }
                }
            }
            break;
            case TYP_LONG:
            case TYP_ULONG:
            {
                INT64 val = ConstantValue<INT64>(vn);
                if (isPtr)
                {
                    printf("LngPtrCns: 0x%p", dspPtr(val));
                }
                else
                {
                    printf("LngCns: ");
                    if ((val > -1000) && (val < 1000))
                    {
                        printf(" %ld", val);
                    }
                    else if ((val & 0xFFFFFFFF00000000LL) == 0)
                    {
                        printf(" 0x%X", val);
                    }
                    else
                    {
                        printf(" 0x%llx", val);
                    }
                }
            }
            break;
            case TYP_FLOAT:
                printf("FltCns[%f]", ConstantValue<float>(vn));
                break;
            case TYP_DOUBLE:
                printf("DblCns[%f]", ConstantValue<double>(vn));
                break;
            case TYP_REF:
                if (vn == VNForNull())
                {
                    printf("null");
                }
                else if (vn == VNForVoid())
                {
                    printf("void");
                }
                break;
            case TYP_BYREF:
                printf("byrefVal");
                break;
            case TYP_STRUCT:
                printf("structVal(zero)");
                break;

#ifdef FEATURE_SIMD
            case TYP_SIMD8:
            case TYP_SIMD12:
            case TYP_SIMD16:
            case TYP_SIMD32:
            {
                // Only the zero constant is currently allowed for SIMD types
                //
                INT64 val = ConstantValue<INT64>(vn);
                assert(val == 0);
                printf(" 0");
            }
            break;
#endif // FEATURE_SIMD

            // These should be unreached.
            default:
                unreached();
        }
    }
    else if (IsVNCompareCheckedBound(vn))
    {
        CompareCheckedBoundArithInfo info;
        GetCompareCheckedBound(vn, &info);
        info.dump(this);
    }
    else if (IsVNCompareCheckedBoundArith(vn))
    {
        CompareCheckedBoundArithInfo info;
        GetCompareCheckedBoundArithInfo(vn, &info);
        info.dump(this);
    }
    else if (IsVNFunc(vn))
    {
        VNFuncApp funcApp;
        GetVNFunc(vn, &funcApp);
        // A few special cases...
        switch (funcApp.m_func)
        {
            case VNF_FieldSeq:
            case VNF_NotAField:
                vnDumpFieldSeq(comp, &funcApp, true);
                break;
            case VNF_MapSelect:
                vnDumpMapSelect(comp, &funcApp);
                break;
            case VNF_MapStore:
                vnDumpMapStore(comp, &funcApp);
                break;
            case VNF_ValWithExc:
                vnDumpValWithExc(comp, &funcApp);
                break;
            case VNF_MemOpaque:
                vnDumpMemOpaque(comp, &funcApp);
                break;
#ifdef FEATURE_SIMD
            case VNF_SimdType:
                vnDumpSimdType(comp, &funcApp);
                break;
#endif // FEATURE_SIMD
            case VNF_Cast:
            case VNF_CastOvf:
                vnDumpCast(comp, vn);
                break;
            case VNF_ZeroObj:
                vnDumpZeroObj(comp, &funcApp);
                break;

            default:
                printf("%s(", VNFuncName(funcApp.m_func));
                for (unsigned i = 0; i < funcApp.m_arity; i++)
                {
                    if (i > 0)
                    {
                        printf(", ");
                    }

                    printf(FMT_VN, funcApp.m_args[i]);

#if FEATURE_VN_DUMP_FUNC_ARGS
                    printf("=");
                    vnDump(comp, funcApp.m_args[i]);
#endif
                }
                printf(")");
        }
    }
    else
    {
        // Otherwise, just a VN with no structure; print just the VN.
        printf("%x", vn);
    }
    printf("}");
}

// Requires "valWithExc" to be a value with an exeception set VNFuncApp.
// Prints a representation of the exeception set on standard out.
void ValueNumStore::vnDumpValWithExc(Compiler* comp, VNFuncApp* valWithExc)
{
    assert(valWithExc->m_func == VNF_ValWithExc); // Precondition.

    ValueNum normVN = valWithExc->m_args[0]; // First arg is the VN from normal execution
    ValueNum excVN  = valWithExc->m_args[1]; // Second arg is the set of possible exceptions

    assert(IsVNFunc(excVN));
    VNFuncApp excSeq;
    GetVNFunc(excVN, &excSeq);

    printf("norm=");
    comp->vnPrint(normVN, 1);
    printf(", exc=");
    printf(FMT_VN, excVN);
    vnDumpExcSeq(comp, &excSeq, true);
}

// Requires "excSeq" to be a ExcSetCons sequence.
// Prints a representation of the set of exceptions on standard out.
void ValueNumStore::vnDumpExcSeq(Compiler* comp, VNFuncApp* excSeq, bool isHead)
{
    assert(excSeq->m_func == VNF_ExcSetCons); // Precondition.

    ValueNum curExc  = excSeq->m_args[0];
    bool     hasTail = (excSeq->m_args[1] != VNForEmptyExcSet());

    if (isHead && hasTail)
    {
        printf("(");
    }

    vnDump(comp, curExc);

    if (hasTail)
    {
        printf(", ");
        assert(IsVNFunc(excSeq->m_args[1]));
        VNFuncApp tail;
        GetVNFunc(excSeq->m_args[1], &tail);
        vnDumpExcSeq(comp, &tail, false);
    }

    if (isHead && hasTail)
    {
        printf(")");
    }
}

void ValueNumStore::vnDumpFieldSeq(Compiler* comp, VNFuncApp* fieldSeq, bool isHead)
{
    if (fieldSeq->m_func == VNF_NotAField)
    {
        printf("<NotAField>");
        return;
    }

    assert(fieldSeq->m_func == VNF_FieldSeq); // Precondition.
    // First arg is the field handle VN.
    assert(IsVNConstant(fieldSeq->m_args[0]) && TypeOfVN(fieldSeq->m_args[0]) == TYP_I_IMPL);
    ssize_t fieldHndVal = ConstantValue<ssize_t>(fieldSeq->m_args[0]);
    bool    hasTail     = (fieldSeq->m_args[1] != VNForNull());

    if (isHead && hasTail)
    {
        printf("(");
    }

    CORINFO_FIELD_HANDLE fldHnd = CORINFO_FIELD_HANDLE(fieldHndVal);
    if (fldHnd == FieldSeqStore::FirstElemPseudoField)
    {
        printf("#FirstElem");
    }
    else if (fldHnd == FieldSeqStore::ConstantIndexPseudoField)
    {
        printf("#ConstantIndex");
    }
    else
    {
        const char* modName;
        const char* fldName = m_pComp->eeGetFieldName(fldHnd, &modName);
        printf("%s", fldName);
    }

    if (hasTail)
    {
        printf(", ");
        assert(IsVNFunc(fieldSeq->m_args[1]));
        VNFuncApp tail;
        GetVNFunc(fieldSeq->m_args[1], &tail);
        vnDumpFieldSeq(comp, &tail, false);
    }

    if (isHead && hasTail)
    {
        printf(")");
    }
}

void ValueNumStore::vnDumpMapSelect(Compiler* comp, VNFuncApp* mapSelect)
{
    assert(mapSelect->m_func == VNF_MapSelect); // Precondition.

    ValueNum mapVN   = mapSelect->m_args[0]; // First arg is the map id
    ValueNum indexVN = mapSelect->m_args[1]; // Second arg is the index

    comp->vnPrint(mapVN, 0);
    printf("[");
    comp->vnPrint(indexVN, 0);
    printf("]");
}

void ValueNumStore::vnDumpMapStore(Compiler* comp, VNFuncApp* mapStore)
{
    assert(mapStore->m_func == VNF_MapStore); // Precondition.

    ValueNum mapVN    = mapStore->m_args[0]; // First arg is the map id
    ValueNum indexVN  = mapStore->m_args[1]; // Second arg is the index
    ValueNum newValVN = mapStore->m_args[2]; // Third arg is the new value
    unsigned loopNum  = mapStore->m_args[3]; // Fourth arg is the loop num

    comp->vnPrint(mapVN, 0);
    printf("[");
    comp->vnPrint(indexVN, 0);
    printf(" := ");
    comp->vnPrint(newValVN, 0);
    printf("]");
    if (loopNum != BasicBlock::NOT_IN_LOOP)
    {
        printf("@" FMT_LP, loopNum);
    }
}

void ValueNumStore::vnDumpMemOpaque(Compiler* comp, VNFuncApp* memOpaque)
{
    assert(memOpaque->m_func == VNF_MemOpaque); // Precondition.
    const unsigned loopNum = memOpaque->m_args[0];

    if (loopNum == BasicBlock::NOT_IN_LOOP)
    {
        printf("MemOpaque:NotInLoop");
    }
    else if (loopNum == BasicBlock::MAX_LOOP_NUM)
    {
        printf("MemOpaque:Indeterminate");
    }
    else
    {
        printf("MemOpaque:L%02u", loopNum);
    }
}

#ifdef FEATURE_SIMD
void ValueNumStore::vnDumpSimdType(Compiler* comp, VNFuncApp* simdType)
{
    assert(simdType->m_func == VNF_SimdType); // Preconditions.
    assert(IsVNConstant(simdType->m_args[0]));
    assert(IsVNConstant(simdType->m_args[1]));

    int         simdSize    = ConstantValue<int>(simdType->m_args[0]);
    CorInfoType baseJitType = (CorInfoType)ConstantValue<int>(simdType->m_args[1]);

    printf("%s(simd%d, %s)", VNFuncName(simdType->m_func), simdSize, varTypeName(JitType2PreciseVarType(baseJitType)));
}
#endif // FEATURE_SIMD

void ValueNumStore::vnDumpCast(Compiler* comp, ValueNum castVN)
{
    VNFuncApp cast;
    bool      castFound = GetVNFunc(castVN, &cast);
    assert(castFound && ((cast.m_func == VNF_Cast) || (cast.m_func == VNF_CastOvf)));

    var_types castToType;
    bool      srcIsUnsigned;
    GetCastOperFromVN(cast.m_args[1], &castToType, &srcIsUnsigned);

    var_types castFromType = TypeOfVN(cast.m_args[0]);
    var_types resultType   = TypeOfVN(castVN);
    if (srcIsUnsigned)
    {
        castFromType = varTypeToUnsigned(castFromType);
    }

    comp->vnPrint(cast.m_args[0], 0);

    printf(", ");
    if ((resultType != castToType) && (castToType != castFromType))
    {
        printf("%s <- %s <- %s", varTypeName(resultType), varTypeName(castToType), varTypeName(castFromType));
    }
    else
    {
        printf("%s <- %s", varTypeName(resultType), varTypeName(castFromType));
    }
}

void ValueNumStore::vnDumpZeroObj(Compiler* comp, VNFuncApp* zeroObj)
{
    printf("ZeroObj(");
    comp->vnPrint(zeroObj->m_args[0], 0);
    printf(": %s)", comp->eeGetClassName(CORINFO_CLASS_HANDLE(ConstantValue<ssize_t>(zeroObj->m_args[0]))));
}
#endif // DEBUG

// Static fields, methods.
static UINT8      vnfOpAttribs[VNF_COUNT];
static genTreeOps genTreeOpsIllegalAsVNFunc[] = {GT_IND, // When we do heap memory.
                                                 GT_NULLCHECK, GT_QMARK, GT_COLON, GT_LOCKADD, GT_XADD, GT_XCHG,
                                                 GT_CMPXCHG, GT_LCLHEAP, GT_BOX, GT_XORR, GT_XAND, GT_STORE_DYN_BLK,

                                                 // These need special semantics:
                                                 GT_COMMA, // == second argument (but with exception(s) from first).
                                                 GT_ADDR, GT_BOUNDS_CHECK,
                                                 GT_OBJ,      // May reference heap memory.
                                                 GT_BLK,      // May reference heap memory.
                                                 GT_INIT_VAL, // Not strictly a pass-through.

                                                 // These control-flow operations need no values.
                                                 GT_JTRUE, GT_RETURN, GT_SWITCH, GT_RETFILT, GT_CKFINITE};

UINT8* ValueNumStore::s_vnfOpAttribs = nullptr;

void ValueNumStore::InitValueNumStoreStatics()
{
    // Make sure we have the constants right...
    assert(unsigned(VNFOA_Arity1) == (1 << VNFOA_ArityShift));
    assert(VNFOA_ArityMask == (VNFOA_MaxArity << VNFOA_ArityShift));

    s_vnfOpAttribs = &vnfOpAttribs[0];
    for (unsigned i = 0; i < GT_COUNT; i++)
    {
        genTreeOps gtOper = static_cast<genTreeOps>(i);
        unsigned   arity  = 0;
        if (GenTree::OperIsUnary(gtOper))
        {
            arity = 1;
        }
        else if (GenTree::OperIsBinary(gtOper))
        {
            arity = 2;
        }

        vnfOpAttribs[i] |= ((arity << VNFOA_ArityShift) & VNFOA_ArityMask);

        if (GenTree::OperIsCommutative(gtOper))
        {
            vnfOpAttribs[i] |= VNFOA_Commutative;
        }
    }

    // I so wish this wasn't the best way to do this...

    int vnfNum = VNF_Boundary + 1; // The macro definition below will update this after using it.

#define ValueNumFuncDef(vnf, arity, commute, knownNonNull, sharedStatic)                                               \
    if (commute)                                                                                                       \
        vnfOpAttribs[vnfNum] |= VNFOA_Commutative;                                                                     \
    if (knownNonNull)                                                                                                  \
        vnfOpAttribs[vnfNum] |= VNFOA_KnownNonNull;                                                                    \
    if (sharedStatic)                                                                                                  \
        vnfOpAttribs[vnfNum] |= VNFOA_SharedStatic;                                                                    \
    if (arity > 0)                                                                                                     \
        vnfOpAttribs[vnfNum] |= ((arity << VNFOA_ArityShift) & VNFOA_ArityMask);                                       \
    vnfNum++;

#include "valuenumfuncs.h"
#undef ValueNumFuncDef

    assert(vnfNum == VNF_COUNT);

#define ValueNumFuncSetArity(vnfNum, arity)                                                                            \
    vnfOpAttribs[vnfNum] &= ~VNFOA_ArityMask;                               /* clear old arity value   */              \
    vnfOpAttribs[vnfNum] |= ((arity << VNFOA_ArityShift) & VNFOA_ArityMask) /* set the new arity value */

#ifdef FEATURE_SIMD

    // SIMDIntrinsicInit has an entry of 2 for numArgs, but it only has one normal arg
    ValueNumFuncSetArity(VNF_SIMD_Init, 1);

    // Some SIMD intrinsic nodes have an extra VNF_SimdType arg
    //
    for (SIMDIntrinsicID id = SIMDIntrinsicID::SIMDIntrinsicNone; (id < SIMDIntrinsicID::SIMDIntrinsicInvalid);
         id                 = (SIMDIntrinsicID)(id + 1))
    {
        bool encodeResultType = Compiler::vnEncodesResultTypeForSIMDIntrinsic(id);

        if (encodeResultType)
        {
            // These SIMDIntrinsic's have an extra VNF_SimdType arg.
            //
            VNFunc   func     = VNFunc(VNF_SIMD_FIRST + id);
            unsigned oldArity = VNFuncArity(func);
            unsigned newArity = oldArity + 1;

            ValueNumFuncSetArity(func, newArity);
        }
    }

#endif // FEATURE_SIMD

#ifdef FEATURE_HW_INTRINSICS

    for (NamedIntrinsic id = (NamedIntrinsic)(NI_HW_INTRINSIC_START + 1); (id < NI_HW_INTRINSIC_END);
         id                = (NamedIntrinsic)(id + 1))
    {
        bool encodeResultType = Compiler::vnEncodesResultTypeForHWIntrinsic(id);

        if (encodeResultType)
        {
            // These HW_Intrinsic's have an extra VNF_SimdType arg.
            //
            VNFunc   func     = VNFunc(VNF_HWI_FIRST + (id - NI_HW_INTRINSIC_START - 1));
            unsigned oldArity = VNFuncArity(func);
            unsigned newArity = oldArity + 1;

            ValueNumFuncSetArity(func, newArity);
        }
    }

#endif // FEATURE_HW_INTRINSICS

#undef ValueNumFuncSetArity

    for (unsigned i = 0; i < ArrLen(genTreeOpsIllegalAsVNFunc); i++)
    {
        vnfOpAttribs[genTreeOpsIllegalAsVNFunc[i]] |= VNFOA_IllegalGenTreeOp;
    }
}

#ifdef DEBUG
// Define the name array.
#define ValueNumFuncDef(vnf, arity, commute, knownNonNull, sharedStatic) #vnf,

const char* ValueNumStore::VNFuncNameArr[] = {
#include "valuenumfuncs.h"
#undef ValueNumFuncDef
};

/* static */ const char* ValueNumStore::VNFuncName(VNFunc vnf)
{
    if (vnf < VNF_Boundary)
    {
        return GenTree::OpName(genTreeOps(vnf));
    }
    else
    {
        return VNFuncNameArr[vnf - (VNF_Boundary + 1)];
    }
}

/* static */ const char* ValueNumStore::VNMapTypeName(var_types type)
{
    switch (type)
    {
        case TYP_HEAP:
            return "heap";
        case TYP_MEM:
            return "mem";
        default:
            return varTypeName(type);
    }
}

static const char* s_reservedNameArr[] = {
    "$VN.Recursive",    // -2  RecursiveVN
    "$VN.No",           // -1  NoVN
    "$VN.Null",         //  0  VNForNull()
    "$VN.ReadOnlyHeap", //  1  VNForROH()
    "$VN.Void",         //  2  VNForVoid()
    "$VN.EmptyExcSet"   //  3  VNForEmptyExcSet()
};

// Returns the string name of "vn" when it is a reserved value number, nullptr otherwise
// static
const char* ValueNumStore::reservedName(ValueNum vn)
{
    int val = vn - ValueNumStore::RecursiveVN; // Add two, making 'RecursiveVN' equal to zero
    int max = ValueNumStore::SRC_NumSpecialRefConsts - ValueNumStore::RecursiveVN;

    if ((val >= 0) && (val < max))
    {
        return s_reservedNameArr[val];
    }
    return nullptr;
}

#endif // DEBUG

// Returns true if "vn" is a reserved value number

// static
bool ValueNumStore::isReservedVN(ValueNum vn)
{
    int val = vn - ValueNumStore::RecursiveVN; // Adding two, making 'RecursiveVN' equal to zero
    int max = ValueNumStore::SRC_NumSpecialRefConsts - ValueNumStore::RecursiveVN;

    if ((val >= 0) && (val < max))
    {
        return true;
    }
    return false;
}

#ifdef DEBUG
void ValueNumStore::RunTests(Compiler* comp)
{
    VNFunc VNF_Add = GenTreeOpToVNFunc(GT_ADD);

    ValueNumStore* vns    = new (comp->getAllocatorDebugOnly()) ValueNumStore(comp, comp->getAllocatorDebugOnly());
    ValueNum       vnNull = VNForNull();
    assert(vnNull == VNForNull());

    ValueNum vnFor1 = vns->VNForIntCon(1);
    assert(vnFor1 == vns->VNForIntCon(1));
    assert(vns->TypeOfVN(vnFor1) == TYP_INT);
    assert(vns->IsVNConstant(vnFor1));
    assert(vns->ConstantValue<int>(vnFor1) == 1);

    ValueNum vnFor100 = vns->VNForIntCon(100);
    assert(vnFor100 == vns->VNForIntCon(100));
    assert(vnFor100 != vnFor1);
    assert(vns->TypeOfVN(vnFor100) == TYP_INT);
    assert(vns->IsVNConstant(vnFor100));
    assert(vns->ConstantValue<int>(vnFor100) == 100);

    ValueNum vnFor1F = vns->VNForFloatCon(1.0f);
    assert(vnFor1F == vns->VNForFloatCon(1.0f));
    assert(vnFor1F != vnFor1 && vnFor1F != vnFor100);
    assert(vns->TypeOfVN(vnFor1F) == TYP_FLOAT);
    assert(vns->IsVNConstant(vnFor1F));
    assert(vns->ConstantValue<float>(vnFor1F) == 1.0f);

    ValueNum vnFor1D = vns->VNForDoubleCon(1.0);
    assert(vnFor1D == vns->VNForDoubleCon(1.0));
    assert(vnFor1D != vnFor1F && vnFor1D != vnFor1 && vnFor1D != vnFor100);
    assert(vns->TypeOfVN(vnFor1D) == TYP_DOUBLE);
    assert(vns->IsVNConstant(vnFor1D));
    assert(vns->ConstantValue<double>(vnFor1D) == 1.0);

    ValueNum vnRandom1   = vns->VNForExpr(nullptr, TYP_INT);
    ValueNum vnForFunc2a = vns->VNForFunc(TYP_INT, VNF_Add, vnFor1, vnRandom1);
    assert(vnForFunc2a == vns->VNForFunc(TYP_INT, VNF_Add, vnFor1, vnRandom1));
    assert(vnForFunc2a != vnFor1D && vnForFunc2a != vnFor1F && vnForFunc2a != vnFor1 && vnForFunc2a != vnRandom1);
    assert(vns->TypeOfVN(vnForFunc2a) == TYP_INT);
    assert(!vns->IsVNConstant(vnForFunc2a));
    assert(vns->IsVNFunc(vnForFunc2a));
    VNFuncApp fa2a;
    bool      b = vns->GetVNFunc(vnForFunc2a, &fa2a);
    assert(b);
    assert(fa2a.m_func == VNF_Add && fa2a.m_arity == 2 && fa2a.m_args[0] == vnFor1 && fa2a.m_args[1] == vnRandom1);

    ValueNum vnForFunc2b = vns->VNForFunc(TYP_INT, VNF_Add, vnFor1, vnFor100);
    assert(vnForFunc2b == vns->VNForFunc(TYP_INT, VNF_Add, vnFor1, vnFor100));
    assert(vnForFunc2b != vnFor1D && vnForFunc2b != vnFor1F && vnForFunc2b != vnFor1 && vnForFunc2b != vnFor100);
    assert(vns->TypeOfVN(vnForFunc2b) == TYP_INT);
    assert(vns->IsVNConstant(vnForFunc2b));
    assert(vns->ConstantValue<int>(vnForFunc2b) == 101);

    // printf("Did ValueNumStore::RunTests.\n");
}
#endif // DEBUG

typedef JitExpandArrayStack<BasicBlock*> BlockStack;

// This represents the "to do" state of the value number computation.
struct ValueNumberState
{
    // These two stacks collectively represent the set of blocks that are candidates for
    // processing, because at least one predecessor has been processed.  Blocks on "m_toDoAllPredsDone"
    // have had *all* predecessors processed, and thus are candidates for some extra optimizations.
    // Blocks on "m_toDoNotAllPredsDone" have at least one predecessor that has not been processed.
    // Blocks are initially on "m_toDoNotAllPredsDone" may be moved to "m_toDoAllPredsDone" when their last
    // unprocessed predecessor is processed, thus maintaining the invariants.
    BlockStack m_toDoAllPredsDone;
    BlockStack m_toDoNotAllPredsDone;

    Compiler* m_comp;

    // TBD: This should really be a bitset...
    // For now:
    // first bit indicates completed,
    // second bit indicates that it's been pushed on all-done stack,
    // third bit indicates that it's been pushed on not-all-done stack.
    BYTE* m_visited;

    enum BlockVisitBits
    {
        BVB_complete     = 0x1,
        BVB_onAllDone    = 0x2,
        BVB_onNotAllDone = 0x4,
    };

    bool GetVisitBit(unsigned bbNum, BlockVisitBits bvb)
    {
        return (m_visited[bbNum] & bvb) != 0;
    }
    void SetVisitBit(unsigned bbNum, BlockVisitBits bvb)
    {
        m_visited[bbNum] |= bvb;
    }

    ValueNumberState(Compiler* comp)
        : m_toDoAllPredsDone(comp->getAllocator(CMK_ValueNumber), /*minSize*/ 4)
        , m_toDoNotAllPredsDone(comp->getAllocator(CMK_ValueNumber), /*minSize*/ 4)
        , m_comp(comp)
        , m_visited(new (comp, CMK_ValueNumber) BYTE[comp->fgBBNumMax + 1]())
    {
    }

    BasicBlock* ChooseFromNotAllPredsDone()
    {
        assert(m_toDoAllPredsDone.Size() == 0);
        // If we have no blocks with all preds done, then (ideally, if all cycles have been captured by loops)
        // we must have at least one block within a loop.  We want to do the loops first.  Doing a loop entry block
        // should break the cycle, making the rest of the body of the loop (unless there's a nested loop) doable by the
        // all-preds-done rule.  If several loop entry blocks are available, at least one should have all non-loop preds
        // done -- we choose that.
        for (unsigned i = 0; i < m_toDoNotAllPredsDone.Size(); i++)
        {
            BasicBlock* cand = m_toDoNotAllPredsDone.Get(i);

            // Skip any already-completed blocks (a block may have all its preds finished, get added to the
            // all-preds-done todo set, and get processed there).  Do this by moving the last one down, to
            // keep the array compact.
            while (GetVisitBit(cand->bbNum, BVB_complete))
            {
                if (i + 1 < m_toDoNotAllPredsDone.Size())
                {
                    cand = m_toDoNotAllPredsDone.Pop();
                    m_toDoNotAllPredsDone.Set(i, cand);
                }
                else
                {
                    // "cand" is the last element; delete it.
                    (void)m_toDoNotAllPredsDone.Pop();
                    break;
                }
            }
            // We may have run out of non-complete candidates above.  If so, we're done.
            if (i == m_toDoNotAllPredsDone.Size())
            {
                break;
            }

            // See if "cand" is a loop entry.
            unsigned lnum;
            if (m_comp->optBlockIsLoopEntry(cand, &lnum))
            {
                // "lnum" is the innermost loop of which "cand" is the entry; find the outermost.
                unsigned lnumPar = m_comp->optLoopTable[lnum].lpParent;
                while (lnumPar != BasicBlock::NOT_IN_LOOP)
                {
                    if (m_comp->optLoopTable[lnumPar].lpEntry == cand)
                    {
                        lnum = lnumPar;
                    }
                    else
                    {
                        break;
                    }
                    lnumPar = m_comp->optLoopTable[lnumPar].lpParent;
                }

                bool allNonLoopPredsDone = true;
                for (flowList* pred = m_comp->BlockPredsWithEH(cand); pred != nullptr; pred = pred->flNext)
                {
                    BasicBlock* predBlock = pred->getBlock();
                    if (!m_comp->optLoopTable[lnum].lpContains(predBlock))
                    {
                        if (!GetVisitBit(predBlock->bbNum, BVB_complete))
                        {
                            allNonLoopPredsDone = false;
                        }
                    }
                }
                if (allNonLoopPredsDone)
                {
                    return cand;
                }
            }
        }

        // If we didn't find a loop entry block with all non-loop preds done above, then return a random member (if
        // there is one).
        if (m_toDoNotAllPredsDone.Size() == 0)
        {
            return nullptr;
        }
        else
        {
            return m_toDoNotAllPredsDone.Pop();
        }
    }

// Debugging output that is too detailed for a normal JIT dump...
#define DEBUG_VN_VISIT 0

    // Record that "blk" has been visited, and add any unvisited successors of "blk" to the appropriate todo set.
    void FinishVisit(BasicBlock* blk)
    {
#ifdef DEBUG_VN_VISIT
        JITDUMP("finish(" FMT_BB ").\n", blk->bbNum);
#endif // DEBUG_VN_VISIT

        SetVisitBit(blk->bbNum, BVB_complete);

        for (BasicBlock* succ : blk->GetAllSuccs(m_comp))
        {
#ifdef DEBUG_VN_VISIT
            JITDUMP("   Succ(" FMT_BB ").\n", succ->bbNum);
#endif // DEBUG_VN_VISIT

            if (GetVisitBit(succ->bbNum, BVB_complete))
            {
                continue;
            }
#ifdef DEBUG_VN_VISIT
            JITDUMP("     Not yet completed.\n");
#endif // DEBUG_VN_VISIT

            bool allPredsVisited = true;
            for (flowList* pred = m_comp->BlockPredsWithEH(succ); pred != nullptr; pred = pred->flNext)
            {
                BasicBlock* predBlock = pred->getBlock();
                if (!GetVisitBit(predBlock->bbNum, BVB_complete))
                {
                    allPredsVisited = false;
                    break;
                }
            }

            if (allPredsVisited)
            {
#ifdef DEBUG_VN_VISIT
                JITDUMP("     All preds complete, adding to allDone.\n");
#endif // DEBUG_VN_VISIT

                assert(!GetVisitBit(succ->bbNum, BVB_onAllDone)); // Only last completion of last succ should add to
                                                                  // this.
                m_toDoAllPredsDone.Push(succ);
                SetVisitBit(succ->bbNum, BVB_onAllDone);
            }
            else
            {
#ifdef DEBUG_VN_VISIT
                JITDUMP("     Not all preds complete  Adding to notallDone, if necessary...\n");
#endif // DEBUG_VN_VISIT

                if (!GetVisitBit(succ->bbNum, BVB_onNotAllDone))
                {
#ifdef DEBUG_VN_VISIT
                    JITDUMP("       Was necessary.\n");
#endif // DEBUG_VN_VISIT
                    m_toDoNotAllPredsDone.Push(succ);
                    SetVisitBit(succ->bbNum, BVB_onNotAllDone);
                }
            }
        }
    }

    bool ToDoExists()
    {
        return m_toDoAllPredsDone.Size() > 0 || m_toDoNotAllPredsDone.Size() > 0;
    }
};

void Compiler::fgValueNumber()
{
#ifdef DEBUG
    // This could be a JITDUMP, but some people find it convenient to set a breakpoint on the printf.
    if (verbose)
    {
        printf("\n*************** In fgValueNumber()\n");
    }
#endif

    // If we skipped SSA, skip VN as well.
    if (fgSsaPassesCompleted == 0)
    {
        return;
    }

    // Allocate the value number store.
    assert(fgVNPassesCompleted > 0 || vnStore == nullptr);
    if (fgVNPassesCompleted == 0)
    {
        CompAllocator allocator(getAllocator(CMK_ValueNumber));
        vnStore = new (allocator) ValueNumStore(this, allocator);
    }
    else
    {
        ValueNumPair noVnp;
        // Make sure the memory SSA names have no value numbers.
        for (unsigned i = 0; i < lvMemoryPerSsaData.GetCount(); i++)
        {
            lvMemoryPerSsaData.GetSsaDefByIndex(i)->m_vnPair = noVnp;
        }
        for (BasicBlock* const blk : Blocks())
        {
            for (Statement* const stmt : blk->NonPhiStatements())
            {
                for (GenTree* const tree : stmt->TreeList())
                {
                    tree->gtVNPair.SetBoth(ValueNumStore::NoVN);
                }
            }
        }
    }

    // Compute the side effects of loops.
    optComputeLoopSideEffects();

    // At the block level, we will use a modified worklist algorithm.  We will have two
    // "todo" sets of unvisited blocks.  Blocks (other than the entry block) are put in a
    // todo set only when some predecessor has been visited, so all blocks have at least one
    // predecessor visited.  The distinction between the two sets is whether *all* predecessors have
    // already been visited.  We visit such blocks preferentially if they exist, since phi definitions
    // in such blocks will have all arguments defined, enabling a simplification in the case that all
    // arguments to the phi have the same VN.  If no such blocks exist, we pick a block with at least
    // one unvisited predecessor.  In this case, we assign a new VN for phi definitions.

    // Start by giving incoming arguments value numbers.
    // Also give must-init vars a zero of their type.
    for (unsigned lclNum = 0; lclNum < lvaCount; lclNum++)
    {
        if (!lvaInSsa(lclNum))
        {
            continue;
        }

        LclVarDsc* varDsc = lvaGetDesc(lclNum);
        assert(varDsc->lvTracked);

        if (varDsc->lvIsParam)
        {
            // We assume that code equivalent to this variable initialization loop
            // has been performed when doing SSA naming, so that all the variables we give
            // initial VNs to here have been given initial SSA definitions there.
            // SSA numbers always start from FIRST_SSA_NUM, and we give the value number to SSA name FIRST_SSA_NUM.
            // We use the VNF_InitVal(i) from here so we know that this value is loop-invariant
            // in all loops.
            ValueNum      initVal = vnStore->VNForFunc(varDsc->TypeGet(), VNF_InitVal, vnStore->VNForIntCon(lclNum));
            LclSsaVarDsc* ssaDef  = varDsc->GetPerSsaData(SsaConfig::FIRST_SSA_NUM);
            ssaDef->m_vnPair.SetBoth(initVal);
            ssaDef->SetBlock(fgFirstBB);
        }
        else if (info.compInitMem || varDsc->lvMustInit ||
                 VarSetOps::IsMember(this, fgFirstBB->bbLiveIn, varDsc->lvVarIndex))
        {
            // The last clause covers the use-before-def variables (the ones that are live-in to the the first block),
            // these are variables that are read before being initialized (at least on some control flow paths)
            // if they are not must-init, then they get VNF_InitVal(i), as with the param case.)

            bool isZeroed = (info.compInitMem || varDsc->lvMustInit);

            // For OSR, locals or promoted fields of locals may be missing the initial def
            // because of partial importation. We can't assume they are zero.
            if (lvaIsOSRLocal(lclNum))
            {
                isZeroed = false;
            }

            ValueNum  initVal = ValueNumStore::NoVN; // We must assign a new value to initVal
            var_types typ     = varDsc->TypeGet();

            switch (typ)
            {
                case TYP_LCLBLK: // The outgoing args area for arm and x64
                case TYP_BLK:    // A blob of memory
                    // TYP_BLK is used for the EHSlots LclVar on x86 (aka shadowSPslotsVar)
                    // and for the lvaInlinedPInvokeFrameVar on x64, arm and x86
                    // The stack associated with these LclVars are not zero initialized
                    // thus we set 'initVN' to a new, unique VN.
                    //
                    initVal = vnStore->VNForExpr(fgFirstBB);
                    break;

                case TYP_BYREF:
                    if (isZeroed)
                    {
                        // LclVars of TYP_BYREF can be zero-inited.
                        initVal = vnStore->VNForByrefCon(0);
                    }
                    else
                    {
                        // Here we have uninitialized TYP_BYREF
                        initVal = vnStore->VNForFunc(typ, VNF_InitVal, vnStore->VNForIntCon(lclNum));
                    }
                    break;

                default:
                    if (isZeroed)
                    {
                        // By default we will zero init these LclVars
                        initVal = (typ == TYP_STRUCT) ? vnStore->VNForZeroObj(varDsc->GetStructHnd())
                                                      : vnStore->VNZeroForType(typ);
                    }
                    else
                    {
                        initVal = vnStore->VNForFunc(typ, VNF_InitVal, vnStore->VNForIntCon(lclNum));
                    }
                    break;
            }
#ifdef TARGET_X86
            bool isVarargParam = (lclNum == lvaVarargsBaseOfStkArgs || lclNum == lvaVarargsHandleArg);
            if (isVarargParam)
                initVal = vnStore->VNForExpr(fgFirstBB); // a new, unique VN.
#endif
            assert(initVal != ValueNumStore::NoVN);

            LclSsaVarDsc* ssaDef = varDsc->GetPerSsaData(SsaConfig::FIRST_SSA_NUM);
            ssaDef->m_vnPair.SetBoth(initVal);
            ssaDef->SetBlock(fgFirstBB);
        }
    }
    // Give memory an initial value number (about which we know nothing).
    ValueNum memoryInitVal = vnStore->VNForFunc(TYP_HEAP, VNF_InitVal, vnStore->VNForIntCon(-1)); // Use -1 for memory.
    GetMemoryPerSsaData(SsaConfig::FIRST_SSA_NUM)->m_vnPair.SetBoth(memoryInitVal);
#ifdef DEBUG
    if (verbose)
    {
        printf("Memory Initial Value in BB01 is: " FMT_VN "\n", memoryInitVal);
    }
#endif // DEBUG

    ValueNumberState vs(this);

    // Push the first block.  This has no preds.
    vs.m_toDoAllPredsDone.Push(fgFirstBB);

    while (vs.ToDoExists())
    {
        while (vs.m_toDoAllPredsDone.Size() > 0)
        {
            BasicBlock* toDo = vs.m_toDoAllPredsDone.Pop();
            fgValueNumberBlock(toDo);
            // Record that we've visited "toDo", and add successors to the right sets.
            vs.FinishVisit(toDo);
        }
        // OK, we've run out of blocks whose predecessors are done.  Pick one whose predecessors are not all done,
        // process that.  This may make more "all-done" blocks, so we'll go around the outer loop again --
        // note that this is an "if", not a "while" loop.
        if (vs.m_toDoNotAllPredsDone.Size() > 0)
        {
            BasicBlock* toDo = vs.ChooseFromNotAllPredsDone();
            if (toDo == nullptr)
            {
                continue; // We may have run out, because of completed blocks on the not-all-preds done list.
            }

            fgValueNumberBlock(toDo);
            // Record that we've visited "toDo", and add successors to the right sest.
            vs.FinishVisit(toDo);
        }
    }

#ifdef DEBUG
    JitTestCheckVN();
    fgDebugCheckExceptionSets();
#endif // DEBUG

    fgVNPassesCompleted++;
}

void Compiler::fgValueNumberBlock(BasicBlock* blk)
{
    compCurBB = blk;

    Statement* stmt = blk->firstStmt();

    // First: visit phi's.  If "newVNForPhis", give them new VN's.  If not,
    // first check to see if all phi args have the same value.
    for (; (stmt != nullptr) && stmt->IsPhiDefnStmt(); stmt = stmt->GetNextStmt())
    {
        GenTree* asg = stmt->GetRootNode();
        assert(asg->OperIs(GT_ASG));

        GenTreeLclVar* newSsaDef = asg->AsOp()->gtGetOp1()->AsLclVar();
        GenTreePhi*    phiNode   = asg->AsOp()->gtGetOp2()->AsPhi();
        ValueNumPair   phiVNP;
        ValueNumPair   sameVNP;

        for (GenTreePhi::Use& use : phiNode->Uses())
        {
            GenTreePhiArg* phiArg         = use.GetNode()->AsPhiArg();
            ValueNum       phiArgSsaNumVN = vnStore->VNForIntCon(phiArg->GetSsaNum());
            ValueNumPair   phiArgVNP      = lvaGetDesc(phiArg)->GetPerSsaData(phiArg->GetSsaNum())->m_vnPair;

            phiArg->gtVNPair = phiArgVNP;

            if (phiVNP.GetLiberal() == ValueNumStore::NoVN)
            {
                // This is the first PHI argument
                phiVNP  = ValueNumPair(phiArgSsaNumVN, phiArgSsaNumVN);
                sameVNP = phiArgVNP;
            }
            else
            {
                phiVNP = vnStore->VNPairForFunc(newSsaDef->TypeGet(), VNF_Phi,
                                                ValueNumPair(phiArgSsaNumVN, phiArgSsaNumVN), phiVNP);

                if ((sameVNP.GetLiberal() != phiArgVNP.GetLiberal()) ||
                    (sameVNP.GetConservative() != phiArgVNP.GetConservative()))
                {
                    // If this argument's VNs are different from "same" then change "same" to NoVN.
                    // Note that this means that if any argument's VN is NoVN then the final result
                    // will also be NoVN, which is what we want.
                    sameVNP.SetBoth(ValueNumStore::NoVN);
                }
            }
        }

#ifdef DEBUG
        // There should be at least to 2 PHI arguments so phiVN's VNs should always be VNF_Phi functions.
        VNFuncApp phiFunc;
        assert(vnStore->GetVNFunc(phiVNP.GetLiberal(), &phiFunc) && (phiFunc.m_func == VNF_Phi));
        assert(vnStore->GetVNFunc(phiVNP.GetConservative(), &phiFunc) && (phiFunc.m_func == VNF_Phi));
#endif

        ValueNumPair newSsaDefVNP;

        if (sameVNP.BothDefined())
        {
            // If all the args of the phi had the same value(s, liberal and conservative), then there wasn't really
            // a reason to have the phi -- just pass on that value.
            newSsaDefVNP = sameVNP;
        }
        else
        {
            // They were not the same; we need to create a phi definition.
            ValueNum lclNumVN = ValueNum(newSsaDef->GetLclNum());
            ValueNum ssaNumVN = ValueNum(newSsaDef->GetSsaNum());

            newSsaDefVNP = vnStore->VNPairForFunc(newSsaDef->TypeGet(), VNF_PhiDef, ValueNumPair(lclNumVN, lclNumVN),
                                                  ValueNumPair(ssaNumVN, ssaNumVN), phiVNP);
        }

        LclSsaVarDsc* newSsaDefDsc = lvaGetDesc(newSsaDef)->GetPerSsaData(newSsaDef->GetSsaNum());
        newSsaDefDsc->m_vnPair     = newSsaDefVNP;
#ifdef DEBUG
        if (verbose)
        {
            printf("SSA PHI definition: set VN of local %d/%d to ", newSsaDef->GetLclNum(), newSsaDef->GetSsaNum());
            vnpPrint(newSsaDefVNP, 1);
            printf(" %s.\n", sameVNP.BothDefined() ? "(all same)" : "");
        }
#endif // DEBUG

        newSsaDef->gtVNPair = vnStore->VNPForVoid();
        phiNode->gtVNPair   = newSsaDefVNP;
        asg->gtVNPair       = vnStore->VNPForVoid();
    }

    // Now do the same for each MemoryKind.
    for (MemoryKind memoryKind : allMemoryKinds())
    {
        // Is there a phi for this block?
        if (blk->bbMemorySsaPhiFunc[memoryKind] == nullptr)
        {
            ValueNum newMemoryVN = GetMemoryPerSsaData(blk->bbMemorySsaNumIn[memoryKind])->m_vnPair.GetLiberal();
            fgSetCurrentMemoryVN(memoryKind, newMemoryVN);
        }
        else
        {
            if ((memoryKind == ByrefExposed) && byrefStatesMatchGcHeapStates)
            {
                // The update for GcHeap will copy its result to ByrefExposed.
                assert(memoryKind < GcHeap);
                assert(blk->bbMemorySsaPhiFunc[memoryKind] == blk->bbMemorySsaPhiFunc[GcHeap]);
                continue;
            }

            unsigned loopNum;
            ValueNum newMemoryVN;
            if (optBlockIsLoopEntry(blk, &loopNum))
            {
                newMemoryVN = fgMemoryVNForLoopSideEffects(memoryKind, blk, loopNum);
            }
            else
            {
                // Are all the VN's the same?
                BasicBlock::MemoryPhiArg* phiArgs = blk->bbMemorySsaPhiFunc[memoryKind];
                assert(phiArgs != BasicBlock::EmptyMemoryPhiDef);
                // There should be > 1 args to a phi.
                // But OSR might leave around "dead" try entry blocks...
                assert((phiArgs->m_nextArg != nullptr) || opts.IsOSR());
                ValueNum phiAppVN = vnStore->VNForIntCon(phiArgs->GetSsaNum());
                JITDUMP("  Building phi application: $%x = SSA# %d.\n", phiAppVN, phiArgs->GetSsaNum());
                bool     allSame = true;
                ValueNum sameVN  = GetMemoryPerSsaData(phiArgs->GetSsaNum())->m_vnPair.GetLiberal();
                if (sameVN == ValueNumStore::NoVN)
                {
                    allSame = false;
                }
                phiArgs = phiArgs->m_nextArg;
                while (phiArgs != nullptr)
                {
                    ValueNum phiArgVN = GetMemoryPerSsaData(phiArgs->GetSsaNum())->m_vnPair.GetLiberal();
                    if (phiArgVN == ValueNumStore::NoVN || phiArgVN != sameVN)
                    {
                        allSame = false;
                    }
#ifdef DEBUG
                    ValueNum oldPhiAppVN = phiAppVN;
#endif
                    unsigned phiArgSSANum   = phiArgs->GetSsaNum();
                    ValueNum phiArgSSANumVN = vnStore->VNForIntCon(phiArgSSANum);
                    JITDUMP("  Building phi application: $%x = SSA# %d.\n", phiArgSSANumVN, phiArgSSANum);
                    phiAppVN = vnStore->VNForFunc(TYP_HEAP, VNF_Phi, phiArgSSANumVN, phiAppVN);
                    JITDUMP("  Building phi application: $%x = phi($%x, $%x).\n", phiAppVN, phiArgSSANumVN,
                            oldPhiAppVN);
                    phiArgs = phiArgs->m_nextArg;
                }
                if (allSame)
                {
                    newMemoryVN = sameVN;
                }
                else
                {
                    newMemoryVN = vnStore->VNForFunc(TYP_HEAP, VNF_PhiMemoryDef,
                                                     vnStore->VNForHandle(ssize_t(blk), GTF_EMPTY), phiAppVN);
                }
            }
            GetMemoryPerSsaData(blk->bbMemorySsaNumIn[memoryKind])->m_vnPair.SetLiberal(newMemoryVN);
            fgSetCurrentMemoryVN(memoryKind, newMemoryVN);
            if ((memoryKind == GcHeap) && byrefStatesMatchGcHeapStates)
            {
                // Keep the CurMemoryVNs in sync
                fgSetCurrentMemoryVN(ByrefExposed, newMemoryVN);
            }
        }
#ifdef DEBUG
        if (verbose)
        {
            printf("The SSA definition for %s (#%d) at start of " FMT_BB " is ", memoryKindNames[memoryKind],
                   blk->bbMemorySsaNumIn[memoryKind], blk->bbNum);
            vnPrint(fgCurMemoryVN[memoryKind], 1);
            printf("\n");
        }
#endif // DEBUG
    }

    // Now iterate over the remaining statements, and their trees.
    for (; stmt != nullptr; stmt = stmt->GetNextStmt())
    {
#ifdef DEBUG
        if (verbose)
        {
            printf("\n***** " FMT_BB ", " FMT_STMT "(before)\n", blk->bbNum, stmt->GetID());
            gtDispTree(stmt->GetRootNode());
            printf("\n");
        }
#endif

        for (GenTree* const tree : stmt->TreeList())
        {
            // Set up ambient var referring to current tree.
            compCurTree = tree;
            fgValueNumberTree(tree);
            compCurTree = nullptr;
        }

#ifdef DEBUG
        if (verbose)
        {
            printf("\n***** " FMT_BB ", " FMT_STMT "(after)\n", blk->bbNum, stmt->GetID());
            gtDispTree(stmt->GetRootNode());
            printf("\n");
            if (stmt->GetNextStmt() != nullptr)
            {
                printf("---------\n");
            }
        }
#endif
    }

    for (MemoryKind memoryKind : allMemoryKinds())
    {
        if ((memoryKind == GcHeap) && byrefStatesMatchGcHeapStates)
        {
            // The update to the shared SSA data will have already happened for ByrefExposed.
            assert(memoryKind > ByrefExposed);
            assert(blk->bbMemorySsaNumOut[memoryKind] == blk->bbMemorySsaNumOut[ByrefExposed]);
            assert(GetMemoryPerSsaData(blk->bbMemorySsaNumOut[memoryKind])->m_vnPair.GetLiberal() ==
                   fgCurMemoryVN[memoryKind]);
            continue;
        }

        if (blk->bbMemorySsaNumOut[memoryKind] != blk->bbMemorySsaNumIn[memoryKind])
        {
            GetMemoryPerSsaData(blk->bbMemorySsaNumOut[memoryKind])->m_vnPair.SetLiberal(fgCurMemoryVN[memoryKind]);
        }
    }

    compCurBB = nullptr;
}

ValueNum Compiler::fgMemoryVNForLoopSideEffects(MemoryKind  memoryKind,
                                                BasicBlock* entryBlock,
                                                unsigned    innermostLoopNum)
{
    // "loopNum" is the innermost loop for which "blk" is the entry; find the outermost one.
    assert(innermostLoopNum != BasicBlock::NOT_IN_LOOP);
    unsigned loopsInNest = innermostLoopNum;
    unsigned loopNum     = innermostLoopNum;
    while (loopsInNest != BasicBlock::NOT_IN_LOOP)
    {
        if (optLoopTable[loopsInNest].lpEntry != entryBlock)
        {
            break;
        }
        loopNum     = loopsInNest;
        loopsInNest = optLoopTable[loopsInNest].lpParent;
    }

#ifdef DEBUG
    if (verbose)
    {
        printf("Computing %s state for block " FMT_BB ", entry block for loops %d to %d:\n",
               memoryKindNames[memoryKind], entryBlock->bbNum, innermostLoopNum, loopNum);
    }
#endif // DEBUG

    // If this loop has memory havoc effects, just use a new, unique VN.
    if (optLoopTable[loopNum].lpLoopHasMemoryHavoc[memoryKind])
    {
        ValueNum res = vnStore->VNForExpr(entryBlock, TYP_HEAP);
#ifdef DEBUG
        if (verbose)
        {
            printf("  Loop %d has memory havoc effect; heap state is new unique $%x.\n", loopNum, res);
        }
#endif // DEBUG
        return res;
    }

    // Otherwise, find the predecessors of the entry block that are not in the loop.
    // If there is only one such, use its memory value as the "base."  If more than one,
    // use a new unique VN.
    BasicBlock* nonLoopPred          = nullptr;
    bool        multipleNonLoopPreds = false;
    for (flowList* pred = BlockPredsWithEH(entryBlock); pred != nullptr; pred = pred->flNext)
    {
        BasicBlock* predBlock = pred->getBlock();
        if (!optLoopTable[loopNum].lpContains(predBlock))
        {
            if (nonLoopPred == nullptr)
            {
                nonLoopPred = predBlock;
            }
            else
            {
#ifdef DEBUG
                if (verbose)
                {
                    printf("  Entry block has >1 non-loop preds: (at least) " FMT_BB " and " FMT_BB ".\n",
                           nonLoopPred->bbNum, predBlock->bbNum);
                }
#endif // DEBUG
                multipleNonLoopPreds = true;
                break;
            }
        }
    }
    if (multipleNonLoopPreds)
    {
        ValueNum res = vnStore->VNForExpr(entryBlock, TYP_HEAP);
#ifdef DEBUG
        if (verbose)
        {
            printf("  Therefore, memory state is new, fresh $%x.\n", res);
        }
#endif // DEBUG
        return res;
    }
    // Otherwise, there is a single non-loop pred.
    assert(nonLoopPred != nullptr);
    // What is its memory post-state?
    ValueNum newMemoryVN = GetMemoryPerSsaData(nonLoopPred->bbMemorySsaNumOut[memoryKind])->m_vnPair.GetLiberal();
    assert(newMemoryVN != ValueNumStore::NoVN); // We must have processed the single non-loop pred before reaching the
                                                // loop entry.

#ifdef DEBUG
    if (verbose)
    {
        printf("  Init %s state is $%x, with new, fresh VN at:\n", memoryKindNames[memoryKind], newMemoryVN);
    }
#endif // DEBUG
    // Modify "base" by setting all the modified fields/field maps/array maps to unknown values.
    // These annotations apply specifically to the GcHeap, where we disambiguate across such stores.
    if (memoryKind == GcHeap)
    {
        // First the fields/field maps.
        Compiler::LoopDsc::FieldHandleSet* fieldsMod = optLoopTable[loopNum].lpFieldsModified;
        if (fieldsMod != nullptr)
        {
            for (Compiler::LoopDsc::FieldHandleSet::KeyIterator ki = fieldsMod->Begin(); !ki.Equal(fieldsMod->End());
                 ++ki)
            {
                CORINFO_FIELD_HANDLE fldHnd    = ki.Get();
                FieldKindForVN       fieldKind = ki.GetValue();
                ValueNum             fldHndVN  = vnStore->VNForHandle(ssize_t(fldHnd), GTF_ICON_FIELD_HDL);

#ifdef DEBUG
                if (verbose)
                {
                    const char* modName;
                    const char* fldName = eeGetFieldName(fldHnd, &modName);
                    printf("     VNForHandle(%s) is " FMT_VN "\n", fldName, fldHndVN);
                }
#endif // DEBUG

                // Instance fields and "complex" statics select "first field maps"
                // with a placeholder type. "Simple" statics select their own types.
                var_types fldMapType = (fieldKind == FieldKindForVN::WithBaseAddr) ? TYP_MEM : eeGetFieldType(fldHnd);

                newMemoryVN = vnStore->VNForMapStore(newMemoryVN, fldHndVN, vnStore->VNForExpr(entryBlock, fldMapType));
            }
        }
        // Now do the array maps.
        Compiler::LoopDsc::ClassHandleSet* elemTypesMod = optLoopTable[loopNum].lpArrayElemTypesModified;
        if (elemTypesMod != nullptr)
        {
            for (Compiler::LoopDsc::ClassHandleSet::KeyIterator ki = elemTypesMod->Begin();
                 !ki.Equal(elemTypesMod->End()); ++ki)
            {
                CORINFO_CLASS_HANDLE elemClsHnd = ki.Get();

#ifdef DEBUG
                if (verbose)
                {
                    var_types elemTyp = DecodeElemType(elemClsHnd);
                    // If a valid class handle is given when the ElemType is set, DecodeElemType will
                    // return TYP_STRUCT, and elemClsHnd is that handle.
                    // Otherwise, elemClsHnd is NOT a valid class handle, and is the encoded var_types value.
                    if (elemTyp == TYP_STRUCT)
                    {
                        printf("     Array map %s[]\n", eeGetClassName(elemClsHnd));
                    }
                    else
                    {
                        printf("     Array map %s[]\n", varTypeName(elemTyp));
                    }
                }
#endif // DEBUG

                ValueNum elemTypeVN = vnStore->VNForHandle(ssize_t(elemClsHnd), GTF_ICON_CLASS_HDL);
                ValueNum uniqueVN   = vnStore->VNForExpr(entryBlock, TYP_MEM);
                newMemoryVN         = vnStore->VNForMapStore(newMemoryVN, elemTypeVN, uniqueVN);
            }
        }
    }
    else
    {
        // If there were any fields/elements modified, this should have been recorded as havoc
        // for ByrefExposed.
        assert(memoryKind == ByrefExposed);
        assert((optLoopTable[loopNum].lpFieldsModified == nullptr) ||
               optLoopTable[loopNum].lpLoopHasMemoryHavoc[memoryKind]);
        assert((optLoopTable[loopNum].lpArrayElemTypesModified == nullptr) ||
               optLoopTable[loopNum].lpLoopHasMemoryHavoc[memoryKind]);
    }

#ifdef DEBUG
    if (verbose)
    {
        printf("  Final %s state is $%x.\n", memoryKindNames[memoryKind], newMemoryVN);
    }
#endif // DEBUG
    return newMemoryVN;
}

void Compiler::fgMutateGcHeap(GenTree* tree DEBUGARG(const char* msg))
{
    // Update the current memory VN, and if we're tracking the heap SSA # caused by this node, record it.
    recordGcHeapStore(tree, vnStore->VNForExpr(compCurBB, TYP_HEAP) DEBUGARG(msg));
}

void Compiler::fgMutateAddressExposedLocal(GenTree* tree DEBUGARG(const char* msg))
{
    // Update the current ByrefExposed VN, and if we're tracking the heap SSA # caused by this node, record it.
    recordAddressExposedLocalStore(tree, vnStore->VNForExpr(compCurBB, TYP_HEAP) DEBUGARG(msg));
}

void Compiler::recordGcHeapStore(GenTree* curTree, ValueNum gcHeapVN DEBUGARG(const char* msg))
{
    // bbMemoryDef must include GcHeap for any block that mutates the GC Heap
    // and GC Heap mutations are also ByrefExposed mutations
    assert((compCurBB->bbMemoryDef & memoryKindSet(GcHeap, ByrefExposed)) == memoryKindSet(GcHeap, ByrefExposed));
    fgSetCurrentMemoryVN(GcHeap, gcHeapVN);

    if (byrefStatesMatchGcHeapStates)
    {
        // Since GcHeap and ByrefExposed share SSA nodes, they need to share
        // value numbers too.
        fgSetCurrentMemoryVN(ByrefExposed, gcHeapVN);
    }
    else
    {
        // GcHeap and ByrefExposed have different defnums and VNs.  We conservatively
        // assume that this GcHeap store may alias any byref load/store, so don't
        // bother trying to record the map/select stuff, and instead just an opaque VN
        // for ByrefExposed
        fgSetCurrentMemoryVN(ByrefExposed, vnStore->VNForExpr(compCurBB, TYP_HEAP));
    }

#ifdef DEBUG
    if (verbose)
    {
        printf("  fgCurMemoryVN[GcHeap] assigned for %s at ", msg);
        Compiler::printTreeID(curTree);
        printf(" to VN: " FMT_VN ".\n", gcHeapVN);
    }
#endif // DEBUG

    // If byrefStatesMatchGcHeapStates is true, then since GcHeap and ByrefExposed share
    // their SSA map entries, the below will effectively update both.
    fgValueNumberRecordMemorySsa(GcHeap, curTree);
}

void Compiler::recordAddressExposedLocalStore(GenTree* curTree, ValueNum memoryVN DEBUGARG(const char* msg))
{
    // This should only happen if GcHeap and ByrefExposed are being tracked separately;
    // otherwise we'd go through recordGcHeapStore.
    assert(!byrefStatesMatchGcHeapStates);

    // bbMemoryDef must include ByrefExposed for any block that mutates an address-exposed local
    assert((compCurBB->bbMemoryDef & memoryKindSet(ByrefExposed)) != 0);
    fgSetCurrentMemoryVN(ByrefExposed, memoryVN);

#ifdef DEBUG
    if (verbose)
    {
        printf("  fgCurMemoryVN[ByrefExposed] assigned for %s at ", msg);
        Compiler::printTreeID(curTree);
        printf(" to VN: " FMT_VN ".\n", memoryVN);
    }
#endif // DEBUG

    fgValueNumberRecordMemorySsa(ByrefExposed, curTree);
}

void Compiler::fgSetCurrentMemoryVN(MemoryKind memoryKind, ValueNum newMemoryVN)
{
    assert(vnStore->VNIsValid(newMemoryVN));
    assert(vnStore->TypeOfVN(newMemoryVN) == TYP_HEAP);
    fgCurMemoryVN[memoryKind] = newMemoryVN;
}

void Compiler::fgValueNumberRecordMemorySsa(MemoryKind memoryKind, GenTree* tree)
{
    unsigned ssaNum;
    if (GetMemorySsaMap(memoryKind)->Lookup(tree, &ssaNum))
    {
        GetMemoryPerSsaData(ssaNum)->m_vnPair.SetLiberal(fgCurMemoryVN[memoryKind]);
#ifdef DEBUG
        if (verbose)
        {
            printf("Node ");
            Compiler::printTreeID(tree);
            printf(" sets %s SSA # %d to VN $%x: ", memoryKindNames[memoryKind], ssaNum, fgCurMemoryVN[memoryKind]);
            vnStore->vnDump(this, fgCurMemoryVN[memoryKind]);
            printf("\n");
        }
#endif // DEBUG
    }
}

// The input 'tree' is a leaf node that is a constant
// Assign the proper value number to the tree
void Compiler::fgValueNumberTreeConst(GenTree* tree)
{
    genTreeOps oper = tree->OperGet();
    var_types  typ  = tree->TypeGet();
    assert(GenTree::OperIsConst(oper));

    switch (typ)
    {
        case TYP_LONG:
        case TYP_ULONG:
        case TYP_INT:
        case TYP_UINT:
        case TYP_USHORT:
        case TYP_SHORT:
        case TYP_BYTE:
        case TYP_UBYTE:
        case TYP_BOOL:
            if (tree->IsCnsIntOrI() && tree->IsIconHandle())
            {
                tree->gtVNPair.SetBoth(
                    vnStore->VNForHandle(ssize_t(tree->AsIntConCommon()->IconValue()), tree->GetIconHandleFlag()));
            }
            else if ((typ == TYP_LONG) || (typ == TYP_ULONG))
            {
                tree->gtVNPair.SetBoth(vnStore->VNForLongCon(INT64(tree->AsIntConCommon()->LngValue())));
            }
            else
            {
                tree->gtVNPair.SetBoth(vnStore->VNForIntCon(int(tree->AsIntConCommon()->IconValue())));
            }
            break;

#ifdef FEATURE_SIMD
        case TYP_SIMD8:
        case TYP_SIMD12:
        case TYP_SIMD16:
        case TYP_SIMD32:

#ifdef TARGET_64BIT
            // Only the zero constant is currently allowed for SIMD types
            //
            assert(tree->AsIntConCommon()->LngValue() == 0);
            tree->gtVNPair.SetBoth(vnStore->VNForLongCon(tree->AsIntConCommon()->LngValue()));
#else // 32BIT
            assert(tree->AsIntConCommon()->IconValue() == 0);
            tree->gtVNPair.SetBoth(vnStore->VNForIntCon(int(tree->AsIntConCommon()->IconValue())));
#endif
            break;
#endif // FEATURE_SIMD

        case TYP_FLOAT:
            tree->gtVNPair.SetBoth(vnStore->VNForFloatCon((float)tree->AsDblCon()->gtDconVal));
            break;
        case TYP_DOUBLE:
            tree->gtVNPair.SetBoth(vnStore->VNForDoubleCon(tree->AsDblCon()->gtDconVal));
            break;
        case TYP_REF:
            if (tree->AsIntConCommon()->IconValue() == 0)
            {
                tree->gtVNPair.SetBoth(ValueNumStore::VNForNull());
            }
            else
            {
                assert(tree->IsIconHandle(GTF_ICON_STR_HDL)); // Constant object can be only frozen string.
                tree->gtVNPair.SetBoth(
                    vnStore->VNForHandle(ssize_t(tree->AsIntConCommon()->IconValue()), tree->GetIconHandleFlag()));
            }
            break;

        case TYP_BYREF:
            if (tree->AsIntConCommon()->IconValue() == 0)
            {
                tree->gtVNPair.SetBoth(ValueNumStore::VNForNull());
            }
            else
            {
                assert(tree->IsCnsIntOrI());

                if (tree->IsIconHandle())
                {
                    tree->gtVNPair.SetBoth(
                        vnStore->VNForHandle(ssize_t(tree->AsIntConCommon()->IconValue()), tree->GetIconHandleFlag()));
                }
                else
                {
                    tree->gtVNPair.SetBoth(vnStore->VNForByrefCon((target_size_t)tree->AsIntConCommon()->IconValue()));
                }
            }
            break;

        default:
            unreached();
    }
}

//------------------------------------------------------------------------
// fgValueNumberAssignment: Does value numbering for an assignment of a primitive.
//
// While this methods does indeed give a VN to the GT_ASG tree itself, its
// main objective is to update the various state that holds values, i. e.
// the per-SSA VNs for tracked variables and the heap states for analyzable
// (to fields and arrays) stores.
//
// Arguments:
//    tree - the assignment tree
//
void Compiler::fgValueNumberAssignment(GenTreeOp* tree)
{
    assert(tree->OperIs(GT_ASG) && varTypeIsEnregisterable(tree));

    GenTree* lhs = tree->gtGetOp1();
    GenTree* rhs = tree->gtGetOp2();

    // Only normal values are to be stored in SSA defs, VN maps, etc.
    ValueNumPair rhsExcSet;
    ValueNumPair rhsVNPair;
    vnStore->VNPUnpackExc(rhs->gtVNPair, &rhsVNPair, &rhsExcSet);

    // Is the type being stored different from the type computed by the rhs?
    if (rhs->TypeGet() != lhs->TypeGet())
    {
        if (rhs->TypeGet() == TYP_REF)
        {
            // If we have an unsafe IL assignment of a TYP_REF to a non-ref (typically a TYP_BYREF)
            // then don't propagate this ValueNumber to the lhs, instead create a new unique VN.
            rhsVNPair.SetBoth(vnStore->VNForExpr(compCurBB, lhs->TypeGet()));
        }
        else if (lhs->OperGet() != GT_BLK)
        {
            // This means that there is an implicit cast on the rhs value
            // We will add a cast function to reflect the possible narrowing of the rhs value
            rhsVNPair = vnStore->VNPairForCast(rhsVNPair, lhs->TypeGet(), rhs->TypeGet());
        }
    }

    // We have to handle the case where the LHS is a comma.  In that case, we don't evaluate the comma,
    // and we're really just interested in the effective value.
    lhs = lhs->gtEffectiveVal();

    // Now, record the new VN for an assignment (performing the indicated "state update").
    // It's safe to use gtEffectiveVal here, because the non-last elements of a comma list on the
    // LHS will come before the assignment in evaluation order.
    switch (lhs->OperGet())
    {
        case GT_LCL_VAR:
        {
            GenTreeLclVarCommon* lcl          = lhs->AsLclVarCommon();
            unsigned             lclDefSsaNum = GetSsaNumForLocalVarDef(lcl);

            // Should not have been recorded as updating the GC heap.
            assert(!GetMemorySsaMap(GcHeap)->Lookup(tree));

            if (lclDefSsaNum != SsaConfig::RESERVED_SSA_NUM)
            {
                // Should not have been recorded as updating ByrefExposed mem.
                assert(!GetMemorySsaMap(ByrefExposed)->Lookup(tree));
                assert(rhsVNPair.BothDefined());

                lvaTable[lcl->GetLclNum()].GetPerSsaData(lclDefSsaNum)->m_vnPair = rhsVNPair;

                JITDUMP("Tree [%06u] assigned VN to local var V%02u/%d: ", dspTreeID(tree), lcl->GetLclNum(),
                        lclDefSsaNum);
                JITDUMPEXEC(vnpPrint(rhsVNPair, 1));
                JITDUMP("\n");
            }
            else if (lvaVarAddrExposed(lcl->GetLclNum()))
            {
                // We could use MapStore here and MapSelect on reads of address-exposed locals
                // (using the local nums as selectors) to get e.g. propagation of values
                // through address-taken locals in regions of code with no calls or byref
                // writes.
                // For now, just use a new opaque VN.
                ValueNum heapVN = vnStore->VNForExpr(compCurBB, TYP_HEAP);
                recordAddressExposedLocalStore(tree, heapVN DEBUGARG("local assign"));
            }
            else
            {
                JITDUMP("Tree [%06u] assigns to non-address-taken local var V%02u; excluded from SSA, so value not"
                        "tracked.\n",
                        dspTreeID(tree), lcl->GetLclNum());
            }
        }
        break;
        case GT_LCL_FLD:
        {
            GenTreeLclFld* lclFld       = lhs->AsLclFld();
            unsigned       lclDefSsaNum = GetSsaNumForLocalVarDef(lclFld);

            // Should not have been recorded as updating the GC heap.
            assert(!GetMemorySsaMap(GcHeap)->Lookup(tree));

<<<<<<< HEAD
            unsigned      lhsLclNum    = lclVarTree->GetLclNum();
            FieldSeqNode* lhsFldSeq    = nullptr;
            unsigned      lclDefSsaNum = GetSsaNumForLocalVarDef(lclVarTree);
            LclVarDsc*    lhsVarDsc    = lvaGetDesc(lhsLclNum);
            // If it's excluded from SSA, don't need to do anything.
            if (lvaInSsa(lhsLclNum) && lclDefSsaNum != SsaConfig::RESERVED_SSA_NUM)
=======
            if (lclDefSsaNum != SsaConfig::RESERVED_SSA_NUM)
>>>>>>> eb51b02b
            {
                ValueNumPair newLhsVNPair;
                // Is this a full definition?
                if ((lclFld->gtFlags & GTF_VAR_USEASG) == 0)
                {
                    assert(!lclFld->IsPartialLclFld(this));
                    assert(rhsVNPair.GetLiberal() != ValueNumStore::NoVN);
                    newLhsVNPair = rhsVNPair;
                }
                else
                {
                    // We should never have a null field sequence here.
                    assert(lclFld->GetFieldSeq() != nullptr);
                    if (lclFld->GetFieldSeq() == FieldSeqStore::NotAField())
                    {
                        // We don't know what field this represents.  Assign a new VN to the whole variable
                        // (since we may be writing to an unknown portion of it.)
                        newLhsVNPair.SetBoth(vnStore->VNForExpr(compCurBB, lvaGetActualType(lclFld->GetLclNum())));
                    }
                    else
                    {
                        // We do know the field sequence.
                        // The "lclFld" node will be labeled with the SSA number of its "use" identity
                        // (we looked in a side table above for its "def" identity).  Look up that value.
                        ValueNumPair oldLhsVNPair =
                            lvaTable[lclFld->GetLclNum()].GetPerSsaData(lclFld->GetSsaNum())->m_vnPair;
                        newLhsVNPair = vnStore->VNPairApplySelectorsAssign(oldLhsVNPair, lclFld->GetFieldSeq(),
                                                                           rhsVNPair, // Pre-value.
                                                                           lclFld->TypeGet());
                    }
                }

                lvaTable[lclFld->GetLclNum()].GetPerSsaData(lclDefSsaNum)->m_vnPair = newLhsVNPair;

                JITDUMP("Tree [%06u] assigned VN to local var V%02u/%d: ", dspTreeID(tree), lclFld->GetLclNum(),
                        lclDefSsaNum);
                JITDUMPEXEC(vnpPrint(newLhsVNPair, 1));
                JITDUMP("\n");
            }
            else if (lvaVarAddrExposed(lclFld->GetLclNum()))
            {
                // This side-effects ByrefExposed.  Just use a new opaque VN.
                // As with GT_LCL_VAR, we could probably use MapStore here and MapSelect at corresponding
                // loads, but to do so would have to identify the subset of address-exposed locals
                // whose fields can be disambiguated.
                ValueNum heapVN = vnStore->VNForExpr(compCurBB, TYP_HEAP);
                recordAddressExposedLocalStore(tree, heapVN DEBUGARG("local field assign"));
            }
            else
            {
                JITDUMP("Tree [%06u] assigns to non-address-taken local var V%02u; excluded from SSA, so value not"
                        "tracked.\n",
                        dspTreeID(tree), lclFld->GetLclNum());
            }
        }
        break;

        case GT_OBJ:
            noway_assert(!"GT_OBJ can not be LHS when (tree->TypeGet() != TYP_STRUCT)!");
            break;

        case GT_BLK:
        case GT_IND:
        {
            bool isVolatile = (lhs->gtFlags & GTF_IND_VOLATILE) != 0;

            if (isVolatile)
            {
                // For Volatile store indirection, first mutate GcHeap/ByrefExposed
                fgMutateGcHeap(lhs DEBUGARG("GTF_IND_VOLATILE - store"));
                tree->gtVNPair.SetBoth(vnStore->VNForExpr(compCurBB, lhs->TypeGet()));
            }

<<<<<<< HEAD
                // Now we need to get the proper RHS.
                GenTreeLclVarCommon* rhsLclVarTree = nullptr;
                LclVarDsc*           rhsVarDsc     = nullptr;
                FieldSeqNode*        rhsFldSeq     = nullptr;
                ValueNumPair         rhsVNPair;
                bool                 isNewUniq = false;
                if (!rhs->OperIsIndir())
                {
                    if (rhs->IsLocalExpr(this, &rhsLclVarTree, &rhsFldSeq))
                    {
                        unsigned rhsLclNum = rhsLclVarTree->GetLclNum();
                        rhsVarDsc          = &lvaTable[rhsLclNum];
                        if (!lvaInSsa(rhsLclNum) || !rhsLclVarTree->HasSsaName() ||
                            rhsFldSeq == FieldSeqStore::NotAField())
                        {
                            rhsVNPair.SetBoth(vnStore->VNForExpr(compCurBB, rhsLclVarTree->TypeGet()));
                            isNewUniq = true;
                        }
                        else
                        {
                            rhsVNPair         = rhsVarDsc->GetPerSsaData(rhsLclVarTree->GetSsaNum())->m_vnPair;
                            var_types indType = rhsLclVarTree->TypeGet();

                            rhsVNPair = vnStore->VNPairApplySelectors(rhsVNPair, rhsFldSeq, indType);
                        }
                    }
                    else
                    {
                        isNewUniq = true;
                    }
                }
                else
                {
                    GenTree*  srcAddr = rhs->AsIndir()->Addr();
                    VNFuncApp srcAddrFuncApp;
                    if (srcAddr->IsLocalAddrExpr(this, &rhsLclVarTree, &rhsFldSeq))
                    {
                        unsigned rhsLclNum = rhsLclVarTree->GetLclNum();
                        rhsVarDsc          = &lvaTable[rhsLclNum];
                        if (!lvaInSsa(rhsLclNum) || !rhsLclVarTree->HasSsaName() ||
                            rhsFldSeq == FieldSeqStore::NotAField())
                        {
                            isNewUniq = true;
                        }
                        else
                        {
                            rhsVNPair         = rhsVarDsc->GetPerSsaData(rhsLclVarTree->GetSsaNum())->m_vnPair;
                            var_types indType = rhsLclVarTree->TypeGet();
=======
            GenTree* arg = lhs->AsOp()->gtOp1;

            // Indicates whether the argument of the IND is the address of a local.
            bool wasLocal = false;

            VNFuncApp funcApp;
            ValueNum  argVN = arg->gtVNPair.GetLiberal();

            bool argIsVNFunc = vnStore->GetVNFunc(vnStore->VNNormalValue(argVN), &funcApp);

            // Is this an assignment to a (field of, perhaps) a local?
            // If it is a PtrToLoc, lib and cons VNs will be the same.
            if (argIsVNFunc)
            {
                if (funcApp.m_func == VNF_PtrToLoc)
                {
                    assert(arg->gtVNPair.BothEqual()); // If it's a PtrToLoc, lib/cons shouldn't differ.
                    assert(vnStore->IsVNConstant(funcApp.m_args[0]));
                    unsigned lclNum = vnStore->ConstantValue<unsigned>(funcApp.m_args[0]);
>>>>>>> eb51b02b

                    wasLocal = true;

                    bool wasInSsa = false;
                    if (lvaInSsa(lclNum))
                    {
                        FieldSeqNode* fieldSeq = vnStore->FieldSeqVNToFieldSeq(funcApp.m_args[1]);

                        // Either "arg" is the address of (part of) a local itself, or else we have
                        // a "rogue" PtrToLoc, one that should have made the local in question
                        // address-exposed.  Assert on that.
                        GenTreeLclVarCommon* lclVarTree = nullptr;
                        bool                 isEntire   = false;

                        if (arg->DefinesLocalAddr(this, genTypeSize(lhs->TypeGet()), &lclVarTree, &isEntire) &&
                            lclVarTree->HasSsaName())
                        {
                            // The local #'s should agree.
                            assert(lclNum == lclVarTree->GetLclNum());

                            if (fieldSeq == FieldSeqStore::NotAField())
                            {
                                assert(!isEntire && "did not expect an entire NotAField write.");
                                // We don't know where we're storing, so give the local a new, unique VN.
                                // Do this by considering it an "entire" assignment, with an unknown RHS.
                                isEntire = true;
                                rhsVNPair.SetBoth(vnStore->VNForExpr(compCurBB, lclVarTree->TypeGet()));
                            }
                            else if ((fieldSeq == nullptr) && !isEntire)
                            {
                                // It is a partial store of a LCL_VAR without using LCL_FLD.
                                // Generate a unique VN.
                                isEntire = true;
                                rhsVNPair.SetBoth(vnStore->VNForExpr(compCurBB, lclVarTree->TypeGet()));
                            }

                            ValueNumPair newLhsVNPair;
                            if (isEntire)
                            {
                                newLhsVNPair = rhsVNPair;
                            }
                            else
                            {
                                // Don't use the lclVarTree's VN: if it's a local field, it will
                                // already be dereferenced by it's field sequence.
                                ValueNumPair oldLhsVNPair =
                                    lvaTable[lclVarTree->GetLclNum()].GetPerSsaData(lclVarTree->GetSsaNum())->m_vnPair;
                                newLhsVNPair = vnStore->VNPairApplySelectorsAssign(oldLhsVNPair, fieldSeq, rhsVNPair,
                                                                                   lhs->TypeGet());
                            }

                            unsigned lclDefSsaNum = GetSsaNumForLocalVarDef(lclVarTree);

                            if (lclDefSsaNum != SsaConfig::RESERVED_SSA_NUM)
                            {
                                lvaTable[lclNum].GetPerSsaData(lclDefSsaNum)->m_vnPair = newLhsVNPair;
                                wasInSsa                                               = true;
#ifdef DEBUG
                                if (verbose)
                                {
                                    printf("Tree ");
                                    Compiler::printTreeID(tree);
                                    printf(" assigned VN to local var V%02u/%d: VN ", lclNum, lclDefSsaNum);
                                    vnpPrint(newLhsVNPair, 1);
                                    printf("\n");
                                }
#endif // DEBUG
                            }
                        }
                        else
                        {
                            unreached(); // "Rogue" PtrToLoc, as discussed above.
                        }
                    }

                    if (!wasInSsa && lvaVarAddrExposed(lclNum))
                    {
                        // Need to record the effect on ByrefExposed.
                        // We could use MapStore here and MapSelect on reads of address-exposed locals
                        // (using the local nums as selectors) to get e.g. propagation of values
                        // through address-taken locals in regions of code with no calls or byref
                        // writes.
                        // For now, just use a new opaque VN.
                        ValueNum heapVN = vnStore->VNForExpr(compCurBB, TYP_HEAP);
                        recordAddressExposedLocalStore(tree, heapVN DEBUGARG("PtrToLoc indir"));
                    }
                }
            }

            // Was the argument of the GT_IND the address of a local, handled above?
            if (!wasLocal)
            {
                GenTree*      baseAddr = nullptr;
                FieldSeqNode* fldSeq   = nullptr;

<<<<<<< HEAD
                if (!isNewUniq && (lclVarTree != nullptr) && (rhsLclVarTree != nullptr))
                {
                    isNewUniq = fgValueNumberIsStructReinterpretation(lclVarTree, rhsLclVarTree);
                }

                if (isNewUniq)
                {
                    rhsVNPair.SetBoth(vnStore->VNForExpr(compCurBB, lclVarTree->TypeGet()));
                }
                else // We will assign rhsVNPair into a map[lhsFldSeq]
=======
                if (argIsVNFunc && funcApp.m_func == VNF_PtrToStatic)
>>>>>>> eb51b02b
                {
                    FieldSeqNode* fldSeq = vnStore->FieldSeqVNToFieldSeq(funcApp.m_args[1]);
                    assert(fldSeq != nullptr); // We should never see an empty sequence here.

                    if (fldSeq != FieldSeqStore::NotAField())
                    {
                        ValueNum newHeapVN = vnStore->VNApplySelectorsAssign(VNK_Liberal, fgCurMemoryVN[GcHeap], fldSeq,
                                                                             rhsVNPair.GetLiberal(), lhs->TypeGet());
                        recordGcHeapStore(tree, newHeapVN DEBUGARG("static field store"));
                    }
                    else
                    {
<<<<<<< HEAD
                        ValueNumPair oldLhsVNPair = lhsVarDsc->GetPerSsaData(lclVarTree->GetSsaNum())->m_vnPair;
                        rhsVNPair = vnStore->VNPairApplySelectorsAssign(oldLhsVNPair, lhsFldSeq, rhsVNPair,
                                                                        lclVarTree->TypeGet(), compCurBB);
                    }
                }

                lhsVarDsc->GetPerSsaData(lclDefSsaNum)->m_vnPair = vnStore->VNPNormalPair(rhsVNPair);

#ifdef DEBUG
                if (verbose)
=======
                        fgMutateGcHeap(tree DEBUGARG("indirect store at NotAField PtrToStatic address"));
                    }
                }
                // Is the LHS an array index expression?
                else if (argIsVNFunc && funcApp.m_func == VNF_PtrToArrElem)
>>>>>>> eb51b02b
                {
                    CORINFO_CLASS_HANDLE elemTypeEq =
                        CORINFO_CLASS_HANDLE(vnStore->ConstantValue<ssize_t>(funcApp.m_args[0]));
                    ValueNum      arrVN  = funcApp.m_args[1];
                    ValueNum      inxVN  = funcApp.m_args[2];
                    FieldSeqNode* fldSeq = vnStore->FieldSeqVNToFieldSeq(funcApp.m_args[3]);
#ifdef DEBUG
                    if (verbose)
                    {
                        printf("Tree ");
                        Compiler::printTreeID(tree);
                        printf(" assigns to an array element:\n");
                    }
#endif // DEBUG
<<<<<<< HEAD
            }
            else if (lvaVarAddrExposed(lhsLclNum))
            {
                fgMutateAddressExposedLocal(tree DEBUGARG("COPYBLK - address-exposed local"));
            }
            else
            {
                JITDUMP("LHS V%02u not in ssa at [%06u], so no VN assigned\n", lhsLclNum, dspTreeID(lclVarTree));
            }
        }
        else
        {
            // For now, arbitrary side effect on GcHeap/ByrefExposed.
            // TODO-CQ: Why not be complete, and get this case right?
            fgMutateGcHeap(tree DEBUGARG("COPYBLK - non local"));
        }
        // Copyblock's are of type void.  Give them the void "value" -- they may occur in argument lists, which we want
        // to be able to give VN's to.
        tree->gtVNPair.SetBoth(ValueNumStore::VNForVoid());
    }
}

//------------------------------------------------------------------------
// fgValueNumberIsStructReinterpretation: Checks if there is a struct reinterpretation that prevent VN propagation.
//
// Arguments:
//    lhsLclVarTree - a lcl var tree on the lhs of the asg;
//    rhsLclVarTree - a lcl var tree on the rhs of the asg;
//
// Return Value:
//    True if the locals have different struct types and VN can't use rhs VN for lhs VN.
//    False if locals have the same struct type or if this ASG is not a struct ASG.
//
bool Compiler::fgValueNumberIsStructReinterpretation(GenTreeLclVarCommon* lhsLclVarTree,
                                                     GenTreeLclVarCommon* rhsLclVarTree)
{
    assert(lhsLclVarTree != nullptr);
    assert(rhsLclVarTree != nullptr);

    if (rhsLclVarTree->TypeGet() == TYP_STRUCT)
    {
        if (rhsLclVarTree->TypeGet() == lhsLclVarTree->TypeGet())
        {
            if (lhsLclVarTree->isLclField() || rhsLclVarTree->isLclField())
            {
                // Jit does not have a real support for `LCL_FLD struct [FldSeq]` because it can't determinate their
                // size
                // when the fieldSeq is `NotAField`, but by mistake we could have
                // `BLK(ADDR byref(LCL_FLD struct Fseq[]))` nowadays in out IR.
                // Generate a unique VN for now, it currently won't match the other side,
                // otherwise we would not have 'OBJ struct2 (ADDR(LCL_FLD struct1))` cast.
                return true;
            }

            assert(lhsLclVarTree->OperIs(GT_LCL_VAR));
            assert(rhsLclVarTree->OperIs(GT_LCL_VAR));

            const LclVarDsc* lhsVarDsc = lvaGetDesc(lhsLclVarTree);
            const LclVarDsc* rhsVarDsc = lvaGetDesc(rhsLclVarTree);
            assert(rhsVarDsc->TypeGet() == TYP_STRUCT);
            assert(lhsVarDsc->TypeGet() == TYP_STRUCT);

            CORINFO_CLASS_HANDLE rhsStructHnd = rhsVarDsc->GetStructHnd();
            CORINFO_CLASS_HANDLE lhsStructHnd = lhsVarDsc->GetStructHnd();

            if (rhsStructHnd != lhsStructHnd)
            {
                // This can occur for nested structs or for unsafe casts, when we have IR like
                // struct1 = struct2.
                // Use an unique value number for the old map, as we don't have information about
                // the dst field values using dst FIELD_HANDLE.
                // Note that other asignments, like struct1 = IND struct(ADDR(LCL_VAR long))
                // will be handled in `VNPairApplySelectorsAssign`, here we care only about
                // `LCL_VAR structX = (*)LCL_VAR structY` cases.
                JITDUMP("    *** Different struct handles for Dst/Src of COPYBLK\n");
                return true;
            }
        }
    }

    return false;
}

void Compiler::fgValueNumberTree(GenTree* tree)
{
    genTreeOps oper = tree->OperGet();

#ifdef FEATURE_SIMD
    if ((JitConfig.JitDisableSimdVN() & 1) == 1)
    {
        // This Jit Config forces the previous behavior of value numbering for SIMD nodes
        if (oper == GT_SIMD)
        {
            tree->gtVNPair.SetBoth(vnStore->VNForExpr(compCurBB, TYP_UNKNOWN));
            return;
        }
    }
#endif // FEATURE_SIMD

#ifdef FEATURE_HW_INTRINSICS
    if ((JitConfig.JitDisableSimdVN() & 2) == 2)
    {
        // This Jit Config forces the previous behavior of value numbering for HW Intrinsic nodes
        if (oper == GT_HWINTRINSIC)
        {
            tree->gtVNPair.SetBoth(vnStore->VNForExpr(compCurBB, TYP_UNKNOWN));
=======
>>>>>>> eb51b02b

                    ValueNum heapVN = fgValueNumberArrIndexAssign(elemTypeEq, arrVN, inxVN, fldSeq,
                                                                  rhsVNPair.GetLiberal(), lhs->TypeGet());
                    recordGcHeapStore(tree, heapVN DEBUGARG("ArrIndexAssign (case 1)"));
                }
                // It may be that we haven't parsed it yet. Try.
                else if (lhs->gtFlags & GTF_IND_ARR_INDEX)
                {
                    ArrayInfo arrInfo;
                    bool      b = GetArrayInfoMap()->Lookup(lhs, &arrInfo);
                    assert(b);
                    ValueNum      arrVN  = ValueNumStore::NoVN;
                    ValueNum      inxVN  = ValueNumStore::NoVN;
                    FieldSeqNode* fldSeq = nullptr;

                    // Try to parse it.
                    GenTree* arr = nullptr;
                    arg->ParseArrayAddress(this, &arrInfo, &arr, &inxVN, &fldSeq);
                    if (arr == nullptr)
                    {
                        fgMutateGcHeap(tree DEBUGARG("assignment to unparseable array expression"));
                        return;
                    }
                    // Otherwise, parsing succeeded.

                    // Need to form H[arrType][arr][ind][fldSeq] = rhsVNPair.GetLiberal()

                    // Get the element type equivalence class representative.
                    CORINFO_CLASS_HANDLE elemTypeEq = EncodeElemType(arrInfo.m_elemType, arrInfo.m_elemStructType);
                    arrVN                           = arr->gtVNPair.GetLiberal();

                    FieldSeqNode* zeroOffsetFldSeq = nullptr;
                    if (GetZeroOffsetFieldMap()->Lookup(arg, &zeroOffsetFldSeq))
                    {
                        fldSeq = GetFieldSeqStore()->Append(fldSeq, zeroOffsetFldSeq);
                    }

                    ValueNum heapVN = fgValueNumberArrIndexAssign(elemTypeEq, arrVN, inxVN, fldSeq,
                                                                  rhsVNPair.GetLiberal(), lhs->TypeGet());
                    recordGcHeapStore(tree, heapVN DEBUGARG("ArrIndexAssign (case 2)"));
                }
                else if (arg->IsFieldAddr(this, &baseAddr, &fldSeq))
                {
                    assert((fldSeq != nullptr) && (fldSeq != FieldSeqStore::NotAField()) && !fldSeq->IsPseudoField());

                    // The value number from the rhs of the assignment
                    ValueNum storeVal  = rhsVNPair.GetLiberal();
                    ValueNum newHeapVN = ValueNumStore::NoVN;

                    // We will check that the final field in the sequence matches 'indType'.
                    var_types indType = lhs->TypeGet();

                    if (baseAddr != nullptr)
                    {
                        // Instance field / "complex" static: heap[field][baseAddr][struct fields...] = storeVal.

                        var_types firstFieldType;
                        ValueNum  firstFieldSelectorVN =
                            vnStore->VNForFieldSelector(fldSeq->GetFieldHandle(), &firstFieldType);

                        // Construct the "field map" VN. It represents memory state of the first field
                        // of all objects on the heap. This is our primary map.
                        ValueNum fldMapVN =
                            vnStore->VNForMapSelect(VNK_Liberal, TYP_MEM, fgCurMemoryVN[GcHeap], firstFieldSelectorVN);

                        ValueNum firstFieldValueSelectorVN = vnStore->VNLiberalNormalValue(baseAddr->gtVNPair);

                        ValueNum newFirstFieldValueVN = ValueNumStore::NoVN;
                        // Optimization: avoid traversting the maps for the value of the first field if
                        // we do not need it, which is the case if the rest of the field sequence is empty.
                        if (fldSeq->m_next == nullptr)
                        {
                            newFirstFieldValueVN = vnStore->VNApplySelectorsAssignTypeCoerce(storeVal, indType);
                        }
                        else
                        {
                            // Construct the ValueNumber for fldMap[baseAddr]. This (struct)
                            // map represents the specific field we're looking to store to.
                            ValueNum firstFieldValueVN = vnStore->VNForMapSelect(VNK_Liberal, firstFieldType, fldMapVN,
                                                                                 firstFieldValueSelectorVN);

                            // Construct the maps updating the struct fields in the sequence.
                            newFirstFieldValueVN = vnStore->VNApplySelectorsAssign(VNK_Liberal, firstFieldValueVN,
                                                                                   fldSeq->m_next, storeVal, indType);
                        }

                        // Finally, construct the new field map...
                        ValueNum newFldMapVN =
                            vnStore->VNForMapStore(fldMapVN, firstFieldValueSelectorVN, newFirstFieldValueVN);

                        // ...and a new value for the heap.
                        newHeapVN = vnStore->VNForMapStore(fgCurMemoryVN[GcHeap], firstFieldSelectorVN, newFldMapVN);
                    }
                    else
                    {
                        // "Simple" static: heap[field][struct fields...] = storeVal.
                        newHeapVN = vnStore->VNApplySelectorsAssign(VNK_Liberal, fgCurMemoryVN[GcHeap], fldSeq,
                                                                    storeVal, indType);
                    }

                    // Update the GcHeap value.
                    recordGcHeapStore(tree, newHeapVN DEBUGARG("StoreField"));
                }
                else
                {
                    GenTreeLclVarCommon* lclVarTree = nullptr;
                    bool                 isLocal    = tree->DefinesLocal(this, &lclVarTree);

                    if (isLocal && lvaVarAddrExposed(lclVarTree->GetLclNum()))
                    {
                        // Store to address-exposed local; need to record the effect on ByrefExposed.
                        // We could use MapStore here and MapSelect on reads of address-exposed locals
                        // (using the local nums as selectors) to get e.g. propagation of values
                        // through address-taken locals in regions of code with no calls or byref
                        // writes.
                        // For now, just use a new opaque VN.
                        ValueNum memoryVN = vnStore->VNForExpr(compCurBB, TYP_HEAP);
                        recordAddressExposedLocalStore(tree, memoryVN DEBUGARG("PtrToLoc indir"));
                    }
                    else if (!isLocal)
                    {
                        // If it doesn't define a local, then it might update GcHeap/ByrefExposed.
                        // For the new ByrefExposed VN, we could use an operator here like
                        // VNF_ByrefExposedStore that carries the VNs of the pointer and RHS, then
                        // at byref loads if the current ByrefExposed VN happens to be
                        // VNF_ByrefExposedStore with the same pointer VN, we could propagate the
                        // VN from the RHS to the VN for the load.  This would e.g. allow tracking
                        // values through assignments to out params.  For now, just model this
                        // as an opaque GcHeap/ByrefExposed mutation.
                        fgMutateGcHeap(tree DEBUGARG("assign-of-IND"));
                    }
                }
            }

            // We don't actually evaluate an IND on the LHS, so give it the Void value.
            tree->gtVNPair.SetBoth(vnStore->VNForVoid());
        }
        break;

        case GT_CLS_VAR:
        {
            bool isVolatile = (lhs->gtFlags & GTF_FLD_VOLATILE) != 0;

            if (isVolatile)
            {
                // For Volatile store indirection, first mutate GcHeap/ByrefExposed
                fgMutateGcHeap(lhs DEBUGARG("GTF_CLS_VAR - store")); // always change fgCurMemoryVN
            }

            FieldSeqNode* fldSeq = lhs->AsClsVar()->gtFieldSeq;
            assert(fldSeq != nullptr);

            // We model statics as indices into GcHeap (which is a subset of ByrefExposed).
            ValueNum storeVal = rhsVNPair.GetLiberal();
            ValueNum newHeapVN =
                vnStore->VNApplySelectorsAssign(VNK_Liberal, fgCurMemoryVN[GcHeap], fldSeq, storeVal, lhs->TypeGet());

            // bbMemoryDef must include GcHeap for any block that mutates the GC heap
            assert((compCurBB->bbMemoryDef & memoryKindSet(GcHeap)) != 0);

            // Update the field map for the fgCurMemoryVN and SSA for the tree
            recordGcHeapStore(tree, newHeapVN DEBUGARG("Static Field store"));
        }
        break;

        default:
            unreached();
    }

    // For exception sets, we need the contribution from COMMAs on the
    // LHS. ASGs produce no values, and as such are given the "Void" VN.
    ValueNumPair lhsExcSet = vnStore->VNPExceptionSet(tree->gtGetOp1()->gtVNPair);
    ValueNumPair asgExcSet = vnStore->VNPExcSetUnion(lhsExcSet, rhsExcSet);
    tree->gtVNPair         = vnStore->VNPWithExc(vnStore->VNPForVoid(), asgExcSet);
}

//------------------------------------------------------------------------
// fgValueNumberBlockAssignment: Perform value numbering for block assignments.
//
// Arguments:
//    tree - the block assignment to be value numbered.
//
// Assumptions:
//    'tree' must be a block assignment (GT_INITBLK, GT_COPYBLK, GT_COPYOBJ).
//
void Compiler::fgValueNumberBlockAssignment(GenTree* tree)
{
    GenTree* lhs = tree->gtGetOp1();
    GenTree* rhs = tree->gtGetOp2();

    GenTreeLclVarCommon* lclVarTree;
    bool                 isEntire;
    if (tree->DefinesLocal(this, &lclVarTree, &isEntire))
    {
        assert(lclVarTree->gtFlags & GTF_VAR_DEF);
        // Should not have been recorded as updating the GC heap.
        assert(!GetMemorySsaMap(GcHeap)->Lookup(tree));

        unsigned   lhsLclNum    = lclVarTree->GetLclNum();
        unsigned   lclDefSsaNum = GetSsaNumForLocalVarDef(lclVarTree);
        LclVarDsc* lhsVarDsc    = lvaGetDesc(lhsLclNum);

        // Ignore vars that we excluded from SSA (for example, because they're address-exposed). They don't have
        // SSA names in which to store VN's on defs.  We'll yield unique VN's when we read from them.
        if (lclDefSsaNum != SsaConfig::RESERVED_SSA_NUM)
        {
            FieldSeqNode* lhsFldSeq = nullptr;

            if (lhs->IsLocalExpr(this, &lclVarTree, &lhsFldSeq))
            {
                noway_assert(lclVarTree->GetLclNum() == lhsLclNum);
            }
            else
            {
                GenTree* lhsAddr = lhs->AsIndir()->Addr();

                // For addr-of-local expressions, lib/cons shouldn't matter.
                assert(lhsAddr->gtVNPair.BothEqual());
                ValueNum lhsAddrVN = lhsAddr->GetVN(VNK_Liberal);

                // Unpack the PtrToLoc value number of the address.
                assert(vnStore->IsVNFunc(lhsAddrVN));

                VNFuncApp lhsAddrFuncApp;
                vnStore->GetVNFunc(lhsAddrVN, &lhsAddrFuncApp);

                assert(lhsAddrFuncApp.m_func == VNF_PtrToLoc);
                assert(vnStore->IsVNConstant(lhsAddrFuncApp.m_args[0]) &&
                       vnStore->ConstantValue<unsigned>(lhsAddrFuncApp.m_args[0]) == lhsLclNum);

                lhsFldSeq = vnStore->FieldSeqVNToFieldSeq(lhsAddrFuncApp.m_args[1]);
            }

            bool         isNewUniq       = false;
            ValueNumPair newLhsLclVNPair = ValueNumPair();
            if (tree->OperIsInitBlkOp())
            {
                ValueNum lclVarVN = ValueNumStore::NoVN;
                if (isEntire && rhs->IsIntegralConst(0))
                {
                    // Note that it is possible to see pretty much any kind of type for the local
                    // (not just TYP_STRUCT) here because of the ASG(BLK(ADDR(LCL_VAR/FLD)), 0) form.
                    lclVarVN = (lhsVarDsc->TypeGet() == TYP_STRUCT) ? vnStore->VNForZeroObj(lhsVarDsc->GetStructHnd())
                                                                    : vnStore->VNZeroForType(lhsVarDsc->TypeGet());
                }
                else
                {
                    // Non-zero block init is very rare so we'll use a simple, unique VN here.
                    lclVarVN  = vnStore->VNForExpr(compCurBB, lhsVarDsc->TypeGet());
                    isNewUniq = true;
                }

                newLhsLclVNPair.SetBoth(lclVarVN);
            }
            else
            {
                assert(tree->OperIsCopyBlkOp());

                if (fgValueNumberBlockAssignmentTypeCheck(lhsVarDsc, lhsFldSeq, rhs))
                {
                    ValueNumPair rhsVNPair       = vnStore->VNPNormalPair(rhs->gtVNPair);
                    ValueNumPair oldLhsLclVNPair = lhsVarDsc->GetPerSsaData(lclVarTree->GetSsaNum())->m_vnPair;
                    newLhsLclVNPair =
                        vnStore->VNPairApplySelectorsAssign(oldLhsLclVNPair, lhsFldSeq, rhsVNPair, lhs->TypeGet());
                }
                else
                {
                    newLhsLclVNPair.SetBoth(vnStore->VNForExpr(compCurBB, lhsVarDsc->TypeGet()));
                    isNewUniq = true;
                }
            }

            lhsVarDsc->GetPerSsaData(lclDefSsaNum)->m_vnPair = newLhsLclVNPair;

<<<<<<< HEAD
                                if (arg->DefinesLocalAddr(this, genTypeSize(lhs->TypeGet()), &lclVarTree, &isEntire) &&
                                    lclVarTree->HasSsaName())
                                {
                                    // The local #'s should agree.
                                    assert(lclNum == lclVarTree->GetLclNum());

                                    if (fieldSeq == FieldSeqStore::NotAField())
                                    {
                                        assert(!isEntire && "did not expect an entire NotAField write.");
                                        // We don't know where we're storing, so give the local a new, unique VN.
                                        // Do this by considering it an "entire" assignment, with an unknown RHS.
                                        isEntire = true;
                                        rhsVNPair.SetBoth(vnStore->VNForExpr(compCurBB, lclVarTree->TypeGet()));
                                    }
                                    else if ((fieldSeq == nullptr) && !isEntire)
                                    {
                                        // It is a partial store of a LCL_VAR without using LCL_FLD.
                                        // Generate a unique VN.
                                        isEntire = true;
                                        rhsVNPair.SetBoth(vnStore->VNForExpr(compCurBB, lclVarTree->TypeGet()));
                                    }

                                    ValueNumPair newLhsVNPair;
                                    if (isEntire)
                                    {
                                        newLhsVNPair = rhsVNPair;
                                    }
                                    else
                                    {
                                        // Don't use the lclVarTree's VN: if it's a local field, it will
                                        // already be dereferenced by it's field sequence.
                                        ValueNumPair oldLhsVNPair = lvaTable[lclVarTree->GetLclNum()]
                                                                        .GetPerSsaData(lclVarTree->GetSsaNum())
                                                                        ->m_vnPair;
                                        newLhsVNPair =
                                            vnStore->VNPairApplySelectorsAssign(oldLhsVNPair, fieldSeq, rhsVNPair,
                                                                                lhs->TypeGet(), compCurBB);
                                    }

                                    unsigned lclDefSsaNum = GetSsaNumForLocalVarDef(lclVarTree);

                                    if (lclDefSsaNum != SsaConfig::RESERVED_SSA_NUM)
                                    {
                                        lvaTable[lclNum].GetPerSsaData(lclDefSsaNum)->m_vnPair = newLhsVNPair;
                                        wasInSsa                                               = true;
=======
>>>>>>> eb51b02b
#ifdef DEBUG
            if (verbose)
            {
                printf("Tree ");
                Compiler::printTreeID(tree);
                printf(" assigned VN to local var V%02u/%d: ", lhsLclNum, lclDefSsaNum);
                if (isNewUniq)
                {
                    printf("new uniq ");
                }
                vnpPrint(newLhsLclVNPair, 1);
                printf("\n");
            }
#endif // DEBUG
        }
        else if (lclVarTree->HasSsaName())
        {
            // The local wasn't in SSA, the tree is still an SSA def. There is only one
            // case when this can happen - a promoted "CanBeReplacedWithItsField" struct.
            assert((lhs == lclVarTree) && rhs->IsCall() && isEntire);
            assert(lhsVarDsc->CanBeReplacedWithItsField(this));
            // Give a new, unique, VN to the field.
            LclVarDsc*    fieldVarDsc    = lvaGetDesc(lhsVarDsc->lvFieldLclStart);
            LclSsaVarDsc* fieldVarSsaDsc = fieldVarDsc->GetPerSsaData(lclVarTree->GetSsaNum());
            ValueNum      newUniqueVN    = vnStore->VNForExpr(compCurBB, fieldVarDsc->TypeGet());

            fieldVarSsaDsc->m_vnPair.SetBoth(newUniqueVN);

            JITDUMP("Tree [%06u] assigned VN to the only field V%02u/%u of promoted struct V%02u: new uniq ",
                    dspTreeID(tree), lhsVarDsc->lvFieldLclStart, lclVarTree->GetSsaNum(), lhsLclNum);
            JITDUMPEXEC(vnPrint(newUniqueVN, 1));
            JITDUMP("\n");
        }
        else if (lhsVarDsc->IsAddressExposed())
        {
            fgMutateAddressExposedLocal(tree DEBUGARG("INITBLK/COPYBLK - address-exposed local"));
        }
        else
        {
            JITDUMP("LHS V%02u not in ssa at [%06u], so no VN assigned\n", lhsLclNum, dspTreeID(lclVarTree));
        }
    }
    else
    {
        // For now, arbitrary side effect on GcHeap/ByrefExposed.
        // TODO-CQ: Why not be complete, and get this case right?
        fgMutateGcHeap(tree DEBUGARG("INITBLK/COPYBLK - non local"));
    }

    // Propagate the exception sets. Assignments produce no values so we give them the "Void" VN.
    ValueNumPair vnpExcSet = ValueNumStore::VNPForEmptyExcSet();
    vnpExcSet              = vnStore->VNPUnionExcSet(lhs->gtVNPair, vnpExcSet);
    vnpExcSet              = vnStore->VNPUnionExcSet(rhs->gtVNPair, vnpExcSet);
    tree->gtVNPair         = vnStore->VNPWithExc(vnStore->VNPForVoid(), vnpExcSet);
}

//------------------------------------------------------------------------
// fgValueNumberBlockAssignmentTypeCheck: Checks if there is a struct reinterpretation that prevent VN propagation.
//
// Arguments:
//    dstVarDsc - the descriptor for the local being assigned to
//    dstFldSeq - the sequence of fields used for the assignment
//    src       - the source of the assignment, i. e. the RHS
//
// Return Value:
//    Whether "src"'s exact type matches that of the destination location.
//
// Notes:
//    Currently this method only handles local destinations, it should be expanded to support more
//    locations (static/instance fields, array elements) once/if "fgValueNumberBlockAssignment"
//    supports them.
//
bool Compiler::fgValueNumberBlockAssignmentTypeCheck(LclVarDsc* dstVarDsc, FieldSeqNode* dstFldSeq, GenTree* src)
{
    if (dstFldSeq == FieldSeqStore::NotAField())
    {
        // We don't have proper field sequence information for the lhs - assume arbitrary aliasing.
        JITDUMP("    *** Missing field sequence info for Dst/LHS of COPYBLK\n");
        return false;
    }

    // With unsafe code or nested structs, we can end up with IR that has
    // mismatched struct types on the LHS and RHS. We need to maintain the
    // invariant that a node's VN corresponds exactly to its type. Failure
    // to do so is a correctness problem. For example:
    //
    //    S1 s1 = { ... }; // s1 = map
    //    S1.F0 = 0;       // s1 = map[F0 := 0]
    //    S2 s2 = s1;      // s2 = map[F0 := 0] (absent below checks)
    //    s2.F1 = 1;       // s2 = map[F0 := 0][F1 := 1]
    //    s1    = s2;      // s1 = map[F0 := 0][F1 := 1]
    //
    //    int r = s1.F0;   // map[F0 := 0][F1 := 1][F0] => map[F0 := 0][F0] => 0
    //
    // If F1 and F0 physically alias (exist at the same offset, say), the above
    // represents an incorrect optimization.

    var_types            dstLocationType      = TYP_UNDEF;
    CORINFO_CLASS_HANDLE dstLocationStructHnd = NO_CLASS_HANDLE;
    if (dstFldSeq == nullptr)
    {
        dstLocationType = dstVarDsc->TypeGet();
        if (dstLocationType == TYP_STRUCT)
        {
            dstLocationStructHnd = dstVarDsc->GetStructHnd();
        }
    }
    else
    {
        // Have to normalize as "eeGetFieldType" will return TYP_STRUCT for TYP_SIMD.
        dstLocationType = eeGetFieldType(dstFldSeq->GetTail()->GetFieldHandle(), &dstLocationStructHnd);
        if (dstLocationType == TYP_STRUCT)
        {
            dstLocationType = impNormStructType(dstLocationStructHnd);
        }
    }

    // This method is meant to handle TYP_STRUCT mismatches, bail early for anything else.
    if (dstLocationType != src->TypeGet())
    {
        JITDUMP("    *** Different types for Dst/Src of COPYBLK: %s != %s\n", varTypeName(dstLocationType),
                varTypeName(src->TypeGet()));
        return false;
    }

    // They're equal, and they're primitives. Allow, for now. TYP_SIMD is tentatively
    // allowed here as well as, currently, there are no two vector types with public
    // fields both that could reasonably alias each other.
    if (dstLocationType != TYP_STRUCT)
    {
        return true;
    }

    // Figure out what the source's type really is. Note that this will miss
    // struct fields of struct locals currently ("src" for them is an IND(struct)).
    // Note as well that we're relying on the invariant that "node type == node's
    // VN type" here (it would be expensive to recover the handle from "src"'s VN).
    CORINFO_CLASS_HANDLE srcValueStructHnd = gtGetStructHandleIfPresent(src);
    if (srcValueStructHnd == NO_CLASS_HANDLE)
    {
        JITDUMP("    *** Missing struct handle for Src of COPYBLK\n");
        return false;
    }

    assert((dstLocationStructHnd != NO_CLASS_HANDLE) && (srcValueStructHnd != NO_CLASS_HANDLE));

    if (dstLocationStructHnd != srcValueStructHnd)
    {
        JITDUMP("    *** Different struct handles for Dst/Src of COPYBLK: %s != %s\n",
                eeGetClassName(dstLocationStructHnd), eeGetClassName(srcValueStructHnd));
        return false;
    }

    return true;
}

void Compiler::fgValueNumberTree(GenTree* tree)
{
    genTreeOps oper = tree->OperGet();
    var_types  typ  = tree->TypeGet();

    if (GenTree::OperIsConst(oper))
    {
        // If this is a struct assignment, with a constant rhs, (i,.e. an initBlk),
        // it is not useful to value number the constant.
        if (tree->TypeGet() != TYP_STRUCT)
        {
            fgValueNumberTreeConst(tree);
        }
    }
    else if (GenTree::OperIsLeaf(oper))
    {
        switch (oper)
        {
            case GT_LCL_VAR_ADDR:
            case GT_LCL_FLD_ADDR:
                assert(lvaVarAddrExposed(tree->AsLclVarCommon()->GetLclNum()));
                tree->gtVNPair.SetBoth(vnStore->VNForExpr(compCurBB, tree->TypeGet()));
                break;

            case GT_LCL_VAR:
            {
                GenTreeLclVarCommon* lcl    = tree->AsLclVarCommon();
                unsigned             lclNum = lcl->GetLclNum();
                LclVarDsc*           varDsc = lvaGetDesc(lclNum);

                // Do we have a Use (read) of the LclVar (defs will be handled at assignments)?
                // Note that this a weak test, as we can have nodes under ADDRs that will be labeled as "uses".
                if ((lcl->gtFlags & GTF_VAR_DEF) == 0)
                {
                    if (lcl->HasSsaName())
                    {
                        // We expect all uses of promoted structs to be replaced with uses of their fields.
                        assert(lvaInSsa(lclNum) && !varDsc->CanBeReplacedWithItsField(this));

                        ValueNumPair wholeLclVarVNP = varDsc->GetPerSsaData(lcl->GetSsaNum())->m_vnPair;
                        assert(wholeLclVarVNP.BothDefined());

                        // Account for type mismatches.
                        if (genActualType(varDsc) != genActualType(lcl))
                        {
                            if (genTypeSize(varDsc) != genTypeSize(lcl))
                            {
                                assert((varDsc->TypeGet() == TYP_LONG) && lcl->TypeIs(TYP_INT));
                                lcl->gtVNPair =
                                    vnStore->VNPairForCast(wholeLclVarVNP, lcl->TypeGet(), varDsc->TypeGet());
                            }
                            else
                            {
                                assert((varDsc->TypeGet() == TYP_I_IMPL) && lcl->TypeIs(TYP_BYREF));
                                lcl->gtVNPair = wholeLclVarVNP;
                            }
                        }
                        else
                        {
                            lcl->gtVNPair = wholeLclVarVNP;
                        }
                    }
                    else if (varDsc->IsAddressExposed())
                    {
                        // Address-exposed locals are part of ByrefExposed.
                        ValueNum addrVN = vnStore->VNForFunc(TYP_BYREF, VNF_PtrToLoc, vnStore->VNForIntCon(lclNum),
                                                             vnStore->VNForFieldSeq(nullptr));
                        ValueNum loadVN = fgValueNumberByrefExposedLoad(lcl->TypeGet(), addrVN);

                        lcl->gtVNPair.SetBoth(loadVN);
                    }
                    else
                    {
                        // An untracked local, and other odd cases.
                        lcl->gtVNPair.SetBoth(vnStore->VNForExpr(compCurBB, lcl->TypeGet()));
                    }

                    // When we have a TYP_BYREF LclVar it can have a zero offset field sequence that needs to be added.
                    FieldSeqNode* zeroOffsetFldSeq = nullptr;
                    if ((typ == TYP_BYREF) && GetZeroOffsetFieldMap()->Lookup(tree, &zeroOffsetFldSeq))
                    {
                        ValueNum addrExtended = vnStore->ExtendPtrVN(lcl, zeroOffsetFldSeq);
                        if (addrExtended != ValueNumStore::NoVN)
                        {
                            assert(lcl->gtVNPair.BothEqual());
                            lcl->gtVNPair.SetBoth(addrExtended);
                        }
                    }
                }
                else
                {
                    // Location nodes get the "Void" VN.
                    assert((lcl->gtFlags & GTF_VAR_DEF) != 0);
                    lcl->SetVNs(vnStore->VNPForVoid());
                }
            }
            break;

            case GT_LCL_FLD:
            {
                GenTreeLclFld* lclFld = tree->AsLclFld();
                assert(!lvaInSsa(lclFld->GetLclNum()) || (lclFld->GetFieldSeq() != nullptr));

                // If this is a (full or partial) def we skip; it will be handled as part of the assignment.
                if ((lclFld->gtFlags & GTF_VAR_DEF) == 0)
                {
                    unsigned   ssaNum = lclFld->GetSsaNum();
                    LclVarDsc* varDsc = lvaGetDesc(lclFld);

                    var_types indType = tree->TypeGet();
                    if ((lclFld->GetFieldSeq() == FieldSeqStore::NotAField()) || !lvaInSsa(lclFld->GetLclNum()) ||
                        !lclFld->HasSsaName())
                    {
                        // This doesn't represent a proper field access or it's a struct
                        // with overlapping fields that is hard to reason about; return a new unique VN.
                        tree->gtVNPair.SetBoth(vnStore->VNForExpr(compCurBB, indType));
                    }
                    else
                    {
                        ValueNumPair lclVNPair = varDsc->GetPerSsaData(ssaNum)->m_vnPair;
                        tree->gtVNPair = vnStore->VNPairApplySelectors(lclVNPair, lclFld->GetFieldSeq(), indType);

                        // If we have byref field, we may have a zero-offset sequence to add.
                        FieldSeqNode* zeroOffsetFldSeq = nullptr;
                        if ((typ == TYP_BYREF) && GetZeroOffsetFieldMap()->Lookup(lclFld, &zeroOffsetFldSeq))
                        {
                            ValueNum addrExtended = vnStore->ExtendPtrVN(lclFld, zeroOffsetFldSeq);
                            if (addrExtended != ValueNumStore::NoVN)
                            {
                                lclFld->gtVNPair.SetBoth(addrExtended);
                            }
                        }
                    }
                }
                else
                {
                    // A location node (LHS).
                    lclFld->gtVNPair = vnStore->VNPForVoid();
                }
            }
            break;

            case GT_CATCH_ARG:
                // We know nothing about the value of a caught expression.
                tree->gtVNPair.SetBoth(vnStore->VNForExpr(compCurBB, tree->TypeGet()));
                break;

            case GT_CLS_VAR:
                // Skip GT_CLS_VAR nodes that are the LHS of an assignment.  (We labeled these earlier.)
                // We will "evaluate" this as part of the assignment.
                //
                if ((tree->gtFlags & GTF_CLS_VAR_ASG_LHS) == 0)
                {
                    bool isVolatile = (tree->gtFlags & GTF_FLD_VOLATILE) != 0;

                    if (isVolatile)
                    {
                        // For Volatile indirection, first mutate GcHeap/ByrefExposed
                        fgMutateGcHeap(tree DEBUGARG("GTF_FLD_VOLATILE - read"));
                    }

                    // We just mutate GcHeap/ByrefExposed if isVolatile is true, and then do the read as normal.
                    //
                    // This allows:
                    //   1: read s;
                    //   2: volatile read s;
                    //   3: read s;
                    //
                    // We should never assume that the values read by 1 and 2 are the same (because the heap was mutated
                    // in between them)... but we *should* be able to prove that the values read in 2 and 3 are the
                    // same.
                    //

                    ValueNumPair   clsVarVNPair;
                    GenTreeClsVar* clsVar = tree->AsClsVar();
                    FieldSeqNode*  fldSeq = clsVar->gtFieldSeq;
                    assert((fldSeq != nullptr) && (fldSeq != FieldSeqStore::NotAField())); // We need to have one.

                    // This is a reference to heap memory.
                    // We model statics as indices into GcHeap (which is a subset of ByrefExposed).
                    size_t   structSize = 0;
                    ValueNum selectedStaticVar =
                        vnStore->VNApplySelectors(VNK_Liberal, fgCurMemoryVN[GcHeap], fldSeq, &structSize);
                    selectedStaticVar =
                        vnStore->VNApplySelectorsTypeCheck(selectedStaticVar, tree->TypeGet(), structSize);

                    clsVarVNPair.SetLiberal(selectedStaticVar);
                    // The conservative interpretation always gets a new, unique VN.
                    clsVarVNPair.SetConservative(vnStore->VNForExpr(compCurBB, tree->TypeGet()));

                    // The ValueNum returned must represent the full-sized IL-Stack value
                    // If we need to widen this value then we need to introduce a VNF_Cast here to represent
                    // the widened value.    This is necessary since the CSE package can replace all occurrences
                    // of a given ValueNum with a LclVar that is a full-sized IL-Stack value
                    //
                    if (varTypeIsSmall(tree->TypeGet()))
                    {
                        var_types castToType = tree->TypeGet();
                        clsVarVNPair         = vnStore->VNPairForCast(clsVarVNPair, castToType, castToType);
                    }
                    tree->gtVNPair = clsVarVNPair;
                }
                else
                {
                    // Location nodes get the "Void" VN.
                    tree->gtVNPair = vnStore->VNPForVoid();
                }
                break;

            case GT_MEMORYBARRIER: // Leaf
                // For MEMORYBARRIER add an arbitrary side effect on GcHeap/ByrefExposed.
                fgMutateGcHeap(tree DEBUGARG("MEMORYBARRIER"));
                tree->gtVNPair = vnStore->VNPForVoid();
                break;

            // These do not represent values.
            case GT_NO_OP:
            case GT_JMP:   // Control flow
            case GT_LABEL: // Control flow
#if !defined(FEATURE_EH_FUNCLETS)
            case GT_END_LFIN: // Control flow
#endif
                tree->gtVNPair = vnStore->VNPForVoid();
                break;

            case GT_ARGPLACE:
                // This node is a standin for an argument whose value will be computed later.  (Perhaps it's
                // a register argument, and we don't want to preclude use of the register in arg evaluation yet.)
                // We defer giving this a value number now; we'll reset it later, when numbering the call.
                break;

            case GT_PHI_ARG:
                // This one is special because we should never process it in this method: it should
                // always be taken care of, when needed, during pre-processing of a blocks phi definitions.
                assert(!"PHI_ARG in fgValueNumberTree");
                break;

            default:
                unreached();
        }
    }
    else if (GenTree::OperIsSimple(oper))
    {
        // Allow assignments for all enregisterable types to be value numbered (SIMD types)
        if ((oper == GT_ASG) && varTypeIsEnregisterable(tree))
        {
            fgValueNumberAssignment(tree->AsOp());
        }
        // Other kinds of assignment: initblk and copyblk.
        else if (oper == GT_ASG && (tree->TypeGet() == TYP_STRUCT))
        {
            fgValueNumberBlockAssignment(tree);
        }
        else if (oper == GT_ADDR)
        {
            // We have special representations for byrefs to lvalues.
            GenTree* arg = tree->AsOp()->gtOp1;
            if (arg->OperIsLocal())
            {
                FieldSeqNode* fieldSeq = nullptr;
                ValueNum      newVN    = ValueNumStore::NoVN;
                if (!lvaInSsa(arg->AsLclVarCommon()->GetLclNum()) || !arg->AsLclVarCommon()->HasSsaName())
                {
                    newVN = vnStore->VNForExpr(compCurBB, TYP_BYREF);
                }
                else if (arg->OperGet() == GT_LCL_FLD)
                {
                    fieldSeq = arg->AsLclFld()->GetFieldSeq();
                    if (fieldSeq == nullptr)
                    {
                        // Local field with unknown field seq -- not a precise pointer.
                        newVN = vnStore->VNForExpr(compCurBB, TYP_BYREF);
                    }
                }

                if (newVN == ValueNumStore::NoVN)
                {
                    // We may have a zero-offset field sequence on this ADDR.
                    FieldSeqNode* zeroOffsetFieldSeq = nullptr;
                    if (GetZeroOffsetFieldMap()->Lookup(tree, &zeroOffsetFieldSeq))
                    {
                        fieldSeq = GetFieldSeqStore()->Append(fieldSeq, zeroOffsetFieldSeq);
                    }

                    newVN = vnStore->VNForFunc(TYP_BYREF, VNF_PtrToLoc,
                                               vnStore->VNForIntCon(arg->AsLclVarCommon()->GetLclNum()),
                                               vnStore->VNForFieldSeq(fieldSeq));
                }

                tree->gtVNPair.SetBoth(newVN);
            }
            else if ((arg->gtOper == GT_IND) || arg->OperIsBlk())
            {
                // Usually the ADDR and IND just cancel out...
                // except when this GT_ADDR has a valid zero-offset field sequence
                //

                ValueNumPair  addrVNP            = ValueNumPair();
                FieldSeqNode* zeroOffsetFieldSeq = nullptr;
                if (GetZeroOffsetFieldMap()->Lookup(tree, &zeroOffsetFieldSeq))
                {
                    ValueNum addrExtended = vnStore->ExtendPtrVN(arg->AsIndir()->Addr(), zeroOffsetFieldSeq);
                    if (addrExtended != ValueNumStore::NoVN)
                    {
                        // We don't care about lib/cons differences for addresses.
                        addrVNP.SetBoth(addrExtended);
                    }
                    else
                    {
                        // ExtendPtrVN returned a failure result - give this address a new unique value.
                        addrVNP.SetBoth(vnStore->VNForExpr(compCurBB, TYP_BYREF));
                    }
                }
                else
                {
                    // They just cancel, so fetch the ValueNumber from the op1 of the GT_IND node.
                    //
                    GenTree* addr = arg->AsIndir()->Addr();
                    addrVNP       = addr->gtVNPair;

                    // For the CSE phase mark the address as GTF_DONT_CSE
                    // because it will end up with the same value number as tree (the GT_ADDR).
                    addr->gtFlags |= GTF_DONT_CSE;
                }

                tree->gtVNPair = vnStore->VNPWithExc(addrVNP, vnStore->VNPExceptionSet(arg->gtVNPair));
            }
            else
            {
                // May be more cases to do here!  But we'll punt for now.
                tree->gtVNPair = vnStore->VNPUniqueWithExc(TYP_BYREF, vnStore->VNPExceptionSet(arg->gtVNPair));
            }
        }
        else if ((oper == GT_IND) || GenTree::OperIsBlk(oper))
        {
            // So far, we handle cases in which the address is a ptr-to-local, or if it's
            // a pointer to an object field or array element.  Other cases become uses of
            // the current ByrefExposed value and the pointer value, so that at least we
            // can recognize redundant loads with no stores between them.
            GenTree*             addr       = tree->AsIndir()->Addr();
            GenTreeLclVarCommon* lclVarTree = nullptr;
            FieldSeqNode*        fldSeq     = nullptr;
            GenTree*             baseAddr   = nullptr;
            bool                 isVolatile = (tree->gtFlags & GTF_IND_VOLATILE) != 0;

            // See if the addr has any exceptional part.
            ValueNumPair addrNvnp;
            ValueNumPair addrXvnp;
            vnStore->VNPUnpackExc(addr->gtVNPair, &addrNvnp, &addrXvnp);

            // Is the dereference immutable?  If so, model it as referencing the read-only heap.
            // TODO-VNTypes: this code needs to encode the types of the indirections.
            if (tree->gtFlags & GTF_IND_INVARIANT)
            {
                assert(!isVolatile); // We don't expect both volatile and invariant

                // Are we dereferencing the method table slot of some newly allocated object?
                //
                bool wasNewobj = false;
                if ((oper == GT_IND) && (addr->TypeGet() == TYP_REF) && (tree->TypeGet() == TYP_I_IMPL))
                {
                    VNFuncApp  funcApp;
                    const bool addrIsVNFunc = vnStore->GetVNFunc(addrNvnp.GetLiberal(), &funcApp);

                    if (addrIsVNFunc && (funcApp.m_func == VNF_JitNew) && addrNvnp.BothEqual())
                    {
                        tree->gtVNPair =
                            vnStore->VNPWithExc(ValueNumPair(funcApp.m_args[0], funcApp.m_args[0]), addrXvnp);
                        wasNewobj = true;
                    }
                }

                if (!wasNewobj)
                {
                    // Indirections off of addresses for boxed statics represent bases for
                    // the address of the static itself. Here we will use "nullptr" for the
                    // field sequence and assume the actual static field will be appended to
                    // it later, as part of numbering the method table pointer offset addition.
                    if (addr->IsCnsIntOrI() && addr->IsIconHandle(GTF_ICON_STATIC_BOX_PTR))
                    {
                        assert(addrNvnp.BothEqual() && (addrXvnp == vnStore->VNPForEmptyExcSet()));
                        ValueNum boxAddrVN  = addrNvnp.GetLiberal();
                        ValueNum fieldSeqVN = vnStore->VNForFieldSeq(nullptr);
                        ValueNum staticAddrVN =
                            vnStore->VNForFunc(tree->TypeGet(), VNF_PtrToStatic, boxAddrVN, fieldSeqVN);
                        tree->gtVNPair = ValueNumPair(staticAddrVN, staticAddrVN);
                    }
                    // Is this invariant indirect expected to always return a non-null value?
                    // TODO-VNTypes: non-null indirects should only be used for TYP_REFs.
                    else if ((tree->gtFlags & GTF_IND_NONNULL) != 0)
                    {
                        assert(tree->gtFlags & GTF_IND_NONFAULTING);
                        tree->gtVNPair = vnStore->VNPairForFunc(tree->TypeGet(), VNF_NonNullIndirect, addrNvnp);
                        tree->gtVNPair = vnStore->VNPWithExc(tree->gtVNPair, addrXvnp);
                    }
                    else
                    {
                        tree->gtVNPair =
                            ValueNumPair(vnStore->VNForMapSelect(VNK_Liberal, TYP_REF, ValueNumStore::VNForROH(),
                                                                 addrNvnp.GetLiberal()),
                                         vnStore->VNForMapSelect(VNK_Conservative, TYP_REF, ValueNumStore::VNForROH(),
                                                                 addrNvnp.GetConservative()));
                        tree->gtVNPair = vnStore->VNPWithExc(tree->gtVNPair, addrXvnp);
                    }
                }
            }
            else if (isVolatile)
            {
                // For Volatile indirection, mutate GcHeap/ByrefExposed
                fgMutateGcHeap(tree DEBUGARG("GTF_IND_VOLATILE - read"));

                // The value read by the GT_IND can immediately change
                ValueNum newUniq = vnStore->VNForExpr(compCurBB, tree->TypeGet());
                tree->gtVNPair   = vnStore->VNPWithExc(ValueNumPair(newUniq, newUniq), addrXvnp);
            }
            // We always want to evaluate the LHS when the GT_IND node is marked with GTF_IND_ARR_INDEX
            // as this will relabel the GT_IND child correctly using the VNF_PtrToArrElem
            else if ((tree->gtFlags & GTF_IND_ARR_INDEX) != 0)
            {
                ArrayInfo arrInfo;
                bool      b = GetArrayInfoMap()->Lookup(tree, &arrInfo);
                assert(b);

                ValueNum      inxVN  = ValueNumStore::NoVN;
                FieldSeqNode* fldSeq = nullptr;

                // Try to parse it.
                GenTree* arr = nullptr;
                addr->ParseArrayAddress(this, &arrInfo, &arr, &inxVN, &fldSeq);
                if (arr != nullptr)
                {
                    assert(fldSeq != FieldSeqStore::NotAField());

                    // Need to form H[arrType][arr][ind][fldSeq]
                    // Get the array element type equivalence class rep.
                    CORINFO_CLASS_HANDLE elemTypeEq   = EncodeElemType(arrInfo.m_elemType, arrInfo.m_elemStructType);
                    ValueNum             elemTypeEqVN = vnStore->VNForHandle(ssize_t(elemTypeEq), GTF_ICON_CLASS_HDL);
                    JITDUMP("    VNForHandle(arrElemType: %s) is " FMT_VN "\n",
                            (arrInfo.m_elemType == TYP_STRUCT) ? eeGetClassName(arrInfo.m_elemStructType)
                                                               : varTypeName(arrInfo.m_elemType),
                            elemTypeEqVN);

                    // We take the "VNNormalValue"s here, because if either has exceptional outcomes, they will
                    // be captured as part of the value of the composite "addr" operation...
                    ValueNum arrVN = vnStore->VNLiberalNormalValue(arr->gtVNPair);
                    inxVN          = vnStore->VNNormalValue(inxVN);

                    // Additionally, relabel the address with a PtrToArrElem value number.
                    ValueNum fldSeqVN = vnStore->VNForFieldSeq(fldSeq);
                    ValueNum elemAddr =
                        vnStore->VNForFunc(TYP_BYREF, VNF_PtrToArrElem, elemTypeEqVN, arrVN, inxVN, fldSeqVN);

                    // The aggregate "addr" VN should have had all the exceptions bubble up...
                    addr->gtVNPair = vnStore->VNPWithExc(ValueNumPair(elemAddr, elemAddr), addrXvnp);
#ifdef DEBUG
                    ValueNum elemAddrWithExc = addr->gtVNPair.GetLiberal();
                    if (verbose)
                    {
                        printf("  Relabeled IND_ARR_INDEX address node ");
                        Compiler::printTreeID(addr);
                        printf(" with l:" FMT_VN ": ", elemAddrWithExc);
                        vnStore->vnDump(this, elemAddrWithExc);
                        printf("\n");
                        if (elemAddrWithExc != elemAddr)
                        {
                            printf("      [" FMT_VN " is: ", elemAddr);
                            vnStore->vnDump(this, elemAddr);
                            printf("]\n");
                        }
                    }
#endif // DEBUG

                    // We now need to retrieve the value number for the array element value
                    // and give this value number to the GT_IND node 'tree'
                    // We do this whenever we have an rvalue, but we don't do it for a
                    // normal LHS assignment into an array element.
                    //
                    if ((tree->gtFlags & GTF_IND_ASG_LHS) == 0)
                    {
                        fgValueNumberArrIndexVal(tree, elemTypeEq, arrVN, inxVN, addrXvnp, fldSeq);
                    }
                }
                else // An unparseable array expression.
                {
                    if ((tree->gtFlags & GTF_IND_ASG_LHS) == 0)
                    {
                        tree->gtVNPair = vnStore->VNPUniqueWithExc(tree->TypeGet(), addrXvnp);
                    }
                }
            }
            // In general we skip GT_IND nodes on that are the LHS of an assignment.  (We labeled these earlier.)
            // We will "evaluate" this as part of the assignment.
            else if ((tree->gtFlags & GTF_IND_ASG_LHS) == 0)
            {
                FieldSeqNode* localFldSeq = nullptr;
                VNFuncApp     funcApp;

                // Is it a local or a heap address?
                if (addr->IsLocalAddrExpr(this, &lclVarTree, &localFldSeq) && lvaInSsa(lclVarTree->GetLclNum()) &&
                    lclVarTree->HasSsaName())
                {
                    unsigned   ssaNum = lclVarTree->GetSsaNum();
                    LclVarDsc* varDsc = lvaGetDesc(lclVarTree);

                    if ((localFldSeq == FieldSeqStore::NotAField()) || (localFldSeq == nullptr))
                    {
                        tree->gtVNPair.SetBoth(vnStore->VNForExpr(compCurBB, tree->TypeGet()));
                    }
                    else
                    {
                        var_types    indType   = tree->TypeGet();
                        ValueNumPair lclVNPair = varDsc->GetPerSsaData(ssaNum)->m_vnPair;
                        tree->gtVNPair         = vnStore->VNPairApplySelectors(lclVNPair, localFldSeq, indType);
                    }
                    tree->gtVNPair = vnStore->VNPWithExc(tree->gtVNPair, addrXvnp);
                }
                else if (vnStore->GetVNFunc(addrNvnp.GetLiberal(), &funcApp) && funcApp.m_func == VNF_PtrToStatic)
                {
                    var_types indType    = tree->TypeGet();
                    ValueNum  fieldSeqVN = funcApp.m_args[1];

                    FieldSeqNode* fldSeqForStaticVar = vnStore->FieldSeqVNToFieldSeq(fieldSeqVN);

                    if (fldSeqForStaticVar != FieldSeqStore::NotAField())
                    {
                        assert(fldSeqForStaticVar != nullptr);

                        ValueNum selectedStaticVar;
                        // We model statics as indices into the GcHeap (which is a subset of ByrefExposed).
                        size_t structSize = 0;
                        selectedStaticVar = vnStore->VNApplySelectors(VNK_Liberal, fgCurMemoryVN[GcHeap],
                                                                      fldSeqForStaticVar, &structSize);
                        selectedStaticVar = vnStore->VNApplySelectorsTypeCheck(selectedStaticVar, indType, structSize);

                        tree->gtVNPair.SetLiberal(selectedStaticVar);
                        tree->gtVNPair.SetConservative(vnStore->VNForExpr(compCurBB, indType));
                    }
                    else
                    {
                        JITDUMP("    *** Missing field sequence info for VNF_PtrToStatic value GT_IND\n");
                        tree->gtVNPair.SetBoth(vnStore->VNForExpr(compCurBB, indType)); //  a new unique value number
                    }
                    tree->gtVNPair = vnStore->VNPWithExc(tree->gtVNPair, addrXvnp);
                }
                else if (vnStore->GetVNFunc(addrNvnp.GetLiberal(), &funcApp) && (funcApp.m_func == VNF_PtrToArrElem))
                {
                    fgValueNumberArrIndexVal(tree, &funcApp, addrXvnp);
                }
                else if (addr->IsFieldAddr(this, &baseAddr, &fldSeq))
                {
                    assert((fldSeq != nullptr) && (fldSeq != FieldSeqStore::NotAField()) && !fldSeq->IsPseudoField());

                    // The size of the ultimate value we will select, if it is of a struct type.
                    size_t   structSize = 0;
                    ValueNum valueVN    = ValueNumStore::NoVN;

                    if (baseAddr != nullptr)
                    {
                        // Instance field / "complex" static: heap[field][baseAddr][struct fields...].

                        // Get the selector for the first field.
                        var_types firstFieldType;
                        ValueNum  firstFieldSelectorVN =
                            vnStore->VNForFieldSelector(fldSeq->GetFieldHandle(), &firstFieldType, &structSize);

                        ValueNum fldMapVN =
                            vnStore->VNForMapSelect(VNK_Liberal, TYP_MEM, fgCurMemoryVN[GcHeap], firstFieldSelectorVN);

                        ValueNum firstFieldValueSelectorVN = vnStore->VNLiberalNormalValue(baseAddr->gtVNPair);

                        // Construct the value number for fldMap[baseAddr].
                        ValueNum firstFieldValueVN =
                            vnStore->VNForMapSelect(VNK_Liberal, firstFieldType, fldMapVN, firstFieldValueSelectorVN);

                        // Finally, account for the rest of the fields in the sequence.
                        valueVN =
                            vnStore->VNApplySelectors(VNK_Liberal, firstFieldValueVN, fldSeq->m_next, &structSize);
                    }
                    else
                    {
                        // "Simple" static: heap[static][struct fields...].
                        valueVN = vnStore->VNApplySelectors(VNK_Liberal, fgCurMemoryVN[GcHeap], fldSeq, &structSize);
                    }

                    valueVN = vnStore->VNApplySelectorsTypeCheck(valueVN, tree->TypeGet(), structSize);
                    tree->gtVNPair.SetLiberal(valueVN);

                    // The conservative value is a new, unique VN.
                    tree->gtVNPair.SetConservative(vnStore->VNForExpr(compCurBB, tree->TypeGet()));
                    tree->gtVNPair = vnStore->VNPWithExc(tree->gtVNPair, addrXvnp);
                }
                else // We don't know where the address points, so it is an ByrefExposed load.
                {
                    ValueNum addrVN = addr->gtVNPair.GetLiberal();
                    ValueNum loadVN = fgValueNumberByrefExposedLoad(typ, addrVN);
                    tree->gtVNPair.SetLiberal(loadVN);
                    tree->gtVNPair.SetConservative(vnStore->VNForExpr(compCurBB, tree->TypeGet()));
                    tree->gtVNPair = vnStore->VNPWithExc(tree->gtVNPair, addrXvnp);
                }
            }

            // To be able to propagate exception sets, we give location nodes the "Void" VN.
            if ((tree->gtFlags & GTF_IND_ASG_LHS) != 0)
            {
                tree->gtVNPair = vnStore->VNPWithExc(vnStore->VNPForVoid(), addrXvnp);
            }
        }
        else if (tree->OperGet() == GT_CAST)
        {
            fgValueNumberCastTree(tree);
        }
        else if (tree->OperGet() == GT_INTRINSIC)
        {
            fgValueNumberIntrinsic(tree);
        }
        else // Look up the VNFunc for the node
        {
            VNFunc vnf = GetVNFuncForNode(tree);

            if (ValueNumStore::VNFuncIsLegal(vnf))
            {
                if (GenTree::OperIsUnary(oper))
                {
                    if (tree->AsOp()->gtOp1 != nullptr)
                    {
                        if (tree->OperGet() == GT_NOP)
                        {
                            // Pass through arg vn.
                            tree->gtVNPair = tree->AsOp()->gtOp1->gtVNPair;
                        }
                        else
                        {
                            ValueNumPair op1VNP;
                            ValueNumPair op1VNPx;
                            vnStore->VNPUnpackExc(tree->AsOp()->gtOp1->gtVNPair, &op1VNP, &op1VNPx);

                            // If we are fetching the array length for an array ref that came from global memory
                            // then for CSE safety we must use the conservative value number for both
                            //
                            if ((tree->OperGet() == GT_ARR_LENGTH) &&
                                ((tree->AsOp()->gtOp1->gtFlags & GTF_GLOB_REF) != 0))
                            {
                                // use the conservative value number for both when computing the VN for the ARR_LENGTH
                                op1VNP.SetBoth(op1VNP.GetConservative());
                            }

                            tree->gtVNPair =
                                vnStore->VNPWithExc(vnStore->VNPairForFunc(tree->TypeGet(), vnf, op1VNP), op1VNPx);
                        }
                    }
                    else // Is actually nullary.
                    {
                        // Mostly we'll leave these without a value number, assuming we'll detect these as VN failures
                        // if they actually need to have values.  With the exception of NOPs, which can sometimes have
                        // meaning.
                        if (tree->OperGet() == GT_NOP)
                        {
                            tree->gtVNPair.SetBoth(vnStore->VNForExpr(compCurBB, tree->TypeGet()));
                        }
                    }
                }
                else // we have a binary oper
                {
                    assert(oper != GT_ASG); // We handled assignments earlier.
                    assert(GenTree::OperIsBinary(oper));
                    // Standard binary operator.
                    ValueNumPair op2VNPair;
                    if (tree->AsOp()->gtOp2 == nullptr)
                    {
                        // Handle any GT_LEA nodes as they can have a nullptr for op2.
                        op2VNPair.SetBoth(ValueNumStore::VNForNull());
                    }
                    else
                    {
                        op2VNPair = tree->AsOp()->gtOp2->gtVNPair;
                    }

                    // Handle a few special cases: if we add a field offset constant to a PtrToXXX, we will get back a
                    // new
                    // PtrToXXX.

                    ValueNumPair op1vnp;
                    ValueNumPair op1Xvnp;
                    vnStore->VNPUnpackExc(tree->AsOp()->gtOp1->gtVNPair, &op1vnp, &op1Xvnp);

                    ValueNumPair op2vnp;
                    ValueNumPair op2Xvnp;
                    vnStore->VNPUnpackExc(op2VNPair, &op2vnp, &op2Xvnp);
                    ValueNumPair excSetPair = vnStore->VNPExcSetUnion(op1Xvnp, op2Xvnp);

                    ValueNum newVN = ValueNumStore::NoVN;

                    // Check for the addition of a field offset constant
                    //
                    if ((oper == GT_ADD) && (!tree->gtOverflowEx()))
                    {
                        newVN = vnStore->ExtendPtrVN(tree->AsOp()->gtOp1, tree->AsOp()->gtOp2);
                    }

                    if (newVN != ValueNumStore::NoVN)
                    {
                        // We don't care about differences between liberal and conservative for pointer values.
                        tree->gtVNPair = vnStore->VNPWithExc(ValueNumPair(newVN, newVN), excSetPair);
                    }
                    else
                    {
                        VNFunc       vnf        = GetVNFuncForNode(tree);
                        ValueNumPair normalPair = vnStore->VNPairForFunc(tree->TypeGet(), vnf, op1vnp, op2vnp);
                        tree->gtVNPair          = vnStore->VNPWithExc(normalPair, excSetPair);
                        // For overflow checking operations the VNF_OverflowExc will be added below
                        // by fgValueNumberAddExceptionSet
                    }
                }
            }
            else // ValueNumStore::VNFuncIsLegal returns false
            {
                // Some of the genTreeOps that aren't legal VNFuncs so they get special handling.
                switch (oper)
                {
                    case GT_COMMA:
                    {
                        ValueNumPair op1Xvnp = vnStore->VNPExceptionSet(tree->AsOp()->gtOp1->gtVNPair);
                        tree->gtVNPair       = vnStore->VNPWithExc(tree->AsOp()->gtOp2->gtVNPair, op1Xvnp);
                    }
                    break;

                    case GT_BOUNDS_CHECK:
                    {
                        ValueNumPair vnpIndex  = tree->AsBoundsChk()->GetIndex()->gtVNPair;
                        ValueNumPair vnpArrLen = tree->AsBoundsChk()->GetArrayLength()->gtVNPair;

                        ValueNumPair vnpExcSet = ValueNumStore::VNPForEmptyExcSet();

                        // And collect the exceptions  from Index and ArrLen
                        vnpExcSet = vnStore->VNPUnionExcSet(vnpIndex, vnpExcSet);
                        vnpExcSet = vnStore->VNPUnionExcSet(vnpArrLen, vnpExcSet);

                        // A bounds check node has no value, but may throw exceptions.
                        tree->gtVNPair = vnStore->VNPWithExc(vnStore->VNPForVoid(), vnpExcSet);

                        // next add the bounds check exception set for the current tree node
                        fgValueNumberAddExceptionSet(tree);

                        // Record non-constant value numbers that are used as the length argument to bounds checks, so
                        // that assertion prop will know that comparisons against them are worth analyzing.
                        ValueNum lengthVN = tree->AsBoundsChk()->GetArrayLength()->gtVNPair.GetConservative();
                        if ((lengthVN != ValueNumStore::NoVN) && !vnStore->IsVNConstant(lengthVN))
                        {
                            vnStore->SetVNIsCheckedBound(lengthVN);
                        }
                    }
                    break;

                    case GT_XORR: // Binop
                    case GT_XAND: // Binop
                    case GT_XADD: // Binop
                    case GT_XCHG: // Binop
                    {
                        // For XADD and XCHG other intrinsics add an arbitrary side effect on GcHeap/ByrefExposed.
                        fgMutateGcHeap(tree DEBUGARG("Interlocked intrinsic"));

                        assert(tree->OperIsImplicitIndir()); // special node with an implicit indirections

                        GenTree* addr = tree->AsOp()->gtOp1; // op1
                        GenTree* data = tree->AsOp()->gtOp2; // op2

                        ValueNumPair vnpExcSet = ValueNumStore::VNPForEmptyExcSet();

                        vnpExcSet = vnStore->VNPUnionExcSet(data->gtVNPair, vnpExcSet);
                        vnpExcSet = vnStore->VNPUnionExcSet(addr->gtVNPair, vnpExcSet);

                        // The normal value is a new unique VN.
                        ValueNumPair normalPair;
                        normalPair.SetBoth(vnStore->VNForExpr(compCurBB, tree->TypeGet()));

                        // Attach the combined exception set
                        tree->gtVNPair = vnStore->VNPWithExc(normalPair, vnpExcSet);

                        // add the null check exception for 'addr' to the tree's value number
                        fgValueNumberAddExceptionSetForIndirection(tree, addr);
                        break;
                    }

                    // These unary nodes do not produce values. Note that for NULLCHECK the
                    // additional exception will be added below by "fgValueNumberAddExceptionSet".
                    case GT_JTRUE:
                    case GT_SWITCH:
                    case GT_RETURN:
                    case GT_RETFILT:
                    case GT_NULLCHECK:
                        if (tree->gtGetOp1() != nullptr)
                        {
                            tree->gtVNPair = vnStore->VNPWithExc(vnStore->VNPForVoid(),
                                                                 vnStore->VNPExceptionSet(tree->gtGetOp1()->gtVNPair));
                        }
                        else
                        {
                            tree->gtVNPair = vnStore->VNPForVoid();
                        }
                        break;

                    // BOX and CKFINITE are passthrough nodes (like NOP). We'll add the exception for the latter later.
                    case GT_BOX:
                    case GT_CKFINITE:
                        tree->gtVNPair = tree->gtGetOp1()->gtVNPair;
                        break;

                    // These unary nodes will receive a unique VN.
                    // TODO-CQ: model INIT_VAL properly.
                    case GT_LCLHEAP:
                    case GT_INIT_VAL:
                        tree->gtVNPair =
                            vnStore->VNPUniqueWithExc(tree->TypeGet(),
                                                      vnStore->VNPExceptionSet(tree->gtGetOp1()->gtVNPair));
                        break;

                    default:
                        assert(!"Unhandled node in fgValueNumberTree");
                        tree->gtVNPair.SetBoth(vnStore->VNForExpr(compCurBB, tree->TypeGet()));
                        break;
                }
            }
        }

        // next we add any exception sets for the current tree node
        fgValueNumberAddExceptionSet(tree);
    }
    else
    {
        assert(GenTree::OperIsSpecial(oper));

        // TBD: We must handle these individually.  For now:
        switch (oper)
        {
            case GT_CALL:
                fgValueNumberCall(tree->AsCall());
                break;

#ifdef FEATURE_SIMD
            case GT_SIMD:
                fgValueNumberSimd(tree->AsSIMD());
                break;
#endif // FEATURE_SIMD

#ifdef FEATURE_HW_INTRINSICS
            case GT_HWINTRINSIC:
                fgValueNumberHWIntrinsic(tree->AsHWIntrinsic());
                break;
#endif // FEATURE_HW_INTRINSICS

            case GT_STORE_DYN_BLK:
            {
                // Conservatively, mutate the heaps - we don't analyze these rare stores.
                // Likewise, any locals possibly defined by them we mark as address-exposed.
                fgMutateGcHeap(tree DEBUGARG("dynamic block store"));

                GenTreeStoreDynBlk* store     = tree->AsStoreDynBlk();
                ValueNumPair        vnpExcSet = ValueNumStore::VNPForEmptyExcSet();

                // Propagate the exceptions...
                vnpExcSet = vnStore->VNPUnionExcSet(store->Addr()->gtVNPair, vnpExcSet);
                vnpExcSet = vnStore->VNPUnionExcSet(store->Data()->gtVNPair, vnpExcSet);
                vnpExcSet = vnStore->VNPUnionExcSet(store->gtDynamicSize->gtVNPair, vnpExcSet);

                // This is a store, it produces no value. Thus we use VNPForVoid().
                store->gtVNPair = vnStore->VNPWithExc(vnStore->VNPForVoid(), vnpExcSet);

                // Note that we are only adding the exception for the destination address.
                // Currently, "Data()" is an explicit indirection in case this is a "cpblk".
                assert(store->Data()->gtEffectiveVal()->OperIsIndir() || store->OperIsInitBlkOp());
                fgValueNumberAddExceptionSetForIndirection(store, store->Addr());
                break;
            }

            case GT_CMPXCHG: // Specialop
            {
                // For CMPXCHG and other intrinsics add an arbitrary side effect on GcHeap/ByrefExposed.
                fgMutateGcHeap(tree DEBUGARG("Interlocked intrinsic"));

                GenTreeCmpXchg* const cmpXchg = tree->AsCmpXchg();

                assert(tree->OperIsImplicitIndir()); // special node with an implicit indirections

                GenTree* location  = cmpXchg->gtOpLocation;  // arg1
                GenTree* value     = cmpXchg->gtOpValue;     // arg2
                GenTree* comparand = cmpXchg->gtOpComparand; // arg3

                ValueNumPair vnpExcSet = ValueNumStore::VNPForEmptyExcSet();

                // Collect the exception sets from our operands
                vnpExcSet = vnStore->VNPUnionExcSet(location->gtVNPair, vnpExcSet);
                vnpExcSet = vnStore->VNPUnionExcSet(value->gtVNPair, vnpExcSet);
                vnpExcSet = vnStore->VNPUnionExcSet(comparand->gtVNPair, vnpExcSet);

                // The normal value is a new unique VN.
                ValueNumPair normalPair;
                normalPair.SetBoth(vnStore->VNForExpr(compCurBB, tree->TypeGet()));

                // Attach the combined exception set
                tree->gtVNPair = vnStore->VNPWithExc(normalPair, vnpExcSet);

                // add the null check exception for 'location' to the tree's value number
                fgValueNumberAddExceptionSetForIndirection(tree, location);
                // add the null check exception for 'comparand' to the tree's value number
                fgValueNumberAddExceptionSetForIndirection(tree, comparand);
                break;
            }

            // ARR_ELEM is a bounds-checked address. TODO-CQ: model it precisely.
            case GT_ARR_ELEM:
            {
                GenTreeArrElem* arrElem = tree->AsArrElem();

                ValueNumPair vnpExcSet = vnStore->VNPExceptionSet(arrElem->gtArrObj->gtVNPair);
                for (size_t i = 0; i < arrElem->gtArrRank; i++)
                {
                    vnpExcSet = vnStore->VNPUnionExcSet(arrElem->gtArrInds[i]->gtVNPair, vnpExcSet);
                }

                arrElem->gtVNPair = vnStore->VNPUniqueWithExc(arrElem->TypeGet(), vnpExcSet);

                // TODO: model the IndexOutOfRangeException for this node.
                fgValueNumberAddExceptionSetForIndirection(arrElem, arrElem->gtArrObj);
            }
            break;

            // FIELD_LIST is an R-value that we currently don't model.
            case GT_FIELD_LIST:
                tree->gtVNPair.SetBoth(vnStore->VNForExpr(compCurBB, tree->TypeGet()));
                for (GenTreeFieldList::Use& use : tree->AsFieldList()->Uses())
                {
                    tree->gtVNPair =
                        vnStore->VNPWithExc(tree->gtVNPair, vnStore->VNPExceptionSet(use.GetNode()->gtVNPair));
                }
                break;

            default:
                assert(!"Unhandled special node in fgValueNumberTree");
                tree->gtVNPair.SetBoth(vnStore->VNForExpr(compCurBB, tree->TypeGet()));
                break;
        }
    }
#ifdef DEBUG
    if (verbose)
    {
        if (tree->gtVNPair.GetLiberal() != ValueNumStore::NoVN)
        {
            printf("N%03u ", tree->gtSeqNum);
            printTreeID(tree);
            printf(" ");
            gtDispNodeName(tree);
            if (tree->OperIsLeaf() || tree->OperIsLocalStore()) // local stores used to be leaves
            {
                gtDispLeaf(tree, nullptr);
            }
            printf(" => ");
            vnpPrint(tree->gtVNPair, 1);
            printf("\n");
        }
    }

    fgDebugCheckValueNumberedTree(tree);
#endif // DEBUG
}

void Compiler::fgValueNumberIntrinsic(GenTree* tree)
{
    assert(tree->OperGet() == GT_INTRINSIC);
    GenTreeIntrinsic* intrinsic = tree->AsIntrinsic();
    ValueNumPair      arg0VNP, arg1VNP;
    ValueNumPair      arg0VNPx = ValueNumStore::VNPForEmptyExcSet();
    ValueNumPair      arg1VNPx = ValueNumStore::VNPForEmptyExcSet();

    vnStore->VNPUnpackExc(intrinsic->AsOp()->gtOp1->gtVNPair, &arg0VNP, &arg0VNPx);

    if (intrinsic->AsOp()->gtOp2 != nullptr)
    {
        vnStore->VNPUnpackExc(intrinsic->AsOp()->gtOp2->gtVNPair, &arg1VNP, &arg1VNPx);
    }

    if (IsMathIntrinsic(intrinsic->gtIntrinsicName))
    {
        // GT_INTRINSIC is a currently a subtype of binary operators. But most of
        // the math intrinsics are actually unary operations.

        if (intrinsic->AsOp()->gtOp2 == nullptr)
        {
            intrinsic->gtVNPair =
                vnStore->VNPWithExc(vnStore->EvalMathFuncUnary(tree->TypeGet(), intrinsic->gtIntrinsicName, arg0VNP),
                                    arg0VNPx);
        }
        else
        {
            ValueNumPair newVNP =
                vnStore->EvalMathFuncBinary(tree->TypeGet(), intrinsic->gtIntrinsicName, arg0VNP, arg1VNP);
            ValueNumPair excSet = vnStore->VNPExcSetUnion(arg0VNPx, arg1VNPx);
            intrinsic->gtVNPair = vnStore->VNPWithExc(newVNP, excSet);
        }
    }
    else
    {
        assert(intrinsic->gtIntrinsicName == NI_System_Object_GetType);
        intrinsic->gtVNPair =
            vnStore->VNPWithExc(vnStore->VNPairForFunc(intrinsic->TypeGet(), VNF_ObjGetType, arg0VNP), arg0VNPx);
    }
}

#ifdef FEATURE_SIMD
// Does value-numbering for a GT_SIMD node.
void Compiler::fgValueNumberSimd(GenTreeSIMD* tree)
{
    VNFunc       simdFunc = GetVNFuncForNode(tree);
    ValueNumPair excSetPair;
    ValueNumPair normalPair;

    if ((tree->GetOperandCount() > 2) || ((JitConfig.JitDisableSimdVN() & 1) == 1))
    {
        // We have a SIMD node with 3 or more args. To retain the
        // previous behavior, we will generate a unique VN for this case.
        excSetPair = ValueNumStore::VNPForEmptyExcSet();
        for (GenTree* operand : tree->Operands())
        {
            excSetPair = vnStore->VNPUnionExcSet(operand->gtVNPair, excSetPair);
        }
        tree->gtVNPair = vnStore->VNPUniqueWithExc(tree->TypeGet(), excSetPair);
        return;
    }

    // There are some SIMD operations that have zero args, i.e.  NI_Vector128_Zero
    if (tree->GetOperandCount() == 0)
    {
        excSetPair = ValueNumStore::VNPForEmptyExcSet();
        normalPair = vnStore->VNPairForFunc(tree->TypeGet(), simdFunc);
    }
    else // SIMD unary or binary operator.
    {
        ValueNumPair resvnp = ValueNumPair();
        ValueNumPair op1vnp;
        ValueNumPair op1Xvnp;
        vnStore->VNPUnpackExc(tree->Op(1)->gtVNPair, &op1vnp, &op1Xvnp);

        ValueNum addrVN       = ValueNumStore::NoVN;
        bool     isMemoryLoad = tree->OperIsMemoryLoad();

        if (isMemoryLoad)
        {
            // Currently the only SIMD operation with MemoryLoad sematics is SIMDIntrinsicInitArray
            // and it has to be handled specially since it has an optional op2
            //
            assert(tree->GetSIMDIntrinsicId() == SIMDIntrinsicInitArray);

            // rationalize rewrites this as an explicit load with op1 as the base address
            assert(tree->OperIsImplicitIndir());

            ValueNumPair op2vnp;
            if (tree->GetOperandCount() != 2)
            {
                // No op2 means that we have an impicit index of zero
                op2vnp = ValueNumPair(vnStore->VNZeroForType(TYP_INT), vnStore->VNZeroForType(TYP_INT));

                excSetPair = op1Xvnp;
            }
            else // We have an explicit index in op2
            {
                ValueNumPair op2Xvnp;
                vnStore->VNPUnpackExc(tree->Op(2)->gtVNPair, &op2vnp, &op2Xvnp);

                excSetPair = vnStore->VNPExcSetUnion(op1Xvnp, op2Xvnp);
            }

            assert(vnStore->VNFuncArity(simdFunc) == 2);
            addrVN = vnStore->VNForFunc(TYP_BYREF, simdFunc, op1vnp.GetLiberal(), op2vnp.GetLiberal());

#ifdef DEBUG
            if (verbose)
            {
                printf("Treating GT_SIMD %s as a ByrefExposed load , addrVN is ",
                       simdIntrinsicNames[tree->GetSIMDIntrinsicId()]);
                vnPrint(addrVN, 0);
            }
#endif // DEBUG

            // The address could point anywhere, so it is an ByrefExposed load.
            //
            ValueNum loadVN = fgValueNumberByrefExposedLoad(tree->TypeGet(), addrVN);
            tree->gtVNPair.SetLiberal(loadVN);
            tree->gtVNPair.SetConservative(vnStore->VNForExpr(compCurBB, tree->TypeGet()));
            tree->gtVNPair = vnStore->VNPWithExc(tree->gtVNPair, excSetPair);
            fgValueNumberAddExceptionSetForIndirection(tree, tree->Op(1));
            return;
        }

        bool encodeResultType = vnEncodesResultTypeForSIMDIntrinsic(tree->GetSIMDIntrinsicId());

        if (encodeResultType)
        {
            ValueNum simdTypeVN = vnStore->VNForSimdType(tree->GetSimdSize(), tree->GetNormalizedSimdBaseJitType());
            resvnp.SetBoth(simdTypeVN);

#ifdef DEBUG
            if (verbose)
            {
                printf("    simdTypeVN is ");
                vnPrint(simdTypeVN, 1);
                printf("\n");
            }
#endif
        }

        if (tree->GetOperandCount() == 1)
        {
            // A unary SIMD node.
            excSetPair = op1Xvnp;
            if (encodeResultType)
            {
                normalPair = vnStore->VNPairForFunc(tree->TypeGet(), simdFunc, op1vnp, resvnp);
                assert(vnStore->VNFuncArity(simdFunc) == 2);
            }
            else
            {
                normalPair = vnStore->VNPairForFunc(tree->TypeGet(), simdFunc, op1vnp);
                assert(vnStore->VNFuncArity(simdFunc) == 1);
            }
        }
        else
        {
            ValueNumPair op2vnp;
            ValueNumPair op2Xvnp;
            vnStore->VNPUnpackExc(tree->Op(2)->gtVNPair, &op2vnp, &op2Xvnp);

            excSetPair = vnStore->VNPExcSetUnion(op1Xvnp, op2Xvnp);
            if (encodeResultType)
            {
                normalPair = vnStore->VNPairForFunc(tree->TypeGet(), simdFunc, op1vnp, op2vnp, resvnp);
                assert(vnStore->VNFuncArity(simdFunc) == 3);
            }
            else
            {
                normalPair = vnStore->VNPairForFunc(tree->TypeGet(), simdFunc, op1vnp, op2vnp);
                assert(vnStore->VNFuncArity(simdFunc) == 2);
            }
        }
    }
    tree->gtVNPair = vnStore->VNPWithExc(normalPair, excSetPair);
}
#endif // FEATURE_SIMD

#ifdef FEATURE_HW_INTRINSICS
// Does value-numbering for a GT_HWINTRINSIC node
void Compiler::fgValueNumberHWIntrinsic(GenTreeHWIntrinsic* tree)
{
    // For safety/correctness we must mutate the global heap valuenumber
    // for any HW intrinsic that performs a memory store operation
    if (tree->OperIsMemoryStore())
    {
        fgMutateGcHeap(tree DEBUGARG("HWIntrinsic - MemoryStore"));
    }

    if ((tree->GetOperandCount() > 2) || ((JitConfig.JitDisableSimdVN() & 2) == 2))
    {
        // TODO-CQ: allow intrinsics with > 2 operands to be properly VN'ed, it will
        // allow use to process things like Vector128.Create(1,2,3,4) etc.
        // Generate unique VN for now to retaing previous behavior.
        ValueNumPair vnpExcSet = vnStore->VNPForEmptyExcSet();
        for (GenTree* operand : tree->Operands())
        {
            vnpExcSet = vnStore->VNPUnionExcSet(operand->gtVNPair, vnpExcSet);
        }
        tree->gtVNPair = vnStore->VNPUniqueWithExc(tree->TypeGet(), vnpExcSet);
        return;
    }

    VNFunc func         = GetVNFuncForNode(tree);
    bool   isMemoryLoad = tree->OperIsMemoryLoad();

    // If we have a MemoryLoad operation we will use the fgValueNumberByrefExposedLoad
    // method to assign a value number that depends upon fgCurMemoryVN[ByrefExposed] ValueNumber
    //
    if (isMemoryLoad)
    {
        ValueNumPair op1vnp = vnStore->VNPNormalPair(tree->Op(1)->gtVNPair);

        // The addrVN incorporates both op1's ValueNumber and the func operation
        // The func is used because operations such as LoadLow and LoadHigh perform
        // different operations, thus need to compute different ValueNumbers
        // We don't need to encode the result type as it will be encoded by the opcode in 'func'
        // TODO-Bug: some HWI loads have more than one operand, we need to encode the rest.
        ValueNum addrVN = vnStore->VNForFunc(TYP_BYREF, func, op1vnp.GetLiberal());

        // The address could point anywhere, so it is an ByrefExposed load.
        //
        ValueNum loadVN = fgValueNumberByrefExposedLoad(tree->TypeGet(), addrVN);
        tree->gtVNPair.SetLiberal(loadVN);
        tree->gtVNPair.SetConservative(vnStore->VNForExpr(compCurBB, tree->TypeGet()));

        for (GenTree* operand : tree->Operands())
        {
            tree->gtVNPair = vnStore->VNPWithExc(tree->gtVNPair, vnStore->VNPExceptionSet(operand->gtVNPair));
        }
        fgValueNumberAddExceptionSetForIndirection(tree, tree->Op(1));
        return;
    }

    bool encodeResultType = vnEncodesResultTypeForHWIntrinsic(tree->GetHWIntrinsicId());

    ValueNumPair excSetPair = ValueNumStore::VNPForEmptyExcSet();
    ValueNumPair normalPair;
    ValueNumPair resvnp = ValueNumPair();

    if (encodeResultType)
    {
        ValueNum simdTypeVN = vnStore->VNForSimdType(tree->GetSimdSize(), tree->GetNormalizedSimdBaseJitType());
        resvnp.SetBoth(simdTypeVN);

#ifdef DEBUG
        if (verbose)
        {
            printf("    simdTypeVN is ");
            vnPrint(simdTypeVN, 1);
            printf("\n");
        }
#endif
    }

    const bool isVariableNumArgs = HWIntrinsicInfo::lookupNumArgs(tree->GetHWIntrinsicId()) == -1;

    // There are some HWINTRINSICS operations that have zero args, i.e.  NI_Vector128_Zero
    if (tree->GetOperandCount() == 0)
    {
        // Currently we don't have intrinsics with variable number of args with a parameter-less option.
        assert(!isVariableNumArgs);

        if (encodeResultType)
        {
            // There are zero arg HWINTRINSICS operations that encode the result type, i.e.  Vector128_AllBitSet
            normalPair = vnStore->VNPairForFunc(tree->TypeGet(), func, resvnp);
            assert(vnStore->VNFuncArity(func) == 1);
        }
        else
        {
            normalPair = vnStore->VNPairForFunc(tree->TypeGet(), func);
            assert(vnStore->VNFuncArity(func) == 0);
        }
    }
    else // HWINTRINSIC unary or binary operator.
    {
        ValueNumPair op1vnp;
        ValueNumPair op1Xvnp;
        vnStore->VNPUnpackExc(tree->Op(1)->gtVNPair, &op1vnp, &op1Xvnp);

        if (tree->GetOperandCount() == 1)
        {
            excSetPair = op1Xvnp;

            if (encodeResultType)
            {
                normalPair = vnStore->VNPairForFunc(tree->TypeGet(), func, op1vnp, resvnp);
                assert((vnStore->VNFuncArity(func) == 2) || isVariableNumArgs);
            }
            else
            {
                normalPair = vnStore->VNPairForFunc(tree->TypeGet(), func, op1vnp);
                assert((vnStore->VNFuncArity(func) == 1) || isVariableNumArgs);
            }
        }
        else
        {
            ValueNumPair op2vnp;
            ValueNumPair op2Xvnp;
            vnStore->VNPUnpackExc(tree->Op(2)->gtVNPair, &op2vnp, &op2Xvnp);

            excSetPair = vnStore->VNPExcSetUnion(op1Xvnp, op2Xvnp);
            if (encodeResultType)
            {
                normalPair = vnStore->VNPairForFunc(tree->TypeGet(), func, op1vnp, op2vnp, resvnp);
                assert((vnStore->VNFuncArity(func) == 3) || isVariableNumArgs);
            }
            else
            {
                normalPair = vnStore->VNPairForFunc(tree->TypeGet(), func, op1vnp, op2vnp);
                assert((vnStore->VNFuncArity(func) == 2) || isVariableNumArgs);
            }
        }
    }
    tree->gtVNPair = vnStore->VNPWithExc(normalPair, excSetPair);
}
#endif // FEATURE_HW_INTRINSICS

void Compiler::fgValueNumberCastTree(GenTree* tree)
{
    assert(tree->OperGet() == GT_CAST);

    ValueNumPair srcVNPair        = tree->AsOp()->gtOp1->gtVNPair;
    var_types    castToType       = tree->CastToType();
    var_types    castFromType     = tree->CastFromType();
    bool         srcIsUnsigned    = ((tree->gtFlags & GTF_UNSIGNED) != 0);
    bool         hasOverflowCheck = tree->gtOverflowEx();

    assert(genActualType(castToType) == genActualType(tree->TypeGet())); // Ensure that the resultType is correct

    tree->gtVNPair = vnStore->VNPairForCast(srcVNPair, castToType, castFromType, srcIsUnsigned, hasOverflowCheck);
}

// Compute the ValueNumber for a cast operation
ValueNum ValueNumStore::VNForCast(ValueNum  srcVN,
                                  var_types castToType,
                                  var_types castFromType,
                                  bool      srcIsUnsigned,    /* = false */
                                  bool      hasOverflowCheck) /* = false */
{
    // The resulting type after performing the cast is always widened to a supported IL stack size
    var_types resultType = genActualType(castToType);

    // For integral unchecked casts, only the "int -> long" upcasts use
    // "srcIsUnsigned", to decide whether to use sign or zero extension.
    if (!hasOverflowCheck && !varTypeIsFloating(castToType) && (genTypeSize(castToType) <= genTypeSize(castFromType)))
    {
        srcIsUnsigned = false;
    }

    ValueNum srcExcVN;
    ValueNum srcNormVN;
    VNUnpackExc(srcVN, &srcNormVN, &srcExcVN);

    VNFunc   castFunc     = hasOverflowCheck ? VNF_CastOvf : VNF_Cast;
    ValueNum castTypeVN   = VNForCastOper(castToType, srcIsUnsigned);
    ValueNum resultNormVN = VNForFunc(resultType, castFunc, srcNormVN, castTypeVN);
    ValueNum resultExcVN  = srcExcVN;

    // Add an exception, except if folding took place.
    // We only fold checked casts that do not overflow.
    if (hasOverflowCheck && !IsVNConstant(resultNormVN))
    {
        ValueNum ovfChk = VNForFunc(TYP_REF, VNF_ConvOverflowExc, srcNormVN, castTypeVN);
        resultExcVN     = VNExcSetUnion(VNExcSetSingleton(ovfChk), srcExcVN);
    }

    ValueNum resultVN = VNWithExc(resultNormVN, resultExcVN);

    return resultVN;
}

// Compute the ValueNumberPair for a cast operation
ValueNumPair ValueNumStore::VNPairForCast(ValueNumPair srcVNPair,
                                          var_types    castToType,
                                          var_types    castFromType,
                                          bool         srcIsUnsigned,    /* = false */
                                          bool         hasOverflowCheck) /* = false */
{
    ValueNum srcLibVN  = srcVNPair.GetLiberal();
    ValueNum srcConVN  = srcVNPair.GetConservative();
    ValueNum castLibVN = VNForCast(srcLibVN, castToType, castFromType, srcIsUnsigned, hasOverflowCheck);
    ValueNum castConVN = VNForCast(srcConVN, castToType, castFromType, srcIsUnsigned, hasOverflowCheck);

    return {castLibVN, castConVN};
}

void Compiler::fgValueNumberHelperCallFunc(GenTreeCall* call, VNFunc vnf, ValueNumPair vnpExc)
{
    unsigned nArgs = ValueNumStore::VNFuncArity(vnf);
    assert(vnf != VNF_Boundary);
    GenTreeCall::Use* args                    = call->gtCallArgs;
    bool              generateUniqueVN        = false;
    bool              useEntryPointAddrAsArg0 = false;

    switch (vnf)
    {
        case VNF_JitNew:
        {
            generateUniqueVN = true;
            vnpExc           = ValueNumStore::VNPForEmptyExcSet();
        }
        break;

        case VNF_JitNewArr:
        {
            generateUniqueVN  = true;
            ValueNumPair vnp1 = vnStore->VNPNormalPair(args->GetNext()->GetNode()->gtVNPair);

            // The New Array helper may throw an overflow exception
            vnpExc = vnStore->VNPExcSetSingleton(vnStore->VNPairForFunc(TYP_REF, VNF_NewArrOverflowExc, vnp1));
        }
        break;

        case VNF_JitNewMdArr:
        {
            generateUniqueVN = true;
        }
        break;

        case VNF_Box:
        case VNF_BoxNullable:
        {
            // Generate unique VN so, VNForFunc generates a uniq value number for box nullable.
            // Alternatively instead of using vnpUniq below in VNPairForFunc(...),
            // we could use the value number of what the byref arg0 points to.
            //
            // But retrieving the value number of what the byref arg0 points to is quite a bit more work
            // and doing so only very rarely allows for an additional optimization.
            generateUniqueVN = true;
        }
        break;

        case VNF_JitReadyToRunNew:
        {
            generateUniqueVN        = true;
            vnpExc                  = ValueNumStore::VNPForEmptyExcSet();
            useEntryPointAddrAsArg0 = true;
        }
        break;

        case VNF_JitReadyToRunNewArr:
        {
            generateUniqueVN  = true;
            ValueNumPair vnp1 = vnStore->VNPNormalPair(args->GetNode()->gtVNPair);

            // The New Array helper may throw an overflow exception
            vnpExc = vnStore->VNPExcSetSingleton(vnStore->VNPairForFunc(TYP_REF, VNF_NewArrOverflowExc, vnp1));
            useEntryPointAddrAsArg0 = true;
        }
        break;

        case VNF_ReadyToRunStaticBase:
        case VNF_ReadyToRunGenericStaticBase:
        case VNF_ReadyToRunIsInstanceOf:
        case VNF_ReadyToRunCastClass:
        case VNF_ReadyToRunGenericHandle:
        {
            useEntryPointAddrAsArg0 = true;
        }
        break;

        default:
        {
            assert(s_helperCallProperties.IsPure(eeGetHelperNum(call->gtCallMethHnd)));
        }
        break;
    }

    if (generateUniqueVN)
    {
        nArgs--;
    }

    ValueNumPair vnpUniq;
    if (generateUniqueVN)
    {
        // Generate unique VN so, VNForFunc generates a unique value number.
        vnpUniq.SetBoth(vnStore->VNForExpr(compCurBB, call->TypeGet()));
    }

#if defined(FEATURE_READYTORUN) && defined(TARGET_ARMARCH)
    if (call->IsR2RRelativeIndir())
    {
#ifdef DEBUG
        assert(args->GetNode()->OperGet() == GT_ARGPLACE);

        // Find the corresponding late arg.
        GenTree* indirectCellAddress = call->fgArgInfo->GetArgNode(0);
        assert(indirectCellAddress->IsCnsIntOrI() && indirectCellAddress->GetRegNum() == REG_R2R_INDIRECT_PARAM);
#endif // DEBUG

        // For ARM indirectCellAddress is consumed by the call itself, so it should have added as an implicit argument
        // in morph. So we do not need to use EntryPointAddrAsArg0, because arg0 is already an entry point addr.
        useEntryPointAddrAsArg0 = false;
    }
#endif // FEATURE_READYTORUN && TARGET_ARMARCH

    if (nArgs == 0)
    {
        if (generateUniqueVN)
        {
            call->gtVNPair = vnStore->VNPairForFunc(call->TypeGet(), vnf, vnpUniq);
        }
        else
        {
            call->gtVNPair.SetBoth(vnStore->VNForFunc(call->TypeGet(), vnf));
        }
    }
    else
    {
        auto getCurrentArg = [call, &args, useEntryPointAddrAsArg0](int currentIndex) {
            GenTree* arg = args->GetNode();
            if ((arg->gtFlags & GTF_LATE_ARG) != 0)
            {
                // This arg is a setup node that moves the arg into position.
                // Value-numbering will have visited the separate late arg that
                // holds the actual value, and propagated/computed the value number
                // for this arg there.
                if (useEntryPointAddrAsArg0)
                {
                    // The args in the fgArgInfo don't include the entry point, so
                    // index into them using one less than the requested index.
                    --currentIndex;
                }
                return call->fgArgInfo->GetArgNode(currentIndex);
            }
            return arg;
        };
        // Has at least one argument.
        ValueNumPair vnp0;
        ValueNumPair vnp0x = ValueNumStore::VNPForEmptyExcSet();
#ifdef FEATURE_READYTORUN
        if (useEntryPointAddrAsArg0)
        {
            ssize_t  addrValue  = (ssize_t)call->gtEntryPoint.addr;
            ValueNum callAddrVN = vnStore->VNForHandle(addrValue, GTF_ICON_FTN_ADDR);
            vnp0                = ValueNumPair(callAddrVN, callAddrVN);
        }
        else
#endif // FEATURE_READYTORUN
        {
            assert(!useEntryPointAddrAsArg0);
            ValueNumPair vnp0wx = getCurrentArg(0)->gtVNPair;
            vnStore->VNPUnpackExc(vnp0wx, &vnp0, &vnp0x);

            // Also include in the argument exception sets
            vnpExc = vnStore->VNPExcSetUnion(vnpExc, vnp0x);

            args = args->GetNext();
        }
        if (nArgs == 1)
        {
            if (generateUniqueVN)
            {
                call->gtVNPair = vnStore->VNPairForFunc(call->TypeGet(), vnf, vnp0, vnpUniq);
            }
            else
            {
                call->gtVNPair = vnStore->VNPairForFunc(call->TypeGet(), vnf, vnp0);
            }
        }
        else
        {
            // Has at least two arguments.
            ValueNumPair vnp1wx = getCurrentArg(1)->gtVNPair;
            ValueNumPair vnp1;
            ValueNumPair vnp1x;
            vnStore->VNPUnpackExc(vnp1wx, &vnp1, &vnp1x);
            vnpExc = vnStore->VNPExcSetUnion(vnpExc, vnp1x);

            args = args->GetNext();
            if (nArgs == 2)
            {
                if (generateUniqueVN)
                {
                    call->gtVNPair = vnStore->VNPairForFunc(call->TypeGet(), vnf, vnp0, vnp1, vnpUniq);
                }
                else
                {
                    call->gtVNPair = vnStore->VNPairForFunc(call->TypeGet(), vnf, vnp0, vnp1);
                }
            }
            else
            {
                ValueNumPair vnp2wx = getCurrentArg(2)->gtVNPair;
                ValueNumPair vnp2;
                ValueNumPair vnp2x;
                vnStore->VNPUnpackExc(vnp2wx, &vnp2, &vnp2x);
                vnpExc = vnStore->VNPExcSetUnion(vnpExc, vnp2x);

                args = args->GetNext();
                assert(nArgs == 3); // Our current maximum.
                assert(args == nullptr);
                if (generateUniqueVN)
                {
                    call->gtVNPair = vnStore->VNPairForFunc(call->TypeGet(), vnf, vnp0, vnp1, vnp2, vnpUniq);
                }
                else
                {
                    call->gtVNPair = vnStore->VNPairForFunc(call->TypeGet(), vnf, vnp0, vnp1, vnp2);
                }
            }
        }
        // Add the accumulated exceptions.
        call->gtVNPair = vnStore->VNPWithExc(call->gtVNPair, vnpExc);
    }
    assert(args == nullptr || generateUniqueVN); // All arguments should be processed or we generate unique VN and do
                                                 // not care.
}

void Compiler::fgValueNumberCall(GenTreeCall* call)
{
    // First: do value numbering of any argument placeholder nodes in the argument list
    // (by transferring from the VN of the late arg that they are standing in for...)

    auto updateArgVN = [=](GenTree* arg, unsigned argIndex) {
        if (arg->OperGet() == GT_ARGPLACE)
        {
            // Find the corresponding late arg.
            GenTree* lateArg = call->fgArgInfo->GetArgNode(argIndex);
            assert(lateArg->gtVNPair.BothDefined());
            arg->gtVNPair = lateArg->gtVNPair;
#ifdef DEBUG
            if (verbose)
            {
                printf("VN of ARGPLACE tree ");
                Compiler::printTreeID(arg);
                printf(" updated to ");
                vnpPrint(arg->gtVNPair, 1);
                printf("\n");
            }
#endif
        }
    };

    unsigned argIndex = 0;
    if (call->gtCallThisArg != nullptr)
    {
        updateArgVN(call->gtCallThisArg->GetNode(), argIndex);
        argIndex++;
    }

    for (GenTreeCall::Use& use : call->Args())
    {
        updateArgVN(use.GetNode(), argIndex);
        argIndex++;
    }

    if (call->gtCallType == CT_HELPER)
    {
        bool modHeap = fgValueNumberHelperCall(call);

        if (modHeap)
        {
            // For now, arbitrary side effect on GcHeap/ByrefExposed.
            fgMutateGcHeap(call DEBUGARG("HELPER - modifies heap"));
        }
    }
    else
    {
        if (call->TypeGet() == TYP_VOID)
        {
            call->gtVNPair.SetBoth(ValueNumStore::VNForVoid());
        }
        else
        {
            call->gtVNPair.SetBoth(vnStore->VNForExpr(compCurBB, call->TypeGet()));
        }

        // For now, arbitrary side effect on GcHeap/ByrefExposed.
        fgMutateGcHeap(call DEBUGARG("CALL"));
    }

    // If the call generates a definition, because it uses "return buffer", then VN the local
    // as well.
    GenTreeLclVarCommon* lclVarTree;
    if (call->DefinesLocal(this, &lclVarTree))
    {
        assert((lclVarTree->gtFlags & GTF_VAR_DEF) != 0);

        unsigned   hiddenArgLclNum = lclVarTree->GetLclNum();
        LclVarDsc* hiddenArgVarDsc = lvaGetDesc(hiddenArgLclNum);
        unsigned   lclDefSsaNum    = GetSsaNumForLocalVarDef(lclVarTree);

        if (lclDefSsaNum != SsaConfig::RESERVED_SSA_NUM)
        {
            // TODO-CQ: for now, we assign a simple "new, unique" VN to the whole local. We should
            // instead look at the field sequence (if one is present) and be more precise if the
            // store is to a field.
            ValueNumPair newHiddenArgLclVNPair = ValueNumPair();
            newHiddenArgLclVNPair.SetBoth(vnStore->VNForExpr(compCurBB, hiddenArgVarDsc->TypeGet()));
            hiddenArgVarDsc->GetPerSsaData(lclDefSsaNum)->m_vnPair = newHiddenArgLclVNPair;
        }
    }
}

void Compiler::fgValueNumberCastHelper(GenTreeCall* call)
{
    CorInfoHelpFunc helpFunc         = eeGetHelperNum(call->gtCallMethHnd);
    var_types       castToType       = TYP_UNDEF;
    var_types       castFromType     = TYP_UNDEF;
    bool            srcIsUnsigned    = false;
    bool            hasOverflowCheck = false;

    switch (helpFunc)
    {
        case CORINFO_HELP_LNG2DBL:
            castToType   = TYP_DOUBLE;
            castFromType = TYP_LONG;
            break;

        case CORINFO_HELP_ULNG2DBL:
            castToType    = TYP_DOUBLE;
            castFromType  = TYP_LONG;
            srcIsUnsigned = true;
            break;

        case CORINFO_HELP_DBL2INT:
            castToType   = TYP_INT;
            castFromType = TYP_DOUBLE;
            break;

        case CORINFO_HELP_DBL2INT_OVF:
            castToType       = TYP_INT;
            castFromType     = TYP_DOUBLE;
            hasOverflowCheck = true;
            break;

        case CORINFO_HELP_DBL2LNG:
            castToType   = TYP_LONG;
            castFromType = TYP_DOUBLE;
            break;

        case CORINFO_HELP_DBL2LNG_OVF:
            castToType       = TYP_LONG;
            castFromType     = TYP_DOUBLE;
            hasOverflowCheck = true;
            break;

        case CORINFO_HELP_DBL2UINT:
            castToType   = TYP_UINT;
            castFromType = TYP_DOUBLE;
            break;

        case CORINFO_HELP_DBL2UINT_OVF:
            castToType       = TYP_UINT;
            castFromType     = TYP_DOUBLE;
            hasOverflowCheck = true;
            break;

        case CORINFO_HELP_DBL2ULNG:
            castToType   = TYP_ULONG;
            castFromType = TYP_DOUBLE;
            break;

        case CORINFO_HELP_DBL2ULNG_OVF:
            castToType       = TYP_ULONG;
            castFromType     = TYP_DOUBLE;
            hasOverflowCheck = true;
            break;

        default:
            unreached();
    }

    ValueNumPair argVNP  = call->fgArgInfo->GetArgNode(0)->gtVNPair;
    ValueNumPair castVNP = vnStore->VNPairForCast(argVNP, castToType, castFromType, srcIsUnsigned, hasOverflowCheck);

    call->SetVNs(castVNP);
}

VNFunc Compiler::fgValueNumberJitHelperMethodVNFunc(CorInfoHelpFunc helpFunc)
{
    assert(s_helperCallProperties.IsPure(helpFunc) || s_helperCallProperties.IsAllocator(helpFunc));

    VNFunc vnf = VNF_Boundary; // An illegal value...
    switch (helpFunc)
    {
        // These translate to other function symbols:
        case CORINFO_HELP_DIV:
            vnf = VNFunc(GT_DIV);
            break;
        case CORINFO_HELP_MOD:
            vnf = VNFunc(GT_MOD);
            break;
        case CORINFO_HELP_UDIV:
            vnf = VNFunc(GT_UDIV);
            break;
        case CORINFO_HELP_UMOD:
            vnf = VNFunc(GT_UMOD);
            break;
        case CORINFO_HELP_LLSH:
            vnf = VNFunc(GT_LSH);
            break;
        case CORINFO_HELP_LRSH:
            vnf = VNFunc(GT_RSH);
            break;
        case CORINFO_HELP_LRSZ:
            vnf = VNFunc(GT_RSZ);
            break;
        case CORINFO_HELP_LMUL:
            vnf = VNFunc(GT_MUL);
            break;
        case CORINFO_HELP_LMUL_OVF:
            vnf = VNF_MUL_OVF;
            break;
        case CORINFO_HELP_ULMUL_OVF:
            vnf = VNF_MUL_UN_OVF;
            break;
        case CORINFO_HELP_LDIV:
            vnf = VNFunc(GT_DIV);
            break;
        case CORINFO_HELP_LMOD:
            vnf = VNFunc(GT_MOD);
            break;
        case CORINFO_HELP_ULDIV:
            vnf = VNFunc(GT_UDIV);
            break;
        case CORINFO_HELP_ULMOD:
            vnf = VNFunc(GT_UMOD);
            break;
<<<<<<< HEAD

        case CORINFO_HELP_LNG2DBL:
            vnf = VNF_Lng2Dbl;
            break;
        case CORINFO_HELP_ULNG2DBL:
            vnf = VNF_ULng2Dbl;
            break;
        case CORINFO_HELP_DBL2INT:
            vnf = VNF_Dbl2Int;
            break;
        case CORINFO_HELP_DBL2INT_OVF:
            vnf = VNF_Dbl2IntOvf;
            break;
        case CORINFO_HELP_DBL2LNG:
            vnf = VNF_Dbl2Lng;
            break;
        case CORINFO_HELP_DBL2LNG_OVF:
            vnf = VNF_Dbl2LngOvf;
            break;
        case CORINFO_HELP_DBL2UINT:
            vnf = VNF_Dbl2UInt;
            break;
        case CORINFO_HELP_DBL2UINT_OVF:
            vnf = VNF_Dbl2UIntOvf;
            break;
        case CORINFO_HELP_DBL2ULNG:
            vnf = VNF_Dbl2ULng;
            break;
        case CORINFO_HELP_DBL2ULNG_OVF:
            vnf = VNF_Dbl2ULngOvf;
            break;
=======
>>>>>>> eb51b02b
        case CORINFO_HELP_FLTREM:
            vnf = VNFunc(GT_MOD);
            break;
        case CORINFO_HELP_DBLREM:
            vnf = VNFunc(GT_MOD);
            break;
        case CORINFO_HELP_FLTROUND:
            vnf = VNF_FltRound;
            break; // Is this the right thing?
        case CORINFO_HELP_DBLROUND:
            vnf = VNF_DblRound;
            break; // Is this the right thing?

        // These allocation operations probably require some augmentation -- perhaps allocSiteId,
        // something about array length...
        case CORINFO_HELP_NEWFAST:
        case CORINFO_HELP_NEWSFAST:
        case CORINFO_HELP_NEWSFAST_FINALIZE:
        case CORINFO_HELP_NEWSFAST_ALIGN8:
        case CORINFO_HELP_NEWSFAST_ALIGN8_VC:
        case CORINFO_HELP_NEWSFAST_ALIGN8_FINALIZE:
            vnf = VNF_JitNew;
            break;

        case CORINFO_HELP_READYTORUN_NEW:
            vnf = VNF_JitReadyToRunNew;
            break;

        case CORINFO_HELP_NEWARR_1_DIRECT:
        case CORINFO_HELP_NEWARR_1_OBJ:
        case CORINFO_HELP_NEWARR_1_VC:
        case CORINFO_HELP_NEWARR_1_ALIGN8:
            vnf = VNF_JitNewArr;
            break;

        case CORINFO_HELP_NEW_MDARR:
            vnf = VNF_JitNewMdArr;
            break;

        case CORINFO_HELP_READYTORUN_NEWARR_1:
            vnf = VNF_JitReadyToRunNewArr;
            break;

        case CORINFO_HELP_GETGENERICS_GCSTATIC_BASE:
            vnf = VNF_GetgenericsGcstaticBase;
            break;
        case CORINFO_HELP_GETGENERICS_NONGCSTATIC_BASE:
            vnf = VNF_GetgenericsNongcstaticBase;
            break;
        case CORINFO_HELP_GETSHARED_GCSTATIC_BASE:
            vnf = VNF_GetsharedGcstaticBase;
            break;
        case CORINFO_HELP_GETSHARED_NONGCSTATIC_BASE:
            vnf = VNF_GetsharedNongcstaticBase;
            break;
        case CORINFO_HELP_GETSHARED_GCSTATIC_BASE_NOCTOR:
            vnf = VNF_GetsharedGcstaticBaseNoctor;
            break;
        case CORINFO_HELP_GETSHARED_NONGCSTATIC_BASE_NOCTOR:
            vnf = VNF_GetsharedNongcstaticBaseNoctor;
            break;
        case CORINFO_HELP_READYTORUN_STATIC_BASE:
            vnf = VNF_ReadyToRunStaticBase;
            break;
        case CORINFO_HELP_READYTORUN_GENERIC_STATIC_BASE:
            vnf = VNF_ReadyToRunGenericStaticBase;
            break;
        case CORINFO_HELP_GETSHARED_GCSTATIC_BASE_DYNAMICCLASS:
            vnf = VNF_GetsharedGcstaticBaseDynamicclass;
            break;
        case CORINFO_HELP_GETSHARED_NONGCSTATIC_BASE_DYNAMICCLASS:
            vnf = VNF_GetsharedNongcstaticBaseDynamicclass;
            break;
        case CORINFO_HELP_CLASSINIT_SHARED_DYNAMICCLASS:
            vnf = VNF_ClassinitSharedDynamicclass;
            break;
        case CORINFO_HELP_GETGENERICS_GCTHREADSTATIC_BASE:
            vnf = VNF_GetgenericsGcthreadstaticBase;
            break;
        case CORINFO_HELP_GETGENERICS_NONGCTHREADSTATIC_BASE:
            vnf = VNF_GetgenericsNongcthreadstaticBase;
            break;
        case CORINFO_HELP_GETSHARED_GCTHREADSTATIC_BASE:
            vnf = VNF_GetsharedGcthreadstaticBase;
            break;
        case CORINFO_HELP_GETSHARED_NONGCTHREADSTATIC_BASE:
            vnf = VNF_GetsharedNongcthreadstaticBase;
            break;
        case CORINFO_HELP_GETSHARED_GCTHREADSTATIC_BASE_NOCTOR:
            vnf = VNF_GetsharedGcthreadstaticBaseNoctor;
            break;
        case CORINFO_HELP_GETSHARED_NONGCTHREADSTATIC_BASE_NOCTOR:
            vnf = VNF_GetsharedNongcthreadstaticBaseNoctor;
            break;
        case CORINFO_HELP_GETSHARED_GCTHREADSTATIC_BASE_DYNAMICCLASS:
            vnf = VNF_GetsharedGcthreadstaticBaseDynamicclass;
            break;
        case CORINFO_HELP_GETSHARED_NONGCTHREADSTATIC_BASE_DYNAMICCLASS:
            vnf = VNF_GetsharedNongcthreadstaticBaseDynamicclass;
            break;
        case CORINFO_HELP_GETSTATICFIELDADDR_TLS:
            vnf = VNF_GetStaticAddrTLS;
            break;

        case CORINFO_HELP_RUNTIMEHANDLE_METHOD:
        case CORINFO_HELP_RUNTIMEHANDLE_METHOD_LOG:
            vnf = VNF_RuntimeHandleMethod;
            break;

        case CORINFO_HELP_READYTORUN_GENERIC_HANDLE:
            vnf = VNF_ReadyToRunGenericHandle;
            break;

        case CORINFO_HELP_RUNTIMEHANDLE_CLASS:
        case CORINFO_HELP_RUNTIMEHANDLE_CLASS_LOG:
            vnf = VNF_RuntimeHandleClass;
            break;

        case CORINFO_HELP_STRCNS:
            vnf = VNF_LazyStrCns;
            break;

        case CORINFO_HELP_CHKCASTCLASS:
        case CORINFO_HELP_CHKCASTCLASS_SPECIAL:
        case CORINFO_HELP_CHKCASTARRAY:
        case CORINFO_HELP_CHKCASTINTERFACE:
        case CORINFO_HELP_CHKCASTANY:
            vnf = VNF_CastClass;
            break;

        case CORINFO_HELP_READYTORUN_CHKCAST:
            vnf = VNF_ReadyToRunCastClass;
            break;

        case CORINFO_HELP_ISINSTANCEOFCLASS:
        case CORINFO_HELP_ISINSTANCEOFINTERFACE:
        case CORINFO_HELP_ISINSTANCEOFARRAY:
        case CORINFO_HELP_ISINSTANCEOFANY:
            vnf = VNF_IsInstanceOf;
            break;

        case CORINFO_HELP_TYPEHANDLE_TO_RUNTIMETYPE:
            vnf = VNF_TypeHandleToRuntimeType;
            break;

        case CORINFO_HELP_TYPEHANDLE_TO_RUNTIMETYPEHANDLE:
            vnf = VNF_TypeHandleToRuntimeTypeHandle;
            break;

        case CORINFO_HELP_ARE_TYPES_EQUIVALENT:
            vnf = VNF_AreTypesEquivalent;
            break;

        case CORINFO_HELP_READYTORUN_ISINSTANCEOF:
            vnf = VNF_ReadyToRunIsInstanceOf;
            break;

        case CORINFO_HELP_LDELEMA_REF:
            vnf = VNF_LdElemA;
            break;

        case CORINFO_HELP_UNBOX:
            vnf = VNF_Unbox;
            break;

        // A constant within any method.
        case CORINFO_HELP_GETCURRENTMANAGEDTHREADID:
            vnf = VNF_ManagedThreadId;
            break;

        case CORINFO_HELP_GETREFANY:
            // TODO-CQ: This should really be interpreted as just a struct field reference, in terms of values.
            vnf = VNF_GetRefanyVal;
            break;

        case CORINFO_HELP_GETCLASSFROMMETHODPARAM:
            vnf = VNF_GetClassFromMethodParam;
            break;

        case CORINFO_HELP_GETSYNCFROMCLASSHANDLE:
            vnf = VNF_GetSyncFromClassHandle;
            break;

        case CORINFO_HELP_LOOP_CLONE_CHOICE_ADDR:
            vnf = VNF_LoopCloneChoiceAddr;
            break;

        case CORINFO_HELP_BOX:
            vnf = VNF_Box;
            break;

        case CORINFO_HELP_BOX_NULLABLE:
            vnf = VNF_BoxNullable;
            break;

        default:
            unreached();
    }

    assert(vnf != VNF_Boundary);
    return vnf;
}

bool Compiler::fgValueNumberHelperCall(GenTreeCall* call)
{
    CorInfoHelpFunc helpFunc = eeGetHelperNum(call->gtCallMethHnd);

    switch (helpFunc)
    {
        case CORINFO_HELP_LNG2DBL:
        case CORINFO_HELP_ULNG2DBL:
        case CORINFO_HELP_DBL2INT:
        case CORINFO_HELP_DBL2INT_OVF:
        case CORINFO_HELP_DBL2LNG:
        case CORINFO_HELP_DBL2LNG_OVF:
        case CORINFO_HELP_DBL2UINT:
        case CORINFO_HELP_DBL2UINT_OVF:
        case CORINFO_HELP_DBL2ULNG:
        case CORINFO_HELP_DBL2ULNG_OVF:
            fgValueNumberCastHelper(call);
            return false;

        default:
            break;
    }

    bool pure        = s_helperCallProperties.IsPure(helpFunc);
    bool isAlloc     = s_helperCallProperties.IsAllocator(helpFunc);
    bool modHeap     = s_helperCallProperties.MutatesHeap(helpFunc);
    bool mayRunCctor = s_helperCallProperties.MayRunCctor(helpFunc);
    bool noThrow     = s_helperCallProperties.NoThrow(helpFunc);

    ValueNumPair vnpExc = ValueNumStore::VNPForEmptyExcSet();

    // If the JIT helper can throw an exception make sure that we fill in
    // vnpExc with a Value Number that represents the exception(s) that can be thrown.
    if (!noThrow)
    {
        // If the helper is known to only throw only one particular exception
        // we can set vnpExc to that exception, otherwise we conservatively
        // model the JIT helper as possibly throwing multiple different exceptions
        //
        switch (helpFunc)
        {
            // This helper always throws the VNF_OverflowExc exception.
            case CORINFO_HELP_OVERFLOW:
                vnpExc = vnStore->VNPExcSetSingleton(
                    vnStore->VNPairForFunc(TYP_REF, VNF_OverflowExc, vnStore->VNPForVoid()));
                break;

            default:
                // Setup vnpExc with the information that multiple different exceptions
                // could be generated by this helper
                vnpExc = vnStore->VNPExcSetSingleton(vnStore->VNPairForFunc(TYP_REF, VNF_HelperMultipleExc));
        }
    }

    ValueNumPair vnpNorm;

    if (call->TypeGet() == TYP_VOID)
    {
        vnpNorm = ValueNumStore::VNPForVoid();
    }
    else
    {
        if (pure || isAlloc)
        {
            VNFunc vnf = fgValueNumberJitHelperMethodVNFunc(helpFunc);

            if (mayRunCctor)
            {
                if ((call->gtFlags & GTF_CALL_HOISTABLE) == 0)
                {
                    modHeap = true;
                }
            }

            fgValueNumberHelperCallFunc(call, vnf, vnpExc);
            return modHeap;
        }
        else
        {
            vnpNorm.SetBoth(vnStore->VNForExpr(compCurBB, call->TypeGet()));
        }
    }

    call->gtVNPair = vnStore->VNPWithExc(vnpNorm, vnpExc);
    return modHeap;
}

//--------------------------------------------------------------------------------
// fgValueNumberAddExceptionSetForIndirection
//         - Adds the exception sets for the current tree node
//           which is performing a memory indirection operation
//
// Arguments:
//    tree       - The current GenTree node,
//                 It must be some kind of an indirection node
//                 or have an implicit indirection
//    baseAddr   - The address that we are indirecting
//
// Return Value:
//               - The tree's gtVNPair is updated to include the VNF_nullPtrExc
//                 exception set.  We calculate a base address to use as the
//                 argument to the VNF_nullPtrExc function.
//
// Notes:        - The calculation of the base address removes any constant
//                 offsets, so that obj.x and obj.y will both have obj as
//                 their base address.
//                 For arrays the base address currently includes the
//                 index calculations.
//
void Compiler::fgValueNumberAddExceptionSetForIndirection(GenTree* tree, GenTree* baseAddr)
{
    // We should have tree that a unary indirection or a tree node with an implicit indirection
    assert(tree->OperIsUnary() || tree->OperIsImplicitIndir());

    // We evaluate the baseAddr ValueNumber further in order
    // to obtain a better value to use for the null check exeception.
    //
    ValueNumPair baseVNP = baseAddr->gtVNPair;
    ValueNum     baseLVN = baseVNP.GetLiberal();
    ValueNum     baseCVN = baseVNP.GetConservative();
    ssize_t      offsetL = 0;
    ssize_t      offsetC = 0;
    VNFuncApp    funcAttr;

    while (vnStore->GetVNFunc(baseLVN, &funcAttr) && (funcAttr.m_func == (VNFunc)GT_ADD) &&
           (vnStore->TypeOfVN(baseLVN) == TYP_BYREF))
    {
        // The arguments in value numbering functions are sorted in increasing order
        // Thus either arg could be the constant.
        if (vnStore->IsVNConstant(funcAttr.m_args[0]) && varTypeIsIntegral(vnStore->TypeOfVN(funcAttr.m_args[0])))
        {
            offsetL += vnStore->CoercedConstantValue<ssize_t>(funcAttr.m_args[0]);
            baseLVN = funcAttr.m_args[1];
        }
        else if (vnStore->IsVNConstant(funcAttr.m_args[1]) && varTypeIsIntegral(vnStore->TypeOfVN(funcAttr.m_args[1])))
        {
            offsetL += vnStore->CoercedConstantValue<ssize_t>(funcAttr.m_args[1]);
            baseLVN = funcAttr.m_args[0];
        }
        else // neither argument is a constant
        {
            break;
        }

        if (fgIsBigOffset(offsetL))
        {
            // Failure: Exit this loop if we have a "big" offset

            // reset baseLVN back to the full address expression
            baseLVN = baseVNP.GetLiberal();
            break;
        }
    }

    while (vnStore->GetVNFunc(baseCVN, &funcAttr) && (funcAttr.m_func == (VNFunc)GT_ADD) &&
           (vnStore->TypeOfVN(baseCVN) == TYP_BYREF))
    {
        // The arguments in value numbering functions are sorted in increasing order
        // Thus either arg could be the constant.
        if (vnStore->IsVNConstant(funcAttr.m_args[0]) && varTypeIsIntegral(vnStore->TypeOfVN(funcAttr.m_args[0])))
        {
            offsetL += vnStore->CoercedConstantValue<ssize_t>(funcAttr.m_args[0]);
            baseCVN = funcAttr.m_args[1];
        }
        else if (vnStore->IsVNConstant(funcAttr.m_args[1]) && varTypeIsIntegral(vnStore->TypeOfVN(funcAttr.m_args[1])))
        {
            offsetC += vnStore->CoercedConstantValue<ssize_t>(funcAttr.m_args[1]);
            baseCVN = funcAttr.m_args[0];
        }
        else // neither argument is a constant
        {
            break;
        }

        if (fgIsBigOffset(offsetC))
        {
            // Failure: Exit this loop if we have a "big" offset

            // reset baseCVN back to the full address expression
            baseCVN = baseVNP.GetConservative();
            break;
        }
    }

    // Create baseVNP, from the values we just computed,
    baseVNP = ValueNumPair(baseLVN, baseCVN);

    // The exceptions in "baseVNP" should have been added to the "tree"'s set already.
    assert(vnStore->VNPExcIsSubset(vnStore->VNPExceptionSet(tree->gtVNPair), vnStore->VNPExceptionSet(baseVNP)));

    // The normal VN for base address is used to create the NullPtrExc
    ValueNumPair vnpBaseNorm = vnStore->VNPNormalPair(baseVNP);
    ValueNumPair excChkSet   = vnStore->VNPForEmptyExcSet();

    if (!vnStore->IsKnownNonNull(vnpBaseNorm.GetLiberal()))
    {
        excChkSet.SetLiberal(
            vnStore->VNExcSetSingleton(vnStore->VNForFunc(TYP_REF, VNF_NullPtrExc, vnpBaseNorm.GetLiberal())));
    }

    if (!vnStore->IsKnownNonNull(vnpBaseNorm.GetConservative()))
    {
        excChkSet.SetConservative(
            vnStore->VNExcSetSingleton(vnStore->VNForFunc(TYP_REF, VNF_NullPtrExc, vnpBaseNorm.GetConservative())));
    }

    // Add the NullPtrExc to "tree"'s value numbers.
    tree->gtVNPair = vnStore->VNPWithExc(tree->gtVNPair, excChkSet);
}

//--------------------------------------------------------------------------------
// fgValueNumberAddExceptionSetForDivison
//         - Adds the exception sets for the current tree node
//           which is performing an integer division operation
//
// Arguments:
//    tree       - The current GenTree node,
//                 It must be a node that performs an integer division
//
// Return Value:
//               - The tree's gtVNPair is updated to include
//                 VNF_DivideByZeroExc and VNF_ArithmeticExc,
//                 We will omit one or both of them when the operation
//                 has constants arguments that preclude the exception.
//
void Compiler::fgValueNumberAddExceptionSetForDivision(GenTree* tree)
{
    genTreeOps oper = tree->OperGet();

    // A Divide By Zero exception may be possible.
    // The divisor is held in tree->AsOp()->gtOp2
    //
    bool isUnsignedOper         = (oper == GT_UDIV) || (oper == GT_UMOD);
    bool needDivideByZeroExcLib = true;
    bool needDivideByZeroExcCon = true;
    bool needArithmeticExcLib   = !isUnsignedOper; // Overflow isn't possible for unsigned divide
    bool needArithmeticExcCon   = !isUnsignedOper;

    // Determine if we have a 32-bit or 64-bit divide operation
    var_types typ = genActualType(tree->TypeGet());
    assert((typ == TYP_INT) || (typ == TYP_LONG));

    // Retrieve the Norm VN for op2 to use it for the DivideByZeroExc
    ValueNumPair vnpOp2Norm   = vnStore->VNPNormalPair(tree->AsOp()->gtOp2->gtVNPair);
    ValueNum     vnOp2NormLib = vnpOp2Norm.GetLiberal();
    ValueNum     vnOp2NormCon = vnpOp2Norm.GetConservative();

    if (typ == TYP_INT)
    {
        if (vnStore->IsVNConstant(vnOp2NormLib))
        {
            INT32 kVal = vnStore->ConstantValue<INT32>(vnOp2NormLib);
            if (kVal != 0)
            {
                needDivideByZeroExcLib = false;
            }
            if (!isUnsignedOper && (kVal != -1))
            {
                needArithmeticExcLib = false;
            }
        }
        if (vnStore->IsVNConstant(vnOp2NormCon))
        {
            INT32 kVal = vnStore->ConstantValue<INT32>(vnOp2NormCon);
            if (kVal != 0)
            {
                needDivideByZeroExcCon = false;
            }
            if (!isUnsignedOper && (kVal != -1))
            {
                needArithmeticExcCon = false;
            }
        }
    }
    else // (typ == TYP_LONG)
    {
        if (vnStore->IsVNConstant(vnOp2NormLib))
        {
            INT64 kVal = vnStore->ConstantValue<INT64>(vnOp2NormLib);
            if (kVal != 0)
            {
                needDivideByZeroExcLib = false;
            }
            if (!isUnsignedOper && (kVal != -1))
            {
                needArithmeticExcLib = false;
            }
        }
        if (vnStore->IsVNConstant(vnOp2NormCon))
        {
            INT64 kVal = vnStore->ConstantValue<INT64>(vnOp2NormCon);
            if (kVal != 0)
            {
                needDivideByZeroExcCon = false;
            }
            if (!isUnsignedOper && (kVal != -1))
            {
                needArithmeticExcCon = false;
            }
        }
    }

    // Retrieve the Norm VN for op1 to use it for the ArithmeticExc
    ValueNumPair vnpOp1Norm   = vnStore->VNPNormalPair(tree->AsOp()->gtOp1->gtVNPair);
    ValueNum     vnOp1NormLib = vnpOp1Norm.GetLiberal();
    ValueNum     vnOp1NormCon = vnpOp1Norm.GetConservative();

    if (needArithmeticExcLib || needArithmeticExcCon)
    {
        if (typ == TYP_INT)
        {
            if (vnStore->IsVNConstant(vnOp1NormLib))
            {
                INT32 kVal = vnStore->ConstantValue<INT32>(vnOp1NormLib);

                if (!isUnsignedOper && (kVal != INT32_MIN))
                {
                    needArithmeticExcLib = false;
                }
            }
            if (vnStore->IsVNConstant(vnOp1NormCon))
            {
                INT32 kVal = vnStore->ConstantValue<INT32>(vnOp1NormCon);

                if (!isUnsignedOper && (kVal != INT32_MIN))
                {
                    needArithmeticExcCon = false;
                }
            }
        }
        else // (typ == TYP_LONG)
        {
            if (vnStore->IsVNConstant(vnOp1NormLib))
            {
                INT64 kVal = vnStore->ConstantValue<INT64>(vnOp1NormLib);

                if (!isUnsignedOper && (kVal != INT64_MIN))
                {
                    needArithmeticExcLib = false;
                }
            }
            if (vnStore->IsVNConstant(vnOp1NormCon))
            {
                INT64 kVal = vnStore->ConstantValue<INT64>(vnOp1NormCon);

                if (!isUnsignedOper && (kVal != INT64_MIN))
                {
                    needArithmeticExcCon = false;
                }
            }
        }
    }

    // Unpack, Norm,Exc for the tree's VN
    ValueNumPair vnpTreeNorm;
    ValueNumPair vnpTreeExc;
    ValueNumPair vnpDivZeroExc = ValueNumStore::VNPForEmptyExcSet();
    ValueNumPair vnpArithmExc  = ValueNumStore::VNPForEmptyExcSet();

    vnStore->VNPUnpackExc(tree->gtVNPair, &vnpTreeNorm, &vnpTreeExc);

    if (needDivideByZeroExcLib)
    {
        vnpDivZeroExc.SetLiberal(
            vnStore->VNExcSetSingleton(vnStore->VNForFunc(TYP_REF, VNF_DivideByZeroExc, vnOp2NormLib)));
    }
    if (needDivideByZeroExcCon)
    {
        vnpDivZeroExc.SetConservative(
            vnStore->VNExcSetSingleton(vnStore->VNForFunc(TYP_REF, VNF_DivideByZeroExc, vnOp2NormCon)));
    }
    if (needArithmeticExcLib)
    {
        vnpArithmExc.SetLiberal(
            vnStore->VNExcSetSingleton(vnStore->VNForFunc(TYP_REF, VNF_ArithmeticExc, vnOp1NormLib, vnOp2NormLib)));
    }
    if (needArithmeticExcCon)
    {
        vnpArithmExc.SetConservative(
            vnStore->VNExcSetSingleton(vnStore->VNForFunc(TYP_REF, VNF_ArithmeticExc, vnOp1NormLib, vnOp2NormCon)));
    }

    // Combine vnpDivZeroExc with the exception set of tree
    ValueNumPair newExcSet = vnStore->VNPExcSetUnion(vnpTreeExc, vnpDivZeroExc);
    // Combine vnpArithmExc with the newExcSet
    newExcSet = vnStore->VNPExcSetUnion(newExcSet, vnpArithmExc);

    // Updated VN for tree, it now includes DivideByZeroExc and/or ArithmeticExc
    tree->gtVNPair = vnStore->VNPWithExc(vnpTreeNorm, newExcSet);
}

//--------------------------------------------------------------------------------
// fgValueNumberAddExceptionSetForOverflow
//         - Adds the exception set for the current tree node
//           which is performing an overflow checking math operation
//
// Arguments:
//    tree       - The current GenTree node,
//                 It must be a node that performs an overflow
//                 checking math operation
//
// Return Value:
//               - The tree's gtVNPair is updated to include the VNF_OverflowExc
//                 exception set, except for constant VNs and those produced from identities.
//
void Compiler::fgValueNumberAddExceptionSetForOverflow(GenTree* tree)
{
    assert(tree->gtOverflowEx());

    // We should only be dealing with an Overflow checking ALU operation.
    VNFunc vnf = GetVNFuncForNode(tree);
    assert(ValueNumStore::VNFuncIsOverflowArithmetic(vnf));

    ValueNumKind vnKinds[2] = {VNK_Liberal, VNK_Conservative};
    for (ValueNumKind vnKind : vnKinds)
    {
        ValueNum vn = tree->GetVN(vnKind);

        // Unpack Norm, Exc for the current VN.
        ValueNum vnNorm;
        ValueNum vnExcSet;
        vnStore->VNUnpackExc(vn, &vnNorm, &vnExcSet);

        // Don't add exceptions if the normal VN represents a constant.
        // We only fold to constant VNs for operations that provably cannot overflow.
        if (vnStore->IsVNConstant(vnNorm))
        {
            continue;
        }

        // Don't add exceptions if the tree's normal VN has been derived from an identity.
        // This takes care of x + 0 == x, 0 + x == x, x - 0 == x, x * 1 == x, 1 * x == x.
        // The x - x == 0 and x * 0 == 0, 0 * x == 0 cases are handled by the "IsVNConstant" check above.
        if ((vnNorm == vnStore->VNNormalValue(tree->gtGetOp1()->GetVN(vnKind))) ||
            (vnNorm == vnStore->VNNormalValue(tree->gtGetOp2()->GetVN(vnKind))))
        {
            // TODO-Review: would it be acceptable to make ValueNumStore::EvalUsingMathIdentity
            // public just to assert here?
            continue;
        }

#ifdef DEBUG
        // The normal value number function should now be the same overflow checking ALU operation as 'vnf'.
        VNFuncApp normFuncApp;
        assert(vnStore->GetVNFunc(vnNorm, &normFuncApp) && (normFuncApp.m_func == vnf));
#endif // DEBUG

        // Overflow-checking operations add an overflow exception.
        // The normal result is used as the input argument for the OverflowExc.
        ValueNum vnOverflowExc = vnStore->VNExcSetSingleton(vnStore->VNForFunc(TYP_REF, VNF_OverflowExc, vnNorm));

        // Combine the new Overflow exception with the original exception set.
        vnExcSet = vnStore->VNExcSetUnion(vnExcSet, vnOverflowExc);

        // Update the VN to include the Overflow exception.
        ValueNum newVN = vnStore->VNWithExc(vnNorm, vnExcSet);
        tree->SetVN(vnKind, newVN);
    }
}

//--------------------------------------------------------------------------------
// fgValueNumberAddExceptionSetForBoundsCheck
//          - Adds the exception set for the current tree node
//            which is performing an bounds check operation
//
// Arguments:
//    tree  - The current GenTree node,
//            It must be a node that performs a bounds check operation
//
// Return Value:
//          - The tree's gtVNPair is updated to include the
//            VNF_IndexOutOfRangeExc exception set.
//
void Compiler::fgValueNumberAddExceptionSetForBoundsCheck(GenTree* tree)
{
    GenTreeBoundsChk* node = tree->AsBoundsChk();
    assert(node != nullptr);

    ValueNumPair vnpIndex  = node->GetIndex()->gtVNPair;
    ValueNumPair vnpArrLen = node->GetArrayLength()->gtVNPair;

    // Unpack, Norm,Exc for the tree's VN
    //
    ValueNumPair vnpTreeNorm;
    ValueNumPair vnpTreeExc;

    vnStore->VNPUnpackExc(tree->gtVNPair, &vnpTreeNorm, &vnpTreeExc);

    // Construct the exception set for bounds check
    ValueNumPair boundsChkExcSet = vnStore->VNPExcSetSingleton(
        vnStore->VNPairForFunc(TYP_REF, VNF_IndexOutOfRangeExc, vnStore->VNPNormalPair(vnpIndex),
                               vnStore->VNPNormalPair(vnpArrLen)));

    // Combine the new Overflow exception with the original exception set of tree
    ValueNumPair newExcSet = vnStore->VNPExcSetUnion(vnpTreeExc, boundsChkExcSet);

    // Update the VN for the tree it, the updated VN for tree
    // now includes the IndexOutOfRange exception.
    tree->gtVNPair = vnStore->VNPWithExc(vnpTreeNorm, newExcSet);
}

//--------------------------------------------------------------------------------
// fgValueNumberAddExceptionSetForCkFinite
//         - Adds the exception set for the current tree node
//           which is a CkFinite operation
//
// Arguments:
//    tree       - The current GenTree node,
//                 It must be a CkFinite node
//
// Return Value:
//               - The tree's gtVNPair is updated to include the VNF_ArithmeticExc
//                 exception set.
//
void Compiler::fgValueNumberAddExceptionSetForCkFinite(GenTree* tree)
{
    // We should only be dealing with an check finite operation.
    assert(tree->OperGet() == GT_CKFINITE);

    // Unpack, Norm,Exc for the tree's VN
    //
    ValueNumPair vnpTreeNorm;
    ValueNumPair vnpTreeExc;
    ValueNumPair newExcSet;

    vnStore->VNPUnpackExc(tree->gtVNPair, &vnpTreeNorm, &vnpTreeExc);

    // ckfinite adds an Arithmetic exception
    // The normal result is used as the input argument for the ArithmeticExc
    ValueNumPair arithmeticExcSet =
        vnStore->VNPExcSetSingleton(vnStore->VNPairForFunc(TYP_REF, VNF_ArithmeticExc, vnpTreeNorm));

    // Combine the new Arithmetic exception with the original exception set of tree
    newExcSet = vnStore->VNPExcSetUnion(vnpTreeExc, arithmeticExcSet);

    // Updated VN for tree, it now includes Arithmetic exception
    tree->gtVNPair = vnStore->VNPWithExc(vnpTreeNorm, newExcSet);
}

//--------------------------------------------------------------------------------
// fgValueNumberAddExceptionSet
//         - Adds any exception sets needed for the current tree node
//
// Arguments:
//    tree       - The current GenTree node,
//
// Return Value:
//               - The tree's gtVNPair is updated to include the exception sets.
//
// Notes:        - This method relies upon OperMayTHrow to determine if we need
//                 to add an exception set.  If OPerMayThrow returns false no
//                 exception set will be added.
//
void Compiler::fgValueNumberAddExceptionSet(GenTree* tree)
{
    if (tree->OperMayThrow(this))
    {
        switch (tree->OperGet())
        {
            case GT_CAST: // A cast with an overflow check
                break;    // Already handled by VNPairForCast()

            case GT_ADD: // An Overflow checking ALU operation
            case GT_SUB:
            case GT_MUL:
                assert(tree->gtOverflowEx());
                fgValueNumberAddExceptionSetForOverflow(tree);
                break;

            case GT_DIV:
            case GT_UDIV:
            case GT_MOD:
            case GT_UMOD:
                fgValueNumberAddExceptionSetForDivision(tree);
                break;

            case GT_BOUNDS_CHECK:
                fgValueNumberAddExceptionSetForBoundsCheck(tree);
                break;

            case GT_LCLHEAP:
                // It is not necessary to model the StackOverflow exception for GT_LCLHEAP
                break;

            case GT_INTRINSIC:
                assert(tree->AsIntrinsic()->gtIntrinsicName == NI_System_Object_GetType);
                fgValueNumberAddExceptionSetForIndirection(tree, tree->AsIntrinsic()->gtGetOp1());
                break;

            case GT_IND:
            case GT_BLK:
            case GT_OBJ:
            case GT_NULLCHECK:
                fgValueNumberAddExceptionSetForIndirection(tree, tree->AsIndir()->Addr());
                break;

            case GT_ARR_LENGTH:
                fgValueNumberAddExceptionSetForIndirection(tree, tree->AsArrLen()->ArrRef());
                break;

            case GT_ARR_ELEM:
                fgValueNumberAddExceptionSetForIndirection(tree, tree->AsArrElem()->gtArrObj);
                break;

            case GT_ARR_INDEX:
                fgValueNumberAddExceptionSetForIndirection(tree, tree->AsArrIndex()->ArrObj());
                break;

            case GT_ARR_OFFSET:
                fgValueNumberAddExceptionSetForIndirection(tree, tree->AsArrOffs()->gtArrObj);
                break;

            case GT_CKFINITE:
                fgValueNumberAddExceptionSetForCkFinite(tree);
                break;

#ifdef FEATURE_HW_INTRINSICS
            case GT_HWINTRINSIC:
                // ToDo: model the exceptions for Intrinsics
                break;
#endif // FEATURE_HW_INTRINSICS

            default:
                assert(!"Handle this oper in fgValueNumberAddExceptionSet");
                break;
        }
    }
}

#ifdef DEBUG
//------------------------------------------------------------------------
// fgDebugCheckExceptionSets: Verify the exception sets on trees.
//
// This function checks that the node's exception set is a superset of
// the exception sets of its operands.
//
void Compiler::fgDebugCheckExceptionSets()
{
    struct ExceptionSetsChecker
    {
        static void CheckTree(GenTree* tree, ValueNumStore* vnStore)
        {
            // We will fail to VN some PHI_ARGs - their values may not
            // be known at the point we number them because of loops.
            assert(tree->gtVNPair.BothDefined() || tree->OperIs(GT_PHI_ARG));

            ValueNumPair operandsExcSet = vnStore->VNPForEmptyExcSet();
            tree->VisitOperands([&](GenTree* operand) -> GenTree::VisitResult {

                CheckTree(operand, vnStore);

                ValueNumPair operandVNP = operand->gtVNPair.BothDefined() ? operand->gtVNPair : vnStore->VNPForVoid();
                operandsExcSet          = vnStore->VNPUnionExcSet(operandVNP, operandsExcSet);

                return GenTree::VisitResult::Continue;
            });

            // Currently, we fail to properly maintain the exception sets for trees with user calls.
            if ((tree->gtFlags & GTF_CALL) != 0)
            {
                return;
            }

            ValueNumPair nodeExcSet = vnStore->VNPExceptionSet(tree->gtVNPair);
            assert(vnStore->VNExcIsSubset(nodeExcSet.GetLiberal(), operandsExcSet.GetLiberal()));
            assert(vnStore->VNExcIsSubset(nodeExcSet.GetConservative(), operandsExcSet.GetConservative()));
        }
    };

    for (BasicBlock* const block : Blocks())
    {
        for (Statement* const stmt : block->Statements())
        {
            // Exclude statements VN hasn't visited for whichever reason...
            if (stmt->GetRootNode()->GetVN(VNK_Liberal) == ValueNumStore::NoVN)
            {
                continue;
            }

            ExceptionSetsChecker::CheckTree(stmt->GetRootNode(), vnStore);
        }
    }
}

//------------------------------------------------------------------------
// fgDebugCheckValueNumberedTree: Verify proper numbering for "tree".
//
// Currently only checks that we have not forgotten to add a zero-offset
// field sequence to "tree"'s value number.
//
// Arguments:
//    tree - The tree, that has just been numbered, to check
//
void Compiler::fgDebugCheckValueNumberedTree(GenTree* tree)
{
    FieldSeqNode* zeroOffsetFldSeq;
    if (GetZeroOffsetFieldMap()->Lookup(tree, &zeroOffsetFldSeq))
    {
        // Empty field sequences should never be recorded in the map.
        assert(zeroOffsetFldSeq != nullptr);

        ValueNum vns[] = {tree->GetVN(VNK_Liberal), tree->GetVN(VNK_Conservative)};
        for (ValueNum vn : vns)
        {
            VNFuncApp vnFunc;
            if (vnStore->GetVNFunc(vn, &vnFunc))
            {
                FieldSeqNode* fullFldSeq;
                switch (vnFunc.m_func)
                {
                    case VNF_PtrToLoc:
                    case VNF_PtrToStatic:
                        fullFldSeq = vnStore->FieldSeqVNToFieldSeq(vnFunc.m_args[1]);
                        break;

                    case VNF_PtrToArrElem:
                        fullFldSeq = vnStore->FieldSeqVNToFieldSeq(vnFunc.m_args[3]);
                        break;

                    default:
                        continue;
                }

                // Verify that the "fullFldSeq" we have just collected is of the
                // form "[outer fields, zeroOffsetFldSeq]", or is "NotAField".
                if (fullFldSeq == FieldSeqStore::NotAField())
                {
                    continue;
                }

                // This check relies on the canonicality of field sequences.
                FieldSeqNode* fldSeq                = fullFldSeq;
                bool          zeroOffsetFldSeqFound = false;
                while (fldSeq != nullptr)
                {
                    if (fldSeq == zeroOffsetFldSeq)
                    {
                        zeroOffsetFldSeqFound = true;
                        break;
                    }

                    fldSeq = fldSeq->m_next;
                }

                assert(zeroOffsetFldSeqFound);
            }
        }
    }
}

// This method asserts that SSA name constraints specified are satisfied.
// Until we figure out otherwise, all VN's are assumed to be liberal.
// TODO-Cleanup: new JitTestLabels for lib vs cons vs both VN classes?
void Compiler::JitTestCheckVN()
{
    typedef JitHashTable<ssize_t, JitSmallPrimitiveKeyFuncs<ssize_t>, ValueNum>  LabelToVNMap;
    typedef JitHashTable<ValueNum, JitSmallPrimitiveKeyFuncs<ValueNum>, ssize_t> VNToLabelMap;

    // If we have no test data, early out.
    if (m_nodeTestData == nullptr)
    {
        return;
    }

    NodeToTestDataMap* testData = GetNodeTestData();

    // First we have to know which nodes in the tree are reachable.
    typedef JitHashTable<GenTree*, JitPtrKeyFuncs<GenTree>, int> NodeToIntMap;
    NodeToIntMap* reachable = FindReachableNodesInNodeTestData();

    LabelToVNMap* labelToVN = new (getAllocatorDebugOnly()) LabelToVNMap(getAllocatorDebugOnly());
    VNToLabelMap* vnToLabel = new (getAllocatorDebugOnly()) VNToLabelMap(getAllocatorDebugOnly());

    if (verbose)
    {
        printf("\nJit Testing: Value numbering.\n");
    }
    for (NodeToTestDataMap::KeyIterator ki = testData->Begin(); !ki.Equal(testData->End()); ++ki)
    {
        TestLabelAndNum tlAndN;
        GenTree*        node   = ki.Get();
        ValueNum        nodeVN = node->GetVN(VNK_Liberal);

        bool b = testData->Lookup(node, &tlAndN);
        assert(b);
        if (tlAndN.m_tl == TL_VN || tlAndN.m_tl == TL_VNNorm)
        {
            int dummy;
            if (!reachable->Lookup(node, &dummy))
            {
                printf("Node ");
                Compiler::printTreeID(node);
                printf(" had a test constraint declared, but has become unreachable at the time the constraint is "
                       "tested.\n"
                       "(This is probably as a result of some optimization -- \n"
                       "you may need to modify the test case to defeat this opt.)\n");
                assert(false);
            }

            if (verbose)
            {
                printf("  Node ");
                Compiler::printTreeID(node);
                printf(" -- VN class %d.\n", tlAndN.m_num);
            }

            if (tlAndN.m_tl == TL_VNNorm)
            {
                nodeVN = vnStore->VNNormalValue(nodeVN);
            }

            ValueNum vn;
            if (labelToVN->Lookup(tlAndN.m_num, &vn))
            {
                if (verbose)
                {
                    printf("      Already in hash tables.\n");
                }
                // The mapping(s) must be one-to-one: if the label has a mapping, then the ssaNm must, as well.
                ssize_t num2;
                bool    found = vnToLabel->Lookup(vn, &num2);
                assert(found);
                // And the mappings must be the same.
                if (tlAndN.m_num != num2)
                {
                    printf("Node: ");
                    Compiler::printTreeID(node);
                    printf(", with value number " FMT_VN ", was declared in VN class %d,\n", nodeVN, tlAndN.m_num);
                    printf("but this value number " FMT_VN
                           " has already been associated with a different SSA name class: %d.\n",
                           vn, num2);
                    assert(false);
                }
                // And the current node must be of the specified SSA family.
                if (nodeVN != vn)
                {
                    printf("Node: ");
                    Compiler::printTreeID(node);
                    printf(", " FMT_VN " was declared in SSA name class %d,\n", nodeVN, tlAndN.m_num);
                    printf("but that name class was previously bound to a different value number: " FMT_VN ".\n", vn);
                    assert(false);
                }
            }
            else
            {
                ssize_t num;
                // The mapping(s) must be one-to-one: if the label has no mapping, then the ssaNm may not, either.
                if (vnToLabel->Lookup(nodeVN, &num))
                {
                    printf("Node: ");
                    Compiler::printTreeID(node);
                    printf(", " FMT_VN " was declared in value number class %d,\n", nodeVN, tlAndN.m_num);
                    printf(
                        "but this value number has already been associated with a different value number class: %d.\n",
                        num);
                    assert(false);
                }
                // Add to both mappings.
                labelToVN->Set(tlAndN.m_num, nodeVN);
                vnToLabel->Set(nodeVN, tlAndN.m_num);
                if (verbose)
                {
                    printf("      added to hash tables.\n");
                }
            }
        }
    }
}

void Compiler::vnpPrint(ValueNumPair vnp, unsigned level)
{
    if (vnp.BothEqual())
    {
        vnPrint(vnp.GetLiberal(), level);
    }
    else
    {
        printf("<l:");
        vnPrint(vnp.GetLiberal(), level);
        printf(", c:");
        vnPrint(vnp.GetConservative(), level);
        printf(">");
    }
}

void Compiler::vnPrint(ValueNum vn, unsigned level)
{
    if (ValueNumStore::isReservedVN(vn))
    {
        printf(ValueNumStore::reservedName(vn));
    }
    else
    {
        printf(FMT_VN, vn);
        if (level > 0)
        {
            vnStore->vnDump(this, vn);
        }
    }
}

#endif // DEBUG

// Methods of ValueNumPair.
ValueNumPair::ValueNumPair() : m_liberal(ValueNumStore::NoVN), m_conservative(ValueNumStore::NoVN)
{
}

bool ValueNumPair::BothDefined() const
{
    return (m_liberal != ValueNumStore::NoVN) && (m_conservative != ValueNumStore::NoVN);
}<|MERGE_RESOLUTION|>--- conflicted
+++ resolved
@@ -7765,16 +7765,7 @@
             // Should not have been recorded as updating the GC heap.
             assert(!GetMemorySsaMap(GcHeap)->Lookup(tree));
 
-<<<<<<< HEAD
-            unsigned      lhsLclNum    = lclVarTree->GetLclNum();
-            FieldSeqNode* lhsFldSeq    = nullptr;
-            unsigned      lclDefSsaNum = GetSsaNumForLocalVarDef(lclVarTree);
-            LclVarDsc*    lhsVarDsc    = lvaGetDesc(lhsLclNum);
-            // If it's excluded from SSA, don't need to do anything.
-            if (lvaInSsa(lhsLclNum) && lclDefSsaNum != SsaConfig::RESERVED_SSA_NUM)
-=======
             if (lclDefSsaNum != SsaConfig::RESERVED_SSA_NUM)
->>>>>>> eb51b02b
             {
                 ValueNumPair newLhsVNPair;
                 // Is this a full definition?
@@ -7848,56 +7839,6 @@
                 tree->gtVNPair.SetBoth(vnStore->VNForExpr(compCurBB, lhs->TypeGet()));
             }
 
-<<<<<<< HEAD
-                // Now we need to get the proper RHS.
-                GenTreeLclVarCommon* rhsLclVarTree = nullptr;
-                LclVarDsc*           rhsVarDsc     = nullptr;
-                FieldSeqNode*        rhsFldSeq     = nullptr;
-                ValueNumPair         rhsVNPair;
-                bool                 isNewUniq = false;
-                if (!rhs->OperIsIndir())
-                {
-                    if (rhs->IsLocalExpr(this, &rhsLclVarTree, &rhsFldSeq))
-                    {
-                        unsigned rhsLclNum = rhsLclVarTree->GetLclNum();
-                        rhsVarDsc          = &lvaTable[rhsLclNum];
-                        if (!lvaInSsa(rhsLclNum) || !rhsLclVarTree->HasSsaName() ||
-                            rhsFldSeq == FieldSeqStore::NotAField())
-                        {
-                            rhsVNPair.SetBoth(vnStore->VNForExpr(compCurBB, rhsLclVarTree->TypeGet()));
-                            isNewUniq = true;
-                        }
-                        else
-                        {
-                            rhsVNPair         = rhsVarDsc->GetPerSsaData(rhsLclVarTree->GetSsaNum())->m_vnPair;
-                            var_types indType = rhsLclVarTree->TypeGet();
-
-                            rhsVNPair = vnStore->VNPairApplySelectors(rhsVNPair, rhsFldSeq, indType);
-                        }
-                    }
-                    else
-                    {
-                        isNewUniq = true;
-                    }
-                }
-                else
-                {
-                    GenTree*  srcAddr = rhs->AsIndir()->Addr();
-                    VNFuncApp srcAddrFuncApp;
-                    if (srcAddr->IsLocalAddrExpr(this, &rhsLclVarTree, &rhsFldSeq))
-                    {
-                        unsigned rhsLclNum = rhsLclVarTree->GetLclNum();
-                        rhsVarDsc          = &lvaTable[rhsLclNum];
-                        if (!lvaInSsa(rhsLclNum) || !rhsLclVarTree->HasSsaName() ||
-                            rhsFldSeq == FieldSeqStore::NotAField())
-                        {
-                            isNewUniq = true;
-                        }
-                        else
-                        {
-                            rhsVNPair         = rhsVarDsc->GetPerSsaData(rhsLclVarTree->GetSsaNum())->m_vnPair;
-                            var_types indType = rhsLclVarTree->TypeGet();
-=======
             GenTree* arg = lhs->AsOp()->gtOp1;
 
             // Indicates whether the argument of the IND is the address of a local.
@@ -7917,7 +7858,6 @@
                     assert(arg->gtVNPair.BothEqual()); // If it's a PtrToLoc, lib/cons shouldn't differ.
                     assert(vnStore->IsVNConstant(funcApp.m_args[0]));
                     unsigned lclNum = vnStore->ConstantValue<unsigned>(funcApp.m_args[0]);
->>>>>>> eb51b02b
 
                     wasLocal = true;
 
@@ -8013,20 +7953,7 @@
                 GenTree*      baseAddr = nullptr;
                 FieldSeqNode* fldSeq   = nullptr;
 
-<<<<<<< HEAD
-                if (!isNewUniq && (lclVarTree != nullptr) && (rhsLclVarTree != nullptr))
-                {
-                    isNewUniq = fgValueNumberIsStructReinterpretation(lclVarTree, rhsLclVarTree);
-                }
-
-                if (isNewUniq)
-                {
-                    rhsVNPair.SetBoth(vnStore->VNForExpr(compCurBB, lclVarTree->TypeGet()));
-                }
-                else // We will assign rhsVNPair into a map[lhsFldSeq]
-=======
                 if (argIsVNFunc && funcApp.m_func == VNF_PtrToStatic)
->>>>>>> eb51b02b
                 {
                     FieldSeqNode* fldSeq = vnStore->FieldSeqVNToFieldSeq(funcApp.m_args[1]);
                     assert(fldSeq != nullptr); // We should never see an empty sequence here.
@@ -8039,24 +7966,11 @@
                     }
                     else
                     {
-<<<<<<< HEAD
-                        ValueNumPair oldLhsVNPair = lhsVarDsc->GetPerSsaData(lclVarTree->GetSsaNum())->m_vnPair;
-                        rhsVNPair = vnStore->VNPairApplySelectorsAssign(oldLhsVNPair, lhsFldSeq, rhsVNPair,
-                                                                        lclVarTree->TypeGet(), compCurBB);
-                    }
-                }
-
-                lhsVarDsc->GetPerSsaData(lclDefSsaNum)->m_vnPair = vnStore->VNPNormalPair(rhsVNPair);
-
-#ifdef DEBUG
-                if (verbose)
-=======
                         fgMutateGcHeap(tree DEBUGARG("indirect store at NotAField PtrToStatic address"));
                     }
                 }
                 // Is the LHS an array index expression?
                 else if (argIsVNFunc && funcApp.m_func == VNF_PtrToArrElem)
->>>>>>> eb51b02b
                 {
                     CORINFO_CLASS_HANDLE elemTypeEq =
                         CORINFO_CLASS_HANDLE(vnStore->ConstantValue<ssize_t>(funcApp.m_args[0]));
@@ -8071,115 +7985,6 @@
                         printf(" assigns to an array element:\n");
                     }
 #endif // DEBUG
-<<<<<<< HEAD
-            }
-            else if (lvaVarAddrExposed(lhsLclNum))
-            {
-                fgMutateAddressExposedLocal(tree DEBUGARG("COPYBLK - address-exposed local"));
-            }
-            else
-            {
-                JITDUMP("LHS V%02u not in ssa at [%06u], so no VN assigned\n", lhsLclNum, dspTreeID(lclVarTree));
-            }
-        }
-        else
-        {
-            // For now, arbitrary side effect on GcHeap/ByrefExposed.
-            // TODO-CQ: Why not be complete, and get this case right?
-            fgMutateGcHeap(tree DEBUGARG("COPYBLK - non local"));
-        }
-        // Copyblock's are of type void.  Give them the void "value" -- they may occur in argument lists, which we want
-        // to be able to give VN's to.
-        tree->gtVNPair.SetBoth(ValueNumStore::VNForVoid());
-    }
-}
-
-//------------------------------------------------------------------------
-// fgValueNumberIsStructReinterpretation: Checks if there is a struct reinterpretation that prevent VN propagation.
-//
-// Arguments:
-//    lhsLclVarTree - a lcl var tree on the lhs of the asg;
-//    rhsLclVarTree - a lcl var tree on the rhs of the asg;
-//
-// Return Value:
-//    True if the locals have different struct types and VN can't use rhs VN for lhs VN.
-//    False if locals have the same struct type or if this ASG is not a struct ASG.
-//
-bool Compiler::fgValueNumberIsStructReinterpretation(GenTreeLclVarCommon* lhsLclVarTree,
-                                                     GenTreeLclVarCommon* rhsLclVarTree)
-{
-    assert(lhsLclVarTree != nullptr);
-    assert(rhsLclVarTree != nullptr);
-
-    if (rhsLclVarTree->TypeGet() == TYP_STRUCT)
-    {
-        if (rhsLclVarTree->TypeGet() == lhsLclVarTree->TypeGet())
-        {
-            if (lhsLclVarTree->isLclField() || rhsLclVarTree->isLclField())
-            {
-                // Jit does not have a real support for `LCL_FLD struct [FldSeq]` because it can't determinate their
-                // size
-                // when the fieldSeq is `NotAField`, but by mistake we could have
-                // `BLK(ADDR byref(LCL_FLD struct Fseq[]))` nowadays in out IR.
-                // Generate a unique VN for now, it currently won't match the other side,
-                // otherwise we would not have 'OBJ struct2 (ADDR(LCL_FLD struct1))` cast.
-                return true;
-            }
-
-            assert(lhsLclVarTree->OperIs(GT_LCL_VAR));
-            assert(rhsLclVarTree->OperIs(GT_LCL_VAR));
-
-            const LclVarDsc* lhsVarDsc = lvaGetDesc(lhsLclVarTree);
-            const LclVarDsc* rhsVarDsc = lvaGetDesc(rhsLclVarTree);
-            assert(rhsVarDsc->TypeGet() == TYP_STRUCT);
-            assert(lhsVarDsc->TypeGet() == TYP_STRUCT);
-
-            CORINFO_CLASS_HANDLE rhsStructHnd = rhsVarDsc->GetStructHnd();
-            CORINFO_CLASS_HANDLE lhsStructHnd = lhsVarDsc->GetStructHnd();
-
-            if (rhsStructHnd != lhsStructHnd)
-            {
-                // This can occur for nested structs or for unsafe casts, when we have IR like
-                // struct1 = struct2.
-                // Use an unique value number for the old map, as we don't have information about
-                // the dst field values using dst FIELD_HANDLE.
-                // Note that other asignments, like struct1 = IND struct(ADDR(LCL_VAR long))
-                // will be handled in `VNPairApplySelectorsAssign`, here we care only about
-                // `LCL_VAR structX = (*)LCL_VAR structY` cases.
-                JITDUMP("    *** Different struct handles for Dst/Src of COPYBLK\n");
-                return true;
-            }
-        }
-    }
-
-    return false;
-}
-
-void Compiler::fgValueNumberTree(GenTree* tree)
-{
-    genTreeOps oper = tree->OperGet();
-
-#ifdef FEATURE_SIMD
-    if ((JitConfig.JitDisableSimdVN() & 1) == 1)
-    {
-        // This Jit Config forces the previous behavior of value numbering for SIMD nodes
-        if (oper == GT_SIMD)
-        {
-            tree->gtVNPair.SetBoth(vnStore->VNForExpr(compCurBB, TYP_UNKNOWN));
-            return;
-        }
-    }
-#endif // FEATURE_SIMD
-
-#ifdef FEATURE_HW_INTRINSICS
-    if ((JitConfig.JitDisableSimdVN() & 2) == 2)
-    {
-        // This Jit Config forces the previous behavior of value numbering for HW Intrinsic nodes
-        if (oper == GT_HWINTRINSIC)
-        {
-            tree->gtVNPair.SetBoth(vnStore->VNForExpr(compCurBB, TYP_UNKNOWN));
-=======
->>>>>>> eb51b02b
 
                     ValueNum heapVN = fgValueNumberArrIndexAssign(elemTypeEq, arrVN, inxVN, fldSeq,
                                                                   rhsVNPair.GetLiberal(), lhs->TypeGet());
@@ -8454,54 +8259,6 @@
 
             lhsVarDsc->GetPerSsaData(lclDefSsaNum)->m_vnPair = newLhsLclVNPair;
 
-<<<<<<< HEAD
-                                if (arg->DefinesLocalAddr(this, genTypeSize(lhs->TypeGet()), &lclVarTree, &isEntire) &&
-                                    lclVarTree->HasSsaName())
-                                {
-                                    // The local #'s should agree.
-                                    assert(lclNum == lclVarTree->GetLclNum());
-
-                                    if (fieldSeq == FieldSeqStore::NotAField())
-                                    {
-                                        assert(!isEntire && "did not expect an entire NotAField write.");
-                                        // We don't know where we're storing, so give the local a new, unique VN.
-                                        // Do this by considering it an "entire" assignment, with an unknown RHS.
-                                        isEntire = true;
-                                        rhsVNPair.SetBoth(vnStore->VNForExpr(compCurBB, lclVarTree->TypeGet()));
-                                    }
-                                    else if ((fieldSeq == nullptr) && !isEntire)
-                                    {
-                                        // It is a partial store of a LCL_VAR without using LCL_FLD.
-                                        // Generate a unique VN.
-                                        isEntire = true;
-                                        rhsVNPair.SetBoth(vnStore->VNForExpr(compCurBB, lclVarTree->TypeGet()));
-                                    }
-
-                                    ValueNumPair newLhsVNPair;
-                                    if (isEntire)
-                                    {
-                                        newLhsVNPair = rhsVNPair;
-                                    }
-                                    else
-                                    {
-                                        // Don't use the lclVarTree's VN: if it's a local field, it will
-                                        // already be dereferenced by it's field sequence.
-                                        ValueNumPair oldLhsVNPair = lvaTable[lclVarTree->GetLclNum()]
-                                                                        .GetPerSsaData(lclVarTree->GetSsaNum())
-                                                                        ->m_vnPair;
-                                        newLhsVNPair =
-                                            vnStore->VNPairApplySelectorsAssign(oldLhsVNPair, fieldSeq, rhsVNPair,
-                                                                                lhs->TypeGet(), compCurBB);
-                                    }
-
-                                    unsigned lclDefSsaNum = GetSsaNumForLocalVarDef(lclVarTree);
-
-                                    if (lclDefSsaNum != SsaConfig::RESERVED_SSA_NUM)
-                                    {
-                                        lvaTable[lclNum].GetPerSsaData(lclDefSsaNum)->m_vnPair = newLhsVNPair;
-                                        wasInSsa                                               = true;
-=======
->>>>>>> eb51b02b
 #ifdef DEBUG
             if (verbose)
             {
@@ -10450,40 +10207,6 @@
         case CORINFO_HELP_ULMOD:
             vnf = VNFunc(GT_UMOD);
             break;
-<<<<<<< HEAD
-
-        case CORINFO_HELP_LNG2DBL:
-            vnf = VNF_Lng2Dbl;
-            break;
-        case CORINFO_HELP_ULNG2DBL:
-            vnf = VNF_ULng2Dbl;
-            break;
-        case CORINFO_HELP_DBL2INT:
-            vnf = VNF_Dbl2Int;
-            break;
-        case CORINFO_HELP_DBL2INT_OVF:
-            vnf = VNF_Dbl2IntOvf;
-            break;
-        case CORINFO_HELP_DBL2LNG:
-            vnf = VNF_Dbl2Lng;
-            break;
-        case CORINFO_HELP_DBL2LNG_OVF:
-            vnf = VNF_Dbl2LngOvf;
-            break;
-        case CORINFO_HELP_DBL2UINT:
-            vnf = VNF_Dbl2UInt;
-            break;
-        case CORINFO_HELP_DBL2UINT_OVF:
-            vnf = VNF_Dbl2UIntOvf;
-            break;
-        case CORINFO_HELP_DBL2ULNG:
-            vnf = VNF_Dbl2ULng;
-            break;
-        case CORINFO_HELP_DBL2ULNG_OVF:
-            vnf = VNF_Dbl2ULngOvf;
-            break;
-=======
->>>>>>> eb51b02b
         case CORINFO_HELP_FLTREM:
             vnf = VNFunc(GT_MOD);
             break;
