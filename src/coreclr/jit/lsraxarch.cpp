// Licensed to the .NET Foundation under one or more agreements.
// The .NET Foundation licenses this file to you under the MIT license.

/*XXXXXXXXXXXXXXXXXXXXXXXXXXXXXXXXXXXXXXXXXXXXXXXXXXXXXXXXXXXXXXXXXXXXXXXXXXXXX
XXXXXXXXXXXXXXXXXXXXXXXXXXXXXXXXXXXXXXXXXXXXXXXXXXXXXXXXXXXXXXXXXXXXXXXXXXXXXXX
XX                                                                           XX
XX                    Register Requirements for AMD64                        XX
XX                                                                           XX
XX  This encapsulates all the logic for setting register requirements for    XX
XX  the AMD64 architecture.                                                  XX
XX                                                                           XX
XX                                                                           XX
XXXXXXXXXXXXXXXXXXXXXXXXXXXXXXXXXXXXXXXXXXXXXXXXXXXXXXXXXXXXXXXXXXXXXXXXXXXXXXX
XXXXXXXXXXXXXXXXXXXXXXXXXXXXXXXXXXXXXXXXXXXXXXXXXXXXXXXXXXXXXXXXXXXXXXXXXXXXXXX
*/

#include "jitpch.h"
#ifdef _MSC_VER
#pragma hdrstop
#endif

#ifdef TARGET_XARCH

#include "jit.h"
#include "sideeffects.h"
#include "lower.h"

//------------------------------------------------------------------------
// BuildNode: Build the RefPositions for a node
//
// Arguments:
//    treeNode - the node of interest
//
// Return Value:
//    The number of sources consumed by this node.
//
// Notes:
// Preconditions:
//    LSRA Has been initialized.
//
// Postconditions:
//    RefPositions have been built for all the register defs and uses required
//    for this node.
//
int LinearScan::BuildNode(GenTree* tree)
{
    assert(!tree->isContained());
    int          srcCount;
    int          dstCount      = 0;
    bool         isLocalDefUse = false;

    // Reset the build-related members of LinearScan.
    clearBuildState();

    // Set the default dstCount. This may be modified below.
    if (tree->IsValue())
    {
        dstCount = 1;
        if (tree->IsUnusedValue())
        {
            isLocalDefUse = true;
        }
    }
    else
    {
        dstCount = 0;
    }

    // floating type generates AVX instruction (vmovss etc.), set the flag
    if (!varTypeUsesIntReg(tree->TypeGet()))
    {
        SetContainsAVXFlags();
    }

    switch (tree->OperGet())
    {
        default:
            srcCount = BuildSimple(tree);
            break;

        case GT_LCL_VAR:
            // We make a final determination about whether a GT_LCL_VAR is a candidate or contained
            // after liveness. In either case we don't build any uses or defs. Otherwise, this is a
            // load of a stack-based local into a register and we'll fall through to the general
            // local case below.
            if (checkContainedOrCandidateLclVar(tree->AsLclVar()))
            {
                return 0;
            }
            FALLTHROUGH;

        case GT_LCL_FLD:
        {
            srcCount = 0;

#ifdef FEATURE_SIMD
            if (tree->TypeIs(TYP_SIMD12) && tree->OperIs(GT_STORE_LCL_FLD))
            {
                if (!tree->AsLclFld()->Data()->IsVectorZero())
                {
                    // GT_STORE_LCL_FLD needs an internal register, when the
                    // data is not zero, so the upper 4 bytes can be extracted

                    buildInternalFloatRegisterDefForNode(tree);
                    buildInternalRegisterUses();
                }
            }
#endif // FEATURE_SIMD

            BuildDef(tree);
        }
        break;

        case GT_STORE_LCL_FLD:
        case GT_STORE_LCL_VAR:
            if (tree->IsMultiRegLclVar() && isCandidateMultiRegLclVar(tree->AsLclVar()))
            {
                dstCount = compiler->lvaGetDesc(tree->AsLclVar())->lvFieldCnt;
            }
            srcCount = BuildStoreLoc(tree->AsLclVarCommon());
            break;

        case GT_FIELD_LIST:
            // These should always be contained. We don't correctly allocate or
            // generate code for a non-contained GT_FIELD_LIST.
            noway_assert(!"Non-contained GT_FIELD_LIST");
            srcCount = 0;
            break;

        case GT_NO_OP:
        case GT_START_NONGC:
            srcCount = 0;
            assert(dstCount == 0);
            break;

        case GT_START_PREEMPTGC:
            // This kills GC refs in callee save regs
            srcCount = 0;
            assert(dstCount == 0);
            BuildKills(tree, AllRegsMask());
            break;

        case GT_PROF_HOOK:
        {
            srcCount = 0;
            assert(dstCount == 0);
            AllRegsMask killMask = getKillSetForProfilerHook();
            BuildKills(tree, killMask);
            break;
        }

        case GT_CNS_INT:
        case GT_CNS_LNG:
        case GT_CNS_DBL:
        case GT_CNS_VEC:
        {
            srcCount = 0;

            assert(dstCount == 1);
            assert(!tree->IsReuseRegVal());

            RefPosition* def               = BuildDef(tree);
            def->getInterval()->isConstant = true;
            break;
        }

#if !defined(TARGET_64BIT)

        case GT_LONG:
            assert(tree->IsUnusedValue()); // Contained nodes are already processed, only unused GT_LONG can reach here.
            // An unused GT_LONG node needs to consume its sources, but need not produce a register.
            tree->gtType = TYP_VOID;
            tree->ClearUnusedValue();
            isLocalDefUse = false;
            srcCount      = 2;
            dstCount      = 0;
            BuildUse(tree->gtGetOp1());
            BuildUse(tree->gtGetOp2());
            break;

#endif // !defined(TARGET_64BIT)

        case GT_BOX:
        case GT_COMMA:
        case GT_QMARK:
        case GT_COLON:
            srcCount = 0;
            unreached();
            break;

        case GT_RETURN:
        {
            srcCount = BuildReturn(tree);
            AllRegsMask killMask = getKillSetForReturn();
            BuildKills(tree, killMask);
            break;
        }

        case GT_RETFILT:
            assert(dstCount == 0);
            if (tree->TypeGet() == TYP_VOID)
            {
                srcCount = 0;
            }
            else
            {
                assert(tree->TypeGet() == TYP_INT);
                srcCount = 1;
                BuildUse(tree->gtGetOp1(), RBM_INTRET);
            }
            break;

        case GT_NOP:
            srcCount = 0;
            assert(tree->TypeIs(TYP_VOID));
            assert(dstCount == 0);
            break;

        case GT_KEEPALIVE:
            assert(dstCount == 0);
            srcCount = BuildOperandUses(tree->gtGetOp1());
            break;

        case GT_JTRUE:
            BuildOperandUses(tree->gtGetOp1(), RBM_NONE);
            srcCount = 1;
            break;

        case GT_JCC:
            srcCount = 0;
            assert(dstCount == 0);
            break;

        case GT_SETCC:
            srcCount = 0;
            assert(dstCount == 1);
            // This defines a byte value (note that on x64 allByteRegs() is defined as RBM_ALLINT).
            BuildDef(tree, allByteRegs());
            break;

        case GT_SELECT:
            assert(dstCount == 1);
            srcCount = BuildSelect(tree->AsConditional());
            break;

        case GT_SELECTCC:
            assert(dstCount == 1);
            srcCount = BuildSelect(tree->AsOp());
            break;

        case GT_JMP:
            srcCount = 0;
            assert(dstCount == 0);
            break;

        case GT_SWITCH:
            // This should never occur since switch nodes must not be visible at this
            // point in the JIT.
            srcCount = 0;
            noway_assert(!"Switch must be lowered at this point");
            break;

        case GT_JMPTABLE:
            srcCount = 0;
            assert(dstCount == 1);
            BuildDef(tree);
            break;

        case GT_SWITCH_TABLE:
        {
            assert(dstCount == 0);
            buildInternalIntRegisterDefForNode(tree);
            srcCount = BuildBinaryUses(tree->AsOp());
            buildInternalRegisterUses();
            assert(srcCount == 2);
        }
        break;

#if !defined(TARGET_64BIT)
        case GT_ADD_LO:
        case GT_ADD_HI:
        case GT_SUB_LO:
        case GT_SUB_HI:
#endif
        case GT_ADD:
        case GT_SUB:
        case GT_AND:
        case GT_OR:
        case GT_XOR:
            srcCount = BuildBinaryUses(tree->AsOp());
            assert(dstCount == 1);
            BuildDef(tree);
            break;

        case GT_RETURNTRAP:
        {
            // This just turns into a compare of its child with an int + a conditional call.
            RefPosition* internalDef = buildInternalIntRegisterDefForNode(tree);
            srcCount                 = BuildOperandUses(tree->gtGetOp1());
            buildInternalRegisterUses();
            AllRegsMask killMask = compiler->compHelperCallKillSet(CORINFO_HELP_STOP_FOR_GC);
            BuildKills(tree, killMask);
        }
        break;

        case GT_MOD:
        case GT_DIV:
        case GT_UMOD:
        case GT_UDIV:
            srcCount = BuildModDiv(tree->AsOp());
            break;

#if defined(TARGET_X86)
        case GT_MUL_LONG:
            dstCount = 2;
            FALLTHROUGH;
#endif
        case GT_MUL:
        case GT_MULHI:
            srcCount = BuildMul(tree->AsOp());
            break;

        case GT_INTRINSIC:
            srcCount = BuildIntrinsic(tree->AsOp());
            break;

#ifdef FEATURE_HW_INTRINSICS
        case GT_HWINTRINSIC:
            srcCount = BuildHWIntrinsic(tree->AsHWIntrinsic(), &dstCount);
            break;
#endif // FEATURE_HW_INTRINSICS

        case GT_CAST:
            assert(dstCount == 1);
            srcCount = BuildCast(tree->AsCast());
            break;

        case GT_BITCAST:
            assert(dstCount == 1);
            if (!tree->gtGetOp1()->isContained())
            {
                BuildUse(tree->gtGetOp1());
                srcCount = 1;
            }
            else
            {
                srcCount = 0;
            }
            BuildDef(tree);
            break;

        case GT_NEG:
            // TODO-XArch-CQ:
            // SSE instruction set doesn't have an instruction to negate a number.
            // The recommended way is to xor the float/double number with a bitmask.
            // The only way to xor is using xorps or xorpd both of which operate on
            // 128-bit operands.  To hold the bit-mask we would need another xmm
            // register or a 16-byte aligned 128-bit data constant. Right now emitter
            // lacks the support for emitting such constants or instruction with mem
            // addressing mode referring to a 128-bit operand. For now we use an
            // internal xmm register to load 32/64-bit bitmask from data section.
            // Note that by trading additional data section memory (128-bit) we can
            // save on the need for an internal register and also a memory-to-reg
            // move.
            //
            // Note: another option to avoid internal register requirement is by
            // lowering as GT_SUB(0, src).  This will generate code different from
            // Jit64 and could possibly result in compat issues (?).
            if (varTypeIsFloating(tree))
            {

                RefPosition* internalDef = buildInternalFloatRegisterDefForNode(tree, internalFloatRegCandidates());
                srcCount                 = BuildOperandUses(tree->gtGetOp1());
                buildInternalRegisterUses();
            }
            else
            {
                srcCount = BuildOperandUses(tree->gtGetOp1());
            }
            BuildDef(tree);
            break;

        case GT_NOT:
            srcCount = BuildOperandUses(tree->gtGetOp1());
            BuildDef(tree);
            break;

        case GT_LSH:
        case GT_RSH:
        case GT_RSZ:
        case GT_ROL:
        case GT_ROR:
#ifdef TARGET_X86
        case GT_LSH_HI:
        case GT_RSH_LO:
#endif
            srcCount = BuildShiftRotate(tree);
            break;

        case GT_EQ:
        case GT_NE:
        case GT_LT:
        case GT_LE:
        case GT_GE:
        case GT_GT:
        case GT_TEST_EQ:
        case GT_TEST_NE:
        case GT_BITTEST_EQ:
        case GT_BITTEST_NE:
        case GT_CMP:
        case GT_TEST:
        case GT_BT:
            srcCount = BuildCmp(tree);
            break;

        case GT_CKFINITE:
        {
            assert(dstCount == 1);
            RefPosition* internalDef = buildInternalIntRegisterDefForNode(tree);
            srcCount                 = BuildOperandUses(tree->gtGetOp1());
            buildInternalRegisterUses();
            BuildDef(tree);
        }
        break;

        case GT_CMPXCHG:
        {
            srcCount = 3;
            assert(dstCount == 1);

            GenTree* addr      = tree->AsCmpXchg()->Addr();
            GenTree* data      = tree->AsCmpXchg()->Data();
            GenTree* comparand = tree->AsCmpXchg()->Comparand();

            // Comparand is preferenced to RAX.
            // The remaining two operands can be in any reg other than RAX.

            const unsigned nonRaxCandidates = availableIntRegs & ~RBM_RAX;
            BuildUse(addr, nonRaxCandidates);
            BuildUse(data, varTypeIsByte(tree) ? (nonRaxCandidates & RBM_BYTE_REGS) : nonRaxCandidates);
            BuildUse(comparand, RBM_RAX);
            BuildDef(tree, RBM_RAX);
        }
        break;

        case GT_XORR:
        case GT_XAND:
            if (!tree->IsUnusedValue())
            {
                GenTree* addr = tree->gtGetOp1();
                GenTree* data = tree->gtGetOp2();

                // These don't support byte operands.
                assert(!varTypeIsByte(data));

                // if tree's value is used, we'll emit a cmpxchg-loop idiom (requires RAX)
                buildInternalIntRegisterDefForNode(tree, availableIntRegs & ~RBM_RAX);
                BuildUse(addr, availableIntRegs & ~RBM_RAX);
                BuildUse(data, availableIntRegs & ~RBM_RAX);
                BuildDef(tree, RBM_RAX);
                buildInternalRegisterUses();
                srcCount = 2;
                assert(dstCount == 1);
                break;
            }
            FALLTHROUGH;
        case GT_XADD:
        case GT_XCHG:
        {
            // TODO-XArch-Cleanup: We should make the indirection explicit on these nodes so that we don't have
            // to special case them.
            // These tree nodes will have their op1 marked as isDelayFree=true.
            // That is, op1's reg remains in use until the subsequent instruction.
            GenTree* addr = tree->gtGetOp1();
            GenTree* data = tree->gtGetOp2();
            assert(!addr->isContained());
            RefPosition* addrUse = BuildUse(addr);
            setDelayFree(addrUse);
            tgtPrefUse = addrUse;
            assert(!data->isContained());
            BuildUse(data, varTypeIsByte(tree) ? RBM_BYTE_REGS : RBM_NONE);
            srcCount = 2;
            assert(dstCount == 1);
            BuildDef(tree);
        }
        break;

        case GT_PUTARG_REG:
            srcCount = BuildPutArgReg(tree->AsUnOp());
            break;

        case GT_CALL:
            srcCount = BuildCall(tree->AsCall());
            if (tree->AsCall()->HasMultiRegRetVal())
            {
                dstCount = tree->AsCall()->GetReturnTypeDesc()->GetReturnRegCount();
            }
            break;

        case GT_BLK:
            // These should all be eliminated prior to Lowering.
            assert(!"Non-store block node in Lowering");
            srcCount = 0;
            break;

#ifdef FEATURE_PUT_STRUCT_ARG_STK
        case GT_PUTARG_STK:
            srcCount = BuildPutArgStk(tree->AsPutArgStk());
            break;
#endif // FEATURE_PUT_STRUCT_ARG_STK

        case GT_STORE_BLK:
            srcCount = BuildBlockStore(tree->AsBlk());
            break;

        case GT_INIT_VAL:
            // Always a passthrough of its child's value.
            assert(!"INIT_VAL should always be contained");
            srcCount = 0;
            break;

        case GT_LCLHEAP:
            srcCount = BuildLclHeap(tree);
            break;

        case GT_BOUNDS_CHECK:
            // Consumes arrLen & index - has no result
            assert(dstCount == 0);
            srcCount = BuildOperandUses(tree->AsBoundsChk()->GetIndex());
            srcCount += BuildOperandUses(tree->AsBoundsChk()->GetArrayLength());
            break;

        case GT_ARR_ELEM:
            // These must have been lowered
            noway_assert(!"We should never see a GT_ARR_ELEM after Lowering.");
            srcCount = 0;
            break;

        case GT_LEA:
            // The LEA usually passes its operands through to the GT_IND, in which case it will
            // be contained, but we may be instantiating an address, in which case we set them here.
            srcCount = 0;
            assert(dstCount == 1);
            if (tree->AsAddrMode()->HasBase())
            {
                srcCount++;
                BuildUse(tree->AsAddrMode()->Base());
            }
            if (tree->AsAddrMode()->HasIndex())
            {
                srcCount++;
                BuildUse(tree->AsAddrMode()->Index());
            }
            BuildDef(tree);
            break;

        case GT_STOREIND:
            if (compiler->codeGen->gcInfo.gcIsWriteBarrierStoreIndNode(tree->AsStoreInd()))
            {
                srcCount = BuildGCWriteBarrier(tree);
                break;
            }
            srcCount = BuildIndir(tree->AsIndir());
            break;

        case GT_NULLCHECK:
        {
            assert(dstCount == 0);
#ifdef TARGET_X86
            if (varTypeIsByte(tree))
            {
                // on X86 we have to use byte-able regs for byte-wide loads
                BuildUse(tree->gtGetOp1(), RBM_BYTE_REGS);
                srcCount = 1;
                break;
            }
#endif
            // If we have a contained address on a nullcheck, we transform it to
            // an unused GT_IND, since we require a target register.
            BuildUse(tree->gtGetOp1());
            srcCount = 1;
            break;
        }

        case GT_IND:
            srcCount = BuildIndir(tree->AsIndir());
            assert(dstCount == 1);
            break;

        case GT_CATCH_ARG:
            srcCount = 0;
            assert(dstCount == 1);
            BuildDef(tree, RBM_EXCEPTION_OBJECT);
            break;

#if !defined(FEATURE_EH_FUNCLETS)
        case GT_END_LFIN:
            srcCount = 0;
            assert(dstCount == 0);
            break;
#endif

        case GT_INDEX_ADDR:
        {
            assert(dstCount == 1);
            RefPosition* internalDef = nullptr;
#ifdef TARGET_64BIT
            // On 64-bit we always need a temporary register:
            //   - if the index is `native int` then we need to load the array
            //     length into a register to widen it to `native int`
            //   - if the index is `int` (or smaller) then we need to widen
            //     it to `long` to perform the address calculation
            internalDef = buildInternalIntRegisterDefForNode(tree);
#else  // !TARGET_64BIT
            assert(!varTypeIsLong(tree->AsIndexAddr()->Index()->TypeGet()));
            switch (tree->AsIndexAddr()->gtElemSize)
            {
                case 1:
                case 2:
                case 4:
                case 8:
                    break;

                default:
                    internalDef = buildInternalIntRegisterDefForNode(tree);
                    break;
            }
#endif // !TARGET_64BIT
            srcCount = BuildBinaryUses(tree->AsOp());
            if (internalDef != nullptr)
            {
                buildInternalRegisterUses();
            }
            BuildDef(tree);
        }
        break;

#ifdef SWIFT_SUPPORT
        case GT_SWIFT_ERROR:
            srcCount = 0;
            assert(dstCount == 1);

            // Any register should do here, but the error register value should immediately
            // be moved from GT_SWIFT_ERROR's destination register to the SwiftError struct,
            // and we know REG_SWIFT_ERROR should be busy up to this point, anyway.
            // By forcing LSRA to use REG_SWIFT_ERROR as both the source and destination register,
            // we can ensure the redundant move is elided.
            BuildDef(tree, RBM_SWIFT_ERROR);
            break;
#endif // SWIFT_SUPPORT

    } // end switch (tree->OperGet())

    // We need to be sure that we've set srcCount and dstCount appropriately.
    // Not that for XARCH, the maximum number of registers defined is 2.
    assert((dstCount < 2) || ((dstCount == 2) && tree->IsMultiRegNode()));
    assert(isLocalDefUse == (tree->IsValue() && tree->IsUnusedValue()));
    assert(!tree->IsValue() || (dstCount != 0));
    assert(dstCount == tree->GetRegisterDstCount(compiler));
    return srcCount;
}

//------------------------------------------------------------------------
// getTgtPrefOperands: Identify whether the operands of an Op should be preferenced to the target.
//
// Arguments:
//    tree    - the node of interest.
//    op1     - its first operand
//    op2     - its second operand
//    prefOp1 - a bool "out" parameter indicating, on return, whether op1 should be preferenced to the target.
//    prefOp2 - a bool "out" parameter indicating, on return, whether op2 should be preferenced to the target.
//
// Return Value:
//    This has two "out" parameters for returning the results (see above).
//
// Notes:
//    The caller is responsible for initializing the two "out" parameters to false.
//
void LinearScan::getTgtPrefOperands(GenTree* tree, GenTree* op1, GenTree* op2, bool* prefOp1, bool* prefOp2)
{
    // If op2 of a binary-op gets marked as contained, then binary-op srcCount will be 1.
    // Even then we would like to set isTgtPref on Op1.
    if (isRMWRegOper(tree))
    {
        // If we have a read-modify-write operation, we want to preference op1 to the target,
        // if it is not contained.
        if (!op1->isContained())
        {
            *prefOp1 = true;
        }

        // Commutative opers like add/mul/and/or/xor could reverse the order of operands if it is safe to do so.
        // In that case we will preference both, to increase the chance of getting a match.
        if (tree->OperIsCommutative() && (op2 != nullptr) && !op2->isContained())
        {
            *prefOp2 = true;
        }
    }
}

//------------------------------------------------------------------------------
// isRMWRegOper: Can this binary tree node be used in a Read-Modify-Write format
//
// Arguments:
//    tree      - a binary tree node
//
// Return Value:
//    Returns true if we can use the read-modify-write instruction form
//
// Notes:
//    This is used to determine whether to preference the source to the destination register.
//
bool LinearScan::isRMWRegOper(GenTree* tree)
{
    // TODO-XArch-CQ: Make this more accurate.
    // For now, We assume that most binary operators are of the RMW form.
    CLANG_FORMAT_COMMENT_ANCHOR;

#ifdef FEATURE_HW_INTRINSICS
    assert(tree->OperIsBinary() || (tree->OperIsMultiOp() && (tree->AsMultiOp()->GetOperandCount() <= 2)));
#else
    assert(tree->OperIsBinary());
#endif

    if (tree->OperIsCompare() || tree->OperIs(GT_CMP, GT_TEST, GT_BT))
    {
        return false;
    }

    switch (tree->OperGet())
    {
        // These Opers either support a three op form (i.e. GT_LEA), or do not read/write their first operand
        case GT_LEA:
        case GT_STOREIND:
        case GT_STORE_BLK:
        case GT_SWITCH_TABLE:
        case GT_LOCKADD:
#ifdef TARGET_X86
        case GT_LONG:
#endif
            return false;

        case GT_ADD:
        case GT_SUB:
        case GT_DIV:
        {
            return !varTypeIsFloating(tree->TypeGet()) || !compiler->canUseVexEncoding();
        }

        // x86/x64 does support a three op multiply when op2|op1 is a contained immediate
        case GT_MUL:
#ifdef TARGET_X86
        case GT_SUB_HI:
        case GT_LSH_HI:
#endif
        {
            if (varTypeIsFloating(tree->TypeGet()))
            {
                return !compiler->canUseVexEncoding();
            }
            return (!tree->gtGetOp2()->isContainedIntOrIImmed() && !tree->gtGetOp1()->isContainedIntOrIImmed());
        }

#ifdef FEATURE_HW_INTRINSICS
        case GT_HWINTRINSIC:
            return tree->isRMWHWIntrinsic(compiler);
#endif // FEATURE_HW_INTRINSICS

        default:
            return true;
    }
}

// Support for building RefPositions for RMW nodes.
int LinearScan::BuildRMWUses(GenTree* node, GenTree* op1, GenTree* op2, regMaskOnlyOne candidates)
{
    int        srcCount      = 0;
    regMaskGpr op1Candidates = candidates;
    regMaskGpr op2Candidates = candidates;

#ifdef TARGET_X86
    if (varTypeIsByte(node))
    {
        regMaskGpr byteCandidates = (candidates == RBM_NONE) ? allByteRegs() : (candidates & allByteRegs());
        if (!op1->isContained())
        {
            assert(byteCandidates != RBM_NONE);
            op1Candidates = byteCandidates;
        }
        if (node->OperIsCommutative() && !op2->isContained())
        {
            assert(byteCandidates != RBM_NONE);
            op2Candidates = byteCandidates;
        }
    }
#endif // TARGET_X86

    bool prefOp1 = false;
    bool prefOp2 = false;
    getTgtPrefOperands(node, op1, op2, &prefOp1, &prefOp2);
    assert(!prefOp2 || node->OperIsCommutative());

    // Determine which operand, if any, should be delayRegFree. Normally, this would be op2,
    // but if we have a commutative operator and op1 is a contained memory op, it would be op1.
    // We need to make the delayRegFree operand remain live until the op is complete, by marking
    // the source(s) associated with op2 as "delayFree".
    // Note that if op2 of a binary RMW operator is a memory op, even if the operator
    // is commutative, codegen cannot reverse them.
    // TODO-XArch-CQ: This is not actually the case for all RMW binary operators, but there's
    // more work to be done to correctly reverse the operands if they involve memory
    // operands.  Also, we may need to handle more cases than GT_IND, especially once
    // we've modified the register allocator to not require all nodes to be assigned
    // a register (e.g. a spilled lclVar can often be referenced directly from memory).
    // Note that we may have a null op2, even with 2 sources, if op1 is a base/index memory op.
    GenTree* delayUseOperand = op2;
    if (node->OperIsCommutative())
    {
        if (op1->isContained() && op2 != nullptr)
        {
            delayUseOperand = op1;
        }
        else if (!op2->isContained() || op2->IsCnsIntOrI())
        {
            // If we have a commutative operator and op2 is not a memory op, we don't need
            // to set delayRegFree on either operand because codegen can swap them.
            delayUseOperand = nullptr;
        }
    }
    else if (op1->isContained())
    {
        delayUseOperand = nullptr;
    }
    if (delayUseOperand != nullptr)
    {
        assert(!prefOp1 || delayUseOperand != op1);
        assert(!prefOp2 || delayUseOperand != op2);
    }

    // Build first use
    if (prefOp1)
    {
        assert(!op1->isContained());
        tgtPrefUse = BuildUse(op1, op1Candidates);
        srcCount++;
    }
    else if (delayUseOperand == op1)
    {
        srcCount += BuildDelayFreeUses(op1, op2, op1Candidates);
    }
    else
    {
        srcCount += BuildOperandUses(op1, op1Candidates);
    }
    // Build second use
    if (op2 != nullptr)
    {
        if (prefOp2)
        {
            assert(!op2->isContained());
            tgtPrefUse2 = BuildUse(op2, op2Candidates);
            srcCount++;
        }
        else if (delayUseOperand == op2)
        {
            srcCount += BuildDelayFreeUses(op2, op1, op2Candidates);
        }
        else
        {
            srcCount += BuildOperandUses(op2, op2Candidates);
        }
    }
    return srcCount;
}

//------------------------------------------------------------------------
// BuildSelect: Build RefPositions for a GT_SELECT/GT_SELECT_HI node.
//
// Arguments:
//    select - The GT_SELECT/GT_SELECT_HI node
//
// Return Value:
//    The number of sources consumed by this node.
//
int LinearScan::BuildSelect(GenTreeOp* select)
{
    int srcCount = 0;

    if (select->OperIs(GT_SELECT))
    {
        GenTree* cond = select->AsConditional()->gtCond;
        BuildUse(cond);
        srcCount++;
    }

    GenTree* trueVal  = select->gtOp1;
    GenTree* falseVal = select->gtOp2;

    RefPositionIterator op1UsesPrev = refPositions.backPosition();
    assert(op1UsesPrev != refPositions.end());

    RefPosition* uncontainedTrueRP = nullptr;
    if (trueVal->isContained())
    {
        srcCount += BuildOperandUses(trueVal);
    }
    else
    {
        tgtPrefUse = uncontainedTrueRP = BuildUse(trueVal);
        srcCount++;
    }

    RefPositionIterator op2UsesPrev = refPositions.backPosition();

    RefPosition* uncontainedFalseRP = nullptr;
    if (falseVal->isContained())
    {
        srcCount += BuildOperandUses(falseVal);
    }
    else
    {
        tgtPrefUse2 = uncontainedFalseRP = BuildUse(falseVal);
        srcCount++;
    }

    if ((tgtPrefUse != nullptr) && (tgtPrefUse2 != nullptr))
    {
        // CQ analysis shows that it's best to always prefer only the 'true'
        // val here.
        tgtPrefUse2 = nullptr;
    }

    // Codegen will emit something like:
    //
    // mov dstReg, falseVal
    // cmov dstReg, trueVal
    //
    // We need to ensure that dstReg does not interfere with any register that
    // appears in the second instruction. At the same time we want to
    // preference the dstReg to be the same register as either falseVal/trueVal
    // to be able to elide the mov whenever possible.
    //
    // While we could resolve the situation with either an internal register or
    // by marking the uses as delay free unconditionally, this is a node used
    // for very basic code patterns, so the logic here tries to be smarter to
    // avoid the extra register pressure/potential copies.
    //
    // We have some flexibility as codegen can swap falseVal/trueVal as needed
    // to avoid the conflict by reversing the sense of the cmov. If we can
    // guarantee that the dstReg is used only in one of falseVal/trueVal, then
    // we are good.
    //
    // To ensure the above we have some bespoke interference logic here on
    // intervals for the ref positions we built above. It marks one of the uses
    // as delay freed when it finds interference (almost never).
    //
    RefPositionIterator op1Use = op1UsesPrev;
    while (op1Use != op2UsesPrev)
    {
        ++op1Use;

        if (op1Use->refType != RefTypeUse)
        {
            continue;
        }

        RefPositionIterator op2Use = op2UsesPrev;
        ++op2Use;
        while (op2Use != refPositions.end())
        {
            if (op2Use->refType == RefTypeUse)
            {
                if (op1Use->getInterval() == op2Use->getInterval())
                {
                    setDelayFree(&*op1Use);
                    break;
                }

                ++op2Use;
            }
        }
    }

    // Certain FP conditions are special and require multiple cmovs. These may
    // introduce additional uses of either trueVal or falseVal after the first
    // mov. In these cases we need additional delay-free marking. We do not
    // support any containment for these currently (we do not want to incur
    // multiple memory accesses, but we could contain the operand in the 'mov'
    // instruction with some more care taken for marking things delay reg freed
    // correctly).
    if (select->OperIs(GT_SELECTCC))
    {
        GenCondition cc = select->AsOpCC()->gtCondition;
        switch (cc.GetCode())
        {
            case GenCondition::FEQ:
            case GenCondition::FLT:
            case GenCondition::FLE:
                // Normally these require an 'AND' conditional and cmovs with
                // both the true and false values as sources. However, after
                // swapping these into an 'OR' conditional the cmovs require
                // only the original falseVal, so we need only to mark that as
                // delay-reg freed to allow codegen to resolve this.
                assert(uncontainedFalseRP != nullptr);
                setDelayFree(uncontainedFalseRP);
                break;
            case GenCondition::FNEU:
            case GenCondition::FGEU:
            case GenCondition::FGTU:
                // These require an 'OR' conditional and only access 'trueVal'.
                assert(uncontainedTrueRP != nullptr);
                setDelayFree(uncontainedTrueRP);
                break;
            default:
                break;
        }
    }

    BuildDef(select);
    return srcCount;
}

//------------------------------------------------------------------------
// BuildShiftRotate: Set the NodeInfo for a shift or rotate.
//
// Arguments:
//    tree      - The node of interest
//
// Return Value:
//    The number of sources consumed by this node.
//
int LinearScan::BuildShiftRotate(GenTree* tree)
{
    // For shift operations, we need that the number
    // of bits moved gets stored in CL in case
    // the number of bits to shift is not a constant.
    int        srcCount      = 0;
    GenTree*   shiftBy       = tree->gtGetOp2();
    GenTree*   source        = tree->gtGetOp1();
    regMaskGpr srcCandidates = RBM_NONE;
    regMaskGpr dstCandidates = RBM_NONE;

    // x64 can encode 8 bits of shift and it will use 5 or 6. (the others are masked off)
    // We will allow whatever can be encoded - hope you know what you are doing.
    if (shiftBy->isContained())
    {
        assert(shiftBy->OperIsConst());
    }
#if defined(TARGET_64BIT)
    else if (tree->OperIsShift() && !tree->isContained() &&
             compiler->compOpportunisticallyDependsOn(InstructionSet_BMI2))
    {
        // shlx (as opposed to mov+shl) instructions handles all register forms, but it does not handle contained form
        // for memory operand. Likewise for sarx and shrx.
        srcCount += BuildOperandUses(source);
        srcCount += BuildOperandUses(shiftBy);
        BuildDef(tree, dstCandidates);
        return srcCount;
    }
#endif
    else
    {
        srcCandidates = availableIntRegs & ~RBM_RCX;
        dstCandidates = availableIntRegs & ~RBM_RCX;
    }

    // Note that Rotate Left/Right instructions don't set ZF and SF flags.
    //
    // If the operand being shifted is 32-bits then upper three bits are masked
    // by hardware to get actual shift count.  Similarly for 64-bit operands
    // shift count is narrowed to [0..63].  If the resulting shift count is zero,
    // then shift operation won't modify flags.
    //
    // TODO-CQ-XARCH: We can optimize generating 'test' instruction for GT_EQ/NE(shift, 0)
    // if the shift count is known to be non-zero and in the range depending on the
    // operand size.
    CLANG_FORMAT_COMMENT_ANCHOR;

#ifdef TARGET_X86
    // The first operand of a GT_LSH_HI and GT_RSH_LO oper is a GT_LONG so that
    // we can have a three operand form.
    if (tree->OperGet() == GT_LSH_HI || tree->OperGet() == GT_RSH_LO)
    {
        assert((source->OperGet() == GT_LONG) && source->isContained());

        GenTree* sourceLo = source->gtGetOp1();
        GenTree* sourceHi = source->gtGetOp2();
        assert(!sourceLo->isContained() && !sourceHi->isContained());
        RefPosition* sourceLoUse = BuildUse(sourceLo, srcCandidates);
        RefPosition* sourceHiUse = BuildUse(sourceHi, srcCandidates);

        if (!tree->isContained())
        {
            if (tree->OperGet() == GT_LSH_HI)
            {
                setDelayFree(sourceLoUse);
            }
            else
            {
                setDelayFree(sourceHiUse);
            }
        }
    }
    else
#endif
        if (!source->isContained())
    {
        tgtPrefUse = BuildUse(source, srcCandidates);
        srcCount++;
    }
    else
    {
        srcCount += BuildOperandUses(source, srcCandidates);
    }
    if (!tree->isContained())
    {
        if (!shiftBy->isContained())
        {
            srcCount += BuildDelayFreeUses(shiftBy, source, RBM_RCX);
            buildKillPositionsForNode(tree, currentLoc + 1, GprRegsMask(RBM_RCX));
        }
        BuildDef(tree, dstCandidates);
    }
    else
    {
        if (!shiftBy->isContained())
        {
            srcCount += BuildOperandUses(shiftBy, RBM_RCX);
            buildKillPositionsForNode(tree, currentLoc + 1, GprRegsMask(RBM_RCX));
        }
    }
    return srcCount;
}

//------------------------------------------------------------------------
// BuildCall: Set the NodeInfo for a call.
//
// Arguments:
//    call      - The call node of interest
//
// Return Value:
//    The number of sources consumed by this node.
//
int LinearScan::BuildCall(GenTreeCall* call)
{
    bool                  hasMultiRegRetVal = false;
    const ReturnTypeDesc* retTypeDesc       = nullptr;
    int                   srcCount          = 0;
    int                   dstCount          = 0;

    assert(!call->isContained());
    if (call->TypeGet() != TYP_VOID)
    {
        hasMultiRegRetVal = call->HasMultiRegRetVal();
        if (hasMultiRegRetVal)
        {
            // dst count = number of registers in which the value is returned by call
            retTypeDesc = call->GetReturnTypeDesc();
            dstCount    = retTypeDesc->GetReturnRegCount();
        }
        else
        {
            dstCount = 1;
        }
    }

    GenTree* ctrlExpr = call->gtControlExpr;
    if (call->gtCallType == CT_INDIRECT)
    {
        ctrlExpr = call->gtCallAddr;
    }

    AllRegsMask  dstReturnCandidates;
    regMaskOnlyOne dstCandidates = RBM_NONE;
    RegisterType   registerType  = regType(call);

    // Set destination candidates for return value of the call.
    CLANG_FORMAT_COMMENT_ANCHOR;

#ifdef TARGET_X86
    if (call->IsHelperCall(compiler, CORINFO_HELP_INIT_PINVOKE_FRAME))
    {
        // The x86 CORINFO_HELP_INIT_PINVOKE_FRAME helper uses a custom calling convention that returns with
        // TCB in REG_PINVOKE_TCB. AMD64/ARM64 use the standard calling convention. fgMorphCall() sets the
        // correct argument registers.
        dstCandidates = RBM_PINVOKE_TCB;
    }
    else
#endif // TARGET_X86
        if (hasMultiRegRetVal)
    {
        assert(retTypeDesc != nullptr);
        dstReturnCandidates = retTypeDesc->GetABIReturnRegs();
        assert((int)dstReturnCandidates.Count() == dstCount);
    }
    else if (varTypeUsesFloatReg(registerType))
    {
#ifdef TARGET_X86
        // The return value will be on the X87 stack, and we will need to move it.
        dstCandidates = allRegs(registerType);
#else  // !TARGET_X86
        dstCandidates = RBM_FLOATRET;
#endif // !TARGET_X86
    }
    else
    {
        assert(varTypeUsesIntReg(registerType));

        if (registerType == TYP_LONG)
        {
            dstCandidates = RBM_LNGRET;
        }
        else
        {
            dstCandidates = RBM_INTRET;
        }
    }

    // number of args to a call =
    // callRegArgs + (callargs - placeholders, setup, etc)
    // there is an explicit thisPtr but it is redundant

    bool callHasFloatRegArgs = false;

    // First, determine internal registers.
    // We will need one for any float arguments to a varArgs call.
    for (CallArg& arg : call->gtArgs.LateArgs())
    {
        GenTree* argNode = arg.GetLateNode();
        if (argNode->OperIsPutArgReg())
        {
            HandleFloatVarArgs(call, argNode, &callHasFloatRegArgs);
        }
        else if (argNode->OperGet() == GT_FIELD_LIST)
        {
            for (GenTreeFieldList::Use& use : argNode->AsFieldList()->Uses())
            {
                assert(use.GetNode()->OperIsPutArgReg());
                HandleFloatVarArgs(call, use.GetNode(), &callHasFloatRegArgs);
            }
        }
    }

    // Now, count reg args
    for (CallArg& arg : call->gtArgs.LateArgs())
    {
        // By this point, lowering has ensured that all call arguments are one of the following:
        // - an arg setup store
        // - an arg placeholder
        // - a nop
        // - a copy blk
        // - a field list
        // - a put arg
        //
        // Note that this property is statically checked by LinearScan::CheckBlock.
        CallArgABIInformation& abiInfo = arg.AbiInfo;
        GenTree*               argNode = arg.GetLateNode();

        // Each register argument corresponds to one source.
        if (argNode->OperIsPutArgReg())
        {
            srcCount++;
            BuildUse(argNode, genRegMask(argNode->GetRegNum()));
        }
#ifdef UNIX_AMD64_ABI
        else if (argNode->OperGet() == GT_FIELD_LIST)
        {
            for (GenTreeFieldList::Use& use : argNode->AsFieldList()->Uses())
            {
                assert(use.GetNode()->OperIsPutArgReg());
                srcCount++;
                BuildUse(use.GetNode(), genRegMask(use.GetNode()->GetRegNum()));
            }
        }
#endif // UNIX_AMD64_ABI

#ifdef DEBUG
        // In DEBUG only, check validity with respect to the arg table entry.

        if (abiInfo.GetRegNum() == REG_STK)
        {
            // late arg that is not passed in a register
            assert(argNode->gtOper == GT_PUTARG_STK);

#ifdef FEATURE_PUT_STRUCT_ARG_STK
            // If the node is TYP_STRUCT and it is put on stack with
            // putarg_stk operation, we consume and produce no registers.
            // In this case the embedded Blk node should not produce
            // registers too since it is contained.
            // Note that if it is a SIMD type the argument will be in a register.
            if (argNode->TypeGet() == TYP_STRUCT)
            {
                assert(argNode->gtGetOp1() != nullptr && argNode->gtGetOp1()->OperGet() == GT_BLK);
                assert(argNode->gtGetOp1()->isContained());
            }
#endif // FEATURE_PUT_STRUCT_ARG_STK
            continue;
        }
#ifdef UNIX_AMD64_ABI
        if (argNode->OperGet() == GT_FIELD_LIST)
        {
            assert(argNode->isContained());
            assert(varTypeIsStruct(arg.GetSignatureType()));

            unsigned regIndex = 0;
            for (GenTreeFieldList::Use& use : argNode->AsFieldList()->Uses())
            {
                const regNumber argReg = abiInfo.GetRegNum(regIndex);
                assert(use.GetNode()->GetRegNum() == argReg);
                regIndex++;
            }
        }
        else
#endif // UNIX_AMD64_ABI
        {
            const regNumber argReg = abiInfo.GetRegNum();
            assert(argNode->GetRegNum() == argReg);
        }
#endif // DEBUG
    }

    // set reg requirements on call target represented as control sequence.
    if (ctrlExpr != nullptr)
    {
        regMaskGpr ctrlExprCandidates = RBM_NONE;

        // In case of fast tail implemented as jmp, make sure that gtControlExpr is
        // computed into appropriate registers.
        if (call->IsFastTailCall())
        {
            // Fast tail call - make sure that call target is always computed in volatile registers
            // that will not be restored in the epilog sequence.
            ctrlExprCandidates = RBM_INT_CALLEE_TRASH;
        }
#ifdef TARGET_X86
        else if (call->IsVirtualStub() && (call->gtCallType == CT_INDIRECT))
        {
            // On x86, we need to generate a very specific pattern for indirect VSD calls:
            //
            //    3-byte nop
            //    call dword ptr [eax]
            //
            // Where EAX is also used as an argument to the stub dispatch helper. Make
            // sure that the call target address is computed into EAX in this case.
            assert(ctrlExpr->isIndir() && ctrlExpr->isContained());
            ctrlExprCandidates = RBM_VIRTUAL_STUB_TARGET;
        }
#endif // TARGET_X86

        // If it is a fast tail call, it is already preferenced to use RAX.
        // Therefore, no need set src candidates on call tgt again.
        if (compFeatureVarArg() && call->IsVarargs() && callHasFloatRegArgs && (ctrlExprCandidates == RBM_NONE))
        {
            // Don't assign the call target to any of the argument registers because
            // we will use them to also pass floating point arguments as required
            // by Amd64 ABI.
            ctrlExprCandidates = availableIntRegs & ~(RBM_ARG_REGS);
        }
        srcCount += BuildOperandUses(ctrlExpr, ctrlExprCandidates);
    }

    if (call->NeedsVzeroupper(compiler))
    {
        // Much like for Contains256bitOrMoreAVX, we want to track if any
        // call needs a vzeroupper inserted. This allows us to reduce
        // the total number of vzeroupper being inserted for cases where
        // no 256+ AVX is used directly by the method.

        compiler->GetEmitter()->SetContainsCallNeedingVzeroupper(true);
    }

    buildInternalRegisterUses();

    // Now generate defs and kills.
    AllRegsMask killMask = getKillSetForCall(call);

    if (dstCount > 0)
    {
        if (hasMultiRegRetVal)
        {
            assert(dstReturnCandidates.Count() > 0);
            BuildCallDefsWithKills(call, dstCount, dstReturnCandidates, killMask);
        }
        else
        {
            assert(dstCount == 1);
            BuildDefWithKills(call, dstCandidates, killMask);
        }
    }
    else
    {
        BuildKills(call, killMask);
    }

#ifdef SWIFT_SUPPORT
    if (call->HasSwiftErrorHandling())
    {
        // Tree is a Swift call with error handling; error register should have been killed
        assert((killMask & RBM_SWIFT_ERROR) != 0);

        // After a Swift call that might throw returns, we expect the error register to be consumed
        // by a GT_SWIFT_ERROR node. However, we want to ensure the error register won't be trashed
        // before GT_SWIFT_ERROR can consume it.
        // (For example, the PInvoke epilog comes before the error register store.)
        // To do so, delay the freeing of the error register until the next node.
        // This only works if the next node after the call is the GT_SWIFT_ERROR node.
        // (InsertPInvokeCallEpilog should have moved the GT_SWIFT_ERROR node during lowering.)
        assert(call->gtNext != nullptr);
        assert(call->gtNext->OperIs(GT_SWIFT_ERROR));

        // We could use RefTypeKill, but RefTypeFixedReg is used less commonly, so the check for delayRegFree
        // during register allocation should be cheaper in terms of TP.
        RefPosition* pos = newRefPosition(REG_SWIFT_ERROR, currentLoc, RefTypeFixedReg, call, RBM_SWIFT_ERROR);
        setDelayFree(pos);
    }
#endif // SWIFT_SUPPORT

    // No args are placed in registers anymore.
    placedArgRegs      = AllRegsMask();
    numPlacedArgLocals = 0;
    return srcCount;
}

//------------------------------------------------------------------------
// BuildBlockStore: Build the RefPositions for a block store node.
//
// Arguments:
//    blkNode - The block store node of interest
//
// Return Value:
//    The number of sources consumed by this node.
//
int LinearScan::BuildBlockStore(GenTreeBlk* blkNode)
{
    GenTree* dstAddr = blkNode->Addr();
    GenTree* src     = blkNode->Data();
    unsigned size    = blkNode->Size();

    GenTree* srcAddrOrFill = nullptr;

    regMaskGpr dstAddrRegMask = RBM_NONE;
    regMaskGpr srcRegMask     = RBM_NONE;
    regMaskGpr sizeRegMask    = RBM_NONE;

    RefPosition* internalIntDef = nullptr;
#ifdef TARGET_X86
    bool internalIsByte = false;
#endif

    if (blkNode->OperIsInitBlkOp())
    {
        if (src->OperIs(GT_INIT_VAL))
        {
            assert(src->isContained());
            src = src->AsUnOp()->gtGetOp1();
        }

        srcAddrOrFill = src;

        switch (blkNode->gtBlkOpKind)
        {
            case GenTreeBlk::BlkOpKindUnroll:
            {
                const bool canUse16BytesSimdMov =
                    !blkNode->IsOnHeapAndContainsReferences() && compiler->IsBaselineSimdIsaSupported();
                const bool willUseSimdMov = canUse16BytesSimdMov && (size >= XMM_REGSIZE_BYTES);

                if (willUseSimdMov)
                {
                    buildInternalFloatRegisterDefForNode(blkNode, internalFloatRegCandidates());
                    SetContainsAVXFlags();
                }

#ifdef TARGET_X86
                if ((size & 1) != 0)
                {
                    // We'll need to store a byte so a byte register is needed on x86.
                    srcRegMask = allByteRegs();
                }
#endif
            }
            break;

            case GenTreeBlk::BlkOpKindRepInstr:
                dstAddrRegMask = RBM_RDI;
                srcRegMask     = RBM_RAX;
                sizeRegMask    = RBM_RCX;
                break;

            case GenTreeBlk::BlkOpKindLoop:
                // Needed for offsetReg
                buildInternalIntRegisterDefForNode(blkNode, availableIntRegs);
                break;

            default:
                unreached();
        }
    }
    else
    {
        if (src->OperIs(GT_IND))
        {
            assert(src->isContained());
            srcAddrOrFill = src->AsIndir()->Addr();
        }

        switch (blkNode->gtBlkOpKind)
        {
            case GenTreeBlk::BlkOpKindCpObjRepInstr:
                // We need the size of the contiguous Non-GC-region to be in RCX to call rep movsq.
                sizeRegMask = RBM_RCX;
                FALLTHROUGH;

            case GenTreeBlk::BlkOpKindCpObjUnroll:
                // The srcAddr must be in a register. If it was under a GT_IND, we need to subsume all of its sources.
                dstAddrRegMask = RBM_RDI;
                srcRegMask     = RBM_RSI;
                break;

            case GenTreeBlk::BlkOpKindUnroll:
            {
                unsigned regSize   = compiler->roundDownSIMDSize(size);
                unsigned remainder = size;

                if ((size >= regSize) && (regSize > 0))
                {
                    // We need a float temporary if we're doing SIMD operations

                    buildInternalFloatRegisterDefForNode(blkNode, internalFloatRegCandidates());
                    SetContainsAVXFlags(regSize);

                    remainder %= regSize;
                }

                if ((remainder > 0) && ((regSize == 0) || (isPow2(remainder) && (remainder <= REGSIZE_BYTES))))
                {
                    // We need an int temporary if we're not doing SIMD operations
                    // or if are but the remainder is a power of 2 and less than the
                    // size of a register

                    regMaskGpr regMask = availableIntRegs;
#ifdef TARGET_X86
                    if ((size & 1) != 0)
                    {
                        // We'll need to store a byte so a byte register is needed on x86.
                        regMask        = allByteRegs();
                        internalIsByte = true;
                    }
#endif
                    internalIntDef = buildInternalIntRegisterDefForNode(blkNode, regMask);
                }
                break;
            }

            case GenTreeBlk::BlkOpKindUnrollMemmove:
            {
                // Prepare SIMD/GPR registers needed to perform an unrolled memmove. The idea that
                // we can ignore the fact that src and dst might overlap if we save the whole src
                // to temp regs in advance, e.g. for memmove(dst: rcx, src: rax, len: 120):
                //
                //       vmovdqu  ymm0, ymmword ptr[rax +  0]
                //       vmovdqu  ymm1, ymmword ptr[rax + 32]
                //       vmovdqu  ymm2, ymmword ptr[rax + 64]
                //       vmovdqu  ymm3, ymmword ptr[rax + 88]
                //       vmovdqu  ymmword ptr[rcx +  0], ymm0
                //       vmovdqu  ymmword ptr[rcx + 32], ymm1
                //       vmovdqu  ymmword ptr[rcx + 64], ymm2
                //       vmovdqu  ymmword ptr[rcx + 88], ymm3
                //

                // Not yet finished for x86
                assert(TARGET_POINTER_SIZE == 8);

                // Lowering was expected to get rid of memmove in case of zero
                assert(size > 0);

                const unsigned simdSize = compiler->roundDownSIMDSize(size);
                if ((size >= simdSize) && (simdSize > 0))
                {
                    unsigned simdRegs = size / simdSize;
                    if ((size % simdSize) != 0)
                    {
                        // TODO-CQ: Consider using GPR load/store here if the reminder is 1,2,4 or 8
                        // especially if we enable AVX-512
                        simdRegs++;
                    }
                    for (unsigned i = 0; i < simdRegs; i++)
                    {
                        // It's too late to revert the unrolling so we hope we'll have enough SIMD regs
                        // no more than MaxInternalCount. Currently, it's controlled by getUnrollThreshold(memmove)
                        buildInternalFloatRegisterDefForNode(blkNode, internalFloatRegCandidates());
                    }
                    SetContainsAVXFlags();
                }
                else if (isPow2(size))
                {
                    // Single GPR for 1,2,4,8
                    buildInternalIntRegisterDefForNode(blkNode, availableIntRegs);
                }
                else
                {
                    // Any size from 3 to 15 can be handled via two GPRs
                    buildInternalIntRegisterDefForNode(blkNode, availableIntRegs);
                    buildInternalIntRegisterDefForNode(blkNode, availableIntRegs);
                }
            }
            break;

            case GenTreeBlk::BlkOpKindRepInstr:
                dstAddrRegMask = RBM_RDI;
                srcRegMask     = RBM_RSI;
                sizeRegMask    = RBM_RCX;
                break;

            default:
                unreached();
        }

        if ((srcAddrOrFill == nullptr) && (srcRegMask != RBM_NONE))
        {
            // This is a local source; we'll use a temp register for its address.
            assert(src->isContained() && src->OperIs(GT_LCL_VAR, GT_LCL_FLD));
            buildInternalIntRegisterDefForNode(blkNode, srcRegMask);
        }
    }

    if (sizeRegMask != RBM_NONE)
    {
        // Reserve a temp register for the block size argument.
        buildInternalIntRegisterDefForNode(blkNode, sizeRegMask);
    }

    int useCount = 0;

    if (!dstAddr->isContained())
    {
        assert(compiler->IsGprRegMask(dstAddrRegMask));

        useCount++;
        BuildUse(dstAddr, dstAddrRegMask);
    }
    else if (dstAddr->OperIsAddrMode())
    {
        useCount += BuildAddrUses(dstAddr);
    }

    if (srcAddrOrFill != nullptr)
    {
        if (!srcAddrOrFill->isContained())
        {
            assert(compiler->IsGprRegMask(srcRegMask));

            useCount++;
            BuildUse(srcAddrOrFill, srcRegMask);
        }
        else if (srcAddrOrFill->OperIsAddrMode())
        {
            useCount += BuildAddrUses(srcAddrOrFill);
        }
    }

<<<<<<< HEAD
    if (blkNode->OperIs(GT_STORE_DYN_BLK))
    {
        assert(compiler->IsGprRegMask(sizeRegMask));

        useCount++;
        BuildUse(blkNode->AsStoreDynBlk()->gtDynamicSize, sizeRegMask);
    }

=======
>>>>>>> 3eb8c7f1
#ifdef TARGET_X86
    // If we require a byte register on x86, we may run into an over-constrained situation
    // if we have BYTE_REG_COUNT or more uses (currently, it can be at most 4, if both the
    // source and destination have base+index addressing).
    // This is because the byteable register requirement doesn't "reserve" a specific register,
    // and it would be possible for the incoming sources to all be occupying the byteable
    // registers, leaving none free for the internal register.
    // In this scenario, we will require rax to ensure that it is reserved and available.
    // We need to make that modification prior to building the uses for the internal register,
    // so that when we create the use we will also create the RefTypeFixedRef on the RegRecord.
    // We don't expect a useCount of more than 3 for the initBlk case, so we haven't set
    // internalIsByte in that case above.
    assert((useCount < BYTE_REG_COUNT) || !blkNode->OperIsInitBlkOp());
    if (internalIsByte && (useCount >= BYTE_REG_COUNT))
    {
        noway_assert(internalIntDef != nullptr);
        internalIntDef->registerAssignment = RBM_RAX;
    }
#endif

    buildInternalRegisterUses();
    AllRegsMask killMask = getKillSetForBlockStore(blkNode);
    BuildKills(blkNode, killMask);

    return useCount;
}

#ifdef FEATURE_PUT_STRUCT_ARG_STK
//------------------------------------------------------------------------
// BuildPutArgStk: Set the NodeInfo for a GT_PUTARG_STK.
//
// Arguments:
//    tree      - The node of interest
//
// Return Value:
//    The number of sources consumed by this node.
//
int LinearScan::BuildPutArgStk(GenTreePutArgStk* putArgStk)
{
    int srcCount = 0;
    if (putArgStk->gtOp1->gtOper == GT_FIELD_LIST)
    {
        assert(putArgStk->gtOp1->isContained());

        RefPosition* simdTemp   = nullptr;
        RefPosition* intTemp    = nullptr;
        unsigned     prevOffset = putArgStk->GetStackByteSize();
        // We need to iterate over the fields twice; once to determine the need for internal temps,
        // and once to actually build the uses.
        for (GenTreeFieldList::Use& use : putArgStk->gtOp1->AsFieldList()->Uses())
        {
            GenTree* const  fieldNode   = use.GetNode();
            const unsigned  fieldOffset = use.GetOffset();
            const var_types fieldType   = use.GetType();

#ifdef TARGET_X86
            assert(fieldType != TYP_LONG);
#endif // TARGET_X86

#if defined(FEATURE_SIMD)
            if (fieldType == TYP_SIMD12)
            {
                // Note that we need to check the field type, not the type of the node. This is because the
                // field type will be TYP_SIMD12 whereas the node type might be TYP_SIMD16 for lclVar, where
                // we "round up" to 16.
                if (simdTemp == nullptr)
                {
                    simdTemp = buildInternalFloatRegisterDefForNode(putArgStk);
                }

                if (!compiler->compOpportunisticallyDependsOn(InstructionSet_SSE41))
                {
                    // To store SIMD12 without SSE4.1 (extractps) we will need
                    // a temp xmm reg to do the shuffle.
                    buildInternalFloatRegisterDefForNode(use.GetNode());
                }
            }
#endif // defined(FEATURE_SIMD)

#ifdef TARGET_X86
            // In lowering, we have marked all integral fields as usable from memory
            // (either contained or reg optional), however, we will not always be able
            // to use "push [mem]" in codegen, and so may have to reserve an internal
            // register here (for explicit "mov"s).
            if (varTypeIsIntegralOrI(fieldNode))
            {
                assert(genTypeSize(fieldNode) <= TARGET_POINTER_SIZE);

                // We can treat as a slot any field that is stored at a slot boundary, where the previous
                // field is not in the same slot. (Note that we store the fields in reverse order.)
                const bool canStoreFullSlot = ((fieldOffset % 4) == 0) && ((prevOffset - fieldOffset) >= 4);
                const bool canLoadFullSlot =
                    (genTypeSize(fieldNode) == TARGET_POINTER_SIZE) ||
                    (fieldNode->OperIsLocalRead() && (genTypeSize(fieldNode) >= genTypeSize(fieldType)));

                if ((!canStoreFullSlot || !canLoadFullSlot) && (intTemp == nullptr))
                {
                    intTemp = buildInternalIntRegisterDefForNode(putArgStk);
                }

                // We can only store bytes using byteable registers.
                if (!canStoreFullSlot && varTypeIsByte(fieldType))
                {
                    intTemp->registerAssignment &= allByteRegs();
                }
            }
#endif // TARGET_X86

            prevOffset = fieldOffset;
        }

        for (GenTreeFieldList::Use& use : putArgStk->gtOp1->AsFieldList()->Uses())
        {
            srcCount += BuildOperandUses(use.GetNode());
        }
        buildInternalRegisterUses();

        return srcCount;
    }

    GenTree*  src  = putArgStk->gtOp1;
    var_types type = src->TypeGet();

    if (type != TYP_STRUCT)
    {
#if defined(FEATURE_SIMD) && defined(TARGET_X86)
        // For PutArgStk of a TYP_SIMD12, we need an extra register.
        if (putArgStk->isSIMD12())
        {
            buildInternalFloatRegisterDefForNode(putArgStk, internalFloatRegCandidates());
            BuildUse(src);
            srcCount = 1;
            buildInternalRegisterUses();
            return srcCount;
        }
#endif // defined(FEATURE_SIMD) && defined(TARGET_X86)

        return BuildOperandUses(src);
    }

    unsigned loadSize = putArgStk->GetArgLoadSize();
    switch (putArgStk->gtPutArgStkKind)
    {
        case GenTreePutArgStk::Kind::Unroll:
            // If we have a remainder smaller than XMM_REGSIZE_BYTES, we need an integer temp reg.
            if ((loadSize % XMM_REGSIZE_BYTES) != 0)
            {
                regMaskGpr regMask = availableIntRegs;
#ifdef TARGET_X86
                // Storing at byte granularity requires a byteable register.
                if ((loadSize & 1) != 0)
                {
                    regMask &= allByteRegs();
                }
#endif // TARGET_X86
                buildInternalIntRegisterDefForNode(putArgStk, regMask);
            }

#ifdef TARGET_X86
            if (loadSize >= 8)
#else
            if (loadSize >= XMM_REGSIZE_BYTES)
#endif
            {
                // See "genStructPutArgUnroll" -- we will use this XMM register for wide stores.
                buildInternalFloatRegisterDefForNode(putArgStk, internalFloatRegCandidates());
                SetContainsAVXFlags();
            }
            break;

        case GenTreePutArgStk::Kind::RepInstr:
#ifndef TARGET_X86
        case GenTreePutArgStk::Kind::PartialRepInstr:
#endif
            buildInternalIntRegisterDefForNode(putArgStk, RBM_RDI);
            buildInternalIntRegisterDefForNode(putArgStk, RBM_RCX);
            buildInternalIntRegisterDefForNode(putArgStk, RBM_RSI);
            break;

#ifdef TARGET_X86
        case GenTreePutArgStk::Kind::Push:
            break;
#endif // TARGET_X86

        default:
            unreached();
    }

    srcCount = BuildOperandUses(src);
    buildInternalRegisterUses();

#ifdef TARGET_X86
    // There are only 4 (BYTE_REG_COUNT) byteable registers on x86. If we require a byteable internal register,
    // we must have less than BYTE_REG_COUNT sources.
    // If we have BYTE_REG_COUNT or more sources, and require a byteable internal register, we need to reserve
    // one explicitly (see BuildBlockStore()).
    assert(srcCount < BYTE_REG_COUNT);
#endif

    return srcCount;
}
#endif // FEATURE_PUT_STRUCT_ARG_STK

//------------------------------------------------------------------------
// BuildLclHeap: Set the NodeInfo for a GT_LCLHEAP.
//
// Arguments:
//    tree      - The node of interest
//
// Return Value:
//    The number of sources consumed by this node.
//
int LinearScan::BuildLclHeap(GenTree* tree)
{
    int srcCount = 1;

    GenTree* size = tree->gtGetOp1();
    if (size->IsCnsIntOrI() && size->isContained())
    {
        srcCount       = 0;
        size_t sizeVal = AlignUp((size_t)size->AsIntCon()->gtIconVal, STACK_ALIGN);

        // Explicitly zeroed LCLHEAP also needs a regCnt in case of x86 or large page
        if ((TARGET_POINTER_SIZE == 4) || (sizeVal >= compiler->eeGetPageSize()))
        {
            buildInternalIntRegisterDefForNode(tree);
        }
    }
    else
    {
        if (!compiler->info.compInitMem)
        {
            // For regCnt
            buildInternalIntRegisterDefForNode(tree);
        }
        BuildUse(size); // could be a non-contained constant
    }
    buildInternalRegisterUses();
    BuildDef(tree);
    return srcCount;
}

//------------------------------------------------------------------------
// BuildModDiv: Set the NodeInfo for GT_MOD/GT_DIV/GT_UMOD/GT_UDIV.
//
// Arguments:
//    tree      - The node of interest
//
// Return Value:
//    The number of sources consumed by this node.
//
int LinearScan::BuildModDiv(GenTree* tree)
{
    GenTree*   op1           = tree->gtGetOp1();
    GenTree*   op2           = tree->gtGetOp2();
    regMaskGpr dstCandidates = RBM_NONE;
    int        srcCount      = 0;

    if (varTypeIsFloating(tree->TypeGet()))
    {
        return BuildSimple(tree);
    }

    // Amd64 Div/Idiv instruction:
    //    Dividend in RAX:RDX  and computes
    //    Quotient in RAX, Remainder in RDX

    if (tree->OperGet() == GT_MOD || tree->OperGet() == GT_UMOD)
    {
        // We are interested in just the remainder.
        // RAX is used as a trashable register during computation of remainder.
        dstCandidates = RBM_RDX;
    }
    else
    {
        // We are interested in just the quotient.
        // RDX gets used as trashable register during computation of quotient
        dstCandidates = RBM_RAX;
    }

#ifdef TARGET_X86
    if (op1->OperGet() == GT_LONG)
    {
        assert(op1->isContained());

        // To avoid reg move would like to have op1's low part in RAX and high part in RDX.
        GenTree* loVal = op1->gtGetOp1();
        GenTree* hiVal = op1->gtGetOp2();
        assert(!loVal->isContained() && !hiVal->isContained());

        assert(op2->IsCnsIntOrI());
        assert(tree->OperGet() == GT_UMOD);

        // This situation also requires an internal register.
        buildInternalIntRegisterDefForNode(tree);

        BuildUse(loVal, RBM_EAX);
        BuildUse(hiVal, RBM_EDX);
        srcCount = 2;
    }
    else
#endif
    {
        // If possible would like to have op1 in RAX to avoid a register move.
        RefPosition* op1Use = BuildUse(op1, RBM_EAX);
        tgtPrefUse          = op1Use;
        srcCount            = 1;
    }

    assert(compiler->IsGprRegMask(dstCandidates));

    srcCount += BuildDelayFreeUses(op2, op1, availableIntRegs & ~(RBM_RAX | RBM_RDX));
    buildInternalRegisterUses();

    AllRegsMask killMask(getKillSetForModDiv(tree->AsOp()), RBM_NONE);
    BuildDefWithKills(tree, dstCandidates, killMask);
    return srcCount;
}

//------------------------------------------------------------------------
// BuildIntrinsic: Set the NodeInfo for a GT_INTRINSIC.
//
// Arguments:
//    tree      - The node of interest
//
// Return Value:
//    The number of sources consumed by this node.
//
int LinearScan::BuildIntrinsic(GenTree* tree)
{
    // Both operand and its result must be of floating point type.
    GenTree* op1 = tree->gtGetOp1();
    assert(varTypeIsFloating(op1));
    assert(op1->TypeGet() == tree->TypeGet());
    RefPosition* internalFloatDef = nullptr;

    switch (tree->AsIntrinsic()->gtIntrinsicName)
    {
        case NI_System_Math_Abs:
            // Abs(float x) = x & 0x7fffffff
            // Abs(double x) = x & 0x7ffffff ffffffff

            // In case of Abs we need an internal register to hold mask.

            // TODO-XArch-CQ: avoid using an internal register for the mask.
            // Andps or andpd both will operate on 128-bit operands.
            // The data section constant to hold the mask is a 64-bit size.
            // Therefore, we need both the operand and mask to be in
            // xmm register. When we add support in emitter to emit 128-bit
            // data constants and instructions that operate on 128-bit
            // memory operands we can avoid the need for an internal register.
            internalFloatDef = buildInternalFloatRegisterDefForNode(tree, internalFloatRegCandidates());
            break;

        case NI_System_Math_Ceiling:
        case NI_System_Math_Floor:
        case NI_System_Math_Truncate:
        case NI_System_Math_Round:
        case NI_System_Math_Sqrt:
            break;

        default:
            // Right now only Sqrt/Abs are treated as math intrinsics
            noway_assert(!"Unsupported math intrinsic");
            unreached();
            break;
    }
    assert(tree->gtGetOp2IfPresent() == nullptr);

    // TODO-XARCH-AVX512 this is overly constraining register available as NI_System_Math_Abs
    // can be lowered to EVEX compatible instruction (the rest cannot)
    int srcCount;
    if (op1->isContained())
    {
        srcCount = BuildOperandUses(op1, BuildEvexIncompatibleMask(op1));
    }
    else
    {
        tgtPrefUse = BuildUse(op1, BuildEvexIncompatibleMask(op1));
        srcCount   = 1;
    }
    if (internalFloatDef != nullptr)
    {
        buildInternalRegisterUses();
    }
    BuildDef(tree, BuildEvexIncompatibleMask(tree));
    return srcCount;
}

#ifdef FEATURE_HW_INTRINSICS
//------------------------------------------------------------------------
// SkipContainedCreateScalarUnsafe: Skips a contained CreateScalarUnsafe node
// and gets the underlying op1 instead
//
// Arguments:
//    node - The node to handle
//
// Return Value:
//    If node is a contained CreateScalarUnsafe, it's op1 is returned;
//    otherwise node is returned unchanged.
static GenTree* SkipContainedCreateScalarUnsafe(GenTree* node)
{
    if (!node->OperIsHWIntrinsic() || !node->isContained())
    {
        return node;
    }

    GenTreeHWIntrinsic* hwintrinsic = node->AsHWIntrinsic();
    NamedIntrinsic      intrinsicId = hwintrinsic->GetHWIntrinsicId();

    switch (intrinsicId)
    {
        case NI_Vector128_CreateScalarUnsafe:
        case NI_Vector256_CreateScalarUnsafe:
        case NI_Vector512_CreateScalarUnsafe:
        {
            return hwintrinsic->Op(1);
        }

        default:
        {
            return node;
        }
    }
}

//------------------------------------------------------------------------
// BuildHWIntrinsic: Set the NodeInfo for a GT_HWINTRINSIC tree.
//
// Arguments:
//    tree       - The GT_HWINTRINSIC node of interest
//    pDstCount  - OUT parameter - the number of registers defined for the given node
//
// Return Value:
//    The number of sources consumed by this node.
//
int LinearScan::BuildHWIntrinsic(GenTreeHWIntrinsic* intrinsicTree, int* pDstCount)
{
    assert(pDstCount != nullptr);

    NamedIntrinsic      intrinsicId = intrinsicTree->GetHWIntrinsicId();
    var_types           baseType    = intrinsicTree->GetSimdBaseType();
    size_t              numArgs     = intrinsicTree->GetOperandCount();
    HWIntrinsicCategory category    = HWIntrinsicInfo::lookupCategory(intrinsicId);

    // Set the AVX Flags if this instruction may use VEX encoding for SIMD operations.
    // Note that this may be true even if the ISA is not AVX (e.g. for platform-agnostic intrinsics
    // or non-AVX intrinsics that will use VEX encoding if it is available on the target).
    if (intrinsicTree->isSIMD())
    {
        SetContainsAVXFlags(intrinsicTree->GetSimdSize());
    }

    int srcCount = 0;
    int dstCount;

    if (intrinsicTree->IsValue())
    {
        if (HWIntrinsicInfo::IsMultiReg(intrinsicId))
        {
            dstCount = HWIntrinsicInfo::GetMultiRegCount(intrinsicId);
        }
        else
        {
            dstCount = 1;
        }
    }
    else
    {
        dstCount = 0;
    }

    regMaskOnlyOne dstCandidates = RBM_NONE;

    if (intrinsicTree->GetOperandCount() == 0)
    {
        assert(numArgs == 0);
    }
    else
    {
        // A contained CreateScalarUnsafe is special in that we're not containing it to load from
        // memory and it isn't a constant. Instead, its essentially a "transparent" node we're ignoring
        // to simplify the overall IR handling. As such, we need to "skip" such nodes when present and
        // get the underlying op1 so that delayFreeUse and other preferencing remains correct.

        GenTree* op1    = nullptr;
        GenTree* op2    = nullptr;
        GenTree* op3    = nullptr;
        GenTree* op4    = nullptr;
        GenTree* op5    = nullptr;
        GenTree* lastOp = SkipContainedCreateScalarUnsafe(intrinsicTree->Op(numArgs));

        switch (numArgs)
        {
            case 5:
            {
                op5 = SkipContainedCreateScalarUnsafe(intrinsicTree->Op(5));
                FALLTHROUGH;
            }

            case 4:
            {
                op4 = SkipContainedCreateScalarUnsafe(intrinsicTree->Op(4));
                FALLTHROUGH;
            }

            case 3:
            {
                op3 = SkipContainedCreateScalarUnsafe(intrinsicTree->Op(3));
                FALLTHROUGH;
            }

            case 2:
            {
                op2 = SkipContainedCreateScalarUnsafe(intrinsicTree->Op(2));
                FALLTHROUGH;
            }

            case 1:
            {
                op1 = SkipContainedCreateScalarUnsafe(intrinsicTree->Op(1));
                break;
            }

            default:
            {
                unreached();
            }
        }

        bool buildUses = true;

        if ((category == HW_Category_IMM) && !HWIntrinsicInfo::NoJmpTableImm(intrinsicId))
        {
            if (HWIntrinsicInfo::isImmOp(intrinsicId, lastOp) && !lastOp->isContainedIntOrIImmed())
            {
                assert(!lastOp->IsCnsIntOrI());

                // We need two extra reg when lastOp isn't a constant so
                // the offset into the jump table for the fallback path
                // can be computed.
                buildInternalIntRegisterDefForNode(intrinsicTree);
                buildInternalIntRegisterDefForNode(intrinsicTree);
            }
        }

        if (intrinsicTree->OperIsEmbRoundingEnabled() && !lastOp->IsCnsIntOrI())
        {
            buildInternalIntRegisterDefForNode(intrinsicTree);
            buildInternalIntRegisterDefForNode(intrinsicTree);
        }

        // Determine whether this is an RMW operation where op2+ must be marked delayFree so that it
        // is not allocated the same register as the target.
        bool isRMW = intrinsicTree->isRMWHWIntrinsic(compiler);
#if defined(TARGET_AMD64)
        bool isEvexCompatible = intrinsicTree->isEvexCompatibleHWIntrinsic();
#endif // TARGET_AMD64

        // Create internal temps, and handle any other special requirements.
        // Note that the default case for building uses will handle the RMW flag, but if the uses
        // are built in the individual cases, buildUses is set to false, and any RMW handling (delayFree)
        // must be handled within the case.
        switch (intrinsicId)
        {
            case NI_Vector128_CreateScalarUnsafe:
            case NI_Vector128_ToScalar:
            case NI_Vector256_CreateScalarUnsafe:
            case NI_Vector256_ToScalar:
            case NI_Vector512_CreateScalarUnsafe:
            case NI_Vector512_ToScalar:
            {
                assert(numArgs == 1);

                if (varTypeIsFloating(baseType))
                {
                    if (op1->isContained())
                    {
                        srcCount += BuildOperandUses(op1);
                    }
                    else
                    {
                        // We will either be in memory and need to be moved
                        // into a register of the appropriate size or we
                        // are already in an XMM/YMM/ZMM register and can stay
                        // where we are.

                        tgtPrefUse = BuildUse(op1);
                        srcCount += 1;
                    }

                    buildUses = false;
                }
                break;
            }

            case NI_Vector128_GetElement:
            case NI_Vector256_GetElement:
            case NI_Vector512_GetElement:
            {
                assert(numArgs == 2);

                if (!op2->OperIsConst() && !op1->isContained())
                {
                    // If the index is not a constant or op1 is in register,
                    // we will use the SIMD temp location to store the vector.

                    var_types requiredSimdTempType = Compiler::getSIMDTypeForSize(intrinsicTree->GetSimdSize());
                    compiler->getSIMDInitTempVarNum(requiredSimdTempType);
                }
                break;
            }

            case NI_Vector128_AsVector2:
            case NI_Vector128_AsVector3:
            case NI_Vector128_ToVector256:
            case NI_Vector128_ToVector512:
            case NI_Vector256_ToVector512:
            case NI_Vector128_ToVector256Unsafe:
            case NI_Vector256_ToVector512Unsafe:
            case NI_Vector256_GetLower:
            case NI_Vector512_GetLower:
            case NI_Vector512_GetLower128:
            {
                assert(numArgs == 1);

                if (op1->isContained())
                {
                    srcCount += BuildOperandUses(op1);
                }
                else
                {
                    // We will either be in memory and need to be moved
                    // into a register of the appropriate size or we
                    // are already in an XMM/YMM register and can stay
                    // where we are.

                    tgtPrefUse = BuildUse(op1);
                    srcCount += 1;
                }

                buildUses = false;
                break;
            }

            case NI_SSE2_MaskMove:
            {
                assert(numArgs == 3);
                assert(!isRMW);

                // MaskMove hardcodes the destination (op3) in DI/EDI/RDI
                srcCount += BuildOperandUses(op1, BuildEvexIncompatibleMask(op1));
                srcCount += BuildOperandUses(op2, BuildEvexIncompatibleMask(op2));
                srcCount += BuildOperandUses(op3, RBM_EDI);

                buildUses = false;
                break;
            }

            case NI_SSE41_BlendVariable:
            {
                assert(numArgs == 3);

                if (!compiler->canUseVexEncoding())
                {
                    assert(isRMW);

                    // SSE4.1 blendv* hardcode the mask vector (op3) in XMM0
                    tgtPrefUse = BuildUse(op1, BuildEvexIncompatibleMask(op1));

                    srcCount += 1;
                    srcCount += op2->isContained() ? BuildOperandUses(op2, BuildEvexIncompatibleMask(op2))
                                                   : BuildDelayFreeUses(op2, op1, BuildEvexIncompatibleMask(op2));
                    srcCount += BuildDelayFreeUses(op3, op1, RBM_XMM0);

                    buildUses = false;
                }
                break;
            }

            case NI_SSE41_Extract:
            {
                assert(!varTypeIsFloating(baseType));

#ifdef TARGET_X86
                if (varTypeIsByte(baseType))
                {
                    dstCandidates = allByteRegs();
                }
#endif
                break;
            }

#ifdef TARGET_X86
            case NI_SSE42_Crc32:
            case NI_SSE42_X64_Crc32:
            {
                // TODO-XArch-Cleanup: Currently we use the BaseType to bring the type of the second argument
                // to the code generator. We may want to encode the overload info in another way.

                assert(numArgs == 2);
                assert(isRMW);

                // CRC32 may operate over "byte" but on x86 only RBM_BYTE_REGS can be used as byte registers.
                tgtPrefUse = BuildUse(op1);

                srcCount += 1;
                srcCount += BuildDelayFreeUses(op2, op1, varTypeIsByte(baseType) ? allByteRegs() : RBM_NONE);

                buildUses = false;
                break;
            }
#endif // TARGET_X86

            case NI_X86Base_DivRem:
            case NI_X86Base_X64_DivRem:
            {
                assert(numArgs == 3);
                assert(dstCount == 2);
                assert(isRMW);

                // DIV implicitly put op1(lower) to EAX and op2(upper) to EDX
                srcCount += BuildOperandUses(op1, RBM_EAX);
                srcCount += BuildOperandUses(op2, RBM_EDX);

                if (!op3->isContained())
                {
                    // For non-contained nodes, we want to make sure we delay free the register for
                    // op3 with respect to both op1 and op2. In other words, op3 shouldn't get same
                    // register that is assigned to either of op1 and op2.

                    RefPosition* op3RefPosition;
                    srcCount += BuildDelayFreeUses(op3, op1, RBM_NONE, &op3RefPosition);
                    if ((op3RefPosition != nullptr) && !op3RefPosition->delayRegFree)
                    {
                        // If op3 was not marked as delay-free for op1, mark it as delay-free
                        // if needed for op2.
                        AddDelayFreeUses(op3RefPosition, op2);
                    }
                }
                else
                {
                    srcCount += BuildOperandUses(op3);
                }

                // result put in EAX and EDX
                BuildDef(intrinsicTree, RBM_EAX, 0);
                BuildDef(intrinsicTree, RBM_EDX, 1);

                buildUses = false;
                break;
            }

            case NI_BMI2_MultiplyNoFlags:
            case NI_BMI2_X64_MultiplyNoFlags:
            {
                assert(numArgs == 2 || numArgs == 3);
                srcCount += BuildOperandUses(op1, RBM_EDX);
                srcCount += BuildOperandUses(op2);
                if (numArgs == 3)
                {
                    // op3 reg should be different from target reg to
                    // store the lower half result after executing the instruction
                    srcCount += BuildDelayFreeUses(op3, op1);
                    // Need a internal register different from the dst to take the lower half result
                    buildInternalIntRegisterDefForNode(intrinsicTree);
                    setInternalRegsDelayFree = true;
                }
                buildUses = false;
                break;
            }

            case NI_FMA_MultiplyAdd:
            case NI_FMA_MultiplyAddNegated:
            case NI_FMA_MultiplyAddNegatedScalar:
            case NI_FMA_MultiplyAddScalar:
            case NI_FMA_MultiplyAddSubtract:
            case NI_FMA_MultiplySubtract:
            case NI_FMA_MultiplySubtractAdd:
            case NI_FMA_MultiplySubtractNegated:
            case NI_FMA_MultiplySubtractNegatedScalar:
            case NI_FMA_MultiplySubtractScalar:
            case NI_AVX512F_FusedMultiplyAdd:
            case NI_AVX512F_FusedMultiplyAddScalar:
            case NI_AVX512F_FusedMultiplyAddNegated:
            case NI_AVX512F_FusedMultiplyAddNegatedScalar:
            case NI_AVX512F_FusedMultiplyAddSubtract:
            case NI_AVX512F_FusedMultiplySubtract:
            case NI_AVX512F_FusedMultiplySubtractScalar:
            case NI_AVX512F_FusedMultiplySubtractAdd:
            case NI_AVX512F_FusedMultiplySubtractNegated:
            case NI_AVX512F_FusedMultiplySubtractNegatedScalar:
            {
                assert((numArgs == 3) || (intrinsicTree->OperIsEmbRoundingEnabled()));
                assert(isRMW);
                assert(HWIntrinsicInfo::IsFmaIntrinsic(intrinsicId));

                const bool copiesUpperBits = HWIntrinsicInfo::CopiesUpperBits(intrinsicId);

                LIR::Use use;
                GenTree* user = nullptr;

                if (LIR::AsRange(blockSequence[curBBSeqNum]).TryGetUse(intrinsicTree, &use))
                {
                    user = use.User();
                }
                unsigned resultOpNum = intrinsicTree->GetResultOpNumForRmwIntrinsic(user, op1, op2, op3);

                unsigned containedOpNum = 0;

                // containedOpNum remains 0 when no operand is contained or regOptional
                if (op1->isContained() || op1->IsRegOptional())
                {
                    containedOpNum = 1;
                }
                else if (op2->isContained() || op2->IsRegOptional())
                {
                    containedOpNum = 2;
                }
                else if (op3->isContained() || op3->IsRegOptional())
                {
                    containedOpNum = 3;
                }

                GenTree* emitOp1 = op1;
                GenTree* emitOp2 = op2;
                GenTree* emitOp3 = op3;

                // Intrinsics with CopyUpperBits semantics must have op1 as target
                assert(containedOpNum != 1 || !copiesUpperBits);

                // We need to keep this in sync with hwintrinsiccodegenxarch.cpp
                // Ideally we'd actually swap the operands here and simplify codegen
                // but its a bit more complicated to do so for many operands as well
                // as being complicated to tell codegen how to pick the right instruction

                if (containedOpNum == 1)
                {
                    // https://github.com/dotnet/runtime/issues/62215
                    // resultOpNum might change between lowering and lsra, comment out assertion for now.
                    // assert(containedOpNum != resultOpNum);
                    // resultOpNum is 3 or 0: op3/? = ([op1] * op2) + op3
                    std::swap(emitOp1, emitOp3);

                    if (resultOpNum == 2)
                    {
                        // op2 = ([op1] * op2) + op3
                        std::swap(emitOp1, emitOp2);
                    }
                }
                else if (containedOpNum == 3)
                {
                    // assert(containedOpNum != resultOpNum);
                    if (resultOpNum == 2 && !copiesUpperBits)
                    {
                        // op2 = (op1 * op2) + [op3]
                        std::swap(emitOp1, emitOp2);
                    }
                    // else: op1/? = (op1 * op2) + [op3]
                }
                else if (containedOpNum == 2)
                {
                    // assert(containedOpNum != resultOpNum);

                    // op1/? = (op1 * [op2]) + op3
                    std::swap(emitOp2, emitOp3);
                    if (resultOpNum == 3 && !copiesUpperBits)
                    {
                        // op3 = (op1 * [op2]) + op3
                        std::swap(emitOp1, emitOp2);
                    }
                }
                else
                {
                    // containedOpNum == 0
                    // no extra work when resultOpNum is 0 or 1
                    if (resultOpNum == 2)
                    {
                        std::swap(emitOp1, emitOp2);
                    }
                    else if (resultOpNum == 3)
                    {
                        std::swap(emitOp1, emitOp3);
                    }
                }
                tgtPrefUse = BuildUse(emitOp1);

                srcCount += 1;
                srcCount += BuildDelayFreeUses(emitOp2, emitOp1);
                srcCount += emitOp3->isContained() ? BuildOperandUses(emitOp3) : BuildDelayFreeUses(emitOp3, emitOp1);

                if (intrinsicTree->OperIsEmbRoundingEnabled() && !intrinsicTree->Op(4)->IsCnsIntOrI())
                {
                    srcCount += BuildOperandUses(intrinsicTree->Op(4));
                }

                buildUses = false;
                break;
            }

            case NI_AVX512F_BlendVariableMask:
            {
                assert(numArgs == 3);

                if (op2->IsEmbMaskOp())
                {
                    // TODO-AVX512-CQ: Ensure we can support embedded operations on RMW intrinsics
                    assert(!op2->isRMWHWIntrinsic(compiler));

                    if (isRMW)
                    {
                        assert(!op1->isContained());

                        tgtPrefUse = BuildUse(op1);
                        srcCount += 1;

                        assert(op2->isContained());

                        for (GenTree* operand : op2->AsHWIntrinsic()->Operands())
                        {
                            assert(varTypeIsSIMD(operand));
                            srcCount += BuildDelayFreeUses(operand, op1);
                        }
                    }
                    else
                    {
                        assert(op1->isContained() && op1->IsVectorZero());
                        srcCount += BuildOperandUses(op1);

                        assert(op2->isContained());

                        for (GenTree* operand : op2->AsHWIntrinsic()->Operands())
                        {
                            assert(varTypeIsSIMD(operand));
                            srcCount += BuildOperandUses(operand);
                        }
                    }

                    assert(!op3->isContained());
                    srcCount += BuildOperandUses(op3);

                    buildUses = false;
                }
                break;
            }

            case NI_AVX512F_PermuteVar8x64x2:
            case NI_AVX512F_PermuteVar16x32x2:
            case NI_AVX512F_VL_PermuteVar2x64x2:
            case NI_AVX512F_VL_PermuteVar4x32x2:
            case NI_AVX512F_VL_PermuteVar4x64x2:
            case NI_AVX512F_VL_PermuteVar8x32x2:
            case NI_AVX512BW_PermuteVar32x16x2:
            case NI_AVX512BW_VL_PermuteVar8x16x2:
            case NI_AVX512BW_VL_PermuteVar16x16x2:
            case NI_AVX512VBMI_PermuteVar64x8x2:
            case NI_AVX512VBMI_VL_PermuteVar16x8x2:
            case NI_AVX512VBMI_VL_PermuteVar32x8x2:
            {
                assert(numArgs == 3);
                assert(isRMW);
                assert(HWIntrinsicInfo::IsPermuteVar2x(intrinsicId));

                LIR::Use use;
                GenTree* user = nullptr;

                if (LIR::AsRange(blockSequence[curBBSeqNum]).TryGetUse(intrinsicTree, &use))
                {
                    user = use.User();
                }
                unsigned resultOpNum = intrinsicTree->GetResultOpNumForRmwIntrinsic(user, op1, op2, op3);

                assert(!op1->isContained());
                assert(!op2->isContained());

                GenTree* emitOp1 = op1;
                GenTree* emitOp2 = op2;
                GenTree* emitOp3 = op3;

                if (resultOpNum == 2)
                {
                    std::swap(emitOp1, emitOp2);
                }

                tgtPrefUse = BuildUse(emitOp1);

                srcCount += 1;
                srcCount += BuildDelayFreeUses(emitOp2, emitOp1);
                srcCount += op3->isContained() ? BuildOperandUses(emitOp3) : BuildDelayFreeUses(emitOp3, emitOp1);

                buildUses = false;
                break;
            }

            case NI_AVXVNNI_MultiplyWideningAndAdd:
            case NI_AVXVNNI_MultiplyWideningAndAddSaturate:
            {
                assert(numArgs == 3);

                tgtPrefUse = BuildUse(op1);
                srcCount += 1;
                srcCount += BuildDelayFreeUses(op2, op1);
                srcCount += op3->isContained() ? BuildOperandUses(op3) : BuildDelayFreeUses(op3, op1);

                buildUses = false;
                break;
            }

            case NI_AVX2_GatherVector128:
            case NI_AVX2_GatherVector256:
            {
                assert(numArgs == 3);
                assert(!isRMW);

                // Any pair of the index, mask, or destination registers should be different
                srcCount += BuildOperandUses(op1, BuildEvexIncompatibleMask(op1));
                srcCount += BuildDelayFreeUses(op2, nullptr, BuildEvexIncompatibleMask(op2));

                // op3 should always be contained
                assert(op3->isContained());

                // get a tmp register for mask that will be cleared by gather instructions
                buildInternalFloatRegisterDefForNode(intrinsicTree, lowSIMDRegs());
                setInternalRegsDelayFree = true;

                buildUses = false;
                break;
            }

            case NI_AVX2_GatherMaskVector128:
            case NI_AVX2_GatherMaskVector256:
            {
                assert(!isRMW);

                // Any pair of the index, mask, or destination registers should be different
                srcCount += BuildOperandUses(op1, BuildEvexIncompatibleMask(op1));
                srcCount += BuildDelayFreeUses(op2, nullptr, BuildEvexIncompatibleMask(op2));
                srcCount += BuildDelayFreeUses(op3, nullptr, BuildEvexIncompatibleMask(op3));
                srcCount += BuildDelayFreeUses(op4, nullptr, BuildEvexIncompatibleMask(op4));

                // op5 should always be contained
                assert(op5->isContained());

                // get a tmp register for mask that will be cleared by gather instructions
                buildInternalFloatRegisterDefForNode(intrinsicTree, lowSIMDRegs());
                setInternalRegsDelayFree = true;

                buildUses = false;
                break;
            }

            default:
            {
                assert((intrinsicId > NI_HW_INTRINSIC_START) && (intrinsicId < NI_HW_INTRINSIC_END));
                assert(!HWIntrinsicInfo::IsFmaIntrinsic(intrinsicId));
                assert(!HWIntrinsicInfo::IsPermuteVar2x(intrinsicId));
                break;
            }
        }

        if (buildUses)
        {
            regMaskFloat op1RegCandidates = RBM_NONE;

#if defined(TARGET_AMD64)
            if (!isEvexCompatible)
            {
                op1RegCandidates = BuildEvexIncompatibleMask(op1);
            }
#endif // TARGET_AMD64

            if (intrinsicTree->OperIsMemoryLoadOrStore())
            {
                srcCount += BuildAddrUses(op1, op1RegCandidates);
            }
            else if (isRMW && !op1->isContained())
            {
                tgtPrefUse = BuildUse(op1, op1RegCandidates);
                srcCount += 1;
            }
            else
            {
                srcCount += BuildOperandUses(op1, op1RegCandidates);
            }

            if (op2 != nullptr)
            {
                regMaskFloat op2RegCandidates = RBM_NONE;

#if defined(TARGET_AMD64)
                if (!isEvexCompatible)
                {
                    op2RegCandidates = BuildEvexIncompatibleMask(op2);
                }
#endif // TARGET_AMD64

                if (op2->OperIs(GT_HWINTRINSIC) && op2->AsHWIntrinsic()->OperIsMemoryLoad() && op2->isContained())
                {
                    srcCount += BuildAddrUses(op2->AsHWIntrinsic()->Op(1), op2RegCandidates);
                }
                else if (isRMW)
                {
                    if (!op2->isContained() && HWIntrinsicInfo::IsCommutative(intrinsicId))
                    {
                        // When op2 is not contained and we are commutative, we can set op2
                        // to also be a tgtPrefUse. Codegen will then swap the operands.

                        tgtPrefUse2 = BuildUse(op2, op2RegCandidates);
                        srcCount += 1;
                    }
                    else if (!op2->isContained() || varTypeIsArithmetic(intrinsicTree->TypeGet()))
                    {
                        // When op2 is not contained or if we are producing a scalar value
                        // we need to mark it as delay free because the operand and target
                        // exist in the same register set.
                        srcCount += BuildDelayFreeUses(op2, op1, op2RegCandidates);
                    }
                    else
                    {
                        // When op2 is contained and we are not producing a scalar value we
                        // have no concerns of overwriting op2 because they exist in different
                        // register sets.

                        srcCount += BuildOperandUses(op2, op2RegCandidates);
                    }
                }
                else
                {
                    srcCount += BuildOperandUses(op2, op2RegCandidates);
                }

                if (op3 != nullptr)
                {
                    regMaskFloat op3RegCandidates = RBM_NONE;

#if defined(TARGET_AMD64)
                    if (!isEvexCompatible)
                    {
                        op3RegCandidates = BuildEvexIncompatibleMask(op3);
                    }
#endif // TARGET_AMD64

                    srcCount += isRMW ? BuildDelayFreeUses(op3, op1, op3RegCandidates)
                                      : BuildOperandUses(op3, op3RegCandidates);

                    if (op4 != nullptr)
                    {
                        regMaskFloat op4RegCandidates = RBM_NONE;

#if defined(TARGET_AMD64)
                        assert(isEvexCompatible);
#endif // TARGET_AMD64

                        srcCount += isRMW ? BuildDelayFreeUses(op4, op1, op4RegCandidates)
                                          : BuildOperandUses(op4, op4RegCandidates);
                    }
                }
            }
        }

        buildInternalRegisterUses();
    }

    if (dstCount == 1)
    {
#if defined(TARGET_AMD64)
        if (!intrinsicTree->isEvexCompatibleHWIntrinsic() &&
            (varTypeIsFloating(intrinsicTree->gtType) || varTypeIsSIMD(intrinsicTree->gtType)))
        {
            dstCandidates = lowSIMDRegs();
        }
#endif

        BuildDef(intrinsicTree, dstCandidates);
    }
    else
    {
        // Currently dstCount = 2 is only used for DivRem, which has special constriants and handled above
        assert((dstCount == 0) ||
               ((dstCount == 2) && ((intrinsicId == NI_X86Base_DivRem) || (intrinsicId == NI_X86Base_X64_DivRem))));
    }

    *pDstCount = dstCount;
    return srcCount;
}
#endif

//------------------------------------------------------------------------
// BuildCast: Set the NodeInfo for a GT_CAST.
//
// Arguments:
//    cast - The GT_CAST node
//
// Return Value:
//    The number of sources consumed by this node.
//
int LinearScan::BuildCast(GenTreeCast* cast)
{
    GenTree* src = cast->gtGetOp1();

    const var_types srcType  = genActualType(src->TypeGet());
    const var_types castType = cast->gtCastType;

    regMaskGpr candidates = RBM_NONE;
#ifdef TARGET_X86
    if (varTypeIsByte(castType))
    {
        candidates = allByteRegs();
    }

    assert(!varTypeIsLong(srcType) || (src->OperIs(GT_LONG) && src->isContained()));
#else
    // Overflow checking cast from TYP_(U)LONG to TYP_(U)INT requires a temporary
    // register to extract the upper 32 bits of the 64 bit source register.
    if (cast->gtOverflow() && varTypeIsLong(srcType) && varTypeIsInt(castType))
    {
        // Here we don't need internal register to be different from targetReg,
        // rather require it to be different from operand's reg.
        buildInternalIntRegisterDefForNode(cast);
    }
#endif

    int srcCount = BuildCastUses(cast, candidates);
    buildInternalRegisterUses();
    BuildDef(cast, candidates);

    return srcCount;
}

//-----------------------------------------------------------------------------------------
// BuildIndir: Specify register requirements for address expression of an indirection operation.
//
// Arguments:
//    indirTree    -   GT_IND or GT_STOREIND GenTree node
//
// Return Value:
//    The number of sources consumed by this node.
//
int LinearScan::BuildIndir(GenTreeIndir* indirTree)
{
    // struct typed indirs are expected only on rhs of a block copy,
    // but in this case they must be contained.
    assert(indirTree->TypeGet() != TYP_STRUCT);

#ifdef FEATURE_SIMD
    if (indirTree->TypeIs(TYP_SIMD12) && indirTree->OperIs(GT_STOREIND) &&
        !compiler->compOpportunisticallyDependsOn(InstructionSet_SSE41) && !indirTree->Data()->IsVectorZero())
    {
        // GT_STOREIND needs an internal register so the upper 4 bytes can be extracted
        buildInternalFloatRegisterDefForNode(indirTree);
    }
#endif // FEATURE_SIMD

    int srcCount = BuildIndirUses(indirTree);
    if (indirTree->gtOper == GT_STOREIND)
    {
        GenTree* source = indirTree->gtGetOp2();
        if (indirTree->AsStoreInd()->IsRMWMemoryOp())
        {
            // Because 'source' is contained, we haven't yet determined its special register requirements, if any.
            // As it happens, the Shift or Rotate cases are the only ones with special requirements.
            assert(source->isContained() && source->OperIsRMWMemOp());

            if (source->OperIsShiftOrRotate())
            {
                srcCount += BuildShiftRotate(source);
            }
            else
            {
                regMaskGpr srcCandidates = RBM_NONE;

#ifdef TARGET_X86
                // Determine if we need byte regs for the non-mem source, if any.
                // Note that BuildShiftRotate (above) will handle the byte requirement as needed,
                // but STOREIND isn't itself an RMW op, so we have to explicitly set it for that case.

                GenTree*      nonMemSource = nullptr;
                GenTreeIndir* otherIndir   = nullptr;

                if (indirTree->AsStoreInd()->IsRMWDstOp1())
                {
                    otherIndir = source->gtGetOp1()->AsIndir();
                    if (source->OperIsBinary())
                    {
                        nonMemSource = source->gtGetOp2();
                    }
                }
                else if (indirTree->AsStoreInd()->IsRMWDstOp2())
                {
                    otherIndir   = source->gtGetOp2()->AsIndir();
                    nonMemSource = source->gtGetOp1();
                }
                if ((nonMemSource != nullptr) && !nonMemSource->isContained() && varTypeIsByte(indirTree))
                {
                    srcCandidates = RBM_BYTE_REGS;
                }
                if (otherIndir != nullptr)
                {
                    // Any lclVars in the addressing mode of this indirection are contained.
                    // If they are marked as lastUse, transfer the last use flag to the store indir.
                    GenTree* base    = otherIndir->Base();
                    GenTree* dstBase = indirTree->Base();
                    CheckAndMoveRMWLastUse(base, dstBase);
                    GenTree* index    = otherIndir->Index();
                    GenTree* dstIndex = indirTree->Index();
                    CheckAndMoveRMWLastUse(index, dstIndex);
                }
#endif // TARGET_X86

                assert(compiler->IsGprRegMask(srcCandidates));
                srcCount += BuildBinaryUses(source->AsOp(), srcCandidates);
            }
        }
        else
        {
#ifdef TARGET_X86
            if (varTypeIsByte(indirTree) && !source->isContained())
            {
                BuildUse(source, allByteRegs());
                srcCount++;
            }
            else
#endif
            {
                srcCount += BuildOperandUses(source);
            }
        }
    }

#ifdef FEATURE_SIMD
    if (varTypeIsSIMD(indirTree))
    {
        SetContainsAVXFlags(genTypeSize(indirTree->TypeGet()));
    }
    buildInternalRegisterUses();
#endif // FEATURE_SIMD

#ifdef TARGET_X86
    // There are only BYTE_REG_COUNT byteable registers on x86. If we have a source that requires
    // such a register, we must have no more than BYTE_REG_COUNT sources.
    // If we have more than BYTE_REG_COUNT sources, and require a byteable register, we need to reserve
    // one explicitly (see BuildBlockStore()).
    // (Note that the assert below doesn't count internal registers because we only have
    // floating point internal registers, if any).
    assert(srcCount <= BYTE_REG_COUNT);
#endif

    if (indirTree->gtOper != GT_STOREIND)
    {
        BuildDef(indirTree);
    }
    return srcCount;
}

//------------------------------------------------------------------------
// BuildMul: Set the NodeInfo for a multiply.
//
// Arguments:
//    tree      - The node of interest
//
// Return Value:
//    The number of sources consumed by this node.
//
int LinearScan::BuildMul(GenTree* tree)
{
    assert(tree->OperIsMul());
    GenTree* op1 = tree->gtGetOp1();
    GenTree* op2 = tree->gtGetOp2();

    // Only non-floating point mul has special requirements
    if (varTypeIsFloating(tree->TypeGet()))
    {
        return BuildSimple(tree);
    }

    int        srcCount      = BuildBinaryUses(tree->AsOp());
    int        dstCount      = 1;
    regMaskGpr dstCandidates = RBM_NONE;

    bool isUnsignedMultiply    = ((tree->gtFlags & GTF_UNSIGNED) != 0);
    bool requiresOverflowCheck = tree->gtOverflowEx();

    // There are three forms of x86 multiply:
    // one-op form:     RDX:RAX = RAX * r/m
    // two-op form:     reg *= r/m
    // three-op form:   reg = r/m * imm

    // This special widening 32x32->64 MUL is not used on x64
    CLANG_FORMAT_COMMENT_ANCHOR;
#if defined(TARGET_X86)
    if (tree->OperGet() != GT_MUL_LONG)
#endif
    {
        assert((tree->gtFlags & GTF_MUL_64RSLT) == 0);
    }

    // We do use the widening multiply to implement
    // the overflow checking for unsigned multiply
    //
    if (isUnsignedMultiply && requiresOverflowCheck)
    {
        // The only encoding provided is RDX:RAX = RAX * rm
        //
        // Here we set RAX as the only destination candidate
        // In LSRA we set the kill set for this operation to RBM_RAX|RBM_RDX
        //
        dstCandidates = RBM_RAX;
    }
    else if (tree->OperGet() == GT_MULHI)
    {
        // Have to use the encoding:RDX:RAX = RAX * rm. Since we only care about the
        // upper 32 bits of the result set the destination candidate to REG_RDX.
        dstCandidates = RBM_RDX;
    }
#if defined(TARGET_X86)
    else if (tree->OperGet() == GT_MUL_LONG)
    {
        // have to use the encoding:RDX:RAX = RAX * rm
        dstCandidates = RBM_RAX | RBM_RDX;
        dstCount      = 2;
    }
#endif
    GenTree* containedMemOp = nullptr;
    if (op1->isContained() && !op1->IsCnsIntOrI())
    {
        assert(!op2->isContained() || op2->IsCnsIntOrI());
        containedMemOp = op1;
    }
    else if (op2->isContained() && !op2->IsCnsIntOrI())
    {
        containedMemOp = op2;
    }

    assert(compiler->IsGprRegMask(dstCandidates));

    AllRegsMask killMask(getKillSetForMul(tree->AsOp()), RBM_NONE);
    BuildDefWithKills(tree, dstCandidates, killMask);
    return srcCount;
}

//------------------------------------------------------------------------------
// SetContainsAVXFlags: Set ContainsAVX flag when it is floating type,
// set SetContains256bitOrMoreAVX flag when SIMD vector size is 32 or 64 bytes.
//
// Arguments:
//    sizeOfSIMDVector      - SIMD Vector size
//
void LinearScan::SetContainsAVXFlags(unsigned sizeOfSIMDVector /* = 0*/)
{
    if (!compiler->canUseVexEncoding())
    {
        return;
    }

    compiler->GetEmitter()->SetContainsAVX(true);

    if (sizeOfSIMDVector >= 32)
    {
        assert((sizeOfSIMDVector == 32) || ((sizeOfSIMDVector == 64) && compiler->canUseEvexEncoding()));
        compiler->GetEmitter()->SetContains256bitOrMoreAVX(true);
    }
}

//------------------------------------------------------------------------------
// BuildEvexIncompatibleMask: Returns RMB_NONE or a mask representing the
// lower SIMD registers for a node that lowers to an instruction that does not
// have an EVEX form (thus cannot use the upper SIMD registers).
// The caller invokes this function when it knows the node is EVEX incompatible.
//
// Simply using lowSIMDRegs() on an incompatible node's operand will incorrectly mask
// same cases, e.g., memory loads.
//
// Arguments:
//    tree   - tree to check for EVEX lowering compatibility
//
// Return Value:
//    RBM_NONE if compatible with EVEX (or not a floating/SIMD register),
//    lowSIMDRegs() (XMM0-XMM16) otherwise.
//
inline regMaskFloat LinearScan::BuildEvexIncompatibleMask(GenTree* tree)
{
#if defined(TARGET_AMD64)
    if (!(varTypeIsFloating(tree->gtType) || varTypeIsSIMD(tree->gtType)))
    {
        return RBM_NONE;
    }

    // If a node is contained and is a memory load etc., use RBM_NONE as it will use an integer register for the
    // load, not a SIMD register.
    if (tree->isContained() &&
        (tree->OperIsIndir() || (tree->OperIs(GT_HWINTRINSIC) && tree->AsHWIntrinsic()->OperIsMemoryLoad()) ||
         tree->OperIs(GT_LEA)))
    {
        return RBM_NONE;
    }

    return lowSIMDRegs();
#else
    return RBM_NONE;
#endif
}

#endif // TARGET_XARCH<|MERGE_RESOLUTION|>--- conflicted
+++ resolved
@@ -1658,17 +1658,8 @@
         }
     }
 
-<<<<<<< HEAD
-    if (blkNode->OperIs(GT_STORE_DYN_BLK))
-    {
         assert(compiler->IsGprRegMask(sizeRegMask));
 
-        useCount++;
-        BuildUse(blkNode->AsStoreDynBlk()->gtDynamicSize, sizeRegMask);
-    }
-
-=======
->>>>>>> 3eb8c7f1
 #ifdef TARGET_X86
     // If we require a byte register on x86, we may run into an over-constrained situation
     // if we have BYTE_REG_COUNT or more uses (currently, it can be at most 4, if both the
