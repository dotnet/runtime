// Licensed to the .NET Foundation under one or more agreements.
// The .NET Foundation licenses this file to you under the MIT license.

/*XXXXXXXXXXXXXXXXXXXXXXXXXXXXXXXXXXXXXXXXXXXXXXXXXXXXXXXXXXXXXXXXXXXXXXXXXXXXX
XXXXXXXXXXXXXXXXXXXXXXXXXXXXXXXXXXXXXXXXXXXXXXXXXXXXXXXXXXXXXXXXXXXXXXXXXXXXXXX
XX                                                                           XX
XX                    Register Requirements for AMD64                        XX
XX                                                                           XX
XX  This encapsulates all the logic for setting register requirements for    XX
XX  the AMD64 architecture.                                                  XX
XX                                                                           XX
XX                                                                           XX
XXXXXXXXXXXXXXXXXXXXXXXXXXXXXXXXXXXXXXXXXXXXXXXXXXXXXXXXXXXXXXXXXXXXXXXXXXXXXXX
XXXXXXXXXXXXXXXXXXXXXXXXXXXXXXXXXXXXXXXXXXXXXXXXXXXXXXXXXXXXXXXXXXXXXXXXXXXXXXX
*/

#include "jitpch.h"
#ifdef _MSC_VER
#pragma hdrstop
#endif

#ifdef TARGET_XARCH

#include "jit.h"
#include "sideeffects.h"
#include "lower.h"

//------------------------------------------------------------------------
// BuildNode: Build the RefPositions for a node
//
// Arguments:
//    treeNode - the node of interest
//
// Return Value:
//    The number of sources consumed by this node.
//
// Notes:
// Preconditions:
//    LSRA Has been initialized.
//
// Postconditions:
//    RefPositions have been built for all the register defs and uses required
//    for this node.
//
int LinearScan::BuildNode(GenTree* tree)
{
    assert(!tree->isContained());
    int       srcCount;
    int       dstCount;
    regMaskTP killMask      = RBM_NONE;
    bool      isLocalDefUse = false;

    // Reset the build-related members of LinearScan.
    clearBuildState();

    // Set the default dstCount. This may be modified below.
    if (tree->IsValue())
    {
        dstCount = 1;
        if (tree->IsUnusedValue())
        {
            isLocalDefUse = true;
        }
    }
    else
    {
        dstCount = 0;
    }

    // floating type generates AVX instruction (vmovss etc.), set the flag
    if (!varTypeUsesIntReg(tree->TypeGet()))
    {
        SetContainsAVXFlags();
    }

    switch (tree->OperGet())
    {
        default:
            srcCount = BuildSimple(tree);
            break;

        case GT_LCL_VAR:
            // We make a final determination about whether a GT_LCL_VAR is a candidate or contained
            // after liveness. In either case we don't build any uses or defs. Otherwise, this is a
            // load of a stack-based local into a register and we'll fall through to the general
            // local case below.
            if (checkContainedOrCandidateLclVar(tree->AsLclVar()))
            {
                return 0;
            }
            FALLTHROUGH;

        case GT_LCL_FLD:
        {
            srcCount = 0;

#ifdef FEATURE_SIMD
            if (tree->TypeIs(TYP_SIMD12) && tree->OperIs(GT_STORE_LCL_FLD))
            {
                if (!tree->AsLclFld()->Data()->IsVectorZero())
                {
                    // GT_STORE_LCL_FLD needs an internal register, when the
                    // data is not zero, so the upper 4 bytes can be extracted

                    buildInternalFloatRegisterDefForNode(tree);
                    buildInternalRegisterUses();
                }
            }
#endif // FEATURE_SIMD

            BuildDef(tree);
        }
        break;

        case GT_STORE_LCL_FLD:
        case GT_STORE_LCL_VAR:
            if (tree->IsMultiRegLclVar() && isCandidateMultiRegLclVar(tree->AsLclVar()))
            {
                dstCount = compiler->lvaGetDesc(tree->AsLclVar())->lvFieldCnt;
            }
            srcCount = BuildStoreLoc(tree->AsLclVarCommon());
            break;

        case GT_FIELD_LIST:
            // These should always be contained. We don't correctly allocate or
            // generate code for a non-contained GT_FIELD_LIST.
            noway_assert(!"Non-contained GT_FIELD_LIST");
            srcCount = 0;
            break;

        case GT_NO_OP:
        case GT_START_NONGC:
            srcCount = 0;
            assert(dstCount == 0);
            break;

        case GT_START_PREEMPTGC:
            // This kills GC refs in callee save regs
            srcCount = 0;
            assert(dstCount == 0);
            BuildKills(tree, RBM_NONE);
            break;

        case GT_PROF_HOOK:
            srcCount = 0;
            assert(dstCount == 0);
            killMask = getKillSetForProfilerHook();
            BuildKills(tree, killMask);
            break;

        case GT_CNS_INT:
        case GT_CNS_LNG:
        case GT_CNS_DBL:
#if defined(FEATURE_SIMD)
        case GT_CNS_VEC:
#endif // FEATURE_SIMD
#if defined(FEATURE_MASKED_HW_INTRINSICS)
        case GT_CNS_MSK:
#endif // FEATURE_MASKED_HW_INTRINSICS
        {
            srcCount = 0;

            assert(dstCount == 1);
            assert(!tree->IsReuseRegVal());

            RefPosition* def               = BuildDef(tree);
            def->getInterval()->isConstant = true;
            break;
        }

#if !defined(TARGET_64BIT)

        case GT_LONG:
            assert(tree->IsUnusedValue()); // Contained nodes are already processed, only unused GT_LONG can reach here.
            // An unused GT_LONG node needs to consume its sources, but need not produce a register.
            tree->gtType = TYP_VOID;
            tree->ClearUnusedValue();
            isLocalDefUse = false;
            srcCount      = 2;
            dstCount      = 0;
            BuildUse(tree->gtGetOp1());
            BuildUse(tree->gtGetOp2());
            break;

#endif // !defined(TARGET_64BIT)

        case GT_BOX:
        case GT_COMMA:
        case GT_QMARK:
        case GT_COLON:
            srcCount = 0;
            unreached();
            break;

        case GT_RETURN:
            srcCount = BuildReturn(tree);
            killMask = getKillSetForReturn();
            BuildKills(tree, killMask);
            break;

#ifdef SWIFT_SUPPORT
        case GT_SWIFT_ERROR_RET:
            BuildUse(tree->gtGetOp1(), RBM_SWIFT_ERROR.GetIntRegSet());
            // Plus one for error register
            srcCount = BuildReturn(tree) + 1;
            killMask = getKillSetForReturn();
            BuildKills(tree, killMask);
            break;
#endif // SWIFT_SUPPORT

        case GT_RETFILT:
            assert(dstCount == 0);
            if (tree->TypeGet() == TYP_VOID)
            {
                srcCount = 0;
            }
            else
            {
                assert(tree->TypeGet() == TYP_INT);
                srcCount = 1;
                BuildUse(tree->gtGetOp1(), RBM_INTRET.GetIntRegSet());
            }
            break;

        case GT_NOP:
            srcCount = 0;
            assert(tree->TypeIs(TYP_VOID));
            assert(dstCount == 0);
            break;

        case GT_KEEPALIVE:
            assert(dstCount == 0);
            srcCount = BuildOperandUses(tree->gtGetOp1());
            break;

        case GT_JTRUE:
            BuildOperandUses(tree->gtGetOp1(), RBM_NONE);
            srcCount = 1;
            break;

        case GT_JCC:
            srcCount = 0;
            assert(dstCount == 0);
            break;

        case GT_SETCC:
            srcCount = 0;
            assert(dstCount == 1);
            // This defines a byte value (note that on x64 allByteRegs() is defined as RBM_ALLINT).
            BuildDef(tree, allByteRegs());
            break;

        case GT_SELECT:
            assert(dstCount == 1);
            srcCount = BuildSelect(tree->AsConditional());
            break;

        case GT_SELECTCC:
            assert(dstCount == 1);
            srcCount = BuildSelect(tree->AsOp());
            break;

        case GT_JMP:
            srcCount = 0;
            assert(dstCount == 0);
            break;

        case GT_SWITCH:
            // This should never occur since switch nodes must not be visible at this
            // point in the JIT.
            srcCount = 0;
            noway_assert(!"Switch must be lowered at this point");
            break;

        case GT_JMPTABLE:
            srcCount = 0;
            assert(dstCount == 1);
            BuildDef(tree, BuildApxIncompatibleGPRMask(tree));
            break;

        case GT_SWITCH_TABLE:
        {
            assert(dstCount == 0);
            buildInternalIntRegisterDefForNode(tree, BuildApxIncompatibleGPRMask(tree));
            srcCount = BuildBinaryUses(tree->AsOp(), BuildApxIncompatibleGPRMask(tree->AsOp()));
            buildInternalRegisterUses();
            assert(srcCount == 2);
        }
        break;

#if !defined(TARGET_64BIT)
        case GT_ADD_LO:
        case GT_ADD_HI:
        case GT_SUB_LO:
        case GT_SUB_HI:
#endif
        case GT_ADD:
        case GT_SUB:
        case GT_AND:
        case GT_OR:
        case GT_XOR:
            srcCount = BuildBinaryUses(tree->AsOp());
            assert(dstCount == 1);
            BuildDef(tree);
            break;

        case GT_RETURNTRAP:
        {
            // This just turns into a compare of its child with an int + a conditional call.
            RefPosition* internalDef =
                buildInternalIntRegisterDefForNode(tree, BuildApxIncompatibleGPRMask(tree, RBM_NONE, true));
            srcCount = BuildOperandUses(tree->gtGetOp1());
            buildInternalRegisterUses();
            killMask = compiler->compHelperCallKillSet(CORINFO_HELP_STOP_FOR_GC);
            BuildKills(tree, killMask);
        }
        break;

        case GT_MOD:
        case GT_DIV:
        case GT_UMOD:
        case GT_UDIV:
            srcCount = BuildModDiv(tree->AsOp());
            break;

#if defined(TARGET_X86)
        case GT_MUL_LONG:
            dstCount = 2;
            FALLTHROUGH;
#endif
        case GT_MUL:
        case GT_MULHI:
            srcCount = BuildMul(tree->AsOp());
            break;

        case GT_INTRINSIC:
            srcCount = BuildIntrinsic(tree->AsOp());
            break;

#ifdef FEATURE_HW_INTRINSICS
        case GT_HWINTRINSIC:
            srcCount = BuildHWIntrinsic(tree->AsHWIntrinsic(), &dstCount);
            break;
#endif // FEATURE_HW_INTRINSICS

        case GT_CAST:
            assert(dstCount == 1);
            srcCount = BuildCast(tree->AsCast());
            break;

        case GT_BITCAST:
            assert(dstCount == 1);
            // TODO-Xarch-apx: Revisit once extended EVEX is available. Currently limiting high GPR for int <-> float
            if (!tree->gtGetOp1()->isContained())
            {
                if (varTypeUsesFloatReg(tree) && (varTypeUsesIntReg(tree->gtGetOp1())))
                {
                    BuildUse(tree->gtGetOp1(), lowGprRegs);
                }
                else
                {
                    BuildUse(tree->gtGetOp1());
                }

                srcCount = 1;
            }
            else
            {
                srcCount = 0;
            }
            // TODO-Xarch-apx: Revisit once extended EVEX is available. Currently limiting high GPR for int <-> float
            if (varTypeUsesFloatReg(tree->gtGetOp1()) && (varTypeUsesIntReg(tree)))
            {
                BuildDef(tree, lowGprRegs);
            }
            else
            {
                BuildDef(tree);
            }

            break;

        case GT_NEG:
            // TODO-XArch-CQ:
            // SSE instruction set doesn't have an instruction to negate a number.
            // The recommended way is to xor the float/double number with a bitmask.
            // The only way to xor is using xorps or xorpd both of which operate on
            // 128-bit operands.  To hold the bit-mask we would need another xmm
            // register or a 16-byte aligned 128-bit data constant. Right now emitter
            // lacks the support for emitting such constants or instruction with mem
            // addressing mode referring to a 128-bit operand. For now we use an
            // internal xmm register to load 32/64-bit bitmask from data section.
            // Note that by trading additional data section memory (128-bit) we can
            // save on the need for an internal register and also a memory-to-reg
            // move.
            //
            // Note: another option to avoid internal register requirement is by
            // lowering as GT_SUB(0, src).  This will generate code different from
            // Jit64 and could possibly result in compat issues (?).
            if (varTypeIsFloating(tree))
            {

                RefPosition* internalDef = buildInternalFloatRegisterDefForNode(tree, internalFloatRegCandidates());
                srcCount                 = BuildOperandUses(tree->gtGetOp1());
                buildInternalRegisterUses();
            }
            else
            {
                srcCount = BuildOperandUses(tree->gtGetOp1());
            }
            BuildDef(tree);
            break;

        case GT_NOT:
            srcCount = BuildOperandUses(tree->gtGetOp1());
            BuildDef(tree);
            break;

        case GT_LSH:
        case GT_RSH:
        case GT_RSZ:
        case GT_ROL:
        case GT_ROR:
#ifdef TARGET_X86
        case GT_LSH_HI:
        case GT_RSH_LO:
#endif
            srcCount = BuildShiftRotate(tree);
            break;

        case GT_EQ:
        case GT_NE:
        case GT_LT:
        case GT_LE:
        case GT_GE:
        case GT_GT:
        case GT_TEST_EQ:
        case GT_TEST_NE:
        case GT_BITTEST_EQ:
        case GT_BITTEST_NE:
        case GT_CMP:
        case GT_TEST:
        case GT_BT:
            srcCount = BuildCmp(tree);
            break;

        case GT_CKFINITE:
        {
            assert(dstCount == 1);
            // TODO-Xarch-apx: Revisit. This internally creates a float -> int which is a movd
            RefPosition* internalDef =
                buildInternalIntRegisterDefForNode(tree, BuildApxIncompatibleGPRMask(tree, RBM_NONE, true));
            srcCount = BuildOperandUses(tree->gtGetOp1());
            buildInternalRegisterUses();
            BuildDef(tree);
        }
        break;

        case GT_CMPXCHG:
        {
            srcCount = 3;
            assert(dstCount == 1);

            GenTree* addr      = tree->AsCmpXchg()->Addr();
            GenTree* data      = tree->AsCmpXchg()->Data();
            GenTree* comparand = tree->AsCmpXchg()->Comparand();

            // Comparand is preferenced to RAX.
            // The remaining two operands can be in any reg other than RAX.

            SingleTypeRegSet nonRaxCandidates = availableIntRegs & ~SRBM_RAX;
            BuildUse(addr, nonRaxCandidates);
            BuildUse(data, varTypeIsByte(tree) ? (nonRaxCandidates & RBM_BYTE_REGS.GetIntRegSet()) : nonRaxCandidates);
            BuildUse(comparand, SRBM_RAX);
            BuildDef(tree, SRBM_RAX);
        }
        break;

        case GT_XORR:
        case GT_XAND:
            if (!tree->IsUnusedValue())
            {
                GenTree* addr = tree->gtGetOp1();
                GenTree* data = tree->gtGetOp2();

                // These don't support byte operands.
                assert(!varTypeIsByte(data));

                // if tree's value is used, we'll emit a cmpxchg-loop idiom (requires RAX)
                buildInternalIntRegisterDefForNode(tree, availableIntRegs & ~SRBM_RAX);
                BuildUse(addr, availableIntRegs & ~SRBM_RAX);
                BuildUse(data, availableIntRegs & ~SRBM_RAX);
                BuildDef(tree, SRBM_RAX);
                buildInternalRegisterUses();
                srcCount = 2;
                assert(dstCount == 1);
                break;
            }
            FALLTHROUGH;
        case GT_XADD:
        case GT_XCHG:
        {
            // TODO-XArch-Cleanup: We should make the indirection explicit on these nodes so that we don't have
            // to special case them.
            // These tree nodes will have their op1 marked as isDelayFree=true.
            // That is, op1's reg remains in use until the subsequent instruction.
            GenTree* addr = tree->gtGetOp1();
            GenTree* data = tree->gtGetOp2();
            assert(!addr->isContained());
            RefPosition* addrUse = BuildUse(addr);
            setDelayFree(addrUse);
            tgtPrefUse = addrUse;
            assert(!data->isContained());
            BuildUse(data, varTypeIsByte(tree) ? RBM_BYTE_REGS.GetIntRegSet() : RBM_NONE);
            srcCount = 2;
            assert(dstCount == 1);
            BuildDef(tree);
        }
        break;

        case GT_PUTARG_REG:
            srcCount = BuildPutArgReg(tree->AsUnOp());
            break;

        case GT_CALL:
            srcCount = BuildCall(tree->AsCall());
            if (tree->AsCall()->HasMultiRegRetVal())
            {
                dstCount = tree->AsCall()->GetReturnTypeDesc()->GetReturnRegCount();
            }
            break;

        case GT_BLK:
            // These should all be eliminated prior to Lowering.
            assert(!"Non-store block node in Lowering");
            srcCount = 0;
            break;

#ifdef FEATURE_PUT_STRUCT_ARG_STK
        case GT_PUTARG_STK:
            srcCount = BuildPutArgStk(tree->AsPutArgStk());
            break;
#endif // FEATURE_PUT_STRUCT_ARG_STK

        case GT_STORE_BLK:
            srcCount = BuildBlockStore(tree->AsBlk());
            break;

        case GT_INIT_VAL:
            // Always a passthrough of its child's value.
            assert(!"INIT_VAL should always be contained");
            srcCount = 0;
            break;

        case GT_LCLHEAP:
            srcCount = BuildLclHeap(tree);
            break;

        case GT_BOUNDS_CHECK:
            // Consumes arrLen & index - has no result
            assert(dstCount == 0);
            srcCount = BuildOperandUses(tree->AsBoundsChk()->GetIndex());
            srcCount += BuildOperandUses(tree->AsBoundsChk()->GetArrayLength());
            break;

        case GT_ARR_ELEM:
            // These must have been lowered
            noway_assert(!"We should never see a GT_ARR_ELEM after Lowering.");
            srcCount = 0;
            break;

        case GT_LEA:
            // The LEA usually passes its operands through to the GT_IND, in which case it will
            // be contained, but we may be instantiating an address, in which case we set them here.
            srcCount = 0;
            assert(dstCount == 1);
            if (tree->AsAddrMode()->HasBase())
            {
                srcCount++;
                BuildUse(tree->AsAddrMode()->Base());
            }
            if (tree->AsAddrMode()->HasIndex())
            {
                srcCount++;
                BuildUse(tree->AsAddrMode()->Index());
            }
            BuildDef(tree);
            break;

        case GT_STOREIND:
            if (compiler->codeGen->gcInfo.gcIsWriteBarrierStoreIndNode(tree->AsStoreInd()))
            {
                srcCount = BuildGCWriteBarrier(tree);
                break;
            }
            srcCount = BuildIndir(tree->AsIndir());
            break;

        case GT_NULLCHECK:
        {
            assert(dstCount == 0);
#ifdef TARGET_X86
            if (varTypeIsByte(tree))
            {
                // on X86 we have to use byte-able regs for byte-wide loads
                BuildUse(tree->gtGetOp1(), RBM_BYTE_REGS.GetIntRegSet());
                srcCount = 1;
                break;
            }
#endif
            // If we have a contained address on a nullcheck, we transform it to
            // an unused GT_IND, since we require a target register.
            BuildUse(tree->gtGetOp1());
            srcCount = 1;
            break;
        }

        case GT_IND:
            srcCount = BuildIndir(tree->AsIndir());
            assert(dstCount == 1);
            break;

        case GT_CATCH_ARG:
            srcCount = 0;
            assert(dstCount == 1);
            BuildDef(tree, RBM_EXCEPTION_OBJECT.GetIntRegSet());
            break;

#if defined(FEATURE_EH_WINDOWS_X86)
        case GT_END_LFIN:
            srcCount = 0;
            assert(dstCount == 0);
            break;
#endif

        case GT_INDEX_ADDR:
        {
            assert(dstCount == 1);
            RefPosition* internalDef = nullptr;
#ifdef TARGET_64BIT
            // On 64-bit we always need a temporary register:
            //   - if the index is `native int` then we need to load the array
            //     length into a register to widen it to `native int`
            //   - if the index is `int` (or smaller) then we need to widen
            //     it to `long` to perform the address calculation
            // TODO-Xarch-apx: Revisit. This internally created instructions that require extended EVEX.
            internalDef = buildInternalIntRegisterDefForNode(tree, BuildApxIncompatibleGPRMask(tree, RBM_NONE, true));
#else  // !TARGET_64BIT
            assert(!varTypeIsLong(tree->AsIndexAddr()->Index()->TypeGet()));
            switch (tree->AsIndexAddr()->gtElemSize)
            {
                case 1:
                case 2:
                case 4:
                case 8:
                    break;

                default:
                    internalDef = buildInternalIntRegisterDefForNode(tree);
                    break;
            }
#endif // !TARGET_64BIT
       // TODO-Xarch-apx: Might have to mask away eGPR if imul is likely to be created.
       // see
       // https://github.com/dotnet/runtime/blob/31733b9a35185785427bac69ef80a4eb56b727c2/src/coreclr/jit/codegenxarch.cpp#L1303
            SingleTypeRegSet ApxAwareMask = RBM_NONE;
#ifdef TARGET_64BIT
            switch (tree->AsIndexAddr()->gtElemSize)
            {
                case 1:
                case 2:
                case 4:
                case 8:
                    break;

                default:
                    ApxAwareMask = BuildApxIncompatibleGPRMask(tree, ApxAwareMask, true);
                    break;
            }
#endif
            srcCount = BuildBinaryUses(tree->AsOp(), ApxAwareMask);
            if (internalDef != nullptr)
            {
                buildInternalRegisterUses();
            }
            BuildDef(tree);
        }
        break;

#ifdef SWIFT_SUPPORT
        case GT_SWIFT_ERROR:
            srcCount = 0;
            assert(dstCount == 1);

            // Any register should do here, but the error register value should immediately
            // be moved from GT_SWIFT_ERROR's destination register to the SwiftError struct,
            // and we know REG_SWIFT_ERROR should be busy up to this point, anyway.
            // By forcing LSRA to use REG_SWIFT_ERROR as both the source and destination register,
            // we can ensure the redundant move is elided.
            BuildDef(tree, RBM_SWIFT_ERROR.GetIntRegSet());
            break;
#endif // SWIFT_SUPPORT

    } // end switch (tree->OperGet())

    // We need to be sure that we've set srcCount and dstCount appropriately.
    assert((dstCount < 2) || tree->IsMultiRegNode());
    assert(isLocalDefUse == (tree->IsValue() && tree->IsUnusedValue()));
    assert(!tree->IsValue() || (dstCount != 0));
    assert(dstCount == tree->GetRegisterDstCount(compiler));
    return srcCount;
}

//------------------------------------------------------------------------
// getTgtPrefOperands: Identify whether the operands of an Op should be preferenced to the target.
//
// Arguments:
//    tree    - the node of interest.
//    op1     - its first operand
//    op2     - its second operand
//    prefOp1 - a bool "out" parameter indicating, on return, whether op1 should be preferenced to the target.
//    prefOp2 - a bool "out" parameter indicating, on return, whether op2 should be preferenced to the target.
//
// Return Value:
//    This has two "out" parameters for returning the results (see above).
//
// Notes:
//    The caller is responsible for initializing the two "out" parameters to false.
//
void LinearScan::getTgtPrefOperands(GenTree* tree, GenTree* op1, GenTree* op2, bool* prefOp1, bool* prefOp2)
{
    // If op2 of a binary-op gets marked as contained, then binary-op srcCount will be 1.
    // Even then we would like to set isTgtPref on Op1.
    if (isRMWRegOper(tree))
    {
        // If we have a read-modify-write operation, we want to preference op1 to the target,
        // if it is not contained.
        if (!op1->isContained())
        {
            *prefOp1 = true;
        }

        // Commutative opers like add/mul/and/or/xor could reverse the order of operands if it is safe to do so.
        // In that case we will preference both, to increase the chance of getting a match.
        if (tree->OperIsCommutative() && (op2 != nullptr) && !op2->isContained())
        {
            *prefOp2 = true;
        }
    }
}

//------------------------------------------------------------------------------
// isRMWRegOper: Can this binary tree node be used in a Read-Modify-Write format
//
// Arguments:
//    tree      - a binary tree node
//
// Return Value:
//    Returns true if we can use the read-modify-write instruction form
//
// Notes:
//    This is used to determine whether to preference the source to the destination register.
//
bool LinearScan::isRMWRegOper(GenTree* tree)
{
    // TODO-XArch-CQ: Make this more accurate.
    // For now, We assume that most binary operators are of the RMW form.

#ifdef FEATURE_HW_INTRINSICS
    assert(tree->OperIsBinary() || (tree->OperIsMultiOp() && (tree->AsMultiOp()->GetOperandCount() <= 2)));
#else
    assert(tree->OperIsBinary());
#endif

    if (tree->OperIsCompare() || tree->OperIs(GT_CMP, GT_TEST, GT_BT))
    {
        return false;
    }

    switch (tree->OperGet())
    {
        // These Opers either support a three op form (i.e. GT_LEA), or do not read/write their first operand
        case GT_LEA:
        case GT_STOREIND:
        case GT_STORE_BLK:
        case GT_SWITCH_TABLE:
        case GT_LOCKADD:
#ifdef TARGET_X86
        case GT_LONG:
#endif
        case GT_SWIFT_ERROR_RET:
            return false;

        case GT_ADD:
        case GT_SUB:
        case GT_DIV:
        {
            return !varTypeIsFloating(tree->TypeGet()) || !compiler->canUseVexEncoding();
        }

        // x86/x64 does support a three op multiply when op2|op1 is a contained immediate
        case GT_MUL:
#ifdef TARGET_X86
        case GT_SUB_HI:
        case GT_LSH_HI:
#endif
        {
            if (varTypeIsFloating(tree->TypeGet()))
            {
                return !compiler->canUseVexEncoding();
            }
            return (!tree->gtGetOp2()->isContainedIntOrIImmed() && !tree->gtGetOp1()->isContainedIntOrIImmed());
        }

#ifdef FEATURE_HW_INTRINSICS
        case GT_HWINTRINSIC:
            return tree->isRMWHWIntrinsic(compiler);
#endif // FEATURE_HW_INTRINSICS

        default:
            return true;
    }
}

// Support for building RefPositions for RMW nodes.
int LinearScan::BuildRMWUses(
    GenTree* node, GenTree* op1, GenTree* op2, SingleTypeRegSet op1Candidates, SingleTypeRegSet op2Candidates)
{
    int srcCount = 0;

#ifdef TARGET_X86
    if (varTypeIsByte(node))
    {
        SingleTypeRegSet byteCandidates = (op1Candidates == RBM_NONE) ? allByteRegs() : (op1Candidates & allByteRegs());
        if (!op1->isContained())
        {
            assert(byteCandidates != RBM_NONE);
            op1Candidates = byteCandidates;
        }
        if (node->OperIsCommutative() && !op2->isContained())
        {
            assert(byteCandidates != RBM_NONE);
            op2Candidates = byteCandidates;
        }
    }
#endif // TARGET_X86

    bool prefOp1 = false;
    bool prefOp2 = false;
    getTgtPrefOperands(node, op1, op2, &prefOp1, &prefOp2);
    assert(!prefOp2 || node->OperIsCommutative());

    // Determine which operand, if any, should be delayRegFree. Normally, this would be op2,
    // but if we have a commutative operator and op1 is a contained memory op, it would be op1.
    // We need to make the delayRegFree operand remain live until the op is complete, by marking
    // the source(s) associated with op2 as "delayFree".
    // Note that if op2 of a binary RMW operator is a memory op, even if the operator
    // is commutative, codegen cannot reverse them.
    // TODO-XArch-CQ: This is not actually the case for all RMW binary operators, but there's
    // more work to be done to correctly reverse the operands if they involve memory
    // operands.  Also, we may need to handle more cases than GT_IND, especially once
    // we've modified the register allocator to not require all nodes to be assigned
    // a register (e.g. a spilled lclVar can often be referenced directly from memory).
    // Note that we may have a null op2, even with 2 sources, if op1 is a base/index memory op.
    GenTree* delayUseOperand = op2;
    if (node->OperIsCommutative())
    {
        if (op1->isContained() && op2 != nullptr)
        {
            delayUseOperand = op1;
        }
        else if (!op2->isContained() || op2->IsCnsIntOrI())
        {
            // If we have a commutative operator and op2 is not a memory op, we don't need
            // to set delayRegFree on either operand because codegen can swap them.
            delayUseOperand = nullptr;
        }
    }
    else if (op1->isContained())
    {
        delayUseOperand = nullptr;
    }
    if (delayUseOperand != nullptr)
    {
        assert(!prefOp1 || delayUseOperand != op1);
        assert(!prefOp2 || delayUseOperand != op2);
    }

    // Build first use
    if (prefOp1)
    {
        assert(!op1->isContained());
        tgtPrefUse = BuildUse(op1, op1Candidates);
        srcCount++;
    }
    else if (delayUseOperand == op1)
    {
        srcCount += BuildDelayFreeUses(op1, op2, op1Candidates);
    }
    else
    {
        srcCount += BuildOperandUses(op1, op1Candidates);
    }
    // Build second use
    if (op2 != nullptr)
    {
        if (prefOp2)
        {
            assert(!op2->isContained());
            tgtPrefUse2 = BuildUse(op2, op2Candidates);
            srcCount++;
        }
        else if (delayUseOperand == op2)
        {
            srcCount += BuildDelayFreeUses(op2, op1, op2Candidates);
        }
        else
        {
            srcCount += BuildOperandUses(op2, op2Candidates);
        }
    }
    return srcCount;
}

//------------------------------------------------------------------------
// BuildSelect: Build RefPositions for a GT_SELECT/GT_SELECT_HI node.
//
// Arguments:
//    select - The GT_SELECT/GT_SELECT_HI node
//
// Return Value:
//    The number of sources consumed by this node.
//
int LinearScan::BuildSelect(GenTreeOp* select)
{
    int srcCount = 0;

    if (select->OperIs(GT_SELECT))
    {
        GenTree* cond = select->AsConditional()->gtCond;
        BuildUse(cond);
        srcCount++;
    }

    GenTree* trueVal  = select->gtOp1;
    GenTree* falseVal = select->gtOp2;

    RefPositionIterator op1UsesPrev = refPositions.backPosition();
    assert(op1UsesPrev != refPositions.end());

    RefPosition* uncontainedTrueRP = nullptr;
    if (trueVal->isContained())
    {
        srcCount += BuildOperandUses(trueVal);
    }
    else
    {
        tgtPrefUse = uncontainedTrueRP = BuildUse(trueVal);
        srcCount++;
    }

    RefPositionIterator op2UsesPrev = refPositions.backPosition();

    RefPosition* uncontainedFalseRP = nullptr;
    if (falseVal->isContained())
    {
        srcCount += BuildOperandUses(falseVal);
    }
    else
    {
        tgtPrefUse2 = uncontainedFalseRP = BuildUse(falseVal);
        srcCount++;
    }

    if ((tgtPrefUse != nullptr) && (tgtPrefUse2 != nullptr))
    {
        // CQ analysis shows that it's best to always prefer only the 'true'
        // val here.
        tgtPrefUse2 = nullptr;
    }

    // Codegen will emit something like:
    //
    // mov dstReg, falseVal
    // cmov dstReg, trueVal
    //
    // We need to ensure that dstReg does not interfere with any register that
    // appears in the second instruction. At the same time we want to
    // preference the dstReg to be the same register as either falseVal/trueVal
    // to be able to elide the mov whenever possible.
    //
    // While we could resolve the situation with either an internal register or
    // by marking the uses as delay free unconditionally, this is a node used
    // for very basic code patterns, so the logic here tries to be smarter to
    // avoid the extra register pressure/potential copies.
    //
    // We have some flexibility as codegen can swap falseVal/trueVal as needed
    // to avoid the conflict by reversing the sense of the cmov. If we can
    // guarantee that the dstReg is used only in one of falseVal/trueVal, then
    // we are good.
    //
    // To ensure the above we have some bespoke interference logic here on
    // intervals for the ref positions we built above. It marks one of the uses
    // as delay freed when it finds interference (almost never).
    //
    RefPositionIterator op1Use = op1UsesPrev;
    while (op1Use != op2UsesPrev)
    {
        ++op1Use;

        if (op1Use->refType != RefTypeUse)
        {
            continue;
        }

        RefPositionIterator op2Use = op2UsesPrev;
        ++op2Use;
        while (op2Use != refPositions.end())
        {
            if (op2Use->refType == RefTypeUse)
            {
                if (op1Use->getInterval() == op2Use->getInterval())
                {
                    setDelayFree(&*op1Use);
                    break;
                }

                ++op2Use;
            }
        }
    }

    // Certain FP conditions are special and require multiple cmovs. These may
    // introduce additional uses of either trueVal or falseVal after the first
    // mov. In these cases we need additional delay-free marking. We do not
    // support any containment for these currently (we do not want to incur
    // multiple memory accesses, but we could contain the operand in the 'mov'
    // instruction with some more care taken for marking things delay reg freed
    // correctly).
    if (select->OperIs(GT_SELECTCC))
    {
        GenCondition cc = select->AsOpCC()->gtCondition;
        switch (cc.GetCode())
        {
            case GenCondition::FEQ:
            case GenCondition::FLT:
            case GenCondition::FLE:
                // Normally these require an 'AND' conditional and cmovs with
                // both the true and false values as sources. However, after
                // swapping these into an 'OR' conditional the cmovs require
                // only the original falseVal, so we need only to mark that as
                // delay-reg freed to allow codegen to resolve this.
                assert(uncontainedFalseRP != nullptr);
                setDelayFree(uncontainedFalseRP);
                break;
            case GenCondition::FNEU:
            case GenCondition::FGEU:
            case GenCondition::FGTU:
                // These require an 'OR' conditional and only access 'trueVal'.
                assert(uncontainedTrueRP != nullptr);
                setDelayFree(uncontainedTrueRP);
                break;
            default:
                break;
        }
    }

    BuildDef(select);
    return srcCount;
}

//------------------------------------------------------------------------
// BuildShiftRotate: Set the NodeInfo for a shift or rotate.
//
// Arguments:
//    tree      - The node of interest
//
// Return Value:
//    The number of sources consumed by this node.
//
int LinearScan::BuildShiftRotate(GenTree* tree)
{
    // For shift operations, we need that the number
    // of bits moved gets stored in CL in case
    // the number of bits to shift is not a constant.
    int              srcCount      = 0;
    GenTree*         shiftBy       = tree->gtGetOp2();
    GenTree*         source        = tree->gtGetOp1();
    SingleTypeRegSet srcCandidates = RBM_NONE;
    SingleTypeRegSet dstCandidates = RBM_NONE;

    // x64 can encode 8 bits of shift and it will use 5 or 6. (the others are masked off)
    // We will allow whatever can be encoded - hope you know what you are doing.
    if (shiftBy->isContained())
    {
        assert(shiftBy->OperIsConst());

#if defined(TARGET_64BIT)
        int       shiftByValue = (int)shiftBy->AsIntConCommon()->IconValue();
        var_types targetType   = tree->TypeGet();

        if ((genActualType(targetType) == TYP_LONG) && compiler->compOpportunisticallyDependsOn(InstructionSet_BMI2) &&
            tree->OperIs(GT_ROL, GT_ROR) && (shiftByValue > 0) && (shiftByValue < 64))
        {
            srcCandidates = BuildApxIncompatibleGPRMask(source, srcCandidates, true);
            dstCandidates = BuildApxIncompatibleGPRMask(tree, dstCandidates, true);
        }
#endif
    }
#if defined(TARGET_64BIT)
    else if (tree->OperIsShift() && !tree->isContained() &&
             compiler->compOpportunisticallyDependsOn(InstructionSet_BMI2))
    {
        // shlx (as opposed to mov+shl) instructions handles all register forms, but it does not handle contained form
        // for memory operand. Likewise for sarx and shrx.
        // ToDo-APX : Remove when extended EVEX support is available
        srcCount += BuildOperandUses(source, BuildApxIncompatibleGPRMask(source, srcCandidates));
        srcCount += BuildOperandUses(shiftBy, BuildApxIncompatibleGPRMask(shiftBy, dstCandidates));
        BuildDef(tree, BuildApxIncompatibleGPRMask(tree, dstCandidates, true));
        return srcCount;
    }
#endif
    else
    {
        // This ends up being BMI
        srcCandidates = availableIntRegs & ~SRBM_RCX;
        srcCandidates = BuildApxIncompatibleGPRMask(source, srcCandidates, true);
        dstCandidates = availableIntRegs & ~SRBM_RCX;
        dstCandidates = BuildApxIncompatibleGPRMask(tree, dstCandidates, true);
    }

    // Note that Rotate Left/Right instructions don't set ZF and SF flags.
    //
    // If the operand being shifted is 32-bits then upper three bits are masked
    // by hardware to get actual shift count.  Similarly for 64-bit operands
    // shift count is narrowed to [0..63].  If the resulting shift count is zero,
    // then shift operation won't modify flags.
    //
    // TODO-CQ-XARCH: We can optimize generating 'test' instruction for GT_EQ/NE(shift, 0)
    // if the shift count is known to be non-zero and in the range depending on the
    // operand size.

#ifdef TARGET_X86
    // The first operand of a GT_LSH_HI and GT_RSH_LO oper is a GT_LONG so that
    // we can have a three operand form.
    if (tree->OperGet() == GT_LSH_HI || tree->OperGet() == GT_RSH_LO)
    {
        assert((source->OperGet() == GT_LONG) && source->isContained());

        GenTree* sourceLo = source->gtGetOp1();
        GenTree* sourceHi = source->gtGetOp2();
        assert(!sourceLo->isContained() && !sourceHi->isContained());
        RefPosition* sourceLoUse = BuildUse(sourceLo, srcCandidates);
        RefPosition* sourceHiUse = BuildUse(sourceHi, srcCandidates);

        if (!tree->isContained())
        {
            if (tree->OperGet() == GT_LSH_HI)
            {
                setDelayFree(sourceLoUse);
            }
            else
            {
                setDelayFree(sourceHiUse);
            }
        }
    }
    else
#endif
        if (!source->isContained())
    {
        tgtPrefUse = BuildUse(source, srcCandidates);
        srcCount++;
    }
    else
    {
        srcCount += BuildOperandUses(source, srcCandidates);
    }
    if (!tree->isContained())
    {
        if (!shiftBy->isContained())
        {
            srcCount += BuildDelayFreeUses(shiftBy, source, SRBM_RCX);
            buildKillPositionsForNode(tree, currentLoc + 1, SRBM_RCX);
        }
        BuildDef(tree, dstCandidates);
    }
    else
    {
        if (!shiftBy->isContained())
        {
            srcCount += BuildOperandUses(shiftBy, SRBM_RCX);
            buildKillPositionsForNode(tree, currentLoc + 1, SRBM_RCX);
        }
    }
    return srcCount;
}

//------------------------------------------------------------------------
// BuildCall: Set the NodeInfo for a call.
//
// Arguments:
//    call      - The call node of interest
//
// Return Value:
//    The number of sources consumed by this node.
//
int LinearScan::BuildCall(GenTreeCall* call)
{
    bool                  hasMultiRegRetVal   = false;
    const ReturnTypeDesc* retTypeDesc         = nullptr;
    int                   srcCount            = 0;
    int                   dstCount            = 0;
    SingleTypeRegSet      singleDstCandidates = RBM_NONE;

    assert(!call->isContained());
    if (call->TypeGet() != TYP_VOID)
    {
        hasMultiRegRetVal = call->HasMultiRegRetVal();
        if (hasMultiRegRetVal)
        {
            // dst count = number of registers in which the value is returned by call
            retTypeDesc = call->GetReturnTypeDesc();
            dstCount    = retTypeDesc->GetReturnRegCount();
        }
        else
        {
            dstCount = 1;
        }
    }

    GenTree* ctrlExpr = call->gtControlExpr;
    if (call->gtCallType == CT_INDIRECT)
    {
        ctrlExpr = call->gtCallAddr;
    }

    RegisterType registerType = regType(call);

    // Set destination candidates for return value of the call.

#ifdef TARGET_X86
    if (call->IsHelperCall(compiler, CORINFO_HELP_INIT_PINVOKE_FRAME))
    {
        // The x86 CORINFO_HELP_INIT_PINVOKE_FRAME helper uses a custom calling convention that returns with
        // TCB in REG_PINVOKE_TCB. AMD64/ARM64 use the standard calling convention. fgMorphCall() sets the
        // correct argument registers.
        singleDstCandidates = RBM_PINVOKE_TCB.GetIntRegSet();
    }
    else
#endif // TARGET_X86
        if (!hasMultiRegRetVal)
        {
            if (varTypeUsesFloatReg(registerType))
            {
#ifdef TARGET_X86
                // The return value will be on the X87 stack, and we will need to move it.
                singleDstCandidates = allRegs(registerType);
#else  // !TARGET_X86
            singleDstCandidates = RBM_FLOATRET.GetFloatRegSet();
#endif // !TARGET_X86
            }
            else
            {
                assert(varTypeUsesIntReg(registerType));

                if (registerType == TYP_LONG)
                {
                    singleDstCandidates = RBM_LNGRET.GetIntRegSet();
                }
                else
                {
                    singleDstCandidates = RBM_INTRET.GetIntRegSet();
                }
            }
        }

    bool callHasFloatRegArgs = false;

#ifdef WINDOWS_AMD64_ABI
    // First, determine internal registers. We will need one for any float
    // arguments to a varArgs call, since they must be passed in a
    // corresponding integer register.
    if (compFeatureVarArg() && call->IsVarargs())
    {
        for (CallArg& arg : call->gtArgs.LateArgs())
        {
            for (const ABIPassingSegment& seg : arg.NewAbiInfo.Segments())
            {
                if (seg.IsPassedInRegister() && genIsValidFloatReg(seg.GetRegister()))
                {
                    regNumber argReg           = seg.GetRegister();
                    regNumber correspondingReg = compiler->getCallArgIntRegister(argReg);
                    buildInternalIntRegisterDefForNode(call, genSingleTypeRegMask(correspondingReg));
                    callHasFloatRegArgs = true;
                }
            }
        }
    }
#endif

    srcCount += BuildCallArgUses(call);

    // set reg requirements on call target represented as control sequence.
    if (ctrlExpr != nullptr)
    {
        SingleTypeRegSet ctrlExprCandidates = RBM_NONE;

        // In case of fast tail implemented as jmp, make sure that gtControlExpr is
        // computed into appropriate registers.
        if (call->IsFastTailCall())
        {
            // Fast tail call - make sure that call target is always computed in volatile registers
            // that will not be restored in the epilog sequence.
            ctrlExprCandidates = RBM_INT_CALLEE_TRASH.GetIntRegSet();
        }
#ifdef TARGET_X86
        else if (call->IsVirtualStub() && (call->gtCallType == CT_INDIRECT) &&
                 !compiler->IsTargetAbi(CORINFO_NATIVEAOT_ABI))
        {
            // On x86, we need to generate a very specific pattern for indirect VSD calls:
            //
            //    3-byte nop
            //    call dword ptr [eax]
            //
            // Where EAX is also used as an argument to the stub dispatch helper. Make
            // sure that the call target address is computed into EAX in this case.
            assert(ctrlExpr->isIndir() && ctrlExpr->isContained());
            ctrlExprCandidates = RBM_VIRTUAL_STUB_TARGET.GetIntRegSet();
        }
#endif // TARGET_X86

        // If it is a fast tail call, it is already preferenced to use RAX.
        // Therefore, no need set src candidates on call tgt again.
        if (compFeatureVarArg() && call->IsVarargs() && callHasFloatRegArgs && (ctrlExprCandidates == RBM_NONE))
        {
            // Don't assign the call target to any of the argument registers because
            // we will use them to also pass floating point arguments as required
            // by Amd64 ABI.
            ctrlExprCandidates = availableIntRegs & ~(RBM_ARG_REGS.GetIntRegSet());
        }
#if defined(TARGET_AMD64)
        ctrlExprCandidates = BuildApxIncompatibleGPRMask(ctrlExpr, ctrlExprCandidates, true);
#endif // TARGET_AMD64
        srcCount += BuildOperandUses(ctrlExpr, ctrlExprCandidates);
    }

    if (call->NeedsVzeroupper(compiler))
    {
        // Much like for Contains256bitOrMoreAVX, we want to track if any
        // call needs a vzeroupper inserted. This allows us to reduce
        // the total number of vzeroupper being inserted for cases where
        // no 256+ AVX is used directly by the method.

        compiler->GetEmitter()->SetContainsCallNeedingVzeroupper(true);
    }

    buildInternalRegisterUses();

    // Now generate defs and kills.
    regMaskTP killMask = getKillSetForCall(call);
    if (dstCount > 0)
    {
        if (hasMultiRegRetVal)
        {
            assert(retTypeDesc != nullptr);
            regMaskTP multiDstCandidates = retTypeDesc->GetABIReturnRegs(call->GetUnmanagedCallConv());
            assert((int)genCountBits(multiDstCandidates) == dstCount);
            BuildCallDefsWithKills(call, dstCount, multiDstCandidates, killMask);
        }
        else
        {
            assert(dstCount == 1);
            BuildDefWithKills(call, dstCount, singleDstCandidates, killMask);
        }
    }
    else
    {
        BuildKills(call, killMask);
    }

#ifdef SWIFT_SUPPORT
    if (call->HasSwiftErrorHandling())
    {
        MarkSwiftErrorBusyForCall(call);
    }
#endif // SWIFT_SUPPORT

    // No args are placed in registers anymore.
    placedArgRegs      = RBM_NONE;
    numPlacedArgLocals = 0;
    return srcCount;
}

//------------------------------------------------------------------------
// BuildBlockStore: Build the RefPositions for a block store node.
//
// Arguments:
//    blkNode - The block store node of interest
//
// Return Value:
//    The number of sources consumed by this node.
//
int LinearScan::BuildBlockStore(GenTreeBlk* blkNode)
{
    GenTree* dstAddr = blkNode->Addr();
    GenTree* src     = blkNode->Data();
    unsigned size    = blkNode->Size();

    GenTree* srcAddrOrFill = nullptr;

    SingleTypeRegSet dstAddrRegMask = RBM_NONE;
    SingleTypeRegSet srcRegMask     = RBM_NONE;
    SingleTypeRegSet sizeRegMask    = RBM_NONE;

    RefPosition* internalIntDef = nullptr;
#ifdef TARGET_X86
    bool internalIsByte = false;
#endif

    if (blkNode->OperIsInitBlkOp())
    {
        if (src->OperIs(GT_INIT_VAL))
        {
            assert(src->isContained());
            src = src->AsUnOp()->gtGetOp1();
        }

        srcAddrOrFill = src;

        switch (blkNode->gtBlkOpKind)
        {
            case GenTreeBlk::BlkOpKindUnroll:
            {
                bool willUseSimdMov = compiler->IsBaselineSimdIsaSupported() && (size >= XMM_REGSIZE_BYTES);
                if (willUseSimdMov && blkNode->IsOnHeapAndContainsReferences())
                {
                    ClassLayout* layout = blkNode->GetLayout();

                    unsigned xmmCandidates   = 0;
                    unsigned continuousNonGc = 0;
                    for (unsigned slot = 0; slot < layout->GetSlotCount(); slot++)
                    {
                        if (layout->IsGCPtr(slot))
                        {
                            xmmCandidates += ((continuousNonGc * TARGET_POINTER_SIZE) / XMM_REGSIZE_BYTES);
                            continuousNonGc = 0;
                        }
                        else
                        {
                            continuousNonGc++;
                        }
                    }
                    xmmCandidates += ((continuousNonGc * TARGET_POINTER_SIZE) / XMM_REGSIZE_BYTES);

                    // Just one XMM candidate is not profitable
                    willUseSimdMov = xmmCandidates > 1;
                }

                if (willUseSimdMov)
                {
                    buildInternalFloatRegisterDefForNode(blkNode, internalFloatRegCandidates());
                    SetContainsAVXFlags();
                }

#ifdef TARGET_X86
                if ((size & 1) != 0)
                {
                    // We'll need to store a byte so a byte register is needed on x86.
                    srcRegMask = allByteRegs();
                }
#endif
            }
            break;

            case GenTreeBlk::BlkOpKindRepInstr:
                dstAddrRegMask = SRBM_RDI;
                srcRegMask     = SRBM_RAX;
                sizeRegMask    = SRBM_RCX;
                break;

            case GenTreeBlk::BlkOpKindLoop:
                // Needed for offsetReg
                // TODO-XArch-apx: Revert. We vectorized these. Cannot use eGPR currently
                buildInternalIntRegisterDefForNode(blkNode,
                                                   BuildApxIncompatibleGPRMask(blkNode, availableIntRegs, true));
                break;

            default:
                unreached();
        }
    }
    else
    {
        if (src->OperIs(GT_IND))
        {
            assert(src->isContained());
            srcAddrOrFill = src->AsIndir()->Addr();
        }

        switch (blkNode->gtBlkOpKind)
        {
            case GenTreeBlk::BlkOpKindCpObjRepInstr:
                // We need the size of the contiguous Non-GC-region to be in RCX to call rep movsq.
                sizeRegMask = SRBM_RCX;
                FALLTHROUGH;

            case GenTreeBlk::BlkOpKindCpObjUnroll:
                // The srcAddr must be in a register. If it was under a GT_IND, we need to subsume all of its sources.
                dstAddrRegMask = SRBM_RDI;
                srcRegMask     = SRBM_RSI;
                break;

            case GenTreeBlk::BlkOpKindUnroll:
            {
                unsigned regSize   = compiler->roundDownSIMDSize(size);
                unsigned remainder = size;

                if ((size >= regSize) && (regSize > 0))
                {
                    // We need a float temporary if we're doing SIMD operations

                    buildInternalFloatRegisterDefForNode(blkNode, internalFloatRegCandidates());
                    SetContainsAVXFlags(regSize);

                    remainder %= regSize;
                }

                if ((remainder > 0) && ((regSize == 0) || (isPow2(remainder) && (remainder <= REGSIZE_BYTES))))
                {
                    // We need an int temporary if we're not doing SIMD operations
                    // or if are but the remainder is a power of 2 and less than the
                    // size of a register

                    SingleTypeRegSet regMask = BuildApxIncompatibleGPRMask(blkNode, availableIntRegs, true);
#ifdef TARGET_X86
                    if ((size & 1) != 0)
                    {
                        // We'll need to store a byte so a byte register is needed on x86.
                        regMask        = allByteRegs();
                        internalIsByte = true;
                    }
#endif
                    internalIntDef = buildInternalIntRegisterDefForNode(blkNode, regMask);
                }
                break;
            }

            case GenTreeBlk::BlkOpKindUnrollMemmove:
            {
                // Prepare SIMD/GPR registers needed to perform an unrolled memmove. The idea that
                // we can ignore the fact that src and dst might overlap if we save the whole src
                // to temp regs in advance, e.g. for memmove(dst: rcx, src: rax, len: 120):
                //
                //       vmovdqu  ymm0, ymmword ptr[rax +  0]
                //       vmovdqu  ymm1, ymmword ptr[rax + 32]
                //       vmovdqu  ymm2, ymmword ptr[rax + 64]
                //       vmovdqu  ymm3, ymmword ptr[rax + 88]
                //       vmovdqu  ymmword ptr[rcx +  0], ymm0
                //       vmovdqu  ymmword ptr[rcx + 32], ymm1
                //       vmovdqu  ymmword ptr[rcx + 64], ymm2
                //       vmovdqu  ymmword ptr[rcx + 88], ymm3
                //

                // Not yet finished for x86
                assert(TARGET_POINTER_SIZE == 8);

                // Lowering was expected to get rid of memmove in case of zero
                assert(size > 0);

                const unsigned simdSize = compiler->roundDownSIMDSize(size);
                if ((size >= simdSize) && (simdSize > 0))
                {
                    unsigned simdRegs = size / simdSize;
                    if ((size % simdSize) != 0)
                    {
                        // TODO-CQ: Consider using GPR load/store here if the reminder is 1,2,4 or 8
                        // especially if we enable AVX-512
                        simdRegs++;
                    }
                    for (unsigned i = 0; i < simdRegs; i++)
                    {
                        // It's too late to revert the unrolling so we hope we'll have enough SIMD regs
                        // no more than MaxInternalCount. Currently, it's controlled by getUnrollThreshold(memmove)
                        buildInternalFloatRegisterDefForNode(blkNode, internalFloatRegCandidates());
                    }
                    SetContainsAVXFlags();
                }
                else if (isPow2(size))
                {
                    // Single GPR for 1,2,4,8
                    buildInternalIntRegisterDefForNode(blkNode,
                                                       BuildApxIncompatibleGPRMask(blkNode, availableIntRegs, true));
                }
                else
                {
                    // Any size from 3 to 15 can be handled via two GPRs
                    buildInternalIntRegisterDefForNode(blkNode,
                                                       BuildApxIncompatibleGPRMask(blkNode, availableIntRegs, true));
                    buildInternalIntRegisterDefForNode(blkNode,
                                                       BuildApxIncompatibleGPRMask(blkNode, availableIntRegs, true));
                }
            }
            break;

            case GenTreeBlk::BlkOpKindRepInstr:
                dstAddrRegMask = SRBM_RDI;
                srcRegMask     = SRBM_RSI;
                sizeRegMask    = SRBM_RCX;
                break;

            default:
                unreached();
        }

        if ((srcAddrOrFill == nullptr) && (srcRegMask != RBM_NONE))
        {
            // This is a local source; we'll use a temp register for its address.
            assert(src->isContained() && src->OperIs(GT_LCL_VAR, GT_LCL_FLD));
            buildInternalIntRegisterDefForNode(blkNode, srcRegMask);
        }
    }

    if (sizeRegMask != RBM_NONE)
    {
        // Reserve a temp register for the block size argument.
        buildInternalIntRegisterDefForNode(blkNode, sizeRegMask);
    }

    int useCount = 0;

    if (!dstAddr->isContained())
    {
        useCount++;
        BuildUse(dstAddr, BuildApxIncompatibleGPRMask(dstAddr, dstAddrRegMask));
    }
    else if (dstAddr->OperIsAddrMode())
    {
        useCount += BuildAddrUses(dstAddr, BuildApxIncompatibleGPRMask(dstAddr));
    }

    if (srcAddrOrFill != nullptr)
    {
        if (!srcAddrOrFill->isContained())
        {
            useCount++;
            BuildUse(srcAddrOrFill, BuildApxIncompatibleGPRMask(srcAddrOrFill, srcRegMask));
        }
        else if (srcAddrOrFill->OperIsAddrMode())
        {
            useCount += BuildAddrUses(srcAddrOrFill, BuildApxIncompatibleGPRMask(srcAddrOrFill));
        }
    }

#ifdef TARGET_X86
    // If we require a byte register on x86, we may run into an over-constrained situation
    // if we have BYTE_REG_COUNT or more uses (currently, it can be at most 4, if both the
    // source and destination have base+index addressing).
    // This is because the byteable register requirement doesn't "reserve" a specific register,
    // and it would be possible for the incoming sources to all be occupying the byteable
    // registers, leaving none free for the internal register.
    // In this scenario, we will require rax to ensure that it is reserved and available.
    // We need to make that modification prior to building the uses for the internal register,
    // so that when we create the use we will also create the RefTypeFixedRef on the RegRecord.
    // We don't expect a useCount of more than 3 for the initBlk case, so we haven't set
    // internalIsByte in that case above.
    assert((useCount < BYTE_REG_COUNT) || !blkNode->OperIsInitBlkOp());
    if (internalIsByte && (useCount >= BYTE_REG_COUNT))
    {
        noway_assert(internalIntDef != nullptr);
        internalIntDef->registerAssignment = SRBM_RAX;
    }
#endif

    buildInternalRegisterUses();
    regMaskTP killMask = getKillSetForBlockStore(blkNode);
    BuildKills(blkNode, killMask);

    return useCount;
}

#ifdef FEATURE_PUT_STRUCT_ARG_STK
//------------------------------------------------------------------------
// BuildPutArgStk: Set the NodeInfo for a GT_PUTARG_STK.
//
// Arguments:
//    tree      - The node of interest
//
// Return Value:
//    The number of sources consumed by this node.
//
int LinearScan::BuildPutArgStk(GenTreePutArgStk* putArgStk)
{
    int srcCount = 0;
    if (putArgStk->gtOp1->gtOper == GT_FIELD_LIST)
    {
        assert(putArgStk->gtOp1->isContained());

        RefPosition* simdTemp   = nullptr;
        RefPosition* intTemp    = nullptr;
        unsigned     prevOffset = putArgStk->GetStackByteSize();
        // We need to iterate over the fields twice; once to determine the need for internal temps,
        // and once to actually build the uses.
        for (GenTreeFieldList::Use& use : putArgStk->gtOp1->AsFieldList()->Uses())
        {
            GenTree* const  fieldNode   = use.GetNode();
            const unsigned  fieldOffset = use.GetOffset();
            const var_types fieldType   = use.GetType();

#ifdef TARGET_X86
            assert(fieldType != TYP_LONG);
#endif // TARGET_X86

#if defined(FEATURE_SIMD)
            if (fieldType == TYP_SIMD12)
            {
                // Note that we need to check the field type, not the type of the node. This is because the
                // field type will be TYP_SIMD12 whereas the node type might be TYP_SIMD16 for lclVar, where
                // we "round up" to 16.
                if (simdTemp == nullptr)
                {
                    simdTemp = buildInternalFloatRegisterDefForNode(putArgStk);
                }

                if (!compiler->compOpportunisticallyDependsOn(InstructionSet_SSE41))
                {
                    // To store SIMD12 without SSE4.1 (extractps) we will need
                    // a temp xmm reg to do the shuffle.
                    buildInternalFloatRegisterDefForNode(use.GetNode());
                }
            }
#endif // defined(FEATURE_SIMD)

#ifdef TARGET_X86
            // In lowering, we have marked all integral fields as usable from memory
            // (either contained or reg optional), however, we will not always be able
            // to use "push [mem]" in codegen, and so may have to reserve an internal
            // register here (for explicit "mov"s).
            if (varTypeIsIntegralOrI(fieldNode))
            {
                assert(genTypeSize(fieldNode) <= TARGET_POINTER_SIZE);

                // We can treat as a slot any field that is stored at a slot boundary, where the previous
                // field is not in the same slot. (Note that we store the fields in reverse order.)
                const bool canStoreFullSlot = ((fieldOffset % 4) == 0) && ((prevOffset - fieldOffset) >= 4);
                const bool canLoadFullSlot =
                    (genTypeSize(fieldNode) == TARGET_POINTER_SIZE) ||
                    (fieldNode->OperIsLocalRead() && (genTypeSize(fieldNode) >= genTypeSize(fieldType)));

                if ((!canStoreFullSlot || !canLoadFullSlot) && (intTemp == nullptr))
                {
                    intTemp = buildInternalIntRegisterDefForNode(putArgStk);
                }

                // We can only store bytes using byteable registers.
                if (!canStoreFullSlot && varTypeIsByte(fieldType))
                {
                    intTemp->registerAssignment &= allByteRegs();
                }
            }
#endif // TARGET_X86

            prevOffset = fieldOffset;
        }

        for (GenTreeFieldList::Use& use : putArgStk->gtOp1->AsFieldList()->Uses())
        {
            srcCount += BuildOperandUses(use.GetNode());
        }
        buildInternalRegisterUses();

        return srcCount;
    }

    GenTree*  src  = putArgStk->gtOp1;
    var_types type = src->TypeGet();

    if (type != TYP_STRUCT)
    {
#if defined(FEATURE_SIMD) && defined(TARGET_X86)
        // For PutArgStk of a TYP_SIMD12, we need an extra register.
        if (putArgStk->isSIMD12())
        {
            buildInternalFloatRegisterDefForNode(putArgStk, internalFloatRegCandidates());
            BuildUse(src);
            srcCount = 1;
            buildInternalRegisterUses();
            return srcCount;
        }
#endif // defined(FEATURE_SIMD) && defined(TARGET_X86)

        return BuildOperandUses(src);
    }

    unsigned loadSize = putArgStk->GetArgLoadSize();
    switch (putArgStk->gtPutArgStkKind)
    {
        case GenTreePutArgStk::Kind::Unroll:
            // If we have a remainder smaller than XMM_REGSIZE_BYTES, we need an integer temp reg.
            if ((loadSize % XMM_REGSIZE_BYTES) != 0)
            {
                SingleTypeRegSet regMask = availableIntRegs;
#ifdef TARGET_X86
                // Storing at byte granularity requires a byteable register.
                if ((loadSize & 1) != 0)
                {
                    regMask &= allByteRegs();
                }
#endif // TARGET_X86
                buildInternalIntRegisterDefForNode(putArgStk, regMask);
            }

#ifdef TARGET_X86
            if (loadSize >= 8)
#else
            if (loadSize >= XMM_REGSIZE_BYTES)
#endif
            {
                // See "genStructPutArgUnroll" -- we will use this XMM register for wide stores.
                buildInternalFloatRegisterDefForNode(putArgStk, internalFloatRegCandidates());
                SetContainsAVXFlags();
            }
            break;

        case GenTreePutArgStk::Kind::RepInstr:
#ifndef TARGET_X86
        case GenTreePutArgStk::Kind::PartialRepInstr:
#endif
            buildInternalIntRegisterDefForNode(putArgStk, SRBM_RDI);
            buildInternalIntRegisterDefForNode(putArgStk, SRBM_RCX);
            buildInternalIntRegisterDefForNode(putArgStk, SRBM_RSI);
            break;

#ifdef TARGET_X86
        case GenTreePutArgStk::Kind::Push:
            break;
#endif // TARGET_X86

        default:
            unreached();
    }

    srcCount = BuildOperandUses(src);
    buildInternalRegisterUses();

#ifdef TARGET_X86
    // There are only 4 (BYTE_REG_COUNT) byteable registers on x86. If we require a byteable internal register,
    // we must have less than BYTE_REG_COUNT sources.
    // If we have BYTE_REG_COUNT or more sources, and require a byteable internal register, we need to reserve
    // one explicitly (see BuildBlockStore()).
    assert(srcCount < BYTE_REG_COUNT);
#endif

    return srcCount;
}
#endif // FEATURE_PUT_STRUCT_ARG_STK

//------------------------------------------------------------------------
// BuildLclHeap: Set the NodeInfo for a GT_LCLHEAP.
//
// Arguments:
//    tree      - The node of interest
//
// Return Value:
//    The number of sources consumed by this node.
//
int LinearScan::BuildLclHeap(GenTree* tree)
{
    int srcCount = 1;

    GenTree* size = tree->gtGetOp1();
    if (size->IsCnsIntOrI() && size->isContained())
    {
        srcCount       = 0;
        size_t sizeVal = AlignUp((size_t)size->AsIntCon()->gtIconVal, STACK_ALIGN);

        // Explicitly zeroed LCLHEAP also needs a regCnt in case of x86 or large page
        if ((TARGET_POINTER_SIZE == 4) || (sizeVal >= compiler->eeGetPageSize()))
        {
            buildInternalIntRegisterDefForNode(tree);
        }
    }
    else
    {
        if (!compiler->info.compInitMem)
        {
            // For regCnt
            buildInternalIntRegisterDefForNode(tree);
        }
        BuildUse(size); // could be a non-contained constant
    }
    buildInternalRegisterUses();
    BuildDef(tree);
    return srcCount;
}

//------------------------------------------------------------------------
// BuildModDiv: Set the NodeInfo for GT_MOD/GT_DIV/GT_UMOD/GT_UDIV.
//
// Arguments:
//    tree      - The node of interest
//
// Return Value:
//    The number of sources consumed by this node.
//
int LinearScan::BuildModDiv(GenTree* tree)
{
    GenTree*         op1           = tree->gtGetOp1();
    GenTree*         op2           = tree->gtGetOp2();
    SingleTypeRegSet dstCandidates = RBM_NONE;
    int              srcCount      = 0;

    if (varTypeIsFloating(tree->TypeGet()))
    {
        return BuildSimple(tree);
    }

    // Amd64 Div/Idiv instruction:
    //    Dividend in RAX:RDX  and computes
    //    Quotient in RAX, Remainder in RDX

    if (tree->OperGet() == GT_MOD || tree->OperGet() == GT_UMOD)
    {
        // We are interested in just the remainder.
        // RAX is used as a trashable register during computation of remainder.
        dstCandidates = SRBM_RDX;
    }
    else
    {
        // We are interested in just the quotient.
        // RDX gets used as trashable register during computation of quotient
        dstCandidates = SRBM_RAX;
    }

#ifdef TARGET_X86
    if (op1->OperGet() == GT_LONG)
    {
        assert(op1->isContained());

        // To avoid reg move would like to have op1's low part in RAX and high part in RDX.
        GenTree* loVal = op1->gtGetOp1();
        GenTree* hiVal = op1->gtGetOp2();
        assert(!loVal->isContained() && !hiVal->isContained());

        assert(op2->IsCnsIntOrI());
        assert(tree->OperGet() == GT_UMOD);

        // This situation also requires an internal register.
        buildInternalIntRegisterDefForNode(tree);

        BuildUse(loVal, SRBM_EAX);
        BuildUse(hiVal, SRBM_EDX);
        srcCount = 2;
    }
    else
#endif
    {
        // If possible would like to have op1 in RAX to avoid a register move.
        RefPosition* op1Use = BuildUse(op1, SRBM_EAX);
        tgtPrefUse          = op1Use;
        srcCount            = 1;
    }
    srcCount += BuildDelayFreeUses(op2, op1, availableIntRegs & ~(SRBM_RAX | SRBM_RDX));

    buildInternalRegisterUses();

    regMaskTP killMask = getKillSetForModDiv(tree->AsOp());
    BuildDefWithKills(tree, 1, dstCandidates, killMask);
    return srcCount;
}

//------------------------------------------------------------------------
// BuildIntrinsic: Set the NodeInfo for a GT_INTRINSIC.
//
// Arguments:
//    tree      - The node of interest
//
// Return Value:
//    The number of sources consumed by this node.
//
int LinearScan::BuildIntrinsic(GenTree* tree)
{
    // Both operand and its result must be of floating point type.
    GenTree* op1 = tree->gtGetOp1();
    assert(varTypeIsFloating(op1));
    assert(op1->TypeGet() == tree->TypeGet());
    RefPosition* internalFloatDef = nullptr;

    switch (tree->AsIntrinsic()->gtIntrinsicName)
    {
        case NI_System_Math_Abs:
            // Abs(float x) = x & 0x7fffffff
            // Abs(double x) = x & 0x7ffffff ffffffff

            // In case of Abs we need an internal register to hold mask.

            // TODO-XArch-CQ: avoid using an internal register for the mask.
            // Andps or andpd both will operate on 128-bit operands.
            // The data section constant to hold the mask is a 64-bit size.
            // Therefore, we need both the operand and mask to be in
            // xmm register. When we add support in emitter to emit 128-bit
            // data constants and instructions that operate on 128-bit
            // memory operands we can avoid the need for an internal register.
            internalFloatDef = buildInternalFloatRegisterDefForNode(tree, internalFloatRegCandidates());
            break;

        case NI_System_Math_Ceiling:
        case NI_System_Math_Floor:
        case NI_System_Math_Truncate:
        case NI_System_Math_Round:
        case NI_System_Math_Sqrt:
            break;

        default:
            // Right now only Sqrt/Abs are treated as math intrinsics
            noway_assert(!"Unsupported math intrinsic");
            unreached();
            break;
    }
    assert(tree->gtGetOp2IfPresent() == nullptr);

    // TODO-XARCH-AVX512 this is overly constraining register available as NI_System_Math_Abs
    // can be lowered to EVEX compatible instruction (the rest cannot)
    int srcCount;
    if (op1->isContained())
    {
        SingleTypeRegSet op1RegCandidates = RBM_NONE;

        // NI_System_Math_Abs is the only one likely to use a GPR
        op1RegCandidates = BuildApxIncompatibleGPRMask(op1, op1RegCandidates);
        if (op1RegCandidates == RBM_NONE)
        {
            op1RegCandidates = BuildEvexIncompatibleMask(op1);
        }

        srcCount = BuildOperandUses(op1, op1RegCandidates);
    }
    else
    {
        tgtPrefUse = BuildUse(op1, BuildEvexIncompatibleMask(op1));
        srcCount   = 1;
    }
    if (internalFloatDef != nullptr)
    {
        buildInternalRegisterUses();
    }
    BuildDef(tree, BuildEvexIncompatibleMask(tree));
    return srcCount;
}

#ifdef FEATURE_HW_INTRINSICS
//------------------------------------------------------------------------
// SkipContainedCreateScalarUnsafe: Skips a contained CreateScalarUnsafe node
// and gets the underlying op1 instead
//
// Arguments:
//    node - The node to handle
//
// Return Value:
//    If node is a contained CreateScalarUnsafe, it's op1 is returned;
//    otherwise node is returned unchanged.
static GenTree* SkipContainedCreateScalarUnsafe(GenTree* node)
{
    if (!node->OperIsHWIntrinsic() || !node->isContained())
    {
        return node;
    }

    GenTreeHWIntrinsic* hwintrinsic = node->AsHWIntrinsic();
    NamedIntrinsic      intrinsicId = hwintrinsic->GetHWIntrinsicId();

    switch (intrinsicId)
    {
        case NI_Vector128_CreateScalarUnsafe:
        case NI_Vector256_CreateScalarUnsafe:
        case NI_Vector512_CreateScalarUnsafe:
        {
            return hwintrinsic->Op(1);
        }

        default:
        {
            return node;
        }
    }
}

//------------------------------------------------------------------------
// BuildHWIntrinsic: Set the NodeInfo for a GT_HWINTRINSIC tree.
//
// Arguments:
//    tree       - The GT_HWINTRINSIC node of interest
//    pDstCount  - OUT parameter - the number of registers defined for the given node
//
// Return Value:
//    The number of sources consumed by this node.
//
int LinearScan::BuildHWIntrinsic(GenTreeHWIntrinsic* intrinsicTree, int* pDstCount)
{
    assert(pDstCount != nullptr);

    NamedIntrinsic      intrinsicId = intrinsicTree->GetHWIntrinsicId();
    var_types           baseType    = intrinsicTree->GetSimdBaseType();
    size_t              numArgs     = intrinsicTree->GetOperandCount();
    HWIntrinsicCategory category    = HWIntrinsicInfo::lookupCategory(intrinsicId);

    // Set the AVX Flags if this instruction may use VEX encoding for SIMD operations.
    // Note that this may be true even if the ISA is not AVX (e.g. for platform-agnostic intrinsics
    // or non-AVX intrinsics that will use VEX encoding if it is available on the target).
    if (intrinsicTree->isSIMD())
    {
        SetContainsAVXFlags(intrinsicTree->GetSimdSize());
    }

    int srcCount = 0;
    int dstCount;

    if (intrinsicTree->IsValue())
    {
        if (HWIntrinsicInfo::IsMultiReg(intrinsicId))
        {
            dstCount = HWIntrinsicInfo::GetMultiRegCount(intrinsicId);
        }
        else
        {
            dstCount = 1;
        }
    }
    else
    {
        dstCount = 0;
    }

    SingleTypeRegSet dstCandidates = RBM_NONE;

    if (intrinsicTree->GetOperandCount() == 0)
    {
        assert(numArgs == 0);
    }
    else
    {
        // A contained CreateScalarUnsafe is special in that we're not containing it to load from
        // memory and it isn't a constant. Instead, its essentially a "transparent" node we're ignoring
        // to simplify the overall IR handling. As such, we need to "skip" such nodes when present and
        // get the underlying op1 so that delayFreeUse and other preferencing remains correct.

        GenTree* op1    = nullptr;
        GenTree* op2    = nullptr;
        GenTree* op3    = nullptr;
        GenTree* op4    = nullptr;
        GenTree* op5    = nullptr;
        GenTree* lastOp = SkipContainedCreateScalarUnsafe(intrinsicTree->Op(numArgs));

        switch (numArgs)
        {
            case 5:
            {
                op5 = SkipContainedCreateScalarUnsafe(intrinsicTree->Op(5));
                FALLTHROUGH;
            }

            case 4:
            {
                op4 = SkipContainedCreateScalarUnsafe(intrinsicTree->Op(4));
                FALLTHROUGH;
            }

            case 3:
            {
                op3 = SkipContainedCreateScalarUnsafe(intrinsicTree->Op(3));
                FALLTHROUGH;
            }

            case 2:
            {
                op2 = SkipContainedCreateScalarUnsafe(intrinsicTree->Op(2));
                FALLTHROUGH;
            }

            case 1:
            {
                op1 = SkipContainedCreateScalarUnsafe(intrinsicTree->Op(1));
                break;
            }

            default:
            {
                unreached();
            }
        }

        bool buildUses = true;

        if ((category == HW_Category_IMM) && !HWIntrinsicInfo::NoJmpTableImm(intrinsicId))
        {
            if (HWIntrinsicInfo::isImmOp(intrinsicId, lastOp) && !lastOp->isContainedIntOrIImmed())
            {
                assert(!lastOp->IsCnsIntOrI());

                // We need two extra reg when lastOp isn't a constant so
                // the offset into the jump table for the fallback path
                // can be computed.
                buildInternalIntRegisterDefForNode(intrinsicTree,
                                                   BuildApxIncompatibleGPRMask(intrinsicTree, availableIntRegs, true));
                buildInternalIntRegisterDefForNode(intrinsicTree,
                                                   BuildApxIncompatibleGPRMask(intrinsicTree, availableIntRegs, true));
            }
        }

        if (intrinsicTree->OperIsEmbRoundingEnabled() && !lastOp->IsCnsIntOrI())
        {
            buildInternalIntRegisterDefForNode(intrinsicTree,
                                               BuildApxIncompatibleGPRMask(intrinsicTree, availableIntRegs, true));
            buildInternalIntRegisterDefForNode(intrinsicTree,
                                               BuildApxIncompatibleGPRMask(intrinsicTree, availableIntRegs, true));
        }

        // Determine whether this is an RMW operation where op2+ must be marked delayFree so that it
        // is not allocated the same register as the target.
        bool isRMW = intrinsicTree->isRMWHWIntrinsic(compiler);
#if defined(TARGET_AMD64)
        bool isEvexCompatible = intrinsicTree->isEvexCompatibleHWIntrinsic(compiler);
#endif // TARGET_AMD64

        // Create internal temps, and handle any other special requirements.
        // Note that the default case for building uses will handle the RMW flag, but if the uses
        // are built in the individual cases, buildUses is set to false, and any RMW handling (delayFree)
        // must be handled within the case.
        switch (intrinsicId)
        {
            case NI_Vector128_CreateScalarUnsafe:
            case NI_Vector128_ToScalar:
            case NI_Vector256_CreateScalarUnsafe:
            case NI_Vector256_ToScalar:
            case NI_Vector512_CreateScalarUnsafe:
            case NI_Vector512_ToScalar:
            {
                assert(numArgs == 1);

                if (varTypeIsFloating(baseType))
                {
                    if (op1->isContained())
                    {
                        SingleTypeRegSet apxAwareRegCandidates = BuildApxIncompatibleGPRMask(op1);
                        srcCount += BuildOperandUses(op1, apxAwareRegCandidates);
                    }
                    else
                    {
                        // We will either be in memory and need to be moved
                        // into a register of the appropriate size or we
                        // are already in an XMM/YMM/ZMM register and can stay
                        // where we are.

                        tgtPrefUse = BuildUse(op1);
                        srcCount += 1;
                    }

                    buildUses = false;
                }
                break;
            }

            case NI_Vector128_GetElement:
            case NI_Vector256_GetElement:
            case NI_Vector512_GetElement:
            {
                assert(numArgs == 2);

                if (!op2->OperIsConst() && !op1->isContained())
                {
                    // If the index is not a constant or op1 is in register,
                    // we will use the SIMD temp location to store the vector.

                    var_types requiredSimdTempType = Compiler::getSIMDTypeForSize(intrinsicTree->GetSimdSize());
                    compiler->getSIMDInitTempVarNum(requiredSimdTempType);
                }
                break;
            }

            case NI_Vector128_AsVector128Unsafe:
            case NI_Vector128_AsVector2:
            case NI_Vector128_AsVector3:
            case NI_Vector128_ToVector256:
            case NI_Vector128_ToVector512:
            case NI_Vector256_ToVector512:
            case NI_Vector128_ToVector256Unsafe:
            case NI_Vector256_ToVector512Unsafe:
            case NI_Vector256_GetLower:
            case NI_Vector512_GetLower:
            case NI_Vector512_GetLower128:
            {
                assert(numArgs == 1);

                if (op1->isContained())
                {
                    SingleTypeRegSet apxAwareRegCandidates = BuildApxIncompatibleGPRMask(op1);
                    srcCount += BuildOperandUses(op1, apxAwareRegCandidates);
                }
                else
                {
                    // We will either be in memory and need to be moved
                    // into a register of the appropriate size or we
                    // are already in an XMM/YMM register and can stay
                    // where we are.

                    tgtPrefUse = BuildUse(op1, BuildApxIncompatibleGPRMask(op1));
                    srcCount += 1;
                }

                buildUses = false;
                break;
            }

            case NI_SSE2_MaskMove:
            {
                assert(numArgs == 3);
                assert(!isRMW);

                // MaskMove hardcodes the destination (op3) in DI/EDI/RDI
                srcCount += BuildOperandUses(op1, BuildEvexIncompatibleMask(op1));
                srcCount += BuildOperandUses(op2, BuildEvexIncompatibleMask(op2));
                srcCount += BuildOperandUses(op3, SRBM_EDI);

                buildUses = false;
                break;
            }

            case NI_SSE41_BlendVariable:
            {
                assert(numArgs == 3);

                if (!compiler->canUseVexEncoding())
                {
                    assert(isRMW);

                    // SSE4.1 blendv* hardcode the mask vector (op3) in XMM0
                    tgtPrefUse = BuildUse(op1, BuildEvexIncompatibleMask(op1));

                    srcCount += 1;

                    SingleTypeRegSet op2RegCandidates = BuildApxIncompatibleGPRMask(op2);
                    if (op2RegCandidates == RBM_NONE)
                    {
                        op2RegCandidates = BuildEvexIncompatibleMask(op2);
                    }
                    srcCount += op2->isContained() ? BuildOperandUses(op2, op2RegCandidates)
                                                   : BuildDelayFreeUses(op2, op1, op2RegCandidates);

                    srcCount += BuildDelayFreeUses(op3, op1, SRBM_XMM0);

                    buildUses = false;
                }
                break;
            }

            case NI_SSE41_Extract:
            {
                assert(!varTypeIsFloating(baseType));

#ifdef TARGET_X86
                if (varTypeIsByte(baseType))
                {
                    dstCandidates = allByteRegs();
                }
#endif
                break;
            }

#ifdef TARGET_X86
            case NI_SSE42_Crc32:
            case NI_SSE42_X64_Crc32:
            {
                // TODO-XArch-Cleanup: Currently we use the BaseType to bring the type of the second argument
                // to the code generator. We may want to encode the overload info in another way.

                assert(numArgs == 2);
                assert(isRMW);

                // CRC32 may operate over "byte" but on x86 only RBM_BYTE_REGS can be used as byte registers.
                tgtPrefUse = BuildUse(op1);

                srcCount += 1;
                srcCount += BuildDelayFreeUses(op2, op1, varTypeIsByte(baseType) ? allByteRegs() : RBM_NONE);

                buildUses = false;
                break;
            }
#endif // TARGET_X86

            case NI_X86Base_DivRem:
            case NI_X86Base_X64_DivRem:
            {
                assert(numArgs == 3);
                assert(dstCount == 2);
                assert(isRMW);

                // DIV implicitly put op1(lower) to EAX and op2(upper) to EDX
                srcCount += BuildOperandUses(op1, SRBM_EAX);
                srcCount += BuildOperandUses(op2, SRBM_EDX);
                if (!op3->isContained())
                {
                    // For non-contained nodes, we want to make sure we delay free the register for
                    // op3 with respect to both op1 and op2. In other words, op3 shouldn't get same
                    // register that is assigned to either of op1 and op2.
                    RefPosition* op3RefPosition;
                    srcCount += BuildDelayFreeUses(op3, op1, RBM_NONE, &op3RefPosition);
                    if ((op3RefPosition != nullptr) && !op3RefPosition->delayRegFree)
                    {
                        // If op3 was not marked as delay-free for op1, mark it as delay-free
                        // if needed for op2.
                        AddDelayFreeUses(op3RefPosition, op2);
                    }
                }
                else
                {
                    SingleTypeRegSet apxAwareRegCandidates = BuildApxIncompatibleGPRMask(op3);
                    srcCount += BuildOperandUses(op3, apxAwareRegCandidates);
                }

                // result put in EAX and EDX
                BuildDef(intrinsicTree, SRBM_EAX, 0);
                BuildDef(intrinsicTree, SRBM_EDX, 1);

                buildUses = false;
                break;
            }

            case NI_BMI2_MultiplyNoFlags:
            case NI_BMI2_X64_MultiplyNoFlags:
            {
                assert(numArgs == 2 || numArgs == 3);
                srcCount += BuildOperandUses(op1, SRBM_EDX);
                srcCount += BuildOperandUses(op2, BuildApxIncompatibleGPRMask(op2));
                if (numArgs == 3)
                {
                    // op3 reg should be different from target reg to
                    // store the lower half result after executing the instruction
                    srcCount += BuildDelayFreeUses(op3, op1);
                    // Need a internal register different from the dst to take the lower half result
                    buildInternalIntRegisterDefForNode(intrinsicTree,
                                                       BuildApxIncompatibleGPRMask(intrinsicTree, availableIntRegs));
                    setInternalRegsDelayFree = true;
                }
                buildUses = false;
                break;
            }

            case NI_FMA_MultiplyAdd:
            case NI_FMA_MultiplyAddNegated:
            case NI_FMA_MultiplyAddNegatedScalar:
            case NI_FMA_MultiplyAddScalar:
            case NI_FMA_MultiplyAddSubtract:
            case NI_FMA_MultiplySubtract:
            case NI_FMA_MultiplySubtractAdd:
            case NI_FMA_MultiplySubtractNegated:
            case NI_FMA_MultiplySubtractNegatedScalar:
            case NI_FMA_MultiplySubtractScalar:
            case NI_AVX512F_FusedMultiplyAdd:
            case NI_AVX512F_FusedMultiplyAddScalar:
            case NI_AVX512F_FusedMultiplyAddNegated:
            case NI_AVX512F_FusedMultiplyAddNegatedScalar:
            case NI_AVX512F_FusedMultiplyAddSubtract:
            case NI_AVX512F_FusedMultiplySubtract:
            case NI_AVX512F_FusedMultiplySubtractScalar:
            case NI_AVX512F_FusedMultiplySubtractAdd:
            case NI_AVX512F_FusedMultiplySubtractNegated:
            case NI_AVX512F_FusedMultiplySubtractNegatedScalar:
            case NI_AVX10v1_FusedMultiplyAddNegatedScalar:
            case NI_AVX10v1_FusedMultiplyAddScalar:
            case NI_AVX10v1_FusedMultiplySubtractNegatedScalar:
            case NI_AVX10v1_FusedMultiplySubtractScalar:
            {
                assert((numArgs == 3) || (intrinsicTree->OperIsEmbRoundingEnabled()));
                assert(isRMW);
                assert(HWIntrinsicInfo::IsFmaIntrinsic(intrinsicId));

                const bool copiesUpperBits = HWIntrinsicInfo::CopiesUpperBits(intrinsicId);

                LIR::Use use;
                GenTree* user = nullptr;

                if (LIR::AsRange(blockSequence[curBBSeqNum]).TryGetUse(intrinsicTree, &use))
                {
                    user = use.User();
                }
                unsigned resultOpNum = intrinsicTree->GetResultOpNumForRmwIntrinsic(user, op1, op2, op3);

                unsigned containedOpNum = 0;

                // containedOpNum remains 0 when no operand is contained or regOptional
                if (op1->isContained() || op1->IsRegOptional())
                {
                    containedOpNum = 1;
                }
                else if (op2->isContained() || op2->IsRegOptional())
                {
                    containedOpNum = 2;
                }
                else if (op3->isContained() || op3->IsRegOptional())
                {
                    containedOpNum = 3;
                }

                GenTree* emitOp1 = op1;
                GenTree* emitOp2 = op2;
                GenTree* emitOp3 = op3;

                // Intrinsics with CopyUpperBits semantics must have op1 as target
                assert(containedOpNum != 1 || !copiesUpperBits);

                // We need to keep this in sync with hwintrinsiccodegenxarch.cpp
                // Ideally we'd actually swap the operands here and simplify codegen
                // but its a bit more complicated to do so for many operands as well
                // as being complicated to tell codegen how to pick the right instruction

                if (containedOpNum == 1)
                {
                    // https://github.com/dotnet/runtime/issues/62215
                    // resultOpNum might change between lowering and lsra, comment out assertion for now.
                    // assert(containedOpNum != resultOpNum);
                    // resultOpNum is 3 or 0: op3/? = ([op1] * op2) + op3
                    std::swap(emitOp1, emitOp3);

                    if (resultOpNum == 2)
                    {
                        // op2 = ([op1] * op2) + op3
                        std::swap(emitOp1, emitOp2);
                    }
                }
                else if (containedOpNum == 3)
                {
                    // assert(containedOpNum != resultOpNum);
                    if (resultOpNum == 2 && !copiesUpperBits)
                    {
                        // op2 = (op1 * op2) + [op3]
                        std::swap(emitOp1, emitOp2);
                    }
                    // else: op1/? = (op1 * op2) + [op3]
                }
                else if (containedOpNum == 2)
                {
                    // assert(containedOpNum != resultOpNum);

                    // op1/? = (op1 * [op2]) + op3
                    std::swap(emitOp2, emitOp3);
                    if (resultOpNum == 3 && !copiesUpperBits)
                    {
                        // op3 = (op1 * [op2]) + op3
                        std::swap(emitOp1, emitOp2);
                    }
                }
                else
                {
                    // containedOpNum == 0
                    // no extra work when resultOpNum is 0 or 1
                    if (resultOpNum == 2)
                    {
                        std::swap(emitOp1, emitOp2);
                    }
                    else if (resultOpNum == 3)
                    {
                        std::swap(emitOp1, emitOp3);
                    }
                }

                GenTree* ops[] = {op1, op2, op3};
                for (GenTree* op : ops)
                {
                    if (op == emitOp1)
                    {
                        tgtPrefUse = BuildUse(op);
                        srcCount++;
                    }
                    else if (op == emitOp2)
                    {
                        srcCount += BuildDelayFreeUses(op, emitOp1);
                    }
                    else if (op == emitOp3)
                    {
                        SingleTypeRegSet apxAwareRegCandidates = BuildApxIncompatibleGPRMask(op);
                        srcCount += op->isContained() ? BuildOperandUses(op, apxAwareRegCandidates)
                                                      : BuildDelayFreeUses(op, emitOp1);
                    }
                }

                if (intrinsicTree->OperIsEmbRoundingEnabled() && !intrinsicTree->Op(4)->IsCnsIntOrI())
                {
                    srcCount += BuildOperandUses(intrinsicTree->Op(4));
                }

                buildUses = false;
                break;
            }

            case NI_EVEX_BlendVariableMask:
            {
                assert(numArgs == 3);

                if (op2->IsEmbMaskOp())
                {
                    // TODO-AVX512-CQ: Ensure we can support embedded operations on RMW intrinsics
                    assert(!op2->isRMWHWIntrinsic(compiler));

                    if (isRMW)
                    {
                        assert(!op1->isContained());

                        tgtPrefUse = BuildUse(op1);
                        srcCount += 1;

                        assert(op2->isContained());

                        for (GenTree* operand : op2->AsHWIntrinsic()->Operands())
                        {
                            assert(varTypeIsSIMD(operand) || varTypeIsInt(operand));
                            srcCount += BuildDelayFreeUses(operand, op1);
                        }
                    }
                    else
                    {
                        assert(op1->isContained() && op1->IsVectorZero());
                        srcCount += BuildOperandUses(op1);

                        assert(op2->isContained());

                        for (GenTree* operand : op2->AsHWIntrinsic()->Operands())
                        {
                            assert(varTypeIsSIMD(operand) || varTypeIsInt(operand));
                            srcCount += BuildOperandUses(operand);
                        }
                    }

                    assert(!op3->isContained());
                    srcCount += BuildOperandUses(op3);

                    buildUses = false;
                }
                break;
            }

            case NI_AVX512F_PermuteVar8x64x2:
            case NI_AVX512F_PermuteVar16x32x2:
            case NI_AVX512F_VL_PermuteVar2x64x2:
            case NI_AVX512F_VL_PermuteVar4x32x2:
            case NI_AVX512F_VL_PermuteVar4x64x2:
            case NI_AVX512F_VL_PermuteVar8x32x2:
            case NI_AVX512BW_PermuteVar32x16x2:
            case NI_AVX512BW_VL_PermuteVar8x16x2:
            case NI_AVX512BW_VL_PermuteVar16x16x2:
            case NI_AVX512VBMI_PermuteVar64x8x2:
            case NI_AVX512VBMI_VL_PermuteVar16x8x2:
            case NI_AVX512VBMI_VL_PermuteVar32x8x2:
            case NI_AVX10v1_PermuteVar16x8x2:
            case NI_AVX10v1_PermuteVar2x64x2:
            case NI_AVX10v1_PermuteVar4x32x2:
            case NI_AVX10v1_PermuteVar8x16x2:
            case NI_AVX10v1_PermuteVar32x8x2:
            case NI_AVX10v1_PermuteVar4x64x2:
            case NI_AVX10v1_PermuteVar8x32x2:
            case NI_AVX10v1_PermuteVar16x16x2:
            case NI_AVX10v1_V512_PermuteVar64x8x2:
            {
                assert(numArgs == 3);
                assert(isRMW);
                assert(HWIntrinsicInfo::IsPermuteVar2x(intrinsicId));

                LIR::Use use;
                GenTree* user = nullptr;

                if (LIR::AsRange(blockSequence[curBBSeqNum]).TryGetUse(intrinsicTree, &use))
                {
                    user = use.User();
                }
                unsigned resultOpNum = intrinsicTree->GetResultOpNumForRmwIntrinsic(user, op1, op2, op3);

                assert(!op1->isContained());
                assert(!op2->isContained());

                GenTree* emitOp1 = op1;
                GenTree* emitOp2 = op2;
                GenTree* emitOp3 = op3;

                if (resultOpNum == 2)
                {
                    std::swap(emitOp1, emitOp2);
                }

                GenTree* ops[] = {op1, op2, op3};
                for (GenTree* op : ops)
                {
                    if (op == emitOp1)
                    {
                        tgtPrefUse = BuildUse(op);
                        srcCount++;
                    }
                    else if (op == emitOp2)
                    {
                        srcCount += BuildDelayFreeUses(op, emitOp1, BuildApxIncompatibleGPRMask(op));
                    }
                    else if (op == emitOp3)
                    {
                        srcCount += op->isContained() ? BuildOperandUses(op, BuildApxIncompatibleGPRMask(op))
                                                      : BuildDelayFreeUses(op, emitOp1);
                    }
                }

                buildUses = false;
                break;
            }

            case NI_AVXVNNI_MultiplyWideningAndAdd:
            case NI_AVXVNNI_MultiplyWideningAndAddSaturate:
            {
                assert(numArgs == 3);

                tgtPrefUse = BuildUse(op1);
                srcCount += 1;
                srcCount += BuildDelayFreeUses(op2, op1);
                srcCount += op3->isContained() ? BuildOperandUses(op3, BuildApxIncompatibleGPRMask(op3))
                                               : BuildDelayFreeUses(op3, op1);

                buildUses = false;
                break;
            }

            case NI_AVX2_GatherVector128:
            case NI_AVX2_GatherVector256:
            {
                assert(numArgs == 3);
                assert(!isRMW);

                // Any pair of the index, mask, or destination registers should be different
                SingleTypeRegSet op1RegCandidates = BuildApxIncompatibleGPRMask(op1);
                if (op1RegCandidates == RBM_NONE)
                {
                    op1RegCandidates = BuildEvexIncompatibleMask(op1);
                }
                srcCount += BuildOperandUses(op1, op1RegCandidates);

                SingleTypeRegSet op2RegCandidates = BuildApxIncompatibleGPRMask(op2);
                if (op2RegCandidates == RBM_NONE)
                {
                    op2RegCandidates = BuildEvexIncompatibleMask(op2);
                }
                srcCount += BuildDelayFreeUses(op2, nullptr, op2RegCandidates);

                // op3 should always be contained
                assert(op3->isContained());

                // get a tmp register for mask that will be cleared by gather instructions
                buildInternalFloatRegisterDefForNode(intrinsicTree, lowSIMDRegs());
                setInternalRegsDelayFree = true;

                buildUses = false;
                break;
            }

            case NI_AVX2_GatherMaskVector128:
            case NI_AVX2_GatherMaskVector256:
            {
                assert(!isRMW);
                // Any pair of the index, mask, or destination registers should be different
                SingleTypeRegSet op1RegCandidates = BuildApxIncompatibleGPRMask(op1);
                if (op1RegCandidates == RBM_NONE)
                {
                    op1RegCandidates = BuildEvexIncompatibleMask(op2);
                }
                srcCount += BuildOperandUses(op1, op1RegCandidates);
                SingleTypeRegSet op2RegCandidates = BuildApxIncompatibleGPRMask(op2);
                if (op2RegCandidates == RBM_NONE)
                {
                    op2RegCandidates = BuildEvexIncompatibleMask(op2);
                }
                srcCount += BuildDelayFreeUses(op2, nullptr, op2RegCandidates);
                srcCount += BuildDelayFreeUses(op3, nullptr, BuildEvexIncompatibleMask(op3));
                srcCount += BuildDelayFreeUses(op4, nullptr, BuildEvexIncompatibleMask(op4));

                // op5 should always be contained
                assert(op5->isContained());

                // get a tmp register for mask that will be cleared by gather instructions
                buildInternalFloatRegisterDefForNode(intrinsicTree, lowSIMDRegs());
                setInternalRegsDelayFree = true;

                buildUses = false;
                break;
            }

            default:
            {
                assert((intrinsicId > NI_HW_INTRINSIC_START) && (intrinsicId < NI_HW_INTRINSIC_END));
                assert(!HWIntrinsicInfo::IsFmaIntrinsic(intrinsicId));
                assert(!HWIntrinsicInfo::IsPermuteVar2x(intrinsicId));
                break;
            }
        }

        if (buildUses)
        {
            SingleTypeRegSet op1RegCandidates = RBM_NONE;

#if defined(TARGET_AMD64)
            op1RegCandidates = BuildApxIncompatibleGPRMask(op1, op1RegCandidates);
            if (!isEvexCompatible && (op1RegCandidates == RBM_NONE))
            {
                op1RegCandidates = BuildEvexIncompatibleMask(op1);
            }

#endif // TARGET_AMD64

            if (intrinsicTree->OperIsMemoryLoadOrStore())
            {
                srcCount += BuildAddrUses(op1, op1RegCandidates);
            }
            else if (isRMW && !op1->isContained())
            {
                tgtPrefUse = BuildUse(op1, op1RegCandidates);
                srcCount += 1;
            }
            else
            {
                srcCount += BuildOperandUses(op1, op1RegCandidates);
            }

            if (op2 != nullptr)
            {
                SingleTypeRegSet op2RegCandidates = RBM_NONE;

#if defined(TARGET_AMD64)
                op2RegCandidates = BuildApxIncompatibleGPRMask(op2, op2RegCandidates);

                if (!isEvexCompatible && (op2RegCandidates == RBM_NONE))
                {
                    op2RegCandidates = BuildEvexIncompatibleMask(op2);
                }
#endif // TARGET_AMD64

                if (op2->OperIs(GT_HWINTRINSIC) && op2->AsHWIntrinsic()->OperIsMemoryLoad() && op2->isContained())
                {
                    srcCount += BuildAddrUses(op2->AsHWIntrinsic()->Op(1), op2RegCandidates);
                }
                else if (isRMW)
                {
                    if (!op2->isContained() && intrinsicTree->isCommutativeHWIntrinsic())
                    {
                        // When op2 is not contained and we are commutative, we can set op2
                        // to also be a tgtPrefUse. Codegen will then swap the operands.

                        tgtPrefUse2 = BuildUse(op2, op2RegCandidates);
                        srcCount += 1;
                    }
                    else if (!op2->isContained() || varTypeIsArithmetic(intrinsicTree->TypeGet()))
                    {
                        // When op2 is not contained or if we are producing a scalar value
                        // we need to mark it as delay free because the operand and target
                        // exist in the same register set.
                        srcCount += BuildDelayFreeUses(op2, op1, op2RegCandidates);
                    }
                    else
                    {
                        // When op2 is contained and we are not producing a scalar value we
                        // have no concerns of overwriting op2 because they exist in different
                        // register sets.
                        srcCount += BuildOperandUses(op2, op2RegCandidates);
                    }
                }
                else
                {
                    srcCount += BuildOperandUses(op2, op2RegCandidates);
                }

                if (op3 != nullptr)
                {
                    SingleTypeRegSet op3RegCandidates = RBM_NONE;

#if defined(TARGET_AMD64)
                    op3RegCandidates = BuildApxIncompatibleGPRMask(op3, op3RegCandidates);
                    if (!isEvexCompatible && (op3RegCandidates == RBM_NONE))
                    {
                        op3RegCandidates = BuildEvexIncompatibleMask(op3);
                    }
#endif // TARGET_AMD64

                    srcCount += isRMW ? BuildDelayFreeUses(op3, op1, op3RegCandidates)
                                      : BuildOperandUses(op3, op3RegCandidates);

                    if (op4 != nullptr)
                    {
                        SingleTypeRegSet op4RegCandidates = RBM_NONE;

#if defined(TARGET_AMD64)
                        assert(isEvexCompatible);
                        op4RegCandidates = BuildApxIncompatibleGPRMask(op4, op4RegCandidates);
#endif // TARGET_AMD64

                        srcCount += isRMW ? BuildDelayFreeUses(op4, op1, op4RegCandidates)
                                          : BuildOperandUses(op4, op4RegCandidates);
                    }
                }
            }
        }

        buildInternalRegisterUses();
    }

    if (dstCount == 1)
    {
#if defined(TARGET_AMD64)
        bool isEvexCompatible = intrinsicTree->isEvexCompatibleHWIntrinsic(compiler);
        dstCandidates         = BuildApxIncompatibleGPRMask(intrinsicTree, dstCandidates);

        if (!isEvexCompatible && (dstCandidates == RBM_NONE))
        {
            dstCandidates = BuildEvexIncompatibleMask(intrinsicTree);
        }
#endif

        BuildDef(intrinsicTree, dstCandidates);
    }
    else
    {
        // Currently dstCount = 2 is only used for DivRem, which has special constraints and is handled above
        assert((dstCount == 0) ||
               ((dstCount == 2) && ((intrinsicId == NI_X86Base_DivRem) || (intrinsicId == NI_X86Base_X64_DivRem))));
    }

    *pDstCount = dstCount;
    return srcCount;
}
#endif

//------------------------------------------------------------------------
// BuildCast: Set the NodeInfo for a GT_CAST.
//
// Arguments:
//    cast - The GT_CAST node
//
// Return Value:
//    The number of sources consumed by this node.
//
int LinearScan::BuildCast(GenTreeCast* cast)
{

    GenTree* src = cast->gtGetOp1();

    const var_types srcType  = src->TypeGet();
    const var_types castType = cast->gtCastType;

    if (cast->IsUnsigned() && varTypeIsLong(srcType) && varTypeIsFloating(castType) && !compiler->canUseEvexEncoding())
    {
<<<<<<< HEAD
        // We need two extra temp regs for LONG->DOUBLE cast
        // if we don't have AVX512F available.
        buildInternalIntRegisterDefForNode(cast, BuildApxIncompatibleGPRMask(cast, availableIntRegs, true));
        buildInternalIntRegisterDefForNode(cast, BuildApxIncompatibleGPRMask(cast, availableIntRegs, true));
=======
        // We need two extra temp regs for ULONG->DOUBLE/FLOAT cast
        // if we don't have EVEX unsigned conversions available.
        buildInternalIntRegisterDefForNode(cast);
        buildInternalIntRegisterDefForNode(cast);
>>>>>>> 219622a2
    }

    SingleTypeRegSet candidates = RBM_NONE;

#ifdef TARGET_X86
    if (varTypeIsByte(castType))
    {
        candidates = allByteRegs();
    }

    assert(!varTypeIsLong(srcType) || (src->OperIs(GT_LONG) && src->isContained()));
#else
    // Overflow checking cast from TYP_(U)LONG to TYP_(U)INT requires a temporary
    // register to extract the upper 32 bits of the 64 bit source register.
    if (cast->gtOverflow() && varTypeIsLong(srcType) && varTypeIsInt(castType))
    {
        // Here we don't need internal register to be different from targetReg,
        // rather require it to be different from operand's reg.
        // movsxd
        candidates = BuildApxIncompatibleGPRMask(cast, candidates, true);
        buildInternalIntRegisterDefForNode(cast, candidates);
    }
    // ToDo-APX: movsxd doesn't have REX2 support in .NET
    const unsigned srcSize  = genTypeSize(srcType);
    const unsigned castSize = genTypeSize(castType);

    if (varTypeUsesIntReg(srcType) && !varTypeIsUnsigned(srcType) && !varTypeIsUnsigned(castType))
    {
        if ((castSize > 4) && (castSize < srcSize))
        {
            // case 1 : movsdx : CHECK_INT_RANGE
            candidates = BuildApxIncompatibleGPRMask(cast, candidates, true);
        }

        if (castSize > srcSize)
        {
            // case 2 : movsdx : SIGN_EXTEND_INT or LOAD_SIGN_EXTEND_INT
            candidates = BuildApxIncompatibleGPRMask(cast, candidates, true);
        }
    }
    // skipping eGPR use for cvt*
    if ((varTypeUsesIntReg(src) || src->isContainedIndir()) && varTypeUsesFloatReg(cast))
    {
        candidates = BuildApxIncompatibleGPRMask(cast, candidates, true);
    }
#endif
    int srcCount = BuildCastUses(cast, candidates);
    buildInternalRegisterUses();
#ifdef TARGET_AMD64
    candidates = RBM_NONE;
    if ((varTypeIsFloating(srcType) && !varTypeIsFloating(castType)) ||
        (varTypeUsesIntReg(castType) && cast->GetRegNum() == REG_NA))
    {
        candidates = BuildApxIncompatibleGPRMask(cast, candidates, true);
    }
#endif
    BuildDef(cast, candidates);

    return srcCount;
}

//-----------------------------------------------------------------------------------------
// BuildIndir: Specify register requirements for address expression of an indirection operation.
//
// Arguments:
//    indirTree    -   GT_IND or GT_STOREIND GenTree node
//
// Return Value:
//    The number of sources consumed by this node.
//
int LinearScan::BuildIndir(GenTreeIndir* indirTree)
{
    // struct typed indirs are expected only on rhs of a block copy,
    // but in this case they must be contained.
    assert(indirTree->TypeGet() != TYP_STRUCT);
    SingleTypeRegSet useCandidates = RBM_NONE;

#ifdef FEATURE_SIMD
    if (indirTree->TypeIs(TYP_SIMD12) && indirTree->OperIs(GT_STOREIND) &&
        !compiler->compOpportunisticallyDependsOn(InstructionSet_SSE41) && !indirTree->Data()->IsVectorZero())
    {
        // GT_STOREIND needs an internal register so the upper 4 bytes can be extracted
        buildInternalFloatRegisterDefForNode(indirTree);
    }
#endif // FEATURE_SIMD

    if (varTypeUsesIntReg(indirTree->Addr()))
    {
        useCandidates = BuildApxIncompatibleGPRMask(indirTree->Addr(), useCandidates, true);
    }
    int srcCount = BuildIndirUses(indirTree, useCandidates);
    if (indirTree->gtOper == GT_STOREIND)
    {
        GenTree* source = indirTree->gtGetOp2();

        if (indirTree->AsStoreInd()->IsRMWMemoryOp())
        {
            // Because 'source' is contained, we haven't yet determined its special register requirements, if any.
            // As it happens, the Shift or Rotate cases are the only ones with special requirements.
            assert(source->isContained() && source->OperIsRMWMemOp());

            if (source->OperIsShiftOrRotate())
            {
                srcCount += BuildShiftRotate(source);
            }
            else
            {
                SingleTypeRegSet srcCandidates = RBM_NONE;

#ifdef TARGET_X86
                // Determine if we need byte regs for the non-mem source, if any.
                // Note that BuildShiftRotate (above) will handle the byte requirement as needed,
                // but STOREIND isn't itself an RMW op, so we have to explicitly set it for that case.

                GenTree*      nonMemSource = nullptr;
                GenTreeIndir* otherIndir   = nullptr;

                if (indirTree->AsStoreInd()->IsRMWDstOp1())
                {
                    otherIndir = source->gtGetOp1()->AsIndir();
                    if (source->OperIsBinary())
                    {
                        nonMemSource = source->gtGetOp2();
                    }
                }
                else if (indirTree->AsStoreInd()->IsRMWDstOp2())
                {
                    otherIndir   = source->gtGetOp2()->AsIndir();
                    nonMemSource = source->gtGetOp1();
                }
                if ((nonMemSource != nullptr) && !nonMemSource->isContained() && varTypeIsByte(indirTree))
                {
                    srcCandidates = RBM_BYTE_REGS.GetIntRegSet();
                }
                if (otherIndir != nullptr)
                {
                    // Any lclVars in the addressing mode of this indirection are contained.
                    // If they are marked as lastUse, transfer the last use flag to the store indir.
                    GenTree* base    = otherIndir->Base();
                    GenTree* dstBase = indirTree->Base();
                    CheckAndMoveRMWLastUse(base, dstBase);
                    GenTree* index    = otherIndir->Index();
                    GenTree* dstIndex = indirTree->Index();
                    CheckAndMoveRMWLastUse(index, dstIndex);
                }
#endif // TARGET_X86
                srcCandidates = BuildApxIncompatibleGPRMask(source->AsOp(), srcCandidates, true);
                srcCount += BuildBinaryUses(source->AsOp(), srcCandidates);
            }
        }
        else
        {
#ifdef TARGET_X86
            if (varTypeIsByte(indirTree) && !source->isContained())
            {
                BuildUse(source, allByteRegs());
                srcCount++;
            }
            else
#endif
            {
                GenTree* data = indirTree->Data();
                if (data->isContained() && (data->OperIs(GT_BSWAP, GT_BSWAP16)) && (int)varTypeUsesIntReg(source))
                {
                    /// movbe cannot use eGPR
                    srcCount += BuildOperandUses(source, BuildApxIncompatibleGPRMask(source, RBM_NONE, true));
                }
                else
                {
                    srcCount += BuildOperandUses(source);
                }
            }
        }
    }

#ifdef FEATURE_SIMD
    if (varTypeIsSIMD(indirTree))
    {
        SetContainsAVXFlags(genTypeSize(indirTree->TypeGet()));
    }
    buildInternalRegisterUses();
#endif // FEATURE_SIMD

#ifdef TARGET_X86
    // There are only BYTE_REG_COUNT byteable registers on x86. If we have a source that requires
    // such a register, we must have no more than BYTE_REG_COUNT sources.
    // If we have more than BYTE_REG_COUNT sources, and require a byteable register, we need to reserve
    // one explicitly (see BuildBlockStore()).
    // (Note that the assert below doesn't count internal registers because we only have
    // floating point internal registers, if any).
    assert(srcCount <= BYTE_REG_COUNT);
#endif

    if (indirTree->gtOper != GT_STOREIND)
    {
        BuildDef(indirTree);
    }
    return srcCount;
}

//------------------------------------------------------------------------
// BuildMul: Set the NodeInfo for a multiply.
//
// Arguments:
//    tree      - The node of interest
//
// Return Value:
//    The number of sources consumed by this node.
//
int LinearScan::BuildMul(GenTree* tree)
{
    assert(tree->OperIsMul());
    GenTree* op1 = tree->gtGetOp1();
    GenTree* op2 = tree->gtGetOp2();

    // Only non-floating point mul has special requirements
    if (varTypeIsFloating(tree->TypeGet()))
    {
        return BuildSimple(tree);
    }

    // ToDo-APX : imul currently doesn't have rex2 support. So, cannot  use R16-R31.
    int srcCount = BuildBinaryUses(tree->AsOp(), BuildApxIncompatibleGPRMask(tree->AsOp(), RBM_NONE, true));
    int dstCount = 1;
    SingleTypeRegSet dstCandidates = RBM_NONE;

    bool isUnsignedMultiply    = ((tree->gtFlags & GTF_UNSIGNED) != 0);
    bool requiresOverflowCheck = tree->gtOverflowEx();

    // There are three forms of x86 multiply:
    // one-op form:     RDX:RAX = RAX * r/m
    // two-op form:     reg *= r/m
    // three-op form:   reg = r/m * imm

    // This special widening 32x32->64 MUL is not used on x64
#if defined(TARGET_X86)
    if (tree->OperGet() != GT_MUL_LONG)
#endif
    {
        assert((tree->gtFlags & GTF_MUL_64RSLT) == 0);
    }

    // We do use the widening multiply to implement
    // the overflow checking for unsigned multiply
    //
    if (isUnsignedMultiply && requiresOverflowCheck)
    {
        // The only encoding provided is RDX:RAX = RAX * rm
        //
        // Here we set RAX as the only destination candidate
        // In LSRA we set the kill set for this operation to RBM_RAX|RBM_RDX
        //
        dstCandidates = SRBM_RAX;
    }
    else if (tree->OperGet() == GT_MULHI)
    {
        // Have to use the encoding:RDX:RAX = RAX * rm. Since we only care about the
        // upper 32 bits of the result set the destination candidate to REG_RDX.
        dstCandidates = SRBM_RDX;
    }
#if defined(TARGET_X86)
    else if (tree->OperGet() == GT_MUL_LONG)
    {
        // have to use the encoding:RDX:RAX = RAX * rm
        dstCandidates = SRBM_RAX | SRBM_RDX;
        dstCount      = 2;
    }
#endif
    else
    {
        // ToDo-APX : imul currently doesn't have rex2 support. So, cannot  use R16-R31.
        dstCandidates = BuildApxIncompatibleGPRMask(tree, dstCandidates, true);
    }
    GenTree* containedMemOp = nullptr;
    if (op1->isContained() && !op1->IsCnsIntOrI())
    {
        assert(!op2->isContained() || op2->IsCnsIntOrI());
        containedMemOp = op1;
    }
    else if (op2->isContained() && !op2->IsCnsIntOrI())
    {
        containedMemOp = op2;
    }
    regMaskTP killMask = getKillSetForMul(tree->AsOp());
    BuildDefWithKills(tree, dstCount, dstCandidates, killMask);
    return srcCount;
}

//------------------------------------------------------------------------------
// SetContainsAVXFlags: Set ContainsAVX flag when it is floating type,
// set SetContains256bitOrMoreAVX flag when SIMD vector size is 32 or 64 bytes.
//
// Arguments:
//    sizeOfSIMDVector      - SIMD Vector size
//
void LinearScan::SetContainsAVXFlags(unsigned sizeOfSIMDVector /* = 0*/)
{
    if (!compiler->canUseVexEncoding())
    {
        return;
    }

    compiler->GetEmitter()->SetContainsAVX(true);

    if (sizeOfSIMDVector >= 32)
    {
        assert((sizeOfSIMDVector == 32) || ((sizeOfSIMDVector == 64) && compiler->canUseEvexEncodingDebugOnly()));
        compiler->GetEmitter()->SetContains256bitOrMoreAVX(true);
    }
}

//------------------------------------------------------------------------------
// BuildEvexIncompatibleMask: Returns RMB_NONE or a mask representing the
// lower SIMD registers for a node that lowers to an instruction that does not
// have an EVEX form (thus cannot use the upper SIMD registers).
// The caller invokes this function when it knows the node is EVEX incompatible.
//
// Simply using lowSIMDRegs() on an incompatible node's operand will incorrectly mask
// same cases, e.g., memory loads.
//
// Arguments:
//    tree   - tree to check for EVEX lowering compatibility
//
// Return Value:
//    RBM_NONE if compatible with EVEX (or not a floating/SIMD register),
//    lowSIMDRegs() (XMM0-XMM16) otherwise.
//
inline SingleTypeRegSet LinearScan::BuildEvexIncompatibleMask(GenTree* tree)
{
#if defined(TARGET_AMD64)
    assert(!varTypeIsMask(tree));

    if (!varTypeIsFloating(tree->gtType) && !varTypeIsSIMD(tree->gtType))
    {
        return RBM_NONE;
    }

    // If a node is contained and is a memory load etc., use RBM_NONE as it will use an integer register for the
    // load, not a SIMD register.
    if (tree->isContained() &&
        (tree->OperIsIndir() || (tree->OperIs(GT_HWINTRINSIC) && tree->AsHWIntrinsic()->OperIsMemoryLoad()) ||
         tree->OperIs(GT_LEA)))
    {
        return RBM_NONE;
    }

    return lowSIMDRegs();
#else
    return RBM_NONE;
#endif
}

//------------------------------------------------------------------------------
// DoesThisUseGPR: Tries to determine if this node needs a GPR.
//
// Arguments:
//    op   - the GenTree node to check
//
// Return Value:
//    true if certain that GPR is necessary.
//
inline bool LinearScan::DoesThisUseGPR(GenTree* op)
{
    if (varTypeUsesIntReg(op->gtType))
    {
        return true;
    }

    // This always uses GPR for addressing
    if (op->isContainedIndir())
    {
        return true;
    }

#ifdef FEATURE_HW_INTRINSICS
    if (!op->isContained() || !op->OperIsHWIntrinsic())
    {
        return false;
    }

    // We are dealing exclusively with HWIntrinsics here
    return (op->AsHWIntrinsic()->OperIsBroadcastScalar() ||
            (op->AsHWIntrinsic()->OperIsMemoryLoad() && DoesThisUseGPR(op->AsHWIntrinsic()->Op(1))));
#endif
    return false;
}

//------------------------------------------------------------------------------
// BuildApxIncompatibleGPRMask: Returns candidates or a mask representing the
// lower GPR registers for a node that lowers to an instruction that does not
// have APX support(via REX2 or eEVEX) currently (thus cannot use the eGPR registers).
// The caller invokes this function when it knows the node is APX incompatible.
//
//
// Arguments:
//    tree   - tree to check for EVEX lowering compatibility
//    candidates - currently computed mask for the node
//    forceLowGpr - if this is true, take out eGPR without checking any other conditions.
//
// Return Value:
//    updated register mask.
inline SingleTypeRegSet LinearScan::BuildApxIncompatibleGPRMask(GenTree*         tree,
                                                                SingleTypeRegSet candidates,
                                                                bool             forceLowGpr)
{
#if defined(TARGET_AMD64)

    if (!getIsApxSupported())
    {
        return candidates;
    }

    if (forceLowGpr || DoesThisUseGPR(tree))
    {
        if (candidates == RBM_NONE)
        {
            return lowGprRegs;
        }
        else
        {
            return (candidates & lowGprRegs);
        }
    }

    return candidates;
#else
    return candidates;
#endif
}

#endif // TARGET_XARCH<|MERGE_RESOLUTION|>--- conflicted
+++ resolved
@@ -2948,17 +2948,10 @@
 
     if (cast->IsUnsigned() && varTypeIsLong(srcType) && varTypeIsFloating(castType) && !compiler->canUseEvexEncoding())
     {
-<<<<<<< HEAD
         // We need two extra temp regs for LONG->DOUBLE cast
-        // if we don't have AVX512F available.
+        // if we don't have EVEX unsigned conversions available.
         buildInternalIntRegisterDefForNode(cast, BuildApxIncompatibleGPRMask(cast, availableIntRegs, true));
         buildInternalIntRegisterDefForNode(cast, BuildApxIncompatibleGPRMask(cast, availableIntRegs, true));
-=======
-        // We need two extra temp regs for ULONG->DOUBLE/FLOAT cast
-        // if we don't have EVEX unsigned conversions available.
-        buildInternalIntRegisterDefForNode(cast);
-        buildInternalIntRegisterDefForNode(cast);
->>>>>>> 219622a2
     }
 
     SingleTypeRegSet candidates = RBM_NONE;
