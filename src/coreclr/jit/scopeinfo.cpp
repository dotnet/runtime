// Licensed to the .NET Foundation under one or more agreements.
// The .NET Foundation licenses this file to you under the MIT license.

/*XXXXXXXXXXXXXXXXXXXXXXXXXXXXXXXXXXXXXXXXXXXXXXXXXXXXXXXXXXXXXXXXXXXXXXXXXXXXX
XXXXXXXXXXXXXXXXXXXXXXXXXXXXXXXXXXXXXXXXXXXXXXXXXXXXXXXXXXXXXXXXXXXXXXXXXXXXXXX
XX                                                                           XX
XX                                  ScopeInfo                                XX
XX                                                                           XX
XX   Classes to gather the Scope information from the local variable info.   XX
XX   Translates the given LocalVarTab from IL instruction offsets into       XX
XX   native code offsets.                                                    XX
XX                                                                           XX
XXXXXXXXXXXXXXXXXXXXXXXXXXXXXXXXXXXXXXXXXXXXXXXXXXXXXXXXXXXXXXXXXXXXXXXXXXXXXXX
XXXXXXXXXXXXXXXXXXXXXXXXXXXXXXXXXXXXXXXXXXXXXXXXXXXXXXXXXXXXXXXXXXXXXXXXXXXXXXX
*/

/******************************************************************************
 *                                  Debuggable code
 *
 *  We break up blocks at the start and end IL ranges of the local variables.
 *  This is because IL offsets do not correspond exactly to native offsets
 *  except at block boundaries. No basic-blocks are deleted (not even
 *  unreachable), so there will not be any missing address-ranges, though the
 *  blocks themselves may not be ordered. (Also, internal blocks may be added).
 *  o At the start of each basic block, siBeginBlock() checks if any variables
 *    are coming in scope, and adds an open scope to siOpenScopeList if needed.
 *  o At the end of each basic block, siEndBlock() checks if any variables
 *    are going out of scope and moves the open scope from siOpenScopeLast
 *    to siScopeList.
 *
 *                                  Optimized code
 *
 *  We cannot break up the blocks as this will produce different code under
 *  the debugger. Instead we try to do a best effort.
 *  o At the start of each basic block, siBeginBlock() adds open scopes
 *    corresponding to block->bbLiveIn to siOpenScopeList. Also siUpdate()
 *    is called to close scopes for variables which are not live anymore.
 *  o siEndBlock() closes scopes for any variables which go out of range
 *    before bbCodeOffsEnd.
 *  o siCloseAllOpenScopes() closes any open scopes after all the blocks.
 *    This should only be needed if some basic block are deleted/out of order,
 *    etc.
 *  Also,
 *  o At every assignment to a variable, siCheckVarScope() adds an open scope
 *    for the variable being assigned to.
 *  o UpdateLifeVar() calls siUpdate() which closes scopes for variables which
 *    are not live anymore.
 *
 ******************************************************************************
 */

#include "jitpch.h"
#ifdef _MSC_VER
#pragma hdrstop
#endif

#include "emit.h"
#include "codegen.h"

bool CodeGenInterface::siVarLoc::vlIsInReg(regNumber reg) const
{
    switch (vlType)
    {
        case CodeGenInterface::VLT_REG:
            return (vlReg.vlrReg == reg);
        case CodeGenInterface::VLT_REG_REG:
            return ((vlRegReg.vlrrReg1 == reg) || (vlRegReg.vlrrReg2 == reg));
        case CodeGenInterface::VLT_REG_STK:
            return (vlRegStk.vlrsReg == reg);
        case CodeGenInterface::VLT_STK_REG:
            return (vlStkReg.vlsrReg == reg);

        case CodeGenInterface::VLT_STK:
        case CodeGenInterface::VLT_STK2:
        case CodeGenInterface::VLT_FPSTK:
            return false;

        default:
            assert(!"Bad locType");
            return false;
    }
}

bool CodeGenInterface::siVarLoc::vlIsOnStack(regNumber reg, signed offset) const
{
    regNumber actualReg;

    switch (vlType)
    {

        case CodeGenInterface::VLT_REG_STK:
            actualReg = vlRegStk.vlrsStk.vlrssBaseReg;
            if ((int)actualReg == (int)ICorDebugInfo::REGNUM_AMBIENT_SP)
            {
                actualReg = REG_SPBASE;
            }
            return ((actualReg == reg) && (vlRegStk.vlrsStk.vlrssOffset == offset));
        case CodeGenInterface::VLT_STK_REG:
            actualReg = vlStkReg.vlsrStk.vlsrsBaseReg;
            if ((int)actualReg == (int)ICorDebugInfo::REGNUM_AMBIENT_SP)
            {
                actualReg = REG_SPBASE;
            }
            return ((actualReg == reg) && (vlStkReg.vlsrStk.vlsrsOffset == offset));
        case CodeGenInterface::VLT_STK:
            actualReg = vlStk.vlsBaseReg;
            if ((int)actualReg == (int)ICorDebugInfo::REGNUM_AMBIENT_SP)
            {
                actualReg = REG_SPBASE;
            }
            return ((actualReg == reg) && (vlStk.vlsOffset == offset));
        case CodeGenInterface::VLT_STK2:
            actualReg = vlStk2.vls2BaseReg;
            if ((int)actualReg == (int)ICorDebugInfo::REGNUM_AMBIENT_SP)
            {
                actualReg = REG_SPBASE;
            }
            return ((actualReg == reg) && ((vlStk2.vls2Offset == offset) || (vlStk2.vls2Offset == (offset - 4))));

        case CodeGenInterface::VLT_REG:
        case CodeGenInterface::VLT_REG_FP:
        case CodeGenInterface::VLT_REG_REG:
        case CodeGenInterface::VLT_FPSTK:
            return false;

        default:
            assert(!"Bad locType");
            return false;
    }
}

bool CodeGenInterface::siVarLoc::vlIsOnStack() const
{
    switch (vlType)
    {
        case CodeGenInterface::VLT_STK:
        case CodeGenInterface::VLT_STK2:
        case CodeGenInterface::VLT_FPSTK:
            return true;

        default:
            return false;
    }
}

//------------------------------------------------------------------------
// storeVariableInRegisters: Convert the siVarLoc instance in a register
//  location using the given registers.
//
// Arguments:
//    reg       - the first register where the variable is placed.
//    otherReg  - the second register where the variable is placed
//      or REG_NA if does not apply.
//
void CodeGenInterface::siVarLoc::storeVariableInRegisters(regNumber reg, regNumber otherReg)
{
    if (otherReg == REG_NA)
    {
        // Only one register is used
        vlType       = VLT_REG;
        vlReg.vlrReg = reg;
    }
    else
    {
        // Two register are used
        vlType            = VLT_REG_REG;
        vlRegReg.vlrrReg1 = reg;
        vlRegReg.vlrrReg2 = otherReg;
    }
}

//------------------------------------------------------------------------
// storeVariableOnStack: Convert the siVarLoc instance in a stack location
//  with the given base register and stack offset.
//
// Arguments:
//    stackBaseReg      - the base of the stack.
//    varStackOffset    - the offset from the base where the variable is placed.
//
void CodeGenInterface::siVarLoc::storeVariableOnStack(regNumber stackBaseReg, NATIVE_OFFSET varStackOffset)
{
    vlType           = VLT_STK;
    vlStk.vlsBaseReg = stackBaseReg;
    vlStk.vlsOffset  = varStackOffset;
}

//------------------------------------------------------------------------
// Equals: Compares first reference and then values of the structures.
//
// Arguments:
//    lhs   - a "siVarLoc *" to compare.
//    rhs   - a "siVarLoc *" to compare.
//
// Notes:
//    Return true if both are nullptr.
//
// static
bool CodeGenInterface::siVarLoc::Equals(const siVarLoc* lhs, const siVarLoc* rhs)
{
    if (lhs == rhs)
    {
        // Are both nullptr or the same reference
        return true;
    }
    if ((lhs == nullptr) || (rhs == nullptr))
    {
        // Just one of them is a nullptr
        return false;
    }
    if (lhs->vlType != rhs->vlType)
    {
        return false;
    }
    assert(lhs->vlType == rhs->vlType);
    // If neither is nullptr, and are not the same reference, compare values
    switch (lhs->vlType)
    {
        case VLT_STK:
        case VLT_STK_BYREF:
            return (lhs->vlStk.vlsBaseReg == rhs->vlStk.vlsBaseReg) && (lhs->vlStk.vlsOffset == rhs->vlStk.vlsOffset);

        case VLT_STK2:
            return (lhs->vlStk2.vls2BaseReg == rhs->vlStk2.vls2BaseReg) &&
                   (lhs->vlStk2.vls2Offset == rhs->vlStk2.vls2Offset);

        case VLT_REG:
        case VLT_REG_FP:
        case VLT_REG_BYREF:
            return (lhs->vlReg.vlrReg == rhs->vlReg.vlrReg);

        case VLT_REG_REG:
            return (lhs->vlRegReg.vlrrReg1 == rhs->vlRegReg.vlrrReg1) &&
                   (lhs->vlRegReg.vlrrReg2 == rhs->vlRegReg.vlrrReg2);

        case VLT_REG_STK:
            return (lhs->vlRegStk.vlrsReg == rhs->vlRegStk.vlrsReg) &&
                   (lhs->vlRegStk.vlrsStk.vlrssBaseReg == rhs->vlRegStk.vlrsStk.vlrssBaseReg) &&
                   (lhs->vlRegStk.vlrsStk.vlrssOffset == rhs->vlRegStk.vlrsStk.vlrssOffset);

        case VLT_STK_REG:
            return (lhs->vlStkReg.vlsrReg == rhs->vlStkReg.vlsrReg) &&
                   (lhs->vlStkReg.vlsrStk.vlsrsBaseReg == rhs->vlStkReg.vlsrStk.vlsrsBaseReg) &&
                   (lhs->vlStkReg.vlsrStk.vlsrsOffset == rhs->vlStkReg.vlsrStk.vlsrsOffset);

        case VLT_FPSTK:
            return (lhs->vlFPstk.vlfReg == rhs->vlFPstk.vlfReg);

        case VLT_FIXED_VA:
            return (lhs->vlFixedVarArg.vlfvOffset == rhs->vlFixedVarArg.vlfvOffset);

        case VLT_COUNT:
        case VLT_INVALID:
            return true;

        default:
            unreached();
    }
}

//------------------------------------------------------------------------
// siFillStackVarLoc: Fill "siVarLoc" struct indicating the stack position of the variable
// using "LclVarDsc" and "baseReg"/"offset".
//
// Arguments:
//    varDsc    - a "LclVarDsc *" to the variable it is desired to build the "siVarLoc".
//    varLoc    - a "siVarLoc &" to fill with the data of the "varDsc".
//    type      - a "var_types" which indicate the type of the variable.
//    baseReg   - a "regNumber" use as a base for the offset.
//    offset    - a signed amount of bytes distance from "baseReg" for the position of the variable.
//    isFramePointerUsed - a boolean variable
//
// Notes:
//    The "varLoc" argument is filled depending of the "type" argument but as a VLT_STK... variation.
//    "baseReg" and "offset" are used to indicate the position of the variable in the stack.
void CodeGenInterface::siVarLoc::siFillStackVarLoc(
    const LclVarDsc* varDsc, var_types type, regNumber baseReg, int offset, bool isFramePointerUsed)
{
    assert(offset != BAD_STK_OFFS);

    switch (type)
    {
        case TYP_INT:
        case TYP_REF:
        case TYP_BYREF:
        case TYP_FLOAT:
        case TYP_STRUCT:
        case TYP_BLK: // Needed because of the TYP_BLK stress mode
#ifdef FEATURE_SIMD
        case TYP_SIMD8:
        case TYP_SIMD12:
        case TYP_SIMD16:
#if defined(TARGET_XARCH)
        case TYP_SIMD32:
<<<<<<< HEAD
        case TYP_SIMD64:
#endif
=======
#endif // TARGET_XARCH
#endif // FEATURE_SIMD
>>>>>>> 4aa15710
#ifdef TARGET_64BIT
        case TYP_LONG:
        case TYP_DOUBLE:
#endif // TARGET_64BIT
#if FEATURE_IMPLICIT_BYREFS
            // In the AMD64 ABI we are supposed to pass a struct by reference when its
            // size is not 1, 2, 4 or 8 bytes in size. During fgMorph, the compiler modifies
            // the IR to comply with the ABI and therefore changes the type of the lclVar
            // that holds the struct from TYP_STRUCT to TYP_BYREF but it gives us a hint that
            // this is still a struct by setting the lvIsImplicitByref flag.
            // The same is true for ARM64 and structs > 16 bytes.
            //
            // See lvaSetStruct for further detail.
            //
            // Now, the VM expects a special enum for these type of local vars: VLT_STK_BYREF
            // to accommodate for this situation.
            if (varDsc->lvIsImplicitByRef)
            {
                assert(varDsc->lvIsParam);
                assert(varDsc->lvType == TYP_BYREF);
                this->vlType = VLT_STK_BYREF;
            }
            else
#endif // FEATURE_IMPLICIT_BYREFS
            {
                this->vlType = VLT_STK;
            }
            this->vlStk.vlsBaseReg = baseReg;
            this->vlStk.vlsOffset  = offset;
            if (!isFramePointerUsed && this->vlStk.vlsBaseReg == REG_SPBASE)
            {
                this->vlStk.vlsBaseReg = (regNumber)ICorDebugInfo::REGNUM_AMBIENT_SP;
            }
            break;

#ifndef TARGET_64BIT
        case TYP_LONG:
        case TYP_DOUBLE:
            this->vlType             = VLT_STK2;
            this->vlStk2.vls2BaseReg = baseReg;
            this->vlStk2.vls2Offset  = offset;
            if (!isFramePointerUsed && this->vlStk2.vls2BaseReg == REG_SPBASE)
            {
                this->vlStk2.vls2BaseReg = (regNumber)ICorDebugInfo::REGNUM_AMBIENT_SP;
            }
            break;
#endif // !TARGET_64BIT

        default:
            noway_assert(!"Invalid type");
    }
}

//------------------------------------------------------------------------
// siFillRegisterVarLoc: Fill "siVarLoc" struct indicating the register position of the variable
// using "LclVarDsc" and "baseReg"/"offset" if it has a part in the stack (x64 bit float or long).
//
// Arguments:
//    varDsc    - a "LclVarDsc *" to the variable it is desired to build the "siVarLoc".
//    varLoc    - a "siVarLoc &" to fill with the data of the "varDsc".
//    type      - a "var_types" which indicate the type of the variable.
//    baseReg   - a "regNumber" use as a base for the offset.
//    offset    - a signed amount of bytes distance from "baseReg" for the position of the variable.
//    isFramePointerUsed    - a boolean indicating whether the current method sets up an
//    explicit stack frame or not.
//
// Notes:
//    The "varLoc" argument is filled depending of the "type" argument but as a VLT_REG... variation.
//    "baseReg" and "offset" are used .for not 64 bit and values that are split in two parts.
void CodeGenInterface::siVarLoc::siFillRegisterVarLoc(
    const LclVarDsc* varDsc, var_types type, regNumber baseReg, int offset, bool isFramePointerUsed)
{
    switch (type)
    {
        case TYP_INT:
        case TYP_REF:
        case TYP_BYREF:
#ifdef TARGET_64BIT
        case TYP_LONG:
#endif // TARGET_64BIT
            this->vlType       = VLT_REG;
            this->vlReg.vlrReg = varDsc->GetRegNum();
            break;

#ifndef TARGET_64BIT
        case TYP_LONG:
            if (varDsc->GetOtherReg() != REG_STK)
            {
                this->vlType            = VLT_REG_REG;
                this->vlRegReg.vlrrReg1 = varDsc->GetRegNum();
                this->vlRegReg.vlrrReg2 = varDsc->GetOtherReg();
            }
            else
            {
                this->vlType                        = VLT_REG_STK;
                this->vlRegStk.vlrsReg              = varDsc->GetRegNum();
                this->vlRegStk.vlrsStk.vlrssBaseReg = baseReg;
                if (isFramePointerUsed && this->vlRegStk.vlrsStk.vlrssBaseReg == REG_SPBASE)
                {
                    this->vlRegStk.vlrsStk.vlrssBaseReg = (regNumber)ICorDebugInfo::REGNUM_AMBIENT_SP;
                }
                this->vlRegStk.vlrsStk.vlrssOffset = offset + sizeof(int);
            }
            break;
#endif // !TARGET_64BIT

#ifdef TARGET_64BIT
        case TYP_FLOAT:
        case TYP_DOUBLE:
            // TODO-AMD64-Bug: ndp\clr\src\inc\corinfo.h has a definition of RegNum that only goes up to R15,
            // so no XMM registers can get debug information.
            this->vlType       = VLT_REG_FP;
            this->vlReg.vlrReg = varDsc->GetRegNum();
            break;

#else // !TARGET_64BIT

        case TYP_FLOAT:
        case TYP_DOUBLE:
            if (isFloatRegType(type))
            {
                this->vlType         = VLT_FPSTK;
                this->vlFPstk.vlfReg = varDsc->GetRegNum();
            }
            break;

#endif // !TARGET_64BIT

#ifdef FEATURE_SIMD
        case TYP_SIMD8:
        case TYP_SIMD12:
        case TYP_SIMD16:
#if defined(TARGET_XARCH)
        case TYP_SIMD32:
<<<<<<< HEAD
        case TYP_SIMD64:
=======
#endif // TARGET_XARCH
        {
>>>>>>> 4aa15710
            this->vlType = VLT_REG_FP;

            // TODO-AMD64-Bug: ndp\clr\src\inc\corinfo.h has a definition of RegNum that only goes up to R15,
            // so no XMM registers can get debug information.
            //
            // Note: Need to initialize vlrReg field, otherwise during jit dump hitting an assert
            // in eeDispVar() --> getRegName() that regNumber is valid.
            this->vlReg.vlrReg = varDsc->GetRegNum();
            break;
        }
#endif // FEATURE_SIMD

        default:
            noway_assert(!"Invalid type");
    }
}

//------------------------------------------------------------------------
// siVarLoc: Non-empty constructor of siVarLoc struct
// Arguments:
//    varDsc    - a "LclVarDsc *" to the variable it is desired to build the "siVarLoc".
//    baseReg   - a "regNumber" use as a base for the offset.
//    offset    - a signed amount of bytes distance from "baseReg" for the position of the variable.
//    isFramePointerUsed - a boolean variable
//
// Notes:
//    Called for every psiScope in "psiScopeList" codegen.h
CodeGenInterface::siVarLoc::siVarLoc(const LclVarDsc* varDsc, regNumber baseReg, int offset, bool isFramePointerUsed)
{
    if (varDsc->lvIsInReg())
    {
        var_types regType = genActualType(varDsc->GetRegisterType());
        siFillRegisterVarLoc(varDsc, regType, baseReg, offset, isFramePointerUsed);
    }
    else
    {
        var_types stackType = genActualType(varDsc->TypeGet());
        siFillStackVarLoc(varDsc, stackType, baseReg, offset, isFramePointerUsed);
    }
}

//------------------------------------------------------------------------
// getSiVarLoc: Returns a "siVarLoc" instance representing the variable location.
//
// Arguments:
//    varDsc       - the variable it is desired to build the "siVarLoc".
//    stackLevel   - the current stack level. If the stack pointer changes in
//                   the function, we must adjust stack pointer-based local
//                   variable offsets to compensate.
//
// Return Value:
//    A "siVarLoc" representing the variable location, which could live
//    in a register, an stack position, or a combination of both.
//
CodeGenInterface::siVarLoc CodeGenInterface::getSiVarLoc(const LclVarDsc* varDsc, unsigned int stackLevel) const
{
    // For stack vars, find the base register, and offset

    regNumber baseReg;
    signed    offset = varDsc->GetStackOffset();

    if (!varDsc->lvFramePointerBased)
    {
        baseReg = REG_SPBASE;
        offset += stackLevel;
    }
    else
    {
        baseReg = REG_FPBASE;
    }

    return CodeGenInterface::siVarLoc(varDsc, baseReg, offset, isFramePointerUsed());
}

#ifdef DEBUG
void CodeGenInterface::dumpSiVarLoc(const siVarLoc* varLoc) const
{
    // "varLoc" cannot be null
    noway_assert(varLoc != nullptr);

    switch (varLoc->vlType)
    {
        case VLT_REG:
        case VLT_REG_BYREF:
        case VLT_REG_FP:
            printf("%s", getRegName(varLoc->vlReg.vlrReg));
            if (varLoc->vlType == VLT_REG_BYREF)
            {
                printf(" byref");
            }
            break;

        case VLT_STK:
        case VLT_STK_BYREF:
            if ((int)varLoc->vlStk.vlsBaseReg != (int)ICorDebugInfo::REGNUM_AMBIENT_SP)
            {
                printf("%s[%d] (1 slot)", getRegName(varLoc->vlStk.vlsBaseReg), varLoc->vlStk.vlsOffset);
            }
            else
            {
                printf(STR_SPBASE "'[%d] (1 slot)", varLoc->vlStk.vlsOffset);
            }
            if (varLoc->vlType == VLT_REG_BYREF)
            {
                printf(" byref");
            }
            break;

#ifndef TARGET_AMD64
        case VLT_REG_REG:
            printf("%s-%s", getRegName(varLoc->vlRegReg.vlrrReg1), getRegName(varLoc->vlRegReg.vlrrReg2));
            break;

        case VLT_REG_STK:
            if ((int)varLoc->vlRegStk.vlrsStk.vlrssBaseReg != (int)ICorDebugInfo::REGNUM_AMBIENT_SP)
            {
                printf("%s-%s[%d]", getRegName(varLoc->vlRegStk.vlrsReg),
                       getRegName(varLoc->vlRegStk.vlrsStk.vlrssBaseReg), varLoc->vlRegStk.vlrsStk.vlrssOffset);
            }
            else
            {
                printf("%s-" STR_SPBASE "'[%d]", getRegName(varLoc->vlRegStk.vlrsReg),
                       varLoc->vlRegStk.vlrsStk.vlrssOffset);
            }
            break;

        case VLT_STK_REG:
            unreached();

        case VLT_STK2:
            if ((int)varLoc->vlStk2.vls2BaseReg != (int)ICorDebugInfo::REGNUM_AMBIENT_SP)
            {
                printf("%s[%d] (2 slots)", getRegName(varLoc->vlStk2.vls2BaseReg), varLoc->vlStk2.vls2Offset);
            }
            else
            {
                printf(STR_SPBASE "'[%d] (2 slots)", varLoc->vlStk2.vls2Offset);
            }
            break;

        case VLT_FPSTK:
            printf("ST(L-%d)", varLoc->vlFPstk.vlfReg);
            break;

        case VLT_FIXED_VA:
            printf("fxd_va[%d]", varLoc->vlFixedVarArg.vlfvOffset);
            break;
#endif // !TARGET_AMD64

        default:
            unreached();
    }
}
#endif

/*============================================================================
 *           INTERFACE (public) Functions for ScopeInfo
 *============================================================================
 */

// Check every CodeGenInterface::siVarLocType and CodeGenInterface::siVarLoc
// are what ICodeDebugInfo is expetecting.
void CodeGen::checkICodeDebugInfo()
{
#ifdef TARGET_X86
    assert((unsigned)ICorDebugInfo::REGNUM_EAX == REG_EAX);
    assert((unsigned)ICorDebugInfo::REGNUM_ECX == REG_ECX);
    assert((unsigned)ICorDebugInfo::REGNUM_EDX == REG_EDX);
    assert((unsigned)ICorDebugInfo::REGNUM_EBX == REG_EBX);
    assert((unsigned)ICorDebugInfo::REGNUM_ESP == REG_ESP);
    assert((unsigned)ICorDebugInfo::REGNUM_EBP == REG_EBP);
    assert((unsigned)ICorDebugInfo::REGNUM_ESI == REG_ESI);
    assert((unsigned)ICorDebugInfo::REGNUM_EDI == REG_EDI);
#endif

    assert((unsigned)ICorDebugInfo::VLT_REG == CodeGenInterface::VLT_REG);
    assert((unsigned)ICorDebugInfo::VLT_STK == CodeGenInterface::VLT_STK);
    assert((unsigned)ICorDebugInfo::VLT_REG_REG == CodeGenInterface::VLT_REG_REG);
    assert((unsigned)ICorDebugInfo::VLT_REG_STK == CodeGenInterface::VLT_REG_STK);
    assert((unsigned)ICorDebugInfo::VLT_STK_REG == CodeGenInterface::VLT_STK_REG);
    assert((unsigned)ICorDebugInfo::VLT_STK2 == CodeGenInterface::VLT_STK2);
    assert((unsigned)ICorDebugInfo::VLT_FPSTK == CodeGenInterface::VLT_FPSTK);
    assert((unsigned)ICorDebugInfo::VLT_FIXED_VA == CodeGenInterface::VLT_FIXED_VA);
    assert((unsigned)ICorDebugInfo::VLT_COUNT == CodeGenInterface::VLT_COUNT);
    assert((unsigned)ICorDebugInfo::VLT_INVALID == CodeGenInterface::VLT_INVALID);

    /* ICorDebugInfo::VarLoc and siVarLoc should overlap exactly as we cast
     * one to the other in eeSetLVinfo()
     * Below is a "required but not sufficient" condition
     */

    assert(sizeof(ICorDebugInfo::VarLoc) == sizeof(CodeGenInterface::siVarLoc));
}

void CodeGen::siInit()
{
    checkICodeDebugInfo();

    assert(compiler->opts.compScopeInfo);

#if defined(FEATURE_EH_FUNCLETS)
    if (compiler->info.compVarScopesCount > 0)
    {
        siInFuncletRegion = false;
    }
#endif // FEATURE_EH_FUNCLETS

    siLastEndOffs = 0;

    compiler->compResetScopeLists();
}

/*****************************************************************************
 *                          siBeginBlock
 *
 * Called at the beginning of code-gen for a block. Checks if any scopes
 * need to be opened.
 */

void CodeGen::siBeginBlock(BasicBlock* block)
{
    assert(block != nullptr);

    if (!compiler->opts.compScopeInfo)
    {
        return;
    }

    if (compiler->info.compVarScopesCount == 0)
    {
        return;
    }

#if defined(FEATURE_EH_FUNCLETS)
    if (siInFuncletRegion)
    {
        return;
    }

    if (block->bbFlags & BBF_FUNCLET_BEG)
    {
        // For now, don't report any scopes in funclets. JIT64 doesn't.
        siInFuncletRegion = true;

        JITDUMP("Scope info: found beginning of funclet region at block " FMT_BB "; ignoring following blocks\n",
                block->bbNum);

        return;
    }
#endif // FEATURE_EH_FUNCLETS

#ifdef DEBUG
    if (verbose)
    {
        printf("\nScope info: begin block " FMT_BB ", IL range ", block->bbNum);
        block->dspBlockILRange();
        printf("\n");
    }
#endif // DEBUG

    unsigned beginOffs = block->bbCodeOffs;

    if (beginOffs == BAD_IL_OFFSET)
    {
        JITDUMP("Scope info: ignoring block beginning\n");
        return;
    }

    // If we have tracked locals, use liveness to update the debug state.
    //
    // Note: we can improve on this some day -- if there are any tracked
    // locals, untracked locals will fail to be reported.
    if (compiler->lvaTrackedCount <= 0)
    {
        siOpenScopesForNonTrackedVars(block, siLastEndOffs);
    }
}

//------------------------------------------------------------------------
// siOpenScopesForNonTrackedVars: If optimizations are disable, it will open
//  a "siScope" for each variable which has a "VarScopeDsc" (input of the JIT)
//  and is referenced at least once. If optimizations are applied, nothing is done.
//
// Arguments:
//    block   - the block whose code is going to be generated.
//    lastBlockILEndOffset         - the IL offset at the ending of the last generated basic block.
//
// Notes:
//    When there we are jitting methods compiled in debug mode, no variable is
//    tracked and there is no info that shows variable liveness like block->bbLiveIn.
//    On debug code variables are not enregistered the whole method so we can just
//    report them as beign born from here on the stack until the whole method is
//    generated.
//
void CodeGen::siOpenScopesForNonTrackedVars(const BasicBlock* block, unsigned int lastBlockILEndOffset)
{
    unsigned int beginOffs = block->bbCodeOffs;

    // There aren't any tracked locals.
    //
    // For debuggable or minopts code, scopes can begin only on block boundaries.
    // For other codegen modes (eg minopts/tier0) we currently won't report any
    // untracked locals.
    if (compiler->opts.OptimizationDisabled())
    {
        // Check if there are any scopes on the current block's start boundary.
        VarScopeDsc* varScope = nullptr;

#if defined(FEATURE_EH_FUNCLETS)

        // If we find a spot where the code offset isn't what we expect, because
        // there is a gap, it might be because we've moved the funclets out of
        // line. Catch up with the enter and exit scopes of the current block.
        // Ignore the enter/exit scope changes of the missing scopes, which for
        // funclets must be matched.
        if (lastBlockILEndOffset != beginOffs)
        {
            assert(beginOffs > 0);
            assert(lastBlockILEndOffset < beginOffs);

            JITDUMP("Scope info: found offset hole. lastOffs=%u, currOffs=%u\n", lastBlockILEndOffset, beginOffs);

            // Skip enter scopes
            while ((varScope = compiler->compGetNextEnterScope(beginOffs - 1, true)) != nullptr)
            {
                /* do nothing */
                JITDUMP("Scope info: skipping enter scope, LVnum=%u\n", varScope->vsdLVnum);
            }

            // Skip exit scopes
            while ((varScope = compiler->compGetNextExitScope(beginOffs - 1, true)) != nullptr)
            {
                /* do nothing */
                JITDUMP("Scope info: skipping exit scope, LVnum=%u\n", varScope->vsdLVnum);
            }
        }

#else // !FEATURE_EH_FUNCLETS

        if (lastBlockILEndOffset != beginOffs)
        {
            assert(lastBlockILEndOffset < beginOffs);
            return;
        }

#endif // !FEATURE_EH_FUNCLETS

        while ((varScope = compiler->compGetNextEnterScope(beginOffs)) != nullptr)
        {
            LclVarDsc* lclVarDsc = compiler->lvaGetDesc(varScope->vsdVarNum);

            // Only report locals that were referenced, if we're not doing debug codegen
            if (compiler->opts.compDbgCode || (lclVarDsc->lvRefCnt() > 0))
            {
                // brace-matching editor workaround for following line: (
                JITDUMP("Scope info: opening scope, LVnum=%u [%03X..%03X)\n", varScope->vsdLVnum, varScope->vsdLifeBeg,
                        varScope->vsdLifeEnd);

                varLiveKeeper->siStartVariableLiveRange(lclVarDsc, varScope->vsdVarNum);

                INDEBUG(assert(!lclVarDsc->lvTracked ||
                               VarSetOps::IsMember(compiler, block->bbLiveIn, lclVarDsc->lvVarIndex)));
            }
            else
            {
                JITDUMP("Skipping open scope for V%02u, unreferenced\n", varScope->vsdVarNum);
            }
        }
    }
}

/*****************************************************************************
 *                          siEndBlock
 *
 * Called at the end of code-gen for a block. Any closing scopes are marked
 * as such. Note that if we are collecting LocalVar info, scopes can
 * only begin or end at block boundaries for debuggable code.
 */

void CodeGen::siEndBlock(BasicBlock* block)
{
    assert(compiler->opts.compScopeInfo && (compiler->info.compVarScopesCount > 0));

#if defined(FEATURE_EH_FUNCLETS)
    if (siInFuncletRegion)
    {
        return;
    }
#endif // FEATURE_EH_FUNCLETS

    unsigned endOffs = block->bbCodeOffsEnd;

    if (endOffs == BAD_IL_OFFSET)
    {
        JITDUMP("Scope info: ignoring block end\n");
        return;
    }

    siLastEndOffs = endOffs;
}

//------------------------------------------------------------------------
// psiGetVarStackOffset: Return the offset of the lclVarDsc on the stack.
//
// Arguments:
//    lclVarDsc - the LclVarDsc from whom the offset is asked.
//
NATIVE_OFFSET CodeGen::psiGetVarStackOffset(const LclVarDsc* lclVarDsc) const
{
    noway_assert(lclVarDsc != nullptr);

    NATIVE_OFFSET stackOffset = 0;

#ifdef TARGET_AMD64
    // scOffset = offset from caller SP - REGSIZE_BYTES
    // TODO-Cleanup - scOffset needs to be understood.  For now just matching with the existing definition.
    stackOffset = compiler->lvaToCallerSPRelativeOffset(lclVarDsc->GetStackOffset(), lclVarDsc->lvFramePointerBased) +
                  REGSIZE_BYTES;
#else  // !TARGET_AMD64
    if (doubleAlignOrFramePointerUsed())
    {
        // REGSIZE_BYTES - for the pushed value of EBP
        stackOffset = lclVarDsc->GetStackOffset() - REGSIZE_BYTES;
    }
    else
    {
        stackOffset = lclVarDsc->GetStackOffset() - genTotalFrameSize();
    }
#endif // !TARGET_AMD64

    return stackOffset;
}

/*============================================================================
*           INTERFACE (public) Functions for PrologScopeInfo
*============================================================================
*/

//------------------------------------------------------------------------
// psiBegProlog: Initializes the PrologScopeInfo creating open psiScopes or
//  VariableLiveRanges for all the parameters of the method depending on which
//  flag is being used.
//
void CodeGen::psiBegProlog()
{
    assert(compiler->compGeneratingProlog);

    compiler->compResetScopeLists();

    VarScopeDsc* varScope;
    while ((varScope = compiler->compGetNextEnterScope(0)) != nullptr)
    {
        LclVarDsc* lclVarDsc = compiler->lvaGetDesc(varScope->vsdVarNum);

        if (!lclVarDsc->lvIsParam)
        {
            continue;
        }
        siVarLoc varLocation;

        if (lclVarDsc->lvIsRegArg)
        {
            bool isStructHandled = false;
#if defined(UNIX_AMD64_ABI)
            SYSTEMV_AMD64_CORINFO_STRUCT_REG_PASSING_DESCRIPTOR structDesc;
            if (varTypeIsStruct(lclVarDsc))
            {
                CORINFO_CLASS_HANDLE typeHnd = lclVarDsc->GetStructHnd();
                assert(typeHnd != nullptr);
                compiler->eeGetSystemVAmd64PassStructInRegisterDescriptor(typeHnd, &structDesc);
                if (structDesc.passedInRegisters)
                {
                    regNumber regNum      = REG_NA;
                    regNumber otherRegNum = REG_NA;
                    for (unsigned nCnt = 0; nCnt < structDesc.eightByteCount; nCnt++)
                    {
                        var_types regType = TYP_UNDEF;

                        if (nCnt == 0)
                        {
                            regNum = lclVarDsc->GetArgReg();
                        }
                        else if (nCnt == 1)
                        {
                            otherRegNum = lclVarDsc->GetOtherArgReg();
                        }
                        else
                        {
                            assert(false && "Invalid eightbyte number.");
                        }

                        regType = compiler->GetEightByteType(structDesc, nCnt);
#ifdef DEBUG
                        regType = compiler->mangleVarArgsType(regType);
                        assert(genMapRegNumToRegArgNum((nCnt == 0 ? regNum : otherRegNum), regType) != (unsigned)-1);
#endif // DEBUG
                    }

                    varLocation.storeVariableInRegisters(regNum, otherRegNum);
                }
                else
                {
                    // Stack passed argument. Get the offset from the  caller's frame.
                    varLocation.storeVariableOnStack(REG_SPBASE, psiGetVarStackOffset(lclVarDsc));
                }

                isStructHandled = true;
            }
#endif // !defined(UNIX_AMD64_ABI)
            if (!isStructHandled)
            {
#ifdef DEBUG
#ifdef TARGET_LOONGARCH64
                var_types regType;
                if (varTypeIsStruct(lclVarDsc))
                {
                    // Must be <= 16 bytes or else it wouldn't be passed in registers,
                    // which can be bigger (and is handled above).
                    noway_assert(EA_SIZE_IN_BYTES(lclVarDsc->lvSize()) <= 16);
                    if (emitter::isFloatReg(lclVarDsc->GetArgReg()))
                    {
                        regType = TYP_DOUBLE;
                    }
                    else
                    {
                        regType = lclVarDsc->GetLayout()->GetGCPtrType(0);
                    }
                }
                else
                {
                    regType = compiler->mangleVarArgsType(lclVarDsc->TypeGet());
                    if (emitter::isGeneralRegisterOrR0(lclVarDsc->GetArgReg()) && isFloatRegType(regType))
                    {
                        // For LoongArch64's ABI, the float args may be passed by integer register.
                        regType = TYP_LONG;
                    }
                }
#else
                var_types regType = compiler->mangleVarArgsType(lclVarDsc->TypeGet());
                if (lclVarDsc->lvIsHfaRegArg())
                {
                    regType = lclVarDsc->GetHfaType();
                }
#endif
                assert(genMapRegNumToRegArgNum(lclVarDsc->GetArgReg(), regType) != (unsigned)-1);
#endif // DEBUG
                varLocation.storeVariableInRegisters(lclVarDsc->GetArgReg(), REG_NA);
            }
        }
        else
        {
            varLocation.storeVariableOnStack(REG_SPBASE, psiGetVarStackOffset(lclVarDsc));
        }

        // Start a VariableLiveRange for this LclVarDsc on the built location
        varLiveKeeper->psiStartVariableLiveRange(varLocation, varScope->vsdVarNum);
    }
}

//------------------------------------------------------------------------
// psiEndProlog: Close all the open "psiScope" or "VariableLiveRanges"
//  after prolog has been generated.
//
// Notes:
//  This function is expected to be called after prolog code has been generated.
//
void CodeGen::psiEndProlog()
{
    assert(compiler->compGeneratingProlog);
    varLiveKeeper->psiClosePrologVariableRanges();
}<|MERGE_RESOLUTION|>--- conflicted
+++ resolved
@@ -291,13 +291,9 @@
         case TYP_SIMD16:
 #if defined(TARGET_XARCH)
         case TYP_SIMD32:
-<<<<<<< HEAD
         case TYP_SIMD64:
-#endif
-=======
 #endif // TARGET_XARCH
 #endif // FEATURE_SIMD
->>>>>>> 4aa15710
 #ifdef TARGET_64BIT
         case TYP_LONG:
         case TYP_DOUBLE:
@@ -432,12 +428,9 @@
         case TYP_SIMD16:
 #if defined(TARGET_XARCH)
         case TYP_SIMD32:
-<<<<<<< HEAD
         case TYP_SIMD64:
-=======
 #endif // TARGET_XARCH
         {
->>>>>>> 4aa15710
             this->vlType = VLT_REG_FP;
 
             // TODO-AMD64-Bug: ndp\clr\src\inc\corinfo.h has a definition of RegNum that only goes up to R15,
