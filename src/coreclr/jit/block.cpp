// Licensed to the .NET Foundation under one or more agreements.
// The .NET Foundation licenses this file to you under the MIT license.

/*XXXXXXXXXXXXXXXXXXXXXXXXXXXXXXXXXXXXXXXXXXXXXXXXXXXXXXXXXXXXXXXXXXXXXXXXXXXXX
XXXXXXXXXXXXXXXXXXXXXXXXXXXXXXXXXXXXXXXXXXXXXXXXXXXXXXXXXXXXXXXXXXXXXXXXXXXXXXX
XX                                                                           XX
XX                          BasicBlock                                       XX
XX                                                                           XX
XX                                                                           XX
XXXXXXXXXXXXXXXXXXXXXXXXXXXXXXXXXXXXXXXXXXXXXXXXXXXXXXXXXXXXXXXXXXXXXXXXXXXXXXX
XXXXXXXXXXXXXXXXXXXXXXXXXXXXXXXXXXXXXXXXXXXXXXXXXXXXXXXXXXXXXXXXXXXXXXXXXXXXXXX
*/
#include "jitpch.h"
#ifdef _MSC_VER
#pragma hdrstop
#endif

#include "jitstd/algorithm.h"

#if MEASURE_BLOCK_SIZE
/* static  */
size_t BasicBlock::s_Size;
/* static */
size_t BasicBlock::s_Count;
#endif // MEASURE_BLOCK_SIZE

#ifdef DEBUG
// The max # of tree nodes in any BB
/* static */
unsigned BasicBlock::s_nMaxTrees;
#endif // DEBUG

#ifdef DEBUG
FlowEdge* ShuffleHelper(unsigned hash, FlowEdge* res)
{
    FlowEdge* head = res;
    for (FlowEdge *prev = nullptr; res != nullptr; prev = res, res = res->getNextPredEdge())
    {
        unsigned blkHash = (hash ^ (res->getSourceBlock()->bbNum << 16) ^ res->getSourceBlock()->bbNum);
        if (((blkHash % 1879) & 1) && prev != nullptr)
        {
            // Swap res with head.
            prev->setNextPredEdge(head);
            FlowEdge* const resNext  = res->getNextPredEdge();
            FlowEdge* const headNext = head->getNextPredEdge();
            head->setNextPredEdge(resNext);
            res->setNextPredEdge(headNext);
            std::swap(head, res);
        }
    }
    return head;
}

unsigned SsaStressHashHelper()
{
    // hash = 0: turned off, hash = 1: use method hash, hash = *: use custom hash.
    unsigned hash = JitConfig.JitSsaStress();

    if (hash == 0)
    {
        return hash;
    }
    if (hash == 1)
    {
        return JitTls::GetCompiler()->info.compMethodHash();
    }
    return ((hash >> 16) == 0) ? ((hash << 16) | hash) : hash;
}
#endif

//------------------------------------------------------------------------
//  AllSuccessorEnumerator: Construct an instance of the enumerator.
//
//  Arguments:
//     comp  - Compiler instance
//     block - The block whose successors are to be iterated
//
AllSuccessorEnumerator::AllSuccessorEnumerator(Compiler* comp, BasicBlock* block) : m_block(block)
{
    m_numSuccs = 0;
    block->VisitAllSuccs(comp, [this](BasicBlock* succ) {
        if (m_numSuccs < ArrLen(m_successors))
        {
            m_successors[m_numSuccs] = succ;
        }

        m_numSuccs++;
        return BasicBlockVisit::Continue;
    });

    if (m_numSuccs > ArrLen(m_successors))
    {
        m_pSuccessors = new (comp, CMK_BasicBlock) BasicBlock*[m_numSuccs];

        unsigned numSuccs = 0;
        block->VisitAllSuccs(comp, [this, &numSuccs](BasicBlock* succ) {
            assert(numSuccs < m_numSuccs);
            m_pSuccessors[numSuccs++] = succ;
            return BasicBlockVisit::Continue;
        });

        assert(numSuccs == m_numSuccs);
    }
}

//------------------------------------------------------------------------
// BlockPredsWithEH:
//   Return list of predecessors, including due to EH flow. This is logically
//   the opposite of BasicBlock::VisitAllSuccs.
//
// Arguments:
//    blk - Block to get predecessors for.
//
// Returns:
//    List of edges.
//
FlowEdge* Compiler::BlockPredsWithEH(BasicBlock* blk)
{
    if (!bbIsHandlerBeg(blk))
    {
        return blk->bbPreds;
    }

    BlockToFlowEdgeMap* ehPreds = GetBlockToEHPreds();
    FlowEdge*           res;
    if (ehPreds->Lookup(blk, &res))
    {
        return res;
    }

    res               = blk->bbPreds;
    unsigned tryIndex = blk->getHndIndex();
    // Add all blocks handled by this handler (except for second blocks of BBJ_CALLFINALLY/BBJ_ALWAYS pairs;
    // these cannot cause transfer to the handler...)
    // TODO-Throughput: It would be nice if we could iterate just over the blocks in the try, via
    // something like:
    //   for (BasicBlock* bb = ehblk->ebdTryBeg; bb != ehblk->ebdTryLast->Next(); bb = bb->Next())
    //     (plus adding in any filter blocks outside the try whose exceptions are handled here).
    // That doesn't work, however: funclets have caused us to sometimes split the body of a try into
    // more than one sequence of contiguous blocks.  We need to find a better way to do this.
    for (BasicBlock* const bb : Blocks())
    {
        if (bbInExnFlowRegions(tryIndex, bb) && !bb->isBBCallAlwaysPairTail())
        {
            res = new (this, CMK_FlowEdge) FlowEdge(bb, res);

#if MEASURE_BLOCK_SIZE
            genFlowNodeCnt += 1;
            genFlowNodeSize += sizeof(FlowEdge);
#endif // MEASURE_BLOCK_SIZE
        }
    }

    EHblkDsc* ehblk = ehGetDsc(tryIndex);
    if (ehblk->HasFinallyOrFaultHandler() && (ehblk->ebdHndBeg == blk))
    {
        // block is a finally or fault handler; all enclosing filters are predecessors
        unsigned enclosing = ehblk->ebdEnclosingTryIndex;
        while (enclosing != EHblkDsc::NO_ENCLOSING_INDEX)
        {
            EHblkDsc* enclosingDsc = ehGetDsc(enclosing);
            if (enclosingDsc->HasFilter())
            {
                for (BasicBlock* filterBlk = enclosingDsc->ebdFilter; filterBlk != enclosingDsc->ebdHndBeg;
                     filterBlk             = filterBlk->Next())
                {
                    res = new (this, CMK_FlowEdge) FlowEdge(filterBlk, res);

                    assert(filterBlk->VisitEHEnclosedHandlerSecondPassSuccs(this, [blk](BasicBlock* succ) {
                        return succ == blk ? BasicBlockVisit::Abort : BasicBlockVisit::Continue;
                    }) == BasicBlockVisit::Abort);
                }
            }

            enclosing = enclosingDsc->ebdEnclosingTryIndex;
        }
    }

#ifdef DEBUG
    unsigned hash = SsaStressHashHelper();
    if (hash != 0)
    {
        res = ShuffleHelper(hash, res);
    }
#endif // DEBUG
    ehPreds->Set(blk, res);
    return res;
}

//------------------------------------------------------------------------
// BlockDominancePreds:
//   Return list of dominance predecessors. This is the set that we know for
//   sure contains a block that was fully executed before control reached
//   'blk'.
//
// Arguments:
//    blk - Block to get dominance predecessors for.
//
// Returns:
//    List of edges.
//
// Remarks:
//    Differs from BlockPredsWithEH only in the treatment of handler blocks;
//    enclosed blocks are never dominance preds, while all predecessors of
//    blocks in the 'try' are (currently only the first try block expected).
//
FlowEdge* Compiler::BlockDominancePreds(BasicBlock* blk)
{
    if (!bbIsHandlerBeg(blk))
    {
        return blk->bbPreds;
    }

    EHblkDsc* ehblk = ehGetBlockHndDsc(blk);
    if (!ehblk->HasFinallyOrFaultHandler() || (ehblk->ebdHndBeg != blk))
    {
        return ehblk->ebdTryBeg->bbPreds;
    }

    // Finally/fault handlers can be preceded by enclosing filters due to 2
    // pass EH, so add those and keep them cached.
    BlockToFlowEdgeMap* domPreds = GetDominancePreds();
    FlowEdge*           res;
    if (domPreds->Lookup(blk, &res))
    {
        return res;
    }

    res = ehblk->ebdTryBeg->bbPreds;
    if (ehblk->HasFinallyOrFaultHandler() && (ehblk->ebdHndBeg == blk))
    {
        // block is a finally or fault handler; all enclosing filters are predecessors
        unsigned enclosing = ehblk->ebdEnclosingTryIndex;
        while (enclosing != EHblkDsc::NO_ENCLOSING_INDEX)
        {
            EHblkDsc* enclosingDsc = ehGetDsc(enclosing);
            if (enclosingDsc->HasFilter())
            {
                for (BasicBlock* filterBlk = enclosingDsc->ebdFilter; filterBlk != enclosingDsc->ebdHndBeg;
                     filterBlk             = filterBlk->Next())
                {
                    res = new (this, CMK_FlowEdge) FlowEdge(filterBlk, res);

                    assert(filterBlk->VisitEHEnclosedHandlerSecondPassSuccs(this, [blk](BasicBlock* succ) {
                        return succ == blk ? BasicBlockVisit::Abort : BasicBlockVisit::Continue;
                    }) == BasicBlockVisit::Abort);
                }
            }

            enclosing = enclosingDsc->ebdEnclosingTryIndex;
        }
    }

    domPreds->Set(blk, res);
    return res;
}

//------------------------------------------------------------------------
// IsLastHotBlock: see if this is the last block before the cold section
//
// Arguments:
//    compiler - current compiler instance
//
// Returns:
//    true if the next block is fgFirstColdBlock
//    (if fgFirstColdBlock is null, this call is equivalent to IsLast())
//
bool BasicBlock::IsLastHotBlock(Compiler* compiler) const
{
    return (bbNext == compiler->fgFirstColdBlock);
}

//------------------------------------------------------------------------
// IsFirstColdBlock: see if this is the first block in the cold section
//
// Arguments:
//    compiler - current compiler instance
//
// Returns:
//    true if this is fgFirstColdBlock
//    (fgFirstColdBlock is null if there is no cold code)
//
bool BasicBlock::IsFirstColdBlock(Compiler* compiler) const
{
    return (this == compiler->fgFirstColdBlock);
}

//------------------------------------------------------------------------
// CanRemoveJumpToNext: determine if jump to the next block can be omitted
//
// Arguments:
//    compiler - current compiler instance
//
// Returns:
//    true if the peephole optimization is enabled,
//    and block is a BBJ_ALWAYS to the next block that we can fall through into
//
bool BasicBlock::CanRemoveJumpToNext(Compiler* compiler)
{
    assert(KindIs(BBJ_ALWAYS));
    const bool tryJumpOpt = compiler->opts.OptimizationEnabled() || ((bbFlags & BBF_NONE_QUIRK) != 0);
    const bool skipJump   = tryJumpOpt && JumpsToNext() && !hasAlign() && ((bbFlags & BBF_KEEP_BBJ_ALWAYS) == 0) &&
                          !compiler->fgInDifferentRegions(this, bbJumpDest);
    return skipJump;
}

//------------------------------------------------------------------------
// checkPredListOrder: see if pred list is properly ordered
//
// Returns:
//    false if pred list is not in increasing bbNum order.
//
bool BasicBlock::checkPredListOrder()
{
    unsigned lastBBNum = 0;
    for (BasicBlock* const predBlock : PredBlocks())
    {
        const unsigned bbNum = predBlock->bbNum;
        if (bbNum <= lastBBNum)
        {
            assert(bbNum != lastBBNum);
            return false;
        }
        lastBBNum = bbNum;
    }
    return true;
}

//------------------------------------------------------------------------
// ensurePredListOrder: ensure all pred list entries appear in increasing
//    bbNum order.
//
// Arguments:
//    compiler - current compiler instance
//
void BasicBlock::ensurePredListOrder(Compiler* compiler)
{
    // First, check if list is already in order.
    //
    if (checkPredListOrder())
    {
        return;
    }

    reorderPredList(compiler);
    assert(checkPredListOrder());
}

//------------------------------------------------------------------------
// reorderPredList: relink pred list in increasing bbNum order.
//
// Arguments:
//    compiler - current compiler instance
//
void BasicBlock::reorderPredList(Compiler* compiler)
{
    // Count number or entries.
    //
    int count = 0;
    for (FlowEdge* const pred : PredEdges())
    {
        count++;
    }

    // If only 0 or 1 entry, nothing to reorder.
    //
    if (count < 2)
    {
        return;
    }

    // Allocate sort vector if needed.
    //
    if (compiler->fgPredListSortVector == nullptr)
    {
        CompAllocator allocator        = compiler->getAllocator(CMK_FlowEdge);
        compiler->fgPredListSortVector = new (allocator) jitstd::vector<FlowEdge*>(allocator);
    }

    jitstd::vector<FlowEdge*>* const sortVector = compiler->fgPredListSortVector;
    sortVector->clear();

    // Fill in the vector from the list.
    //
    for (FlowEdge* const pred : PredEdges())
    {
        sortVector->push_back(pred);
    }

    // Sort by increasing bbNum
    //
    struct FlowEdgeBBNumCmp
    {
        bool operator()(const FlowEdge* f1, const FlowEdge* f2)
        {
            return f1->getSourceBlock()->bbNum < f2->getSourceBlock()->bbNum;
        }
    };

    jitstd::sort(sortVector->begin(), sortVector->end(), FlowEdgeBBNumCmp());

    // Rethread the list.
    //
    FlowEdge* last = nullptr;

    for (FlowEdge* current : *sortVector)
    {
        if (last == nullptr)
        {
            bbPreds = current;
        }
        else
        {
            last->setNextPredEdge(current);
        }

        last = current;
    }

    last->setNextPredEdge(nullptr);

    // Note bbLastPred is only used transiently, during
    // initial pred list construction.
    //
    if (!compiler->fgPredsComputed)
    {
        bbLastPred = last;
    }
}

#ifdef DEBUG

//------------------------------------------------------------------------
// dspBlockILRange(): Display the block's IL range as [XXX...YYY), where XXX and YYY might be "???" for BAD_IL_OFFSET.
//
void BasicBlock::dspBlockILRange() const
{
    if (bbCodeOffs != BAD_IL_OFFSET)
    {
        printf("[%03X..", bbCodeOffs);
    }
    else
    {
        printf("[???"
               "..");
    }

    if (bbCodeOffsEnd != BAD_IL_OFFSET)
    {
        // brace-matching editor workaround for following line: (
        printf("%03X)", bbCodeOffsEnd);
    }
    else
    {
        // brace-matching editor workaround for following line: (
        printf("???"
               ")");
    }
}

//------------------------------------------------------------------------
// dspFlags: Print out the block's flags
//
void BasicBlock::dspFlags()
{
    if (HasFlag(BBF_MARKED))
    {
        printf("m ");
    }
    if (HasFlag(BBF_REMOVED))
    {
        printf("del ");
    }
    if (HasFlag(BBF_DONT_REMOVE))
    {
        printf("keep ");
    }
    if (HasFlag(BBF_IMPORTED))
    {
        printf("i ");
    }
    if (HasFlag(BBF_INTERNAL))
    {
        printf("internal ");
    }
    if (HasFlag(BBF_FAILED_VERIFICATION))
    {
        printf("failV ");
    }
    if (HasFlag(BBF_RUN_RARELY))
    {
        printf("rare ");
    }
    if (HasFlag(BBF_LOOP_HEAD))
    {
        printf("Loop ");
    }
    if (HasFlag(BBF_LOOP_CALL0))
    {
        printf("Loop0 ");
    }
    if (HasFlag(BBF_LOOP_CALL1))
    {
        printf("Loop1 ");
    }
    if (HasFlag(BBF_HAS_LABEL))
    {
        printf("label ");
    }
    if (HasFlag(BBF_HAS_JMP))
    {
        printf("jmp ");
    }
    if (HasFlag(BBF_HAS_CALL))
    {
        printf("hascall ");
    }
    if (HasFlag(BBF_GC_SAFE_POINT))
    {
        printf("gcsafe ");
    }
    if (HasFlag(BBF_FUNCLET_BEG))
    {
        printf("flet ");
    }
    if (HasFlag(BBF_HAS_IDX_LEN))
    {
        printf("idxlen ");
    }
    if (HasFlag(BBF_HAS_MD_IDX_LEN))
    {
        printf("mdidxlen ");
    }
    if (HasFlag(BBF_HAS_NEWOBJ))
    {
        printf("newobj ");
    }
    if (HasFlag(BBF_HAS_NULLCHECK))
    {
        printf("nullcheck ");
    }
<<<<<<< HEAD
#if defined(FEATURE_EH_FUNCLETS) && defined(TARGET_ARM)
    if (HasFlag(BBF_FINALLY_TARGET))
    {
        printf("ftarget ");
    }
#endif // defined(FEATURE_EH_FUNCLETS) && defined(TARGET_ARM)
    if (HasFlag(BBF_BACKWARD_JUMP))
=======
    if (bbFlags & BBF_BACKWARD_JUMP)
>>>>>>> d2172989
    {
        printf("bwd ");
    }
    if (HasFlag(BBF_BACKWARD_JUMP_TARGET))
    {
        printf("bwd-target ");
    }
    if (HasFlag(BBF_BACKWARD_JUMP_SOURCE))
    {
        printf("bwd-src ");
    }
    if (HasFlag(BBF_PATCHPOINT))
    {
        printf("ppoint ");
    }
    if (HasFlag(BBF_PARTIAL_COMPILATION_PATCHPOINT))
    {
        printf("pc-ppoint ");
    }
    if (HasFlag(BBF_RETLESS_CALL))
    {
        printf("retless ");
    }
    if (HasFlag(BBF_LOOP_PREHEADER))
    {
        printf("LoopPH ");
    }
    if (HasFlag(BBF_COLD))
    {
        printf("cold ");
    }
    if (HasFlag(BBF_PROF_WEIGHT))
    {
        printf("IBC ");
    }
    if (HasFlag(BBF_IS_LIR))
    {
        printf("LIR ");
    }
    if (HasFlag(BBF_KEEP_BBJ_ALWAYS))
    {
        printf("KEEP ");
    }
    if (HasFlag(BBF_CLONED_FINALLY_BEGIN))
    {
        printf("cfb ");
    }
    if (HasFlag(BBF_CLONED_FINALLY_END))
    {
        printf("cfe ");
    }
    if (HasFlag(BBF_LOOP_ALIGN))
    {
        printf("align ");
    }
    if (HasFlag(BBF_HAS_MDARRAYREF))
    {
        printf("mdarr ");
    }
    if (HasFlag(BBF_NEEDS_GCPOLL))
    {
        printf("gcpoll ");
    }
}

/*****************************************************************************
 *
 *  Display the bbPreds basic block list (the block predecessors).
 *  Returns the number of characters printed.
 */

unsigned BasicBlock::dspPreds()
{
    unsigned count = 0;
    for (FlowEdge* const pred : PredEdges())
    {
        if (count != 0)
        {
            printf(",");
            count += 1;
        }
        printf(FMT_BB, pred->getSourceBlock()->bbNum);
        count += 4;

        // Account for %02u only handling 2 digits, but we can display more than that.
        unsigned digits = CountDigits(pred->getSourceBlock()->bbNum);
        if (digits > 2)
        {
            count += digits - 2;
        }

        // Does this predecessor have an interesting dup count? If so, display it.
        if (pred->getDupCount() > 1)
        {
            printf("(%u)", pred->getDupCount());
            count += 2 + CountDigits(pred->getDupCount());
        }
    }
    return count;
}

//------------------------------------------------------------------------
// dspSuccs: Display the basic block successors.
//
// Arguments:
//    compiler - compiler instance; passed to NumSucc(Compiler*) -- see that function for implications.
//
void BasicBlock::dspSuccs(Compiler* compiler)
{
    bool first = true;

    // If this is a switch, we don't want to call `Succs(Compiler*)` because it will eventually call
    // `GetSwitchDescMap()`, and that will have the side-effect of allocating the unique switch descriptor map
    // and/or compute this switch block's unique succ set if it is not present. Debug output functions should
    // never have an effect on codegen. We also don't want to assume the unique succ set is accurate, so we
    // compute it ourselves here.
    if (bbJumpKind == BBJ_SWITCH)
    {
        // Create a set with all the successors. Don't use BlockSet, so we don't need to worry
        // about the BlockSet epoch.
        unsigned     bbNumMax = compiler->fgBBNumMax;
        BitVecTraits bitVecTraits(bbNumMax + 1, compiler);
        BitVec       uniqueSuccBlocks(BitVecOps::MakeEmpty(&bitVecTraits));
        for (BasicBlock* const bTarget : SwitchTargets())
        {
            BitVecOps::AddElemD(&bitVecTraits, uniqueSuccBlocks, bTarget->bbNum);
        }
        BitVecOps::Iter iter(&bitVecTraits, uniqueSuccBlocks);
        unsigned        bbNum = 0;
        while (iter.NextElem(&bbNum))
        {
            // Note that we will output switch successors in increasing numerical bbNum order, which is
            // not related to their order in the bbJumpSwt->bbsDstTab table.
            printf("%s" FMT_BB, first ? "" : ",", bbNum);
            first = false;
        }
    }
    else
    {
        for (BasicBlock* const succ : Succs(compiler))
        {
            printf("%s" FMT_BB, first ? "" : ",", succ->bbNum);
            first = false;
        }
    }
}

// Display a compact representation of the bbJumpKind, that is, where this block branches.
// This is similar to code in Compiler::fgTableDispBasicBlock(), but doesn't have that code's requirements to align
// things strictly.
void BasicBlock::dspJumpKind()
{
    switch (bbJumpKind)
    {
        case BBJ_EHFINALLYRET:
        {
            printf(" ->");

            // Early in compilation, we display the jump kind before the BBJ_EHFINALLYRET successors have been set.
            if (bbJumpEhf == nullptr)
            {
                printf(" ????");
            }
            else
            {
                const unsigned     jumpCnt = bbJumpEhf->bbeCount;
                BasicBlock** const jumpTab = bbJumpEhf->bbeSuccs;

                for (unsigned i = 0; i < jumpCnt; i++)
                {
                    printf("%c" FMT_BB, (i == 0) ? ' ' : ',', jumpTab[i]->bbNum);
                }
            }

            printf(" (finret)");
            break;
        }

        case BBJ_EHFAULTRET:
            printf(" (falret)");
            break;

        case BBJ_EHFILTERRET:
            printf(" -> " FMT_BB " (fltret)", bbJumpDest->bbNum);
            break;

        case BBJ_EHCATCHRET:
            printf(" -> " FMT_BB " (cret)", bbJumpDest->bbNum);
            break;

        case BBJ_THROW:
            printf(" (throw)");
            break;

        case BBJ_RETURN:
            printf(" (return)");
            break;

        case BBJ_ALWAYS:
            if (HasFlag(BBF_KEEP_BBJ_ALWAYS))
            {
                printf(" -> " FMT_BB " (ALWAYS)", bbJumpDest->bbNum);
            }
            else
            {
                printf(" -> " FMT_BB " (always)", bbJumpDest->bbNum);
            }
            break;

        case BBJ_LEAVE:
            printf(" -> " FMT_BB " (leave)", bbJumpDest->bbNum);
            break;

        case BBJ_CALLFINALLY:
            printf(" -> " FMT_BB " (callf)", bbJumpDest->bbNum);
            break;

        case BBJ_COND:
            printf(" -> " FMT_BB " (cond)", bbJumpDest->bbNum);
            break;

        case BBJ_SWITCH:
        {
            printf(" ->");

            const unsigned     jumpCnt = bbJumpSwt->bbsCount;
            BasicBlock** const jumpTab = bbJumpSwt->bbsDstTab;

            for (unsigned i = 0; i < jumpCnt; i++)
            {
                printf("%c" FMT_BB, (i == 0) ? ' ' : ',', jumpTab[i]->bbNum);

                const bool isDefault = bbJumpSwt->bbsHasDefault && (i == jumpCnt - 1);
                if (isDefault)
                {
                    printf("[def]");
                }

                const bool isDominant = bbJumpSwt->bbsHasDominantCase && (i == bbJumpSwt->bbsDominantCase);
                if (isDominant)
                {
                    printf("[dom(" FMT_WT ")]", bbJumpSwt->bbsDominantFraction);
                }
            }

            printf(" (switch)");
        }
        break;

        default:
            unreached();
            break;
    }
}

void BasicBlock::dspBlockHeader(Compiler* compiler,
                                bool      showKind /*= true*/,
                                bool      showFlags /*= false*/,
                                bool      showPreds /*= true*/)
{
    printf(FMT_BB " ", bbNum);
    dspBlockILRange();
    if (showKind)
    {
        dspJumpKind();
    }
    if (showPreds)
    {
        printf(", preds={");
        dspPreds();
        printf("} succs={");
        dspSuccs(compiler);
        printf("}");
    }
    if (showFlags)
    {
        const unsigned lowFlags  = (unsigned)bbFlags;
        const unsigned highFlags = (unsigned)(bbFlags >> 32);
        printf(" flags=0x%08x.%08x: ", highFlags, lowFlags);
        dspFlags();
    }
    printf("\n");
}

const char* BasicBlock::dspToString(int blockNumPadding /* = 0 */)
{
    static char buffers[3][64]; // static array of 3 to allow 3 concurrent calls in one printf()
    static int  nextBufferIndex = 0;

    auto& buffer    = buffers[nextBufferIndex];
    nextBufferIndex = (nextBufferIndex + 1) % ArrLen(buffers);
    _snprintf_s(buffer, ArrLen(buffer), ArrLen(buffer), FMT_BB "%*s [%04u]", bbNum, blockNumPadding, "", bbID);
    return buffer;
}

#endif // DEBUG

// Allocation function for MemoryPhiArg.
void* BasicBlock::MemoryPhiArg::operator new(size_t sz, Compiler* comp)
{
    return comp->getAllocator(CMK_MemoryPhiArg).allocate<char>(sz);
}

//------------------------------------------------------------------------
// CloneBlockState: Try to populate `to` block with a copy of `from` block's statements, replacing
//                  uses of local `varNum` with IntCns `varVal`.
//
// Arguments:
//    compiler - Jit compiler instance
//    to - New/empty block to copy statements into
//    from - Block to copy statements from
//    varNum - lclVar uses with lclNum `varNum` will be replaced; can be ~0 to indicate no replacement.
//    varVal - If replacing uses of `varNum`, replace them with int constants with value `varVal`.
//
// Return Value:
//    Cloning may fail because this routine uses `gtCloneExpr` for cloning and it can't handle all
//    IR nodes.  If cloning of any statement fails, `false` will be returned and block `to` may be
//    partially populated.  If cloning of all statements succeeds, `true` will be returned and
//    block `to` will be fully populated.
//
// Note:
//    Leaves block ref count at zero, and pred edge list empty.
//
bool BasicBlock::CloneBlockState(
    Compiler* compiler, BasicBlock* to, const BasicBlock* from, unsigned varNum, int varVal)
{
    assert(to->bbStmtList == nullptr);
    to->SetFlagsRaw(from->GetFlagsRaw());
    to->bbWeight = from->bbWeight;
    BlockSetOps::AssignAllowUninitRhs(compiler, to->bbReach, from->bbReach);
    to->copyEHRegion(from);
    to->bbCatchTyp    = from->bbCatchTyp;
    to->bbStkTempsIn  = from->bbStkTempsIn;
    to->bbStkTempsOut = from->bbStkTempsOut;
    to->bbStkDepth    = from->bbStkDepth;
    to->bbCodeOffs    = from->bbCodeOffs;
    to->bbCodeOffsEnd = from->bbCodeOffsEnd;
    VarSetOps::AssignAllowUninitRhs(compiler, to->bbScope, from->bbScope);
    to->bbNatLoopNum = from->bbNatLoopNum;
#ifdef DEBUG
    to->bbTgtStkDepth = from->bbTgtStkDepth;
#endif // DEBUG

    for (Statement* const fromStmt : from->Statements())
    {
        GenTree* newExpr = compiler->gtCloneExpr(fromStmt->GetRootNode(), GTF_EMPTY, varNum, varVal);
        if (!newExpr)
        {
            // gtCloneExpr doesn't handle all opcodes, so may fail to clone a statement.
            // When that happens, it returns nullptr; abandon the rest of this block and
            // return `false` to the caller to indicate that cloning was unsuccessful.
            return false;
        }
        compiler->fgInsertStmtAtEnd(to, compiler->fgNewStmtFromTree(newExpr, fromStmt->GetDebugInfo()));
    }
    return true;
}

// LIR helpers
void BasicBlock::MakeLIR(GenTree* firstNode, GenTree* lastNode)
{
    assert(!IsLIR());
    assert((firstNode == nullptr) == (lastNode == nullptr));
    assert((firstNode == lastNode) || firstNode->Precedes(lastNode));

    m_firstNode = firstNode;
    m_lastNode  = lastNode;
    SetFlags(BBF_IS_LIR);
}

bool BasicBlock::IsLIR() const
{
    assert(isValid());
    return HasFlag(BBF_IS_LIR);
}

//------------------------------------------------------------------------
// firstStmt: Returns the first statement in the block
//
// Return Value:
//    The first statement in the block's bbStmtList.
//
Statement* BasicBlock::firstStmt() const
{
    return bbStmtList;
}

//------------------------------------------------------------------------
// hasSingleStmt: Returns true if block has a single statement
//
// Return Value:
//    true if block has a single statement, false otherwise
//
bool BasicBlock::hasSingleStmt() const
{
    return (firstStmt() != nullptr) && (firstStmt() == lastStmt());
}

//------------------------------------------------------------------------
// lastStmt: Returns the last statement in the block
//
// Return Value:
//    The last statement in the block's bbStmtList.
//
Statement* BasicBlock::lastStmt() const
{
    if (bbStmtList == nullptr)
    {
        return nullptr;
    }

    Statement* result = bbStmtList->GetPrevStmt();
    assert(result != nullptr && result->GetNextStmt() == nullptr);
    return result;
}

//------------------------------------------------------------------------
// BasicBlock::lastNode: Returns the last node in the block.
//
GenTree* BasicBlock::lastNode() const
{
    return IsLIR() ? m_lastNode : lastStmt()->GetRootNode();
}

//------------------------------------------------------------------------
// GetUniquePred: Returns the unique predecessor of a block, if one exists.
// The predecessor lists must be accurate.
//
// Arguments:
//    None.
//
// Return Value:
//    The unique predecessor of a block, or nullptr if there is no unique predecessor.
//
// Notes:
//    If the first block has a predecessor (which it may have, if it is the target of
//    a backedge), we never want to consider it "unique" because the prolog is an
//    implicit predecessor.

BasicBlock* BasicBlock::GetUniquePred(Compiler* compiler) const
{
    assert(compiler->fgPredsComputed);

    if ((bbPreds == nullptr) || (bbPreds->getNextPredEdge() != nullptr) || (this == compiler->fgFirstBB))
    {
        return nullptr;
    }
    else
    {
        return bbPreds->getSourceBlock();
    }
}

//------------------------------------------------------------------------
// GetUniqueSucc: Returns the unique successor of a block, if one exists.
// Only considers BBJ_ALWAYS block types.
//
// Arguments:
//    None.
//
// Return Value:
//    The unique successor of a block, or nullptr if there is no unique successor.
//
BasicBlock* BasicBlock::GetUniqueSucc() const
{
    return KindIs(BBJ_ALWAYS) ? bbJumpDest : nullptr;
}

// Static vars.
BasicBlock::MemoryPhiArg* BasicBlock::EmptyMemoryPhiDef = (BasicBlock::MemoryPhiArg*)0x1;

unsigned JitPtrKeyFuncs<BasicBlock>::GetHashCode(const BasicBlock* ptr)
{
#ifdef DEBUG
    unsigned hash = SsaStressHashHelper();
    if (hash != 0)
    {
        return (hash ^ (ptr->bbNum << 16) ^ ptr->bbNum);
    }
#endif
    return ptr->bbNum;
}

//------------------------------------------------------------------------
// isEmpty: check if block is empty or contains only ignorable statements
//
// Return Value:
//    True if block is empty, or contains only PHI stores,
//    or contains zero or more PHI stores followed by NOPs.
//
bool BasicBlock::isEmpty() const
{
    if (!IsLIR())
    {
        for (Statement* const stmt : NonPhiStatements())
        {
            if (!stmt->GetRootNode()->OperIs(GT_NOP))
            {
                return false;
            }
        }
    }
    else
    {
        for (GenTree* node : LIR::AsRange(this))
        {
            if (node->OperGet() != GT_IL_OFFSET)
            {
                return false;
            }
        }
    }

    return true;
}

//------------------------------------------------------------------------
// isValid: Checks that the basic block doesn't mix statements and LIR lists.
//
// Return Value:
//    True if it a valid basic block.
//
bool BasicBlock::isValid() const
{
    const bool isLIR = HasFlag(BBF_IS_LIR);
    if (isLIR)
    {
        // Should not have statements in LIR.
        return (bbStmtList == nullptr);
    }
    else
    {
        // Should not have tree list before LIR.
        return (GetFirstLIRNode() == nullptr);
    }
}

Statement* BasicBlock::FirstNonPhiDef() const
{
    Statement* stmt = firstStmt();
    while ((stmt != nullptr) && stmt->IsPhiDefnStmt())
    {
        stmt = stmt->GetNextStmt();
    }

    return stmt;
}

Statement* BasicBlock::FirstNonPhiDefOrCatchArgStore() const
{
    Statement* stmt = FirstNonPhiDef();
    if (stmt == nullptr)
    {
        return nullptr;
    }
    GenTree* tree = stmt->GetRootNode();
    if (tree->OperIs(GT_STORE_LCL_VAR) && tree->AsLclVar()->Data()->OperIs(GT_CATCH_ARG))
    {
        stmt = stmt->GetNextStmt();
    }
    return stmt;
}

/*****************************************************************************
 *
 *  Can a BasicBlock be inserted after this without altering the flowgraph
 */

bool BasicBlock::bbFallsThrough() const
{
    switch (bbJumpKind)
    {
        case BBJ_THROW:
        case BBJ_EHFINALLYRET:
        case BBJ_EHFAULTRET:
        case BBJ_EHFILTERRET:
        case BBJ_EHCATCHRET:
        case BBJ_RETURN:
        case BBJ_ALWAYS:
        case BBJ_LEAVE:
        case BBJ_SWITCH:
            return false;

        case BBJ_COND:
            return true;

        case BBJ_CALLFINALLY:
            return !HasFlag(BBF_RETLESS_CALL);

        default:
            assert(!"Unknown bbJumpKind in bbFallsThrough()");
            return true;
    }
}

//------------------------------------------------------------------------
// NumSucc: Returns the count of block successors. See the declaration comment for details.
//
// Arguments:
//    None.
//
// Return Value:
//    Count of block successors.
//
unsigned BasicBlock::NumSucc() const
{
    switch (bbJumpKind)
    {
        case BBJ_THROW:
        case BBJ_RETURN:
        case BBJ_EHFAULTRET:
            return 0;

        case BBJ_CALLFINALLY:
        case BBJ_ALWAYS:
        case BBJ_EHCATCHRET:
        case BBJ_EHFILTERRET:
        case BBJ_LEAVE:
            return 1;

        case BBJ_COND:
            if (bbJumpDest == bbNext)
            {
                return 1;
            }
            else
            {
                return 2;
            }

        case BBJ_EHFINALLYRET:
            // We may call this method before we realize we have invalid IL. Tolerate.
            //
            if (!hasHndIndex())
            {
                return 0;
            }

            // We may call this before we've computed the BBJ_EHFINALLYRET successors in the importer. Tolerate.
            //
            if (bbJumpEhf == nullptr)
            {
                return 0;
            }

            return bbJumpEhf->bbeCount;

        case BBJ_SWITCH:
            return bbJumpSwt->bbsCount;

        default:
            unreached();
    }
}

//------------------------------------------------------------------------
// GetSucc: Returns the requested block successor. See the declaration comment for details.
//
// Arguments:
//    i - index of successor to return. 0 <= i <= NumSucc().
//
// Return Value:
//    Requested successor block
//
BasicBlock* BasicBlock::GetSucc(unsigned i) const
{
    assert(i < NumSucc()); // Index bounds check.
    switch (bbJumpKind)
    {
        case BBJ_CALLFINALLY:
        case BBJ_ALWAYS:
        case BBJ_EHCATCHRET:
        case BBJ_EHFILTERRET:
        case BBJ_LEAVE:
            return bbJumpDest;

        case BBJ_COND:
            if (i == 0)
            {
                return bbNext;
            }
            else
            {
                assert(i == 1);
                assert(bbNext != bbJumpDest);
                return bbJumpDest;
            }

        case BBJ_EHFINALLYRET:
            return bbJumpEhf->bbeSuccs[i];

        case BBJ_SWITCH:
            return bbJumpSwt->bbsDstTab[i];

        default:
            unreached();
    }
}

//------------------------------------------------------------------------
// NumSucc: Returns the count of block successors. See the declaration comment for details.
//
// Arguments:
//    comp - Compiler instance
//
// Return Value:
//    Count of block successors.
//
unsigned BasicBlock::NumSucc(Compiler* comp)
{
    assert(comp != nullptr);

    switch (bbJumpKind)
    {
        case BBJ_THROW:
        case BBJ_RETURN:
        case BBJ_EHFAULTRET:
            return 0;

        case BBJ_EHFINALLYRET:
            // We may call this method before we realize we have invalid IL. Tolerate.
            //
            if (!hasHndIndex())
            {
                return 0;
            }

            // We may call this before we've computed the BBJ_EHFINALLYRET successors in the importer. Tolerate.
            //
            if (bbJumpEhf == nullptr)
            {
                return 0;
            }

            return bbJumpEhf->bbeCount;

        case BBJ_CALLFINALLY:
        case BBJ_ALWAYS:
        case BBJ_EHCATCHRET:
        case BBJ_EHFILTERRET:
        case BBJ_LEAVE:
            return 1;

        case BBJ_COND:
            if (bbJumpDest == bbNext)
            {
                return 1;
            }
            else
            {
                return 2;
            }

        case BBJ_SWITCH:
        {
            Compiler::SwitchUniqueSuccSet sd = comp->GetDescriptorForSwitch(this);
            return sd.numDistinctSuccs;
        }

        default:
            unreached();
    }
}

//------------------------------------------------------------------------
// GetSucc: Returns the requested block successor. See the declaration comment for details.
//
// Arguments:
//    i - index of successor to return. 0 <= i <= NumSucc(comp).
//    comp - Compiler instance
//
// Return Value:
//    Requested successor block
//
BasicBlock* BasicBlock::GetSucc(unsigned i, Compiler* comp)
{
    assert(comp != nullptr);

    assert(i < NumSucc(comp)); // Index bounds check.
    switch (bbJumpKind)
    {
        case BBJ_EHFILTERRET:
            // Handler is the (sole) normal successor of the filter.
            assert(comp->fgFirstBlockOfHandler(this) == bbJumpDest);
            return bbJumpDest;

        case BBJ_EHFINALLYRET:
            assert(bbJumpEhf != nullptr);
            assert(i < bbJumpEhf->bbeCount);
            return bbJumpEhf->bbeSuccs[i];

        case BBJ_CALLFINALLY:
        case BBJ_ALWAYS:
        case BBJ_EHCATCHRET:
        case BBJ_LEAVE:
            return bbJumpDest;

        case BBJ_COND:
            if (i == 0)
            {
                return bbNext;
            }
            else
            {
                assert(i == 1);
                assert(bbNext != bbJumpDest);
                return bbJumpDest;
            }

        case BBJ_SWITCH:
        {
            Compiler::SwitchUniqueSuccSet sd = comp->GetDescriptorForSwitch(this);
            assert(i < sd.numDistinctSuccs); // Range check.
            return sd.nonDuplicates[i];
        }

        default:
            unreached();
    }
}

void BasicBlock::InitVarSets(Compiler* comp)
{
    VarSetOps::AssignNoCopy(comp, bbVarUse, VarSetOps::MakeEmpty(comp));
    VarSetOps::AssignNoCopy(comp, bbVarDef, VarSetOps::MakeEmpty(comp));
    VarSetOps::AssignNoCopy(comp, bbLiveIn, VarSetOps::MakeEmpty(comp));
    VarSetOps::AssignNoCopy(comp, bbLiveOut, VarSetOps::MakeEmpty(comp));
    VarSetOps::AssignNoCopy(comp, bbScope, VarSetOps::MakeEmpty(comp));

    bbMemoryUse     = emptyMemoryKindSet;
    bbMemoryDef     = emptyMemoryKindSet;
    bbMemoryLiveIn  = emptyMemoryKindSet;
    bbMemoryLiveOut = emptyMemoryKindSet;
}

// Returns true if the basic block ends with GT_JMP
bool BasicBlock::endsWithJmpMethod(Compiler* comp) const
{
    if (comp->compJmpOpUsed && (bbJumpKind == BBJ_RETURN) && HasFlag(BBF_HAS_JMP))
    {
        GenTree* lastNode = this->lastNode();
        assert(lastNode != nullptr);
        return lastNode->OperGet() == GT_JMP;
    }

    return false;
}

// Returns true if the basic block ends with either
//  i) GT_JMP or
// ii) tail call (implicit or explicit)
//
// Params:
//    comp              - Compiler instance
//    fastTailCallsOnly - Only consider fast tail calls excluding tail calls via helper.
//
bool BasicBlock::endsWithTailCallOrJmp(Compiler* comp, bool fastTailCallsOnly /*=false*/) const
{
    GenTree* tailCall                       = nullptr;
    bool     tailCallsConvertibleToLoopOnly = false;
    return endsWithJmpMethod(comp) ||
           endsWithTailCall(comp, fastTailCallsOnly, tailCallsConvertibleToLoopOnly, &tailCall);
}

//------------------------------------------------------------------------------
// endsWithTailCall : Check if the block ends with a tail call.
//
// Arguments:
//    comp                            - compiler instance
//    fastTailCallsOnly               - check for fast tail calls only
//    tailCallsConvertibleToLoopOnly  - check for tail calls convertible to loop only
//    tailCall                        - a pointer to a tree that will be set to the call tree if the block
//                                      ends with a tail call and will be set to nullptr otherwise.
//
// Return Value:
//    true if the block ends with a tail call; false otherwise.
//
// Notes:
//    At most one of fastTailCallsOnly and tailCallsConvertibleToLoopOnly flags can be true.
//
bool BasicBlock::endsWithTailCall(Compiler* comp,
                                  bool      fastTailCallsOnly,
                                  bool      tailCallsConvertibleToLoopOnly,
                                  GenTree** tailCall) const
{
    assert(!fastTailCallsOnly || !tailCallsConvertibleToLoopOnly);
    *tailCall   = nullptr;
    bool result = false;

    // Is this a tail call?
    // The reason for keeping this under RyuJIT is so as not to impact existing Jit32 x86 and arm
    // targets.
    if (comp->compTailCallUsed)
    {
        if (fastTailCallsOnly || tailCallsConvertibleToLoopOnly)
        {
            // Only fast tail calls or only tail calls convertible to loops
            result = HasFlag(BBF_HAS_JMP) && (bbJumpKind == BBJ_RETURN);
        }
        else
        {
            // Fast tail calls, tail calls convertible to loops, and tails calls dispatched via helper
            result = (bbJumpKind == BBJ_THROW) || (HasFlag(BBF_HAS_JMP) && (bbJumpKind == BBJ_RETURN));
        }

        if (result)
        {
            GenTree* lastNode = this->lastNode();
            if (lastNode->OperGet() == GT_CALL)
            {
                GenTreeCall* call = lastNode->AsCall();
                if (tailCallsConvertibleToLoopOnly)
                {
                    result = call->IsTailCallConvertibleToLoop();
                }
                else if (fastTailCallsOnly)
                {
                    result = call->IsFastTailCall();
                }
                else
                {
                    result = call->IsTailCall();
                }

                if (result)
                {
                    *tailCall = call;
                }
            }
            else
            {
                result = false;
            }
        }
    }

    return result;
}

//------------------------------------------------------------------------------
// endsWithTailCallConvertibleToLoop : Check if the block ends with a tail call convertible to loop.
//
// Arguments:
//    comp  -  compiler instance
//    tailCall  -  a pointer to a tree that will be set to the call tree if the block
//                 ends with a tail call convertible to loop and will be set to nullptr otherwise.
//
// Return Value:
//    true if the block ends with a tail call convertible to loop.
//
bool BasicBlock::endsWithTailCallConvertibleToLoop(Compiler* comp, GenTree** tailCall) const
{
    bool fastTailCallsOnly              = false;
    bool tailCallsConvertibleToLoopOnly = true;
    return endsWithTailCall(comp, fastTailCallsOnly, tailCallsConvertibleToLoopOnly, tailCall);
}

/*****************************************************************************
 *
 *  Allocate a basic block but don't append it to the current BB list.
 */

BasicBlock* BasicBlock::New(Compiler* compiler)
{
    BasicBlock* block;

    /* Allocate the block descriptor and zero it out */
    assert(compiler->fgSafeBasicBlockCreation);

    block = new (compiler, CMK_BasicBlock) BasicBlock;

#if MEASURE_BLOCK_SIZE
    BasicBlock::s_Count += 1;
    BasicBlock::s_Size += sizeof(*block);
#endif

#ifdef DEBUG
    // fgLookupBB() is invalid until fgInitBBLookup() is called again.
    compiler->fgInvalidateBBLookup();
#endif

    // TODO-Throughput: The following memset is pretty expensive - do something else?
    // Note that some fields have to be initialized to 0 (like bbFPStateX87)
    memset((void*)block, 0, sizeof(*block));

    // scopeInfo needs to be able to differentiate between blocks which
    // correspond to some instrs (and so may have some LocalVarInfo
    // boundaries), or have been inserted by the JIT
    block->bbCodeOffs    = BAD_IL_OFFSET;
    block->bbCodeOffsEnd = BAD_IL_OFFSET;

#ifdef DEBUG
    block->bbID = compiler->compBasicBlockID++;
#endif

    /* Give the block a number, set the ancestor count and weight */

    ++compiler->fgBBcount;
    block->bbNum = ++compiler->fgBBNumMax;

    if (compiler->compRationalIRForm)
    {
        block->SetFlags(BBF_IS_LIR);
    }

    block->bbRefs   = 1;
    block->bbWeight = BB_UNITY_WEIGHT;

    block->bbStkTempsIn  = NO_BASE_TMP;
    block->bbStkTempsOut = NO_BASE_TMP;

    block->bbEntryState = nullptr;

#ifdef DEBUG
    if (compiler->verbose)
    {
        printf("New Basic Block %s created.\n", block->dspToString());
    }
#endif

    // We will give all the blocks var sets after the number of tracked variables
    // is determined and frozen.  After that, if we dynamically create a basic block,
    // we will initialize its var sets.
    if (compiler->fgBBVarSetsInited)
    {
        VarSetOps::AssignNoCopy(compiler, block->bbVarUse, VarSetOps::MakeEmpty(compiler));
        VarSetOps::AssignNoCopy(compiler, block->bbVarDef, VarSetOps::MakeEmpty(compiler));
        VarSetOps::AssignNoCopy(compiler, block->bbLiveIn, VarSetOps::MakeEmpty(compiler));
        VarSetOps::AssignNoCopy(compiler, block->bbLiveOut, VarSetOps::MakeEmpty(compiler));
        VarSetOps::AssignNoCopy(compiler, block->bbScope, VarSetOps::MakeEmpty(compiler));
    }
    else
    {
        VarSetOps::AssignNoCopy(compiler, block->bbVarUse, VarSetOps::UninitVal());
        VarSetOps::AssignNoCopy(compiler, block->bbVarDef, VarSetOps::UninitVal());
        VarSetOps::AssignNoCopy(compiler, block->bbLiveIn, VarSetOps::UninitVal());
        VarSetOps::AssignNoCopy(compiler, block->bbLiveOut, VarSetOps::UninitVal());
        VarSetOps::AssignNoCopy(compiler, block->bbScope, VarSetOps::UninitVal());
    }

    block->bbMemoryUse     = emptyMemoryKindSet;
    block->bbMemoryDef     = emptyMemoryKindSet;
    block->bbMemoryLiveIn  = emptyMemoryKindSet;
    block->bbMemoryLiveOut = emptyMemoryKindSet;

    for (MemoryKind memoryKind : allMemoryKinds())
    {
        block->bbMemorySsaPhiFunc[memoryKind] = nullptr;
        block->bbMemorySsaNumIn[memoryKind]   = 0;
        block->bbMemorySsaNumOut[memoryKind]  = 0;
    }

    // Make sure we reserve a NOT_IN_LOOP value that isn't a legal table index.
    static_assert_no_msg(BasicBlock::MAX_LOOP_NUM < BasicBlock::NOT_IN_LOOP);

    block->bbNatLoopNum = BasicBlock::NOT_IN_LOOP;

    block->bbPreorderNum  = 0;
    block->bbPostorderNum = 0;

    return block;
}

BasicBlock* BasicBlock::New(Compiler* compiler, BBjumpKinds jumpKind, BasicBlock* jumpDest /* = nullptr */)
{
    BasicBlock* block = BasicBlock::New(compiler);

    // In some cases, we don't know a block's jump target during initialization, so don't check the jump kind/target
    // yet.
    // The checks will be done any time the jump kind/target is read or written to after initialization.
    block->bbJumpKind = jumpKind;
    block->bbJumpDest = jumpDest;

    if (block->KindIs(BBJ_THROW))
    {
        block->bbSetRunRarely();
    }

    return block;
}

BasicBlock* BasicBlock::New(Compiler* compiler, BBswtDesc* jumpSwt)
{
    BasicBlock* block = BasicBlock::New(compiler);
    block->bbJumpKind = BBJ_SWITCH;
    block->bbJumpSwt  = jumpSwt;
    return block;
}

BasicBlock* BasicBlock::New(Compiler* compiler, BBjumpKinds jumpKind, unsigned jumpOffs)
{
    BasicBlock* block = BasicBlock::New(compiler);
    block->bbJumpKind = jumpKind;
    block->bbJumpOffs = jumpOffs;
    return block;
}

//------------------------------------------------------------------------
// isBBCallAlwaysPair: Determine if this is the first block of a BBJ_CALLFINALLY/BBJ_ALWAYS pair
//
// Return Value:
//    True iff "this" is the first block of a BBJ_CALLFINALLY/BBJ_ALWAYS pair
//    -- a block corresponding to an exit from the try of a try/finally.
//
// Notes:
//    In the flow graph, this becomes a block that calls the finally, and a second, immediately
//    following empty block (in the bbNext chain) to which the finally will return, and which
//    branches unconditionally to the next block to be executed outside the try/finally.
//    Note that code is often generated differently than this description. For example, on ARM,
//    the target of the BBJ_ALWAYS is loaded in LR (the return register), and a direct jump is
//    made to the 'finally'. The effect is that the 'finally' returns directly to the target of
//    the BBJ_ALWAYS. A "retless" BBJ_CALLFINALLY is one that has no corresponding BBJ_ALWAYS.
//    This can happen if the finally is known to not return (e.g., it contains a 'throw'). In
//    that case, the BBJ_CALLFINALLY flags has BBF_RETLESS_CALL set. Note that ARM never has
//    "retless" BBJ_CALLFINALLY blocks due to a requirement to use the BBJ_ALWAYS for
//    generating code.
//
bool BasicBlock::isBBCallAlwaysPair() const
{
<<<<<<< HEAD
#if defined(FEATURE_EH_FUNCLETS) && defined(TARGET_ARM)
    if (this->KindIs(BBJ_CALLFINALLY))
#else
    if (this->KindIs(BBJ_CALLFINALLY) && !this->HasFlag(BBF_RETLESS_CALL))
#endif
    {
#if defined(FEATURE_EH_FUNCLETS) && defined(TARGET_ARM)
        // On ARM, there are no retless BBJ_CALLFINALLY.
        assert(!HasFlag(BBF_RETLESS_CALL));
#endif
=======
    if (this->KindIs(BBJ_CALLFINALLY) && !(this->bbFlags & BBF_RETLESS_CALL))
    {
>>>>>>> d2172989
        // Some asserts that the next block is a BBJ_ALWAYS of the proper form.
        assert(!this->IsLast());
        assert(this->Next()->KindIs(BBJ_ALWAYS));
        assert(this->Next()->HasFlag(BBF_KEEP_BBJ_ALWAYS));
        assert(this->Next()->isEmpty());

        return true;
    }
    else
    {
        return false;
    }
}

//------------------------------------------------------------------------
// isBBCallAlwaysPairTail: Determine if this is the last block of a BBJ_CALLFINALLY/BBJ_ALWAYS pair
//
// Return Value:
//    True iff "this" is the last block of a BBJ_CALLFINALLY/BBJ_ALWAYS pair
//    -- a block corresponding to an exit from the try of a try/finally.
//
// Notes:
//    See notes on isBBCallAlwaysPair(), above.
//
bool BasicBlock::isBBCallAlwaysPairTail() const
{
    return (bbPrev != nullptr) && bbPrev->isBBCallAlwaysPair();
}

//------------------------------------------------------------------------
// hasEHBoundaryIn: Determine if this block begins at an EH boundary.
//
// Return Value:
//    True iff the block is the target of an EH edge; false otherwise.
//
// Notes:
//    For the purposes of this method (and its callers), an EH edge is one on
//    which the EH flow model requires that all lclVars must be reloaded from
//    the stack before use, since control flow may transfer to this block through
//    control flow that is not reflected in the flowgraph.
//    Note that having a predecessor in a different EH region doesn't require
//    that lclVars must be reloaded from the stack. That's only required when
//    this block might be entered via flow that is not represented by an edge
//    in the flowgraph.
//
bool BasicBlock::hasEHBoundaryIn() const
{
    bool returnVal = (bbCatchTyp != BBCT_NONE);
    if (!returnVal)
    {
#if FEATURE_EH_FUNCLETS
        assert(!HasFlag(BBF_FUNCLET_BEG));
#endif // FEATURE_EH_FUNCLETS
    }
    return returnVal;
}

//------------------------------------------------------------------------
// hasEHBoundaryOut: Determine if this block ends in an EH boundary.
//
// Return Value:
//    True iff the block ends in an exception boundary that requires that no lclVars
//    are live in registers; false otherwise.
//
// Notes:
//    We may have a successor in a different EH region, but it is OK to have lclVars
//    live in registers if any successor is a normal flow edge. That's because the
//    EH write-thru semantics ensure that we always have an up-to-date value on the stack.
//
bool BasicBlock::hasEHBoundaryOut() const
{
    bool returnVal = KindIs(BBJ_EHFILTERRET, BBJ_EHFINALLYRET, BBJ_EHFAULTRET);

#if FEATURE_EH_FUNCLETS
    if (bbJumpKind == BBJ_EHCATCHRET)
    {
        returnVal = true;
    }
#endif // FEATURE_EH_FUNCLETS

    return returnVal;
}

//------------------------------------------------------------------------
// BBswtDesc copy ctor: copy a switch descriptor
//
// Arguments:
//    comp - compiler instance
//    other - existing switch descriptor to copy
//
BBswtDesc::BBswtDesc(Compiler* comp, const BBswtDesc* other)
    : bbsDstTab(nullptr)
    , bbsCount(other->bbsCount)
    , bbsDominantCase(other->bbsDominantCase)
    , bbsDominantFraction(other->bbsDominantFraction)
    , bbsHasDefault(other->bbsHasDefault)
    , bbsHasDominantCase(other->bbsHasDominantCase)
{
    // Allocate and fill in a new dst tab
    //
    bbsDstTab = new (comp, CMK_BasicBlock) BasicBlock*[bbsCount];
    for (unsigned i = 0; i < bbsCount; i++)
    {
        bbsDstTab[i] = other->bbsDstTab[i];
    }
}

//------------------------------------------------------------------------
// BBehfDesc copy ctor: copy a EHFINALLYRET descriptor
//
// Arguments:
//    comp - compiler instance
//    other - existing descriptor to copy
//
BBehfDesc::BBehfDesc(Compiler* comp, const BBehfDesc* other) : bbeCount(other->bbeCount)
{
    // Allocate and fill in a new dst tab
    //
    bbeSuccs = new (comp, CMK_BasicBlock) BasicBlock*[bbeCount];
    for (unsigned i = 0; i < bbeCount; i++)
    {
        bbeSuccs[i] = other->bbeSuccs[i];
    }
}

//------------------------------------------------------------------------
// unmarkLoopAlign: Unmarks the LOOP_ALIGN flag from the block and reduce the
//                  loop alignment count.
//
// Arguments:
//    compiler - Compiler instance
//    reason - Reason to print in JITDUMP
//
void BasicBlock::unmarkLoopAlign(Compiler* compiler DEBUG_ARG(const char* reason))
{
    // Make sure we unmark and count just once.
    if (isLoopAlign())
    {
        compiler->loopAlignCandidates--;
        RemoveFlags(BBF_LOOP_ALIGN);
        JITDUMP("Unmarking LOOP_ALIGN from " FMT_BB ". Reason= %s.\n", bbNum, reason);
    }
}

//------------------------------------------------------------------------
// getCalledCount: get the value used to normalized weights for this method
//
// Arguments:
//    compiler - Compiler instance
//
// Notes:
//   If we don't have profile data then getCalledCount will return BB_UNITY_WEIGHT (100)
//   otherwise it returns the number of times that profile data says the method was called.

// static
weight_t BasicBlock::getCalledCount(Compiler* comp)
{
    // when we don't have profile data then fgCalledCount will be BB_UNITY_WEIGHT (100)
    weight_t calledCount = comp->fgCalledCount;

    // If we haven't yet reach the place where we setup fgCalledCount it could still be zero
    // so return a reasonable value to use until we set it.
    //
    if (calledCount == 0)
    {
        if (comp->fgIsUsingProfileWeights())
        {
            // When we use profile data block counts we have exact counts,
            // not multiples of BB_UNITY_WEIGHT (100)
            calledCount = 1;
        }
        else
        {
            calledCount = comp->fgFirstBB->bbWeight;

            if (calledCount == 0)
            {
                calledCount = BB_UNITY_WEIGHT;
            }
        }
    }
    return calledCount;
}

//------------------------------------------------------------------------
// getBBWeight: get the normalized weight of this block
//
// Arguments:
//    compiler - Compiler instance
//
// Notes:
//    with profie data: number of expected executions of this block, given
//    one call to the method
//
weight_t BasicBlock::getBBWeight(Compiler* comp)
{
    if (this->bbWeight == BB_ZERO_WEIGHT)
    {
        return BB_ZERO_WEIGHT;
    }
    else
    {
        weight_t calledCount = getCalledCount(comp);

        // Normalize the bbWeight.
        //
        weight_t fullResult = (this->bbWeight / calledCount) * BB_UNITY_WEIGHT;

        return fullResult;
    }
}

//------------------------------------------------------------------------
// bbStackDepthOnEntry: return depth of IL stack at block entry
//
unsigned BasicBlock::bbStackDepthOnEntry() const
{
    return (bbEntryState ? bbEntryState->esStackDepth : 0);
}

//------------------------------------------------------------------------
// bbSetStack: update IL stack for block entry
//
// Arguments;
//   stack - new stack for block
//
void BasicBlock::bbSetStack(StackEntry* stack)
{
    assert(bbEntryState);
    assert(stack);
    bbEntryState->esStack = stack;
}

//------------------------------------------------------------------------
// bbStackOnEntry: fetch IL stack for block entry
//
StackEntry* BasicBlock::bbStackOnEntry() const
{
    assert(bbEntryState);
    return bbEntryState->esStack;
}<|MERGE_RESOLUTION|>--- conflicted
+++ resolved
@@ -463,153 +463,143 @@
 //
 void BasicBlock::dspFlags()
 {
-    if (HasFlag(BBF_MARKED))
+    if (CheckFlag(BBF_MARKED))
     {
         printf("m ");
     }
-    if (HasFlag(BBF_REMOVED))
+    if (CheckFlag(BBF_REMOVED))
     {
         printf("del ");
     }
-    if (HasFlag(BBF_DONT_REMOVE))
+    if (CheckFlag(BBF_DONT_REMOVE))
     {
         printf("keep ");
     }
-    if (HasFlag(BBF_IMPORTED))
+    if (CheckFlag(BBF_IMPORTED))
     {
         printf("i ");
     }
-    if (HasFlag(BBF_INTERNAL))
+    if (CheckFlag(BBF_INTERNAL))
     {
         printf("internal ");
     }
-    if (HasFlag(BBF_FAILED_VERIFICATION))
+    if (CheckFlag(BBF_FAILED_VERIFICATION))
     {
         printf("failV ");
     }
-    if (HasFlag(BBF_RUN_RARELY))
+    if (CheckFlag(BBF_RUN_RARELY))
     {
         printf("rare ");
     }
-    if (HasFlag(BBF_LOOP_HEAD))
+    if (CheckFlag(BBF_LOOP_HEAD))
     {
         printf("Loop ");
     }
-    if (HasFlag(BBF_LOOP_CALL0))
+    if (CheckFlag(BBF_LOOP_CALL0))
     {
         printf("Loop0 ");
     }
-    if (HasFlag(BBF_LOOP_CALL1))
+    if (CheckFlag(BBF_LOOP_CALL1))
     {
         printf("Loop1 ");
     }
-    if (HasFlag(BBF_HAS_LABEL))
+    if (CheckFlag(BBF_HAS_LABEL))
     {
         printf("label ");
     }
-    if (HasFlag(BBF_HAS_JMP))
+    if (CheckFlag(BBF_HAS_JMP))
     {
         printf("jmp ");
     }
-    if (HasFlag(BBF_HAS_CALL))
+    if (CheckFlag(BBF_HAS_CALL))
     {
         printf("hascall ");
     }
-    if (HasFlag(BBF_GC_SAFE_POINT))
+    if (CheckFlag(BBF_GC_SAFE_POINT))
     {
         printf("gcsafe ");
     }
-    if (HasFlag(BBF_FUNCLET_BEG))
+    if (CheckFlag(BBF_FUNCLET_BEG))
     {
         printf("flet ");
     }
-    if (HasFlag(BBF_HAS_IDX_LEN))
+    if (CheckFlag(BBF_HAS_IDX_LEN))
     {
         printf("idxlen ");
     }
-    if (HasFlag(BBF_HAS_MD_IDX_LEN))
+    if (CheckFlag(BBF_HAS_MD_IDX_LEN))
     {
         printf("mdidxlen ");
     }
-    if (HasFlag(BBF_HAS_NEWOBJ))
+    if (CheckFlag(BBF_HAS_NEWOBJ))
     {
         printf("newobj ");
     }
-    if (HasFlag(BBF_HAS_NULLCHECK))
+    if (CheckFlag(BBF_HAS_NULLCHECK))
     {
         printf("nullcheck ");
     }
-<<<<<<< HEAD
-#if defined(FEATURE_EH_FUNCLETS) && defined(TARGET_ARM)
-    if (HasFlag(BBF_FINALLY_TARGET))
-    {
-        printf("ftarget ");
-    }
-#endif // defined(FEATURE_EH_FUNCLETS) && defined(TARGET_ARM)
-    if (HasFlag(BBF_BACKWARD_JUMP))
-=======
-    if (bbFlags & BBF_BACKWARD_JUMP)
->>>>>>> d2172989
+    if (CheckFlag(BBF_BACKWARD_JUMP))
     {
         printf("bwd ");
     }
-    if (HasFlag(BBF_BACKWARD_JUMP_TARGET))
+    if (CheckFlag(BBF_BACKWARD_JUMP_TARGET))
     {
         printf("bwd-target ");
     }
-    if (HasFlag(BBF_BACKWARD_JUMP_SOURCE))
+    if (CheckFlag(BBF_BACKWARD_JUMP_SOURCE))
     {
         printf("bwd-src ");
     }
-    if (HasFlag(BBF_PATCHPOINT))
+    if (CheckFlag(BBF_PATCHPOINT))
     {
         printf("ppoint ");
     }
-    if (HasFlag(BBF_PARTIAL_COMPILATION_PATCHPOINT))
+    if (CheckFlag(BBF_PARTIAL_COMPILATION_PATCHPOINT))
     {
         printf("pc-ppoint ");
     }
-    if (HasFlag(BBF_RETLESS_CALL))
+    if (CheckFlag(BBF_RETLESS_CALL))
     {
         printf("retless ");
     }
-    if (HasFlag(BBF_LOOP_PREHEADER))
+    if (CheckFlag(BBF_LOOP_PREHEADER))
     {
         printf("LoopPH ");
     }
-    if (HasFlag(BBF_COLD))
+    if (CheckFlag(BBF_COLD))
     {
         printf("cold ");
     }
-    if (HasFlag(BBF_PROF_WEIGHT))
+    if (CheckFlag(BBF_PROF_WEIGHT))
     {
         printf("IBC ");
     }
-    if (HasFlag(BBF_IS_LIR))
+    if (CheckFlag(BBF_IS_LIR))
     {
         printf("LIR ");
     }
-    if (HasFlag(BBF_KEEP_BBJ_ALWAYS))
+    if (CheckFlag(BBF_KEEP_BBJ_ALWAYS))
     {
         printf("KEEP ");
     }
-    if (HasFlag(BBF_CLONED_FINALLY_BEGIN))
+    if (CheckFlag(BBF_CLONED_FINALLY_BEGIN))
     {
         printf("cfb ");
     }
-    if (HasFlag(BBF_CLONED_FINALLY_END))
+    if (CheckFlag(BBF_CLONED_FINALLY_END))
     {
         printf("cfe ");
     }
-    if (HasFlag(BBF_LOOP_ALIGN))
+    if (CheckFlag(BBF_LOOP_ALIGN))
     {
         printf("align ");
     }
-    if (HasFlag(BBF_HAS_MDARRAYREF))
+    if (CheckFlag(BBF_HAS_MDARRAYREF))
     {
         printf("mdarr ");
     }
-    if (HasFlag(BBF_NEEDS_GCPOLL))
+    if (CheckFlag(BBF_NEEDS_GCPOLL))
     {
         printf("gcpoll ");
     }
@@ -749,7 +739,7 @@
             break;
 
         case BBJ_ALWAYS:
-            if (HasFlag(BBF_KEEP_BBJ_ALWAYS))
+            if (CheckFlag(BBF_KEEP_BBJ_ALWAYS))
             {
                 printf(" -> " FMT_BB " (ALWAYS)", bbJumpDest->bbNum);
             }
@@ -923,7 +913,7 @@
 bool BasicBlock::IsLIR() const
 {
     assert(isValid());
-    return HasFlag(BBF_IS_LIR);
+    return CheckFlag(BBF_IS_LIR);
 }
 
 //------------------------------------------------------------------------
@@ -1074,7 +1064,7 @@
 //
 bool BasicBlock::isValid() const
 {
-    const bool isLIR = HasFlag(BBF_IS_LIR);
+    const bool isLIR = CheckFlag(BBF_IS_LIR);
     if (isLIR)
     {
         // Should not have statements in LIR.
@@ -1137,7 +1127,7 @@
             return true;
 
         case BBJ_CALLFINALLY:
-            return !HasFlag(BBF_RETLESS_CALL);
+            return !CheckFlag(BBF_RETLESS_CALL);
 
         default:
             assert(!"Unknown bbJumpKind in bbFallsThrough()");
@@ -1388,7 +1378,7 @@
 // Returns true if the basic block ends with GT_JMP
 bool BasicBlock::endsWithJmpMethod(Compiler* comp) const
 {
-    if (comp->compJmpOpUsed && (bbJumpKind == BBJ_RETURN) && HasFlag(BBF_HAS_JMP))
+    if (comp->compJmpOpUsed && (bbJumpKind == BBJ_RETURN) && CheckFlag(BBF_HAS_JMP))
     {
         GenTree* lastNode = this->lastNode();
         assert(lastNode != nullptr);
@@ -1447,12 +1437,12 @@
         if (fastTailCallsOnly || tailCallsConvertibleToLoopOnly)
         {
             // Only fast tail calls or only tail calls convertible to loops
-            result = HasFlag(BBF_HAS_JMP) && (bbJumpKind == BBJ_RETURN);
+            result = CheckFlag(BBF_HAS_JMP) && (bbJumpKind == BBJ_RETURN);
         }
         else
         {
             // Fast tail calls, tail calls convertible to loops, and tails calls dispatched via helper
-            result = (bbJumpKind == BBJ_THROW) || (HasFlag(BBF_HAS_JMP) && (bbJumpKind == BBJ_RETURN));
+            result = (bbJumpKind == BBJ_THROW) || (CheckFlag(BBF_HAS_JMP) && (bbJumpKind == BBJ_RETURN));
         }
 
         if (result)
@@ -1669,25 +1659,12 @@
 //
 bool BasicBlock::isBBCallAlwaysPair() const
 {
-<<<<<<< HEAD
-#if defined(FEATURE_EH_FUNCLETS) && defined(TARGET_ARM)
-    if (this->KindIs(BBJ_CALLFINALLY))
-#else
-    if (this->KindIs(BBJ_CALLFINALLY) && !this->HasFlag(BBF_RETLESS_CALL))
-#endif
-    {
-#if defined(FEATURE_EH_FUNCLETS) && defined(TARGET_ARM)
-        // On ARM, there are no retless BBJ_CALLFINALLY.
-        assert(!HasFlag(BBF_RETLESS_CALL));
-#endif
-=======
-    if (this->KindIs(BBJ_CALLFINALLY) && !(this->bbFlags & BBF_RETLESS_CALL))
-    {
->>>>>>> d2172989
+    if (this->KindIs(BBJ_CALLFINALLY) && !this->CheckFlag(BBF_RETLESS_CALL))
+    {
         // Some asserts that the next block is a BBJ_ALWAYS of the proper form.
         assert(!this->IsLast());
         assert(this->Next()->KindIs(BBJ_ALWAYS));
-        assert(this->Next()->HasFlag(BBF_KEEP_BBJ_ALWAYS));
+        assert(this->Next()->CheckFlag(BBF_KEEP_BBJ_ALWAYS));
         assert(this->Next()->isEmpty());
 
         return true;
@@ -1735,7 +1712,7 @@
     if (!returnVal)
     {
 #if FEATURE_EH_FUNCLETS
-        assert(!HasFlag(BBF_FUNCLET_BEG));
+        assert(!CheckFlag(BBF_FUNCLET_BEG));
 #endif // FEATURE_EH_FUNCLETS
     }
     return returnVal;
