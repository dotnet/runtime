// Licensed to the .NET Foundation under one or more agreements.
// The .NET Foundation licenses this file to you under the MIT license.

/*XXXXXXXXXXXXXXXXXXXXXXXXXXXXXXXXXXXXXXXXXXXXXXXXXXXXXXXXXXXXXXXXXXXXXXXXXXXXX
XXXXXXXXXXXXXXXXXXXXXXXXXXXXXXXXXXXXXXXXXXXXXXXXXXXXXXXXXXXXXXXXXXXXXXXXXXXXXXX
XX                                                                           XX
XX Code Generator Common:                                                    XX
XX   Methods common to all architectures and register allocation strategies  XX
XX                                                                           XX
XXXXXXXXXXXXXXXXXXXXXXXXXXXXXXXXXXXXXXXXXXXXXXXXXXXXXXXXXXXXXXXXXXXXXXXXXXXXXXX
XXXXXXXXXXXXXXXXXXXXXXXXXXXXXXXXXXXXXXXXXXXXXXXXXXXXXXXXXXXXXXXXXXXXXXXXXXXXXXX
*/

// TODO-Cleanup: There are additional methods in CodeGen*.cpp that are almost
// identical, and which should probably be moved here.

#include "jitpch.h"
#ifdef _MSC_VER
#pragma hdrstop
#endif
#include "codegen.h"

#include "gcinfo.h"
#include "emit.h"

#ifndef JIT32_GCENCODER
#include "gcinfoencoder.h"
#endif

#include "patchpointinfo.h"

/*****************************************************************************/

void CodeGenInterface::setFramePointerRequiredEH(bool value)
{
    m_cgFramePointerRequired = value;

#ifndef JIT32_GCENCODER
    if (value)
    {
        // EnumGcRefs will only enumerate slots in aborted frames
        // if they are fully-interruptible.  So if we have a catch
        // or finally that will keep frame-vars alive, we need to
        // force fully-interruptible.
        CLANG_FORMAT_COMMENT_ANCHOR;

#ifdef DEBUG
        if (verbose)
        {
            printf("Method has EH, marking method as fully interruptible\n");
        }
#endif

        m_cgInterruptible = true;
    }
#endif // JIT32_GCENCODER
}

/*****************************************************************************/
CodeGenInterface* getCodeGenerator(Compiler* comp)
{
    return new (comp, CMK_Codegen) CodeGen(comp);
}

// CodeGen constructor
CodeGenInterface::CodeGenInterface(Compiler* theCompiler)
    : gcInfo(theCompiler), regSet(theCompiler, gcInfo), compiler(theCompiler), treeLifeUpdater(nullptr)
{
}

/*****************************************************************************/

CodeGen::CodeGen(Compiler* theCompiler) : CodeGenInterface(theCompiler)
{
#if defined(TARGET_XARCH)
    negBitmaskFlt  = nullptr;
    negBitmaskDbl  = nullptr;
    absBitmaskFlt  = nullptr;
    absBitmaskDbl  = nullptr;
    u8ToDblBitmask = nullptr;
#endif // defined(TARGET_XARCH)

#if defined(FEATURE_PUT_STRUCT_ARG_STK) && !defined(TARGET_X86)
    m_stkArgVarNum = BAD_VAR_NUM;
#endif

#if defined(UNIX_X86_ABI)
    curNestedAlignment = 0;
    maxNestedAlignment = 0;
#endif

    gcInfo.regSet        = &regSet;
    m_cgEmitter          = new (compiler->getAllocator()) emitter();
    m_cgEmitter->codeGen = this;
    m_cgEmitter->gcInfo  = &gcInfo;

#ifdef DEBUG
    setVerbose(compiler->verbose);
#endif // DEBUG

    regSet.tmpInit();

#ifdef LATE_DISASM
    getDisAssembler().disInit(compiler);
#endif

#ifdef DEBUG
    genTempLiveChg        = true;
    genTrnslLocalVarCount = 0;

    // Shouldn't be used before it is set in genFnProlog()
    compiler->compCalleeRegsPushed = UninitializedWord<unsigned>(compiler);

#if defined(TARGET_XARCH)
    // Shouldn't be used before it is set in genFnProlog()
    compiler->compCalleeFPRegsSavedMask = (regMaskTP)-1;
#endif // defined(TARGET_XARCH)
#endif // DEBUG

#ifdef TARGET_AMD64
    // This will be set before final frame layout.
    compiler->compVSQuirkStackPaddingNeeded = 0;
#endif // TARGET_AMD64

    compiler->genCallSite2DebugInfoMap = nullptr;

    /* Assume that we not fully interruptible */

    SetInterruptible(false);
#ifdef TARGET_ARMARCH
    SetHasTailCalls(false);
#endif // TARGET_ARMARCH
#ifdef DEBUG
    genInterruptibleUsed = false;
    genCurDispOffset     = (unsigned)-1;
#endif

#ifdef TARGET_ARM64
    genSaveFpLrWithAllCalleeSavedRegisters = false;
#endif // TARGET_ARM64
}

void CodeGenInterface::genMarkTreeInReg(GenTree* tree, regNumber reg)
{
    tree->SetRegNum(reg);
}

#if defined(TARGET_X86) || defined(TARGET_ARM)

//---------------------------------------------------------------------
// genTotalFrameSize - return the "total" size of the stack frame, including local size
// and callee-saved register size. There are a few things "missing" depending on the
// platform. The function genCallerSPtoInitialSPdelta() includes those things.
//
// For ARM, this doesn't include the prespilled registers.
//
// For x86, this doesn't include the frame pointer if codeGen->isFramePointerUsed() is true.
// It also doesn't include the pushed return address.
//
// Return value:
//    Frame size

int CodeGenInterface::genTotalFrameSize() const
{
    assert(!IsUninitialized(compiler->compCalleeRegsPushed));

    int totalFrameSize = compiler->compCalleeRegsPushed * REGSIZE_BYTES + compiler->compLclFrameSize;

    assert(totalFrameSize >= 0);
    return totalFrameSize;
}

//---------------------------------------------------------------------
// genSPtoFPdelta - return the offset from SP to the frame pointer.
// This number is going to be positive, since SP must be at the lowest
// address.
//
// There must be a frame pointer to call this function!

int CodeGenInterface::genSPtoFPdelta() const
{
    assert(isFramePointerUsed());

    int delta;

    delta = -genCallerSPtoInitialSPdelta() + genCallerSPtoFPdelta();

    assert(delta >= 0);
    return delta;
}

//---------------------------------------------------------------------
// genCallerSPtoFPdelta - return the offset from Caller-SP to the frame pointer.
// This number is going to be negative, since the Caller-SP is at a higher
// address than the frame pointer.
//
// There must be a frame pointer to call this function!

int CodeGenInterface::genCallerSPtoFPdelta() const
{
    assert(isFramePointerUsed());
    int callerSPtoFPdelta = 0;

#if defined(TARGET_ARM)
    // On ARM, we first push the prespill registers, then store LR, then R11 (FP), and point R11 at the saved R11.
    callerSPtoFPdelta -= genCountBits(regSet.rsMaskPreSpillRegs(true)) * REGSIZE_BYTES;
    callerSPtoFPdelta -= 2 * REGSIZE_BYTES;
#elif defined(TARGET_X86)
    // Thanks to ebp chaining, the difference between ebp-based addresses
    // and caller-SP-relative addresses is just the 2 pointers:
    //     return address
    //     pushed ebp
    callerSPtoFPdelta -= 2 * REGSIZE_BYTES;
#else
#error "Unknown TARGET"
#endif // TARGET*

    assert(callerSPtoFPdelta <= 0);
    return callerSPtoFPdelta;
}

//---------------------------------------------------------------------
// genCallerSPtoInitialSPdelta - return the offset from Caller-SP to Initial SP.
//
// This number will be negative.

int CodeGenInterface::genCallerSPtoInitialSPdelta() const
{
    int callerSPtoSPdelta = 0;

#if defined(TARGET_ARM)
    callerSPtoSPdelta -= genCountBits(regSet.rsMaskPreSpillRegs(true)) * REGSIZE_BYTES;
    callerSPtoSPdelta -= genTotalFrameSize();
#elif defined(TARGET_X86)
    callerSPtoSPdelta -= genTotalFrameSize();
    callerSPtoSPdelta -= REGSIZE_BYTES; // caller-pushed return address

    // compCalleeRegsPushed does not account for the frame pointer
    // TODO-Cleanup: shouldn't this be part of genTotalFrameSize?
    if (isFramePointerUsed())
    {
        callerSPtoSPdelta -= REGSIZE_BYTES;
    }
#else
#error "Unknown TARGET"
#endif // TARGET*

    assert(callerSPtoSPdelta <= 0);
    return callerSPtoSPdelta;
}

#endif // defined(TARGET_X86) || defined(TARGET_ARM)

/*****************************************************************************
 * Should we round simple operations (assignments, arithmetic operations, etc.)
 */

// inline
// static
bool CodeGen::genShouldRoundFP()
{
    RoundLevel roundLevel = getRoundFloatLevel();

    switch (roundLevel)
    {
        case ROUND_NEVER:
        case ROUND_CMP_CONST:
        case ROUND_CMP:
            return false;

        default:
            assert(roundLevel == ROUND_ALWAYS);
            return true;
    }
}

/*****************************************************************************
 *
 *  Initialize some global variables.
 */

void CodeGen::genPrepForCompiler()
{
    treeLifeUpdater = new (compiler, CMK_bitset) TreeLifeUpdater<true>(compiler);

    /* Figure out which non-register variables hold pointers */

    VarSetOps::AssignNoCopy(compiler, gcInfo.gcTrkStkPtrLcls, VarSetOps::MakeEmpty(compiler));

    // Also, initialize gcTrkStkPtrLcls to include all tracked variables that do not fully live
    // in a register (i.e. they live on the stack for all or part of their lifetime).
    // Note that lvRegister indicates that a lclVar is in a register for its entire lifetime.

    unsigned   varNum;
    LclVarDsc* varDsc;
    for (varNum = 0, varDsc = compiler->lvaTable; varNum < compiler->lvaCount; varNum++, varDsc++)
    {
        if (varDsc->lvTracked || varDsc->lvIsRegCandidate())
        {
            if (!varDsc->lvRegister && compiler->lvaIsGCTracked(varDsc))
            {
                VarSetOps::AddElemD(compiler, gcInfo.gcTrkStkPtrLcls, varDsc->lvVarIndex);
            }
        }
    }
    VarSetOps::AssignNoCopy(compiler, genLastLiveSet, VarSetOps::MakeEmpty(compiler));
    genLastLiveMask = RBM_NONE;
#ifdef DEBUG
    compiler->fgBBcountAtCodegen = compiler->fgBBcount;
#endif
}

//------------------------------------------------------------------------
// genMarkLabelsForCodegen: Mark labels required for codegen.
//
// Mark all blocks that require a label with BBF_HAS_LABEL. These are either blocks that are:
// 1. the target of jumps (fall-through flow doesn't require a label),
// 2. referenced labels such as for "switch" codegen,
// 3. needed to denote the range of EH regions to the VM.
// 4. needed to denote the range of code for alignment processing.
//
// No labels will be in the IR before now, but future codegen might annotate additional blocks
// with this flag, such as "switch" codegen, or codegen-created blocks from genCreateTempLabel().
// Also, the alignment processing code marks BBJ_COND fall-through labels elsewhere.
//
// To report exception handling information to the VM, we need the size of the exception
// handling regions. To compute that, we need to emit labels for the beginning block of
// an EH region, and the block that immediately follows a region. Go through the EH
// table and mark all these blocks with BBF_HAS_LABEL to make this happen.
//
// This code is closely couple with genReportEH() in the sense that any block
// that this procedure has determined it needs to have a label has to be selected
// using the same logic both here and in genReportEH(), so basically any time there is
// a change in the way we handle EH reporting, we have to keep the logic of these two
// methods 'in sync'.
//
// No blocks should be added or removed after this.
//
void CodeGen::genMarkLabelsForCodegen()
{
    assert(!compiler->fgSafeBasicBlockCreation);

    JITDUMP("Mark labels for codegen\n");

#ifdef DEBUG
    // No label flags should be set before this.
    for (BasicBlock* const block : compiler->Blocks())
    {
        assert((block->bbFlags & BBF_HAS_LABEL) == 0);
    }
#endif // DEBUG

    // The first block is special; it always needs a label. This is to properly set up GC info.
    JITDUMP("  " FMT_BB " : first block\n", compiler->fgFirstBB->bbNum);
    compiler->fgFirstBB->bbFlags |= BBF_HAS_LABEL;

    // The current implementation of switch tables requires the first block to have a label so it
    // can generate offsets to the switch label targets.
    // (This is duplicative with the fact we always set the first block with a label above.)
    // TODO-CQ: remove this when switches have been re-implemented to not use this.
    if (compiler->fgHasSwitch)
    {
        JITDUMP("  " FMT_BB " : function has switch; mark first block\n", compiler->fgFirstBB->bbNum);
        compiler->fgFirstBB->bbFlags |= BBF_HAS_LABEL;
    }

    for (BasicBlock* const block : compiler->Blocks())
    {
        switch (block->bbJumpKind)
        {
            case BBJ_ALWAYS: // This will also handle the BBJ_ALWAYS of a BBJ_CALLFINALLY/BBJ_ALWAYS pair.
            case BBJ_COND:
            case BBJ_EHCATCHRET:
                JITDUMP("  " FMT_BB " : branch target\n", block->bbJumpDest->bbNum);
                block->bbJumpDest->bbFlags |= BBF_HAS_LABEL;
                break;

            case BBJ_SWITCH:
                for (BasicBlock* const bTarget : block->SwitchTargets())
                {
                    JITDUMP("  " FMT_BB " : branch target\n", bTarget->bbNum);
                    bTarget->bbFlags |= BBF_HAS_LABEL;
                }
                break;

            case BBJ_CALLFINALLY:
                // The finally target itself will get marked by walking the EH table, below, and marking
                // all handler begins.
                CLANG_FORMAT_COMMENT_ANCHOR;

#if FEATURE_EH_CALLFINALLY_THUNKS
                {
                    // For callfinally thunks, we need to mark the block following the callfinally/always pair,
                    // as that's needed for identifying the range of the "duplicate finally" region in EH data.
                    BasicBlock* bbToLabel = block->bbNext;
                    if (block->isBBCallAlwaysPair())
                    {
                        bbToLabel = bbToLabel->bbNext; // skip the BBJ_ALWAYS
                    }
                    if (bbToLabel != nullptr)
                    {
                        JITDUMP("  " FMT_BB " : callfinally thunk region end\n", bbToLabel->bbNum);
                        bbToLabel->bbFlags |= BBF_HAS_LABEL;
                    }
                }
#endif // FEATURE_EH_CALLFINALLY_THUNKS

                break;

            case BBJ_EHFINALLYRET:
            case BBJ_EHFILTERRET:
            case BBJ_RETURN:
            case BBJ_THROW:
            case BBJ_NONE:
                break;

            default:
                noway_assert(!"Unexpected bbJumpKind");
                break;
        }
    }

    // Walk all the exceptional code blocks and mark them, since they don't appear in the normal flow graph.
    for (Compiler::AddCodeDsc* add = compiler->fgAddCodeList; add; add = add->acdNext)
    {
        JITDUMP("  " FMT_BB " : throw helper block\n", add->acdDstBlk->bbNum);
        add->acdDstBlk->bbFlags |= BBF_HAS_LABEL;
    }

    for (EHblkDsc* const HBtab : EHClauses(compiler))
    {
        HBtab->ebdTryBeg->bbFlags |= BBF_HAS_LABEL;
        HBtab->ebdHndBeg->bbFlags |= BBF_HAS_LABEL;

        JITDUMP("  " FMT_BB " : try begin\n", HBtab->ebdTryBeg->bbNum);
        JITDUMP("  " FMT_BB " : hnd begin\n", HBtab->ebdHndBeg->bbNum);

        if (HBtab->ebdTryLast->bbNext != nullptr)
        {
            HBtab->ebdTryLast->bbNext->bbFlags |= BBF_HAS_LABEL;
            JITDUMP("  " FMT_BB " : try end\n", HBtab->ebdTryLast->bbNext->bbNum);
        }

        if (HBtab->ebdHndLast->bbNext != nullptr)
        {
            HBtab->ebdHndLast->bbNext->bbFlags |= BBF_HAS_LABEL;
            JITDUMP("  " FMT_BB " : hnd end\n", HBtab->ebdHndLast->bbNext->bbNum);
        }

        if (HBtab->HasFilter())
        {
            HBtab->ebdFilter->bbFlags |= BBF_HAS_LABEL;
            JITDUMP("  " FMT_BB " : filter begin\n", HBtab->ebdFilter->bbNum);
        }
    }

#ifdef DEBUG
    if (compiler->verbose)
    {
        printf("*************** After genMarkLabelsForCodegen()\n");
        compiler->fgDispBasicBlocks();
    }
#endif // DEBUG
}

void CodeGenInterface::genUpdateLife(GenTree* tree)
{
    treeLifeUpdater->UpdateLife(tree);
}

void CodeGenInterface::genUpdateLife(VARSET_VALARG_TP newLife)
{
    compiler->compUpdateLife</*ForCodeGen*/ true>(newLife);
}

// Return the register mask for the given register variable
// inline
regMaskTP CodeGenInterface::genGetRegMask(const LclVarDsc* varDsc)
{
    regMaskTP regMask = RBM_NONE;

    assert(varDsc->lvIsInReg());

    regNumber reg = varDsc->GetRegNum();
    if (genIsValidFloatReg(reg))
    {
        regMask = genRegMaskFloat(reg, varDsc->GetRegisterType());
    }
    else
    {
        regMask = genRegMask(reg);
    }
    return regMask;
}

// Return the register mask for the given lclVar or regVar tree node
// inline
regMaskTP CodeGenInterface::genGetRegMask(GenTree* tree)
{
    assert(tree->gtOper == GT_LCL_VAR);

    regMaskTP        regMask = RBM_NONE;
    const LclVarDsc* varDsc  = compiler->lvaGetDesc(tree->AsLclVarCommon());
    if (varDsc->lvPromoted)
    {
        for (unsigned i = varDsc->lvFieldLclStart; i < varDsc->lvFieldLclStart + varDsc->lvFieldCnt; ++i)
        {
            const LclVarDsc* fieldVarDsc = compiler->lvaGetDesc(i);
            noway_assert(fieldVarDsc->lvIsStructField);
            if (fieldVarDsc->lvIsInReg())
            {
                regMask |= genGetRegMask(fieldVarDsc);
            }
        }
    }
    else if (varDsc->lvIsInReg())
    {
        regMask = genGetRegMask(varDsc);
    }
    return regMask;
}

// The given lclVar is either going live (being born) or dying.
// It might be both going live and dying (that is, it is a dead store) under MinOpts.
// Update regSet.GetMaskVars() accordingly.
// inline
void CodeGenInterface::genUpdateRegLife(const LclVarDsc* varDsc, bool isBorn, bool isDying DEBUGARG(GenTree* tree))
{
    regMaskTP regMask = genGetRegMask(varDsc);

#ifdef DEBUG
    if (compiler->verbose)
    {
        printf("\t\t\t\t\t\t\tV%02u in reg ", compiler->lvaGetLclNum(varDsc));

        varDsc->PrintVarReg();
        printf(" is becoming %s  ", (isDying) ? "dead" : "live");
        Compiler::printTreeID(tree);
        printf("\n");
    }
#endif // DEBUG

    if (isDying)
    {
        // We'd like to be able to assert the following, however if we are walking
        // through a qmark/colon tree, we may encounter multiple last-use nodes.
        // assert((regSet.GetMaskVars() & regMask) == regMask);
        regSet.RemoveMaskVars(regMask);
    }
    else
    {
        // If this is going live, the register must not have a variable in it, except
        // in the case of an exception or "spill at single-def" variable, which may be already treated
        // as live in the register.
        assert(varDsc->IsAlwaysAliveInMemory() || ((regSet.GetMaskVars() & regMask) == 0));
        regSet.AddMaskVars(regMask);
    }
}

//----------------------------------------------------------------------
// compHelperCallKillSet: Gets a register mask that represents the kill set for a helper call.
// Not all JIT Helper calls follow the standard ABI on the target architecture.
//
// TODO-CQ: Currently this list is incomplete (not all helpers calls are
//          enumerated) and not 100% accurate (some killsets are bigger than
//          what they really are).
//          There's some work to be done in several places in the JIT to
//          accurately track the registers that are getting killed by
//          helper calls:
//              a) LSRA needs several changes to accomodate more precise killsets
//                 for every helper call it sees (both explicitly [easy] and
//                 implicitly [hard])
//              b) Currently for AMD64, when we generate code for a helper call
//                 we're independently over-pessimizing the killsets of the call
//                 (independently from LSRA) and this needs changes
//                 both in CodeGenAmd64.cpp and emitx86.cpp.
//
//                 The best solution for this problem would be to try to centralize
//                 the killset information in a single place but then make the
//                 corresponding changes so every code generation phase is in sync
//                 about this.
//
//         The interim solution is to only add known helper calls that don't
//         follow the AMD64 ABI and actually trash registers that are supposed to be non-volatile.
//
// Arguments:
//   helper - The helper being inquired about
//
// Return Value:
//   Mask of register kills -- registers whose values are no longer guaranteed to be the same.
//
regMaskTP Compiler::compHelperCallKillSet(CorInfoHelpFunc helper)
{
    switch (helper)
    {
        case CORINFO_HELP_ASSIGN_BYREF:
#if defined(TARGET_AMD64)
            return RBM_RSI | RBM_RDI | RBM_CALLEE_TRASH_NOGC;
#elif defined(TARGET_ARMARCH)
            return RBM_CALLEE_TRASH_WRITEBARRIER_BYREF;
#elif defined(TARGET_X86)
            return RBM_ESI | RBM_EDI | RBM_ECX;
#else
            NYI("Model kill set for CORINFO_HELP_ASSIGN_BYREF on target arch");
            return RBM_CALLEE_TRASH;
#endif

#if defined(TARGET_ARMARCH)
        case CORINFO_HELP_ASSIGN_REF:
        case CORINFO_HELP_CHECKED_ASSIGN_REF:
            return RBM_CALLEE_TRASH_WRITEBARRIER;
#endif

        case CORINFO_HELP_PROF_FCN_ENTER:
#ifdef RBM_PROFILER_ENTER_TRASH
            return RBM_PROFILER_ENTER_TRASH;
#else
            NYI("Model kill set for CORINFO_HELP_PROF_FCN_ENTER on target arch");
#endif

        case CORINFO_HELP_PROF_FCN_LEAVE:
#ifdef RBM_PROFILER_LEAVE_TRASH
            return RBM_PROFILER_LEAVE_TRASH;
#else
            NYI("Model kill set for CORINFO_HELP_PROF_FCN_LEAVE on target arch");
#endif

        case CORINFO_HELP_PROF_FCN_TAILCALL:
#ifdef RBM_PROFILER_TAILCALL_TRASH
            return RBM_PROFILER_TAILCALL_TRASH;
#else
            NYI("Model kill set for CORINFO_HELP_PROF_FCN_TAILCALL on target arch");
#endif

#ifdef TARGET_X86
        case CORINFO_HELP_ASSIGN_REF_EAX:
        case CORINFO_HELP_ASSIGN_REF_ECX:
        case CORINFO_HELP_ASSIGN_REF_EBX:
        case CORINFO_HELP_ASSIGN_REF_EBP:
        case CORINFO_HELP_ASSIGN_REF_ESI:
        case CORINFO_HELP_ASSIGN_REF_EDI:

        case CORINFO_HELP_CHECKED_ASSIGN_REF_EAX:
        case CORINFO_HELP_CHECKED_ASSIGN_REF_ECX:
        case CORINFO_HELP_CHECKED_ASSIGN_REF_EBX:
        case CORINFO_HELP_CHECKED_ASSIGN_REF_EBP:
        case CORINFO_HELP_CHECKED_ASSIGN_REF_ESI:
        case CORINFO_HELP_CHECKED_ASSIGN_REF_EDI:
            return RBM_EDX;

#ifdef FEATURE_USE_ASM_GC_WRITE_BARRIERS
        case CORINFO_HELP_ASSIGN_REF:
        case CORINFO_HELP_CHECKED_ASSIGN_REF:
            return RBM_EAX | RBM_EDX;
#endif // FEATURE_USE_ASM_GC_WRITE_BARRIERS
#endif

        case CORINFO_HELP_STOP_FOR_GC:
            return RBM_STOP_FOR_GC_TRASH;

        case CORINFO_HELP_INIT_PINVOKE_FRAME:
            return RBM_INIT_PINVOKE_FRAME_TRASH;

        case CORINFO_HELP_VALIDATE_INDIRECT_CALL:
            return RBM_VALIDATE_INDIRECT_CALL_TRASH;

        default:
            return RBM_CALLEE_TRASH;
    }
}

//------------------------------------------------------------------------
// compChangeLife: Compare the given "newLife" with last set of live variables and update
//  codeGen "gcInfo", siScopes, "regSet" with the new variable's homes/liveness.
//
// Arguments:
//    newLife - the new set of variables that are alive.
//
// Assumptions:
//    The set of live variables reflects the result of only emitted code, it should not be considering the becoming
//    live/dead of instructions that has not been emitted yet. This is used to ensure [) "VariableLiveRange"
//    intervals when calling "siStartVariableLiveRange" and "siEndVariableLiveRange".
//
// Notes:
//    If "ForCodeGen" is false, only "compCurLife" set (and no mask) will be setted.
//
template <bool ForCodeGen>
void Compiler::compChangeLife(VARSET_VALARG_TP newLife)
{
#ifdef DEBUG
    if (verbose)
    {
        printf("Change life %s ", VarSetOps::ToString(this, compCurLife));
        dumpConvertedVarSet(this, compCurLife);
        printf(" -> %s ", VarSetOps::ToString(this, newLife));
        dumpConvertedVarSet(this, newLife);
        printf("\n");
    }
#endif // DEBUG

    /* We should only be called when the live set has actually changed */

    noway_assert(!VarSetOps::Equal(this, compCurLife, newLife));

    if (!ForCodeGen)
    {
        VarSetOps::Assign(this, compCurLife, newLife);
        return;
    }

    /* Figure out which variables are becoming live/dead at this point */

    // deadSet = compCurLife - newLife
    VARSET_TP deadSet(VarSetOps::Diff(this, compCurLife, newLife));

    // bornSet = newLife - compCurLife
    VARSET_TP bornSet(VarSetOps::Diff(this, newLife, compCurLife));

    /* Can't simultaneously become live and dead at the same time */

    // (deadSet UNION bornSet) != EMPTY
    noway_assert(!VarSetOps::IsEmptyUnion(this, deadSet, bornSet));
    // (deadSet INTERSECTION bornSet) == EMPTY
    noway_assert(VarSetOps::IsEmptyIntersection(this, deadSet, bornSet));

    VarSetOps::Assign(this, compCurLife, newLife);

    // Handle the dying vars first, then the newly live vars.
    // This is because, in the RyuJIT backend case, they may occupy registers that
    // will be occupied by another var that is newly live.
    VarSetOps::Iter deadIter(this, deadSet);
    unsigned        deadVarIndex = 0;
    while (deadIter.NextElem(&deadVarIndex))
    {
        unsigned   varNum     = lvaTrackedIndexToLclNum(deadVarIndex);
        LclVarDsc* varDsc     = lvaGetDesc(varNum);
        bool       isGCRef    = (varDsc->TypeGet() == TYP_REF);
        bool       isByRef    = (varDsc->TypeGet() == TYP_BYREF);
        bool       isInReg    = varDsc->lvIsInReg();
        bool       isInMemory = !isInReg || varDsc->IsAlwaysAliveInMemory();

        if (isInReg)
        {
            // TODO-Cleanup: Move the code from compUpdateLifeVar to genUpdateRegLife that updates the
            // gc sets
            regMaskTP regMask = varDsc->lvRegMask();
            if (isGCRef)
            {
                codeGen->gcInfo.gcRegGCrefSetCur &= ~regMask;
            }
            else if (isByRef)
            {
                codeGen->gcInfo.gcRegByrefSetCur &= ~regMask;
            }
            codeGen->genUpdateRegLife(varDsc, false /*isBorn*/, true /*isDying*/ DEBUGARG(nullptr));
        }
        // Update the gcVarPtrSetCur if it is in memory.
        if (isInMemory && (isGCRef || isByRef))
        {
            VarSetOps::RemoveElemD(this, codeGen->gcInfo.gcVarPtrSetCur, deadVarIndex);
            JITDUMP("\t\t\t\t\t\t\tV%02u becoming dead\n", varNum);
        }

#ifdef USING_VARIABLE_LIVE_RANGE
        codeGen->getVariableLiveKeeper()->siEndVariableLiveRange(varNum);
#endif // USING_VARIABLE_LIVE_RANGE
    }

    VarSetOps::Iter bornIter(this, bornSet);
    unsigned        bornVarIndex = 0;
    while (bornIter.NextElem(&bornVarIndex))
    {
        unsigned   varNum  = lvaTrackedIndexToLclNum(bornVarIndex);
        LclVarDsc* varDsc  = lvaGetDesc(varNum);
        bool       isGCRef = (varDsc->TypeGet() == TYP_REF);
        bool       isByRef = (varDsc->TypeGet() == TYP_BYREF);

        if (varDsc->lvIsInReg())
        {
            // If this variable is going live in a register, it is no longer live on the stack,
            // unless it is an EH/"spill at single-def" var, which always remains live on the stack.
            if (!varDsc->IsAlwaysAliveInMemory())
            {
#ifdef DEBUG
                if (VarSetOps::IsMember(this, codeGen->gcInfo.gcVarPtrSetCur, bornVarIndex))
                {
                    JITDUMP("\t\t\t\t\t\t\tRemoving V%02u from gcVarPtrSetCur\n", varNum);
                }
#endif // DEBUG
                VarSetOps::RemoveElemD(this, codeGen->gcInfo.gcVarPtrSetCur, bornVarIndex);
            }
            codeGen->genUpdateRegLife(varDsc, true /*isBorn*/, false /*isDying*/ DEBUGARG(nullptr));
            regMaskTP regMask = varDsc->lvRegMask();
            if (isGCRef)
            {
                codeGen->gcInfo.gcRegGCrefSetCur |= regMask;
            }
            else if (isByRef)
            {
                codeGen->gcInfo.gcRegByrefSetCur |= regMask;
            }
        }
        else if (lvaIsGCTracked(varDsc))
        {
            // This isn't in a register, so update the gcVarPtrSetCur to show that it's live on the stack.
            VarSetOps::AddElemD(this, codeGen->gcInfo.gcVarPtrSetCur, bornVarIndex);
            JITDUMP("\t\t\t\t\t\t\tV%02u becoming live\n", varNum);
        }

#ifdef USING_VARIABLE_LIVE_RANGE
        codeGen->getVariableLiveKeeper()->siStartVariableLiveRange(varDsc, varNum);
#endif // USING_VARIABLE_LIVE_RANGE
    }

#ifdef USING_SCOPE_INFO
    codeGen->siUpdate();
#endif // USING_SCOPE_INFO
}

// Need an explicit instantiation.
template void Compiler::compChangeLife<true>(VARSET_VALARG_TP newLife);

/*****************************************************************************
 *
 *  Generate a spill.
 */
void CodeGenInterface::spillReg(var_types type, TempDsc* tmp, regNumber reg)
{
    GetEmitter()->emitIns_S_R(ins_Store(type), emitActualTypeSize(type), reg, tmp->tdTempNum(), 0);
}

/*****************************************************************************
 *
 *  Generate a reload.
 */
void CodeGenInterface::reloadReg(var_types type, TempDsc* tmp, regNumber reg)
{
    GetEmitter()->emitIns_R_S(ins_Load(type), emitActualTypeSize(type), reg, tmp->tdTempNum(), 0);
}

// inline
regNumber CodeGenInterface::genGetThisArgReg(GenTreeCall* call) const
{
    return REG_ARG_0;
}

//----------------------------------------------------------------------
// getSpillTempDsc: get the TempDsc corresponding to a spilled tree.
//
// Arguments:
//   tree  -  spilled GenTree node
//
// Return Value:
//   TempDsc corresponding to tree
TempDsc* CodeGenInterface::getSpillTempDsc(GenTree* tree)
{
    // tree must be in spilled state.
    assert((tree->gtFlags & GTF_SPILLED) != 0);

    // Get the tree's SpillDsc.
    RegSet::SpillDsc* prevDsc;
    RegSet::SpillDsc* spillDsc = regSet.rsGetSpillInfo(tree, tree->GetRegNum(), &prevDsc);
    assert(spillDsc != nullptr);

    // Get the temp desc.
    TempDsc* temp = regSet.rsGetSpillTempWord(tree->GetRegNum(), spillDsc, prevDsc);
    return temp;
}

/*****************************************************************************
 *
 *  The following can be used to create basic blocks that serve as labels for
 *  the emitter. Use with caution - these are not real basic blocks!
 *
 */

// inline
BasicBlock* CodeGen::genCreateTempLabel()
{
#ifdef DEBUG
    // These blocks don't affect FP
    compiler->fgSafeBasicBlockCreation = true;
#endif

    BasicBlock* block = compiler->bbNewBasicBlock(BBJ_NONE);

#ifdef DEBUG
    compiler->fgSafeBasicBlockCreation = false;
#endif

    JITDUMP("Mark " FMT_BB " as label: codegen temp block\n", block->bbNum);
    block->bbFlags |= BBF_HAS_LABEL;

    // Use coldness of current block, as this label will
    // be contained in it.
    block->bbFlags |= (compiler->compCurBB->bbFlags & BBF_COLD);

#ifdef DEBUG
#ifdef UNIX_X86_ABI
    block->bbTgtStkDepth = (genStackLevel - curNestedAlignment) / sizeof(int);
#else
    block->bbTgtStkDepth = genStackLevel / sizeof(int);
#endif
#endif
    return block;
}

void CodeGen::genLogLabel(BasicBlock* bb)
{
#ifdef DEBUG
    if (compiler->opts.dspCode)
    {
        printf("\n      L_M%03u_" FMT_BB ":\n", compiler->compMethodID, bb->bbNum);
    }
#endif
}

// genDefineTempLabel: Define a label based on the current GC info tracked by
// the code generator.
//
// Arguments:
//     label - A label represented as a basic block. These are created with
//     genCreateTempLabel and are not normal basic blocks.
//
// Notes:
//     The label will be defined with the current GC info tracked by the code
//     generator. When the emitter sees this label it will thus remove any temporary
//     GC refs it is tracking in registers. For example, a call might produce a ref
//     in RAX which the emitter would track but which would not be tracked in
//     codegen's GC info since codegen would immediately copy it from RAX into its
//     home.
//
void CodeGen::genDefineTempLabel(BasicBlock* label)
{
    genLogLabel(label);
    label->bbEmitCookie = GetEmitter()->emitAddLabel(gcInfo.gcVarPtrSetCur, gcInfo.gcRegGCrefSetCur,
                                                     gcInfo.gcRegByrefSetCur, false DEBUG_ARG(label));
}

// genDefineInlineTempLabel: Define an inline label that does not affect the GC
// info.
//
// Arguments:
//     label - A label represented as a basic block. These are created with
//     genCreateTempLabel and are not normal basic blocks.
//
// Notes:
//     The emitter will continue to track GC info as if there was no label.
//
void CodeGen::genDefineInlineTempLabel(BasicBlock* label)
{
    genLogLabel(label);
    label->bbEmitCookie = GetEmitter()->emitAddInlineLabel();
}

//------------------------------------------------------------------------
// genAdjustStackLevel: Adjust the stack level, if required, for a throw helper block
//
// Arguments:
//    block - The BasicBlock for which we are about to generate code.
//
// Assumptions:
//    Must be called just prior to generating code for 'block'.
//
// Notes:
//    This only makes an adjustment if !FEATURE_FIXED_OUT_ARGS, if there is no frame pointer,
//    and if 'block' is a throw helper block with a non-zero stack level.

void CodeGen::genAdjustStackLevel(BasicBlock* block)
{
#if !FEATURE_FIXED_OUT_ARGS
    // Check for inserted throw blocks and adjust genStackLevel.
    CLANG_FORMAT_COMMENT_ANCHOR;

#if defined(UNIX_X86_ABI)
    if (isFramePointerUsed() && compiler->fgIsThrowHlpBlk(block))
    {
        // x86/Linux requires stack frames to be 16-byte aligned, but SP may be unaligned
        // at this point if a jump to this block is made in the middle of pushing arugments.
        //
        // Here we restore SP to prevent potential stack alignment issues.
        GetEmitter()->emitIns_R_AR(INS_lea, EA_PTRSIZE, REG_SPBASE, REG_FPBASE, -genSPtoFPdelta());
    }
#endif

    if (!isFramePointerUsed() && compiler->fgIsThrowHlpBlk(block))
    {
        noway_assert(block->bbFlags & BBF_HAS_LABEL);

        SetStackLevel(compiler->fgThrowHlpBlkStkLevel(block) * sizeof(int));

        if (genStackLevel != 0)
        {
#ifdef TARGET_X86
            GetEmitter()->emitMarkStackLvl(genStackLevel);
            inst_RV_IV(INS_add, REG_SPBASE, genStackLevel, EA_PTRSIZE);
            SetStackLevel(0);
#else  // TARGET_X86
            NYI("Need emitMarkStackLvl()");
#endif // TARGET_X86
        }
    }
#endif // !FEATURE_FIXED_OUT_ARGS
}

/*****************************************************************************
 *
 *  Take an address expression and try to find the best set of components to
 *  form an address mode; returns non-zero if this is successful.
 *
 *  TODO-Cleanup: The RyuJIT backend never uses this to actually generate code.
 *  Refactor this code so that the underlying analysis can be used in
 *  the RyuJIT Backend to do lowering, instead of having to call this method with the
 *  option to not generate the code.
 *
 *  'fold' specifies if it is OK to fold the array index which hangs off
 *  a GT_NOP node.
 *
 *  If successful, the parameters will be set to the following values:
 *
 *      *rv1Ptr     ...     base operand
 *      *rv2Ptr     ...     optional operand
 *      *revPtr     ...     true if rv2 is before rv1 in the evaluation order
 *      *mulPtr     ...     optional multiplier (2/4/8) for rv2
 *                          Note that for [reg1 + reg2] and [reg1 + reg2 + icon], *mulPtr == 0.
 *      *cnsPtr     ...     integer constant [optional]
 *
 *  IMPORTANT NOTE: This routine doesn't generate any code, it merely
 *                  identifies the components that might be used to
 *                  form an address mode later on.
 */

bool CodeGen::genCreateAddrMode(
    GenTree* addr, bool fold, bool* revPtr, GenTree** rv1Ptr, GenTree** rv2Ptr, unsigned* mulPtr, ssize_t* cnsPtr)
{
    /*
        The following indirections are valid address modes on x86/x64:

            [                  icon]      * not handled here
            [reg                   ]
            [reg             + icon]
            [reg1 +     reg2       ]
            [reg1 +     reg2 + icon]
            [reg1 + 2 * reg2       ]
            [reg1 + 4 * reg2       ]
            [reg1 + 8 * reg2       ]
            [       2 * reg2 + icon]
            [       4 * reg2 + icon]
            [       8 * reg2 + icon]
            [reg1 + 2 * reg2 + icon]
            [reg1 + 4 * reg2 + icon]
            [reg1 + 8 * reg2 + icon]

        The following indirections are valid address modes on arm64:

            [reg]
            [reg  + icon]
            [reg1 + reg2]
            [reg1 + reg2 * natural-scale]

     */

    /* All indirect address modes require the address to be an addition */

    if (addr->gtOper != GT_ADD)
    {
        return false;
    }

    // Can't use indirect addressing mode as we need to check for overflow.
    // Also, can't use 'lea' as it doesn't set the flags.

    if (addr->gtOverflow())
    {
        return false;
    }

    GenTree* rv1 = nullptr;
    GenTree* rv2 = nullptr;

    GenTree* op1;
    GenTree* op2;

    ssize_t  cns;
    unsigned mul;

    GenTree* tmp;

    /* What order are the sub-operands to be evaluated */

    if (addr->gtFlags & GTF_REVERSE_OPS)
    {
        op1 = addr->AsOp()->gtOp2;
        op2 = addr->AsOp()->gtOp1;
    }
    else
    {
        op1 = addr->AsOp()->gtOp1;
        op2 = addr->AsOp()->gtOp2;
    }

    bool rev = false; // Is op2 first in the evaluation order?

    /*
        A complex address mode can combine the following operands:

            op1     ...     base address
            op2     ...     optional scaled index
            mul     ...     optional multiplier (2/4/8) for op2
            cns     ...     optional displacement

        Here we try to find such a set of operands and arrange for these
        to sit in registers.
     */

    cns = 0;
    mul = 0;

AGAIN:
    /* We come back to 'AGAIN' if we have an add of a constant, and we are folding that
       constant, or we have gone through a GT_NOP or GT_COMMA node. We never come back
       here if we find a scaled index.
    */
    CLANG_FORMAT_COMMENT_ANCHOR;

    assert(mul == 0);

    /* Special case: keep constants as 'op2', but don't do this for constant handles
       because they don't fit I32 that we're going to check for below anyway. */

    if (op1->IsCnsIntOrI() && !op1->IsIconHandle())
    {
        // Presumably op2 is assumed to not be a constant (shouldn't happen if we've done constant folding)?
        tmp = op1;
        op1 = op2;
        op2 = tmp;
    }

    /* Check for an addition of a constant */

    if (op2->IsIntCnsFitsInI32() && (op2->gtType != TYP_REF) && FitsIn<INT32>(cns + op2->AsIntConCommon()->IconValue()))
    {
        // We should not be building address modes out of non-foldable constants
        assert(op2->AsIntConCommon()->ImmedValCanBeFolded(compiler, addr->OperGet()));

        /* We're adding a constant */

        cns += op2->AsIntConCommon()->IconValue();

#if defined(TARGET_ARMARCH)
        if (cns == 0)
#endif
        {
            /* Inspect the operand the constant is being added to */

            switch (op1->gtOper)
            {
                case GT_ADD:

                    if (op1->gtOverflow())
                    {
                        break;
                    }

                    op2 = op1->AsOp()->gtOp2;
                    op1 = op1->AsOp()->gtOp1;

                    goto AGAIN;

#if !defined(TARGET_ARMARCH)
                // TODO-ARM64-CQ, TODO-ARM-CQ: For now we don't try to create a scaled index.
                case GT_MUL:
                    if (op1->gtOverflow())
                    {
                        return false; // Need overflow check
                    }

                    FALLTHROUGH;

                case GT_LSH:

                    mul = op1->GetScaledIndex();
                    if (mul)
                    {
                        /* We can use "[mul*rv2 + icon]" */

                        rv1 = nullptr;
                        rv2 = op1->AsOp()->gtOp1;

                        goto FOUND_AM;
                    }
                    break;
#endif // !defined(TARGET_ARMARCH)

                default:
                    break;
            }
        }

        /* The best we can do is "[rv1 + icon]" */

        rv1 = op1;
        rv2 = nullptr;

        goto FOUND_AM;
    }

    // op2 is not a constant. So keep on trying.

    /* Neither op1 nor op2 are sitting in a register right now */

    switch (op1->gtOper)
    {
#if !defined(TARGET_ARMARCH)
        // TODO-ARM64-CQ, TODO-ARM-CQ: For now we don't try to create a scaled index.
        case GT_ADD:

            if (op1->gtOverflow())
            {
                break;
            }

            if (op1->AsOp()->gtOp2->IsIntCnsFitsInI32() &&
                FitsIn<INT32>(cns + op1->AsOp()->gtOp2->AsIntCon()->gtIconVal))
            {
                cns += op1->AsOp()->gtOp2->AsIntCon()->gtIconVal;
                op1 = op1->AsOp()->gtOp1;

                goto AGAIN;
            }

            break;

        case GT_MUL:

            if (op1->gtOverflow())
            {
                break;
            }

            FALLTHROUGH;

        case GT_LSH:

            mul = op1->GetScaledIndex();
            if (mul)
            {
                /* 'op1' is a scaled value */

                rv1 = op2;
                rv2 = op1->AsOp()->gtOp1;

                int argScale;
                while ((rv2->gtOper == GT_MUL || rv2->gtOper == GT_LSH) && (argScale = rv2->GetScaledIndex()) != 0)
                {
                    if (jitIsScaleIndexMul(argScale * mul))
                    {
                        mul = mul * argScale;
                        rv2 = rv2->AsOp()->gtOp1;
                    }
                    else
                    {
                        break;
                    }
                }

                noway_assert(rev == false);
                rev = true;

                goto FOUND_AM;
            }
            break;
#endif // !TARGET_ARMARCH

        case GT_NOP:

            op1 = op1->AsOp()->gtOp1;
            goto AGAIN;

        case GT_COMMA:

            op1 = op1->AsOp()->gtOp2;
            goto AGAIN;

        default:
            break;
    }

    noway_assert(op2);
    switch (op2->gtOper)
    {
#if !defined(TARGET_ARMARCH)
        // TODO-ARM64-CQ, TODO-ARM-CQ: For now we only handle MUL and LSH because
        // arm doesn't support both scale and offset at the same. Offset is handled
        // at the emitter as a peephole optimization.
        case GT_ADD:

            if (op2->gtOverflow())
            {
                break;
            }

            if (op2->AsOp()->gtOp2->IsIntCnsFitsInI32() &&
                FitsIn<INT32>(cns + op2->AsOp()->gtOp2->AsIntCon()->gtIconVal))
            {
                cns += op2->AsOp()->gtOp2->AsIntCon()->gtIconVal;
                op2 = op2->AsOp()->gtOp1;

                goto AGAIN;
            }

            break;

        case GT_MUL:

            if (op2->gtOverflow())
            {
                break;
            }

            FALLTHROUGH;

        case GT_LSH:

            mul = op2->GetScaledIndex();
            if (mul)
            {
                // 'op2' is a scaled value...is it's argument also scaled?
                int argScale;
                rv2 = op2->AsOp()->gtOp1;
                while ((rv2->gtOper == GT_MUL || rv2->gtOper == GT_LSH) && (argScale = rv2->GetScaledIndex()) != 0)
                {
                    if (jitIsScaleIndexMul(argScale * mul))
                    {
                        mul = mul * argScale;
                        rv2 = rv2->AsOp()->gtOp1;
                    }
                    else
                    {
                        break;
                    }
                }

                rv1 = op1;

                goto FOUND_AM;
            }
            break;
#endif // TARGET_ARMARCH

        case GT_NOP:

            op2 = op2->AsOp()->gtOp1;
            goto AGAIN;

        case GT_COMMA:

            op2 = op2->AsOp()->gtOp2;
            goto AGAIN;

        default:
            break;
    }

    /* The best we can do "[rv1 + rv2]" or "[rv1 + rv2 + cns]" */

    rv1 = op1;
    rv2 = op2;
#ifdef TARGET_ARM64
    assert(cns == 0);
#endif

FOUND_AM:

    if (rv2)
    {
        /* Make sure a GC address doesn't end up in 'rv2' */

        if (varTypeIsGC(rv2->TypeGet()))
        {
            noway_assert(rv1 && !varTypeIsGC(rv1->TypeGet()));

            tmp = rv1;
            rv1 = rv2;
            rv2 = tmp;

            rev = !rev;
        }

        /* Special case: constant array index (that is range-checked) */

        if (fold)
        {
            ssize_t  tmpMul;
            GenTree* index;

            if ((rv2->gtOper == GT_MUL || rv2->gtOper == GT_LSH) && (rv2->AsOp()->gtOp2->IsCnsIntOrI()))
            {
                /* For valuetype arrays where we can't use the scaled address
                   mode, rv2 will point to the scaled index. So we have to do
                   more work */

                tmpMul = compiler->optGetArrayRefScaleAndIndex(rv2, &index DEBUGARG(false));
                if (mul)
                {
                    tmpMul *= mul;
                }
            }
            else
            {
                /* May be a simple array. rv2 will points to the actual index */

                index  = rv2;
                tmpMul = mul;
            }

            /* Get hold of the array index and see if it's a constant */
            if (index->IsIntCnsFitsInI32())
            {
                /* Get hold of the index value */
                ssize_t ixv = index->AsIntConCommon()->IconValue();

                /* Scale the index if necessary */
                if (tmpMul)
                {
                    ixv *= tmpMul;
                }

                if (FitsIn<INT32>(cns + ixv))
                {
                    /* Add the scaled index to the offset value */

                    cns += ixv;

                    /* There is no scaled operand any more */
                    mul = 0;
                    rv2 = nullptr;
                }
            }
        }
    }

    // We shouldn't have [rv2*1 + cns] - this is equivalent to [rv1 + cns]
    noway_assert(rv1 || mul != 1);

    noway_assert(FitsIn<INT32>(cns));

    if (rv1 == nullptr && rv2 == nullptr)
    {
        return false;
    }

    /* Success - return the various components to the caller */

    *revPtr = rev;
    *rv1Ptr = rv1;
    *rv2Ptr = rv2;
    *mulPtr = mul;
    *cnsPtr = cns;

    return true;
}

/*****************************************************************************
 *
 *  Generate an exit sequence for a return from a method (note: when compiling
 *  for speed there might be multiple exit points).
 */

void CodeGen::genExitCode(BasicBlock* block)
{
    /* Just wrote the first instruction of the epilog - inform debugger
       Note that this may result in a duplicate IPmapping entry, and
       that this is ok  */

    // For non-optimized debuggable code, there is only one epilog.
    genIPmappingAdd(IPmappingDscKind::Epilog, DebugInfo(), true);

    bool jmpEpilog = ((block->bbFlags & BBF_HAS_JMP) != 0);
    if (compiler->getNeedsGSSecurityCookie())
    {
        genEmitGSCookieCheck(jmpEpilog);

        if (jmpEpilog)
        {
            // Dev10 642944 -
            // The GS cookie check created a temp label that has no live
            // incoming GC registers, we need to fix that

            unsigned   varNum;
            LclVarDsc* varDsc;

            /* Figure out which register parameters hold pointers */

            for (varNum = 0, varDsc = compiler->lvaTable; varNum < compiler->lvaCount && varDsc->lvIsRegArg;
                 varNum++, varDsc++)
            {
                noway_assert(varDsc->lvIsParam);

                gcInfo.gcMarkRegPtrVal(varDsc->GetArgReg(), varDsc->TypeGet());
            }

            GetEmitter()->emitThisGCrefRegs = GetEmitter()->emitInitGCrefRegs = gcInfo.gcRegGCrefSetCur;
            GetEmitter()->emitThisByrefRegs = GetEmitter()->emitInitByrefRegs = gcInfo.gcRegByrefSetCur;
        }
    }

    genReserveEpilog(block);
}

//------------------------------------------------------------------------
// genJumpToThrowHlpBlk: Generate code for an out-of-line exception.
//
// Notes:
//   For code that uses throw helper blocks, we share the helper blocks created by fgAddCodeRef().
//   Otherwise, we generate the 'throw' inline.
//
// Arguments:
//   jumpKind - jump kind to generate;
//   codeKind - the special throw-helper kind;
//   failBlk  - optional fail target block, if it is already known;
//
void CodeGen::genJumpToThrowHlpBlk(emitJumpKind jumpKind, SpecialCodeKind codeKind, BasicBlock* failBlk)
{
    bool useThrowHlpBlk = compiler->fgUseThrowHelperBlocks();
#if defined(UNIX_X86_ABI) && defined(FEATURE_EH_FUNCLETS)
    // Inline exception-throwing code in funclet to make it possible to unwind funclet frames.
    useThrowHlpBlk = useThrowHlpBlk && (compiler->funCurrentFunc()->funKind == FUNC_ROOT);
#endif // UNIX_X86_ABI && FEATURE_EH_FUNCLETS

    if (useThrowHlpBlk)
    {
        // For code with throw helper blocks, find and use the helper block for
        // raising the exception. The block may be shared by other trees too.

        BasicBlock* excpRaisingBlock;

        if (failBlk != nullptr)
        {
            // We already know which block to jump to. Use that.
            excpRaisingBlock = failBlk;

#ifdef DEBUG
            Compiler::AddCodeDsc* add =
                compiler->fgFindExcptnTarget(codeKind, compiler->bbThrowIndex(compiler->compCurBB));
            assert(excpRaisingBlock == add->acdDstBlk);
#if !FEATURE_FIXED_OUT_ARGS
            assert(add->acdStkLvlInit || isFramePointerUsed());
#endif // !FEATURE_FIXED_OUT_ARGS
#endif // DEBUG
        }
        else
        {
            // Find the helper-block which raises the exception.
            Compiler::AddCodeDsc* add =
                compiler->fgFindExcptnTarget(codeKind, compiler->bbThrowIndex(compiler->compCurBB));
            PREFIX_ASSUME_MSG((add != nullptr), ("ERROR: failed to find exception throw block"));
            excpRaisingBlock = add->acdDstBlk;
#if !FEATURE_FIXED_OUT_ARGS
            assert(add->acdStkLvlInit || isFramePointerUsed());
#endif // !FEATURE_FIXED_OUT_ARGS
        }

        noway_assert(excpRaisingBlock != nullptr);

        // Jump to the exception-throwing block on error.
        inst_JMP(jumpKind, excpRaisingBlock);
    }
    else
    {
        // The code to throw the exception will be generated inline, and
        //  we will jump around it in the normal non-exception case.

        BasicBlock*  tgtBlk          = nullptr;
        emitJumpKind reverseJumpKind = emitter::emitReverseJumpKind(jumpKind);
        if (reverseJumpKind != jumpKind)
        {
            tgtBlk = genCreateTempLabel();
            inst_JMP(reverseJumpKind, tgtBlk);
        }

        genEmitHelperCall(compiler->acdHelper(codeKind), 0, EA_UNKNOWN);

        // Define the spot for the normal non-exception case to jump to.
        if (tgtBlk != nullptr)
        {
            assert(reverseJumpKind != jumpKind);
            genDefineTempLabel(tgtBlk);
        }
    }
}

/*****************************************************************************
 *
 * The last operation done was generating code for "tree" and that would
 * have set the flags. Check if the operation caused an overflow.
 */

// inline
void CodeGen::genCheckOverflow(GenTree* tree)
{
    // Overflow-check should be asked for this tree
    noway_assert(tree->gtOverflow());

    const var_types type = tree->TypeGet();

    // Overflow checks can only occur for the non-small types: (i.e. TYP_INT,TYP_LONG)
    noway_assert(!varTypeIsSmall(type));

    emitJumpKind jumpKind;

#ifdef TARGET_ARM64
    if (tree->OperGet() == GT_MUL)
    {
        jumpKind = EJ_ne;
    }
    else
#endif
    {
        bool isUnsignedOverflow = ((tree->gtFlags & GTF_UNSIGNED) != 0);

#if defined(TARGET_XARCH)

        jumpKind = isUnsignedOverflow ? EJ_jb : EJ_jo;

#elif defined(TARGET_ARMARCH)

        jumpKind = isUnsignedOverflow ? EJ_lo : EJ_vs;

        if (jumpKind == EJ_lo)
        {
            if (tree->OperGet() != GT_SUB)
            {
                jumpKind = EJ_hs;
            }
        }

#endif // defined(TARGET_ARMARCH)
    }

    // Jump to the block which will throw the expection

    genJumpToThrowHlpBlk(jumpKind, SCK_OVERFLOW);
}

#if defined(FEATURE_EH_FUNCLETS)

/*****************************************************************************
 *
 *  Update the current funclet as needed by calling genUpdateCurrentFunclet().
 *  For non-BBF_FUNCLET_BEG blocks, it asserts that the current funclet
 *  is up-to-date.
 *
 */

void CodeGen::genUpdateCurrentFunclet(BasicBlock* block)
{
    if (block->bbFlags & BBF_FUNCLET_BEG)
    {
        compiler->funSetCurrentFunc(compiler->funGetFuncIdx(block));
        if (compiler->funCurrentFunc()->funKind == FUNC_FILTER)
        {
            assert(compiler->ehGetDsc(compiler->funCurrentFunc()->funEHIndex)->ebdFilter == block);
        }
        else
        {
            // We shouldn't see FUNC_ROOT
            assert(compiler->funCurrentFunc()->funKind == FUNC_HANDLER);
            assert(compiler->ehGetDsc(compiler->funCurrentFunc()->funEHIndex)->ebdHndBeg == block);
        }
    }
    else
    {
        assert(compiler->compCurrFuncIdx <= compiler->compFuncInfoCount);
        if (compiler->funCurrentFunc()->funKind == FUNC_FILTER)
        {
            assert(compiler->ehGetDsc(compiler->funCurrentFunc()->funEHIndex)->InFilterRegionBBRange(block));
        }
        else if (compiler->funCurrentFunc()->funKind == FUNC_ROOT)
        {
            assert(!block->hasHndIndex());
        }
        else
        {
            assert(compiler->funCurrentFunc()->funKind == FUNC_HANDLER);
            assert(compiler->ehGetDsc(compiler->funCurrentFunc()->funEHIndex)->InHndRegionBBRange(block));
        }
    }
}

#endif // FEATURE_EH_FUNCLETS

//----------------------------------------------------------------------
// genGenerateCode: Generate code for the function.
//
// Arguments:
//     codePtr [OUT] - address of generated code
//     nativeSizeOfCode [OUT] - length of generated code in bytes
//
void CodeGen::genGenerateCode(void** codePtr, uint32_t* nativeSizeOfCode)
{

#ifdef DEBUG
    if (verbose)
    {
        printf("*************** In genGenerateCode()\n");
        compiler->fgDispBasicBlocks(compiler->verboseTrees);
    }
#endif

    this->codePtr          = codePtr;
    this->nativeSizeOfCode = nativeSizeOfCode;

    DoPhase(this, PHASE_GENERATE_CODE, &CodeGen::genGenerateMachineCode);
    DoPhase(this, PHASE_EMIT_CODE, &CodeGen::genEmitMachineCode);
    DoPhase(this, PHASE_EMIT_GCEH, &CodeGen::genEmitUnwindDebugGCandEH);
}

//----------------------------------------------------------------------
// genGenerateMachineCode -- determine which machine instructions to emit
//
void CodeGen::genGenerateMachineCode()
{
#ifdef DEBUG
    genInterruptibleUsed = true;

    compiler->fgDebugCheckBBlist();
#endif // DEBUG

    /* This is the real thing */

    genPrepForCompiler();

    /* Prepare the emitter */
    GetEmitter()->Init();
#ifdef DEBUG
    VarSetOps::AssignNoCopy(compiler, genTempOldLife, VarSetOps::MakeEmpty(compiler));
#endif

#ifdef DEBUG
    if (compiler->opts.disAsmSpilled && regSet.rsNeededSpillReg)
    {
        compiler->opts.disAsm = true;
    }

    if (compiler->opts.disAsm)
    {
        printf("; Assembly listing for method %s\n", compiler->info.compFullName);

        printf("; Emitting ");

        if (compiler->compCodeOpt() == Compiler::SMALL_CODE)
        {
            printf("SMALL_CODE");
        }
        else if (compiler->compCodeOpt() == Compiler::FAST_CODE)
        {
            printf("FAST_CODE");
        }
        else
        {
            printf("BLENDED_CODE");
        }

        printf(" for ");

        if (compiler->info.genCPU == CPU_X86)
        {
            printf("generic X86 CPU");
        }
        else if (compiler->info.genCPU == CPU_X86_PENTIUM_4)
        {
            printf("Pentium 4");
        }
        else if (compiler->info.genCPU == CPU_X64)
        {
            if (compiler->canUseVexEncoding())
            {
                printf("X64 CPU with AVX");
            }
            else
            {
                printf("X64 CPU with SSE2");
            }
        }
        else if (compiler->info.genCPU == CPU_ARM)
        {
            printf("generic ARM CPU");
        }
        else if (compiler->info.genCPU == CPU_ARM64)
        {
            printf("generic ARM64 CPU");
        }
        else
        {
            printf("unknown architecture");
        }

        if (TargetOS::IsWindows)
        {
            printf(" - Windows");
        }
        else if (TargetOS::IsMacOS)
        {
            printf(" - MacOS");
        }
        else if (TargetOS::IsUnix)
        {
            printf(" - Unix");
        }

        printf("\n");

        if (compiler->opts.jitFlags->IsSet(JitFlags::JIT_FLAG_TIER0))
        {
            printf("; Tier-0 compilation\n");
        }
        else if (compiler->opts.jitFlags->IsSet(JitFlags::JIT_FLAG_TIER1))
        {
            printf("; Tier-1 compilation\n");
        }
        else if (compiler->opts.jitFlags->IsSet(JitFlags::JIT_FLAG_READYTORUN))
        {
            printf("; ReadyToRun compilation\n");
        }

        if (compiler->opts.IsOSR())
        {
            printf("; OSR variant for entry point 0x%x\n", compiler->info.compILEntry);
        }

        if ((compiler->opts.compFlags & CLFLG_MAXOPT) == CLFLG_MAXOPT)
        {
            printf("; optimized code\n");
        }
        else if (compiler->opts.compDbgCode)
        {
            printf("; debuggable code\n");
        }
        else if (compiler->opts.MinOpts())
        {
            printf("; MinOpts code\n");
        }
        else
        {
            printf("; unknown optimization flags\n");
        }

        if (compiler->opts.jitFlags->IsSet(JitFlags::JIT_FLAG_BBINSTR))
        {
            printf("; instrumented for collecting profile data\n");
        }
        else if (compiler->opts.jitFlags->IsSet(JitFlags::JIT_FLAG_BBOPT) && compiler->fgHaveProfileData())
        {
            printf("; optimized using profile data\n");
        }

#if DOUBLE_ALIGN
        if (compiler->genDoubleAlign())
            printf("; double-aligned frame\n");
        else
#endif
            printf("; %s based frame\n", isFramePointerUsed() ? STR_FPBASE : STR_SPBASE);

        if (GetInterruptible())
        {
            printf("; fully interruptible\n");
        }
        else
        {
            printf("; partially interruptible\n");
        }

        if (compiler->fgHaveProfileData())
        {
            printf("; with PGO: edge weights are %s, and fgCalledCount is " FMT_WT "\n",
                   compiler->fgHaveValidEdgeWeights ? "valid" : "invalid", compiler->fgCalledCount);
        }

        if (compiler->fgPgoFailReason != nullptr)
        {
            printf("; %s\n", compiler->fgPgoFailReason);
        }

        if ((compiler->fgPgoInlineePgo + compiler->fgPgoInlineeNoPgo + compiler->fgPgoInlineeNoPgoSingleBlock) > 0)
        {
            printf("; %u inlinees with PGO data; %u single block inlinees; %u inlinees without PGO data\n",
                   compiler->fgPgoInlineePgo, compiler->fgPgoInlineeNoPgoSingleBlock, compiler->fgPgoInlineeNoPgo);
        }

        if (compiler->opts.IsCFGEnabled())
        {
            printf("; control-flow guard enabled\n");
        }

        if (compiler->opts.jitFlags->IsSet(JitFlags::JIT_FLAG_ALT_JIT))
        {
            printf("; invoked as altjit\n");
        }
    }
#endif // DEBUG

    // We compute the final frame layout before code generation. This is because LSRA
    // has already computed exactly the maximum concurrent number of spill temps of each type that are
    // required during code generation. So, there is nothing left to estimate: we can be precise in the frame
    // layout. This helps us generate smaller code, and allocate, after code generation, a smaller amount of
    // memory from the VM.

    genFinalizeFrame();

    unsigned maxTmpSize = regSet.tmpGetTotalSize(); // This is precise after LSRA has pre-allocated the temps.

    GetEmitter()->emitBegFN(isFramePointerUsed()
#if defined(DEBUG)
                                ,
                            (compiler->compCodeOpt() != Compiler::SMALL_CODE) &&
                                !compiler->opts.jitFlags->IsSet(JitFlags::JIT_FLAG_PREJIT)
#endif
                                ,
                            maxTmpSize);

    /* Now generate code for the function */
    genCodeForBBlist();

#ifdef DEBUG
    // After code generation, dump the frame layout again. It should be the same as before code generation, if code
    // generation hasn't touched it (it shouldn't!).
    if (verbose)
    {
        compiler->lvaTableDump();
    }
#endif // DEBUG

    /* We can now generate the function prolog and epilog */

    genGeneratePrologsAndEpilogs();

    /* Bind jump distances */

    GetEmitter()->emitJumpDistBind();

#if FEATURE_LOOP_ALIGN
    /* Perform alignment adjustments */

    GetEmitter()->emitLoopAlignAdjustments();
#endif

    /* The code is now complete and final; it should not change after this. */
}

//----------------------------------------------------------------------
// genEmitMachineCode -- emit the actual machine instruction code
//
void CodeGen::genEmitMachineCode()
{
    /* Compute the size of the code sections that we are going to ask the VM
       to allocate. Note that this might not be precisely the size of the
       code we emit, though it's fatal if we emit more code than the size we
       compute here.
       (Note: an example of a case where we emit less code would be useful.)
    */

    GetEmitter()->emitComputeCodeSizes();

#ifdef DEBUG
    unsigned instrCount;

    // Code to test or stress our ability to run a fallback compile.
    // We trigger the fallback here, before asking the VM for any memory,
    // because if not, we will leak mem, as the current codebase can't free
    // the mem after the emitter asks the VM for it. As this is only a stress
    // mode, we only want the functionality, and don't care about the relative
    // ugliness of having the failure here.
    if (!compiler->jitFallbackCompile)
    {
        // Use COMPlus_JitNoForceFallback=1 to prevent NOWAY assert testing from happening,
        // especially that caused by enabling JIT stress.
        if (!JitConfig.JitNoForceFallback())
        {
            if (JitConfig.JitForceFallback() || compiler->compStressCompile(Compiler::STRESS_GENERIC_VARN, 5))
            {
                JITDUMP("\n\n*** forcing no-way fallback -- current jit request will be abandoned ***\n\n");
                NO_WAY_NOASSERT("Stress failure");
            }
        }
    }

#endif // DEBUG

    /* We've finished collecting all the unwind information for the function. Now reserve
       space for it from the VM.
    */

    compiler->unwindReserve();

    bool trackedStackPtrsContig; // are tracked stk-ptrs contiguous ?

#if defined(TARGET_AMD64) || defined(TARGET_ARM64)
    trackedStackPtrsContig = false;
#elif defined(TARGET_ARM)
    // On arm due to prespilling of arguments, tracked stk-ptrs may not be contiguous
    trackedStackPtrsContig = !compiler->opts.compDbgEnC && !compiler->compIsProfilerHookNeeded();
#else
    trackedStackPtrsContig = !compiler->opts.compDbgEnC;
#endif

    codeSize = GetEmitter()->emitEndCodeGen(compiler, trackedStackPtrsContig, GetInterruptible(),
                                            IsFullPtrRegMapRequired(), compiler->compHndBBtabCount, &prologSize,
                                            &epilogSize, codePtr, &coldCodePtr, &consPtr DEBUGARG(&instrCount));

#ifdef DEBUG
    assert(compiler->compCodeGenDone == false);

    /* We're done generating code for this function */
    compiler->compCodeGenDone = true;
#endif

#if defined(DEBUG) || defined(LATE_DISASM)
    // Add code size information into the Perf Score
    // All compPerfScore calculations must be performed using doubles
    compiler->info.compPerfScore += ((double)compiler->info.compTotalHotCodeSize * (double)PERFSCORE_CODESIZE_COST_HOT);
    compiler->info.compPerfScore +=
        ((double)compiler->info.compTotalColdCodeSize * (double)PERFSCORE_CODESIZE_COST_COLD);
#endif // DEBUG || LATE_DISASM

#ifdef DEBUG
    if (compiler->opts.disAsm || verbose)
    {
        printf("\n; Total bytes of code %d, prolog size %d, PerfScore %.2f, instruction count %d, allocated bytes for "
               "code %d",
               codeSize, prologSize, compiler->info.compPerfScore, instrCount,
               GetEmitter()->emitTotalHotCodeSize + GetEmitter()->emitTotalColdCodeSize);

#if TRACK_LSRA_STATS
        if (JitConfig.DisplayLsraStats() == 3)
        {
            compiler->m_pLinearScan->dumpLsraStatsSummary(jitstdout);
        }
#endif // TRACK_LSRA_STATS

        printf(" (MethodHash=%08x) for method %s\n", compiler->info.compMethodHash(), compiler->info.compFullName);

        printf("; ============================================================\n\n");
        printf(""); // in our logic this causes a flush
    }

    if (verbose)
    {
        printf("*************** After end code gen, before unwindEmit()\n");
        GetEmitter()->emitDispIGlist(true);
    }
#endif

#if EMIT_TRACK_STACK_DEPTH && defined(DEBUG_ARG_SLOTS)
    // Check our max stack level. Needed for fgAddCodeRef().
    // We need to relax the assert as our estimation won't include code-gen
    // stack changes (which we know don't affect fgAddCodeRef()).
    // NOTE: after emitEndCodeGen (including here), emitMaxStackDepth is a
    // count of DWORD-sized arguments, NOT argument size in bytes.
    {
        unsigned maxAllowedStackDepth = compiler->fgGetPtrArgCntMax() + // Max number of pointer-sized stack arguments.
                                        compiler->compHndBBtabCount +   // Return address for locally-called finallys
                                        genTypeStSz(TYP_LONG) + // longs/doubles may be transferred via stack, etc
                                        (compiler->compTailCallUsed ? 4 : 0); // CORINFO_HELP_TAILCALL args
#if defined(UNIX_X86_ABI)
        // Convert maxNestedAlignment to DWORD count before adding to maxAllowedStackDepth.
        assert(maxNestedAlignment % sizeof(int) == 0);
        maxAllowedStackDepth += maxNestedAlignment / sizeof(int);
#endif
        assert(GetEmitter()->emitMaxStackDepth <= maxAllowedStackDepth);
    }
#endif // EMIT_TRACK_STACK_DEPTH && DEBUG

    *nativeSizeOfCode                 = codeSize;
    compiler->info.compNativeCodeSize = (UNATIVE_OFFSET)codeSize;

    // printf("%6u bytes of code generated for %s.%s\n", codeSize, compiler->info.compFullName);

    // Make sure that the x86 alignment and cache prefetch optimization rules
    // were obeyed.

    // Don't start a method in the last 7 bytes of a 16-byte alignment area
    //   unless we are generating SMALL_CODE
    // noway_assert( (((unsigned)(*codePtr) % 16) <= 8) || (compiler->compCodeOpt() == SMALL_CODE));
}

//----------------------------------------------------------------------
// genEmitUnwindDebugGCandEH: emit unwind, debug, gc, and EH info
//
void CodeGen::genEmitUnwindDebugGCandEH()
{
    /* Now that the code is issued, we can finalize and emit the unwind data */

    compiler->unwindEmit(*codePtr, coldCodePtr);

    /* Finalize the line # tracking logic after we know the exact block sizes/offsets */

    genIPmappingGen();

    INDEBUG(genDumpPreciseDebugInfo());

    /* Finalize the Local Var info in terms of generated code */

    genSetScopeInfo();

#if defined(USING_VARIABLE_LIVE_RANGE) && defined(DEBUG)
    if (compiler->verbose)
    {
        varLiveKeeper->dumpLvaVariableLiveRanges();
    }
#endif // defined(USING_VARIABLE_LIVE_RANGE) && defined(DEBUG)

#ifdef LATE_DISASM
    unsigned finalHotCodeSize;
    unsigned finalColdCodeSize;
    if (compiler->fgFirstColdBlock != nullptr)
    {
        // We did some hot/cold splitting. The hot section is always padded out to the
        // size we thought it would be, but the cold section is not.
        assert(codeSize <= compiler->info.compTotalHotCodeSize + compiler->info.compTotalColdCodeSize);
        assert(compiler->info.compTotalHotCodeSize > 0);
        assert(compiler->info.compTotalColdCodeSize > 0);
        finalHotCodeSize  = compiler->info.compTotalHotCodeSize;
        finalColdCodeSize = codeSize - finalHotCodeSize;
    }
    else
    {
        // No hot/cold splitting
        assert(codeSize <= compiler->info.compTotalHotCodeSize);
        assert(compiler->info.compTotalHotCodeSize > 0);
        assert(compiler->info.compTotalColdCodeSize == 0);
        finalHotCodeSize  = codeSize;
        finalColdCodeSize = 0;
    }
    getDisAssembler().disAsmCode((BYTE*)*codePtr, finalHotCodeSize, (BYTE*)coldCodePtr, finalColdCodeSize);
#endif // LATE_DISASM

    /* Report any exception handlers to the VM */

    genReportEH();

#ifdef JIT32_GCENCODER
#ifdef DEBUG
    void* infoPtr =
#endif // DEBUG
#endif
        // Create and store the GC info for this method.
        genCreateAndStoreGCInfo(codeSize, prologSize, epilogSize DEBUGARG(codePtr));

#ifdef DEBUG
    FILE* dmpf = jitstdout;

    compiler->opts.dmpHex = false;
    if (!strcmp(compiler->info.compMethodName, "<name of method you want the hex dump for"))
    {
        FILE*   codf;
        errno_t ec = fopen_s(&codf, "C:\\JIT.COD", "at"); // NOTE: file append mode
        if (ec != 0)
        {
            assert(codf);
            dmpf                  = codf;
            compiler->opts.dmpHex = true;
        }
    }
    if (compiler->opts.dmpHex)
    {
        size_t consSize = GetEmitter()->emitDataSize();

        fprintf(dmpf, "Generated code for %s:\n", compiler->info.compFullName);
        fprintf(dmpf, "\n");

        if (codeSize)
        {
            fprintf(dmpf, "    Code  at %p [%04X bytes]\n", dspPtr(*codePtr), codeSize);
        }
        if (consSize)
        {
            fprintf(dmpf, "    Const at %p [%04X bytes]\n", dspPtr(consPtr), consSize);
        }
#ifdef JIT32_GCENCODER
        size_t infoSize = compiler->compInfoBlkSize;
        if (infoSize)
            fprintf(dmpf, "    Info  at %p [%04X bytes]\n", dspPtr(infoPtr), infoSize);
#endif // JIT32_GCENCODER

        fprintf(dmpf, "\n");

        if (codeSize)
        {
            hexDump(dmpf, "Code", (BYTE*)*codePtr, codeSize);
        }
        if (consSize)
        {
            hexDump(dmpf, "Const", (BYTE*)consPtr, consSize);
        }
#ifdef JIT32_GCENCODER
        if (infoSize)
            hexDump(dmpf, "Info", (BYTE*)infoPtr, infoSize);
#endif // JIT32_GCENCODER

        fflush(dmpf);
    }

    if (dmpf != jitstdout)
    {
        fclose(dmpf);
    }

#endif // DEBUG

    /* Tell the emitter that we're done with this function */

    GetEmitter()->emitEndFN();

    /* Shut down the spill logic */

    regSet.rsSpillDone();

    /* Shut down the temp logic */

    regSet.tmpDone();

#if DISPLAY_SIZES

    size_t dataSize = GetEmitter()->emitDataSize();
    grossVMsize += compiler->info.compILCodeSize;
    totalNCsize += codeSize + dataSize + compiler->compInfoBlkSize;
    grossNCsize += codeSize + dataSize;

#endif // DISPLAY_SIZES
}

/*****************************************************************************
 *
 *  Report EH clauses to the VM
 */

void CodeGen::genReportEH()
{
    if (compiler->compHndBBtabCount == 0)
    {
        return;
    }

#ifdef DEBUG
    if (compiler->opts.dspEHTable)
    {
        printf("*************** EH table for %s\n", compiler->info.compFullName);
    }
#endif // DEBUG

    unsigned XTnum;

    bool isCoreRTABI = compiler->IsTargetAbi(CORINFO_CORERT_ABI);

    unsigned EHCount = compiler->compHndBBtabCount;

#if defined(FEATURE_EH_FUNCLETS)
    // Count duplicated clauses. This uses the same logic as below, where we actually generate them for reporting to the
    // VM.
    unsigned duplicateClauseCount = 0;
    unsigned enclosingTryIndex;

    // Duplicate clauses are not used by CoreRT ABI
    if (!isCoreRTABI)
    {
        for (XTnum = 0; XTnum < compiler->compHndBBtabCount; XTnum++)
        {
            for (enclosingTryIndex = compiler->ehTrueEnclosingTryIndexIL(XTnum); // find the true enclosing try index,
                                                                                 // ignoring 'mutual protect' trys
                 enclosingTryIndex != EHblkDsc::NO_ENCLOSING_INDEX;
                 enclosingTryIndex = compiler->ehGetEnclosingTryIndex(enclosingTryIndex))
            {
                ++duplicateClauseCount;
            }
        }
        EHCount += duplicateClauseCount;
    }

#if FEATURE_EH_CALLFINALLY_THUNKS
    unsigned clonedFinallyCount = 0;

    // Duplicate clauses are not used by CoreRT ABI
    if (!isCoreRTABI)
    {
        // We don't keep track of how many cloned finally there are. So, go through and count.
        // We do a quick pass first through the EH table to see if there are any try/finally
        // clauses. If there aren't, we don't need to look for BBJ_CALLFINALLY.

        bool anyFinallys = false;
        for (EHblkDsc* const HBtab : EHClauses(compiler))
        {
            if (HBtab->HasFinallyHandler())
            {
                anyFinallys = true;
                break;
            }
        }
        if (anyFinallys)
        {
            for (BasicBlock* const block : compiler->Blocks())
            {
                if (block->bbJumpKind == BBJ_CALLFINALLY)
                {
                    ++clonedFinallyCount;
                }
            }

            EHCount += clonedFinallyCount;
        }
    }
#endif // FEATURE_EH_CALLFINALLY_THUNKS

#endif // FEATURE_EH_FUNCLETS

#ifdef DEBUG
    if (compiler->opts.dspEHTable)
    {
#if defined(FEATURE_EH_FUNCLETS)
#if FEATURE_EH_CALLFINALLY_THUNKS
        printf("%d EH table entries, %d duplicate clauses, %d cloned finallys, %d total EH entries reported to VM\n",
               compiler->compHndBBtabCount, duplicateClauseCount, clonedFinallyCount, EHCount);
        assert(compiler->compHndBBtabCount + duplicateClauseCount + clonedFinallyCount == EHCount);
#else  // !FEATURE_EH_CALLFINALLY_THUNKS
        printf("%d EH table entries, %d duplicate clauses, %d total EH entries reported to VM\n",
               compiler->compHndBBtabCount, duplicateClauseCount, EHCount);
        assert(compiler->compHndBBtabCount + duplicateClauseCount == EHCount);
#endif // !FEATURE_EH_CALLFINALLY_THUNKS
#else  // !FEATURE_EH_FUNCLETS
        printf("%d EH table entries, %d total EH entries reported to VM\n", compiler->compHndBBtabCount, EHCount);
        assert(compiler->compHndBBtabCount == EHCount);
#endif // !FEATURE_EH_FUNCLETS
    }
#endif // DEBUG

    // Tell the VM how many EH clauses to expect.
    compiler->eeSetEHcount(EHCount);

    XTnum = 0; // This is the index we pass to the VM

    for (EHblkDsc* const HBtab : EHClauses(compiler))
    {
        UNATIVE_OFFSET tryBeg, tryEnd, hndBeg, hndEnd, hndTyp;

        tryBeg = compiler->ehCodeOffset(HBtab->ebdTryBeg);
        hndBeg = compiler->ehCodeOffset(HBtab->ebdHndBeg);

        tryEnd = (HBtab->ebdTryLast == compiler->fgLastBB) ? compiler->info.compNativeCodeSize
                                                           : compiler->ehCodeOffset(HBtab->ebdTryLast->bbNext);
        hndEnd = (HBtab->ebdHndLast == compiler->fgLastBB) ? compiler->info.compNativeCodeSize
                                                           : compiler->ehCodeOffset(HBtab->ebdHndLast->bbNext);

        if (HBtab->HasFilter())
        {
            hndTyp = compiler->ehCodeOffset(HBtab->ebdFilter);
        }
        else
        {
            hndTyp = HBtab->ebdTyp;
        }

        CORINFO_EH_CLAUSE_FLAGS flags = ToCORINFO_EH_CLAUSE_FLAGS(HBtab->ebdHandlerType);

        if (isCoreRTABI && (XTnum > 0))
        {
            // For CoreRT, CORINFO_EH_CLAUSE_SAMETRY flag means that the current clause covers same
            // try block as the previous one. The runtime cannot reliably infer this information from
            // native code offsets because of different try blocks can have same offsets. Alternative
            // solution to this problem would be inserting extra nops to ensure that different try
            // blocks have different offsets.
            if (EHblkDsc::ebdIsSameTry(HBtab, HBtab - 1))
            {
                // The SAMETRY bit should only be set on catch clauses. This is ensured in IL, where only 'catch' is
                // allowed to be mutually-protect. E.g., the C# "try {} catch {} catch {} finally {}" actually exists in
                // IL as "try { try {} catch {} catch {} } finally {}".
                assert(HBtab->HasCatchHandler());
                flags = (CORINFO_EH_CLAUSE_FLAGS)(flags | CORINFO_EH_CLAUSE_SAMETRY);
            }
        }

        // Note that we reuse the CORINFO_EH_CLAUSE type, even though the names of
        // the fields aren't accurate.

        CORINFO_EH_CLAUSE clause;
        clause.ClassToken    = hndTyp; /* filter offset is passed back here for filter-based exception handlers */
        clause.Flags         = flags;
        clause.TryOffset     = tryBeg;
        clause.TryLength     = tryEnd;
        clause.HandlerOffset = hndBeg;
        clause.HandlerLength = hndEnd;

        assert(XTnum < EHCount);

        // Tell the VM about this EH clause.
        compiler->eeSetEHinfo(XTnum, &clause);

        ++XTnum;
    }

#if defined(FEATURE_EH_FUNCLETS)
    // Now output duplicated clauses.
    //
    // If a funclet has been created by moving a handler out of a try region that it was originally nested
    // within, then we need to report a "duplicate" clause representing the fact that an exception in that
    // handler can be caught by the 'try' it has been moved out of. This is because the original 'try' region
    // descriptor can only specify a single, contiguous protected range, but the funclet we've moved out is
    // no longer contiguous with the original 'try' region. The new EH descriptor will have the same handler
    // region as the enclosing try region's handler region. This is the sense in which it is duplicated:
    // there is now a "duplicate" clause with the same handler region as another, but a different 'try'
    // region.
    //
    // For example, consider this (capital letters represent an unknown code sequence, numbers identify a
    // try or handler region):
    //
    // A
    // try (1) {
    //   B
    //   try (2) {
    //     C
    //   } catch (3) {
    //     D
    //   } catch (4) {
    //     E
    //   }
    //   F
    // } catch (5) {
    //   G
    // }
    // H
    //
    // Here, we have try region (1) BCDEF protected by catch (5) G, and region (2) C protected
    // by catch (3) D and catch (4) E. Note that catch (4) E does *NOT* protect the code "D".
    // This is an example of 'mutually protect' regions. First, we move handlers (3) and (4)
    // to the end of the code. However, (3) and (4) are nested inside, and protected by, try (1). Again
    // note that (3) is not nested inside (4), despite ebdEnclosingTryIndex indicating that.
    // The code "D" and "E" won't be contiguous with the protected region for try (1) (which
    // will, after moving catch (3) AND (4), be BCF). Thus, we need to add a new EH descriptor
    // representing try (1) protecting the new funclets catch (3) and (4).
    // The code will be generated as follows:
    //
    // ABCFH // "main" code
    // D // funclet
    // E // funclet
    // G // funclet
    //
    // The EH regions are:
    //
    //  C -> D
    //  C -> E
    //  BCF -> G
    //  D -> G // "duplicate" clause
    //  E -> G // "duplicate" clause
    //
    // Note that we actually need to generate one of these additional "duplicate" clauses for every
    // region the funclet is nested in. Take this example:
    //
    //  A
    //  try (1) {
    //      B
    //      try (2,3) {
    //          C
    //          try (4) {
    //              D
    //              try (5,6) {
    //                  E
    //              } catch {
    //                  F
    //              } catch {
    //                  G
    //              }
    //              H
    //          } catch {
    //              I
    //          }
    //          J
    //      } catch {
    //          K
    //      } catch {
    //          L
    //      }
    //      M
    //  } catch {
    //      N
    //  }
    //  O
    //
    // When we pull out funclets, we get the following generated code:
    //
    // ABCDEHJMO // "main" function
    // F // funclet
    // G // funclet
    // I // funclet
    // K // funclet
    // L // funclet
    // N // funclet
    //
    // And the EH regions we report to the VM are (in order; main clauses
    // first in most-to-least nested order, funclets ("duplicated clauses")
    // last, in most-to-least nested) are:
    //
    //  E -> F
    //  E -> G
    //  DEH -> I
    //  CDEHJ -> K
    //  CDEHJ -> L
    //  BCDEHJM -> N
    //  F -> I // funclet clause #1 for F
    //  F -> K // funclet clause #2 for F
    //  F -> L // funclet clause #3 for F
    //  F -> N // funclet clause #4 for F
    //  G -> I // funclet clause #1 for G
    //  G -> K // funclet clause #2 for G
    //  G -> L // funclet clause #3 for G
    //  G -> N // funclet clause #4 for G
    //  I -> K // funclet clause #1 for I
    //  I -> L // funclet clause #2 for I
    //  I -> N // funclet clause #3 for I
    //  K -> N // funclet clause #1 for K
    //  L -> N // funclet clause #1 for L
    //
    // So whereas the IL had 6 EH clauses, we need to report 19 EH clauses to the VM.
    // Note that due to the nature of 'mutually protect' clauses, it would be incorrect
    // to add a clause "F -> G" because F is NOT protected by G, but we still have
    // both "F -> K" and "F -> L" because F IS protected by both of those handlers.
    //
    // The overall ordering of the clauses is still the same most-to-least nesting
    // after front-to-back start offset. Because we place the funclets at the end
    // these new clauses should also go at the end by this ordering.
    //

    if (duplicateClauseCount > 0)
    {
        unsigned  reportedDuplicateClauseCount = 0; // How many duplicated clauses have we reported?
        unsigned  XTnum2;
        EHblkDsc* HBtab;
        for (XTnum2 = 0, HBtab = compiler->compHndBBtab; XTnum2 < compiler->compHndBBtabCount; XTnum2++, HBtab++)
        {
            unsigned enclosingTryIndex;

            EHblkDsc* fletTab = compiler->ehGetDsc(XTnum2);

            for (enclosingTryIndex = compiler->ehTrueEnclosingTryIndexIL(XTnum2); // find the true enclosing try index,
                                                                                  // ignoring 'mutual protect' trys
                 enclosingTryIndex != EHblkDsc::NO_ENCLOSING_INDEX;
                 enclosingTryIndex = compiler->ehGetEnclosingTryIndex(enclosingTryIndex))
            {
                // The funclet we moved out is nested in a try region, so create a new EH descriptor for the funclet
                // that will have the enclosing try protecting the funclet.

                noway_assert(XTnum2 < enclosingTryIndex); // the enclosing region must be less nested, and hence have a
                                                          // greater EH table index

                EHblkDsc* encTab = compiler->ehGetDsc(enclosingTryIndex);

                // The try region is the handler of the funclet. Note that for filters, we don't protect the
                // filter region, only the filter handler region. This is because exceptions in filters never
                // escape; the VM swallows them.

                BasicBlock* bbTryBeg  = fletTab->ebdHndBeg;
                BasicBlock* bbTryLast = fletTab->ebdHndLast;

                BasicBlock* bbHndBeg  = encTab->ebdHndBeg; // The handler region is the same as the enclosing try
                BasicBlock* bbHndLast = encTab->ebdHndLast;

                UNATIVE_OFFSET tryBeg, tryEnd, hndBeg, hndEnd, hndTyp;

                tryBeg = compiler->ehCodeOffset(bbTryBeg);
                hndBeg = compiler->ehCodeOffset(bbHndBeg);

                tryEnd = (bbTryLast == compiler->fgLastBB) ? compiler->info.compNativeCodeSize
                                                           : compiler->ehCodeOffset(bbTryLast->bbNext);
                hndEnd = (bbHndLast == compiler->fgLastBB) ? compiler->info.compNativeCodeSize
                                                           : compiler->ehCodeOffset(bbHndLast->bbNext);

                if (encTab->HasFilter())
                {
                    hndTyp = compiler->ehCodeOffset(encTab->ebdFilter);
                }
                else
                {
                    hndTyp = encTab->ebdTyp;
                }

                CORINFO_EH_CLAUSE_FLAGS flags = ToCORINFO_EH_CLAUSE_FLAGS(encTab->ebdHandlerType);

                // Tell the VM this is an extra clause caused by moving funclets out of line.
                flags = (CORINFO_EH_CLAUSE_FLAGS)(flags | CORINFO_EH_CLAUSE_DUPLICATE);

                // Note that the JIT-EE interface reuses the CORINFO_EH_CLAUSE type, even though the names of
                // the fields aren't really accurate. For example, we set "TryLength" to the offset of the
                // instruction immediately after the 'try' body. So, it really could be more accurately named
                // "TryEndOffset".

                CORINFO_EH_CLAUSE clause;
                clause.ClassToken = hndTyp; /* filter offset is passed back here for filter-based exception handlers */
                clause.Flags      = flags;
                clause.TryOffset  = tryBeg;
                clause.TryLength  = tryEnd;
                clause.HandlerOffset = hndBeg;
                clause.HandlerLength = hndEnd;

                assert(XTnum < EHCount);

                // Tell the VM about this EH clause (a duplicated clause).
                compiler->eeSetEHinfo(XTnum, &clause);

                ++XTnum;
                ++reportedDuplicateClauseCount;

#ifndef DEBUG
                if (duplicateClauseCount == reportedDuplicateClauseCount)
                {
                    break; // we've reported all of them; no need to continue looking
                }
#endif // !DEBUG

            } // for each 'true' enclosing 'try'
        }     // for each EH table entry

        assert(duplicateClauseCount == reportedDuplicateClauseCount);
    } // if (duplicateClauseCount > 0)

#if FEATURE_EH_CALLFINALLY_THUNKS
    if (clonedFinallyCount > 0)
    {
        unsigned reportedClonedFinallyCount = 0;
        for (BasicBlock* const block : compiler->Blocks())
        {
            if (block->bbJumpKind == BBJ_CALLFINALLY)
            {
                UNATIVE_OFFSET hndBeg, hndEnd;

                hndBeg = compiler->ehCodeOffset(block);

                // How big is it? The BBJ_ALWAYS has a null bbEmitCookie! Look for the block after, which must be
                // a label or jump target, since the BBJ_CALLFINALLY doesn't fall through.
                BasicBlock* bbLabel = block->bbNext;
                if (block->isBBCallAlwaysPair())
                {
                    bbLabel = bbLabel->bbNext; // skip the BBJ_ALWAYS
                }
                if (bbLabel == nullptr)
                {
                    hndEnd = compiler->info.compNativeCodeSize;
                }
                else
                {
                    assert(bbLabel->bbEmitCookie != nullptr);
                    hndEnd = compiler->ehCodeOffset(bbLabel);
                }

                CORINFO_EH_CLAUSE clause;
                clause.ClassToken = 0; // unused
                clause.Flags      = (CORINFO_EH_CLAUSE_FLAGS)(CORINFO_EH_CLAUSE_FINALLY | CORINFO_EH_CLAUSE_DUPLICATE);
                clause.TryOffset  = hndBeg;
                clause.TryLength  = hndBeg;
                clause.HandlerOffset = hndBeg;
                clause.HandlerLength = hndEnd;

                assert(XTnum < EHCount);

                // Tell the VM about this EH clause (a cloned finally clause).
                compiler->eeSetEHinfo(XTnum, &clause);

                ++XTnum;
                ++reportedClonedFinallyCount;

#ifndef DEBUG
                if (clonedFinallyCount == reportedClonedFinallyCount)
                {
                    break; // we're done; no need to keep looking
                }
#endif        // !DEBUG
            } // block is BBJ_CALLFINALLY
        }     // for each block

        assert(clonedFinallyCount == reportedClonedFinallyCount);
    }  // if (clonedFinallyCount > 0)
#endif // FEATURE_EH_CALLFINALLY_THUNKS

#endif // FEATURE_EH_FUNCLETS

    assert(XTnum == EHCount);
}

//----------------------------------------------------------------------
// genUseOptimizedWriteBarriers: Determine if an optimized write barrier
// helper should be used.
//
// Arguments:
//   wbf - The WriteBarrierForm of the write (GT_STOREIND) that is happening.
//
// Return Value:
//   true if an optimized write barrier helper should be used, false otherwise.
//   Note: only x86 implements register-specific source optimized write
//   barriers currently.
//
bool CodeGenInterface::genUseOptimizedWriteBarriers(GCInfo::WriteBarrierForm wbf)
{
#if defined(TARGET_X86) && NOGC_WRITE_BARRIERS
#ifdef DEBUG
    return (wbf != GCInfo::WBF_NoBarrier_CheckNotHeapInDebug); // This one is always a call to a C++ method.
#else
    return true;
#endif
#else
    return false;
#endif
}

//----------------------------------------------------------------------
// genUseOptimizedWriteBarriers: Determine if an optimized write barrier
// helper should be used.
//
// This has the same functionality as the version of
// genUseOptimizedWriteBarriers that takes a WriteBarrierForm, but avoids
// determining what the required write barrier form is, if possible.
//
// Arguments:
//   tgt - target tree of write (e.g., GT_STOREIND)
//   assignVal - tree with value to write
//
// Return Value:
//   true if an optimized write barrier helper should be used, false otherwise.
//   Note: only x86 implements register-specific source optimized write
//   barriers currently.
//
bool CodeGenInterface::genUseOptimizedWriteBarriers(GenTree* tgt, GenTree* assignVal)
{
#if defined(TARGET_X86) && NOGC_WRITE_BARRIERS
#ifdef DEBUG
    GCInfo::WriteBarrierForm wbf = compiler->codeGen->gcInfo.gcIsWriteBarrierCandidate(tgt, assignVal);
    return (wbf != GCInfo::WBF_NoBarrier_CheckNotHeapInDebug); // This one is always a call to a C++ method.
#else
    return true;
#endif
#else
    return false;
#endif
}

//----------------------------------------------------------------------
// genWriteBarrierHelperForWriteBarrierForm: Given a write node requiring a write
// barrier, and the write barrier form required, determine the helper to call.
//
// Arguments:
//   tgt - target tree of write (e.g., GT_STOREIND)
//   wbf - already computed write barrier form to use
//
// Return Value:
//   Write barrier helper to use.
//
// Note: do not call this function to get an optimized write barrier helper (e.g.,
// for x86).
//
CorInfoHelpFunc CodeGenInterface::genWriteBarrierHelperForWriteBarrierForm(GenTree* tgt, GCInfo::WriteBarrierForm wbf)
{
    noway_assert(tgt->gtOper == GT_STOREIND);

    CorInfoHelpFunc helper = CORINFO_HELP_ASSIGN_REF;

#ifdef DEBUG
    if (wbf == GCInfo::WBF_NoBarrier_CheckNotHeapInDebug)
    {
        helper = CORINFO_HELP_ASSIGN_REF_ENSURE_NONHEAP;
    }
    else
#endif
        if (tgt->gtOper != GT_CLS_VAR)
    {
        if (wbf != GCInfo::WBF_BarrierUnchecked) // This overrides the tests below.
        {
            if (tgt->gtFlags & GTF_IND_TGTANYWHERE)
            {
                helper = CORINFO_HELP_CHECKED_ASSIGN_REF;
            }
            else if (tgt->AsOp()->gtOp1->TypeGet() == TYP_I_IMPL)
            {
                helper = CORINFO_HELP_CHECKED_ASSIGN_REF;
            }
        }
    }
    assert(((helper == CORINFO_HELP_ASSIGN_REF_ENSURE_NONHEAP) && (wbf == GCInfo::WBF_NoBarrier_CheckNotHeapInDebug)) ||
           ((helper == CORINFO_HELP_CHECKED_ASSIGN_REF) &&
            (wbf == GCInfo::WBF_BarrierChecked || wbf == GCInfo::WBF_BarrierUnknown)) ||
           ((helper == CORINFO_HELP_ASSIGN_REF) &&
            (wbf == GCInfo::WBF_BarrierUnchecked || wbf == GCInfo::WBF_BarrierUnknown)));

    return helper;
}

//----------------------------------------------------------------------
// genGCWriteBarrier: Generate a write barrier for a node.
//
// Arguments:
//   tgt - target tree of write (e.g., GT_STOREIND)
//   wbf - already computed write barrier form to use
//
void CodeGen::genGCWriteBarrier(GenTree* tgt, GCInfo::WriteBarrierForm wbf)
{
    CorInfoHelpFunc helper = genWriteBarrierHelperForWriteBarrierForm(tgt, wbf);

#ifdef FEATURE_COUNT_GC_WRITE_BARRIERS
    // We classify the "tgt" trees as follows:
    // If "tgt" is of the form (where [ x ] indicates an optional x, and { x1, ..., xn } means "one of the x_i forms"):
    //    IND [-> ADDR -> IND] -> { GT_LCL_VAR, ADD({GT_LCL_VAR}, X), ADD(X, (GT_LCL_VAR)) }
    // then let "v" be the GT_LCL_VAR.
    //   * If "v" is the return buffer argument, classify as CWBKind_RetBuf.
    //   * If "v" is another by-ref argument, classify as CWBKind_ByRefArg.
    //   * Otherwise, classify as CWBKind_OtherByRefLocal.
    // If "tgt" is of the form IND -> ADDR -> GT_LCL_VAR, clasify as CWBKind_AddrOfLocal.
    // Otherwise, classify as CWBKind_Unclassified.

    CheckedWriteBarrierKinds wbKind = CWBKind_Unclassified;
    if (tgt->gtOper == GT_IND)
    {
        GenTree* lcl = NULL;

        GenTree* indArg = tgt->AsOp()->gtOp1;
        if (indArg->gtOper == GT_ADDR && indArg->AsOp()->gtOp1->gtOper == GT_IND)
        {
            indArg = indArg->AsOp()->gtOp1->AsOp()->gtOp1;
        }
        if (indArg->gtOper == GT_LCL_VAR)
        {
            lcl = indArg;
        }
        else if (indArg->gtOper == GT_ADD)
        {
            if (indArg->AsOp()->gtOp1->gtOper == GT_LCL_VAR)
            {
                lcl = indArg->AsOp()->gtOp1;
            }
            else if (indArg->AsOp()->gtOp2->gtOper == GT_LCL_VAR)
            {
                lcl = indArg->AsOp()->gtOp2;
            }
        }
        if (lcl != NULL)
        {
            wbKind          = CWBKind_OtherByRefLocal; // Unclassified local variable.
            unsigned lclNum = lcl->AsLclVar()->GetLclNum();
            if (lclNum == compiler->info.compRetBuffArg)
            {
                wbKind = CWBKind_RetBuf; // Ret buff.  Can happen if the struct exceeds the size limit.
            }
            else
            {
                const LclVarDsc* varDsc = compiler->lvaGetDesc(lclNum);
                if (varDsc->lvIsParam && varDsc->lvType == TYP_BYREF)
                {
                    wbKind = CWBKind_ByRefArg; // Out (or in/out) arg
                }
            }
        }
        else
        {
            // We should have eliminated the barrier for this case.
            assert(!(indArg->gtOper == GT_ADDR && indArg->AsOp()->gtOp1->gtOper == GT_LCL_VAR));
        }
    }

    if (helper == CORINFO_HELP_CHECKED_ASSIGN_REF)
    {
#if 0
#ifdef DEBUG
        // Enable this to sample the unclassified trees.
        static int unclassifiedBarrierSite = 0;
        if (wbKind == CWBKind_Unclassified)
        {
            unclassifiedBarrierSite++;
            printf("unclassifiedBarrierSite = %d:\n", unclassifiedBarrierSite); compiler->gtDispTree(tgt); printf(""); printf("\n");
        }
#endif // DEBUG
#endif // 0
        AddStackLevel(4);
        inst_IV(INS_push, wbKind);
        genEmitHelperCall(helper,
                          4,           // argSize
                          EA_PTRSIZE); // retSize
        SubtractStackLevel(4);
    }
    else
    {
        genEmitHelperCall(helper,
                          0,           // argSize
                          EA_PTRSIZE); // retSize
    }

#else  // !FEATURE_COUNT_GC_WRITE_BARRIERS
    genEmitHelperCall(helper,
                      0,           // argSize
                      EA_PTRSIZE); // retSize
#endif // !FEATURE_COUNT_GC_WRITE_BARRIERS
}

/*
XXXXXXXXXXXXXXXXXXXXXXXXXXXXXXXXXXXXXXXXXXXXXXXXXXXXXXXXXXXXXXXXXXXXXXXXXXXXXXX
XXXXXXXXXXXXXXXXXXXXXXXXXXXXXXXXXXXXXXXXXXXXXXXXXXXXXXXXXXXXXXXXXXXXXXXXXXXXXXX
XX                                                                           XX
XX                           Prolog / Epilog                                 XX
XX                                                                           XX
XXXXXXXXXXXXXXXXXXXXXXXXXXXXXXXXXXXXXXXXXXXXXXXXXXXXXXXXXXXXXXXXXXXXXXXXXXXXXXX
XXXXXXXXXXXXXXXXXXXXXXXXXXXXXXXXXXXXXXXXXXXXXXXXXXXXXXXXXXXXXXXXXXXXXXXXXXXXXXX
*/

/*****************************************************************************
 *
 *  Generates code for moving incoming register arguments to their
 *  assigned location, in the function prolog.
 */

#ifdef _PREFAST_
#pragma warning(push)
#pragma warning(disable : 21000) // Suppress PREFast warning about overly large function
#endif
void CodeGen::genFnPrologCalleeRegArgs(regNumber xtraReg, bool* pXtraRegClobbered, RegState* regState)
{
#ifdef DEBUG
    if (verbose)
    {
        printf("*************** In genFnPrologCalleeRegArgs() for %s regs\n", regState->rsIsFloat ? "float" : "int");
    }
#endif

    unsigned  argMax;           // maximum argNum value plus 1, (including the RetBuffArg)
    unsigned  argNum;           // current argNum, always in [0..argMax-1]
    unsigned  fixedRetBufIndex; // argNum value used by the fixed return buffer argument (ARM64)
    unsigned  regArgNum;        // index into the regArgTab[] table
    regMaskTP regArgMaskLive = regState->rsCalleeRegArgMaskLiveIn;
    bool      doingFloat     = regState->rsIsFloat;

    // We should be generating the prolog block when we are called
    assert(compiler->compGeneratingProlog);

    // We expect to have some registers of the type we are doing, that are LiveIn, otherwise we don't need to be called.
    noway_assert(regArgMaskLive != 0);

    // If a method has 3 args (and no fixed return buffer) then argMax is 3 and valid indexes are 0,1,2
    // If a method has a fixed return buffer (on ARM64) then argMax gets set to 9 and valid index are 0-8
    //
    // The regArgTab can always have unused entries,
    //    for example if an architecture always increments the arg register number but uses either
    //    an integer register or a floating point register to hold the next argument
    //    then with a mix of float and integer args you could have:
    //
    //    sampleMethod(int i, float x, int j, float y, int k, float z);
    //          r0, r2 and r4 as valid integer arguments with argMax as 5
    //      and f1, f3 and f5 and valid floating point arguments with argMax as 6
    //    The first one is doingFloat==false and the second one is doingFloat==true
    //
    //    If a fixed return buffer (in r8) was also present then the first one would become:
    //          r0, r2, r4 and r8 as valid integer arguments with argMax as 9
    //

    argMax           = regState->rsCalleeRegArgCount;
    fixedRetBufIndex = (unsigned)-1; // Invalid value

    // If necessary we will select a correct xtraReg for circular floating point args later.
    if (doingFloat)
    {
        xtraReg = REG_NA;
        noway_assert(argMax <= MAX_FLOAT_REG_ARG);
    }
    else // we are doing the integer registers
    {
        noway_assert(argMax <= MAX_REG_ARG);
        if (hasFixedRetBuffReg())
        {
            fixedRetBufIndex = theFixedRetBuffArgNum();
            // We have an additional integer register argument when hasFixedRetBuffReg() is true
            argMax = fixedRetBufIndex + 1;
            assert(argMax == (MAX_REG_ARG + 1));
        }
    }

    //
    // Construct a table with the register arguments, for detecting circular and
    // non-circular dependencies between the register arguments. A dependency is when
    // an argument register Rn needs to be moved to register Rm that is also an argument
    // register. The table is constructed in the order the arguments are passed in
    // registers: the first register argument is in regArgTab[0], the second in
    // regArgTab[1], etc. Note that on ARM, a TYP_DOUBLE takes two entries, starting
    // at an even index. The regArgTab is indexed from 0 to argMax - 1.
    // Note that due to an extra argument register for ARM64 (i.e  theFixedRetBuffReg())
    // we have increased the allocated size of the regArgTab[] by one.
    //
    struct regArgElem
    {
        unsigned varNum; // index into compiler->lvaTable[] for this register argument
#if defined(UNIX_AMD64_ABI)
        var_types type;   // the Jit type of this regArgTab entry
#endif                    // defined(UNIX_AMD64_ABI)
        unsigned trashBy; // index into this regArgTab[] table of the register that will be copied to this register.
                          // That is, for regArgTab[x].trashBy = y, argument register number 'y' will be copied to
                          // argument register number 'x'. Only used when circular = true.
        char slot;        // 0 means the register is not used for a register argument
                          // 1 means the first part of a register argument
                          // 2, 3 or 4  means the second,third or fourth part of a multireg argument
        bool stackArg;    // true if the argument gets homed to the stack
        bool writeThru;   // true if the argument gets homed to both stack and register
        bool processed;   // true after we've processed the argument (and it is in its final location)
        bool circular;    // true if this register participates in a circular dependency loop.

#ifdef UNIX_AMD64_ABI

        // For UNIX AMD64 struct passing, the type of the register argument slot can differ from
        // the type of the lclVar in ways that are not ascertainable from lvType.
        // So, for that case we retain the type of the register in the regArgTab.

        var_types getRegType(Compiler* compiler)
        {
            return type; // UNIX_AMD64 implementation
        }

#else // !UNIX_AMD64_ABI

        // In other cases, we simply use the type of the lclVar to determine the type of the register.
        var_types getRegType(Compiler* compiler)
        {
            const LclVarDsc* varDsc = compiler->lvaGetDesc(varNum);
            // Check if this is an HFA register arg and return the HFA type
            if (varDsc->lvIsHfaRegArg())
            {
                // Cannot have hfa types on windows arm targets
                // in vararg methods.
                assert(!TargetOS::IsWindows || !compiler->info.compIsVarArgs);
                return varDsc->GetHfaType();
            }
            return compiler->mangleVarArgsType(varDsc->lvType);
        }

#endif // !UNIX_AMD64_ABI
    } regArgTab[max(MAX_REG_ARG + 1, MAX_FLOAT_REG_ARG)] = {};

    unsigned   varNum;
    LclVarDsc* varDsc;

    for (varNum = 0; varNum < compiler->lvaCount; ++varNum)
    {
        varDsc = compiler->lvaGetDesc(varNum);

        // Is this variable a register arg?
        if (!varDsc->lvIsParam)
        {
            continue;
        }

        if (!varDsc->lvIsRegArg)
        {
            continue;
        }

        // When we have a promoted struct we have two possible LclVars that can represent the incoming argument
        // in the regArgTab[], either the original TYP_STRUCT argument or the introduced lvStructField.
        // We will use the lvStructField if we have a TYPE_INDEPENDENT promoted struct field otherwise
        // use the the original TYP_STRUCT argument.
        //
        if (varDsc->lvPromoted || varDsc->lvIsStructField)
        {
            LclVarDsc* parentVarDsc = varDsc;
            if (varDsc->lvIsStructField)
            {
                assert(!varDsc->lvPromoted);
                parentVarDsc = compiler->lvaGetDesc(varDsc->lvParentLcl);
            }

            Compiler::lvaPromotionType promotionType = compiler->lvaGetPromotionType(parentVarDsc);

            if (promotionType == Compiler::PROMOTION_TYPE_INDEPENDENT)
            {
                // For register arguments that are independent promoted structs we put the promoted field varNum in the
                // regArgTab[]
                if (varDsc->lvPromoted)
                {
                    continue;
                }
            }
            else
            {
                // For register arguments that are not independent promoted structs we put the parent struct varNum in
                // the regArgTab[]
                if (varDsc->lvIsStructField)
                {
                    continue;
                }
            }
        }

        var_types regType = compiler->mangleVarArgsType(varDsc->TypeGet());
        // Change regType to the HFA type when we have a HFA argument
        if (varDsc->lvIsHfaRegArg())
        {
#if defined(TARGET_ARM64)
            if (TargetOS::IsWindows && compiler->info.compIsVarArgs)
            {
                assert(!"Illegal incoming HFA arg encountered in Vararg method.");
            }
#endif // defined(TARGET_ARM64)
            regType = varDsc->GetHfaType();
        }

#if defined(UNIX_AMD64_ABI)
        if (!varTypeIsStruct(regType))
#endif // defined(UNIX_AMD64_ABI)
        {
            // A struct might be passed  partially in XMM register for System V calls.
            // So a single arg might use both register files.
            if (emitter::isFloatReg(varDsc->GetArgReg()) != doingFloat)
            {
                continue;
            }
        }

        int slots = 0;

#if defined(UNIX_AMD64_ABI)
        if (varTypeIsStruct(varDsc))
        {
            CORINFO_CLASS_HANDLE typeHnd = varDsc->GetStructHnd();
            assert(typeHnd != nullptr);
            SYSTEMV_AMD64_CORINFO_STRUCT_REG_PASSING_DESCRIPTOR structDesc;
            compiler->eeGetSystemVAmd64PassStructInRegisterDescriptor(typeHnd, &structDesc);
            if (!structDesc.passedInRegisters)
            {
                // The var is not passed in registers.
                continue;
            }

            unsigned firstRegSlot = 0;
            for (unsigned slotCounter = 0; slotCounter < structDesc.eightByteCount; slotCounter++)
            {
                regNumber regNum = varDsc->lvRegNumForSlot(slotCounter);
                var_types regType;

#ifdef FEATURE_SIMD
                // Assumption 1:
                // RyuJit backend depends on the assumption that on 64-Bit targets Vector3 size is rounded off
                // to TARGET_POINTER_SIZE and hence Vector3 locals on stack can be treated as TYP_SIMD16 for
                // reading and writing purposes.  Hence while homing a Vector3 type arg on stack we should
                // home entire 16-bytes so that the upper-most 4-bytes will be zeroed when written to stack.
                //
                // Assumption 2:
                // RyuJit backend is making another implicit assumption that Vector3 type args when passed in
                // registers or on stack, the upper most 4-bytes will be zero.
                //
                // For P/Invoke return and Reverse P/Invoke argument passing, native compiler doesn't guarantee
                // that upper 4-bytes of a Vector3 type struct is zero initialized and hence assumption 2 is
                // invalid.
                //
                // RyuJIT x64 Windows: arguments are treated as passed by ref and hence read/written just 12
                // bytes. In case of Vector3 returns, Caller allocates a zero initialized Vector3 local and
                // passes it retBuf arg and Callee method writes only 12 bytes to retBuf. For this reason,
                // there is no need to clear upper 4-bytes of Vector3 type args.
                //
                // RyuJIT x64 Unix: arguments are treated as passed by value and read/writen as if TYP_SIMD16.
                // Vector3 return values are returned two return registers and Caller assembles them into a
                // single xmm reg. Hence RyuJIT explicitly generates code to clears upper 4-bytes of Vector3
                // type args in prolog and Vector3 type return value of a call

                if (varDsc->lvType == TYP_SIMD12)
                {
                    regType = TYP_DOUBLE;
                }
                else
#endif
                {
                    regType = compiler->GetEightByteType(structDesc, slotCounter);
                }

                regArgNum = genMapRegNumToRegArgNum(regNum, regType);

                if ((!doingFloat && (structDesc.IsIntegralSlot(slotCounter))) ||
                    (doingFloat && (structDesc.IsSseSlot(slotCounter))))
                {
                    // Store the reg for the first slot.
                    if (slots == 0)
                    {
                        firstRegSlot = regArgNum;
                    }

                    // Bingo - add it to our table
                    noway_assert(regArgNum < argMax);
                    noway_assert(regArgTab[regArgNum].slot == 0); // we better not have added it already (there better
                                                                  // not be multiple vars representing this argument
                                                                  // register)
                    regArgTab[regArgNum].varNum = varNum;
                    regArgTab[regArgNum].slot   = (char)(slotCounter + 1);
                    regArgTab[regArgNum].type   = regType;
                    slots++;
                }
            }

            if (slots == 0)
            {
                continue; // Nothing to do for this regState set.
            }

            regArgNum = firstRegSlot;
        }
        else
#endif // defined(UNIX_AMD64_ABI)
        {
            // Bingo - add it to our table
            regArgNum = genMapRegNumToRegArgNum(varDsc->GetArgReg(), regType);

            noway_assert(regArgNum < argMax);
            // We better not have added it already (there better not be multiple vars representing this argument
            // register)
            noway_assert(regArgTab[regArgNum].slot == 0);

#if defined(UNIX_AMD64_ABI)
            // Set the register type.
            regArgTab[regArgNum].type = regType;
#endif // defined(UNIX_AMD64_ABI)

            regArgTab[regArgNum].varNum = varNum;
            regArgTab[regArgNum].slot   = 1;

            slots = 1;

#if FEATURE_MULTIREG_ARGS
            if (compiler->lvaIsMultiregStruct(varDsc, compiler->info.compIsVarArgs))
            {
                if (varDsc->lvIsHfaRegArg())
                {
                    // We have an HFA argument, set slots to the number of registers used
                    slots = varDsc->lvHfaSlots();
                }
                else
                {
                    // Currently all non-HFA multireg structs are two registers in size (i.e. two slots)
                    assert(varDsc->lvSize() == (2 * TARGET_POINTER_SIZE));
                    // We have a non-HFA multireg argument, set slots to two
                    slots = 2;
                }

                // Note that regArgNum+1 represents an argument index not an actual argument register.
                // see genMapRegArgNumToRegNum(unsigned argNum, var_types type)

                // This is the setup for the rest of a multireg struct arg

                for (int i = 1; i < slots; i++)
                {
                    noway_assert((regArgNum + i) < argMax);

                    // We better not have added it already (there better not be multiple vars representing this argument
                    // register)
                    noway_assert(regArgTab[regArgNum + i].slot == 0);

                    regArgTab[regArgNum + i].varNum = varNum;
                    regArgTab[regArgNum + i].slot   = (char)(i + 1);
                }
            }
#endif // FEATURE_MULTIREG_ARGS
        }

#ifdef TARGET_ARM
        int lclSize = compiler->lvaLclSize(varNum);

        if (lclSize > REGSIZE_BYTES)
        {
            unsigned maxRegArgNum = doingFloat ? MAX_FLOAT_REG_ARG : MAX_REG_ARG;
            slots                 = lclSize / REGSIZE_BYTES;
            if (regArgNum + slots > maxRegArgNum)
            {
                slots = maxRegArgNum - regArgNum;
            }
        }
        C_ASSERT((char)MAX_REG_ARG == MAX_REG_ARG);
        assert(slots < INT8_MAX);
        for (char i = 1; i < slots; i++)
        {
            regArgTab[regArgNum + i].varNum = varNum;
            regArgTab[regArgNum + i].slot   = i + 1;
        }
#endif // TARGET_ARM

        for (int i = 0; i < slots; i++)
        {
            regType          = regArgTab[regArgNum + i].getRegType(compiler);
            regNumber regNum = genMapRegArgNumToRegNum(regArgNum + i, regType);

#if !defined(UNIX_AMD64_ABI)
            assert((i > 0) || (regNum == varDsc->GetArgReg()));
#endif // defined(UNIX_AMD64_ABI)

            // Is the arg dead on entry to the method ?

            if ((regArgMaskLive & genRegMask(regNum)) == 0)
            {
                if (varDsc->lvTrackedNonStruct())
                {
                    // We may now see some tracked locals with zero refs.
                    // See Lowering::DoPhase. Tolerate these.
                    if (varDsc->lvRefCnt() > 0)
                    {
                        noway_assert(!VarSetOps::IsMember(compiler, compiler->fgFirstBB->bbLiveIn, varDsc->lvVarIndex));
                    }
                }
                else
                {
#ifdef TARGET_X86
                    noway_assert(varDsc->lvType == TYP_STRUCT);
#else  // !TARGET_X86
                    // For LSRA, it may not be in regArgMaskLive if it has a zero
                    // refcnt.  This is in contrast with the non-LSRA case in which all
                    // non-tracked args are assumed live on entry.
                    noway_assert((varDsc->lvRefCnt() == 0) || (varDsc->lvType == TYP_STRUCT) ||
                                 (varDsc->IsAddressExposed() && compiler->info.compIsVarArgs) ||
                                 (varDsc->IsAddressExposed() && compiler->opts.compUseSoftFP));
#endif // !TARGET_X86
                }
                // Mark it as processed and be done with it
                regArgTab[regArgNum + i].processed = true;
                goto NON_DEP;
            }

#ifdef TARGET_ARM
            // On the ARM when the varDsc is a struct arg (or pre-spilled due to varargs) the initReg/xtraReg
            // could be equal to GetArgReg(). The pre-spilled registers are also not considered live either since
            // they've already been spilled.
            //
            if ((regSet.rsMaskPreSpillRegs(false) & genRegMask(regNum)) == 0)
#endif // TARGET_ARM
            {
#if !defined(UNIX_AMD64_ABI)
                noway_assert(xtraReg != (varDsc->GetArgReg() + i));
#endif
                noway_assert(regArgMaskLive & genRegMask(regNum));
            }

            regArgTab[regArgNum + i].processed = false;
            regArgTab[regArgNum + i].writeThru = (varDsc->lvIsInReg() && varDsc->lvLiveInOutOfHndlr);

            /* mark stack arguments since we will take care of those first */
            regArgTab[regArgNum + i].stackArg = (varDsc->lvIsInReg()) ? false : true;

            /* If it goes on the stack or in a register that doesn't hold
             * an argument anymore -> CANNOT form a circular dependency */

            if (varDsc->lvIsInReg() && (genRegMask(regNum) & regArgMaskLive))
            {
                /* will trash another argument -> possible dependency
                 * We may need several passes after the table is constructed
                 * to decide on that */

                /* Maybe the argument stays in the register (IDEAL) */

                if ((i == 0) && (varDsc->GetRegNum() == regNum))
                {
                    goto NON_DEP;
                }

#if !defined(TARGET_64BIT)
                if ((i == 1) && varTypeIsStruct(varDsc) && (varDsc->GetOtherReg() == regNum))
                {
                    goto NON_DEP;
                }
                if ((i == 1) && (genActualType(varDsc->TypeGet()) == TYP_LONG) && (varDsc->GetOtherReg() == regNum))
                {
                    goto NON_DEP;
                }

                if ((i == 1) && (genActualType(varDsc->TypeGet()) == TYP_DOUBLE) &&
                    (REG_NEXT(varDsc->GetRegNum()) == regNum))
                {
                    goto NON_DEP;
                }
#endif // !defined(TARGET_64BIT)
                regArgTab[regArgNum + i].circular = true;
            }
            else
            {
            NON_DEP:
                regArgTab[regArgNum + i].circular = false;

                /* mark the argument register as free */
                regArgMaskLive &= ~genRegMask(regNum);
            }
        }
    }

    /* Find the circular dependencies for the argument registers, if any.
     * A circular dependency is a set of registers R1, R2, ..., Rn
     * such that R1->R2 (that is, R1 needs to be moved to R2), R2->R3, ..., Rn->R1 */

    bool change = true;
    if (regArgMaskLive)
    {
        /* Possible circular dependencies still exist; the previous pass was not enough
         * to filter them out. Use a "sieve" strategy to find all circular dependencies. */

        while (change)
        {
            change = false;

            for (argNum = 0; argNum < argMax; argNum++)
            {
                // If we already marked the argument as non-circular then continue

                if (!regArgTab[argNum].circular)
                {
                    continue;
                }

                if (regArgTab[argNum].slot == 0) // Not a register argument
                {
                    continue;
                }

                varNum                     = regArgTab[argNum].varNum;
                varDsc                     = compiler->lvaGetDesc(varNum);
                const var_types varRegType = varDsc->GetRegisterType();
                noway_assert(varDsc->lvIsParam && varDsc->lvIsRegArg);

                /* cannot possibly have stack arguments */
                noway_assert(varDsc->lvIsInReg());
                noway_assert(!regArgTab[argNum].stackArg);

                var_types regType = regArgTab[argNum].getRegType(compiler);
                regNumber regNum  = genMapRegArgNumToRegNum(argNum, regType);

                regNumber destRegNum = REG_NA;
                if (varTypeIsStruct(varDsc) &&
                    (compiler->lvaGetPromotionType(varDsc) == Compiler::PROMOTION_TYPE_INDEPENDENT))
                {
                    assert(regArgTab[argNum].slot <= varDsc->lvFieldCnt);
                    LclVarDsc* fieldVarDsc = compiler->lvaGetDesc(varDsc->lvFieldLclStart + regArgTab[argNum].slot - 1);
                    destRegNum             = fieldVarDsc->GetRegNum();
                }
                else if (regArgTab[argNum].slot == 1)
                {
                    destRegNum = varDsc->GetRegNum();
                }
#if defined(TARGET_ARM64) && defined(FEATURE_SIMD)
                else if (varDsc->lvIsHfa())
                {
                    // This must be a SIMD type that's fully enregistered, but is passed as an HFA.
                    // Each field will be inserted into the same destination register.
                    assert(varTypeIsSIMD(varDsc) &&
                           !compiler->isOpaqueSIMDType(varDsc->lvVerTypeInfo.GetClassHandle()));
                    assert(regArgTab[argNum].slot <= (int)varDsc->lvHfaSlots());
                    assert(argNum > 0);
                    assert(regArgTab[argNum - 1].varNum == varNum);
                    regArgMaskLive &= ~genRegMask(regNum);
                    regArgTab[argNum].circular = false;
                    change                     = true;
                    continue;
                }
#elif defined(UNIX_AMD64_ABI) && defined(FEATURE_SIMD)
                else
                {
                    assert(regArgTab[argNum].slot == 2);
                    assert(argNum > 0);
                    assert(regArgTab[argNum - 1].slot == 1);
                    assert(regArgTab[argNum - 1].varNum == varNum);
                    assert((varRegType == TYP_SIMD12) || (varRegType == TYP_SIMD16));
                    regArgMaskLive &= ~genRegMask(regNum);
                    regArgTab[argNum].circular = false;
                    change                     = true;
                    continue;
                }
#endif // defined(UNIX_AMD64_ABI) && defined(FEATURE_SIMD)
#if !defined(TARGET_64BIT)
                else if (regArgTab[argNum].slot == 2 && genActualType(varDsc->TypeGet()) == TYP_LONG)
                {
                    destRegNum = varDsc->GetOtherReg();
                }
                else
                {
                    assert(regArgTab[argNum].slot == 2);
                    assert(varDsc->TypeGet() == TYP_DOUBLE);
                    destRegNum = REG_NEXT(varDsc->GetRegNum());
                }
#endif // !defined(TARGET_64BIT)
                noway_assert(destRegNum != REG_NA);
                if (genRegMask(destRegNum) & regArgMaskLive)
                {
                    /* we are trashing a live argument register - record it */
                    unsigned destRegArgNum = genMapRegNumToRegArgNum(destRegNum, regType);
                    noway_assert(destRegArgNum < argMax);
                    regArgTab[destRegArgNum].trashBy = argNum;
                }
                else
                {
                    /* argument goes to a free register */
                    regArgTab[argNum].circular = false;
                    change                     = true;

                    /* mark the argument register as free */
                    regArgMaskLive &= ~genRegMask(regNum);
                }
            }
        }
    }

    /* At this point, everything that has the "circular" flag
     * set to "true" forms a circular dependency */
    CLANG_FORMAT_COMMENT_ANCHOR;

#ifdef DEBUG
    if (regArgMaskLive)
    {
        if (verbose)
        {
            printf("Circular dependencies found while home-ing the incoming arguments.\n");
        }
    }
#endif

    // LSRA allocates registers to incoming parameters in order and will not overwrite
    // a register still holding a live parameter.

    noway_assert(((regArgMaskLive & RBM_FLTARG_REGS) == 0) &&
                 "Homing of float argument registers with circular dependencies not implemented.");

    // Now move the arguments to their locations.
    // First consider ones that go on the stack since they may free some registers.
    // Also home writeThru args, since they're also homed to the stack.

    regArgMaskLive = regState->rsCalleeRegArgMaskLiveIn; // reset the live in to what it was at the start
    for (argNum = 0; argNum < argMax; argNum++)
    {
        emitAttr size;

#if defined(UNIX_AMD64_ABI)
        // If this is the wrong register file, just continue.
        if (regArgTab[argNum].type == TYP_UNDEF)
        {
            // This could happen if the reg in regArgTab[argNum] is of the other register file -
            //     for System V register passed structs where the first reg is GPR and the second an XMM reg.
            // The next register file processing will process it.
            continue;
        }
#endif // defined(UNIX_AMD64_ABI)

        // If the arg is dead on entry to the method, skip it

        if (regArgTab[argNum].processed)
        {
            continue;
        }

        if (regArgTab[argNum].slot == 0) // Not a register argument
        {
            continue;
        }

        varNum = regArgTab[argNum].varNum;
        varDsc = compiler->lvaGetDesc(varNum);

#ifndef TARGET_64BIT
        // If this arg is never on the stack, go to the next one.
        if (varDsc->lvType == TYP_LONG)
        {
            if (regArgTab[argNum].slot == 1 && !regArgTab[argNum].stackArg && !regArgTab[argNum].writeThru)
            {
                continue;
            }
            else if (varDsc->GetOtherReg() != REG_STK)
            {
                continue;
            }
        }
        else
#endif // !TARGET_64BIT
        {
            // If this arg is never on the stack, go to the next one.
            if (!regArgTab[argNum].stackArg && !regArgTab[argNum].writeThru)
            {
                continue;
            }
        }

#if defined(TARGET_ARM)
        if (varDsc->lvType == TYP_DOUBLE)
        {
            if (regArgTab[argNum].slot == 2)
            {
                // We handled the entire double when processing the first half (slot == 1)
                continue;
            }
        }
#endif

        noway_assert(regArgTab[argNum].circular == false);

        noway_assert(varDsc->lvIsParam);
        noway_assert(varDsc->lvIsRegArg);
        noway_assert(varDsc->lvIsInReg() == false || varDsc->lvLiveInOutOfHndlr ||
                     (varDsc->lvType == TYP_LONG && varDsc->GetOtherReg() == REG_STK && regArgTab[argNum].slot == 2));

        var_types storeType = TYP_UNDEF;
        unsigned  slotSize  = TARGET_POINTER_SIZE;

        if (varTypeIsStruct(varDsc))
        {
            storeType = TYP_I_IMPL; // Default store type for a struct type is a pointer sized integer
#if FEATURE_MULTIREG_ARGS
            // Must be <= MAX_PASS_MULTIREG_BYTES or else it wouldn't be passed in registers
            noway_assert(varDsc->lvSize() <= MAX_PASS_MULTIREG_BYTES);
#endif // FEATURE_MULTIREG_ARGS
#ifdef UNIX_AMD64_ABI
            storeType = regArgTab[argNum].type;
#endif // !UNIX_AMD64_ABI
            if (varDsc->lvIsHfaRegArg())
            {
#ifdef TARGET_ARM
                // On ARM32 the storeType for HFA args is always TYP_FLOAT
                storeType = TYP_FLOAT;
                slotSize  = (unsigned)emitActualTypeSize(storeType);
#else  // TARGET_ARM64
                storeType = genActualType(varDsc->GetHfaType());
                slotSize  = (unsigned)emitActualTypeSize(storeType);
#endif // TARGET_ARM64
            }
        }
        else // Not a struct type
        {
            storeType = compiler->mangleVarArgsType(genActualType(varDsc->TypeGet()));
        }
        size = emitActualTypeSize(storeType);
#ifdef TARGET_X86
        noway_assert(genTypeSize(storeType) == TARGET_POINTER_SIZE);
#endif // TARGET_X86

        regNumber srcRegNum = genMapRegArgNumToRegNum(argNum, storeType);

        // Stack argument - if the ref count is 0 don't care about it

        if (!varDsc->lvOnFrame)
        {
            noway_assert(varDsc->lvRefCnt() == 0);
        }
        else
        {
            // Since slot is typically 1, baseOffset is typically 0
            int baseOffset = (regArgTab[argNum].slot - 1) * slotSize;

            GetEmitter()->emitIns_S_R(ins_Store(storeType), size, srcRegNum, varNum, baseOffset);

#ifndef UNIX_AMD64_ABI
            // Check if we are writing past the end of the struct
            if (varTypeIsStruct(varDsc))
            {
                assert(varDsc->lvSize() >= baseOffset + (unsigned)size);
            }
#endif // !UNIX_AMD64_ABI
#ifdef USING_SCOPE_INFO
            if (regArgTab[argNum].slot == 1)
            {
                psiMoveToStack(varNum);
            }
#endif // USING_SCOPE_INFO
        }

        // Mark the argument as processed, and set it as no longer live in srcRegNum,
        // unless it is a writeThru var, in which case we home it to the stack, but
        // don't mark it as processed until below.
        if (!regArgTab[argNum].writeThru)
        {
            regArgTab[argNum].processed = true;
            regArgMaskLive &= ~genRegMask(srcRegNum);
        }

#if defined(TARGET_ARM)
        if ((storeType == TYP_DOUBLE) && !regArgTab[argNum].writeThru)
        {
            regArgTab[argNum + 1].processed = true;
            regArgMaskLive &= ~genRegMask(REG_NEXT(srcRegNum));
        }
#endif
    }

    /* Process any circular dependencies */
    if (regArgMaskLive)
    {
        unsigned    begReg, destReg, srcReg;
        unsigned    varNumDest, varNumSrc;
        LclVarDsc*  varDscDest;
        LclVarDsc*  varDscSrc;
        instruction insCopy = INS_mov;

        if (doingFloat)
        {
#ifndef UNIX_AMD64_ABI
            if (GlobalJitOptions::compFeatureHfa)
#endif // !UNIX_AMD64_ABI
            {
                insCopy = ins_Copy(TYP_DOUBLE);
                // Compute xtraReg here when we have a float argument
                assert(xtraReg == REG_NA);

                regMaskTP fpAvailMask;

                fpAvailMask = RBM_FLT_CALLEE_TRASH & ~regArgMaskLive;
                if (GlobalJitOptions::compFeatureHfa)
                {
                    fpAvailMask &= RBM_ALLDOUBLE;
                }

                if (fpAvailMask == RBM_NONE)
                {
                    fpAvailMask = RBM_ALLFLOAT & ~regArgMaskLive;
                    if (GlobalJitOptions::compFeatureHfa)
                    {
                        fpAvailMask &= RBM_ALLDOUBLE;
                    }
                }

                assert(fpAvailMask != RBM_NONE);

                // We pick the lowest avail register number
                regMaskTP tempMask = genFindLowestBit(fpAvailMask);
                xtraReg            = genRegNumFromMask(tempMask);
            }
#if defined(TARGET_X86)
            // This case shouldn't occur on x86 since NYI gets converted to an assert
            NYI("Homing circular FP registers via xtraReg");
#endif
        }

        for (argNum = 0; argNum < argMax; argNum++)
        {
            // If not a circular dependency then continue
            if (!regArgTab[argNum].circular)
            {
                continue;
            }

            // If already processed the dependency then continue

            if (regArgTab[argNum].processed)
            {
                continue;
            }

            if (regArgTab[argNum].slot == 0) // Not a register argument
            {
                continue;
            }

            destReg = begReg = argNum;
            srcReg           = regArgTab[argNum].trashBy;

            varNumDest = regArgTab[destReg].varNum;
            varDscDest = compiler->lvaGetDesc(varNumDest);
            noway_assert(varDscDest->lvIsParam && varDscDest->lvIsRegArg);

            noway_assert(srcReg < argMax);
            varNumSrc = regArgTab[srcReg].varNum;
            varDscSrc = compiler->lvaGetDesc(varNumSrc);
            noway_assert(varDscSrc->lvIsParam && varDscSrc->lvIsRegArg);

            emitAttr size = EA_PTRSIZE;

#ifdef TARGET_XARCH
            //
            // The following code relies upon the target architecture having an
            // 'xchg' instruction which directly swaps the values held in two registers.
            // On the ARM architecture we do not have such an instruction.
            //
            if (destReg == regArgTab[srcReg].trashBy)
            {
                /* only 2 registers form the circular dependency - use "xchg" */

                varNum = regArgTab[argNum].varNum;
                varDsc = compiler->lvaGetDesc(varNum);
                noway_assert(varDsc->lvIsParam && varDsc->lvIsRegArg);

                noway_assert(genTypeSize(genActualType(varDscSrc->TypeGet())) <= REGSIZE_BYTES);

                /* Set "size" to indicate GC if one and only one of
                 * the operands is a pointer
                 * RATIONALE: If both are pointers, nothing changes in
                 * the GC pointer tracking. If only one is a pointer we
                 * have to "swap" the registers in the GC reg pointer mask
                 */

                if (varTypeGCtype(varDscSrc->TypeGet()) != varTypeGCtype(varDscDest->TypeGet()))
                {
                    size = EA_GCREF;
                }

                noway_assert(varDscDest->GetArgReg() == varDscSrc->GetRegNum());

                GetEmitter()->emitIns_R_R(INS_xchg, size, varDscSrc->GetRegNum(), varDscSrc->GetArgReg());
                regSet.verifyRegUsed(varDscSrc->GetRegNum());
                regSet.verifyRegUsed(varDscSrc->GetArgReg());

                /* mark both arguments as processed */
                regArgTab[destReg].processed = true;
                regArgTab[srcReg].processed  = true;

                regArgMaskLive &= ~genRegMask(varDscSrc->GetArgReg());
                regArgMaskLive &= ~genRegMask(varDscDest->GetArgReg());
#ifdef USING_SCOPE_INFO
                psiMoveToReg(varNumSrc);
                psiMoveToReg(varNumDest);
#endif // USING_SCOPE_INFO
            }
            else
#endif // TARGET_XARCH
            {
                var_types destMemType = varDscDest->TypeGet();

#ifdef TARGET_ARM
                bool cycleAllDouble = true; // assume the best

                unsigned iter = begReg;
                do
                {
                    if (compiler->lvaGetDesc(regArgTab[iter].varNum)->TypeGet() != TYP_DOUBLE)
                    {
                        cycleAllDouble = false;
                        break;
                    }
                    iter = regArgTab[iter].trashBy;
                } while (iter != begReg);

                // We may treat doubles as floats for ARM because we could have partial circular
                // dependencies of a float with a lo/hi part of the double. We mark the
                // trashBy values for each slot of the double, so let the circular dependency
                // logic work its way out for floats rather than doubles. If a cycle has all
                // doubles, then optimize so that instead of two vmov.f32's to move a double,
                // we can use one vmov.f64.
                //
                if (!cycleAllDouble && destMemType == TYP_DOUBLE)
                {
                    destMemType = TYP_FLOAT;
                }
#endif // TARGET_ARM

                if (destMemType == TYP_REF)
                {
                    size = EA_GCREF;
                }
                else if (destMemType == TYP_BYREF)
                {
                    size = EA_BYREF;
                }
                else if (destMemType == TYP_DOUBLE)
                {
                    size = EA_8BYTE;
                }
                else if (destMemType == TYP_FLOAT)
                {
                    size = EA_4BYTE;
                }

                /* move the dest reg (begReg) in the extra reg */

                assert(xtraReg != REG_NA);

                regNumber begRegNum = genMapRegArgNumToRegNum(begReg, destMemType);

                GetEmitter()->emitIns_Mov(insCopy, size, xtraReg, begRegNum, /* canSkip */ false);

                regSet.verifyRegUsed(xtraReg);

                *pXtraRegClobbered = true;
#ifdef USING_SCOPE_INFO
                psiMoveToReg(varNumDest, xtraReg);
#endif // USING_SCOPE_INFO
                /* start moving everything to its right place */

                while (srcReg != begReg)
                {
                    /* mov dest, src */

                    regNumber destRegNum = genMapRegArgNumToRegNum(destReg, destMemType);
                    regNumber srcRegNum  = genMapRegArgNumToRegNum(srcReg, destMemType);

                    GetEmitter()->emitIns_Mov(insCopy, size, destRegNum, srcRegNum, /* canSkip */ false);

                    regSet.verifyRegUsed(destRegNum);

                    /* mark 'src' as processed */
                    noway_assert(srcReg < argMax);
                    regArgTab[srcReg].processed = true;
#ifdef TARGET_ARM
                    if (size == EA_8BYTE)
                        regArgTab[srcReg + 1].processed = true;
#endif
                    regArgMaskLive &= ~genMapArgNumToRegMask(srcReg, destMemType);

                    /* move to the next pair */
                    destReg = srcReg;
                    srcReg  = regArgTab[srcReg].trashBy;

                    varDscDest  = varDscSrc;
                    destMemType = varDscDest->TypeGet();
#ifdef TARGET_ARM
                    if (!cycleAllDouble && destMemType == TYP_DOUBLE)
                    {
                        destMemType = TYP_FLOAT;
                    }
#endif
                    varNumSrc = regArgTab[srcReg].varNum;
                    varDscSrc = compiler->lvaGetDesc(varNumSrc);
                    noway_assert(varDscSrc->lvIsParam && varDscSrc->lvIsRegArg);

                    if (destMemType == TYP_REF)
                    {
                        size = EA_GCREF;
                    }
                    else if (destMemType == TYP_DOUBLE)
                    {
                        size = EA_8BYTE;
                    }
                    else
                    {
                        size = EA_4BYTE;
                    }
                }

                /* take care of the beginning register */

                noway_assert(srcReg == begReg);

                /* move the dest reg (begReg) in the extra reg */

                regNumber destRegNum = genMapRegArgNumToRegNum(destReg, destMemType);

                GetEmitter()->emitIns_Mov(insCopy, size, destRegNum, xtraReg, /* canSkip */ false);

                regSet.verifyRegUsed(destRegNum);
#ifdef USING_SCOPE_INFO
                psiMoveToReg(varNumSrc);
#endif // USING_SCOPE_INFO
                /* mark the beginning register as processed */

                regArgTab[srcReg].processed = true;
#ifdef TARGET_ARM
                if (size == EA_8BYTE)
                    regArgTab[srcReg + 1].processed = true;
#endif
                regArgMaskLive &= ~genMapArgNumToRegMask(srcReg, destMemType);
            }
        }
    }

    /* Finally take care of the remaining arguments that must be enregistered */
    while (regArgMaskLive)
    {
        regMaskTP regArgMaskLiveSave = regArgMaskLive;

        for (argNum = 0; argNum < argMax; argNum++)
        {
            /* If already processed go to the next one */
            if (regArgTab[argNum].processed)
            {
                continue;
            }

            if (regArgTab[argNum].slot == 0)
            { // Not a register argument
                continue;
            }

            varNum                     = regArgTab[argNum].varNum;
            varDsc                     = compiler->lvaGetDesc(varNum);
            const var_types regType    = regArgTab[argNum].getRegType(compiler);
            const regNumber regNum     = genMapRegArgNumToRegNum(argNum, regType);
            const var_types varRegType = varDsc->GetRegisterType();

#if defined(UNIX_AMD64_ABI)
            if (regType == TYP_UNDEF)
            {
                // This could happen if the reg in regArgTab[argNum] is of the other register file -
                // for System V register passed structs where the first reg is GPR and the second an XMM reg.
                // The next register file processing will process it.
                regArgMaskLive &= ~genRegMask(regNum);
                continue;
            }
#endif // defined(UNIX_AMD64_ABI)

            noway_assert(varDsc->lvIsParam && varDsc->lvIsRegArg);
#ifdef TARGET_X86
            // On x86 we don't enregister args that are not pointer sized.
            noway_assert(genTypeSize(varDsc->GetActualRegisterType()) == TARGET_POINTER_SIZE);
#endif // TARGET_X86

            noway_assert(varDsc->lvIsInReg() && !regArgTab[argNum].circular);

            /* Register argument - hopefully it stays in the same register */
            regNumber destRegNum  = REG_NA;
            var_types destMemType = varDsc->GetRegisterType();

            if (regArgTab[argNum].slot == 1)
            {
                destRegNum = varDsc->GetRegNum();

#ifdef TARGET_ARM
                if (genActualType(destMemType) == TYP_DOUBLE && regArgTab[argNum + 1].processed)
                {
                    // The second half of the double has already been processed! Treat this as a single.
                    destMemType = TYP_FLOAT;
                }
#endif // TARGET_ARM
            }
#ifndef TARGET_64BIT
            else if (regArgTab[argNum].slot == 2 && genActualType(destMemType) == TYP_LONG)
            {
                assert(genActualType(varDsc->TypeGet()) == TYP_LONG || genActualType(varDsc->TypeGet()) == TYP_DOUBLE);
                if (genActualType(varDsc->TypeGet()) == TYP_DOUBLE)
                {
                    destRegNum = regNum;
                }
                else
                {
                    destRegNum = varDsc->GetOtherReg();
                }

                assert(destRegNum != REG_STK);
            }
            else
            {
                assert(regArgTab[argNum].slot == 2);
                assert(destMemType == TYP_DOUBLE);

                // For doubles, we move the entire double using the argNum representing
                // the first half of the double. There are two things we won't do:
                // (1) move the double when the 1st half of the destination is free but the
                // 2nd half is occupied, and (2) move the double when the 2nd half of the
                // destination is free but the 1st half is occupied. Here we consider the
                // case where the first half can't be moved initially because its target is
                // still busy, but the second half can be moved. We wait until the entire
                // double can be moved, if possible. For example, we have F0/F1 double moving to F2/F3,
                // and F2 single moving to F16. When we process F0, its target F2 is busy,
                // so we skip it on the first pass. When we process F1, its target F3 is
                // available. However, we want to move F0/F1 all at once, so we skip it here.
                // We process F2, which frees up F2. The next pass through, we process F0 and
                // F2/F3 are empty, so we move it. Note that if half of a double is involved
                // in a circularity with a single, then we will have already moved that half
                // above, so we go ahead and move the remaining half as a single.
                // Because there are no circularities left, we are guaranteed to terminate.

                assert(argNum > 0);
                assert(regArgTab[argNum - 1].slot == 1);

                if (!regArgTab[argNum - 1].processed)
                {
                    // The first half of the double hasn't been processed; try to be processed at the same time
                    continue;
                }

                // The first half of the double has been processed but the second half hasn't!
                // This could happen for double F2/F3 moving to F0/F1, and single F0 moving to F2.
                // In that case, there is a F0/F2 loop that is not a double-only loop. The circular
                // dependency logic above will move them as singles, leaving just F3 to move. Treat
                // it as a single to finish the shuffling.

                destMemType = TYP_FLOAT;
                destRegNum  = REG_NEXT(varDsc->GetRegNum());
            }
#endif // !TARGET_64BIT
#if (defined(UNIX_AMD64_ABI) || defined(TARGET_ARM64)) && defined(FEATURE_SIMD)
            else
            {
                assert(regArgTab[argNum].slot == 2);
                assert(argNum > 0);
                assert(regArgTab[argNum - 1].slot == 1);
                assert((varRegType == TYP_SIMD12) || (varRegType == TYP_SIMD16));
                destRegNum = varDsc->GetRegNum();
                noway_assert(regNum != destRegNum);
                continue;
            }
#endif // (defined(UNIX_AMD64_ABI) || defined(TARGET_ARM64)) && defined(FEATURE_SIMD)
            noway_assert(destRegNum != REG_NA);
            if (destRegNum != regNum)
            {
                /* Cannot trash a currently live register argument.
                 * Skip this one until its target will be free
                 * which is guaranteed to happen since we have no circular dependencies. */

                regMaskTP destMask = genRegMask(destRegNum);
#ifdef TARGET_ARM
                // Don't process the double until both halves of the destination are clear.
                if (genActualType(destMemType) == TYP_DOUBLE)
                {
                    assert((destMask & RBM_DBL_REGS) != 0);
                    destMask |= genRegMask(REG_NEXT(destRegNum));
                }
#endif

                if (destMask & regArgMaskLive)
                {
                    continue;
                }

                /* Move it to the new register */

                emitAttr size = emitActualTypeSize(destMemType);

#if defined(TARGET_ARM64)
                if (varTypeIsSIMD(varDsc) && argNum < (argMax - 1) && regArgTab[argNum + 1].slot == 2)
                {
                    // For a SIMD type that is passed in two integer registers,
                    // Limit the copy below to the first 8 bytes from the first integer register.
                    // Handle the remaining 8 bytes from the second slot in the code further below
                    assert(EA_SIZE(size) >= 8);
                    size = EA_8BYTE;
                }
#endif
                inst_Mov(destMemType, destRegNum, regNum, /* canSkip */ false, size);
#ifdef USING_SCOPE_INFO
                psiMoveToReg(varNum);
#endif // USING_SCOPE_INFO
            }

            /* mark the argument as processed */

            assert(!regArgTab[argNum].processed);
            regArgTab[argNum].processed = true;
            regArgMaskLive &= ~genRegMask(regNum);
#if FEATURE_MULTIREG_ARGS
            int argRegCount = 1;
#ifdef TARGET_ARM
            if (genActualType(destMemType) == TYP_DOUBLE)
            {
                argRegCount = 2;
            }
#endif
#if defined(UNIX_AMD64_ABI) && defined(FEATURE_SIMD)
            if (varTypeIsStruct(varDsc) && argNum < (argMax - 1) && regArgTab[argNum + 1].slot == 2)
            {
                argRegCount          = 2;
                int       nextArgNum = argNum + 1;
                regNumber nextRegNum = genMapRegArgNumToRegNum(nextArgNum, regArgTab[nextArgNum].getRegType(compiler));
                noway_assert(regArgTab[nextArgNum].varNum == varNum);
                // Emit a shufpd with a 0 immediate, which preserves the 0th element of the dest reg
                // and moves the 0th element of the src reg into the 1st element of the dest reg.
                GetEmitter()->emitIns_R_R_I(INS_shufpd, emitActualTypeSize(varRegType), destRegNum, nextRegNum, 0);
                // Set destRegNum to regNum so that we skip the setting of the register below,
                // but mark argNum as processed and clear regNum from the live mask.
                destRegNum = regNum;
            }
#endif // defined(UNIX_AMD64_ABI) && defined(FEATURE_SIMD)
#ifdef TARGET_ARMARCH
            if (varDsc->lvIsHfa())
            {
                // This includes both fixed-size SIMD types that are independently promoted, as well
                // as other HFA structs.
                argRegCount = varDsc->lvHfaSlots();
                if (argNum < (argMax - argRegCount + 1))
                {
                    if (compiler->lvaGetPromotionType(varDsc) == Compiler::PROMOTION_TYPE_INDEPENDENT)
                    {
                        // For an HFA type that is passed in multiple registers and promoted, we copy each field to its
                        // destination register.
                        for (int i = 0; i < argRegCount; i++)
                        {
                            int        nextArgNum  = argNum + i;
                            LclVarDsc* fieldVarDsc = compiler->lvaGetDesc(varDsc->lvFieldLclStart + i);
                            regNumber  nextRegNum =
                                genMapRegArgNumToRegNum(nextArgNum, regArgTab[nextArgNum].getRegType(compiler));
                            destRegNum = fieldVarDsc->GetRegNum();
                            noway_assert(regArgTab[nextArgNum].varNum == varNum);
                            noway_assert(genIsValidFloatReg(nextRegNum));
                            noway_assert(genIsValidFloatReg(destRegNum));
                            GetEmitter()->emitIns_Mov(INS_mov, EA_8BYTE, destRegNum, nextRegNum, /* canSkip */ false);
                        }
                    }
#if defined(TARGET_ARM64) && defined(FEATURE_SIMD)
                    else
                    {
                        // For a SIMD type that is passed in multiple registers but enregistered as a vector,
                        // the code above copies the first argument register into the lower 4 or 8 bytes
                        // of the target register. Here we must handle the subsequent fields by
                        // inserting them into the upper bytes of the target SIMD floating point register.
                        argRegCount = varDsc->lvHfaSlots();
                        for (int i = 1; i < argRegCount; i++)
                        {
                            int         nextArgNum  = argNum + i;
                            regArgElem* nextArgElem = &regArgTab[nextArgNum];
                            var_types   nextArgType = nextArgElem->getRegType(compiler);
                            regNumber   nextRegNum  = genMapRegArgNumToRegNum(nextArgNum, nextArgType);
                            noway_assert(nextArgElem->varNum == varNum);
                            noway_assert(genIsValidFloatReg(nextRegNum));
                            noway_assert(genIsValidFloatReg(destRegNum));
                            GetEmitter()->emitIns_R_R_I_I(INS_mov, EA_4BYTE, destRegNum, nextRegNum, i, 0);
                        }
                    }
#endif // defined(TARGET_ARM64) && defined(FEATURE_SIMD)
                }
            }
#endif // TARGET_ARMARCH

            // Mark the rest of the argument registers corresponding to this multi-reg type as
            // being processed and no longer live.
            for (int regSlot = 1; regSlot < argRegCount; regSlot++)
            {
                int nextArgNum = argNum + regSlot;
                assert(!regArgTab[nextArgNum].processed);
                regArgTab[nextArgNum].processed = true;
                regNumber nextRegNum = genMapRegArgNumToRegNum(nextArgNum, regArgTab[nextArgNum].getRegType(compiler));
                regArgMaskLive &= ~genRegMask(nextRegNum);
            }
#endif // FEATURE_MULTIREG_ARGS
        }

        noway_assert(regArgMaskLiveSave != regArgMaskLive); // if it doesn't change, we have an infinite loop
    }
}
#ifdef _PREFAST_
#pragma warning(pop)
#endif

/*****************************************************************************
 * If any incoming stack arguments live in registers, load them.
 */
void CodeGen::genEnregisterIncomingStackArgs()
{
#ifdef DEBUG
    if (verbose)
    {
        printf("*************** In genEnregisterIncomingStackArgs()\n");
    }
#endif

    // OSR handles this specially -- see genEnregisterOSRArgsAndLocals
    //
    assert(!compiler->opts.IsOSR());

    assert(compiler->compGeneratingProlog);

    unsigned varNum = 0;

    for (LclVarDsc *varDsc = compiler->lvaTable; varNum < compiler->lvaCount; varNum++, varDsc++)
    {
        /* Is this variable a parameter? */

        if (!varDsc->lvIsParam)
        {
            continue;
        }

        /* If it's a register argument then it's already been taken care of.
           But, on Arm when under a profiler, we would have prespilled a register argument
           and hence here we need to load it from its prespilled location.
        */
        bool isPrespilledForProfiling = false;
#if defined(TARGET_ARM) && defined(PROFILING_SUPPORTED)
        isPrespilledForProfiling =
            compiler->compIsProfilerHookNeeded() && compiler->lvaIsPreSpilled(varNum, regSet.rsMaskPreSpillRegs(false));
#endif

        if (varDsc->lvIsRegArg && !isPrespilledForProfiling)
        {
            continue;
        }

        /* Has the parameter been assigned to a register? */

        if (!varDsc->lvIsInReg())
        {
            continue;
        }

        /* Is the variable dead on entry */

        if (!VarSetOps::IsMember(compiler, compiler->fgFirstBB->bbLiveIn, varDsc->lvVarIndex))
        {
            continue;
        }

        /* Load the incoming parameter into the register */

        /* Figure out the home offset of the incoming argument */

        regNumber regNum = varDsc->GetArgInitReg();
        assert(regNum != REG_STK);

        var_types regType = varDsc->GetActualRegisterType();

        GetEmitter()->emitIns_R_S(ins_Load(regType), emitTypeSize(regType), regNum, varNum, 0);
        regSet.verifyRegUsed(regNum);
#ifdef USING_SCOPE_INFO
        psiMoveToReg(varNum);
#endif // USING_SCOPE_INFO
    }
}

/*-------------------------------------------------------------------------
 *
 *  We have to decide whether we're going to use block initialization
 *  in the prolog before we assign final stack offsets. This is because
 *  when using block initialization we may need additional callee-saved
 *  registers which need to be saved on the frame, thus increasing the
 *  frame size.
 *
 *  We'll count the number of locals we have to initialize,
 *  and if there are lots of them we'll use block initialization.
 *  Thus, the local variable table must have accurate register location
 *  information for enregistered locals for their register state on entry
 *  to the function.
 *
 *  At the same time we set lvMustInit for locals (enregistered or on stack)
 *  that must be initialized (e.g. initialize memory (comInitMem),
 *  untracked pointers or disable DFA)
 */
void CodeGen::genCheckUseBlockInit()
{
    assert(!compiler->compGeneratingProlog);

    unsigned initStkLclCnt = 0; // The number of int-sized stack local variables that need to be initialized (variables
                                // larger than int count for more than 1).

    unsigned   varNum;
    LclVarDsc* varDsc;

    for (varNum = 0, varDsc = compiler->lvaTable; varNum < compiler->lvaCount; varNum++, varDsc++)
    {
        // The logic below is complex. Make sure we are not
        // double-counting the initialization impact of any locals.
        bool counted = false;

        if (!varDsc->lvIsInReg() && !varDsc->lvOnFrame)
        {
            noway_assert(varDsc->lvRefCnt() == 0);
            varDsc->lvMustInit = 0;
            continue;
        }

        // Initialization of OSR locals must be handled specially
        if (compiler->lvaIsOSRLocal(varNum))
        {
            varDsc->lvMustInit = 0;
            continue;
        }

        if (compiler->fgVarIsNeverZeroInitializedInProlog(varNum))
        {
            varDsc->lvMustInit = 0;
            continue;
        }

        if (compiler->lvaIsFieldOfDependentlyPromotedStruct(varDsc))
        {
            // For Compiler::PROMOTION_TYPE_DEPENDENT type of promotion, the whole struct should have been
            // initialized by the parent struct. No need to set the lvMustInit bit in the
            // field locals.
            varDsc->lvMustInit = 0;
            continue;
        }

        if (varDsc->lvHasExplicitInit)
        {
            varDsc->lvMustInit = 0;
            continue;
        }

        const bool isTemp      = varDsc->lvIsTemp;
        const bool hasGCPtr    = varDsc->HasGCPtr();
        const bool isTracked   = varDsc->lvTracked;
        const bool isStruct    = varTypeIsStruct(varDsc);
        const bool compInitMem = compiler->info.compInitMem;

        if (isTemp && !hasGCPtr)
        {
            varDsc->lvMustInit = 0;
            continue;
        }

        if (compInitMem || hasGCPtr || varDsc->lvMustInit)
        {
            if (isTracked)
            {
                /* For uninitialized use of tracked variables, the liveness
                 * will bubble to the top (compiler->fgFirstBB) in fgInterBlockLocalVarLiveness()
                 */
                if (varDsc->lvMustInit ||
                    VarSetOps::IsMember(compiler, compiler->fgFirstBB->bbLiveIn, varDsc->lvVarIndex))
                {
                    /* This var must be initialized */

                    varDsc->lvMustInit = 1;

                    /* See if the variable is on the stack will be initialized
                     * using rep stos - compute the total size to be zero-ed */

                    if (varDsc->lvOnFrame)
                    {
                        if (!varDsc->lvRegister)
                        {
                            if (!varDsc->lvIsInReg() || varDsc->lvLiveInOutOfHndlr)
                            {
                                // Var is on the stack at entry.
                                initStkLclCnt +=
                                    roundUp(compiler->lvaLclSize(varNum), TARGET_POINTER_SIZE) / sizeof(int);
                                counted = true;
                            }
                        }
                        else
                        {
                            // Var is partially enregistered
                            noway_assert(genTypeSize(varDsc->TypeGet()) > sizeof(int) &&
                                         varDsc->GetOtherReg() == REG_STK);
                            initStkLclCnt += genTypeStSz(TYP_INT);
                            counted = true;
                        }
                    }
                }
            }

            if (varDsc->lvOnFrame)
            {
                bool mustInitThisVar = false;
                if (hasGCPtr && !isTracked)
                {
                    JITDUMP("must init V%02u because it has a GC ref\n", varNum);
                    mustInitThisVar = true;
                }
                else if (hasGCPtr && isStruct)
                {
                    // TODO-1stClassStructs: support precise liveness reporting for such structs.
                    JITDUMP("must init a tracked V%02u because it a struct with a GC ref\n", varNum);
                    mustInitThisVar = true;
                }
                else
                {
                    // We are done with tracked or GC vars, now look at untracked vars without GC refs.
                    if (!isTracked)
                    {
                        assert(!hasGCPtr && !isTemp);
                        if (compInitMem)
                        {
                            JITDUMP("must init V%02u because compInitMem is set and it is not a temp\n", varNum);
                            mustInitThisVar = true;
                        }
                    }
                }
                if (mustInitThisVar)
                {
                    varDsc->lvMustInit = true;

                    if (!counted)
                    {
                        initStkLclCnt += roundUp(compiler->lvaLclSize(varNum), TARGET_POINTER_SIZE) / sizeof(int);
                        counted = true;
                    }
                }
            }
        }
    }

    /* Don't forget about spill temps that hold pointers */
    assert(regSet.tmpAllFree());
    for (TempDsc* tempThis = regSet.tmpListBeg(); tempThis != nullptr; tempThis = regSet.tmpListNxt(tempThis))
    {
        if (varTypeIsGC(tempThis->tdTempType()))
        {
            initStkLclCnt++;
        }
    }

    // Record number of 4 byte slots that need zeroing.
    genInitStkLclCnt = initStkLclCnt;

    // Decide if we will do block initialization in the prolog, or use
    // a series of individual stores.
    //
    // Primary factor is the number of slots that need zeroing. We've
    // been counting by sizeof(int) above. We assume for now we can
    // only zero register width bytes per store.
    //
    // Current heuristic is to use block init when more than 4 stores
    // are required.
    //
    // TODO: Consider taking into account the presence of large structs that
    // potentially only need some fields set to zero.
    //
    // Compiler::fgVarNeedsExplicitZeroInit relies on this logic to
    // find structs that are guaranteed to be block initialized.
    // If this logic changes, Compiler::fgVarNeedsExplicitZeroInit needs
    // to be modified.
    CLANG_FORMAT_COMMENT_ANCHOR;

#ifdef TARGET_64BIT
#if defined(TARGET_AMD64)

    // We can clear using aligned SIMD so the threshold is lower,
    // and clears in order which is better for auto-prefetching
    genUseBlockInit = (genInitStkLclCnt > 4);

#else // !defined(TARGET_AMD64)

    genUseBlockInit = (genInitStkLclCnt > 8);
#endif
#else

    genUseBlockInit = (genInitStkLclCnt > 4);

#endif // TARGET_64BIT

    if (genUseBlockInit)
    {
        regMaskTP maskCalleeRegArgMask = intRegState.rsCalleeRegArgMaskLiveIn;

        // If there is a secret stub param, don't count it, as it will no longer
        // be live when we do block init.
        if (compiler->info.compPublishStubParam)
        {
            maskCalleeRegArgMask &= ~RBM_SECRET_STUB_PARAM;
        }

#ifdef TARGET_ARM
        //
        // On the Arm if we are using a block init to initialize, then we
        // must force spill R4/R5/R6 so that we can use them during
        // zero-initialization process.
        //
        int forceSpillRegCount = genCountBits(maskCalleeRegArgMask & ~regSet.rsMaskPreSpillRegs(false)) - 1;
        if (forceSpillRegCount > 0)
            regSet.rsSetRegsModified(RBM_R4);
        if (forceSpillRegCount > 1)
            regSet.rsSetRegsModified(RBM_R5);
        if (forceSpillRegCount > 2)
            regSet.rsSetRegsModified(RBM_R6);
#endif // TARGET_ARM
    }
}

/*****************************************************************************
 *
 *  initFltRegs -- The mask of float regs to be zeroed.
 *  initDblRegs -- The mask of double regs to be zeroed.
 *  initReg -- A zero initialized integer reg to copy from.
 *
 *  Does best effort to move between VFP/xmm regs if one is already
 *  initialized to 0. (Arm Only) Else copies from the integer register which
 *  is slower.
 */
void CodeGen::genZeroInitFltRegs(const regMaskTP& initFltRegs, const regMaskTP& initDblRegs, const regNumber& initReg)
{
    assert(compiler->compGeneratingProlog);

    // The first float/double reg that is initialized to 0. So they can be used to
    // initialize the remaining registers.
    regNumber fltInitReg = REG_NA;
    regNumber dblInitReg = REG_NA;

    // Iterate through float/double registers and initialize them to 0 or
    // copy from already initialized register of the same type.
    regMaskTP regMask = genRegMask(REG_FP_FIRST);
    for (regNumber reg = REG_FP_FIRST; reg <= REG_FP_LAST; reg = REG_NEXT(reg), regMask <<= 1)
    {
        if (regMask & initFltRegs)
        {
            // Do we have a float register already set to 0?
            if (fltInitReg != REG_NA)
            {
                // Copy from float.
                inst_Mov(TYP_FLOAT, reg, fltInitReg, /* canSkip */ false);
            }
            else
            {
#ifdef TARGET_ARM
                // Do we have a double register initialized to 0?
                if (dblInitReg != REG_NA)
                {
                    // Copy from double.
                    inst_RV_RV(INS_vcvt_d2f, reg, dblInitReg, TYP_FLOAT);
                }
                else
                {
                    // Copy from int.
                    inst_Mov(TYP_FLOAT, reg, initReg, /* canSkip */ false);
                }
#elif defined(TARGET_XARCH)
                // XORPS is the fastest and smallest way to initialize a XMM register to zero.
                inst_RV_RV(INS_xorps, reg, reg, TYP_DOUBLE);
                dblInitReg = reg;
#elif defined(TARGET_ARM64)
                // We will just zero out the entire vector register. This sets it to a double/float zero value
                GetEmitter()->emitIns_R_I(INS_movi, EA_16BYTE, reg, 0x00, INS_OPTS_16B);
#else // TARGET*
#error Unsupported or unset target architecture
#endif
                fltInitReg = reg;
            }
        }
        else if (regMask & initDblRegs)
        {
            // Do we have a double register already set to 0?
            if (dblInitReg != REG_NA)
            {
                // Copy from double.
                inst_Mov(TYP_DOUBLE, reg, dblInitReg, /* canSkip */ false);
            }
            else
            {
#ifdef TARGET_ARM
                // Do we have a float register initialized to 0?
                if (fltInitReg != REG_NA)
                {
                    // Copy from float.
                    inst_RV_RV(INS_vcvt_f2d, reg, fltInitReg, TYP_DOUBLE);
                }
                else
                {
                    // Copy from int.
                    inst_RV_RV_RV(INS_vmov_i2d, reg, initReg, initReg, EA_8BYTE);
                }
#elif defined(TARGET_XARCH)
                // XORPS is the fastest and smallest way to initialize a XMM register to zero.
                inst_RV_RV(INS_xorps, reg, reg, TYP_DOUBLE);
                fltInitReg = reg;
#elif defined(TARGET_ARM64)
                // We will just zero out the entire vector register. This sets it to a double/float zero value
                GetEmitter()->emitIns_R_I(INS_movi, EA_16BYTE, reg, 0x00, INS_OPTS_16B);
#else // TARGET*
#error Unsupported or unset target architecture
#endif
                dblInitReg = reg;
            }
        }
    }
}

// We need a register with value zero. Zero the initReg, if necessary, and set *pInitRegZeroed if so.
// Return the register to use. On ARM64, we never touch the initReg, and always just return REG_ZR.
regNumber CodeGen::genGetZeroReg(regNumber initReg, bool* pInitRegZeroed)
{
#ifdef TARGET_ARM64
    return REG_ZR;
#else  // !TARGET_ARM64
    if (*pInitRegZeroed == false)
    {
        instGen_Set_Reg_To_Zero(EA_PTRSIZE, initReg);
        *pInitRegZeroed = true;
    }
    return initReg;
#endif // !TARGET_ARM64
}

//-----------------------------------------------------------------------------
// genZeroInitFrame: Zero any untracked pointer locals and/or initialize memory for locspace
//
// Arguments:
//    untrLclHi      - (Untracked locals High-Offset)  The upper bound offset at which the zero init
//                                                     code will end initializing memory (not inclusive).
//    untrLclLo      - (Untracked locals Low-Offset)   The lower bound at which the zero init code will
//                                                     start zero initializing memory.
//    initReg        - A scratch register (that gets set to zero on some platforms).
//    pInitRegZeroed - OUT parameter. *pInitRegZeroed is set to 'true' if this method sets initReg register to zero,
//                     'false' if initReg was set to a non-zero value, and left unchanged if initReg was not touched.
void CodeGen::genZeroInitFrame(int untrLclHi, int untrLclLo, regNumber initReg, bool* pInitRegZeroed)
{
    assert(compiler->compGeneratingProlog);

    if (genUseBlockInit)
    {
        genZeroInitFrameUsingBlockInit(untrLclHi, untrLclLo, initReg, pInitRegZeroed);
    }
    else if (genInitStkLclCnt > 0)
    {
        assert((genRegMask(initReg) & intRegState.rsCalleeRegArgMaskLiveIn) == 0); // initReg is not a live incoming
                                                                                   // argument reg

        /* Initialize any lvMustInit vars on the stack */

        LclVarDsc* varDsc;
        unsigned   varNum;

        for (varNum = 0, varDsc = compiler->lvaTable; varNum < compiler->lvaCount; varNum++, varDsc++)
        {
            if (!varDsc->lvMustInit)
            {
                continue;
            }

            // TODO-Review: I'm not sure that we're correctly handling the mustInit case for
            // partially-enregistered vars in the case where we don't use a block init.
            noway_assert(varDsc->lvIsInReg() || varDsc->lvOnFrame);

            // lvMustInit can only be set for GC types or TYP_STRUCT types
            // or when compInitMem is true
            // or when in debug code

            noway_assert(varTypeIsGC(varDsc->TypeGet()) || (varDsc->TypeGet() == TYP_STRUCT) ||
                         compiler->info.compInitMem || compiler->opts.compDbgCode);

            if (!varDsc->lvOnFrame)
            {
                continue;
            }

            if ((varDsc->TypeGet() == TYP_STRUCT) && !compiler->info.compInitMem &&
                (varDsc->lvExactSize >= TARGET_POINTER_SIZE))
            {
                // We only initialize the GC variables in the TYP_STRUCT
                const unsigned slots  = (unsigned)compiler->lvaLclSize(varNum) / REGSIZE_BYTES;
                ClassLayout*   layout = varDsc->GetLayout();

                for (unsigned i = 0; i < slots; i++)
                {
                    if (layout->IsGCPtr(i))
                    {
                        GetEmitter()->emitIns_S_R(ins_Store(TYP_I_IMPL), EA_PTRSIZE,
                                                  genGetZeroReg(initReg, pInitRegZeroed), varNum, i * REGSIZE_BYTES);
                    }
                }
            }
            else
            {
                regNumber zeroReg = genGetZeroReg(initReg, pInitRegZeroed);

                // zero out the whole thing rounded up to a single stack slot size
                unsigned lclSize = roundUp(compiler->lvaLclSize(varNum), (unsigned)sizeof(int));
                unsigned i;
                for (i = 0; i + REGSIZE_BYTES <= lclSize; i += REGSIZE_BYTES)
                {
                    GetEmitter()->emitIns_S_R(ins_Store(TYP_I_IMPL), EA_PTRSIZE, zeroReg, varNum, i);
                }

#ifdef TARGET_64BIT
                assert(i == lclSize || (i + sizeof(int) == lclSize));
                if (i != lclSize)
                {
                    GetEmitter()->emitIns_S_R(ins_Store(TYP_INT), EA_4BYTE, zeroReg, varNum, i);
                    i += sizeof(int);
                }
#endif // TARGET_64BIT
                assert(i == lclSize);
            }
        }

        assert(regSet.tmpAllFree());
        for (TempDsc* tempThis = regSet.tmpListBeg(); tempThis != nullptr; tempThis = regSet.tmpListNxt(tempThis))
        {
            if (!varTypeIsGC(tempThis->tdTempType()))
            {
                continue;
            }

            // printf("initialize untracked spillTmp [EBP-%04X]\n", stkOffs);

            inst_ST_RV(ins_Store(TYP_I_IMPL), tempThis, 0, genGetZeroReg(initReg, pInitRegZeroed), TYP_I_IMPL);
        }
    }
}

//-----------------------------------------------------------------------------
// genEnregisterOSRArgsAndLocals: Initialize any enregistered args or locals
//   that get values from the tier0 frame.
//
// Arguments:
//    initReg -- scratch register to use if needed
//    pInitRegZeroed -- [IN,OUT] if init reg is zero (on entry/exit)
//
#if defined(TARGET_ARM64)
void CodeGen::genEnregisterOSRArgsAndLocals(regNumber initReg, bool* pInitRegZeroed)
#else
void CodeGen::genEnregisterOSRArgsAndLocals()
#endif
{
    assert(compiler->opts.IsOSR());
    PatchpointInfo* const patchpointInfo = compiler->info.compPatchpointInfo;

    // basic sanity checks (make sure we're OSRing the right method)
    assert(patchpointInfo->NumberOfLocals() == compiler->info.compLocalsCount);

    const int      originalFrameSize = patchpointInfo->TotalFrameSize();
    const unsigned patchpointInfoLen = patchpointInfo->NumberOfLocals();

    for (unsigned varNum = 0; varNum < compiler->lvaCount; varNum++)
    {
        if (!compiler->lvaIsOSRLocal(varNum))
        {
            // This local was not part of the tier0 method's state.
            // No work required.
            //
            continue;
        }

        LclVarDsc* const varDsc = compiler->lvaGetDesc(varNum);

        if (!varDsc->lvIsInReg())
        {
            // For args/locals in memory, the OSR frame will continue to access
            // that memory location. No work required.
            //
            JITDUMP("---OSR--- V%02u in memory\n", varNum);
            continue;
        }

        // This local was part of the live tier0 state and is enregistered in the
        // OSR method. Initialize the register from the right frame slot.
        //
        // If we ever enable promotion we'll need to generalize what follows to copy each
        // field from the tier0 frame to its OSR home.
        //
        if (!VarSetOps::IsMember(compiler, compiler->fgFirstBB->bbLiveIn, varDsc->lvVarIndex))
        {
            // This arg or local is not live at entry to the OSR method.
            // No work required.
            //
            JITDUMP("---OSR--- V%02u (reg) not live at entry\n", varNum);
            continue;
        }

        int      fieldOffset = 0;
        unsigned lclNum      = varNum;

        if (varDsc->lvIsStructField)
        {
            lclNum = varDsc->lvParentLcl;
            assert(lclNum < patchpointInfoLen);

            fieldOffset = varDsc->lvFldOffset;
            JITDUMP("---OSR--- V%02u is promoted field of V%02u at offset %d\n", varNum, lclNum, fieldOffset);
        }

        // Note we are always reading from the tier0 frame here
        //
        const var_types lclTyp  = varDsc->GetActualRegisterType();
        const emitAttr  size    = emitTypeSize(lclTyp);
        const int       stkOffs = patchpointInfo->Offset(lclNum) + fieldOffset;

#if defined(TARGET_AMD64)

        // Original frames always use frame pointers, so
        // stkOffs is the tier0 frame's frame-relative offset
        // to the variable.
        //
        // We need to determine the stack or frame-pointer relative
        // offset for this variable in the current frame.
        //
        // If current frame does not use a frame pointer, we need to
        // add the SP-to-FP delta of this frame and the SP-to-FP delta
        // of the original frame; that translates from this frame's
        // stack pointer the old frame frame pointer.
        //
        // We then add the original frame's frame-pointer relative
        // offset (note this offset is usually negative -- the stack
        // grows down, so locals are below the frame pointer).
        //
        // /-----original frame-----/
        // / return address         /
        // / saved RBP   --+        /  <--- Original frame ptr   --+
        // / ...           |        /                              |
        // / ...       (stkOffs)    /                              |
        // / ...           |        /                              |
        // / variable    --+        /                              |
        // / ...                    /                (original frame sp-fp delta)
        // / ...                    /                              |
        // /-----OSR frame ---------/                              |
        // / pseudo return address  /                            --+
        // / ...                    /                              |
        // / ...                    /                    (this frame sp-fp delta)
        // / ...                    /                              |
        // /------------------------/  <--- Stack ptr            --+
        //
        // If the current frame is using a frame pointer, we need to
        // add the SP-to-FP delta of/ the original frame and then add
        // the original frame's frame-pointer relative offset.
        //
        // /-----original frame-----/
        // / return address         /
        // / saved RBP   --+        /  <--- Original frame ptr   --+
        // / ...           |        /                              |
        // / ...       (stkOffs)    /                              |
        // / ...           |        /                              |
        // / variable    --+        /                              |
        // / ...                    /                (original frame sp-fp delta)
        // / ...                    /                              |
        // /-----OSR frame ---------/                              |
        // / pseudo return address  /                            --+
        // / saved RBP              /  <--- Frame ptr            --+
        // / ...                    /
        // / ...                    /
        // / ...                    /
        // /------------------------/
        //
        int offset = originalFrameSize + stkOffs;

        if (isFramePointerUsed())
        {
            // also adjust for saved RPB on this frame
            offset += TARGET_POINTER_SIZE;
        }
        else
        {
            offset += genSPtoFPdelta();
        }

        JITDUMP("---OSR--- V%02u (reg) old rbp offset %d old frame %d this frame sp-fp %d new offset %d (%02xH)\n",
                varNum, stkOffs, originalFrameSize, genSPtoFPdelta(), offset, offset);

        GetEmitter()->emitIns_R_AR(ins_Load(lclTyp), size, varDsc->GetRegNum(), genFramePointerReg(), offset);

#elif defined(TARGET_ARM64)

        // Patchpoint offset is from top of Tier0 frame
        //
        // We need to determine the frame-pointer relative
        // offset for this variable in the osr frame.
        //
        // First add the Tier0 frame size
        //
        const int tier0FrameSize = compiler->info.compPatchpointInfo->TotalFrameSize();

        // then add the OSR frame size
        //
        const int osrFrameSize = genTotalFrameSize();

        // then subtract OSR SP-FP delta
        //
        const int osrSpToFpDelta = genSPtoFPdelta();

        //               | => tier0 top of frame relative
        //               |         + => tier0 bottom of frame relative
        //               |         |                + => osr bottom of frame (sp) relative
        //               |         |                |              - => osr fp relative
        //               |         |                |              |
        const int offset = stkOffs + tier0FrameSize + osrFrameSize - osrSpToFpDelta;

        JITDUMP("---OSR--- V%02u (reg) Tier0 virtual offset %d OSR frame size %d OSR sp-fp "
                "delta %d total offset %d (0x%x)\n",
                varNum, stkOffs, osrFrameSize, osrSpToFpDelta, offset, offset);

        genInstrWithConstant(ins_Load(lclTyp), size, varDsc->GetRegNum(), genFramePointerReg(), offset, initReg);
        *pInitRegZeroed = false;
#endif
    }
}

/*-----------------------------------------------------------------------------
 *
 *  Save the generic context argument.
 *
 *  We need to do this within the "prolog" in case anyone tries to inspect
 *  the param-type-arg/this (which can be done after the prolog) using
 *  ICodeManager::GetParamTypeArg().
 */

void CodeGen::genReportGenericContextArg(regNumber initReg, bool* pInitRegZeroed)
{
    assert(compiler->compGeneratingProlog);

    const bool reportArg = compiler->lvaReportParamTypeArg();

    if (compiler->opts.IsOSR())
    {
        PatchpointInfo* const ppInfo = compiler->info.compPatchpointInfo;
        if (reportArg)
        {
            // OSR method will use Tier0 slot to report context arg.
            //
            assert(ppInfo->HasGenericContextArgOffset());
            JITDUMP("OSR method will use Tier0 frame slot for generics context arg.\n");
        }
        else if (compiler->lvaKeepAliveAndReportThis())
        {
            // OSR method will use Tier0 slot to report `this` as context.
            //
            assert(ppInfo->HasKeptAliveThis());
            JITDUMP("OSR method will use Tier0 frame slot for generics context `this`.\n");
        }

        return;
    }

    // We should report either generic context arg or "this" when used so.
    if (!reportArg)
    {
#ifndef JIT32_GCENCODER
        if (!compiler->lvaKeepAliveAndReportThis())
#endif
        {
            return;
        }
    }

    // For JIT32_GCENCODER, we won't be here if reportArg is false.
    unsigned contextArg = reportArg ? compiler->info.compTypeCtxtArg : compiler->info.compThisArg;

    noway_assert(contextArg != BAD_VAR_NUM);
    LclVarDsc* varDsc = compiler->lvaGetDesc(contextArg);

    // We are still in the prolog and compiler->info.compTypeCtxtArg has not been
    // moved to its final home location. So we need to use it from the
    // incoming location.

    regNumber reg;

    bool isPrespilledForProfiling = false;
#if defined(TARGET_ARM) && defined(PROFILING_SUPPORTED)
    isPrespilledForProfiling =
        compiler->compIsProfilerHookNeeded() && compiler->lvaIsPreSpilled(contextArg, regSet.rsMaskPreSpillRegs(false));
#endif

    // Load from the argument register only if it is not prespilled.
    if (compiler->lvaIsRegArgument(contextArg) && !isPrespilledForProfiling)
    {
        reg = varDsc->GetArgReg();
    }
    else
    {
        if (isFramePointerUsed())
        {
#if defined(TARGET_ARM)
            // GetStackOffset() is always valid for incoming stack-arguments, even if the argument
            // will become enregistered.
            // On Arm compiler->compArgSize doesn't include r11 and lr sizes and hence we need to add 2*REGSIZE_BYTES
            noway_assert((2 * REGSIZE_BYTES <= varDsc->GetStackOffset()) &&
                         (size_t(varDsc->GetStackOffset()) < compiler->compArgSize + 2 * REGSIZE_BYTES));
#else
            // GetStackOffset() is always valid for incoming stack-arguments, even if the argument
            // will become enregistered.
            noway_assert((0 < varDsc->GetStackOffset()) && (size_t(varDsc->GetStackOffset()) < compiler->compArgSize));
#endif
        }

        // We will just use the initReg since it is an available register
        // and we are probably done using it anyway...
        reg             = initReg;
        *pInitRegZeroed = false;

        // mov reg, [compiler->info.compTypeCtxtArg]
        GetEmitter()->emitIns_R_AR(ins_Load(TYP_I_IMPL), EA_PTRSIZE, reg, genFramePointerReg(),
                                   varDsc->GetStackOffset());
        regSet.verifyRegUsed(reg);
    }

#if defined(TARGET_ARM64)
    genInstrWithConstant(ins_Store(TYP_I_IMPL), EA_PTRSIZE, reg, genFramePointerReg(),
                         compiler->lvaCachedGenericContextArgOffset(), rsGetRsvdReg());
#elif defined(TARGET_ARM)
    // ARM's emitIns_R_R_I automatically uses the reserved register if necessary.
    GetEmitter()->emitIns_R_R_I(ins_Store(TYP_I_IMPL), EA_PTRSIZE, reg, genFramePointerReg(),
                                compiler->lvaCachedGenericContextArgOffset());
#else  // !ARM64 !ARM
    // mov [ebp-lvaCachedGenericContextArgOffset()], reg
    GetEmitter()->emitIns_AR_R(ins_Store(TYP_I_IMPL), EA_PTRSIZE, reg, genFramePointerReg(),
                               compiler->lvaCachedGenericContextArgOffset());
#endif // !ARM64 !ARM
}

/*****************************************************************************

Esp frames :
----------

These instructions are just a reordering of the instructions used today.

push ebp
push esi
push edi
push ebx
sub esp, LOCALS_SIZE / push dummyReg if LOCALS_SIZE=sizeof(void*)
...
add esp, LOCALS_SIZE / pop dummyReg
pop ebx
pop edi
pop esi
pop ebp
ret

Ebp frames :
----------

The epilog does "add esp, LOCALS_SIZE" instead of "mov ebp, esp".
Everything else is similar, though in a different order.

The security object will no longer be at a fixed offset. However, the
offset can still be determined by looking up the GC-info and determining
how many callee-saved registers are pushed.

push ebp
mov ebp, esp
push esi
push edi
push ebx
sub esp, LOCALS_SIZE / push dummyReg if LOCALS_SIZE=sizeof(void*)
...
add esp, LOCALS_SIZE / pop dummyReg
pop ebx
pop edi
pop esi
(mov esp, ebp if there are no callee-saved registers)
pop ebp
ret

Double-aligned frame :
--------------------

LOCALS_SIZE_ADJUSTED needs to include an unused DWORD if an odd number
of callee-saved registers are pushed on the stack so that the locals
themselves are qword-aligned. The instructions are the same as today,
just in a different order.

push ebp
mov ebp, esp
and esp, 0xFFFFFFFC
push esi
push edi
push ebx
sub esp, LOCALS_SIZE_ADJUSTED / push dummyReg if LOCALS_SIZE=sizeof(void*)
...
add esp, LOCALS_SIZE_ADJUSTED / pop dummyReg
pop ebx
pop edi
pop esi
pop ebp
mov esp, ebp
pop ebp
ret

localloc (with ebp) frames :
--------------------------

The instructions are the same as today, just in a different order.
Also, today the epilog does "lea esp, [ebp-LOCALS_SIZE-calleeSavedRegsPushedSize]"
which will change to "lea esp, [ebp-calleeSavedRegsPushedSize]".

push ebp
mov ebp, esp
push esi
push edi
push ebx
sub esp, LOCALS_SIZE / push dummyReg if LOCALS_SIZE=sizeof(void*)
...
lea esp, [ebp-calleeSavedRegsPushedSize]
pop ebx
pop edi
pop esi
(mov esp, ebp if there are no callee-saved registers)
pop ebp
ret

*****************************************************************************/

/*****************************************************************************
 *
 *  Reserve space for a function prolog.
 */

void CodeGen::genReserveProlog(BasicBlock* block)
{
    assert(block != nullptr);

    JITDUMP("Reserving prolog IG for block " FMT_BB "\n", block->bbNum);

    /* Nothing is live on entry to the prolog */

    GetEmitter()->emitCreatePlaceholderIG(IGPT_PROLOG, block, VarSetOps::MakeEmpty(compiler), 0, 0, false);
}

/*****************************************************************************
 *
 *  Reserve space for a function epilog.
 */

void CodeGen::genReserveEpilog(BasicBlock* block)
{
    regMaskTP gcrefRegsArg = gcInfo.gcRegGCrefSetCur;
    regMaskTP byrefRegsArg = gcInfo.gcRegByrefSetCur;

    /* The return value is special-cased: make sure it goes live for the epilog */

    bool jmpEpilog = ((block->bbFlags & BBF_HAS_JMP) != 0);

    if (IsFullPtrRegMapRequired() && !jmpEpilog)
    {
        if (varTypeIsGC(compiler->info.compRetNativeType))
        {
            noway_assert(genTypeStSz(compiler->info.compRetNativeType) == genTypeStSz(TYP_I_IMPL));

            gcInfo.gcMarkRegPtrVal(REG_INTRET, compiler->info.compRetNativeType);

            switch (compiler->info.compRetNativeType)
            {
                case TYP_REF:
                    gcrefRegsArg |= RBM_INTRET;
                    break;
                case TYP_BYREF:
                    byrefRegsArg |= RBM_INTRET;
                    break;
                default:
                    break;
            }

            JITDUMP("Extending return value GC liveness to epilog\n");
        }
    }

    JITDUMP("Reserving epilog IG for block " FMT_BB "\n", block->bbNum);

    assert(block != nullptr);
    const VARSET_TP& gcrefVarsArg(GetEmitter()->emitThisGCrefVars);
    bool             last = (block->bbNext == nullptr);
    GetEmitter()->emitCreatePlaceholderIG(IGPT_EPILOG, block, gcrefVarsArg, gcrefRegsArg, byrefRegsArg, last);
}

<<<<<<< HEAD
=======
#if defined(FEATURE_EH_FUNCLETS)

/*****************************************************************************
 *
 *  Reserve space for a funclet prolog.
 */

void CodeGen::genReserveFuncletProlog(BasicBlock* block)
{
    assert(block != nullptr);

    /* Currently, no registers are live on entry to the prolog, except maybe
       the exception object. There might be some live stack vars, but they
       cannot be accessed until after the frame pointer is re-established.
       In order to potentially prevent emitting a death before the prolog
       and a birth right after it, we just report it as live during the
       prolog, and rely on the prolog being non-interruptible. Trust
       genCodeForBBlist to correctly initialize all the sets.

       We might need to relax these asserts if the VM ever starts
       restoring any registers, then we could have live-in reg vars...
    */

    noway_assert((gcInfo.gcRegGCrefSetCur & RBM_EXCEPTION_OBJECT) == gcInfo.gcRegGCrefSetCur);
    noway_assert(gcInfo.gcRegByrefSetCur == 0);

    JITDUMP("Reserving funclet prolog IG for block " FMT_BB "\n", block->bbNum);

    GetEmitter()->emitCreatePlaceholderIG(IGPT_FUNCLET_PROLOG, block, gcInfo.gcVarPtrSetCur, gcInfo.gcRegGCrefSetCur,
                                          gcInfo.gcRegByrefSetCur, false);
}

>>>>>>> cc649aca
/*****************************************************************************
 *
 *  Reserve space for a funclet epilog.
 */

void CodeGen::genReserveFuncletEpilog(BasicBlock* block)
{
    assert(block != nullptr);

    JITDUMP("Reserving funclet epilog IG for block " FMT_BB "\n", block->bbNum);

    bool last = (block->bbNext == nullptr);
    GetEmitter()->emitCreatePlaceholderIG(IGPT_FUNCLET_EPILOG, block, gcInfo.gcVarPtrSetCur, gcInfo.gcRegGCrefSetCur,
                                          gcInfo.gcRegByrefSetCur, last);
}

#endif // FEATURE_EH_FUNCLETS

/*****************************************************************************
 *  Finalize the frame size and offset assignments.
 *
 *  No changes can be made to the modified register set after this, since that can affect how many
 *  callee-saved registers get saved.
 */
void CodeGen::genFinalizeFrame()
{
    JITDUMP("Finalizing stack frame\n");

    // Initializations need to happen based on the var locations at the start
    // of the first basic block, so load those up. In particular, the determination
    // of whether or not to use block init in the prolog is dependent on the variable
    // locations on entry to the function.
    compiler->m_pLinearScan->recordVarLocationsAtStartOfBB(compiler->fgFirstBB);

    genCheckUseBlockInit();

    // Set various registers as "modified" for special code generation scenarios: Edit & Continue, P/Invoke calls, etc.
    CLANG_FORMAT_COMMENT_ANCHOR;

#if defined(TARGET_X86)

    if (compiler->compTailCallUsed)
    {
        // If we are generating a helper-based tailcall, we've set the tailcall helper "flags"
        // argument to "1", indicating to the tailcall helper that we've saved the callee-saved
        // registers (ebx, esi, edi). So, we need to make sure all the callee-saved registers
        // actually get saved.

        regSet.rsSetRegsModified(RBM_INT_CALLEE_SAVED);
    }
#endif // TARGET_X86

#ifdef TARGET_ARM
    // Make sure that callee-saved registers used by call to a stack probing helper generated are pushed on stack.
    if (compiler->compLclFrameSize >= compiler->eeGetPageSize())
    {
        regSet.rsSetRegsModified(RBM_STACK_PROBE_HELPER_ARG | RBM_STACK_PROBE_HELPER_CALL_TARGET |
                                 RBM_STACK_PROBE_HELPER_TRASH);
    }

    // If there are any reserved registers, add them to the modified set.
    if (regSet.rsMaskResvd != RBM_NONE)
    {
        regSet.rsSetRegsModified(regSet.rsMaskResvd);
    }
#endif // TARGET_ARM

#ifdef DEBUG
    if (verbose)
    {
        printf("Modified regs: ");
        dspRegMask(regSet.rsGetModifiedRegsMask());
        printf("\n");
    }
#endif // DEBUG

    // Set various registers as "modified" for special code generation scenarios: Edit & Continue, P/Invoke calls, etc.
    if (compiler->opts.compDbgEnC)
    {
        // We always save FP.
        noway_assert(isFramePointerUsed());
#ifdef TARGET_AMD64
        // On x64 we always save exactly RBP, RSI and RDI for EnC.
        regMaskTP okRegs = (RBM_CALLEE_TRASH | RBM_FPBASE | RBM_RSI | RBM_RDI);
        regSet.rsSetRegsModified(RBM_RSI | RBM_RDI);
        noway_assert((regSet.rsGetModifiedRegsMask() & ~okRegs) == 0);
#else  // !TARGET_AMD64
        // On x86 we save all callee saved regs so the saved reg area size is consistent
        regSet.rsSetRegsModified(RBM_INT_CALLEE_SAVED & ~RBM_FPBASE);
#endif // !TARGET_AMD64
    }

    /* If we have any pinvoke calls, we might potentially trash everything */
    if (compiler->compMethodRequiresPInvokeFrame())
    {
        noway_assert(isFramePointerUsed()); // Setup of Pinvoke frame currently requires an EBP style frame
        regSet.rsSetRegsModified(RBM_INT_CALLEE_SAVED & ~RBM_FPBASE);
    }

#ifdef UNIX_AMD64_ABI
    // On Unix x64 we also save R14 and R15 for ELT profiler hook generation.
    if (compiler->compIsProfilerHookNeeded())
    {
        regSet.rsSetRegsModified(RBM_PROFILER_ENTER_ARG_0 | RBM_PROFILER_ENTER_ARG_1);
    }
#endif

    /* Count how many callee-saved registers will actually be saved (pushed) */

    // EBP cannot be (directly) modified for EBP frame and double-aligned frames
    noway_assert(!doubleAlignOrFramePointerUsed() || !regSet.rsRegsModified(RBM_FPBASE));

#if ETW_EBP_FRAMED
    // EBP cannot be (directly) modified
    noway_assert(!regSet.rsRegsModified(RBM_FPBASE));
#endif

    regMaskTP maskCalleeRegsPushed = regSet.rsGetModifiedRegsMask() & RBM_CALLEE_SAVED;

#ifdef TARGET_ARMARCH
    if (isFramePointerUsed())
    {
        // For a FP based frame we have to push/pop the FP register
        //
        maskCalleeRegsPushed |= RBM_FPBASE;

        // This assert check that we are not using REG_FP
        // as both the frame pointer and as a codegen register
        //
        assert(!regSet.rsRegsModified(RBM_FPBASE));
    }

    // we always push LR.  See genPushCalleeSavedRegisters
    //
    maskCalleeRegsPushed |= RBM_LR;

#if defined(TARGET_ARM)
    // TODO-ARM64-Bug?: enable some variant of this for FP on ARM64?
    regMaskTP maskPushRegsFloat = maskCalleeRegsPushed & RBM_ALLFLOAT;
    regMaskTP maskPushRegsInt   = maskCalleeRegsPushed & ~maskPushRegsFloat;

    if ((maskPushRegsFloat != RBM_NONE) ||
        (compiler->opts.MinOpts() && (regSet.rsMaskResvd & maskCalleeRegsPushed & RBM_OPT_RSVD)))
    {
        // Here we try to keep stack double-aligned before the vpush
        if ((genCountBits(regSet.rsMaskPreSpillRegs(true) | maskPushRegsInt) % 2) != 0)
        {
            regNumber extraPushedReg = REG_R4;
            while (maskPushRegsInt & genRegMask(extraPushedReg))
            {
                extraPushedReg = REG_NEXT(extraPushedReg);
            }
            if (extraPushedReg < REG_R11)
            {
                maskPushRegsInt |= genRegMask(extraPushedReg);
                regSet.rsSetRegsModified(genRegMask(extraPushedReg));
            }
        }
        maskCalleeRegsPushed = maskPushRegsInt | maskPushRegsFloat;
    }

    // We currently only expect to push/pop consecutive FP registers
    // and these have to be double-sized registers as well.
    // Here we will insure that maskPushRegsFloat obeys these requirements.
    //
    if (maskPushRegsFloat != RBM_NONE)
    {
        regMaskTP contiguousMask = genRegMaskFloat(REG_F16, TYP_DOUBLE);
        while (maskPushRegsFloat > contiguousMask)
        {
            contiguousMask <<= 2;
            contiguousMask |= genRegMaskFloat(REG_F16, TYP_DOUBLE);
        }
        if (maskPushRegsFloat != contiguousMask)
        {
            regMaskTP maskExtraRegs = contiguousMask - maskPushRegsFloat;
            maskPushRegsFloat |= maskExtraRegs;
            regSet.rsSetRegsModified(maskExtraRegs);
            maskCalleeRegsPushed |= maskExtraRegs;
        }
    }
#endif // TARGET_ARM
#endif // TARGET_ARMARCH

#if defined(TARGET_XARCH)
    // Compute the count of callee saved float regs saved on stack.
    // On Amd64 we push only integer regs. Callee saved float (xmm6-xmm15)
    // regs are stack allocated and preserved in their stack locations.
    compiler->compCalleeFPRegsSavedMask = maskCalleeRegsPushed & RBM_FLT_CALLEE_SAVED;
    maskCalleeRegsPushed &= ~RBM_FLT_CALLEE_SAVED;
#endif // defined(TARGET_XARCH)

    compiler->compCalleeRegsPushed = genCountBits(maskCalleeRegsPushed);

#ifdef DEBUG
    if (verbose)
    {
        printf("Callee-saved registers pushed: %d ", compiler->compCalleeRegsPushed);
        dspRegMask(maskCalleeRegsPushed);
        printf("\n");
    }
#endif // DEBUG

    /* Assign the final offsets to things living on the stack frame */

    compiler->lvaAssignFrameOffsets(Compiler::FINAL_FRAME_LAYOUT);

    /* We want to make sure that the prolog size calculated here is accurate
       (that is instructions will not shrink because of conservative stack
       frame approximations).  We do this by filling in the correct size
       here (where we have committed to the final numbers for the frame offsets)
       This will ensure that the prolog size is always correct
    */
    GetEmitter()->emitMaxTmpSize = regSet.tmpGetTotalSize();

#ifdef DEBUG
    if (compiler->opts.dspCode || compiler->opts.disAsm || compiler->opts.disAsm2 || verbose)
    {
        compiler->lvaTableDump();
    }
#endif
}

/*****************************************************************************
 *
 *  Generates code for a function prolog.
 *
 *  NOTE REGARDING CHANGES THAT IMPACT THE DEBUGGER:
 *
 *  The debugger relies on decoding ARM instructions to be able to successfully step through code. It does not
 *  implement decoding all ARM instructions. It only implements decoding the instructions which the JIT emits, and
 *  only instructions which result in control not going to the next instruction. Basically, any time execution would
 *  not continue at the next instruction (such as B, BL, BX, BLX, POP{pc}, etc.), the debugger has to be able to
 *  decode that instruction. If any of this is changed on ARM, the debugger team needs to be notified so that it
 *  can ensure stepping isn't broken. This is also a requirement for x86 and amd64.
 *
 *  If any changes are made in the prolog, epilog, calls, returns, and branches, it is a good idea to notify the
 *  debugger team to ensure that stepping still works.
 *
 *  ARM stepping code is here: debug\ee\arm\armwalker.cpp, vm\arm\armsinglestepper.cpp.
 */

#ifdef _PREFAST_
#pragma warning(push)
#pragma warning(disable : 21000) // Suppress PREFast warning about overly large function
#endif
void CodeGen::genFnProlog()
{
    ScopedSetVariable<bool> _setGeneratingProlog(&compiler->compGeneratingProlog, true);

    compiler->funSetCurrentFunc(0);

#ifdef DEBUG
    if (verbose)
    {
        printf("*************** In genFnProlog()\n");
    }
#endif

#ifdef DEBUG
    genInterruptibleUsed = true;
#endif

    assert(compiler->lvaDoneFrameLayout == Compiler::FINAL_FRAME_LAYOUT);

    /* Ready to start on the prolog proper */

    GetEmitter()->emitBegProlog();
    compiler->unwindBegProlog();

    // Do this so we can put the prolog instruction group ahead of
    // other instruction groups
    genIPmappingAddToFront(IPmappingDscKind::Prolog, DebugInfo(), true);

#ifdef DEBUG
    if (compiler->opts.dspCode)
    {
        printf("\n__prolog:\n");
    }
#endif

    if (compiler->opts.compScopeInfo && (compiler->info.compVarScopesCount > 0))
    {
        // Create new scopes for the method-parameters for the prolog-block.
        psiBegProlog();
    }

#if defined(TARGET_AMD64) || defined(TARGET_ARM64)
    // For OSR there is a "phantom prolog" to account for the actions taken
    // in the tier0 frame that impact FP and SP on entry to the OSR method.
    if (compiler->opts.IsOSR())
    {
        PatchpointInfo* patchpointInfo = compiler->info.compPatchpointInfo;
        const int       tier0FrameSize = patchpointInfo->TotalFrameSize();

#if defined(TARGET_AMD64)
        // FP is tier0 method's FP.
        compiler->unwindPush(REG_FPBASE);
#endif
        // SP is tier0 method's SP.
        compiler->unwindAllocStack(tier0FrameSize);
    }
#endif // defined(TARGET_AMD64) || defined(TARGET_ARM64)

#ifdef DEBUG

    if (compiler->compJitHaltMethod())
    {
        /* put a nop first because the debugger and other tools are likely to
           put an int3 at the beginning and we don't want to confuse them */

        instGen(INS_nop);
        instGen(INS_BREAKPOINT);

#ifdef TARGET_ARMARCH
        // Avoid asserts in the unwind info because these instructions aren't accounted for.
        compiler->unwindPadding();
#endif // TARGET_ARMARCH
    }
#endif // DEBUG

#if defined(FEATURE_EH_FUNCLETS) && defined(DEBUG)

    // We cannot force 0-initialization of the PSPSym
    // as it will overwrite the real value
    if (compiler->lvaPSPSym != BAD_VAR_NUM)
    {
        const LclVarDsc* varDsc = compiler->lvaGetDesc(compiler->lvaPSPSym);
        assert(!varDsc->lvMustInit);
    }

#endif // FEATURE_EH_FUNCLETS && DEBUG

    /*-------------------------------------------------------------------------
     *
     *  Record the stack frame ranges that will cover all of the tracked
     *  and untracked pointer variables.
     *  Also find which registers will need to be zero-initialized.
     *
     *  'initRegs': - Generally, enregistered variables should not need to be
     *                zero-inited. They only need to be zero-inited when they
     *                have a possibly uninitialized read on some control
     *                flow path. Apparently some of the IL_STUBs that we
     *                generate have this property.
     */

    int untrLclLo = +INT_MAX;
    int untrLclHi = -INT_MAX;
    // 'hasUntrLcl' is true if there are any stack locals which must be init'ed.
    // Note that they may be tracked, but simply not allocated to a register.
    bool hasUntrLcl = false;

    int  GCrefLo  = +INT_MAX;
    int  GCrefHi  = -INT_MAX;
    bool hasGCRef = false;

    regMaskTP initRegs    = RBM_NONE; // Registers which must be init'ed.
    regMaskTP initFltRegs = RBM_NONE; // FP registers which must be init'ed.
    regMaskTP initDblRegs = RBM_NONE;

    unsigned   varNum;
    LclVarDsc* varDsc;

    for (varNum = 0, varDsc = compiler->lvaTable; varNum < compiler->lvaCount; varNum++, varDsc++)
    {
        if (varDsc->lvIsParam && !varDsc->lvIsRegArg)
        {
            continue;
        }

        if (!varDsc->lvIsInReg() && !varDsc->lvOnFrame)
        {
            noway_assert(varDsc->lvRefCnt() == 0);
            continue;
        }

        signed int loOffs = varDsc->GetStackOffset();
        signed int hiOffs = varDsc->GetStackOffset() + compiler->lvaLclSize(varNum);

        /* We need to know the offset range of tracked stack GC refs */
        /* We assume that the GC reference can be anywhere in the TYP_STRUCT */

        if (varDsc->HasGCPtr() && varDsc->lvTrackedNonStruct() && varDsc->lvOnFrame)
        {
            // For fields of PROMOTION_TYPE_DEPENDENT type of promotion, they should have been
            // taken care of by the parent struct.
            if (!compiler->lvaIsFieldOfDependentlyPromotedStruct(varDsc))
            {
                hasGCRef = true;

                if (loOffs < GCrefLo)
                {
                    GCrefLo = loOffs;
                }
                if (hiOffs > GCrefHi)
                {
                    GCrefHi = hiOffs;
                }
            }
        }

        /* For lvMustInit vars, gather pertinent info */

        if (!varDsc->lvMustInit)
        {
            continue;
        }

        bool isInReg    = varDsc->lvIsInReg();
        bool isInMemory = !isInReg || varDsc->lvLiveInOutOfHndlr;

        // Note that 'lvIsInReg()' will only be accurate for variables that are actually live-in to
        // the first block. This will include all possibly-uninitialized locals, whose liveness
        // will naturally propagate up to the entry block. However, we also set 'lvMustInit' for
        // locals that are live-in to a finally block, and those may not be live-in to the first
        // block. For those, we don't want to initialize the register, as it will not actually be
        // occupying it on entry.
        if (isInReg)
        {
            if (compiler->lvaEnregEHVars && varDsc->lvLiveInOutOfHndlr)
            {
                isInReg = VarSetOps::IsMember(compiler, compiler->fgFirstBB->bbLiveIn, varDsc->lvVarIndex);
            }
            else
            {
                assert(VarSetOps::IsMember(compiler, compiler->fgFirstBB->bbLiveIn, varDsc->lvVarIndex));
            }
        }

        if (isInReg)
        {
            regNumber regForVar = varDsc->GetRegNum();
            regMaskTP regMask   = genRegMask(regForVar);
            if (!genIsValidFloatReg(regForVar))
            {
                initRegs |= regMask;

                if (varTypeIsMultiReg(varDsc))
                {
                    if (varDsc->GetOtherReg() != REG_STK)
                    {
                        initRegs |= genRegMask(varDsc->GetOtherReg());
                    }
                    else
                    {
                        /* Upper DWORD is on the stack, and needs to be inited */

                        loOffs += sizeof(int);
                        goto INIT_STK;
                    }
                }
            }
            else if (varDsc->TypeGet() == TYP_DOUBLE)
            {
                initDblRegs |= regMask;
            }
            else
            {
                initFltRegs |= regMask;
            }
        }
        if (isInMemory)
        {
        INIT_STK:

            hasUntrLcl = true;

            if (loOffs < untrLclLo)
            {
                untrLclLo = loOffs;
            }
            if (hiOffs > untrLclHi)
            {
                untrLclHi = hiOffs;
            }
        }
    }

    /* Don't forget about spill temps that hold pointers */

    assert(regSet.tmpAllFree());
    for (TempDsc* tempThis = regSet.tmpListBeg(); tempThis != nullptr; tempThis = regSet.tmpListNxt(tempThis))
    {
        if (!varTypeIsGC(tempThis->tdTempType()))
        {
            continue;
        }

        signed int loOffs = tempThis->tdTempOffs();
        signed int hiOffs = loOffs + TARGET_POINTER_SIZE;

        // If there is a frame pointer used, due to frame pointer chaining it will point to the stored value of the
        // previous frame pointer. Thus, stkOffs can't be zero.
        CLANG_FORMAT_COMMENT_ANCHOR;

#if !defined(TARGET_AMD64)
        // However, on amd64 there is no requirement to chain frame pointers.

        noway_assert(!isFramePointerUsed() || loOffs != 0);
#endif // !defined(TARGET_AMD64)

        // printf("    Untracked tmp at [EBP-%04X]\n", -stkOffs);

        hasUntrLcl = true;

        if (loOffs < untrLclLo)
        {
            untrLclLo = loOffs;
        }
        if (hiOffs > untrLclHi)
        {
            untrLclHi = hiOffs;
        }
    }

    // TODO-Cleanup: Add suitable assert for the OSR case.
    assert(compiler->opts.IsOSR() || ((genInitStkLclCnt > 0) == hasUntrLcl));

#ifdef DEBUG
    if (verbose)
    {
        if (genInitStkLclCnt > 0)
        {
            printf("Found %u lvMustInit int-sized stack slots, frame offsets %d through %d\n", genInitStkLclCnt,
                   -untrLclLo, -untrLclHi);
        }
    }
#endif

#ifdef TARGET_ARM
    // On the ARM we will spill any incoming struct args in the first instruction in the prolog
    // Ditto for all enregistered user arguments in a varargs method.
    // These registers will be available to use for the initReg.  We just remove
    // all of these registers from the rsCalleeRegArgMaskLiveIn.
    //
    intRegState.rsCalleeRegArgMaskLiveIn &= ~regSet.rsMaskPreSpillRegs(false);
#endif

    /* Choose the register to use for zero initialization */

    regNumber initReg = REG_SCRATCH; // Unless we find a better register below

    // Track if initReg holds non-zero value. Start conservative and assume it has non-zero value.
    // If initReg is ever set to zero, this variable is set to true and zero initializing initReg
    // will be skipped.
    bool      initRegZeroed = false;
    regMaskTP excludeMask   = intRegState.rsCalleeRegArgMaskLiveIn;
    regMaskTP tempMask;

    // We should not use the special PINVOKE registers as the initReg
    // since they are trashed by the jithelper call to setup the PINVOKE frame
    if (compiler->compMethodRequiresPInvokeFrame())
    {
        excludeMask |= RBM_PINVOKE_FRAME;

        assert((!compiler->opts.ShouldUsePInvokeHelpers()) || (compiler->info.compLvFrameListRoot == BAD_VAR_NUM));
        if (!compiler->opts.ShouldUsePInvokeHelpers())
        {
            excludeMask |= (RBM_PINVOKE_TCB | RBM_PINVOKE_SCRATCH);

            // We also must exclude the register used by compLvFrameListRoot when it is enregistered
            //
            const LclVarDsc* varDsc = compiler->lvaGetDesc(compiler->info.compLvFrameListRoot);
            if (varDsc->lvRegister)
            {
                excludeMask |= genRegMask(varDsc->GetRegNum());
            }
        }
    }

#ifdef TARGET_ARM
    // If we have a variable sized frame (compLocallocUsed is true)
    // then using REG_SAVED_LOCALLOC_SP in the prolog is not allowed
    if (compiler->compLocallocUsed)
    {
        excludeMask |= RBM_SAVED_LOCALLOC_SP;
    }
#endif // TARGET_ARM

    tempMask = initRegs & ~excludeMask & ~regSet.rsMaskResvd;

    if (tempMask != RBM_NONE)
    {
        // We will use one of the registers that we were planning to zero init anyway.
        // We pick the lowest register number.
        tempMask = genFindLowestBit(tempMask);
        initReg  = genRegNumFromMask(tempMask);
    }
    // Next we prefer to use one of the unused argument registers.
    // If they aren't available we use one of the caller-saved integer registers.
    else
    {
        tempMask = regSet.rsGetModifiedRegsMask() & RBM_ALLINT & ~excludeMask & ~regSet.rsMaskResvd;
        if (tempMask != RBM_NONE)
        {
            // We pick the lowest register number
            tempMask = genFindLowestBit(tempMask);
            initReg  = genRegNumFromMask(tempMask);
        }
    }

    noway_assert(!compiler->compMethodRequiresPInvokeFrame() || (initReg != REG_PINVOKE_FRAME));

#if defined(TARGET_AMD64)
    // If we are a varargs call, in order to set up the arguments correctly this
    // must be done in a 2 step process. As per the x64 ABI:
    // a) The caller sets up the argument shadow space (just before the return
    //    address, 4 pointer sized slots).
    // b) The callee is responsible to home the arguments on the shadow space
    //    provided by the caller.
    // This way, the varargs iterator will be able to retrieve the
    // call arguments properly since both the arg regs and the stack allocated
    // args will be contiguous.
    //
    // OSR methods can skip this, as the setup is done by the orignal method.
    if (compiler->info.compIsVarArgs && !compiler->opts.IsOSR())
    {
        GetEmitter()->spillIntArgRegsToShadowSlots();
    }

#endif // TARGET_AMD64

#ifdef TARGET_ARM
    /*-------------------------------------------------------------------------
     *
     * Now start emitting the part of the prolog which sets up the frame
     */

    if (regSet.rsMaskPreSpillRegs(true) != RBM_NONE)
    {
        inst_IV(INS_push, (int)regSet.rsMaskPreSpillRegs(true));
        compiler->unwindPushMaskInt(regSet.rsMaskPreSpillRegs(true));
    }
#endif // TARGET_ARM

#ifdef TARGET_XARCH
    if (doubleAlignOrFramePointerUsed())
    {
        inst_RV(INS_push, REG_FPBASE, TYP_REF);
        compiler->unwindPush(REG_FPBASE);
#ifdef USING_SCOPE_INFO
        psiAdjustStackLevel(REGSIZE_BYTES);
#endif               // USING_SCOPE_INFO
#ifndef TARGET_AMD64 // On AMD64, establish the frame pointer after the "sub rsp"
        genEstablishFramePointer(0, /*reportUnwindData*/ true);
#endif // !TARGET_AMD64

#if DOUBLE_ALIGN
        if (compiler->genDoubleAlign())
        {
            noway_assert(isFramePointerUsed() == false);
            noway_assert(!regSet.rsRegsModified(RBM_FPBASE)); /* Trashing EBP is out.    */

            inst_RV_IV(INS_AND, REG_SPBASE, -8, EA_PTRSIZE);
        }
#endif // DOUBLE_ALIGN
    }
#endif // TARGET_XARCH

#ifdef TARGET_ARM64
    genPushCalleeSavedRegisters(initReg, &initRegZeroed);
#else  // !TARGET_ARM64
    genPushCalleeSavedRegisters();
#endif // !TARGET_ARM64

#ifdef TARGET_ARM
    bool needToEstablishFP        = false;
    int  afterLclFrameSPtoFPdelta = 0;
    if (doubleAlignOrFramePointerUsed())
    {
        needToEstablishFP = true;

        // If the local frame is small enough, we establish the frame pointer after the OS-reported prolog.
        // This makes the prolog and epilog match, giving us smaller unwind data. If the frame size is
        // too big, we go ahead and do it here.

        int SPtoFPdelta          = (compiler->compCalleeRegsPushed - 2) * REGSIZE_BYTES;
        afterLclFrameSPtoFPdelta = SPtoFPdelta + compiler->compLclFrameSize;
        if (!arm_Valid_Imm_For_Add_SP(afterLclFrameSPtoFPdelta))
        {
            // Oh well, it looks too big. Go ahead and establish the frame pointer here.
            genEstablishFramePointer(SPtoFPdelta, /*reportUnwindData*/ true);
            needToEstablishFP = false;
        }
    }
#endif // TARGET_ARM

    //-------------------------------------------------------------------------
    //
    // Subtract the local frame size from SP.
    //
    //-------------------------------------------------------------------------
    CLANG_FORMAT_COMMENT_ANCHOR;

#ifndef TARGET_ARM64
    regMaskTP maskStackAlloc = RBM_NONE;

#ifdef TARGET_ARM
    maskStackAlloc =
        genStackAllocRegisterMask(compiler->compLclFrameSize, regSet.rsGetModifiedRegsMask() & RBM_FLT_CALLEE_SAVED);
#endif // TARGET_ARM

    if (maskStackAlloc == RBM_NONE)
    {
        genAllocLclFrame(compiler->compLclFrameSize, initReg, &initRegZeroed, intRegState.rsCalleeRegArgMaskLiveIn);
    }
#endif // !TARGET_ARM64

//-------------------------------------------------------------------------

#ifdef TARGET_ARM
    if (compiler->compLocallocUsed)
    {
        GetEmitter()->emitIns_Mov(INS_mov, EA_4BYTE, REG_SAVED_LOCALLOC_SP, REG_SPBASE, /* canSkip */ false);
        regSet.verifyRegUsed(REG_SAVED_LOCALLOC_SP);
        compiler->unwindSetFrameReg(REG_SAVED_LOCALLOC_SP, 0);
    }
#endif // TARGET_ARMARCH

#if defined(TARGET_XARCH)
    // Preserve callee saved float regs to stack.
    genPreserveCalleeSavedFltRegs(compiler->compLclFrameSize);
#endif // defined(TARGET_XARCH)

#ifdef TARGET_AMD64
    // Establish the AMD64 frame pointer after the OS-reported prolog.
    if (doubleAlignOrFramePointerUsed())
    {
        const bool reportUnwindData = compiler->compLocallocUsed || compiler->opts.compDbgEnC;
        genEstablishFramePointer(compiler->codeGen->genSPtoFPdelta(), reportUnwindData);
    }
#endif // TARGET_AMD64

//-------------------------------------------------------------------------
//
// This is the end of the OS-reported prolog for purposes of unwinding
//
//-------------------------------------------------------------------------

#ifdef TARGET_ARM
    if (needToEstablishFP)
    {
        genEstablishFramePointer(afterLclFrameSPtoFPdelta, /*reportUnwindData*/ false);
        needToEstablishFP = false; // nobody uses this later, but set it anyway, just to be explicit
    }
#endif // TARGET_ARM

    if (compiler->info.compPublishStubParam)
    {
        GetEmitter()->emitIns_S_R(ins_Store(TYP_I_IMPL), EA_PTRSIZE, REG_SECRET_STUB_PARAM,
                                  compiler->lvaStubArgumentVar, 0);
        assert(intRegState.rsCalleeRegArgMaskLiveIn & RBM_SECRET_STUB_PARAM);

        // It's no longer live; clear it out so it can be used after this in the prolog
        intRegState.rsCalleeRegArgMaskLiveIn &= ~RBM_SECRET_STUB_PARAM;
    }

    //
    // Zero out the frame as needed
    //

    genZeroInitFrame(untrLclHi, untrLclLo, initReg, &initRegZeroed);

#if defined(FEATURE_EH_FUNCLETS)

    genSetPSPSym(initReg, &initRegZeroed);

#else // !FEATURE_EH_FUNCLETS

    // when compInitMem is true the genZeroInitFrame will zero out the shadow SP slots
    if (compiler->ehNeedsShadowSPslots() && !compiler->info.compInitMem)
    {
        // The last slot is reserved for ICodeManager::FixContext(ppEndRegion)
        unsigned filterEndOffsetSlotOffs = compiler->lvaLclSize(compiler->lvaShadowSPslotsVar) - TARGET_POINTER_SIZE;

        // Zero out the slot for nesting level 0
        unsigned firstSlotOffs = filterEndOffsetSlotOffs - TARGET_POINTER_SIZE;

        if (!initRegZeroed)
        {
            instGen_Set_Reg_To_Zero(EA_PTRSIZE, initReg);
            initRegZeroed = true;
        }

        GetEmitter()->emitIns_S_R(ins_Store(TYP_I_IMPL), EA_PTRSIZE, initReg, compiler->lvaShadowSPslotsVar,
                                  firstSlotOffs);
    }

#endif // !FEATURE_EH_FUNCLETS

    genReportGenericContextArg(initReg, &initRegZeroed);

#ifdef JIT32_GCENCODER
    // Initialize the LocalAllocSP slot if there is localloc in the function.
    if (compiler->lvaLocAllocSPvar != BAD_VAR_NUM)
    {
        GetEmitter()->emitIns_S_R(ins_Store(TYP_I_IMPL), EA_PTRSIZE, REG_SPBASE, compiler->lvaLocAllocSPvar, 0);
    }
#endif // JIT32_GCENCODER

    // Set up the GS security cookie

    genSetGSSecurityCookie(initReg, &initRegZeroed);

#ifdef PROFILING_SUPPORTED

    // Insert a function entry callback for profiling, if requested.
    // OSR methods aren't called, so don't have enter hooks.
    if (!compiler->opts.IsOSR())
    {
        genProfilingEnterCallback(initReg, &initRegZeroed);
    }

#endif // PROFILING_SUPPORTED

    // For OSR we may have a zero-length prolog. That's not supported
    // when the method must report a generics context,/ so add a nop if so.
    //
    if (compiler->opts.IsOSR() && (GetEmitter()->emitGetPrologOffsetEstimate() == 0) &&
        (compiler->lvaReportParamTypeArg() || compiler->lvaKeepAliveAndReportThis()))
    {
        JITDUMP("OSR: prolog was zero length and has generic context to report: adding nop to pad prolog.\n");
        instGen(INS_nop);
    }

    if (!GetInterruptible())
    {
        // The 'real' prolog ends here for non-interruptible methods.
        // For fully-interruptible methods, we extend the prolog so that
        // we do not need to track GC inforation while shuffling the
        // arguments.
        GetEmitter()->emitMarkPrologEnd();
    }

#if defined(UNIX_AMD64_ABI) && defined(FEATURE_SIMD)
    // The unused bits of Vector3 arguments must be cleared
    // since native compiler doesn't initize the upper bits to zeros.
    //
    // TODO-Cleanup: This logic can be implemented in
    // genFnPrologCalleeRegArgs() for argument registers and
    // genEnregisterIncomingStackArgs() for stack arguments.
    genClearStackVec3ArgUpperBits();
#endif // UNIX_AMD64_ABI && FEATURE_SIMD

    /*-----------------------------------------------------------------------------
     * Take care of register arguments first
     */

    // Home incoming arguments and generate any required inits.
    // OSR handles this by moving the values from the original frame.
    //
    // Update the arg initial register locations.
    //
    if (compiler->opts.IsOSR())
    {
        // For OSR  we defer updating "initial reg" for args until
        // we've set the live-in regs with values from the Tier0 frame.
        //
        // Otherwise we'll do some of these fetches twice.
        //
        CLANG_FORMAT_COMMENT_ANCHOR;
#if defined(TARGET_ARM64)
        genEnregisterOSRArgsAndLocals(initReg, &initRegZeroed);
#else
        genEnregisterOSRArgsAndLocals();
#endif
        compiler->lvaUpdateArgsWithInitialReg();
    }
    else
    {
        compiler->lvaUpdateArgsWithInitialReg();

        auto assignIncomingRegisterArgs = [this, initReg, &initRegZeroed](RegState* regState) {
            if (regState->rsCalleeRegArgMaskLiveIn)
            {
                // If we need an extra register to shuffle around the incoming registers
                // we will use xtraReg (initReg) and set the xtraRegClobbered flag,
                // if we don't need to use the xtraReg then this flag will stay false
                //
                regNumber xtraReg;
                bool      xtraRegClobbered = false;

                if (genRegMask(initReg) & RBM_ARG_REGS)
                {
                    xtraReg = initReg;
                }
                else
                {
                    xtraReg       = REG_SCRATCH;
                    initRegZeroed = false;
                }

                genFnPrologCalleeRegArgs(xtraReg, &xtraRegClobbered, regState);

                if (xtraRegClobbered)
                {
                    initRegZeroed = false;
                }
            }
        };

#if defined(TARGET_AMD64) || defined(TARGET_ARM64) || defined(TARGET_ARM)
        assignIncomingRegisterArgs(&intRegState);
        assignIncomingRegisterArgs(&floatRegState);
#else
        assignIncomingRegisterArgs(&intRegState);
#endif

        // Home the incoming arguments.
        genEnregisterIncomingStackArgs();
    }

    /* Initialize any must-init registers variables now */

    if (initRegs)
    {
        regMaskTP regMask = 0x1;

        for (regNumber reg = REG_INT_FIRST; reg <= REG_INT_LAST; reg = REG_NEXT(reg), regMask <<= 1)
        {
            if (regMask & initRegs)
            {
                // Check if we have already zeroed this register
                if ((reg == initReg) && initRegZeroed)
                {
                    continue;
                }
                else
                {
                    instGen_Set_Reg_To_Zero(EA_PTRSIZE, reg);
                    if (reg == initReg)
                    {
                        initRegZeroed = true;
                    }
                }
            }
        }
    }

    if (initFltRegs | initDblRegs)
    {
        // If initReg is not in initRegs then we will use REG_SCRATCH
        if ((genRegMask(initReg) & initRegs) == 0)
        {
            initReg       = REG_SCRATCH;
            initRegZeroed = false;
        }

#ifdef TARGET_ARM
        // This is needed only for Arm since it can use a zero initialized int register
        // to initialize vfp registers.
        if (!initRegZeroed)
        {
            instGen_Set_Reg_To_Zero(EA_PTRSIZE, initReg);
            initRegZeroed = true;
        }
#endif // TARGET_ARM

        genZeroInitFltRegs(initFltRegs, initDblRegs, initReg);
    }

    //-----------------------------------------------------------------------------

    //
    // Increase the prolog size here only if fully interruptible.
    //

    if (GetInterruptible())
    {
        GetEmitter()->emitMarkPrologEnd();
    }
    if (compiler->opts.compScopeInfo && (compiler->info.compVarScopesCount > 0))
    {
        psiEndProlog();
    }

    if (hasGCRef)
    {
        GetEmitter()->emitSetFrameRangeGCRs(GCrefLo, GCrefHi);
    }
    else
    {
        noway_assert(GCrefLo == +INT_MAX);
        noway_assert(GCrefHi == -INT_MAX);
    }

#ifdef DEBUG
    if (compiler->opts.dspCode)
    {
        printf("\n");
    }
#endif

#ifdef TARGET_X86
    // On non-x86 the VARARG cookie does not need any special treatment.

    // Load up the VARARG argument pointer register so it doesn't get clobbered.
    // only do this if we actually access any statically declared args
    // (our argument pointer register has a refcount > 0).
    unsigned argsStartVar = compiler->lvaVarargsBaseOfStkArgs;

    if (compiler->info.compIsVarArgs && compiler->lvaGetDesc(argsStartVar)->lvRefCnt() > 0)
    {
        varDsc = compiler->lvaGetDesc(argsStartVar);

        noway_assert(compiler->info.compArgsCount > 0);

        // MOV EAX, <VARARGS HANDLE>
        GetEmitter()->emitIns_R_S(ins_Load(TYP_I_IMPL), EA_PTRSIZE, REG_EAX, compiler->info.compArgsCount - 1, 0);
        regSet.verifyRegUsed(REG_EAX);

        // MOV EAX, [EAX]
        GetEmitter()->emitIns_R_AR(ins_Load(TYP_I_IMPL), EA_PTRSIZE, REG_EAX, REG_EAX, 0);

        // EDX might actually be holding something here.  So make sure to only use EAX for this code
        // sequence.

        const LclVarDsc* lastArg = compiler->lvaGetDesc(compiler->info.compArgsCount - 1);
        noway_assert(!lastArg->lvRegister);
        signed offset = lastArg->GetStackOffset();
        assert(offset != BAD_STK_OFFS);
        noway_assert(lastArg->lvFramePointerBased);

        // LEA EAX, &<VARARGS HANDLE> + EAX
        GetEmitter()->emitIns_R_ARR(INS_lea, EA_PTRSIZE, REG_EAX, genFramePointerReg(), REG_EAX, offset);

        if (varDsc->lvIsInReg())
        {
            GetEmitter()->emitIns_Mov(INS_mov, EA_PTRSIZE, varDsc->GetRegNum(), REG_EAX, /* canSkip */ true);
            regSet.verifyRegUsed(varDsc->GetRegNum());
        }
        else
        {
            GetEmitter()->emitIns_S_R(ins_Store(TYP_I_IMPL), EA_PTRSIZE, REG_EAX, argsStartVar, 0);
        }
    }

#endif // TARGET_X86

#if defined(DEBUG) && defined(TARGET_XARCH)
    if (compiler->opts.compStackCheckOnRet)
    {
        noway_assert(compiler->lvaReturnSpCheck != 0xCCCCCCCC &&
                     compiler->lvaGetDesc(compiler->lvaReturnSpCheck)->lvDoNotEnregister &&
                     compiler->lvaGetDesc(compiler->lvaReturnSpCheck)->lvOnFrame);
        GetEmitter()->emitIns_S_R(ins_Store(TYP_I_IMPL), EA_PTRSIZE, REG_SPBASE, compiler->lvaReturnSpCheck, 0);
    }
#endif // defined(DEBUG) && defined(TARGET_XARCH)

    GetEmitter()->emitEndProlog();
    compiler->unwindEndProlog();

    noway_assert(GetEmitter()->emitMaxTmpSize == regSet.tmpGetTotalSize());
}
#ifdef _PREFAST_
#pragma warning(pop)
#endif

//------------------------------------------------------------------------
// getCallTarget - Get the node that evalutes to the call target
//
// Arguments:
//    call - the GT_CALL node
//
// Returns:
//   The node. Note that for direct calls this may still return non-null if the direct call
//   requires a 'complex' tree to load the target (e.g. in R2R or because we go through a stub).
//
GenTree* CodeGen::getCallTarget(const GenTreeCall* call, CORINFO_METHOD_HANDLE* methHnd)
{
    // all virtuals should have been expanded into a control expression by this point.
    assert(!call->IsVirtual() || call->gtControlExpr || call->gtCallAddr);

    if (call->gtCallType == CT_INDIRECT)
    {
        assert(call->gtControlExpr == nullptr);

        if (methHnd != nullptr)
        {
            *methHnd = nullptr;
        }

        return call->gtCallAddr;
    }

    if (methHnd != nullptr)
    {
        *methHnd = call->gtCallMethHnd;
    }

    return call->gtControlExpr;
}

//------------------------------------------------------------------------
// getCallIndirectionCellReg - Get the register containing the indirection cell for a call
//
// Arguments:
//    call - the node
//
// Returns:
//   The register containing the indirection cell, or REG_NA if this call does not use an indirection cell argument.
//
// Notes:
//   We currently use indirection cells for VSD on all platforms and for R2R calls on ARM architectures.
//
regNumber CodeGen::getCallIndirectionCellReg(const GenTreeCall* call)
{
    regNumber result = REG_NA;
    switch (call->GetIndirectionCellArgKind())
    {
        case NonStandardArgKind::None:
            break;
        case NonStandardArgKind::R2RIndirectionCell:
            result = REG_R2R_INDIRECT_PARAM;
            break;
        case NonStandardArgKind::VirtualStubCell:
            result = compiler->virtualStubParamInfo->GetReg();
            break;
        default:
            unreached();
    }

#ifdef DEBUG
    regNumber       foundReg = REG_NA;
    unsigned        argCount = call->fgArgInfo->ArgCount();
    fgArgTabEntry** argTable = call->fgArgInfo->ArgTable();
    for (unsigned i = 0; i < argCount; i++)
    {
        NonStandardArgKind kind = argTable[i]->nonStandardArgKind;
        if ((kind == NonStandardArgKind::R2RIndirectionCell) || (kind == NonStandardArgKind::VirtualStubCell))
        {
            foundReg = argTable[i]->GetRegNum();
            break;
        }
    }

    assert(foundReg == result);
#endif

    return result;
}

/*****************************************************************************
 *
 *  Generates code for all the function and funclet prologs and epilogs.
 */

void CodeGen::genGeneratePrologsAndEpilogs()
{
#ifdef DEBUG
    if (verbose)
    {
        printf("*************** Before prolog / epilog generation\n");
        GetEmitter()->emitDispIGlist(false);
    }
#endif

    // Before generating the prolog, we need to reset the variable locations to what they will be on entry.
    // This affects our code that determines which untracked locals need to be zero initialized.
    compiler->m_pLinearScan->recordVarLocationsAtStartOfBB(compiler->fgFirstBB);

    // Tell the emitter we're done with main code generation, and are going to start prolog and epilog generation.

    GetEmitter()->emitStartPrologEpilogGeneration();

    gcInfo.gcResetForBB();
    genFnProlog();

    // Generate all the prologs and epilogs.
    CLANG_FORMAT_COMMENT_ANCHOR;

#if defined(FEATURE_EH_FUNCLETS)

    // Capture the data we're going to use in the funclet prolog and epilog generation. This is
    // information computed during codegen, or during function prolog generation, like
    // frame offsets. It must run after main function prolog generation.

    genCaptureFuncletPrologEpilogInfo();

#endif // FEATURE_EH_FUNCLETS

    // Walk the list of prologs and epilogs and generate them.
    // We maintain a list of prolog and epilog basic blocks in
    // the insGroup structure in the emitter. This list was created
    // during code generation by the genReserve*() functions.
    //
    // TODO: it seems like better design would be to create a list of prologs/epilogs
    // in the code generator (not the emitter), and then walk that list. But we already
    // have the insGroup list, which serves well, so we don't need the extra allocations
    // for a prolog/epilog list in the code generator.

    GetEmitter()->emitGeneratePrologEpilog();

    // Tell the emitter we're done with all prolog and epilog generation.

    GetEmitter()->emitFinishPrologEpilogGeneration();

#ifdef DEBUG
    if (verbose)
    {
        printf("*************** After prolog / epilog generation\n");
        GetEmitter()->emitDispIGlist(false);
    }
#endif
}

/*
XXXXXXXXXXXXXXXXXXXXXXXXXXXXXXXXXXXXXXXXXXXXXXXXXXXXXXXXXXXXXXXXXXXXXXXXXXXXXXX
XXXXXXXXXXXXXXXXXXXXXXXXXXXXXXXXXXXXXXXXXXXXXXXXXXXXXXXXXXXXXXXXXXXXXXXXXXXXXXX
XX                                                                           XX
XX                           End Prolog / Epilog                             XX
XX                                                                           XX
XXXXXXXXXXXXXXXXXXXXXXXXXXXXXXXXXXXXXXXXXXXXXXXXXXXXXXXXXXXXXXXXXXXXXXXXXXXXXXX
XXXXXXXXXXXXXXXXXXXXXXXXXXXXXXXXXXXXXXXXXXXXXXXXXXXXXXXXXXXXXXXXXXXXXXXXXXXXXXX
*/

//-----------------------------------------------------------------------------------
// IsMultiRegReturnedType: Returns true if the type is returned in multiple registers
//
// Arguments:
//     hClass   -  type handle
//
// Return Value:
//     true if type is returned in multiple registers, false otherwise.
//
bool Compiler::IsMultiRegReturnedType(CORINFO_CLASS_HANDLE hClass, CorInfoCallConvExtension callConv)
{
    if (hClass == NO_CLASS_HANDLE)
    {
        return false;
    }

    structPassingKind howToReturnStruct;
    var_types         returnType = getReturnTypeForStruct(hClass, callConv, &howToReturnStruct);

#ifdef TARGET_ARM64
    return (varTypeIsStruct(returnType) && (howToReturnStruct != SPK_PrimitiveType));
#else
    return (varTypeIsStruct(returnType));
#endif
}

//----------------------------------------------
// Methods that support HFA's for ARM32/ARM64
//----------------------------------------------

bool Compiler::IsHfa(CORINFO_CLASS_HANDLE hClass)
{
    return varTypeIsValidHfaType(GetHfaType(hClass));
}

bool Compiler::IsHfa(GenTree* tree)
{
    if (GlobalJitOptions::compFeatureHfa)
    {
        return IsHfa(gtGetStructHandleIfPresent(tree));
    }
    else
    {
        return false;
    }
}

var_types Compiler::GetHfaType(GenTree* tree)
{
    if (GlobalJitOptions::compFeatureHfa)
    {
        return GetHfaType(gtGetStructHandleIfPresent(tree));
    }
    else
    {
        return TYP_UNDEF;
    }
}

unsigned Compiler::GetHfaCount(GenTree* tree)
{
    return GetHfaCount(gtGetStructHandle(tree));
}

var_types Compiler::GetHfaType(CORINFO_CLASS_HANDLE hClass)
{
    if (GlobalJitOptions::compFeatureHfa)
    {
        if (hClass != NO_CLASS_HANDLE)
        {
            CorInfoHFAElemType elemKind = info.compCompHnd->getHFAType(hClass);
            if (elemKind != CORINFO_HFA_ELEM_NONE)
            {
                // This type may not appear elsewhere, but it will occupy a floating point register.
                compFloatingPointUsed = true;
            }
            return HfaTypeFromElemKind(elemKind);
        }
    }
    return TYP_UNDEF;
}

//------------------------------------------------------------------------
// GetHfaCount: Given a  class handle for an HFA struct
//    return the number of registers needed to hold the HFA
//
//    Note that on ARM32 the single precision registers overlap with
//        the double precision registers and for that reason each
//        double register is considered to be two single registers.
//        Thus for ARM32 an HFA of 4 doubles this function will return 8.
//    On ARM64 given an HFA of 4 singles or 4 doubles this function will
//         will return 4 for both.
// Arguments:
//    hClass: the class handle of a HFA struct
//
unsigned Compiler::GetHfaCount(CORINFO_CLASS_HANDLE hClass)
{
    assert(IsHfa(hClass));
#ifdef TARGET_ARM
    // A HFA of doubles is twice as large as an HFA of singles for ARM32
    // (i.e. uses twice the number of single precison registers)
    return info.compCompHnd->getClassSize(hClass) / REGSIZE_BYTES;
#else  // TARGET_ARM64
    var_types hfaType   = GetHfaType(hClass);
    unsigned  classSize = info.compCompHnd->getClassSize(hClass);
    // Note that the retail build issues a warning about a potential divsion by zero without the Max function
    unsigned elemSize = Max((unsigned)1, EA_SIZE_IN_BYTES(emitActualTypeSize(hfaType)));
    return classSize / elemSize;
#endif // TARGET_ARM64
}

//------------------------------------------------------------------------------------------------ //
// getFirstArgWithStackSlot - returns the first argument with stack slot on the caller's frame.
//
// Return value:
//    The number of the first argument with stack slot on the caller's frame.
//
// Note:
//    On x64 Windows the caller always creates slots (homing space) in its frame for the
//    first 4 arguments of a callee (register passed args). So, the the variable number
//    (lclNum) for the first argument with a stack slot is always 0.
//    For System V systems or armarch, there is no such calling convention requirement, and the code
//    needs to find the first stack passed argument from the caller. This is done by iterating over
//    all the lvParam variables and finding the first with GetArgReg() equals to REG_STK.
//
unsigned CodeGen::getFirstArgWithStackSlot()
{
#if defined(UNIX_AMD64_ABI) || defined(TARGET_ARMARCH)
    unsigned baseVarNum = 0;
    // Iterate over all the lvParam variables in the Lcl var table until we find the first one
    // that's passed on the stack.
    LclVarDsc* varDsc = nullptr;
    for (unsigned i = 0; i < compiler->info.compArgsCount; i++)
    {
        varDsc = compiler->lvaGetDesc(i);

        // We should have found a stack parameter (and broken out of this loop) before
        // we find any non-parameters.
        assert(varDsc->lvIsParam);

        if (varDsc->GetArgReg() == REG_STK)
        {
            baseVarNum = i;
            break;
        }
    }
    assert(varDsc != nullptr);

    return baseVarNum;
#elif defined(TARGET_AMD64)
    return 0;
#else  // TARGET_X86
    // Not implemented for x86.
    NYI_X86("getFirstArgWithStackSlot not yet implemented for x86.");
    return BAD_VAR_NUM;
#endif // TARGET_X86
}

//------------------------------------------------------------------------
// genSinglePush: Report a change in stack level caused by a single word-sized push instruction
//
void CodeGen::genSinglePush()
{
    AddStackLevel(REGSIZE_BYTES);
}

//------------------------------------------------------------------------
// genSinglePop: Report a change in stack level caused by a single word-sized pop instruction
//
void CodeGen::genSinglePop()
{
    SubtractStackLevel(REGSIZE_BYTES);
}

//------------------------------------------------------------------------
// genPushRegs: Push the given registers.
//
// Arguments:
//    regs - mask or registers to push
//    byrefRegs - OUT arg. Set to byref registers that were pushed.
//    noRefRegs - OUT arg. Set to non-GC ref registers that were pushed.
//
// Return Value:
//    Mask of registers pushed.
//
// Notes:
//    This function does not check if the register is marked as used, etc.
//
regMaskTP CodeGen::genPushRegs(regMaskTP regs, regMaskTP* byrefRegs, regMaskTP* noRefRegs)
{
    *byrefRegs = RBM_NONE;
    *noRefRegs = RBM_NONE;

    if (regs == RBM_NONE)
    {
        return RBM_NONE;
    }

#if FEATURE_FIXED_OUT_ARGS

    NYI("Don't call genPushRegs with real regs!");
    return RBM_NONE;

#else // FEATURE_FIXED_OUT_ARGS

    noway_assert(genTypeStSz(TYP_REF) == genTypeStSz(TYP_I_IMPL));
    noway_assert(genTypeStSz(TYP_BYREF) == genTypeStSz(TYP_I_IMPL));

    regMaskTP pushedRegs = regs;

    for (regNumber reg = REG_INT_FIRST; regs != RBM_NONE; reg = REG_NEXT(reg))
    {
        regMaskTP regBit = regMaskTP(1) << reg;

        if ((regBit & regs) == RBM_NONE)
            continue;

        var_types type;
        if (regBit & gcInfo.gcRegGCrefSetCur)
        {
            type = TYP_REF;
        }
        else if (regBit & gcInfo.gcRegByrefSetCur)
        {
            *byrefRegs |= regBit;
            type = TYP_BYREF;
        }
        else if (noRefRegs != NULL)
        {
            *noRefRegs |= regBit;
            type = TYP_I_IMPL;
        }
        else
        {
            continue;
        }

        inst_RV(INS_push, reg, type);

        genSinglePush();
        gcInfo.gcMarkRegSetNpt(regBit);

        regs &= ~regBit;
    }

    return pushedRegs;

#endif // FEATURE_FIXED_OUT_ARGS
}

//------------------------------------------------------------------------
// genPopRegs: Pop the registers that were pushed by genPushRegs().
//
// Arguments:
//    regs - mask of registers to pop
//    byrefRegs - The byref registers that were pushed by genPushRegs().
//    noRefRegs - The non-GC ref registers that were pushed by genPushRegs().
//
// Return Value:
//    None
//
void CodeGen::genPopRegs(regMaskTP regs, regMaskTP byrefRegs, regMaskTP noRefRegs)
{
    if (regs == RBM_NONE)
    {
        return;
    }

#if FEATURE_FIXED_OUT_ARGS

    NYI("Don't call genPopRegs with real regs!");

#else // FEATURE_FIXED_OUT_ARGS

    noway_assert((regs & byrefRegs) == byrefRegs);
    noway_assert((regs & noRefRegs) == noRefRegs);
    noway_assert((regs & (gcInfo.gcRegGCrefSetCur | gcInfo.gcRegByrefSetCur)) == RBM_NONE);

    noway_assert(genTypeStSz(TYP_REF) == genTypeStSz(TYP_INT));
    noway_assert(genTypeStSz(TYP_BYREF) == genTypeStSz(TYP_INT));

    // Walk the registers in the reverse order as genPushRegs()
    for (regNumber reg = REG_INT_LAST; regs != RBM_NONE; reg = REG_PREV(reg))
    {
        regMaskTP regBit = regMaskTP(1) << reg;

        if ((regBit & regs) == RBM_NONE)
            continue;

        var_types type;
        if (regBit & byrefRegs)
        {
            type = TYP_BYREF;
        }
        else if (regBit & noRefRegs)
        {
            type = TYP_INT;
        }
        else
        {
            type = TYP_REF;
        }

        inst_RV(INS_pop, reg, type);
        genSinglePop();

        if (type != TYP_INT)
            gcInfo.gcMarkRegPtrVal(reg, type);

        regs &= ~regBit;
    }

#endif // FEATURE_FIXED_OUT_ARGS
}

/*****************************************************************************
 *                          genSetScopeInfo
 *
 * This function should be called only after the sizes of the emitter blocks
 * have been finalized.
 */

void CodeGen::genSetScopeInfo()
{
    if (!compiler->opts.compScopeInfo)
    {
        return;
    }

#ifdef DEBUG
    if (verbose)
    {
        printf("*************** In genSetScopeInfo()\n");
    }
#endif

    unsigned varsLocationsCount = 0;

#ifdef USING_SCOPE_INFO
    if (compiler->info.compVarScopesCount > 0)
    {
        varsLocationsCount = siScopeCnt + psiScopeCnt;
    }
#else // USING_SCOPE_INFO

#ifdef USING_VARIABLE_LIVE_RANGE
    varsLocationsCount = (unsigned int)varLiveKeeper->getLiveRangesCount();
#endif // USING_VARIABLE_LIVE_RANGE

#endif // USING_SCOPE_INFO

    if (varsLocationsCount == 0)
    {
        // No variable home to report
        compiler->eeSetLVcount(0);
        compiler->eeSetLVdone();
        return;
    }

    noway_assert(compiler->opts.compScopeInfo && (compiler->info.compVarScopesCount > 0));

    // Initialize the table where the reported variables' home will be placed.
    compiler->eeSetLVcount(varsLocationsCount);

#ifdef DEBUG
    genTrnslLocalVarCount = varsLocationsCount;
    if (varsLocationsCount)
    {
        genTrnslLocalVarInfo = new (compiler, CMK_DebugOnly) TrnslLocalVarInfo[varsLocationsCount];
    }
#endif

#ifdef USING_SCOPE_INFO
    genSetScopeInfoUsingsiScope();
#else // USING_SCOPE_INFO
#ifdef USING_VARIABLE_LIVE_RANGE
    // We can have one of both flags defined, both, or none. Specially if we need to compare both
    // both results. But we cannot report both to the debugger, since there would be overlapping
    // intervals, and may not indicate the same variable location.

    genSetScopeInfoUsingVariableRanges();

#endif // USING_VARIABLE_LIVE_RANGE
#endif // USING_SCOPE_INFO

    compiler->eeSetLVdone();
}

#ifdef USING_SCOPE_INFO
void CodeGen::genSetScopeInfoUsingsiScope()
{
    noway_assert(psiOpenScopeList.scNext == nullptr);

    // Record the scopes found for the parameters over the prolog.
    // The prolog needs to be treated differently as a variable may not
    // have the same info in the prolog block as is given by compiler->lvaTable.
    // eg. A register parameter is actually on the stack, before it is loaded to reg.

    CodeGen::psiScope* scopeP;
    unsigned           i;

    for (i = 0, scopeP = psiScopeList.scNext; i < psiScopeCnt; i++, scopeP = scopeP->scNext)
    {
        noway_assert(scopeP != nullptr);
        noway_assert(scopeP->scStartLoc.Valid());
        noway_assert(scopeP->scEndLoc.Valid());

        UNATIVE_OFFSET startOffs = scopeP->scStartLoc.CodeOffset(GetEmitter());
        UNATIVE_OFFSET endOffs   = scopeP->scEndLoc.CodeOffset(GetEmitter());

        unsigned varNum = scopeP->scSlotNum;
        noway_assert(startOffs <= endOffs);

        // The range may be 0 if the prolog is empty. For such a case,
        // report the liveness of arguments to span at least the first
        // instruction in the method. This will be incorrect (except on
        // entry to the method) if the very first instruction of the method
        // is part of a loop. However, this should happen
        // very rarely, and the incorrectness is worth being able to look
        // at the argument on entry to the method.
        if (startOffs == endOffs)
        {
            noway_assert(startOffs == 0);
            endOffs++;
        }

        siVarLoc varLoc = scopeP->getSiVarLoc();

        genSetScopeInfo(i, startOffs, endOffs - startOffs, varNum, scopeP->scLVnum, true, &varLoc);
    }

    // Record the scopes for the rest of the method.
    // Check that the LocalVarInfo scopes look OK
    noway_assert(siOpenScopeList.scNext == nullptr);

    CodeGen::siScope* scopeL;

    for (i = 0, scopeL = siScopeList.scNext; i < siScopeCnt; i++, scopeL = scopeL->scNext)
    {
        noway_assert(scopeL != nullptr);
        noway_assert(scopeL->scStartLoc.Valid());
        noway_assert(scopeL->scEndLoc.Valid());

        // Find the start and end IP

        UNATIVE_OFFSET startOffs = scopeL->scStartLoc.CodeOffset(GetEmitter());
        UNATIVE_OFFSET endOffs   = scopeL->scEndLoc.CodeOffset(GetEmitter());

        noway_assert(scopeL->scStartLoc != scopeL->scEndLoc);

        LclVarDsc* varDsc = compiler->lvaGetDesc(scopeL->scVarNum);
        siVarLoc   varLoc = getSiVarLoc(varDsc, scopeL);

        genSetScopeInfo(psiScopeCnt + i, startOffs, endOffs - startOffs, scopeL->scVarNum, scopeL->scLVnum, false,
                        &varLoc);
    }
}
#endif // USING_SCOPE_INFO

#ifdef USING_VARIABLE_LIVE_RANGE
//------------------------------------------------------------------------
// genSetScopeInfoUsingVariableRanges: Call "genSetScopeInfo" with the
//  "VariableLiveRanges" created for the arguments, special arguments and
//  IL local variables.
//
// Notes:
//  This function is called from "genSetScopeInfo" once the code is generated
//  and we want to send debug info to the debugger.
//
void CodeGen::genSetScopeInfoUsingVariableRanges()
{
    unsigned int liveRangeIndex = 0;

    for (unsigned int varNum = 0; varNum < compiler->info.compLocalsCount; varNum++)
    {
        LclVarDsc* varDsc = compiler->lvaGetDesc(varNum);

        if (compiler->compMap2ILvarNum(varNum) == (unsigned int)ICorDebugInfo::UNKNOWN_ILNUM)
        {
            continue;
        }

        auto reportRange = [this, varDsc, varNum, &liveRangeIndex](siVarLoc* loc, UNATIVE_OFFSET start,
                                                                   UNATIVE_OFFSET end) {
            if (varDsc->lvIsParam && (start == end))
            {
                // If the length is zero, it means that the prolog is empty. In that case,
                // CodeGen::genSetScopeInfo will report the liveness of all arguments
                // as spanning the first instruction in the method, so that they can
                // at least be inspected on entry to the method.
                end++;
            }

            genSetScopeInfo(liveRangeIndex, start, end - start, varNum, varNum, true, loc);
            liveRangeIndex++;
        };

        siVarLoc*      curLoc   = nullptr;
        UNATIVE_OFFSET curStart = 0;
        UNATIVE_OFFSET curEnd   = 0;

        for (int rangeIndex = 0; rangeIndex < 2; rangeIndex++)
        {
            VariableLiveKeeper::LiveRangeList* liveRanges;
            if (rangeIndex == 0)
            {
                liveRanges = varLiveKeeper->getLiveRangesForVarForProlog(varNum);
            }
            else
            {
                liveRanges = varLiveKeeper->getLiveRangesForVarForBody(varNum);
            }

            for (VariableLiveKeeper::VariableLiveRange& liveRange : *liveRanges)
            {
                UNATIVE_OFFSET startOffs = liveRange.m_StartEmitLocation.CodeOffset(GetEmitter());
                UNATIVE_OFFSET endOffs   = liveRange.m_EndEmitLocation.CodeOffset(GetEmitter());

                assert(startOffs <= endOffs);
                assert(startOffs >= curEnd);
                if ((curLoc != nullptr) && (startOffs == curEnd) && siVarLoc::Equals(curLoc, &liveRange.m_VarLocation))
                {
                    // Extend current range.
                    curEnd = endOffs;
                    continue;
                }

                // Report old range if any.
                if (curLoc != nullptr)
                {
                    reportRange(curLoc, curStart, curEnd);
                }

                // Start a new range.
                curLoc   = &liveRange.m_VarLocation;
                curStart = startOffs;
                curEnd   = endOffs;
            }
        }

        // Report last range
        if (curLoc != nullptr)
        {
            reportRange(curLoc, curStart, curEnd);
        }
    }

    compiler->eeVarsCount = liveRangeIndex;
}
#endif // USING_VARIABLE_LIVE_RANGE

//------------------------------------------------------------------------
// genSetScopeInfo: Record scope information for debug info
//
// Arguments:
//    which
//    startOffs - the starting offset for this scope
//    length    - the length of this scope
//    varNum    - the lclVar for this scope info
//    LVnum
//    avail     - a bool indicating if it has a home
//    varLoc    - the position (reg or stack) of the variable
//
// Notes:
//    Called for every scope info piece to record by the main genSetScopeInfo()

void CodeGen::genSetScopeInfo(unsigned       which,
                              UNATIVE_OFFSET startOffs,
                              UNATIVE_OFFSET length,
                              unsigned       varNum,
                              unsigned       LVnum,
                              bool           avail,
                              siVarLoc*      varLoc)
{
    // We need to do some mapping while reporting back these variables.

    unsigned ilVarNum = compiler->compMap2ILvarNum(varNum);
    noway_assert((int)ilVarNum != ICorDebugInfo::UNKNOWN_ILNUM);

#ifdef TARGET_X86
    // Non-x86 platforms are allowed to access all arguments directly
    // so we don't need this code.

    // Is this a varargs function?
    if (compiler->info.compIsVarArgs && varNum != compiler->lvaVarargsHandleArg &&
        varNum < compiler->info.compArgsCount && !compiler->lvaGetDesc(varNum)->lvIsRegArg)
    {
        noway_assert(varLoc->vlType == VLT_STK || varLoc->vlType == VLT_STK2);

        // All stack arguments (except the varargs handle) have to be
        // accessed via the varargs cookie. Discard generated info,
        // and just find its position relative to the varargs handle

        PREFIX_ASSUME(compiler->lvaVarargsHandleArg < compiler->info.compArgsCount);
        if (!compiler->lvaGetDesc(compiler->lvaVarargsHandleArg)->lvOnFrame)
        {
            noway_assert(!compiler->opts.compDbgCode);
            return;
        }

        // Can't check compiler->lvaTable[varNum].lvOnFrame as we don't set it for
        // arguments of vararg functions to avoid reporting them to GC.
        noway_assert(!compiler->lvaGetDesc(varNum)->lvRegister);
        unsigned cookieOffset = compiler->lvaGetDesc(compiler->lvaVarargsHandleArg)->GetStackOffset();
        unsigned varOffset    = compiler->lvaGetDesc(varNum)->GetStackOffset();

        noway_assert(cookieOffset < varOffset);
        unsigned offset     = varOffset - cookieOffset;
        unsigned stkArgSize = compiler->compArgSize - intRegState.rsCalleeRegArgCount * REGSIZE_BYTES;
        noway_assert(offset < stkArgSize);
        offset = stkArgSize - offset;

        varLoc->vlType                   = VLT_FIXED_VA;
        varLoc->vlFixedVarArg.vlfvOffset = offset;
    }

#endif // TARGET_X86

    VarName name = nullptr;

#ifdef DEBUG

    for (unsigned scopeNum = 0; scopeNum < compiler->info.compVarScopesCount; scopeNum++)
    {
        if (LVnum == compiler->info.compVarScopes[scopeNum].vsdLVnum)
        {
            name = compiler->info.compVarScopes[scopeNum].vsdName;
        }
    }

    // Hang on to this compiler->info.

    TrnslLocalVarInfo& tlvi = genTrnslLocalVarInfo[which];

    tlvi.tlviVarNum    = ilVarNum;
    tlvi.tlviLVnum     = LVnum;
    tlvi.tlviName      = name;
    tlvi.tlviStartPC   = startOffs;
    tlvi.tlviLength    = length;
    tlvi.tlviAvailable = avail;
    tlvi.tlviVarLoc    = *varLoc;

#endif // DEBUG

    compiler->eeSetLVinfo(which, startOffs, length, ilVarNum, *varLoc);
}

/*****************************************************************************/
#ifdef LATE_DISASM
#if defined(DEBUG)
/*****************************************************************************
 *                          CompilerRegName
 *
 * Can be called only after lviSetLocalVarInfo() has been called
 */

/* virtual */
const char* CodeGen::siRegVarName(size_t offs, size_t size, unsigned reg)
{
    if (!compiler->opts.compScopeInfo)
        return nullptr;

    if (compiler->info.compVarScopesCount == 0)
        return nullptr;

    noway_assert(genTrnslLocalVarCount == 0 || genTrnslLocalVarInfo);

    for (unsigned i = 0; i < genTrnslLocalVarCount; i++)
    {
        if ((genTrnslLocalVarInfo[i].tlviVarLoc.vlIsInReg((regNumber)reg)) &&
            (genTrnslLocalVarInfo[i].tlviAvailable == true) && (genTrnslLocalVarInfo[i].tlviStartPC <= offs + size) &&
            (genTrnslLocalVarInfo[i].tlviStartPC + genTrnslLocalVarInfo[i].tlviLength > offs))
        {
            return genTrnslLocalVarInfo[i].tlviName ? compiler->VarNameToStr(genTrnslLocalVarInfo[i].tlviName) : NULL;
        }
    }

    return NULL;
}

/*****************************************************************************
 *                          CompilerStkName
 *
 * Can be called only after lviSetLocalVarInfo() has been called
 */

/* virtual */
const char* CodeGen::siStackVarName(size_t offs, size_t size, unsigned reg, unsigned stkOffs)
{
    if (!compiler->opts.compScopeInfo)
        return nullptr;

    if (compiler->info.compVarScopesCount == 0)
        return nullptr;

    noway_assert(genTrnslLocalVarCount == 0 || genTrnslLocalVarInfo);

    for (unsigned i = 0; i < genTrnslLocalVarCount; i++)
    {
        if ((genTrnslLocalVarInfo[i].tlviVarLoc.vlIsOnStack((regNumber)reg, stkOffs)) &&
            (genTrnslLocalVarInfo[i].tlviAvailable == true) && (genTrnslLocalVarInfo[i].tlviStartPC <= offs + size) &&
            (genTrnslLocalVarInfo[i].tlviStartPC + genTrnslLocalVarInfo[i].tlviLength > offs))
        {
            return genTrnslLocalVarInfo[i].tlviName ? compiler->VarNameToStr(genTrnslLocalVarInfo[i].tlviName) : NULL;
        }
    }

    return NULL;
}

/*****************************************************************************/
#endif // defined(DEBUG)
#endif // LATE_DISASM

#ifdef DEBUG

/*****************************************************************************
 *  Display a IPmappingDsc. Pass -1 as mappingNum to not display a mapping number.
 */

void CodeGen::genIPmappingDisp(unsigned mappingNum, IPmappingDsc* ipMapping)
{
    if (mappingNum != unsigned(-1))
    {
        printf("%d: ", mappingNum);
    }

    switch (ipMapping->ipmdKind)
    {
        case IPmappingDscKind::Prolog:
            printf("PROLOG");
            break;
        case IPmappingDscKind::Epilog:
            printf("EPILOG");
            break;
        case IPmappingDscKind::NoMapping:
            printf("NO_MAP");
            break;
        case IPmappingDscKind::Normal:
            const ILLocation& loc = ipMapping->ipmdLoc;
            Compiler::eeDispILOffs(loc.GetOffset());
            if (loc.IsStackEmpty())
            {
                printf(" STACK_EMPTY");
            }

            if (loc.IsCall())
            {
                printf(" CALL_INSTRUCTION");
            }

            break;
    }

    printf(" ");
    ipMapping->ipmdNativeLoc.Print(compiler->compMethodID);
    // We can only call this after code generation. Is there any way to tell when it's legal to call?
    // printf(" [%x]", ipMapping->ipmdNativeLoc.CodeOffset(GetEmitter()));

    if (ipMapping->ipmdIsLabel)
    {
        printf(" label");
    }

    printf("\n");
}

void CodeGen::genIPmappingListDisp()
{
    unsigned mappingNum = 0;

    for (IPmappingDsc& dsc : compiler->genIPmappings)
    {
        genIPmappingDisp(mappingNum, &dsc);
        ++mappingNum;
    }
}

#endif // DEBUG

/*****************************************************************************
 *
 *  Append an IPmappingDsc struct to the list that we're maintaining
 *  for the debugger.
 *  Record the instr offset as being at the current code gen position.
 */

void CodeGen::genIPmappingAdd(IPmappingDscKind kind, const DebugInfo& di, bool isLabel)
{
    if (!compiler->opts.compDbgInfo)
    {
        return;
    }

    assert((kind == IPmappingDscKind::Normal) == di.IsValid());

    switch (kind)
    {
        case IPmappingDscKind::Prolog:
        case IPmappingDscKind::Epilog:
            break;

        default:

            if (kind == IPmappingDscKind::Normal)
            {
                noway_assert(di.GetLocation().GetOffset() <= compiler->info.compILCodeSize);
            }

            // Ignore this one if it's the same IL location as the last one we saw.
            // Note that we'll let through two identical IL offsets if the flag bits
            // differ, or two identical "special" mappings (e.g., PROLOG).
            if ((compiler->genIPmappings.size() > 0) && (kind == compiler->genIPmappings.back().ipmdKind) &&
                (di.GetLocation() == compiler->genIPmappings.back().ipmdLoc))
            {
                JITDUMP("genIPmappingAdd: ignoring duplicate IL offset 0x%x\n", di.GetLocation().GetOffset());
                return;
            }
            break;
    }

    IPmappingDsc addMapping;
    addMapping.ipmdNativeLoc.CaptureLocation(GetEmitter());
    addMapping.ipmdKind    = kind;
    addMapping.ipmdLoc     = di.GetLocation();
    addMapping.ipmdIsLabel = isLabel;

    assert((kind == IPmappingDscKind::Normal) == addMapping.ipmdLoc.IsValid());
    compiler->genIPmappings.push_back(addMapping);

#ifdef DEBUG
    if (verbose)
    {
        printf("Added IP mapping: ");
        genIPmappingDisp(unsigned(-1), &addMapping);
    }
#endif // DEBUG
}

/*****************************************************************************
 *
 *  Prepend an IPmappingDsc struct to the list that we're maintaining
 *  for the debugger.
 */
void CodeGen::genIPmappingAddToFront(IPmappingDscKind kind, const DebugInfo& di, bool isLabel)
{
    if (!compiler->opts.compDbgInfo)
    {
        return;
    }

    noway_assert((kind != IPmappingDscKind::Normal) ||
                 (di.IsValid() && (di.GetLocation().GetOffset() <= compiler->info.compILCodeSize)));

    /* Create a mapping entry and prepend it to the list */

    IPmappingDsc addMapping;
    addMapping.ipmdNativeLoc.CaptureLocation(GetEmitter());
    addMapping.ipmdKind    = kind;
    addMapping.ipmdLoc     = di.GetLocation();
    addMapping.ipmdIsLabel = isLabel;
    compiler->genIPmappings.push_front(addMapping);

#ifdef DEBUG
    if (verbose)
    {
        printf("Added IP mapping to front: ");
        genIPmappingDisp(unsigned(-1), &addMapping);
    }
#endif // DEBUG
}

/*****************************************************************************/

void CodeGen::genEnsureCodeEmitted(const DebugInfo& di)
{
    if (!compiler->opts.compDbgCode)
    {
        return;
    }

    if (!di.IsValid())
    {
        return;
    }

    // If other IL were offsets reported, skip

    if (compiler->genIPmappings.size() <= 0)
    {
        return;
    }

    const IPmappingDsc& prev = compiler->genIPmappings.back();
    if (prev.ipmdLoc != di.GetLocation())
    {
        return;
    }

    // di represents the last reported offset. Make sure that we generated native code

    if (prev.ipmdNativeLoc.IsCurrentLocation(GetEmitter()))
    {
        instGen(INS_nop);
    }
}

//------------------------------------------------------------------------
// genIPmappingGen: Shut down the IP-mapping logic, report the info to the EE.
//
void CodeGen::genIPmappingGen()
{
    if (!compiler->opts.compDbgInfo)
    {
        return;
    }

#ifdef DEBUG
    if (verbose)
    {
        printf("*************** In genIPmappingGen()\n");
    }
#endif

    if (compiler->genIPmappings.size() <= 0)
    {
        compiler->eeSetLIcount(0);
        compiler->eeSetLIdone();
        return;
    }

    UNATIVE_OFFSET prevNativeOfs = UNATIVE_OFFSET(~0);
    for (jitstd::list<IPmappingDsc>::iterator it = compiler->genIPmappings.begin();
         it != compiler->genIPmappings.end();)
    {
        UNATIVE_OFFSET dscNativeOfs = it->ipmdNativeLoc.CodeOffset(GetEmitter());
        if (dscNativeOfs != prevNativeOfs)
        {
            prevNativeOfs = dscNativeOfs;
            ++it;
            continue;
        }

        // If we have a previous offset we should have a previous mapping.
        assert(it != compiler->genIPmappings.begin());
        jitstd::list<IPmappingDsc>::iterator prev = it;
        --prev;

        // Prev and current mappings have same native offset.
        // If one does not map to IL then remove that one.
        if (prev->ipmdKind == IPmappingDscKind::NoMapping)
        {
            compiler->genIPmappings.erase(prev);
            ++it;
            continue;
        }

        if (it->ipmdKind == IPmappingDscKind::NoMapping)
        {
            it = compiler->genIPmappings.erase(it);
            continue;
        }

        // Both have mappings.
        // If previous is the prolog, keep both if this one is at IL offset 0.
        // (TODO: Why? Debugger has no problem breaking on the prolog mapping
        // it seems.)
        if ((prev->ipmdKind == IPmappingDscKind::Prolog) && (it->ipmdKind == IPmappingDscKind::Normal) &&
            (it->ipmdLoc.GetOffset() == 0))
        {
            ++it;
            continue;
        }

        // For the special case of an IL instruction with no body followed by
        // the epilog (say ret void immediately preceding the method end), we
        // leave both entries in, so that we'll stop at the (empty) ret
        // statement if the user tries to put a breakpoint there, and then have
        // the option of seeing the epilog or not based on SetUnmappedStopMask
        // for the stepper.
        if (it->ipmdKind == IPmappingDscKind::Epilog)
        {
            ++it;
            continue;
        }

        // For managed return values we store all calls. Keep both in this case
        // too.
        if (((prev->ipmdKind == IPmappingDscKind::Normal) && (prev->ipmdLoc.IsCall())) ||
            ((it->ipmdKind == IPmappingDscKind::Normal) && (it->ipmdLoc.IsCall())))
        {
            ++it;
            continue;
        }

        // Otherwise report the higher offset unless the previous mapping is a
        // label.
        if (prev->ipmdIsLabel)
        {
            it = compiler->genIPmappings.erase(it);
        }
        else
        {
            compiler->genIPmappings.erase(prev);
            ++it;
        }
    }

    // Tell them how many mapping records we've got

    compiler->eeSetLIcount(static_cast<unsigned int>(compiler->genIPmappings.size()));

    // Now tell them about the mappings
    unsigned int mappingIdx = 0;
    for (const IPmappingDsc& dsc : compiler->genIPmappings)
    {
        compiler->eeSetLIinfo(mappingIdx++, dsc.ipmdNativeLoc.CodeOffset(GetEmitter()), dsc.ipmdKind, dsc.ipmdLoc);
    }

#if 0
    // TODO-Review:
    //This check is disabled.  It is always true that any time this check asserts, the debugger would have a
    //problem with IL source level debugging.  However, for a C# file, it only matters if things are on
    //different source lines.  As a result, we have all sorts of latent problems with how we emit debug
    //info, but very few actual ones.  Whenever someone wants to tackle that problem in general, turn this
    //assert back on.
    if (compiler->opts.compDbgCode)
    {
        //Assert that the first instruction of every basic block with more than one incoming edge has a
        //different sequence point from each incoming block.
        //
        //It turns out that the only thing we really have to assert is that the first statement in each basic
        //block has an IL offset and appears in eeBoundaries.
        for (BasicBlock* const block : compiler->Blocks())
        {
            Statement* stmt = block->firstStmt();
            if ((block->bbRefs > 1) && (stmt != nullptr))
            {
                bool found = false;
                DebugInfo rootInfo = stmt->GetDebugInfo().GetRoot();
                if (rootInfo.IsValid())
                {
                    for (unsigned i = 0; i < compiler->eeBoundariesCount; ++i)
                    {
                        if (compiler->eeBoundaries[i].ilOffset == rootInfo.GetLocation().GetOffset())
                        {
                            found = true;
                            break;
                        }
                    }
                }
                noway_assert(found && "A basic block that is a jump target did not start a new sequence point.");
            }
        }
    }
#endif // 0

    compiler->eeSetLIdone();
}

#ifdef DEBUG
void CodeGen::genDumpPreciseDebugInfoInlineTree(FILE* file, InlineContext* context, bool* first)
{
    if (context->GetSibling() != nullptr)
    {
        genDumpPreciseDebugInfoInlineTree(file, context->GetSibling(), first);
    }

    if (context->IsSuccess())
    {
        if (!*first)
        {
            fprintf(file, ",");
        }

        *first = false;

        fprintf(file, "{\"Ordinal\":%u,", context->GetOrdinal());
        fprintf(file, "\"MethodID\":%lld,", (INT64)context->GetCallee());
        const char* className;
        const char* methodName = compiler->eeGetMethodName(context->GetCallee(), &className);
        fprintf(file, "\"MethodName\":\"%s\",", methodName);
        fprintf(file, "\"Inlinees\":[");
        if (context->GetChild() != nullptr)
        {
            bool childFirst = true;
            genDumpPreciseDebugInfoInlineTree(file, context->GetChild(), &childFirst);
        }
        fprintf(file, "]}");
    }
}

void CodeGen::genDumpPreciseDebugInfo()
{
    if (JitConfig.JitDumpPreciseDebugInfoFile() == nullptr)
        return;

    static CritSecObject s_critSect;
    CritSecHolder        holder(s_critSect);

    FILE* file = _wfopen(JitConfig.JitDumpPreciseDebugInfoFile(), W("a"));
    if (file == nullptr)
        return;

    // MethodID in ETW events are the method handles.
    fprintf(file, "{\"MethodID\":%lld,", (INT64)compiler->info.compMethodHnd);
    // Print inline tree.
    fprintf(file, "\"InlineTree\":");

    bool first = true;
    genDumpPreciseDebugInfoInlineTree(file, compiler->compInlineContext, &first);
    fprintf(file, ",\"Mappings\":[");
    first = true;
    for (PreciseIPMapping& mapping : compiler->genPreciseIPmappings)
    {
        if (!first)
        {
            fprintf(file, ",");
        }

        first = false;

        fprintf(file, "{\"NativeOffset\":%u,\"InlineContext\":%u,\"ILOffset\":%u}",
                mapping.nativeLoc.CodeOffset(GetEmitter()), mapping.debugInfo.GetInlineContext()->GetOrdinal(),
                mapping.debugInfo.GetLocation().GetOffset());
    }

    fprintf(file, "]}\n");

    fclose(file);
}

void CodeGen::genAddPreciseIPMappingHere(const DebugInfo& di)
{
    PreciseIPMapping mapping;
    mapping.nativeLoc.CaptureLocation(GetEmitter());
    mapping.debugInfo = di;
    compiler->genPreciseIPmappings.push_back(mapping);
}
#endif

/*============================================================================
 *
 *   These are empty stubs to help the late dis-assembler to compile
 *   if the late disassembler is being built into a non-DEBUG build.
 *
 *============================================================================
 */

#if defined(LATE_DISASM)
#if !defined(DEBUG)

/* virtual */
const char* CodeGen::siRegVarName(size_t offs, size_t size, unsigned reg)
{
    return NULL;
}

/* virtual */
const char* CodeGen::siStackVarName(size_t offs, size_t size, unsigned reg, unsigned stkOffs)
{
    return NULL;
}

/*****************************************************************************/
#endif // !defined(DEBUG)
#endif // defined(LATE_DISASM)
/*****************************************************************************/

//------------------------------------------------------------------------
// indirForm: Make a temporary indir we can feed to pattern matching routines
//    in cases where we don't want to instantiate all the indirs that happen.
//
GenTreeIndir CodeGen::indirForm(var_types type, GenTree* base)
{
    GenTreeIndir i(GT_IND, type, base, nullptr);
    i.SetRegNum(REG_NA);
    i.SetContained();
    return i;
}

//------------------------------------------------------------------------
// indirForm: Make a temporary indir we can feed to pattern matching routines
//    in cases where we don't want to instantiate all the indirs that happen.
//
GenTreeStoreInd CodeGen::storeIndirForm(var_types type, GenTree* base, GenTree* data)
{
    GenTreeStoreInd i(type, base, data);
    i.SetRegNum(REG_NA);
    return i;
}

//------------------------------------------------------------------------
// intForm: Make a temporary int we can feed to pattern matching routines
//    in cases where we don't want to instantiate.
//
GenTreeIntCon CodeGen::intForm(var_types type, ssize_t value)
{
    GenTreeIntCon i(type, value);
    i.SetRegNum(REG_NA);
    return i;
}

#if defined(TARGET_X86) || defined(TARGET_ARM)
//------------------------------------------------------------------------
// genLongReturn: Generates code for long return statement for x86 and arm.
//
// Note: treeNode's and op1's registers are already consumed.
//
// Arguments:
//    treeNode - The GT_RETURN or GT_RETFILT tree node with LONG return type.
//
// Return Value:
//    None
//
void CodeGen::genLongReturn(GenTree* treeNode)
{
    assert(treeNode->OperGet() == GT_RETURN || treeNode->OperGet() == GT_RETFILT);
    assert(treeNode->TypeGet() == TYP_LONG);
    GenTree*  op1        = treeNode->gtGetOp1();
    var_types targetType = treeNode->TypeGet();

    assert(op1 != nullptr);
    assert(op1->OperGet() == GT_LONG);
    GenTree* loRetVal = op1->gtGetOp1();
    GenTree* hiRetVal = op1->gtGetOp2();
    assert((loRetVal->GetRegNum() != REG_NA) && (hiRetVal->GetRegNum() != REG_NA));

    genConsumeReg(loRetVal);
    genConsumeReg(hiRetVal);

    inst_Mov(targetType, REG_LNGRET_LO, loRetVal->GetRegNum(), /* canSkip */ true, emitActualTypeSize(TYP_INT));
    inst_Mov(targetType, REG_LNGRET_HI, hiRetVal->GetRegNum(), /* canSkip */ true, emitActualTypeSize(TYP_INT));
}
#endif // TARGET_X86 || TARGET_ARM

//------------------------------------------------------------------------
// genReturn: Generates code for return statement.
//            In case of struct return, delegates to the genStructReturn method.
//
// Arguments:
//    treeNode - The GT_RETURN or GT_RETFILT tree node.
//
// Return Value:
//    None
//
void CodeGen::genReturn(GenTree* treeNode)
{
    assert(treeNode->OperGet() == GT_RETURN || treeNode->OperGet() == GT_RETFILT);
    GenTree*  op1        = treeNode->gtGetOp1();
    var_types targetType = treeNode->TypeGet();

    // A void GT_RETFILT is the end of a finally. For non-void filter returns we need to load the result in the return
    // register, if it's not already there. The processing is the same as GT_RETURN. For filters, the IL spec says the
    // result is type int32. Further, the only legal values are 0 or 1; the use of other values is "undefined".
    assert(!treeNode->OperIs(GT_RETFILT) || (targetType == TYP_VOID) || (targetType == TYP_INT));

#ifdef DEBUG
    if (targetType == TYP_VOID)
    {
        assert(op1 == nullptr);
    }
#endif // DEBUG

#if defined(TARGET_X86) || defined(TARGET_ARM)
    if (targetType == TYP_LONG)
    {
        genLongReturn(treeNode);
    }
    else
#endif // TARGET_X86 || TARGET_ARM
    {
        if (isStructReturn(treeNode))
        {
            genStructReturn(treeNode);
        }
        else if (targetType != TYP_VOID)
        {
            assert(op1 != nullptr);
            noway_assert(op1->GetRegNum() != REG_NA);

            // !! NOTE !! genConsumeReg will clear op1 as GC ref after it has
            // consumed a reg for the operand. This is because the variable
            // is dead after return. But we are issuing more instructions
            // like "profiler leave callback" after this consumption. So
            // if you are issuing more instructions after this point,
            // remember to keep the variable live up until the new method
            // exit point where it is actually dead.
            genConsumeReg(op1);

#if defined(TARGET_ARM64)
            genSimpleReturn(treeNode);
#else // !TARGET_ARM64
#if defined(TARGET_X86)
            if (varTypeUsesFloatReg(treeNode))
            {
                genFloatReturn(treeNode);
            }
            else
#elif defined(TARGET_ARM)
            if (varTypeUsesFloatReg(treeNode) && (compiler->opts.compUseSoftFP || compiler->info.compIsVarArgs))
            {
                if (targetType == TYP_FLOAT)
                {
                    GetEmitter()->emitIns_Mov(INS_vmov_f2i, EA_4BYTE, REG_INTRET, op1->GetRegNum(),
                                              /* canSkip */ false);
                }
                else
                {
                    assert(targetType == TYP_DOUBLE);
                    GetEmitter()->emitIns_R_R_R(INS_vmov_d2i, EA_8BYTE, REG_INTRET, REG_NEXT(REG_INTRET),
                                                op1->GetRegNum());
                }
            }
            else
#endif // TARGET_ARM
            {
                regNumber retReg = varTypeUsesFloatReg(treeNode) ? REG_FLOATRET : REG_INTRET;
                inst_Mov_Extend(targetType, /* srcInReg */ true, retReg, op1->GetRegNum(), /* canSkip */ true);
            }
#endif // !TARGET_ARM64
        }
    }

#ifdef PROFILING_SUPPORTED
    // !! Note !!
    // TODO-AMD64-Unix: If the profiler hook is implemented on *nix, make sure for 2 register returned structs
    //                  the RAX and RDX needs to be kept alive. Make the necessary changes in lowerxarch.cpp
    //                  in the handling of the GT_RETURN statement.
    //                  Such structs containing GC pointers need to be handled by calling gcInfo.gcMarkRegSetNpt
    //                  for the return registers containing GC refs.
    //
    // Reason for not materializing Leave callback as a GT_PROF_HOOK node after GT_RETURN:
    // In flowgraph and other places assert that the last node of a block marked as
    // BBJ_RETURN is either a GT_RETURN or GT_JMP or a tail call.  It would be nice to
    // maintain such an invariant irrespective of whether profiler hook needed or not.
    // Also, there is not much to be gained by materializing it as an explicit node.
    //
    // There should be a single return block while generating profiler ELT callbacks,
    // so we just look for that block to trigger insertion of the profile hook.
    if ((compiler->compCurBB == compiler->genReturnBB) && compiler->compIsProfilerHookNeeded())
    {
        // !! NOTE !!
        // Since we are invalidating the assumption that we would slip into the epilog
        // right after the "return", we need to preserve the return reg's GC state
        // across the call until actual method return.
        ReturnTypeDesc retTypeDesc;
        unsigned       regCount = 0;
        if (compiler->compMethodReturnsMultiRegRetType())
        {
            if (varTypeIsLong(compiler->info.compRetNativeType))
            {
                retTypeDesc.InitializeLongReturnType();
            }
            else // we must have a struct return type
            {
                CorInfoCallConvExtension callConv = compiler->info.compCallConv;

                retTypeDesc.InitializeStructReturnType(compiler, compiler->info.compMethodInfo->args.retTypeClass,
                                                       callConv);
            }
            regCount = retTypeDesc.GetReturnRegCount();
        }

        if (varTypeIsGC(compiler->info.compRetNativeType))
        {
            gcInfo.gcMarkRegPtrVal(REG_INTRET, compiler->info.compRetNativeType);
        }
        else if (compiler->compMethodReturnsMultiRegRetType())
        {
            for (unsigned i = 0; i < regCount; ++i)
            {
                if (varTypeIsGC(retTypeDesc.GetReturnRegType(i)))
                {
                    gcInfo.gcMarkRegPtrVal(retTypeDesc.GetABIReturnReg(i), retTypeDesc.GetReturnRegType(i));
                }
            }
        }
        else if (compiler->compMethodReturnsRetBufAddr())
        {
            gcInfo.gcMarkRegPtrVal(REG_INTRET, TYP_BYREF);
        }

        genProfilingLeaveCallback(CORINFO_HELP_PROF_FCN_LEAVE);

        if (varTypeIsGC(compiler->info.compRetNativeType))
        {
            gcInfo.gcMarkRegSetNpt(genRegMask(REG_INTRET));
        }
        else if (compiler->compMethodReturnsMultiRegRetType())
        {
            for (unsigned i = 0; i < regCount; ++i)
            {
                if (varTypeIsGC(retTypeDesc.GetReturnRegType(i)))
                {
                    gcInfo.gcMarkRegSetNpt(genRegMask(retTypeDesc.GetABIReturnReg(i)));
                }
            }
        }
        else if (compiler->compMethodReturnsRetBufAddr())
        {
            gcInfo.gcMarkRegSetNpt(genRegMask(REG_INTRET));
        }
    }
#endif // PROFILING_SUPPORTED

#if defined(DEBUG) && defined(TARGET_XARCH)
    bool doStackPointerCheck = compiler->opts.compStackCheckOnRet;

#if defined(FEATURE_EH_FUNCLETS)
    // Don't do stack pointer check at the return from a funclet; only for the main function.
    if (compiler->funCurrentFunc()->funKind != FUNC_ROOT)
    {
        doStackPointerCheck = false;
    }
#else  // !FEATURE_EH_FUNCLETS
    // Don't generate stack checks for x86 finally/filter EH returns: these are not invoked
    // with the same SP as the main function. See also CodeGen::genEHFinallyOrFilterRet().
    if ((compiler->compCurBB->bbJumpKind == BBJ_EHFINALLYRET) || (compiler->compCurBB->bbJumpKind == BBJ_EHFILTERRET))
    {
        doStackPointerCheck = false;
    }
#endif // !FEATURE_EH_FUNCLETS

    genStackPointerCheck(doStackPointerCheck, compiler->lvaReturnSpCheck);
#endif // defined(DEBUG) && defined(TARGET_XARCH)
}

//------------------------------------------------------------------------
// isStructReturn: Returns whether the 'treeNode' is returning a struct.
//
// Arguments:
//    treeNode - The tree node to evaluate whether is a struct return.
//
// Return Value:
//    Returns true if the 'treeNode" is a GT_RETURN node of type struct.
//    Otherwise returns false.
//
bool CodeGen::isStructReturn(GenTree* treeNode)
{
    // This method could be called for 'treeNode' of GT_RET_FILT or GT_RETURN.
    // For the GT_RET_FILT, the return is always a bool or a void, for the end of a finally block.
    noway_assert(treeNode->OperGet() == GT_RETURN || treeNode->OperGet() == GT_RETFILT);
    if (treeNode->OperGet() != GT_RETURN)
    {
        return false;
    }

#if defined(TARGET_AMD64) && !defined(UNIX_AMD64_ABI)
    assert(!varTypeIsStruct(treeNode));
    return false;
#else
    return varTypeIsStruct(treeNode) && (compiler->info.compRetNativeType == TYP_STRUCT);
#endif
}

//------------------------------------------------------------------------
// genStructReturn: Generates code for returning a struct.
//
// Arguments:
//    treeNode - The GT_RETURN tree node.
//
// Return Value:
//    None
//
// Assumption:
//    op1 of GT_RETURN node is either GT_LCL_VAR or multi-reg GT_CALL
//
void CodeGen::genStructReturn(GenTree* treeNode)
{
    assert(treeNode->OperGet() == GT_RETURN);
    GenTree* op1 = treeNode->gtGetOp1();
    genConsumeRegs(op1);
    GenTree* actualOp1 = op1;
    if (op1->IsCopyOrReload())
    {
        actualOp1 = op1->gtGetOp1();
    }

    ReturnTypeDesc retTypeDesc;
    LclVarDsc*     varDsc = nullptr;
    if (actualOp1->OperIs(GT_LCL_VAR))
    {
        varDsc = compiler->lvaGetDesc(actualOp1->AsLclVar());
        retTypeDesc.InitializeStructReturnType(compiler, varDsc->GetStructHnd(), compiler->info.compCallConv);
        assert(varDsc->lvIsMultiRegRet);
    }
    else
    {
        assert(actualOp1->OperIs(GT_CALL));
        retTypeDesc = *(actualOp1->AsCall()->GetReturnTypeDesc());
    }
    unsigned regCount = retTypeDesc.GetReturnRegCount();
    assert(regCount <= MAX_RET_REG_COUNT);

#if FEATURE_MULTIREG_RET
    // Right now the only enregisterable structs supported are SIMD vector types.
    if (genIsRegCandidateLocal(actualOp1))
    {
#if defined(DEBUG)
        const GenTreeLclVar* lclVar = actualOp1->AsLclVar();
        const LclVarDsc*     varDsc = compiler->lvaGetDesc(lclVar);
        assert(varTypeIsSIMD(varDsc->GetRegisterType()));
        assert(!lclVar->IsMultiReg());
#endif // DEBUG
#ifdef FEATURE_SIMD
        genSIMDSplitReturn(op1, &retTypeDesc);
#endif // FEATURE_SIMD
    }
    else if (actualOp1->OperIs(GT_LCL_VAR) && !actualOp1->AsLclVar()->IsMultiReg())
    {
        GenTreeLclVar* lclNode = actualOp1->AsLclVar();
        LclVarDsc*     varDsc  = compiler->lvaGetDesc(lclNode);
        assert(varDsc->lvIsMultiRegRet);
        int offset = 0;
        for (unsigned i = 0; i < regCount; ++i)
        {
            var_types type  = retTypeDesc.GetReturnRegType(i);
            regNumber toReg = retTypeDesc.GetABIReturnReg(i);
            GetEmitter()->emitIns_R_S(ins_Load(type), emitTypeSize(type), toReg, lclNode->GetLclNum(), offset);
            offset += genTypeSize(type);
        }
    }
    else
    {
        for (unsigned i = 0; i < regCount; ++i)
        {
            var_types type    = retTypeDesc.GetReturnRegType(i);
            regNumber toReg   = retTypeDesc.GetABIReturnReg(i);
            regNumber fromReg = op1->GetRegByIndex(i);
            if ((fromReg == REG_NA) && op1->OperIs(GT_COPY))
            {
                // A copy that doesn't copy this field will have REG_NA.
                // TODO-Cleanup: It would probably be better to always have a valid reg
                // on a GT_COPY, unless the operand is actually spilled. Then we wouldn't have
                // to check for this case (though we'd have to check in the genRegCopy that the
                // reg is valid).
                fromReg = actualOp1->GetRegByIndex(i);
            }
            if (fromReg == REG_NA)
            {
                // This is a spilled field of a multi-reg lclVar.
                // We currently only mark a lclVar operand as RegOptional, since we don't have a way
                // to mark a multi-reg tree node as used from spill (GTF_NOREG_AT_USE) on a per-reg basis.
                assert(varDsc != nullptr);
                assert(varDsc->lvPromoted);
                unsigned fieldVarNum = varDsc->lvFieldLclStart + i;
                assert(compiler->lvaGetDesc(fieldVarNum)->lvOnFrame);
                GetEmitter()->emitIns_R_S(ins_Load(type), emitTypeSize(type), toReg, fieldVarNum, 0);
            }
            else
            {
                // Note that ins_Copy(fromReg, type) will return the appropriate register to copy
                // between register files if needed.
                inst_Mov(type, toReg, fromReg, /* canSkip */ true);
            }
        }
    }
#else // !FEATURE_MULTIREG_RET
    unreached();
#endif
}

//----------------------------------------------------------------------------------
// genMultiRegStoreToLocal: store multi-reg value to a local
//
// Arguments:
//    lclNode  -  Gentree of GT_STORE_LCL_VAR
//
// Return Value:
//    None
//
// Assumption:
//    The child of store is a multi-reg node.
//
void CodeGen::genMultiRegStoreToLocal(GenTreeLclVar* lclNode)
{
    assert(lclNode->OperIs(GT_STORE_LCL_VAR));
    assert(varTypeIsStruct(lclNode) || varTypeIsMultiReg(lclNode));
    GenTree* op1       = lclNode->gtGetOp1();
    GenTree* actualOp1 = op1->gtSkipReloadOrCopy();
    assert(op1->IsMultiRegNode());
    unsigned regCount =
        actualOp1->IsMultiRegLclVar() ? actualOp1->AsLclVar()->GetFieldCount(compiler) : actualOp1->GetMultiRegCount();
    assert(regCount > 1);

    // Assumption: current implementation requires that a multi-reg
    // var in 'var = call' is flagged as lvIsMultiRegRet to prevent it from
    // being promoted, unless compiler->lvaEnregMultiRegVars is true.

    unsigned   lclNum = lclNode->AsLclVarCommon()->GetLclNum();
    LclVarDsc* varDsc = compiler->lvaGetDesc(lclNum);
    if (op1->OperIs(GT_CALL))
    {
        assert(regCount <= MAX_RET_REG_COUNT);
        noway_assert(varDsc->lvIsMultiRegRet);
    }

#ifdef FEATURE_SIMD
    // Check for the case of an enregistered SIMD type that's returned in multiple registers.
    if (varDsc->lvIsRegCandidate() && lclNode->GetRegNum() != REG_NA)
    {
        assert(varTypeIsSIMD(lclNode));
        genMultiRegStoreToSIMDLocal(lclNode);
        return;
    }
#endif // FEATURE_SIMD

    // We have either a multi-reg local or a local with multiple fields in memory.
    //
    // The liveness model is as follows:
    //    use reg #0 from src, including any reload or copy
    //    define reg #0
    //    use reg #1 from src, including any reload or copy
    //    define reg #1
    //    etc.
    // Imagine the following scenario:
    //    There are 3 registers used. Prior to this node, they occupy registers r3, r2 and r1.
    //    There are 3 registers defined by this node. They need to be placed in r1, r2 and r3,
    //    in that order.
    //
    // If we defined the as using all the source registers at once, we'd have to adopt one
    // of the following models:
    //  - All (or all but one) of the incoming sources are marked "delayFree" so that they won't
    //    get the same register as any of the registers being defined. This would result in copies for
    //    the common case where the source and destination registers are the same (e.g. when a CALL
    //    result is assigned to a lclVar, which is then returned).
    //    - For our example (and for many/most cases) we would have to copy or spill all sources.
    //  - We allow circular dependencies between source and destination registers. This would require
    //    the code generator to determine the order in which the copies must be generated, and would
    //    require a temp register in case a swap is required. This complexity would have to be handled
    //    in both the normal code generation case, as well as for copies & reloads, as they are currently
    //    modeled by the register allocator to happen just prior to the use.
    //    - For our example, a temp would be required to swap r1 and r3, unless a swap instruction is
    //      available on the target.
    //
    // By having a multi-reg local use and define each field in order, we avoid these issues, and the
    // register allocator will ensure that any conflicts are resolved via spill or inserted COPYs.
    // For our example, the register allocator would simple spill r1 because the first def requires it.
    // The code generator would move r3  to r1, leave r2 alone, and then load the spilled value into r3.

    unsigned offset        = 0;
    bool     isMultiRegVar = lclNode->IsMultiRegLclVar();
    bool     hasRegs       = false;

    if (isMultiRegVar)
    {
        assert(compiler->lvaEnregMultiRegVars);
        assert(regCount == varDsc->lvFieldCnt);
    }
    for (unsigned i = 0; i < regCount; ++i)
    {
        regNumber reg     = genConsumeReg(op1, i);
        var_types srcType = actualOp1->GetRegTypeByIndex(i);
        // genConsumeReg will return the valid register, either from the COPY
        // or from the original source.
        assert(reg != REG_NA);
        if (isMultiRegVar)
        {
            // Each field is passed in its own register, use the field types.
            regNumber  varReg      = lclNode->GetRegByIndex(i);
            unsigned   fieldLclNum = varDsc->lvFieldLclStart + i;
            LclVarDsc* fieldVarDsc = compiler->lvaGetDesc(fieldLclNum);
            var_types  destType    = fieldVarDsc->TypeGet();
            if (varReg != REG_NA)
            {
                hasRegs = true;

                // We may need a cross register-file copy here.
                inst_Mov(destType, varReg, reg, /* canSkip */ true);

                fieldVarDsc->SetRegNum(varReg);
            }
            else
            {
                varReg = REG_STK;
            }
            if ((varReg == REG_STK) || fieldVarDsc->IsAlwaysAliveInMemory())
            {
                if (!lclNode->AsLclVar()->IsLastUse(i))
                {
                    // A byte field passed in a long register should be written on the stack as a byte.
                    instruction storeIns = ins_StoreFromSrc(reg, destType);
                    GetEmitter()->emitIns_S_R(storeIns, emitTypeSize(destType), reg, fieldLclNum, 0);
                }
            }
            fieldVarDsc->SetRegNum(varReg);
        }
        else
        {
            // Several fields could be passed in one register, copy using the register type.
            // It could rewrite memory outside of the fields but local on the stack are rounded to POINTER_SIZE so
            // it is safe to store a long register into a byte field as it is known that we have enough padding after.
            GetEmitter()->emitIns_S_R(ins_Store(srcType), emitTypeSize(srcType), reg, lclNum, offset);
            offset += genTypeSize(srcType);
#ifdef DEBUG
#ifdef TARGET_64BIT
            assert(offset <= varDsc->lvSize());
#else  // !TARGET_64BIT
            if (varTypeIsStruct(varDsc))
            {
                assert(offset <= varDsc->lvSize());
            }
            else
            {
                assert(varDsc->TypeGet() == TYP_LONG);
                assert(offset <= genTypeSize(TYP_LONG));
            }
#endif // !TARGET_64BIT
#endif // DEBUG
        }
    }

    // Update variable liveness.
    if (isMultiRegVar)
    {
        if (hasRegs)
        {
            genProduceReg(lclNode);
        }
        else
        {
            genUpdateLife(lclNode);
        }
    }
    else
    {
        genUpdateLife(lclNode);
        varDsc->SetRegNum(REG_STK);
    }
}

//------------------------------------------------------------------------
// genRegCopy: Produce code for a GT_COPY node.
//
// Arguments:
//    tree - the GT_COPY node
//
// Notes:
//    This will copy the register produced by this node's source, to
//    the register allocated to this GT_COPY node.
//    It has some special handling for these cases:
//    - when the source and target registers are in different register files
//      (note that this is *not* a conversion).
//    - when the source is a lclVar whose home location is being moved to a new
//      register (rather than just being copied for temporary use).
//
void CodeGen::genRegCopy(GenTree* treeNode)
{
    assert(treeNode->OperGet() == GT_COPY);
    GenTree* op1 = treeNode->AsOp()->gtOp1;

    if (op1->IsMultiRegNode())
    {
        // Register allocation assumes that any reload and copy are done in operand order.
        // That is, we can have:
        //    (reg0, reg1) = COPY(V0,V1) where V0 is in reg1 and V1 is in memory
        // The register allocation model assumes:
        //     First, V0 is moved to reg0 (v1 can't be in reg0 because it is still live, which would be a conflict).
        //     Then, V1 is moved to reg1
        // However, if we call genConsumeRegs on op1, it will do the reload of V1 before we do the copy of V0.
        // So we need to handle that case first.
        //
        // There should never be any circular dependencies, and we will check that here.

        // GenTreeCopyOrReload only reports the highest index that has a valid register.
        // However, we need to ensure that we consume all the registers of the child node,
        // so we use its regCount.
        unsigned regCount =
            op1->IsMultiRegLclVar() ? op1->AsLclVar()->GetFieldCount(compiler) : op1->GetMultiRegCount();
        assert(regCount <= MAX_MULTIREG_COUNT);

        // First set the source registers as busy if they haven't been spilled.
        // (Note that this is just for verification that we don't have circular dependencies.)
        regMaskTP busyRegs = RBM_NONE;
        for (unsigned i = 0; i < regCount; ++i)
        {
            if ((op1->GetRegSpillFlagByIdx(i) & GTF_SPILLED) == 0)
            {
                busyRegs |= genRegMask(op1->GetRegByIndex(i));
            }
        }
        for (unsigned i = 0; i < regCount; ++i)
        {
            regNumber sourceReg = op1->GetRegByIndex(i);
            // genRegCopy will consume the source register, perform any required reloads,
            // and will return either the register copied to, or the original register if there's no copy.
            regNumber targetReg = genRegCopy(treeNode, i);
            if (targetReg != sourceReg)
            {
                regMaskTP targetRegMask = genRegMask(targetReg);
                assert((busyRegs & targetRegMask) == 0);
                // Clear sourceReg from the busyRegs, and add targetReg.
                busyRegs &= ~genRegMask(sourceReg);
            }
            busyRegs |= genRegMask(targetReg);
        }
        return;
    }

    regNumber srcReg     = genConsumeReg(op1);
    var_types targetType = treeNode->TypeGet();
    regNumber targetReg  = treeNode->GetRegNum();
    assert(srcReg != REG_NA);
    assert(targetReg != REG_NA);
    assert(targetType != TYP_STRUCT);

    inst_Mov(targetType, targetReg, srcReg, /* canSkip */ false);

    if (op1->IsLocal())
    {
        // The lclVar will never be a def.
        // If it is a last use, the lclVar will be killed by genConsumeReg(), as usual, and genProduceReg will
        // appropriately set the gcInfo for the copied value.
        // If not, there are two cases we need to handle:
        // - If this is a TEMPORARY copy (indicated by the GTF_VAR_DEATH flag) the variable
        //   will remain live in its original register.
        //   genProduceReg() will appropriately set the gcInfo for the copied value,
        //   and genConsumeReg will reset it.
        // - Otherwise, we need to update register info for the lclVar.

        GenTreeLclVarCommon* lcl = op1->AsLclVarCommon();
        assert((lcl->gtFlags & GTF_VAR_DEF) == 0);

        if ((lcl->gtFlags & GTF_VAR_DEATH) == 0 && (treeNode->gtFlags & GTF_VAR_DEATH) == 0)
        {
            LclVarDsc* varDsc = compiler->lvaGetDesc(lcl);

            // If we didn't just spill it (in genConsumeReg, above), then update the register info
            if (varDsc->GetRegNum() != REG_STK)
            {
                // The old location is dying
                genUpdateRegLife(varDsc, /*isBorn*/ false, /*isDying*/ true DEBUGARG(op1));

                gcInfo.gcMarkRegSetNpt(genRegMask(op1->GetRegNum()));

                genUpdateVarReg(varDsc, treeNode);

#ifdef USING_VARIABLE_LIVE_RANGE
                // Report the home change for this variable
                varLiveKeeper->siUpdateVariableLiveRange(varDsc, lcl->GetLclNum());
#endif // USING_VARIABLE_LIVE_RANGE

                // The new location is going live
                genUpdateRegLife(varDsc, /*isBorn*/ true, /*isDying*/ false DEBUGARG(treeNode));
            }
        }
    }

    genProduceReg(treeNode);
}

//------------------------------------------------------------------------
// genRegCopy: Produce code for a single register of a multireg copy node.
//
// Arguments:
//    tree          - The GT_COPY node
//    multiRegIndex - The index of the register to be copied
//
// Notes:
//    This will copy the corresponding register produced by this node's source, to
//    the register allocated to the register specified by this GT_COPY node.
//    A multireg copy doesn't support moving between register files, as the GT_COPY
//    node does not retain separate types for each index.
//    - when the source is a lclVar whose home location is being moved to a new
//      register (rather than just being copied for temporary use).
//
// Return Value:
//    Either the register copied to, or the original register if there's no copy.
//
regNumber CodeGen::genRegCopy(GenTree* treeNode, unsigned multiRegIndex)
{
    assert(treeNode->OperGet() == GT_COPY);
    GenTree* op1 = treeNode->gtGetOp1();
    assert(op1->IsMultiRegNode());

    GenTreeCopyOrReload* copyNode = treeNode->AsCopyOrReload();
    assert(copyNode->GetRegCount() <= MAX_MULTIREG_COUNT);

    // Consume op1's register, which will perform any necessary reloads.
    genConsumeReg(op1, multiRegIndex);

    regNumber sourceReg = op1->GetRegByIndex(multiRegIndex);
    regNumber targetReg = copyNode->GetRegNumByIdx(multiRegIndex);
    // GenTreeCopyOrReload only reports the highest index that has a valid register.
    // However there may be lower indices that have no valid register (i.e. the register
    // on the source is still valid at the consumer).
    if (targetReg != REG_NA)
    {
        // We shouldn't specify a no-op move.
        assert(sourceReg != targetReg);
        var_types type;
        if (op1->IsMultiRegLclVar())
        {
            LclVarDsc* parentVarDsc = compiler->lvaGetDesc(op1->AsLclVar());
            unsigned   fieldVarNum  = parentVarDsc->lvFieldLclStart + multiRegIndex;
            LclVarDsc* fieldVarDsc  = compiler->lvaGetDesc(fieldVarNum);
            type                    = fieldVarDsc->TypeGet();
            inst_Mov(type, targetReg, sourceReg, /* canSkip */ false);
            if (!op1->AsLclVar()->IsLastUse(multiRegIndex) && fieldVarDsc->GetRegNum() != REG_STK)
            {
                // The old location is dying
                genUpdateRegLife(fieldVarDsc, /*isBorn*/ false, /*isDying*/ true DEBUGARG(op1));
                gcInfo.gcMarkRegSetNpt(genRegMask(sourceReg));
                genUpdateVarReg(fieldVarDsc, treeNode);

#ifdef USING_VARIABLE_LIVE_RANGE
                // Report the home change for this variable
                varLiveKeeper->siUpdateVariableLiveRange(fieldVarDsc, fieldVarNum);
#endif // USING_VARIABLE_LIVE_RANGE

                // The new location is going live
                genUpdateRegLife(fieldVarDsc, /*isBorn*/ true, /*isDying*/ false DEBUGARG(treeNode));
            }
        }
        else
        {
            type = op1->GetRegTypeByIndex(multiRegIndex);
            inst_Mov(type, targetReg, sourceReg, /* canSkip */ false);
            // We never spill after a copy, so to produce the single register, we simply need to
            // update the GC info for the defined register.
            gcInfo.gcMarkRegPtrVal(targetReg, type);
        }
        return targetReg;
    }
    else
    {
        return sourceReg;
    }
}

#if defined(DEBUG) && defined(TARGET_XARCH)

//------------------------------------------------------------------------
// genStackPointerCheck: Generate code to check the stack pointer against a saved value.
// This is a debug check.
//
// Arguments:
//    doStackPointerCheck - If true, do the stack pointer check, otherwise do nothing.
//    lvaStackPointerVar  - The local variable number that holds the value of the stack pointer
//                          we are comparing against.
//
// Return Value:
//    None
//
void CodeGen::genStackPointerCheck(bool doStackPointerCheck, unsigned lvaStackPointerVar)
{
    if (doStackPointerCheck)
    {
        noway_assert(lvaStackPointerVar != 0xCCCCCCCC && compiler->lvaGetDesc(lvaStackPointerVar)->lvDoNotEnregister &&
                     compiler->lvaGetDesc(lvaStackPointerVar)->lvOnFrame);
        GetEmitter()->emitIns_S_R(INS_cmp, EA_PTRSIZE, REG_SPBASE, lvaStackPointerVar, 0);

        BasicBlock* sp_check = genCreateTempLabel();
        GetEmitter()->emitIns_J(INS_je, sp_check);
        instGen(INS_BREAKPOINT);
        genDefineTempLabel(sp_check);
    }
}

#endif // defined(DEBUG) && defined(TARGET_XARCH)

unsigned CodeGenInterface::getCurrentStackLevel() const
{
    return genStackLevel;
}

#ifdef USING_VARIABLE_LIVE_RANGE
#ifdef DEBUG
//------------------------------------------------------------------------
//                      VariableLiveRanges dumpers
//------------------------------------------------------------------------

// Dump "VariableLiveRange" when code has not been generated and we don't have so the assembly native offset
// but at least "emitLocation"s and "siVarLoc"
void CodeGenInterface::VariableLiveKeeper::VariableLiveRange::dumpVariableLiveRange(
    const CodeGenInterface* codeGen) const
{
    codeGen->dumpSiVarLoc(&m_VarLocation);

    printf(" [");
    m_StartEmitLocation.Print(codeGen->GetCompiler()->compMethodID);
    printf(", ");
    if (m_EndEmitLocation.Valid())
    {
        m_EndEmitLocation.Print(codeGen->GetCompiler()->compMethodID);
    }
    else
    {
        printf("...");
    }
    printf("]");
}

// Dump "VariableLiveRange" when code has been generated and we have the assembly native offset of each "emitLocation"
void CodeGenInterface::VariableLiveKeeper::VariableLiveRange::dumpVariableLiveRange(
    emitter* emit, const CodeGenInterface* codeGen) const
{
    assert(emit != nullptr);

    // "VariableLiveRanges" are created setting its location ("m_VarLocation") and the initial native offset
    // ("m_StartEmitLocation")
    codeGen->dumpSiVarLoc(&m_VarLocation);

    // If this is an open "VariableLiveRange", "m_EndEmitLocation" is non-valid and print -1
    UNATIVE_OFFSET endAssemblyOffset = m_EndEmitLocation.Valid() ? m_EndEmitLocation.CodeOffset(emit) : -1;

    printf(" [%X, %X)", m_StartEmitLocation.CodeOffset(emit), m_EndEmitLocation.CodeOffset(emit));
}

//------------------------------------------------------------------------
//                      LiveRangeDumper
//------------------------------------------------------------------------
//------------------------------------------------------------------------
// resetDumper: If the the "liveRange" has its last "VariableLiveRange" closed, it makes
//  the "LiveRangeDumper" points to end of "liveRange" (nullptr). In other case,
//  it makes the "LiveRangeDumper" points to the last "VariableLiveRange" of
//  "liveRange", which is opened.
//
// Arguments:
//  liveRanges - the "LiveRangeList" of the "VariableLiveDescriptor" we want to
//      udpate its "LiveRangeDumper".
//
// Notes:
//  This method is expected to be called once a the code for a BasicBlock has been
//  generated and all the new "VariableLiveRange"s of the variable during this block
//  has been dumped.
void CodeGenInterface::VariableLiveKeeper::LiveRangeDumper::resetDumper(const LiveRangeList* liveRanges)
{
    // There must have reported something in order to reset
    assert(m_hasLiveRangestoDump);

    if (liveRanges->back().m_EndEmitLocation.Valid())
    {
        // the last "VariableLiveRange" is closed and the variable
        // is no longer alive
        m_hasLiveRangestoDump = false;
    }
    else
    {
        // the last "VariableLiveRange" remains opened because it is
        // live at "BasicBlock"s "bbLiveOut".
        m_StartingLiveRange = liveRanges->backPosition();
    }
}

//------------------------------------------------------------------------
// setDumperStartAt: Make "LiveRangeDumper" instance points the last "VariableLiveRange"
// added so we can starts dumping from there after the actual "BasicBlock"s code is generated.
//
// Arguments:
//  liveRangeIt - an iterator to a position in "VariableLiveDescriptor::m_VariableLiveRanges"
//
// Return Value:
//  A const pointer to the "LiveRangeList" containing all the "VariableLiveRange"s
//  of the variable with index "varNum".
//
// Notes:
//  "varNum" should be always a valid inde ("varnum" < "m_LiveDscCount")
void CodeGenInterface::VariableLiveKeeper::LiveRangeDumper::setDumperStartAt(const LiveRangeListIterator liveRangeIt)
{
    m_hasLiveRangestoDump = true;
    m_StartingLiveRange   = liveRangeIt;
}

//------------------------------------------------------------------------
// getStartForDump: Return an iterator to the first "VariableLiveRange" edited/added
//  during the current "BasicBlock"
//
// Return Value:
//  A LiveRangeListIterator to the first "VariableLiveRange" in "LiveRangeList" which
//  was used during last "BasicBlock".
//
CodeGenInterface::VariableLiveKeeper::LiveRangeListIterator CodeGenInterface::VariableLiveKeeper::LiveRangeDumper::
    getStartForDump() const
{
    return m_StartingLiveRange;
}

//------------------------------------------------------------------------
// hasLiveRangesToDump: Retutn wheter at least a "VariableLiveRange" was alive during
//  the current "BasicBlock"'s code generation
//
// Return Value:
//  A boolean indicating indicating if there is at least a "VariableLiveRange"
//  that has been used for the variable during last "BasicBlock".
//
bool CodeGenInterface::VariableLiveKeeper::LiveRangeDumper::hasLiveRangesToDump() const
{
    return m_hasLiveRangestoDump;
}
#endif // DEBUG

//------------------------------------------------------------------------
//                      VariableLiveDescriptor
//------------------------------------------------------------------------

CodeGenInterface::VariableLiveKeeper::VariableLiveDescriptor::VariableLiveDescriptor(CompAllocator allocator)
{
    // Initialize an empty list
    m_VariableLiveRanges = new (allocator) LiveRangeList(allocator);

    INDEBUG(m_VariableLifeBarrier = new (allocator) LiveRangeDumper(m_VariableLiveRanges));
}

//------------------------------------------------------------------------
// hasVariableLiveRangeOpen: Return true if the variable is still alive,
//  false in other case.
//
bool CodeGenInterface::VariableLiveKeeper::VariableLiveDescriptor::hasVariableLiveRangeOpen() const
{
    return !m_VariableLiveRanges->empty() && !m_VariableLiveRanges->back().m_EndEmitLocation.Valid();
}

//------------------------------------------------------------------------
// getLiveRanges: Return the list of variable locations for this variable.
//
// Return Value:
//  A const LiveRangeList* pointing to the first variable location if it has
//  any or the end of the list in other case.
//
CodeGenInterface::VariableLiveKeeper::LiveRangeList* CodeGenInterface::VariableLiveKeeper::VariableLiveDescriptor::
    getLiveRanges() const
{
    return m_VariableLiveRanges;
}

//------------------------------------------------------------------------
// startLiveRangeFromEmitter: Report this variable as being born in "varLocation"
//  since the instruction where "emit" is located.
//
// Arguments:
//  varLocation  - the home of the variable.
//  emit - an emitter* instance located at the first instruction from
//  where "varLocation" becomes valid.
//
// Assumptions:
//  This variable is being born so it should be dead.
//
// Notes:
//  The position of "emit" matters to ensure intervals inclusive of the
//  beginning and exclusive of the end.
//
void CodeGenInterface::VariableLiveKeeper::VariableLiveDescriptor::startLiveRangeFromEmitter(
    CodeGenInterface::siVarLoc varLocation, emitter* emit) const
{
    noway_assert(emit != nullptr);

    // Is the first "VariableLiveRange" or the previous one has been closed so its "m_EndEmitLocation" is valid
    noway_assert(m_VariableLiveRanges->empty() || m_VariableLiveRanges->back().m_EndEmitLocation.Valid());

    if (!m_VariableLiveRanges->empty() &&
        siVarLoc::Equals(&varLocation, &(m_VariableLiveRanges->back().m_VarLocation)) &&
        m_VariableLiveRanges->back().m_EndEmitLocation.IsPreviousInsNum(emit))
    {
        JITDUMP("Extending debug range...\n");

        // The variable is being born just after the instruction at which it died.
        // In this case, i.e. an update of the variable's value, we coalesce the live ranges.
        m_VariableLiveRanges->back().m_EndEmitLocation.Init();
    }
    else
    {
        JITDUMP("New debug range: %s\n",
                m_VariableLiveRanges->empty()
                    ? "first"
                    : siVarLoc::Equals(&varLocation, &(m_VariableLiveRanges->back().m_VarLocation))
                          ? "new var or location"
                          : "not adjacent");
        // Creates new live range with invalid end
        m_VariableLiveRanges->emplace_back(varLocation, emitLocation(), emitLocation());
        m_VariableLiveRanges->back().m_StartEmitLocation.CaptureLocation(emit);
    }

#ifdef DEBUG
    if (!m_VariableLifeBarrier->hasLiveRangesToDump())
    {
        m_VariableLifeBarrier->setDumperStartAt(m_VariableLiveRanges->backPosition());
    }
#endif // DEBUG

    // startEmitLocationendEmitLocation has to be Valid and endEmitLocationendEmitLocation  not
    noway_assert(m_VariableLiveRanges->back().m_StartEmitLocation.Valid());
    noway_assert(!m_VariableLiveRanges->back().m_EndEmitLocation.Valid());
}

//------------------------------------------------------------------------
// endLiveRangeAtEmitter: Report this variable as becoming dead since the
//  instruction where "emit" is located.
//
// Arguments:
//  emit - an emitter* instance located at the first instruction from
//   this variable becomes dead.
//
// Assumptions:
//  This variable is becoming dead so it should be alive.
//
// Notes:
//  The position of "emit" matters to ensure intervals inclusive of the
//  beginning and exclusive of the end.
//
void CodeGenInterface::VariableLiveKeeper::VariableLiveDescriptor::endLiveRangeAtEmitter(emitter* emit) const
{
    noway_assert(emit != nullptr);
    noway_assert(hasVariableLiveRangeOpen());

    // Using [close, open) ranges so as to not compute the size of the last instruction
    m_VariableLiveRanges->back().m_EndEmitLocation.CaptureLocation(emit);

    // No m_EndEmitLocation has to be Valid
    noway_assert(m_VariableLiveRanges->back().m_EndEmitLocation.Valid());
}

//------------------------------------------------------------------------
// UpdateLiveRangeAtEmitter: Report this variable as changing its variable
//  home to "varLocation" since the instruction where "emit" is located.
//
// Arguments:
//  varLocation  - the new variable location.
//  emit - an emitter* instance located at the first instruction from
//   where "varLocation" becomes valid.
//
// Assumptions:
//  This variable is being born so it should be dead.
//
// Notes:
//  The position of "emit" matters to ensure intervals inclusive of the
//  beginning and exclusive of the end.
//
void CodeGenInterface::VariableLiveKeeper::VariableLiveDescriptor::updateLiveRangeAtEmitter(
    CodeGenInterface::siVarLoc varLocation, emitter* emit) const
{
    // This variable is changing home so it has been started before during this block
    noway_assert(m_VariableLiveRanges != nullptr && !m_VariableLiveRanges->empty());

    // And its last m_EndEmitLocation has to be invalid
    noway_assert(!m_VariableLiveRanges->back().m_EndEmitLocation.Valid());

    // If we are reporting again the same home, that means we are doing something twice?
    // noway_assert(! CodeGenInterface::siVarLoc::Equals(&m_VariableLiveRanges->back().m_VarLocation, varLocation));

    // Close previous live range
    endLiveRangeAtEmitter(emit);

    startLiveRangeFromEmitter(varLocation, emit);
}

#ifdef DEBUG
void CodeGenInterface::VariableLiveKeeper::VariableLiveDescriptor::dumpAllRegisterLiveRangesForBlock(
    emitter* emit, const CodeGenInterface* codeGen) const
{
    bool first = true;
    for (LiveRangeListIterator it = m_VariableLiveRanges->begin(); it != m_VariableLiveRanges->end(); it++)
    {
        if (!first)
        {
            printf("; ");
        }
        it->dumpVariableLiveRange(emit, codeGen);
        first = false;
    }
}

void CodeGenInterface::VariableLiveKeeper::VariableLiveDescriptor::dumpRegisterLiveRangesForBlockBeforeCodeGenerated(
    const CodeGenInterface* codeGen) const
{
    bool first = true;
    for (LiveRangeListIterator it = m_VariableLifeBarrier->getStartForDump(); it != m_VariableLiveRanges->end(); it++)
    {
        if (!first)
        {
            printf("; ");
        }
        it->dumpVariableLiveRange(codeGen);
        first = false;
    }
}

// Returns true if a live range for this variable has been recorded
bool CodeGenInterface::VariableLiveKeeper::VariableLiveDescriptor::hasVarLiveRangesToDump() const
{
    return !m_VariableLiveRanges->empty();
}

// Returns true if a live range for this variable has been recorded from last call to EndBlock
bool CodeGenInterface::VariableLiveKeeper::VariableLiveDescriptor::hasVarLiveRangesFromLastBlockToDump() const
{
    return m_VariableLifeBarrier->hasLiveRangesToDump();
}

// Reset the barrier so as to dump only next block changes on next block
void CodeGenInterface::VariableLiveKeeper::VariableLiveDescriptor::endBlockLiveRanges()
{
    // make "m_VariableLifeBarrier->m_StartingLiveRange" now points to nullptr for printing purposes
    m_VariableLifeBarrier->resetDumper(m_VariableLiveRanges);
}
#endif // DEBUG

//------------------------------------------------------------------------
//                      VariableLiveKeeper
//------------------------------------------------------------------------
// Initialize structures for VariableLiveRanges
void CodeGenInterface::initializeVariableLiveKeeper()
{
    CompAllocator allocator = compiler->getAllocator(CMK_VariableLiveRanges);

    int amountTrackedVariables = compiler->opts.compDbgInfo ? compiler->info.compLocalsCount : 0;
    int amountTrackedArgs      = compiler->opts.compDbgInfo ? compiler->info.compArgsCount : 0;

    varLiveKeeper = new (allocator) VariableLiveKeeper(amountTrackedVariables, amountTrackedArgs, compiler, allocator);
}

CodeGenInterface::VariableLiveKeeper* CodeGenInterface::getVariableLiveKeeper() const
{
    return varLiveKeeper;
};

//------------------------------------------------------------------------
// VariableLiveKeeper: Create an instance of the object in charge of managing
//  VariableLiveRanges and intialize the array "m_vlrLiveDsc".
//
// Arguments:
//    totalLocalCount   - the count of args, special args and IL Local
//      variables in the method.
//    argsCount         - the count of args and special args in the method.
//    compiler          - a compiler instance
//
CodeGenInterface::VariableLiveKeeper::VariableLiveKeeper(unsigned int  totalLocalCount,
                                                         unsigned int  argsCount,
                                                         Compiler*     comp,
                                                         CompAllocator allocator)
    : m_LiveDscCount(totalLocalCount)
    , m_LiveArgsCount(argsCount)
    , m_Compiler(comp)
    , m_LastBasicBlockHasBeenEmited(false)
{
    if (m_LiveDscCount > 0)
    {
        // Allocate memory for "m_vlrLiveDsc" and initialize each "VariableLiveDescriptor"
        m_vlrLiveDsc          = allocator.allocate<VariableLiveDescriptor>(m_LiveDscCount);
        m_vlrLiveDscForProlog = allocator.allocate<VariableLiveDescriptor>(m_LiveDscCount);

        for (unsigned int varNum = 0; varNum < m_LiveDscCount; varNum++)
        {
            new (m_vlrLiveDsc + varNum, jitstd::placement_t()) VariableLiveDescriptor(allocator);
            new (m_vlrLiveDscForProlog + varNum, jitstd::placement_t()) VariableLiveDescriptor(allocator);
        }
    }
}

//------------------------------------------------------------------------
// siStartOrCloseVariableLiveRange: Reports the given variable as beign born
//  or becoming dead.
//
// Arguments:
//    varDsc    - the variable for which a location changed will be reported
//    varNum    - the index of the variable in the "compiler->lvaTable"
//    isBorn    - whether the variable is being born from where the emitter is located.
//    isDying   - whether the variable is dying from where the emitter is located.
//
// Assumptions:
//    The emitter should be located on the first instruction from where is true that
//    the variable becoming valid (when isBorn is true) or invalid (when isDying is true).
//
// Notes:
//    This method is being called from treeLifeUpdater when the variable is being born,
//    becoming dead, or both.
//
void CodeGenInterface::VariableLiveKeeper::siStartOrCloseVariableLiveRange(const LclVarDsc* varDsc,
                                                                           unsigned int     varNum,
                                                                           bool             isBorn,
                                                                           bool             isDying)
{
    noway_assert(varDsc != nullptr);

    // Only the variables that exists in the IL, "this", and special arguments
    // are reported.
    if (m_Compiler->opts.compDbgInfo && varNum < m_LiveDscCount)
    {
        if (isBorn && !isDying)
        {
            // "varDsc" is valid from this point
            siStartVariableLiveRange(varDsc, varNum);
        }
        if (isDying && !isBorn)
        {
            // this variable live range is no longer valid from this point
            siEndVariableLiveRange(varNum);
        }
    }
}

//------------------------------------------------------------------------
// siStartOrCloseVariableLiveRanges: Iterates the given set of variables
//  calling "siStartOrCloseVariableLiveRange" with each one.
//
// Arguments:
//    varsIndexSet    - the set of variables to report start/end "VariableLiveRange"
//    isBorn    - whether the set is being born from where the emitter is located.
//    isDying   - whether the set is dying from where the emitter is located.
//
// Assumptions:
//    The emitter should be located on the first instruction from where is true that
//    the variable becoming valid (when isBorn is true) or invalid (when isDying is true).
//
// Notes:
//    This method is being called from treeLifeUpdater when a set of variables
//    is being born, becoming dead, or both.
//
void CodeGenInterface::VariableLiveKeeper::siStartOrCloseVariableLiveRanges(VARSET_VALARG_TP varsIndexSet,
                                                                            bool             isBorn,
                                                                            bool             isDying)
{
    if (m_Compiler->opts.compDbgInfo)
    {
        VarSetOps::Iter iter(m_Compiler, varsIndexSet);
        unsigned        varIndex = 0;
        while (iter.NextElem(&varIndex))
        {
            unsigned int     varNum = m_Compiler->lvaTrackedIndexToLclNum(varIndex);
            const LclVarDsc* varDsc = m_Compiler->lvaGetDesc(varNum);
            siStartOrCloseVariableLiveRange(varDsc, varNum, isBorn, isDying);
        }
    }
}

//------------------------------------------------------------------------
// siStartVariableLiveRange: Reports the given variable as being born.
//
// Arguments:
//    varDsc    - the variable for which a location changed will be reported
//    varNum    - the index of the variable to report home in lvLiveDsc
//
// Assumptions:
//    The emitter should be pointing to the first instruction from where the VariableLiveRange is
//    becoming valid.
//    The given "varDsc" should have its VariableRangeLists initialized.
//
// Notes:
//    This method should be called on every place a Variable is becoming alive.
void CodeGenInterface::VariableLiveKeeper::siStartVariableLiveRange(const LclVarDsc* varDsc, unsigned int varNum)
{
    noway_assert(varDsc != nullptr);

    // Only the variables that exists in the IL, "this", and special arguments are reported, as long as they were
    // allocated.
    if (m_Compiler->opts.compDbgInfo && varNum < m_LiveDscCount && (varDsc->lvIsInReg() || varDsc->lvOnFrame))
    {
        // Build siVarLoc for this born "varDsc"
        CodeGenInterface::siVarLoc varLocation =
            m_Compiler->codeGen->getSiVarLoc(varDsc, m_Compiler->codeGen->getCurrentStackLevel());

        VariableLiveDescriptor* varLiveDsc = &m_vlrLiveDsc[varNum];
        // this variable live range is valid from this point
        varLiveDsc->startLiveRangeFromEmitter(varLocation, m_Compiler->GetEmitter());
    }
}

//------------------------------------------------------------------------
// siEndVariableLiveRange: Reports the variable as becoming dead.
//
// Arguments:
//    varNum    - the index of the variable at m_vlrLiveDsc or lvaTable in that
//       is becoming dead.
//
// Assumptions:
//    The given variable should be alive.
//    The emitter should be pointing to the first instruction from where the VariableLiveRange is
//    becoming invalid.
//
// Notes:
//    This method should be called on every place a Variable is becoming dead.
void CodeGenInterface::VariableLiveKeeper::siEndVariableLiveRange(unsigned int varNum)
{
    // Only the variables that exists in the IL, "this", and special arguments
    // will be reported.

    // This method is being called from genUpdateLife, and that one is called after
    // code for BasicBlock have been generated, but the emitter has no longer
    // a valid IG so we don't report the close of a "VariableLiveRange" after code is
    // emitted.

    if (m_Compiler->opts.compDbgInfo && varNum < m_LiveDscCount && !m_LastBasicBlockHasBeenEmited &&
        m_vlrLiveDsc[varNum].hasVariableLiveRangeOpen())
    {
        // this variable live range is no longer valid from this point
        m_vlrLiveDsc[varNum].endLiveRangeAtEmitter(m_Compiler->GetEmitter());
    }
}

//------------------------------------------------------------------------
// siUpdateVariableLiveRange: Reports the change of variable location for the
//  given variable.
//
// Arguments:
//    varDsc    - the variable for which tis home has changed.
//    varNum    - the index of the variable to report home in lvLiveDsc
//
// Assumptions:
//    The given variable should be alive.
//    The emitter should be pointing to the first instruction from where
//    the new variable location is becoming valid.
//
void CodeGenInterface::VariableLiveKeeper::siUpdateVariableLiveRange(const LclVarDsc* varDsc, unsigned int varNum)
{
    noway_assert(varDsc != nullptr);

    // Only the variables that exists in the IL, "this", and special arguments
    // will be reported. This are locals and arguments, and are counted in
    // "info.compLocalsCount".

    // This method is being called when the prolog is being generated, and
    // the emitter has no longer a valid IG so we don't report the close of
    //  a "VariableLiveRange" after code is emitted.
    if (m_Compiler->opts.compDbgInfo && varNum < m_LiveDscCount && !m_LastBasicBlockHasBeenEmited)
    {
        // Build the location of the variable
        CodeGenInterface::siVarLoc siVarLoc =
            m_Compiler->codeGen->getSiVarLoc(varDsc, m_Compiler->codeGen->getCurrentStackLevel());

        // Report the home change for this variable
        VariableLiveDescriptor* varLiveDsc = &m_vlrLiveDsc[varNum];
        varLiveDsc->updateLiveRangeAtEmitter(siVarLoc, m_Compiler->GetEmitter());
    }
}

//------------------------------------------------------------------------
// siEndAllVariableLiveRange: Reports the set of variables as becoming dead.
//
// Arguments:
//    newLife    - the set of variables that are becoming dead.
//
// Assumptions:
//    All the variables in the set are alive.
//
// Notes:
//    This method is called when the last block being generated to killed all
//    the live variables and set a flag to avoid reporting variable locations for
//    on next calls to method that update variable liveness.
void CodeGenInterface::VariableLiveKeeper::siEndAllVariableLiveRange(VARSET_VALARG_TP varsToClose)
{
    if (m_Compiler->opts.compDbgInfo)
    {
        if (m_Compiler->lvaTrackedCount > 0 || !m_Compiler->opts.OptimizationDisabled())
        {
            VarSetOps::Iter iter(m_Compiler, varsToClose);
            unsigned        varIndex = 0;
            while (iter.NextElem(&varIndex))
            {
                unsigned int varNum = m_Compiler->lvaTrackedIndexToLclNum(varIndex);
                siEndVariableLiveRange(varNum);
            }
        }
        else
        {
            // It seems we are jitting debug code, so we don't have variable
            //  liveness info
            siEndAllVariableLiveRange();
        }
    }

    m_LastBasicBlockHasBeenEmited = true;
}

//------------------------------------------------------------------------
// siEndAllVariableLiveRange: Reports all live variables as dead.
//
// Notes:
//    This overload exists for the case we are jitting code compiled in
//    debug mode. When that happen we don't have variable liveness info
//    as "BaiscBlock::bbLiveIn" or "BaiscBlock::bbLiveOut" and there is no
//    tracked variable.
//
void CodeGenInterface::VariableLiveKeeper::siEndAllVariableLiveRange()
{
    // TODO: we can improve this keeping a set for the variables with
    // open VariableLiveRanges

    for (unsigned int varNum = 0; varNum < m_LiveDscCount; varNum++)
    {
        const VariableLiveDescriptor* varLiveDsc = m_vlrLiveDsc + varNum;
        if (varLiveDsc->hasVariableLiveRangeOpen())
        {
            siEndVariableLiveRange(varNum);
        }
    }
}

//------------------------------------------------------------------------
// getLiveRangesForVarForBody: Return the "VariableLiveRange" that correspond to
//  the given "varNum".
//
// Arguments:
//  varNum  - the index of the variable in m_vlrLiveDsc, which is the same as
//      in lvaTable.
//
// Return Value:
//  A const pointer to the list of variable locations reported for the variable.
//
// Assumptions:
//  This variable should be an argument, a special argument or an IL local
//  variable.
CodeGenInterface::VariableLiveKeeper::LiveRangeList* CodeGenInterface::VariableLiveKeeper::getLiveRangesForVarForBody(
    unsigned int varNum) const
{
    // There should be at least one variable for which its liveness is tracked
    noway_assert(varNum < m_LiveDscCount);

    return m_vlrLiveDsc[varNum].getLiveRanges();
}

//------------------------------------------------------------------------
// getLiveRangesForVarForProlog: Return the "VariableLiveRange" that correspond to
//  the given "varNum".
//
// Arguments:
//  varNum  - the index of the variable in m_vlrLiveDsc, which is the same as
//      in lvaTable.
//
// Return Value:
//  A const pointer to the list of variable locations reported for the variable.
//
// Assumptions:
//  This variable should be an argument, a special argument or an IL local
//  variable.
CodeGenInterface::VariableLiveKeeper::LiveRangeList* CodeGenInterface::VariableLiveKeeper::getLiveRangesForVarForProlog(
    unsigned int varNum) const
{
    // There should be at least one variable for which its liveness is tracked
    noway_assert(varNum < m_LiveDscCount);

    return m_vlrLiveDscForProlog[varNum].getLiveRanges();
}

//------------------------------------------------------------------------
// getLiveRangesCount: Returns the count of variable locations reported for the tracked
//  variables, which are arguments, special arguments, and local IL variables.
//
// Return Value:
//    size_t - the count of variable locations
//
// Notes:
//    This method is being called from "genSetScopeInfo" to know the count of
//    "varResultInfo" that should be created on eeSetLVcount.
//
size_t CodeGenInterface::VariableLiveKeeper::getLiveRangesCount() const
{
    size_t liveRangesCount = 0;

    if (m_Compiler->opts.compDbgInfo)
    {
        for (unsigned int varNum = 0; varNum < m_LiveDscCount; varNum++)
        {
            for (int i = 0; i < 2; i++)
            {
                VariableLiveDescriptor* varLiveDsc = (i == 0 ? m_vlrLiveDscForProlog : m_vlrLiveDsc) + varNum;

                if (m_Compiler->compMap2ILvarNum(varNum) != (unsigned int)ICorDebugInfo::UNKNOWN_ILNUM)
                {
                    liveRangesCount += varLiveDsc->getLiveRanges()->size();
                }
            }
        }
    }
    return liveRangesCount;
}

//------------------------------------------------------------------------
// psiStartVariableLiveRange: Reports the given variable as being born.
//
// Arguments:
//  varLcation  - the variable location
//  varNum      - the index of the variable in "compiler->lvaTable" or
//      "VariableLivekeeper->m_vlrLiveDsc"
//
// Notes:
//  This function is expected to be called from "psiBegProlog" during
//  prolog code generation.
//
void CodeGenInterface::VariableLiveKeeper::psiStartVariableLiveRange(CodeGenInterface::siVarLoc varLocation,
                                                                     unsigned int               varNum)
{
    // This descriptor has to correspond to a parameter. The first slots in lvaTable
    // are arguments and special arguments.
    noway_assert(varNum < m_LiveArgsCount);

    VariableLiveDescriptor* varLiveDsc = &m_vlrLiveDscForProlog[varNum];
    varLiveDsc->startLiveRangeFromEmitter(varLocation, m_Compiler->GetEmitter());
}

//------------------------------------------------------------------------
// psiClosePrologVariableRanges: Report all the parameters as becoming dead.
//
// Notes:
//  This function is expected to be called from preffix "psiEndProlog" after
//  code for prolog has been generated.
//
void CodeGenInterface::VariableLiveKeeper::psiClosePrologVariableRanges()
{
    noway_assert(m_LiveArgsCount <= m_LiveDscCount);

    for (unsigned int varNum = 0; varNum < m_LiveArgsCount; varNum++)
    {
        VariableLiveDescriptor* varLiveDsc = m_vlrLiveDscForProlog + varNum;

        if (varLiveDsc->hasVariableLiveRangeOpen())
        {
            varLiveDsc->endLiveRangeAtEmitter(m_Compiler->GetEmitter());
        }
    }
}

#ifdef DEBUG
void CodeGenInterface::VariableLiveKeeper::dumpBlockVariableLiveRanges(const BasicBlock* block)
{
    assert(block != nullptr);

    bool hasDumpedHistory = false;

    printf("\nVariable Live Range History Dump for " FMT_BB "\n", block->bbNum);

    if (m_Compiler->opts.compDbgInfo)
    {
        for (unsigned int varNum = 0; varNum < m_LiveDscCount; varNum++)
        {
            VariableLiveDescriptor* varLiveDsc = m_vlrLiveDsc + varNum;

            if (varLiveDsc->hasVarLiveRangesFromLastBlockToDump())
            {
                hasDumpedHistory = true;
                m_Compiler->gtDispLclVar(varNum, false);
                printf(": ");
                varLiveDsc->dumpRegisterLiveRangesForBlockBeforeCodeGenerated(m_Compiler->codeGen);
                varLiveDsc->endBlockLiveRanges();
                printf("\n");
            }
        }
    }

    if (!hasDumpedHistory)
    {
        printf("..None..\n");
    }
}

void CodeGenInterface::VariableLiveKeeper::dumpLvaVariableLiveRanges() const
{
    bool hasDumpedHistory = false;

    printf("VARIABLE LIVE RANGES:\n");

    if (m_Compiler->opts.compDbgInfo)
    {
        for (unsigned int varNum = 0; varNum < m_LiveDscCount; varNum++)
        {
            VariableLiveDescriptor* varLiveDsc = m_vlrLiveDsc + varNum;

            if (varLiveDsc->hasVarLiveRangesToDump())
            {
                hasDumpedHistory = true;
                m_Compiler->gtDispLclVar(varNum, false);
                printf(": ");
                varLiveDsc->dumpAllRegisterLiveRangesForBlock(m_Compiler->GetEmitter(), m_Compiler->codeGen);
                printf("\n");
            }
        }
    }

    if (!hasDumpedHistory)
    {
        printf("..None..\n");
    }
}
#endif // DEBUG
#endif // USING_VARIABLE_LIVE_RANGE

//-----------------------------------------------------------------------------
// genPoisonFrame: Generate code that places a recognizable value into address exposed variables.
//
// Remarks:
//   This function emits code to poison address exposed non-zero-inited local variables. We expect this function
//   to be called when emitting code for the scratch BB that comes right after the prolog.
//   The variables are poisoned using 0xcdcdcdcd.
void CodeGen::genPoisonFrame(regMaskTP regLiveIn)
{
    assert(compiler->compShouldPoisonFrame());
#if defined(TARGET_XARCH)
    regNumber poisonValReg = REG_EAX;
    assert((regLiveIn & (RBM_EDI | RBM_ECX | RBM_EAX)) == 0);
#else
    regNumber poisonValReg = REG_SCRATCH;
    assert((regLiveIn & (genRegMask(REG_SCRATCH) | RBM_ARG_0 | RBM_ARG_1 | RBM_ARG_2)) == 0);
#endif

#ifdef TARGET_64BIT
    const ssize_t poisonVal = (ssize_t)0xcdcdcdcdcdcdcdcd;
#else
    const ssize_t poisonVal = (ssize_t)0xcdcdcdcd;
#endif

    // The first time we need to poison something we will initialize a register to the largest immediate cccccccc that
    // we can fit.
    bool hasPoisonImm = false;
    for (unsigned varNum = 0; varNum < compiler->info.compLocalsCount; varNum++)
    {
        LclVarDsc* varDsc = compiler->lvaGetDesc(varNum);
        if (varDsc->lvIsParam || varDsc->lvMustInit || !varDsc->IsAddressExposed())
        {
            continue;
        }

        assert(varDsc->lvOnFrame);

        unsigned int size = compiler->lvaLclSize(varNum);
        if ((size / TARGET_POINTER_SIZE) > 16)
        {
            // This will require more than 16 instructions, switch to rep stosd/memset call.
            CLANG_FORMAT_COMMENT_ANCHOR;
#if defined(TARGET_XARCH)
            GetEmitter()->emitIns_R_S(INS_lea, EA_PTRSIZE, REG_EDI, (int)varNum, 0);
            assert(size % 4 == 0);
            instGen_Set_Reg_To_Imm(EA_4BYTE, REG_ECX, size / 4);
            // On xarch we can leave the value in eax and only set eax once
            // since rep stosd does not kill eax.
            if (!hasPoisonImm)
            {
                instGen_Set_Reg_To_Imm(EA_PTRSIZE, REG_EAX, poisonVal);
                hasPoisonImm = true;
            }
            instGen(INS_r_stosd);
#else
            GetEmitter()->emitIns_R_S(INS_lea, EA_PTRSIZE, REG_ARG_0, (int)varNum, 0);
            instGen_Set_Reg_To_Imm(EA_4BYTE, REG_ARG_1, static_cast<char>(poisonVal));
            instGen_Set_Reg_To_Imm(EA_4BYTE, REG_ARG_2, size);
            genEmitHelperCall(CORINFO_HELP_MEMSET, 0, EA_UNKNOWN);
            // May kill REG_SCRATCH, so we need to reload it.
            hasPoisonImm = false;
#endif
        }
        else
        {
            if (!hasPoisonImm)
            {
                instGen_Set_Reg_To_Imm(EA_PTRSIZE, poisonValReg, poisonVal);
                hasPoisonImm = true;
            }

// For 64-bit we check if the local is 8-byte aligned. For 32-bit, we assume everything is always 4-byte aligned.
#ifdef TARGET_64BIT
            bool fpBased;
            int  addr = compiler->lvaFrameAddress((int)varNum, &fpBased);
#else
            int addr     = 0;
#endif
            int end = addr + (int)size;
            for (int offs = addr; offs < end;)
            {
#ifdef TARGET_64BIT
                if ((offs % 8) == 0 && end - offs >= 8)
                {
                    GetEmitter()->emitIns_S_R(ins_Store(TYP_LONG), EA_8BYTE, REG_SCRATCH, (int)varNum, offs - addr);
                    offs += 8;
                    continue;
                }
#endif

                assert((offs % 4) == 0 && end - offs >= 4);
                GetEmitter()->emitIns_S_R(ins_Store(TYP_INT), EA_4BYTE, REG_SCRATCH, (int)varNum, offs - addr);
                offs += 4;
            }
        }
    }
}

//----------------------------------------------------------------------
// genBitCast - Generate the instruction to move a value between register files
//
// Arguments
//    targetType - the destination type
//    targetReg  - the destination register
//    srcType    - the source type
//    srcReg     - the source register
//
void CodeGen::genBitCast(var_types targetType, regNumber targetReg, var_types srcType, regNumber srcReg)
{
    const bool srcFltReg = varTypeUsesFloatReg(srcType) || varTypeIsSIMD(srcType);
    assert(srcFltReg == genIsValidFloatReg(srcReg));

    const bool dstFltReg = varTypeUsesFloatReg(targetType) || varTypeIsSIMD(targetType);
    assert(dstFltReg == genIsValidFloatReg(targetReg));

    inst_Mov(targetType, targetReg, srcReg, /* canSkip */ true);
}

//----------------------------------------------------------------------
// genCodeForBitCast - Generate code for a GT_BITCAST that is not contained
//
// Arguments
//    treeNode - the GT_BITCAST for which we're generating code
//
void CodeGen::genCodeForBitCast(GenTreeOp* treeNode)
{
    regNumber targetReg  = treeNode->GetRegNum();
    var_types targetType = treeNode->TypeGet();
    GenTree*  op1        = treeNode->gtGetOp1();
    genConsumeRegs(op1);

    if (op1->isContained())
    {
        assert(op1->IsLocal() || op1->isIndir());
        if (genIsRegCandidateLocal(op1))
        {
            unsigned lclNum = op1->AsLclVar()->GetLclNum();
            GetEmitter()->emitIns_R_S(ins_Load(treeNode->TypeGet(), compiler->isSIMDTypeLocalAligned(lclNum)),
                                      emitTypeSize(treeNode), targetReg, lclNum, 0);
        }
        else
        {
            op1->gtType = treeNode->TypeGet();
            op1->SetRegNum(targetReg);
            op1->ClearContained();
            JITDUMP("Changing type of BITCAST source to load directly.\n");
            genCodeForTreeNode(op1);
        }
    }
    else
    {
#ifdef TARGET_ARM
        if (compiler->opts.compUseSoftFP && (targetType == TYP_LONG))
        {
            // This is a special arm-softFP case when a TYP_LONG node was introduced during lowering
            // for a call argument,  so it was not handled by decomposelongs phase as all other TYP_LONG nodes.
            // Example foo(double LclVar V01), LclVar V01 has to be passed in general registers r0, r1,
            // so lowering will add `BITCAST long(LclVar double V01)` and codegen has to support it here.
            const regNumber srcReg   = op1->GetRegNum();
            const regNumber otherReg = treeNode->AsMultiRegOp()->gtOtherReg;
            assert(otherReg != REG_NA);
            inst_RV_RV_RV(INS_vmov_d2i, targetReg, otherReg, srcReg, EA_8BYTE);
        }
        else
#endif // TARGET_ARM
        {
            genBitCast(targetType, targetReg, op1->TypeGet(), op1->GetRegNum());
        }
    }
    genProduceReg(treeNode);
}<|MERGE_RESOLUTION|>--- conflicted
+++ resolved
@@ -5196,8 +5196,6 @@
     GetEmitter()->emitCreatePlaceholderIG(IGPT_EPILOG, block, gcrefVarsArg, gcrefRegsArg, byrefRegsArg, last);
 }
 
-<<<<<<< HEAD
-=======
 #if defined(FEATURE_EH_FUNCLETS)
 
 /*****************************************************************************
@@ -5230,7 +5228,6 @@
                                           gcInfo.gcRegByrefSetCur, false);
 }
 
->>>>>>> cc649aca
 /*****************************************************************************
  *
  *  Reserve space for a funclet epilog.
