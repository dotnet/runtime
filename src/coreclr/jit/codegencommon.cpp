// Licensed to the .NET Foundation under one or more agreements.
// The .NET Foundation licenses this file to you under the MIT license.

/*XXXXXXXXXXXXXXXXXXXXXXXXXXXXXXXXXXXXXXXXXXXXXXXXXXXXXXXXXXXXXXXXXXXXXXXXXXXXX
XXXXXXXXXXXXXXXXXXXXXXXXXXXXXXXXXXXXXXXXXXXXXXXXXXXXXXXXXXXXXXXXXXXXXXXXXXXXXXX
XX                                                                           XX
XX Code Generator Common:                                                    XX
XX   Methods common to all architectures and register allocation strategies  XX
XX                                                                           XX
XXXXXXXXXXXXXXXXXXXXXXXXXXXXXXXXXXXXXXXXXXXXXXXXXXXXXXXXXXXXXXXXXXXXXXXXXXXXXXX
XXXXXXXXXXXXXXXXXXXXXXXXXXXXXXXXXXXXXXXXXXXXXXXXXXXXXXXXXXXXXXXXXXXXXXXXXXXXXXX
*/

// TODO-Cleanup: There are additional methods in CodeGen*.cpp that are almost
// identical, and which should probably be moved here.

#include "jitpch.h"
#ifdef _MSC_VER
#pragma hdrstop
#endif
#include "codegen.h"

#include "gcinfo.h"
#include "emit.h"

#ifndef JIT32_GCENCODER
#include "gcinfoencoder.h"
#endif

#include "patchpointinfo.h"
#include "optcse.h" // for cse metrics

/*****************************************************************************/

void CodeGenInterface::setFramePointerRequiredEH(bool value)
{
    m_cgFramePointerRequired = value;

#ifndef JIT32_GCENCODER
    if (value)
    {
        // EnumGcRefs will only enumerate slots in aborted frames
        // if they are fully-interruptible.  So if we have a catch
        // or finally that will keep frame-vars alive, we need to
        // force fully-interruptible.

#ifdef DEBUG
        if (verbose)
        {
            printf("Method has EH, marking method as fully interruptible\n");
        }
#endif

        m_cgInterruptible = true;
    }
#endif // JIT32_GCENCODER
}

/*****************************************************************************/
CodeGenInterface* getCodeGenerator(Compiler* comp)
{
    return new (comp, CMK_Codegen) CodeGen(comp);
}

// CodeGen constructor
CodeGenInterface::CodeGenInterface(Compiler* theCompiler)
    : gcInfo(theCompiler)
    , regSet(theCompiler, gcInfo)
    , compiler(theCompiler)
    , treeLifeUpdater(nullptr)
{
}

#if defined(TARGET_XARCH)
void CodeGenInterface::CopyRegisterInfo()
{
#if defined(TARGET_AMD64)
    rbmAllFloat       = compiler->rbmAllFloat;
    rbmFltCalleeTrash = compiler->rbmFltCalleeTrash;
#endif // TARGET_AMD64

    rbmAllMask        = compiler->rbmAllMask;
    rbmMskCalleeTrash = compiler->rbmMskCalleeTrash;
}
#endif // TARGET_XARCH

/*****************************************************************************/

CodeGen::CodeGen(Compiler* theCompiler)
    : CodeGenInterface(theCompiler)
{
#if defined(TARGET_XARCH)
    negBitmaskFlt  = nullptr;
    negBitmaskDbl  = nullptr;
    absBitmaskFlt  = nullptr;
    absBitmaskDbl  = nullptr;
    zroSimd12Elm3  = nullptr;
    u8ToDblBitmask = nullptr;
#endif // defined(TARGET_XARCH)

#if defined(FEATURE_PUT_STRUCT_ARG_STK) && !defined(TARGET_X86)
    m_stkArgVarNum = BAD_VAR_NUM;
#endif

#if defined(UNIX_X86_ABI)
    curNestedAlignment = 0;
    maxNestedAlignment = 0;
#endif

    gcInfo.regSet        = &regSet;
    m_cgEmitter          = new (compiler->getAllocator()) emitter();
    m_cgEmitter->codeGen = this;
    m_cgEmitter->gcInfo  = &gcInfo;

#ifdef DEBUG
    setVerbose(compiler->verbose);
#endif // DEBUG

    regSet.tmpInit();

#ifdef LATE_DISASM
    getDisAssembler().disInit(compiler);
#endif

#ifdef DEBUG
    genTrnslLocalVarCount = 0;

    // Shouldn't be used before it is set in genFnProlog()
    compiler->compCalleeRegsPushed = UninitializedWord<unsigned>(compiler);

#if defined(TARGET_XARCH)
    // Shouldn't be used before it is set in genFnProlog()
    compiler->compCalleeFPRegsSavedMask = (regMaskFloat)-1;
#endif // defined(TARGET_XARCH)
#endif // DEBUG

#ifdef TARGET_AMD64
    // This will be set before final frame layout.
    compiler->compVSQuirkStackPaddingNeeded = 0;
#endif // TARGET_AMD64

    compiler->genCallSite2DebugInfoMap = nullptr;

    /* Assume that we not fully interruptible */

    SetInterruptible(false);
#if defined(TARGET_ARMARCH) || defined(TARGET_LOONGARCH64) || defined(TARGET_RISCV64)
    SetHasTailCalls(false);
#endif // TARGET_ARMARCH || TARGET_LOONGARCH64 || TARGET_RISCV64
#ifdef DEBUG
    genInterruptibleUsed = false;
    genCurDispOffset     = (unsigned)-1;
#endif

#ifdef TARGET_ARM64
    genSaveFpLrWithAllCalleeSavedRegisters = false;
    genForceFuncletFrameType5              = false;
#endif // TARGET_ARM64
}

#if defined(TARGET_X86) || defined(TARGET_ARM)

//---------------------------------------------------------------------
// genTotalFrameSize - return the "total" size of the stack frame, including local size
// and callee-saved register size. There are a few things "missing" depending on the
// platform. The function genCallerSPtoInitialSPdelta() includes those things.
//
// For ARM, this doesn't include the prespilled registers.
//
// For x86, this doesn't include the frame pointer if codeGen->isFramePointerUsed() is true.
// It also doesn't include the pushed return address.
//
// Return value:
//    Frame size

int CodeGenInterface::genTotalFrameSize() const
{
    assert(!IsUninitialized(compiler->compCalleeRegsPushed));

    int totalFrameSize = compiler->compCalleeRegsPushed * REGSIZE_BYTES + compiler->compLclFrameSize;

    assert(totalFrameSize >= 0);
    return totalFrameSize;
}

//---------------------------------------------------------------------
// genSPtoFPdelta - return the offset from SP to the frame pointer.
// This number is going to be positive, since SP must be at the lowest
// address.
//
// There must be a frame pointer to call this function!

int CodeGenInterface::genSPtoFPdelta() const
{
    assert(isFramePointerUsed());

    int delta;

    delta = -genCallerSPtoInitialSPdelta() + genCallerSPtoFPdelta();

    assert(delta >= 0);
    return delta;
}

//---------------------------------------------------------------------
// genCallerSPtoFPdelta - return the offset from Caller-SP to the frame pointer.
// This number is going to be negative, since the Caller-SP is at a higher
// address than the frame pointer.
//
// There must be a frame pointer to call this function!

int CodeGenInterface::genCallerSPtoFPdelta() const
{
    assert(isFramePointerUsed());
    int callerSPtoFPdelta = 0;

#if defined(TARGET_ARM)
    // On ARM, we first push the prespill registers, then store LR, then R11 (FP), and point R11 at the saved R11.
    callerSPtoFPdelta -= genCountBits(regSet.rsMaskPreSpillRegs(true)) * REGSIZE_BYTES;
    callerSPtoFPdelta -= 2 * REGSIZE_BYTES;
#elif defined(TARGET_X86)
    // Thanks to ebp chaining, the difference between ebp-based addresses
    // and caller-SP-relative addresses is just the 2 pointers:
    //     return address
    //     pushed ebp
    callerSPtoFPdelta -= 2 * REGSIZE_BYTES;
#else
#error "Unknown TARGET"
#endif // TARGET*

    assert(callerSPtoFPdelta <= 0);
    return callerSPtoFPdelta;
}

//---------------------------------------------------------------------
// genCallerSPtoInitialSPdelta - return the offset from Caller-SP to Initial SP.
//
// This number will be negative.

int CodeGenInterface::genCallerSPtoInitialSPdelta() const
{
    int callerSPtoSPdelta = 0;

#if defined(TARGET_ARM)
    callerSPtoSPdelta -= genCountBits(regSet.rsMaskPreSpillRegs(true)) * REGSIZE_BYTES;
    callerSPtoSPdelta -= genTotalFrameSize();
#elif defined(TARGET_X86)
    callerSPtoSPdelta -= genTotalFrameSize();
    callerSPtoSPdelta -= REGSIZE_BYTES; // caller-pushed return address

    // compCalleeRegsPushed does not account for the frame pointer
    // TODO-Cleanup: shouldn't this be part of genTotalFrameSize?
    if (isFramePointerUsed())
    {
        callerSPtoSPdelta -= REGSIZE_BYTES;
    }
#else
#error "Unknown TARGET"
#endif // TARGET*

    assert(callerSPtoSPdelta <= 0);
    return callerSPtoSPdelta;
}

#endif // defined(TARGET_X86) || defined(TARGET_ARM)

/*****************************************************************************
 *
 *  Initialize some global variables.
 */

void CodeGen::genPrepForCompiler()
{
    treeLifeUpdater = new (compiler, CMK_bitset) TreeLifeUpdater<true>(compiler);

    /* Figure out which non-register variables hold pointers */

    VarSetOps::AssignNoCopy(compiler, gcInfo.gcTrkStkPtrLcls, VarSetOps::MakeEmpty(compiler));

    // Also, initialize gcTrkStkPtrLcls to include all tracked variables that do not fully live
    // in a register (i.e. they live on the stack for all or part of their lifetime).
    // Note that lvRegister indicates that a lclVar is in a register for its entire lifetime.

    unsigned   varNum;
    LclVarDsc* varDsc;
    for (varNum = 0, varDsc = compiler->lvaTable; varNum < compiler->lvaCount; varNum++, varDsc++)
    {
        if (varDsc->lvTracked || varDsc->lvIsRegCandidate())
        {
            if (!varDsc->lvRegister && compiler->lvaIsGCTracked(varDsc))
            {
                VarSetOps::AddElemD(compiler, gcInfo.gcTrkStkPtrLcls, varDsc->lvVarIndex);
            }
        }
    }
    VarSetOps::AssignNoCopy(compiler, genLastLiveSet, VarSetOps::MakeEmpty(compiler));
    genLastLiveMask                        = RBM_NONE;
    compiler->Metrics.BasicBlocksAtCodegen = compiler->fgBBcount;
}

//------------------------------------------------------------------------
// genMarkLabelsForCodegen: Mark labels required for codegen.
//
// Mark all blocks that require a label with BBF_HAS_LABEL. These are either blocks that are:
// 1. the target of jumps (fall-through flow doesn't require a label),
// 2. referenced labels such as for "switch" codegen,
// 3. needed to denote the range of EH regions to the VM.
//
// No labels will be in the IR before now, but future codegen might annotate additional blocks
// with this flag, such as "switch" codegen, or codegen-created blocks from genCreateTempLabel().
//
// To report exception handling information to the VM, we need the size of the exception
// handling regions. To compute that, we need to emit labels for the beginning block of
// an EH region, and the block that immediately follows a region. Go through the EH
// table and mark all these blocks with BBF_HAS_LABEL to make this happen.
//
// This code is closely couple with genReportEH() in the sense that any block
// that this procedure has determined it needs to have a label has to be selected
// using the same logic both here and in genReportEH(), so basically any time there is
// a change in the way we handle EH reporting, we have to keep the logic of these two
// methods 'in sync'.
//
// No blocks should be added or removed after this.
//
void CodeGen::genMarkLabelsForCodegen()
{
    assert(!compiler->fgSafeBasicBlockCreation);

    JITDUMP("Mark labels for codegen\n");

#ifdef DEBUG
    // No label flags should be set before this.
    for (BasicBlock* const block : compiler->Blocks())
    {
        assert(!block->HasFlag(BBF_HAS_LABEL));
    }
#endif // DEBUG

    // The first block is special; it always needs a label. This is to properly set up GC info.
    JITDUMP("  " FMT_BB " : first block\n", compiler->fgFirstBB->bbNum);
    compiler->fgFirstBB->SetFlags(BBF_HAS_LABEL);

    // The current implementation of switch tables requires the first block to have a label so it
    // can generate offsets to the switch label targets.
    // (This is duplicative with the fact we always set the first block with a label above.)
    // TODO-CQ: remove this when switches have been re-implemented to not use this.
    if (compiler->fgHasSwitch)
    {
        JITDUMP("  " FMT_BB " : function has switch; mark first block\n", compiler->fgFirstBB->bbNum);
        compiler->fgFirstBB->SetFlags(BBF_HAS_LABEL);
    }

    for (BasicBlock* const block : compiler->Blocks())
    {
        switch (block->GetKind())
        {
            case BBJ_ALWAYS:
                // If we can skip this jump, don't create a label for the target
                if (block->CanRemoveJumpToNext(compiler))
                {
                    break;
                }

                FALLTHROUGH;

            case BBJ_EHCATCHRET:
                JITDUMP("  " FMT_BB " : branch target\n", block->GetTarget()->bbNum);
                block->GetTarget()->SetFlags(BBF_HAS_LABEL);
                break;

            case BBJ_COND:
                JITDUMP("  " FMT_BB " : branch target\n", block->GetTrueTarget()->bbNum);
                block->GetTrueTarget()->SetFlags(BBF_HAS_LABEL);

                // If we need a jump to the false target, give it a label
                if (!block->CanRemoveJumpToTarget(block->GetFalseTarget(), compiler))
                {
                    JITDUMP("  " FMT_BB " : branch target\n", block->GetFalseTarget()->bbNum);
                    block->GetFalseTarget()->SetFlags(BBF_HAS_LABEL);
                }
                break;

            case BBJ_SWITCH:
                for (BasicBlock* const bTarget : block->SwitchTargets())
                {
                    JITDUMP("  " FMT_BB " : switch target\n", bTarget->bbNum);
                    bTarget->SetFlags(BBF_HAS_LABEL);
                }
                break;

            case BBJ_CALLFINALLY:
                // The finally target itself will get marked by walking the EH table, below, and marking
                // all handler begins.

#if FEATURE_EH_CALLFINALLY_THUNKS
            {
                // For callfinally thunks, we need to mark the block following the callfinally/callfinallyret pair,
                // as that's needed for identifying the range of the "duplicate finally" region in EH data.
                BasicBlock* bbToLabel = block->Next();
                if (block->isBBCallFinallyPair())
                {
                    bbToLabel = bbToLabel->Next(); // skip the BBJ_CALLFINALLYRET
                }
                if (bbToLabel != nullptr)
                {
                    JITDUMP("  " FMT_BB " : callfinally thunk region end\n", bbToLabel->bbNum);
                    bbToLabel->SetFlags(BBF_HAS_LABEL);
                }
            }
#endif // FEATURE_EH_CALLFINALLY_THUNKS

            break;

            case BBJ_CALLFINALLYRET:
                JITDUMP("  " FMT_BB " : finally continuation\n", block->GetFinallyContinuation()->bbNum);
                block->GetFinallyContinuation()->SetFlags(BBF_HAS_LABEL);
                break;

            case BBJ_EHFINALLYRET:
            case BBJ_EHFAULTRET:
            case BBJ_EHFILTERRET: // The filter-handler will get marked when processing the EH handlers, below.
            case BBJ_RETURN:
            case BBJ_THROW:
                break;

            default:
                noway_assert(!"Unexpected bbKind");
                break;
        }
    }

    // Walk all the exceptional code blocks and mark them, since they don't appear in the normal flow graph.
    for (Compiler::AddCodeDsc* add = compiler->fgAddCodeList; add != nullptr; add = add->acdNext)
    {
        if (add->acdUsed)
        {
            JITDUMP("  " FMT_BB " : throw helper block\n", add->acdDstBlk->bbNum);
            add->acdDstBlk->SetFlags(BBF_HAS_LABEL);
        }
    }

    for (EHblkDsc* const HBtab : EHClauses(compiler))
    {
        HBtab->ebdTryBeg->SetFlags(BBF_HAS_LABEL);
        HBtab->ebdHndBeg->SetFlags(BBF_HAS_LABEL);

        JITDUMP("  " FMT_BB " : try begin\n", HBtab->ebdTryBeg->bbNum);
        JITDUMP("  " FMT_BB " : hnd begin\n", HBtab->ebdHndBeg->bbNum);

        if (!HBtab->ebdTryLast->IsLast())
        {
            HBtab->ebdTryLast->Next()->SetFlags(BBF_HAS_LABEL);
            JITDUMP("  " FMT_BB " : try end\n", HBtab->ebdTryLast->Next()->bbNum);
        }

        if (!HBtab->ebdHndLast->IsLast())
        {
            HBtab->ebdHndLast->Next()->SetFlags(BBF_HAS_LABEL);
            JITDUMP("  " FMT_BB " : hnd end\n", HBtab->ebdHndLast->Next()->bbNum);
        }

        if (HBtab->HasFilter())
        {
            HBtab->ebdFilter->SetFlags(BBF_HAS_LABEL);
            JITDUMP("  " FMT_BB " : filter begin\n", HBtab->ebdFilter->bbNum);
        }
    }

#ifdef DEBUG
    if (compiler->verbose)
    {
        printf("*************** After genMarkLabelsForCodegen()\n");
        compiler->fgDispBasicBlocks();
    }
#endif // DEBUG
}

void CodeGenInterface::genUpdateLife(GenTree* tree)
{
    treeLifeUpdater->UpdateLife(tree);
}

void CodeGenInterface::genUpdateLife(VARSET_VALARG_TP newLife)
{
    compiler->compUpdateLife</*ForCodeGen*/ true>(newLife);
}

// Return the register mask for the given register variable
// inline
regMaskOnlyOne CodeGenInterface::genGetRegMask(const LclVarDsc* varDsc)
{
    regMaskOnlyOne regMask = RBM_NONE;

    assert(varDsc->lvIsInReg());

    regNumber reg = varDsc->GetRegNum();
    if (genIsValidFloatReg(reg))
    {
        regMask = genRegMaskFloat(reg ARM_ARG(varDsc->GetRegisterType()));
    }
    else
    {
        regMask = genRegMask(reg);
    }
    return regMask;
}

// Return the register mask for the given lclVar or regVar tree node
// inline
regMaskOnlyOne CodeGenInterface::genGetRegMask(GenTree* tree)
{
    assert(tree->gtOper == GT_LCL_VAR);

    regMaskOnlyOne   regMask = RBM_NONE;
    const LclVarDsc* varDsc  = compiler->lvaGetDesc(tree->AsLclVarCommon());
    if (varDsc->lvPromoted)
    {
        for (unsigned i = varDsc->lvFieldLclStart; i < varDsc->lvFieldLclStart + varDsc->lvFieldCnt; ++i)
        {
            const LclVarDsc* fieldVarDsc = compiler->lvaGetDesc(i);
            noway_assert(fieldVarDsc->lvIsStructField);
            if (fieldVarDsc->lvIsInReg())
            {
                regMask |= genGetRegMask(fieldVarDsc);
            }
        }
    }
    else if (varDsc->lvIsInReg())
    {
        regMask = genGetRegMask(varDsc);
    }
    return regMask;
}

// The given lclVar is either going live (being born) or dying.
// It might be both going live and dying (that is, it is a dead store) under MinOpts.
// Update regSet.GetMaskVars() accordingly.
// inline
void CodeGenInterface::genUpdateRegLife(const LclVarDsc* varDsc, bool isBorn, bool isDying DEBUGARG(GenTree* tree))
{
    regMaskOnlyOne regMask = genGetRegMask(varDsc);
    assert(compiler->IsOnlyOneRegMask(regMask));

#ifdef DEBUG
    if (compiler->verbose)
    {
        printf("\t\t\t\t\t\t\tV%02u in reg ", compiler->lvaGetLclNum(varDsc));

        varDsc->PrintVarReg();
        printf(" is becoming %s  ", (isDying) ? "dead" : "live");
        Compiler::printTreeID(tree);
        printf("\n");
    }
#endif // DEBUG

    if (isDying)
    {
        // We'd like to be able to assert the following, however if we are walking
        // through a qmark/colon tree, we may encounter multiple last-use nodes.
        // assert((regSet.GetMaskVars() & regMask) == regMask);
        regSet.RemoveMaskVars(varDsc->TypeGet(), regMask);
    }
    else
    {
        // If this is going live, the register must not have a variable in it, except
        // in the case of an exception or "spill at single-def" variable, which may be already treated
        // as live in the register.
        assert(varDsc->IsAlwaysAliveInMemory() || ((regSet.GetMaskVars(varDsc->TypeGet()) & regMask) == 0));
        regSet.AddMaskVars(varDsc->TypeGet(), regMask);
    }
}

//----------------------------------------------------------------------
// compHelperCallKillSet: Gets a register mask that represents the kill set for a helper call.
// Not all JIT Helper calls follow the standard ABI on the target architecture.
//
// Arguments:
//   helper - The helper being inquired about
//
// Return Value:
//   Mask of register kills -- registers whose values are no longer guaranteed to be the same.
//
AllRegsMask Compiler::compHelperCallKillSet(CorInfoHelpFunc helper)
{
    switch (helper)
    {
        // Most of the helpers are written in C++ and C# and we can't make
        // any additional assumptions beyond the standard ABI. However, some are written in raw assembly,
        // so we can narrow down the kill sets.
        //
        // TODO-CQ: Inspect all asm helpers and narrow down the kill sets for them.
        //
        case CORINFO_HELP_ASSIGN_REF:
        case CORINFO_HELP_CHECKED_ASSIGN_REF:
            return AllRegsMask_CALLEE_TRASH_WRITEBARRIER;

        case CORINFO_HELP_ASSIGN_BYREF:
            return AllRegsMask_CALLEE_TRASH_WRITEBARRIER_BYREF;

        case CORINFO_HELP_PROF_FCN_ENTER:
            return AllRegsMask_PROFILER_ENTER_TRASH;

        case CORINFO_HELP_PROF_FCN_LEAVE:
            return AllRegsMask_PROFILER_LEAVE_TRASH;

        case CORINFO_HELP_PROF_FCN_TAILCALL:
            return AllRegsMask_PROFILER_TAILCALL_TRASH;

#ifdef TARGET_X86
        case CORINFO_HELP_ASSIGN_REF_EAX:
        case CORINFO_HELP_ASSIGN_REF_ECX:
        case CORINFO_HELP_ASSIGN_REF_EBX:
        case CORINFO_HELP_ASSIGN_REF_EBP:
        case CORINFO_HELP_ASSIGN_REF_ESI:
        case CORINFO_HELP_ASSIGN_REF_EDI:

        case CORINFO_HELP_CHECKED_ASSIGN_REF_EAX:
        case CORINFO_HELP_CHECKED_ASSIGN_REF_ECX:
        case CORINFO_HELP_CHECKED_ASSIGN_REF_EBX:
        case CORINFO_HELP_CHECKED_ASSIGN_REF_EBP:
        case CORINFO_HELP_CHECKED_ASSIGN_REF_ESI:
        case CORINFO_HELP_CHECKED_ASSIGN_REF_EDI:
            return GprRegsMask(RBM_EDX);
#endif

        case CORINFO_HELP_STOP_FOR_GC:
            return AllRegsMask_STOP_FOR_GC_TRASH;

        case CORINFO_HELP_INIT_PINVOKE_FRAME:
            return AllRegsMask_INIT_PINVOKE_FRAME_TRASH;

        case CORINFO_HELP_VALIDATE_INDIRECT_CALL:
            return AllRegsMask_VALIDATE_INDIRECT_CALL_TRASH;

        default:
            return AllRegsMask_CALLEE_TRASH;
    }
}

//------------------------------------------------------------------------
// compChangeLife: Compare the given "newLife" with last set of live variables and update
//  codeGen "gcInfo", siScopes, "regSet" with the new variable's homes/liveness.
//
// Arguments:
//    newLife - the new set of variables that are alive.
//
// Assumptions:
//    The set of live variables reflects the result of only emitted code, it should not be considering the becoming
//    live/dead of instructions that has not been emitted yet. This is used to ensure [) "VariableLiveRange"
//    intervals when calling "siStartVariableLiveRange" and "siEndVariableLiveRange".
//
// Notes:
//    If "ForCodeGen" is false, only "compCurLife" set (and no mask) will be updated.
//
template <bool ForCodeGen>
void Compiler::compChangeLife(VARSET_VALARG_TP newLife)
{
#ifdef DEBUG
    if (verbose)
    {
        printf("Change life %s ", VarSetOps::ToString(this, compCurLife));
        dumpConvertedVarSet(this, compCurLife);
        printf(" -> %s ", VarSetOps::ToString(this, newLife));
        dumpConvertedVarSet(this, newLife);
        printf("\n");
    }
#endif // DEBUG

    /* We should only be called when the live set has actually changed */

    noway_assert(!VarSetOps::Equal(this, compCurLife, newLife));

    if (!ForCodeGen)
    {
        VarSetOps::Assign(this, compCurLife, newLife);
        return;
    }

    /* Figure out which variables are becoming live/dead at this point */

    // deadSet = compCurLife - newLife
    VARSET_TP deadSet(VarSetOps::Diff(this, compCurLife, newLife));

    // bornSet = newLife - compCurLife
    VARSET_TP bornSet(VarSetOps::Diff(this, newLife, compCurLife));

    /* Can't simultaneously become live and dead at the same time */

    // (deadSet UNION bornSet) != EMPTY
    noway_assert(!VarSetOps::IsEmptyUnion(this, deadSet, bornSet));
    // (deadSet INTERSECTION bornSet) == EMPTY
    noway_assert(VarSetOps::IsEmptyIntersection(this, deadSet, bornSet));

    VarSetOps::Assign(this, compCurLife, newLife);

    // Handle the dying vars first, then the newly live vars.
    // This is because, in the RyuJIT backend case, they may occupy registers that
    // will be occupied by another var that is newly live.
    VarSetOps::Iter deadIter(this, deadSet);
    unsigned        deadVarIndex = 0;
    while (deadIter.NextElem(&deadVarIndex))
    {
        unsigned   varNum     = lvaTrackedIndexToLclNum(deadVarIndex);
        LclVarDsc* varDsc     = lvaGetDesc(varNum);
        bool       isGCRef    = (varDsc->TypeGet() == TYP_REF);
        bool       isByRef    = (varDsc->TypeGet() == TYP_BYREF);
        bool       isInReg    = varDsc->lvIsInReg();
        bool       isInMemory = !isInReg || varDsc->IsAlwaysAliveInMemory();

        if (isInReg)
        {
            // TODO-Cleanup: Move the code from compUpdateLifeVar to genUpdateRegLife that updates the
            // gc sets
            regMaskOnlyOne regMask = varDsc->lvRegMask();
            if (isGCRef)
            {
                codeGen->gcInfo.gcRegGCrefSetCur &= ~regMask;
            }
            else if (isByRef)
            {
                codeGen->gcInfo.gcRegByrefSetCur &= ~regMask;
            }
            codeGen->genUpdateRegLife(varDsc, false /*isBorn*/, true /*isDying*/ DEBUGARG(nullptr));
        }
        // Update the gcVarPtrSetCur if it is in memory.
        if (isInMemory && (isGCRef || isByRef))
        {
            VarSetOps::RemoveElemD(this, codeGen->gcInfo.gcVarPtrSetCur, deadVarIndex);
            JITDUMP("\t\t\t\t\t\t\tV%02u becoming dead\n", varNum);
        }

        codeGen->getVariableLiveKeeper()->siEndVariableLiveRange(varNum);
    }

    VarSetOps::Iter bornIter(this, bornSet);
    unsigned        bornVarIndex = 0;
    while (bornIter.NextElem(&bornVarIndex))
    {
        unsigned   varNum  = lvaTrackedIndexToLclNum(bornVarIndex);
        LclVarDsc* varDsc  = lvaGetDesc(varNum);
        bool       isGCRef = (varDsc->TypeGet() == TYP_REF);
        bool       isByRef = (varDsc->TypeGet() == TYP_BYREF);

        if (varDsc->lvIsInReg())
        {
            // If this variable is going live in a register, it is no longer live on the stack,
            // unless it is an EH/"spill at single-def" var, which always remains live on the stack.
            if (!varDsc->IsAlwaysAliveInMemory())
            {
#ifdef DEBUG
                if (VarSetOps::IsMember(this, codeGen->gcInfo.gcVarPtrSetCur, bornVarIndex))
                {
                    JITDUMP("\t\t\t\t\t\t\tRemoving V%02u from gcVarPtrSetCur\n", varNum);
                }
#endif // DEBUG
                VarSetOps::RemoveElemD(this, codeGen->gcInfo.gcVarPtrSetCur, bornVarIndex);
            }
            codeGen->genUpdateRegLife(varDsc, true /*isBorn*/, false /*isDying*/ DEBUGARG(nullptr));
            regMaskOnlyOne regMask = varDsc->lvRegMask();
            if (isGCRef)
            {
                codeGen->gcInfo.gcRegGCrefSetCur |= regMask;
            }
            else if (isByRef)
            {
                codeGen->gcInfo.gcRegByrefSetCur |= regMask;
            }
        }
        else if (lvaIsGCTracked(varDsc))
        {
            // This isn't in a register, so update the gcVarPtrSetCur to show that it's live on the stack.
            VarSetOps::AddElemD(this, codeGen->gcInfo.gcVarPtrSetCur, bornVarIndex);
            JITDUMP("\t\t\t\t\t\t\tV%02u becoming live\n", varNum);
        }

        codeGen->getVariableLiveKeeper()->siStartVariableLiveRange(varDsc, varNum);
    }
}

// Need an explicit instantiation.
template void Compiler::compChangeLife<true>(VARSET_VALARG_TP newLife);

/*****************************************************************************
 *
 *  Generate a spill.
 */
void CodeGenInterface::spillReg(var_types type, TempDsc* tmp, regNumber reg)
{
    GetEmitter()->emitIns_S_R(ins_Store(type), emitActualTypeSize(type), reg, tmp->tdTempNum(), 0);
}

/*****************************************************************************
 *
 *  Generate a reload.
 */
void CodeGenInterface::reloadReg(var_types type, TempDsc* tmp, regNumber reg)
{
    GetEmitter()->emitIns_R_S(ins_Load(type), emitActualTypeSize(type), reg, tmp->tdTempNum(), 0);
}

// inline
regNumber CodeGenInterface::genGetThisArgReg(GenTreeCall* call) const
{
    return REG_ARG_0;
}

//----------------------------------------------------------------------
// getSpillTempDsc: get the TempDsc corresponding to a spilled tree.
//
// Arguments:
//   tree  -  spilled GenTree node
//
// Return Value:
//   TempDsc corresponding to tree
TempDsc* CodeGenInterface::getSpillTempDsc(GenTree* tree)
{
    // tree must be in spilled state.
    assert((tree->gtFlags & GTF_SPILLED) != 0);

    // Get the tree's SpillDsc.
    RegSet::SpillDsc* prevDsc;
    RegSet::SpillDsc* spillDsc = regSet.rsGetSpillInfo(tree, tree->GetRegNum(), &prevDsc);
    assert(spillDsc != nullptr);

    // Get the temp desc.
    TempDsc* temp = regSet.rsGetSpillTempWord(tree->GetRegNum(), spillDsc, prevDsc);
    return temp;
}

/*****************************************************************************
 *
 *  The following can be used to create basic blocks that serve as labels for
 *  the emitter. Use with caution - these are not real basic blocks!
 *
 */

// inline
BasicBlock* CodeGen::genCreateTempLabel()
{
#ifdef DEBUG
    // These blocks don't affect FP
    compiler->fgSafeBasicBlockCreation = true;
#endif

    // Label doesn't need a jump kind
    BasicBlock* block = BasicBlock::New(compiler);

#ifdef DEBUG
    compiler->fgSafeBasicBlockCreation = false;
#endif

    JITDUMP("Mark " FMT_BB " as label: codegen temp block\n", block->bbNum);
    block->SetFlags(BBF_HAS_LABEL);

    // Use coldness of current block, as this label will
    // be contained in it.
    block->CopyFlags(compiler->compCurBB, BBF_COLD);

#ifdef DEBUG
#ifdef UNIX_X86_ABI
    block->bbTgtStkDepth = (genStackLevel - curNestedAlignment) / sizeof(int);
#else
    block->bbTgtStkDepth = genStackLevel / sizeof(int);
#endif
#endif
    return block;
}

void CodeGen::genLogLabel(BasicBlock* bb)
{
#ifdef DEBUG
    if (compiler->opts.dspCode)
    {
        printf("\n      L_M%03u_" FMT_BB ":\n", compiler->compMethodID, bb->bbNum);
    }
#endif
}

// genDefineTempLabel: Define a label based on the current GC info tracked by
// the code generator.
//
// Arguments:
//     label - A label represented as a basic block. These are created with
//     genCreateTempLabel and are not normal basic blocks.
//
// Notes:
//     The label will be defined with the current GC info tracked by the code
//     generator. When the emitter sees this label it will thus remove any temporary
//     GC refs it is tracking in registers. For example, a call might produce a ref
//     in RAX which the emitter would track but which would not be tracked in
//     codegen's GC info since codegen would immediately copy it from RAX into its
//     home.
//
void CodeGen::genDefineTempLabel(BasicBlock* label)
{
    genLogLabel(label);
    label->bbEmitCookie = GetEmitter()->emitAddLabel(gcInfo.gcVarPtrSetCur, gcInfo.gcRegGCrefSetCur,
                                                     gcInfo.gcRegByrefSetCur DEBUG_ARG(label));
}

// genDefineInlineTempLabel: Define an inline label that does not affect the GC
// info.
//
// Arguments:
//     label - A label represented as a basic block. These are created with
//     genCreateTempLabel and are not normal basic blocks.
//
// Notes:
//     The emitter will continue to track GC info as if there was no label.
//
void CodeGen::genDefineInlineTempLabel(BasicBlock* label)
{
    genLogLabel(label);
    label->bbEmitCookie = GetEmitter()->emitAddInlineLabel();
}

//------------------------------------------------------------------------
// genAdjustStackLevel: Adjust the stack level, if required, for a throw helper block
//
// Arguments:
//    block - The BasicBlock for which we are about to generate code.
//
// Assumptions:
//    Must be called just prior to generating code for 'block'.
//
// Notes:
//    This only makes an adjustment if !FEATURE_FIXED_OUT_ARGS, if there is no frame pointer,
//    and if 'block' is a throw helper block with a non-zero stack level.
//
void CodeGen::genAdjustStackLevel(BasicBlock* block)
{
#if !FEATURE_FIXED_OUT_ARGS
    // Check for inserted throw blocks and adjust genStackLevel.

#if defined(UNIX_X86_ABI)
    if (isFramePointerUsed() && compiler->fgIsThrowHlpBlk(block))
    {
        // x86/Linux requires stack frames to be 16-byte aligned, but SP may be unaligned
        // at this point if a jump to this block is made in the middle of pushing arguments.
        //
        // Here we restore SP to prevent potential stack alignment issues.
        GetEmitter()->emitIns_R_AR(INS_lea, EA_PTRSIZE, REG_SPBASE, REG_FPBASE, -genSPtoFPdelta());
    }
#endif

    if (!isFramePointerUsed() && compiler->fgIsThrowHlpBlk(block))
    {
        noway_assert(block->HasFlag(BBF_HAS_LABEL));

        SetStackLevel(compiler->fgThrowHlpBlkStkLevel(block) * sizeof(int));

        if (genStackLevel != 0)
        {
#ifdef TARGET_X86
            GetEmitter()->emitMarkStackLvl(genStackLevel);
            inst_RV_IV(INS_add, REG_SPBASE, genStackLevel, EA_PTRSIZE);
            SetStackLevel(0);
#else  // TARGET_X86
            NYI("Need emitMarkStackLvl()");
#endif // TARGET_X86
        }
    }
#endif // !FEATURE_FIXED_OUT_ARGS
}

//------------------------------------------------------------------------
// genCreateAddrMode:
//  Take an address expression and try to find the best set of components to
//  form an address mode; returns true if this is successful.
//
// Parameters:
//   addr - Tree that potentially computes an address
//   fold - Secifies if it is OK to fold the array index which hangs off a GT_NOP node.
//   naturalMul - For arm64 specifies the natural multiplier for the address mode (i.e. the size of the parent
//   indirection).
//   revPtr     - [out] True if rv2 is before rv1 in the evaluation order
//   rv1Ptr     - [out] Base operand
//   rv2Ptr     - [out] Optional operand
//   mulPtr     - [out] Optional multiplier for rv2. If non-zero and naturalMul is non-zero, it must match naturalMul.
//   cnsPtr     - [out] Integer constant [optional]
//
// Returns:
//   True if some address mode components were extracted.
//
bool CodeGen::genCreateAddrMode(GenTree*  addr,
                                bool      fold,
                                unsigned  naturalMul,
                                bool*     revPtr,
                                GenTree** rv1Ptr,
                                GenTree** rv2Ptr,
                                unsigned* mulPtr,
                                ssize_t*  cnsPtr)
{
    /*
        The following indirections are valid address modes on x86/x64:

            [                  icon]      * not handled here
            [reg                   ]
            [reg             + icon]
            [reg1 +     reg2       ]
            [reg1 +     reg2 + icon]
            [reg1 + 2 * reg2       ]
            [reg1 + 4 * reg2       ]
            [reg1 + 8 * reg2       ]
            [       2 * reg2 + icon]
            [       4 * reg2 + icon]
            [       8 * reg2 + icon]
            [reg1 + 2 * reg2 + icon]
            [reg1 + 4 * reg2 + icon]
            [reg1 + 8 * reg2 + icon]

        The following indirections are valid address modes on arm64:

            [reg]
            [reg  + icon]
            [reg1 + reg2]
            [reg1 + reg2 * natural-scale]

     */

    /* All indirect address modes require the address to be an addition */

    if (!addr->OperIs(GT_ADD))
    {
        return false;
    }

    GenTree* rv1 = nullptr;
    GenTree* rv2 = nullptr;

    GenTree* op1;
    GenTree* op2;

    ssize_t  cns;
    unsigned mul;

    GenTree* tmp;

    /* What order are the sub-operands to be evaluated */

    if (addr->gtFlags & GTF_REVERSE_OPS)
    {
        op1 = addr->AsOp()->gtOp2;
        op2 = addr->AsOp()->gtOp1;
    }
    else
    {
        op1 = addr->AsOp()->gtOp1;
        op2 = addr->AsOp()->gtOp2;
    }

    // Can't use indirect addressing mode as we need to check for overflow.
    // Also, can't use 'lea' as it doesn't set the flags.

    if (addr->gtOverflow())
    {
        return false;
    }

    bool rev = false; // Is op2 first in the evaluation order?

    /*
        A complex address mode can combine the following operands:

            op1     ...     base address
            op2     ...     optional scaled index
            mul     ...     optional multiplier (2/4/8) for op2
            cns     ...     optional displacement

        Here we try to find such a set of operands and arrange for these
        to sit in registers.
     */

    cns = 0;
    mul = 0;

AGAIN:
    /* We come back to 'AGAIN' if we have an add of a constant, and we are folding that
       constant, or we have gone through a GT_NOP or GT_COMMA node. We never come back
       here if we find a scaled index.
    */

    assert(mul == 0);

    /* Special case: keep constants as 'op2', but don't do this for constant handles
       because they don't fit I32 that we're going to check for below anyway. */

    if (op1->IsCnsIntOrI() && !op1->IsIconHandle())
    {
        // Presumably op2 is assumed to not be a constant (shouldn't happen if we've done constant folding)?
        tmp = op1;
        op1 = op2;
        op2 = tmp;
    }

    /* Check for an addition of a constant */

    if (op2->IsIntCnsFitsInI32() && (op2->gtType != TYP_REF) && FitsIn<INT32>(cns + op2->AsIntConCommon()->IconValue()))
    {
        // We should not be building address modes out of non-foldable constants
        if (!op2->AsIntConCommon()->ImmedValCanBeFolded(compiler, addr->OperGet()))
        {
            assert(compiler->opts.compReloc);
            return false;
        }

        /* We're adding a constant */

        cns += op2->AsIntConCommon()->IconValue();

#if defined(TARGET_ARMARCH) || defined(TARGET_LOONGARCH64) || defined(TARGET_RISCV64)
        if (cns == 0)
#endif
        {
            /* Inspect the operand the constant is being added to */

            switch (op1->gtOper)
            {
                case GT_ADD:

                    if (op1->gtOverflow())
                    {
                        break;
                    }

                    op2 = op1->AsOp()->gtOp2;
                    op1 = op1->AsOp()->gtOp1;

                    goto AGAIN;

                // TODO-ARM-CQ: For now we don't try to create a scaled index.
                case GT_MUL:
                    if (op1->gtOverflow())
                    {
                        return false; // Need overflow check
                    }

                    FALLTHROUGH;

                case GT_LSH:
                {
                    unsigned mulCandidate = op1->GetScaledIndex();
                    if (jitIsScaleIndexMul(mulCandidate, naturalMul))
                    {
                        mul = mulCandidate;
                        /* We can use "[mul*rv2 + icon]" */

                        rv1 = nullptr;
                        rv2 = op1->AsOp()->gtOp1;

                        goto FOUND_AM;
                    }
                    break;
                }

                default:
                    break;
            }
        }

        /* The best we can do is "[rv1 + icon]" */

        rv1 = op1;
        rv2 = nullptr;

        goto FOUND_AM;
    }

    // op2 is not a constant. So keep on trying.

    /* Neither op1 nor op2 are sitting in a register right now */

    switch (op1->gtOper)
    {
#ifdef TARGET_XARCH
        // TODO-ARM-CQ: For now we don't try to create a scaled index.
        case GT_ADD:

            if (op1->gtOverflow())
            {
                break;
            }

            if (op1->AsOp()->gtOp2->IsIntCnsFitsInI32())
            {
                GenTreeIntCon* addConst = op1->AsOp()->gtOp2->AsIntCon();

                if (addConst->ImmedValCanBeFolded(compiler, GT_ADD) && FitsIn<INT32>(cns + addConst->IconValue()))
                {
                    cns += addConst->IconValue();
                    op1 = op1->AsOp()->gtOp1;

                    goto AGAIN;
                }
            }
            break;
#endif // TARGET_XARCH

        case GT_MUL:

            if (op1->gtOverflow())
            {
                break;
            }

            FALLTHROUGH;

        case GT_LSH:
        {
            unsigned mulCandidate = op1->GetScaledIndex();
            if (jitIsScaleIndexMul(mulCandidate, naturalMul))
            {
                /* 'op1' is a scaled value */
                mul = mulCandidate;

                rv1 = op2;
                rv2 = op1->AsOp()->gtOp1;

                int argScale;
                while ((rv2->gtOper == GT_MUL || rv2->gtOper == GT_LSH) && (argScale = rv2->GetScaledIndex()) != 0)
                {
                    if (jitIsScaleIndexMul(argScale * mul, naturalMul))
                    {
                        mul = mul * argScale;
                        rv2 = rv2->AsOp()->gtOp1;
                    }
                    else
                    {
                        break;
                    }
                }

                noway_assert(rev == false);
                rev = true;

                goto FOUND_AM;
            }
            break;
        }

        case GT_COMMA:

            op1 = op1->AsOp()->gtOp2;
            goto AGAIN;

        default:
            break;
    }

    noway_assert(op2);
    switch (op2->gtOper)
    {
#ifdef TARGET_XARCH
        // TODO-ARM64-CQ, TODO-ARM-CQ: For now we only handle MUL and LSH because
        // arm doesn't support both scale and offset at the same. Offset is handled
        // at the emitter as a peephole optimization.
        case GT_ADD:

            if (op2->gtOverflow())
            {
                break;
            }

            if (op2->AsOp()->gtOp2->IsIntCnsFitsInI32())
            {
                GenTreeIntCon* addConst = op2->AsOp()->gtOp2->AsIntCon();

                if (addConst->ImmedValCanBeFolded(compiler, GT_ADD) && FitsIn<INT32>(cns + addConst->IconValue()))
                {
                    cns += addConst->IconValue();
                    op2 = op2->AsOp()->gtOp1;
                }

                goto AGAIN;
            }
            break;
#endif // TARGET_XARCH

        case GT_MUL:

            if (op2->gtOverflow())
            {
                break;
            }

            FALLTHROUGH;

        case GT_LSH:
        {
            unsigned mulCandidate = op2->GetScaledIndex();
            if (jitIsScaleIndexMul(mulCandidate, naturalMul))
            {
                mul = mulCandidate;
                // 'op2' is a scaled value...is it's argument also scaled?
                int argScale;
                rv2 = op2->AsOp()->gtOp1;
                while ((rv2->gtOper == GT_MUL || rv2->gtOper == GT_LSH) && (argScale = rv2->GetScaledIndex()) != 0)
                {
                    if (jitIsScaleIndexMul(argScale * mul, naturalMul))
                    {
                        mul = mul * argScale;
                        rv2 = rv2->AsOp()->gtOp1;
                    }
                    else
                    {
                        break;
                    }
                }

                rv1 = op1;

                goto FOUND_AM;
            }
            break;
        }

        case GT_COMMA:

            op2 = op2->AsOp()->gtOp2;
            goto AGAIN;

        default:
            break;
    }

    /* The best we can do "[rv1 + rv2]" or "[rv1 + rv2 + cns]" */

    rv1 = op1;
    rv2 = op2;
#ifdef TARGET_ARM64
    assert(cns == 0);
#endif

FOUND_AM:

    if (rv2)
    {
        // Make sure a GC address doesn't end up in 'rv2'
        if (varTypeIsGC(rv2->TypeGet()))
        {
            std::swap(rv1, rv2);
            rev = !rev;
        }

        // Special case: constant array index (that is range-checked)
        if (fold)
        {
            // By default, assume index is rv2 and indexScale is mul (or 1 if mul is zero)
            GenTree* index      = rv2;
            ssize_t  indexScale = mul == 0 ? 1 : mul;

            if (rv2->OperIs(GT_MUL, GT_LSH) && (rv2->gtGetOp2()->IsCnsIntOrI()))
            {
                indexScale *= compiler->optGetArrayRefScaleAndIndex(rv2, &index DEBUGARG(false));
            }

            // "index * 0" means index is zero
            if (indexScale == 0)
            {
                mul = 0;
                rv2 = nullptr;
            }
            else if (index->IsIntCnsFitsInI32())
            {
                ssize_t constantIndex = index->AsIntConCommon()->IconValue() * indexScale;
                if (constantIndex == 0)
                {
                    // while scale is a non-zero constant, the actual index is zero so drop it
                    mul = 0;
                    rv2 = nullptr;
                }
                else if (FitsIn<INT32>(cns + constantIndex))
                {
                    // Add the constant index to the accumulated offset value
                    cns += constantIndex;
                    // and get rid of index
                    mul = 0;
                    rv2 = nullptr;
                }
            }
        }
    }

    // We shouldn't have [rv2*1 + cns] - this is equivalent to [rv1 + cns]
    noway_assert(rv1 || mul != 1);

    noway_assert(FitsIn<INT32>(cns));

    if (rv1 == nullptr && rv2 == nullptr)
    {
        return false;
    }

    /* Success - return the various components to the caller */

    *revPtr = rev;
    *rv1Ptr = rv1;
    *rv2Ptr = rv2;
    *mulPtr = mul;
    *cnsPtr = cns;

    return true;
}

/*****************************************************************************
 *
 *  Generate an exit sequence for a return from a method (note: when compiling
 *  for speed there might be multiple exit points).
 */

void CodeGen::genExitCode(BasicBlock* block)
{
    /* Just wrote the first instruction of the epilog - inform debugger
       Note that this may result in a duplicate IPmapping entry, and
       that this is ok  */

    // For non-optimized debuggable code, there is only one epilog.
    genIPmappingAdd(IPmappingDscKind::Epilog, DebugInfo(), true);

    bool jmpEpilog = block->HasFlag(BBF_HAS_JMP);
    if (compiler->getNeedsGSSecurityCookie())
    {
        genEmitGSCookieCheck(jmpEpilog);

        if (jmpEpilog)
        {
            // Dev10 642944 -
            // The GS cookie check created a temp label that has no live
            // incoming GC registers, we need to fix that

            unsigned   varNum;
            LclVarDsc* varDsc;

            /* Figure out which register parameters hold pointers */

            for (varNum = 0, varDsc = compiler->lvaTable; varNum < compiler->lvaCount && varDsc->lvIsRegArg;
                 varNum++, varDsc++)
            {
                noway_assert(varDsc->lvIsParam);

                gcInfo.gcMarkRegPtrVal(varDsc->GetArgReg(), varDsc->TypeGet());
            }

            GetEmitter()->emitThisGCrefRegs = GetEmitter()->emitInitGCrefRegs = gcInfo.gcRegGCrefSetCur;
            GetEmitter()->emitThisByrefRegs = GetEmitter()->emitInitByrefRegs = gcInfo.gcRegByrefSetCur;
        }
    }

    genReserveEpilog(block);
}

//------------------------------------------------------------------------
// genJumpToThrowHlpBlk: Generate code for an out-of-line exception.
//
// Notes:
//   For code that uses throw helper blocks, we share the helper blocks created by fgAddCodeRef().
//   Otherwise, we generate the 'throw' inline.
//
// Arguments:
//   jumpKind - jump kind to generate;
//   codeKind - the special throw-helper kind;
//   failBlk  - optional fail target block, if it is already known;
//
void CodeGen::genJumpToThrowHlpBlk(emitJumpKind jumpKind, SpecialCodeKind codeKind, BasicBlock* failBlk)
{
    bool useThrowHlpBlk = compiler->fgUseThrowHelperBlocks();
#if defined(UNIX_X86_ABI) && defined(FEATURE_EH_FUNCLETS)
    // Inline exception-throwing code in funclet to make it possible to unwind funclet frames.
    useThrowHlpBlk = useThrowHlpBlk && (compiler->funCurrentFunc()->funKind == FUNC_ROOT);
#endif // UNIX_X86_ABI && FEATURE_EH_FUNCLETS

    if (useThrowHlpBlk)
    {
        // For code with throw helper blocks, find and use the helper block for
        // raising the exception. The block may be shared by other trees too.

        BasicBlock* excpRaisingBlock;

        if (failBlk != nullptr)
        {
            // We already know which block to jump to. Use that.
            excpRaisingBlock = failBlk;

#ifdef DEBUG
            Compiler::AddCodeDsc* add =
                compiler->fgFindExcptnTarget(codeKind, compiler->bbThrowIndex(compiler->compCurBB));
            assert(add->acdUsed);
            assert(excpRaisingBlock == add->acdDstBlk);
#if !FEATURE_FIXED_OUT_ARGS
            assert(add->acdStkLvlInit || isFramePointerUsed());
#endif // !FEATURE_FIXED_OUT_ARGS
#endif // DEBUG
        }
        else
        {
            // Find the helper-block which raises the exception.
            Compiler::AddCodeDsc* add =
                compiler->fgFindExcptnTarget(codeKind, compiler->bbThrowIndex(compiler->compCurBB));
            PREFIX_ASSUME_MSG((add != nullptr), ("ERROR: failed to find exception throw block"));
            assert(add->acdUsed);
            excpRaisingBlock = add->acdDstBlk;
#if !FEATURE_FIXED_OUT_ARGS
            assert(add->acdStkLvlInit || isFramePointerUsed());
#endif // !FEATURE_FIXED_OUT_ARGS
        }

        noway_assert(excpRaisingBlock != nullptr);

        // Jump to the exception-throwing block on error.
        inst_JMP(jumpKind, excpRaisingBlock);
    }
    else
    {
        // The code to throw the exception will be generated inline, and
        // we will jump around it in the normal non-exception case.

        BasicBlock*  tgtBlk          = nullptr;
        emitJumpKind reverseJumpKind = emitter::emitReverseJumpKind(jumpKind);
        if (reverseJumpKind != jumpKind)
        {
            tgtBlk = genCreateTempLabel();
            inst_JMP(reverseJumpKind, tgtBlk);
        }

        genEmitHelperCall(compiler->acdHelper(codeKind), 0, EA_UNKNOWN);

        // Define the spot for the normal non-exception case to jump to.
        if (tgtBlk != nullptr)
        {
            assert(reverseJumpKind != jumpKind);
            genDefineTempLabel(tgtBlk);
        }
    }
}

/*****************************************************************************
 *
 * The last operation done was generating code for "tree" and that would
 * have set the flags. Check if the operation caused an overflow.
 */

#if !defined(TARGET_LOONGARCH64) && !defined(TARGET_RISCV64)
// inline
void CodeGen::genCheckOverflow(GenTree* tree)
{
    // Overflow-check should be asked for this tree
    noway_assert(tree->gtOverflow());

    const var_types type = tree->TypeGet();

    // Overflow checks can only occur for the non-small types: (i.e. TYP_INT,TYP_LONG)
    noway_assert(!varTypeIsSmall(type));

    emitJumpKind jumpKind;

#ifdef TARGET_ARM64
    if (tree->OperGet() == GT_MUL)
    {
        jumpKind = EJ_ne;
    }
    else
#endif
    {
        bool isUnsignedOverflow = ((tree->gtFlags & GTF_UNSIGNED) != 0);

#if defined(TARGET_XARCH)

        jumpKind = isUnsignedOverflow ? EJ_jb : EJ_jo;

#elif defined(TARGET_ARMARCH)

        jumpKind = isUnsignedOverflow ? EJ_lo : EJ_vs;

        if (jumpKind == EJ_lo)
        {
            if (tree->OperGet() != GT_SUB)
            {
                jumpKind = EJ_hs;
            }
        }
#endif // defined(TARGET_ARMARCH)
    }

    // Jump to the block which will throw the exception

    genJumpToThrowHlpBlk(jumpKind, SCK_OVERFLOW);
}
#endif

#if defined(FEATURE_EH_FUNCLETS)

/*****************************************************************************
 *
 *  Update the current funclet as needed by calling genUpdateCurrentFunclet().
 *  For non-BBF_FUNCLET_BEG blocks, it asserts that the current funclet
 *  is up-to-date.
 *
 */

void CodeGen::genUpdateCurrentFunclet(BasicBlock* block)
{
    if (block->HasFlag(BBF_FUNCLET_BEG))
    {
        compiler->funSetCurrentFunc(compiler->funGetFuncIdx(block));
        if (compiler->funCurrentFunc()->funKind == FUNC_FILTER)
        {
            assert(compiler->ehGetDsc(compiler->funCurrentFunc()->funEHIndex)->ebdFilter == block);
        }
        else
        {
            // We shouldn't see FUNC_ROOT
            assert(compiler->funCurrentFunc()->funKind == FUNC_HANDLER);
            assert(compiler->ehGetDsc(compiler->funCurrentFunc()->funEHIndex)->ebdHndBeg == block);
        }
    }
    else
    {
        assert(compiler->compCurrFuncIdx <= compiler->compFuncInfoCount);
        if (compiler->funCurrentFunc()->funKind == FUNC_FILTER)
        {
            assert(compiler->ehGetDsc(compiler->funCurrentFunc()->funEHIndex)->InFilterRegionBBRange(block));
        }
        else if (compiler->funCurrentFunc()->funKind == FUNC_ROOT)
        {
            assert(!block->hasHndIndex());
        }
        else
        {
            assert(compiler->funCurrentFunc()->funKind == FUNC_HANDLER);
            assert(compiler->ehGetDsc(compiler->funCurrentFunc()->funEHIndex)->InHndRegionBBRange(block));
        }
    }
}

#endif // FEATURE_EH_FUNCLETS

//----------------------------------------------------------------------
// genGenerateCode: Generate code for the function.
//
// Arguments:
//     codePtr [OUT] - address of generated code
//     nativeSizeOfCode [OUT] - length of generated code in bytes
//
void CodeGen::genGenerateCode(void** codePtr, uint32_t* nativeSizeOfCode)
{

#ifdef DEBUG
    if (verbose)
    {
        printf("*************** In genGenerateCode()\n");
        compiler->fgDispBasicBlocks(compiler->verboseTrees);
    }

    genWriteBarrierUsed = false;
#endif

    this->codePtr          = codePtr;
    this->nativeSizeOfCode = nativeSizeOfCode;

    DoPhase(this, PHASE_GENERATE_CODE, &CodeGen::genGenerateMachineCode);
    DoPhase(this, PHASE_EMIT_CODE, &CodeGen::genEmitMachineCode);
    DoPhase(this, PHASE_EMIT_GCEH, &CodeGen::genEmitUnwindDebugGCandEH);

#ifdef DEBUG
    // For R2R/NAOT not all these helpers are implemented. So don't ask for them.
    //
    if (genWriteBarrierUsed && JitConfig.EnableExtraSuperPmiQueries() && !compiler->opts.IsReadyToRun())
    {
        void* ignored;
        for (int i = CORINFO_HELP_ASSIGN_REF; i <= CORINFO_HELP_ASSIGN_STRUCT; i++)
        {
            compiler->compGetHelperFtn((CorInfoHelpFunc)i, &ignored);
        }
    }
#endif
}

//----------------------------------------------------------------------
// genGenerateMachineCode -- determine which machine instructions to emit
//
void CodeGen::genGenerateMachineCode()
{
#ifdef DEBUG
    genInterruptibleUsed = true;

    compiler->fgDebugCheckBBlist();
#endif // DEBUG

    /* This is the real thing */

    genPrepForCompiler();

    /* Prepare the emitter */
    GetEmitter()->Init();

#ifdef DEBUG
    if (compiler->opts.disAsmSpilled && regSet.rsNeededSpillReg)
    {
        compiler->opts.disAsm = true;
    }
#endif
    compiler->compCurBB = compiler->fgFirstBB;

    if (compiler->opts.disAsm)
    {
#ifdef DEBUG
        const char* fullName = compiler->info.compFullName;
#else
        const char* fullName = compiler->eeGetMethodFullName(compiler->info.compMethodHnd);
#endif

        printf("; Assembly listing for method %s (%s)\n", fullName, compiler->compGetTieringName(true));

        printf("; Emitting ");

        if (compiler->compCodeOpt() == Compiler::SMALL_CODE)
        {
            printf("SMALL_CODE");
        }
        else if (compiler->compCodeOpt() == Compiler::FAST_CODE)
        {
            printf("FAST_CODE");
        }
        else
        {
            printf("BLENDED_CODE");
        }

        printf(" for ");

#if defined(TARGET_X86)
        if (compiler->canUseEvexEncoding())
        {
            printf("X86 with AVX512");
        }
        else if (compiler->canUseVexEncoding())
        {
            printf("X86 with AVX");
        }
        else
        {
            printf("generic X86");
        }
#elif defined(TARGET_AMD64)
        if (compiler->canUseEvexEncoding())
        {
            printf("X64 with AVX512");
        }
        else if (compiler->canUseVexEncoding())
        {
            printf("X64 with AVX");
        }
        else
        {
            printf("generic X64");
        }
#elif defined(TARGET_ARM)
        printf("generic ARM");
#elif defined(TARGET_ARM64)
        printf("generic ARM64");
#elif defined(TARGET_LOONGARCH64)
        printf("generic LOONGARCH64");
#elif defined(TARGET_RISCV64)
        printf("generic RISCV64");
#else
        printf("unknown architecture");
#endif

        if (TargetOS::IsWindows)
        {
            printf(" - Windows");
        }
        else if (TargetOS::IsApplePlatform)
        {
            printf(" - Apple");
        }
        else if (TargetOS::IsUnix)
        {
            printf(" - Unix");
        }

        printf("\n");

        printf("; %s code\n", compiler->compGetTieringName(false));

        if (compiler->IsTargetAbi(CORINFO_NATIVEAOT_ABI))
        {
            printf("; NativeAOT compilation\n");
        }
        else if (compiler->opts.jitFlags->IsSet(JitFlags::JIT_FLAG_READYTORUN))
        {
            printf("; ReadyToRun compilation\n");
        }

        if (compiler->opts.IsOSR())
        {
            printf("; OSR variant for entry point 0x%x\n", compiler->info.compILEntry);
        }

        if ((compiler->opts.compFlags & CLFLG_MAXOPT) == CLFLG_MAXOPT)
        {
            printf("; optimized code\n");
        }
        else if (compiler->opts.compDbgEnC)
        {
            printf("; EnC code\n");
        }
        else if (compiler->opts.compDbgCode)
        {
            printf("; debuggable code\n");
        }

        if (compiler->opts.jitFlags->IsSet(JitFlags::JIT_FLAG_BBOPT) && compiler->fgHaveProfileWeights())
        {
            printf("; optimized using %s\n", compiler->compGetPgoSourceName());
        }

#if DOUBLE_ALIGN
        if (compiler->genDoubleAlign())
            printf("; double-aligned frame\n");
        else
#endif
            printf("; %s based frame\n", isFramePointerUsed() ? STR_FPBASE : STR_SPBASE);

        if (GetInterruptible())
        {
            printf("; fully interruptible\n");
        }
        else
        {
            printf("; partially interruptible\n");
        }

        if (compiler->fgHaveProfileWeights())
        {
            printf("; with %s: edge weights are %s, and fgCalledCount is " FMT_WT "\n",
                   compiler->compGetPgoSourceName(), compiler->fgHaveValidEdgeWeights ? "valid" : "invalid",
                   compiler->fgCalledCount);
        }

        if (compiler->fgPgoFailReason != nullptr)
        {
            printf("; %s\n", compiler->fgPgoFailReason);
        }

        if ((compiler->fgPgoInlineePgo + compiler->fgPgoInlineeNoPgo + compiler->fgPgoInlineeNoPgoSingleBlock) > 0)
        {
            printf("; %u inlinees with PGO data; %u single block inlinees; %u inlinees without PGO data\n",
                   compiler->fgPgoInlineePgo, compiler->fgPgoInlineeNoPgoSingleBlock, compiler->fgPgoInlineeNoPgo);
        }

        if (compiler->opts.IsCFGEnabled())
        {
            printf("; control-flow guard enabled\n");
        }

        if (compiler->opts.jitFlags->IsSet(JitFlags::JIT_FLAG_ALT_JIT))
        {
            printf("; invoked as altjit\n");
        }
    }

    // We compute the final frame layout before code generation. This is because LSRA
    // has already computed exactly the maximum concurrent number of spill temps of each type that are
    // required during code generation. So, there is nothing left to estimate: we can be precise in the frame
    // layout. This helps us generate smaller code, and allocate, after code generation, a smaller amount of
    // memory from the VM.

    genFinalizeFrame();

    GetEmitter()->emitBegFN(isFramePointerUsed()
#if defined(DEBUG)
                                ,
                            (compiler->compCodeOpt() != Compiler::SMALL_CODE) &&
                                !compiler->opts.jitFlags->IsSet(JitFlags::JIT_FLAG_PREJIT)
#endif
    );

    /* Now generate code for the function */
    genCodeForBBlist();

#ifdef DEBUG
    // After code generation, dump the frame layout again. It should be the same as before code generation, if code
    // generation hasn't touched it (it shouldn't!).
    if (verbose)
    {
        compiler->lvaTableDump();
    }
#endif // DEBUG

    /* We can now generate the function prolog and epilog */
    genGeneratePrologsAndEpilogs();

    // check to see if any jumps can be removed
    GetEmitter()->emitRemoveJumpToNextInst();

    /* Bind jump distances */
    GetEmitter()->emitJumpDistBind();

#if FEATURE_LOOP_ALIGN
    /* Perform alignment adjustments */

    GetEmitter()->emitLoopAlignAdjustments();
#endif

    /* The code is now complete and final; it should not change after this. */
}

//----------------------------------------------------------------------
// genEmitMachineCode -- emit the actual machine instruction code
//
void CodeGen::genEmitMachineCode()
{
    /* Compute the size of the code sections that we are going to ask the VM
       to allocate. Note that this might not be precisely the size of the
       code we emit, though it's fatal if we emit more code than the size we
       compute here.
       (Note: an example of a case where we emit less code would be useful.)
    */

    GetEmitter()->emitComputeCodeSizes();

#ifdef DEBUG
    unsigned instrCount;

    // Code to test or stress our ability to run a fallback compile.
    // We trigger the fallback here, before asking the VM for any memory,
    // because if not, we will leak mem, as the current codebase can't free
    // the mem after the emitter asks the VM for it. As this is only a stress
    // mode, we only want the functionality, and don't care about the relative
    // ugliness of having the failure here.
    if (!compiler->jitFallbackCompile)
    {
        // Use DOTNET_JitNoForceFallback=1 to prevent NOWAY assert testing from happening,
        // especially that caused by enabling JIT stress.
        if (!JitConfig.JitNoForceFallback())
        {
            if (JitConfig.JitForceFallback() || compiler->compStressCompile(Compiler::STRESS_GENERIC_VARN, 5))
            {
                JITDUMP("\n\n*** forcing no-way fallback -- current jit request will be abandoned ***\n\n");
                NO_WAY_NOASSERT("Stress failure");
            }
        }
    }

#endif // DEBUG

    /* We've finished collecting all the unwind information for the function. Now reserve
       space for it from the VM.
    */

    compiler->unwindReserve();

    bool trackedStackPtrsContig; // are tracked stk-ptrs contiguous ?

#if defined(TARGET_AMD64) || defined(TARGET_ARM64) || defined(TARGET_LOONGARCH64) || defined(TARGET_RISCV64)
    trackedStackPtrsContig = false;
#elif defined(TARGET_ARM)
    // On arm due to prespilling of arguments, tracked stk-ptrs may not be contiguous
    trackedStackPtrsContig = !compiler->opts.compDbgEnC && !compiler->compIsProfilerHookNeeded();
#else
    trackedStackPtrsContig = !compiler->opts.compDbgEnC;
#endif

    if (compiler->opts.disAsm && compiler->opts.disTesting)
    {
        printf("; BEGIN METHOD %s\n", compiler->eeGetMethodFullName(compiler->info.compMethodHnd));
    }

    codeSize =
        GetEmitter()->emitEndCodeGen(compiler, trackedStackPtrsContig, GetInterruptible(), IsFullPtrRegMapRequired(),
                                     compiler->compHndBBtabCount, &prologSize, &epilogSize, codePtr, &codePtrRW,
                                     &coldCodePtr, &coldCodePtrRW, &consPtr, &consPtrRW DEBUGARG(&instrCount));

#ifdef DEBUG
    assert(compiler->compCodeGenDone == false);

    /* We're done generating code for this function */
    compiler->compCodeGenDone = true;
#endif

    if (compiler->opts.disAsm && compiler->opts.disTesting)
    {
        printf("; END METHOD %s\n", compiler->eeGetMethodFullName(compiler->info.compMethodHnd));
    }

#ifdef DEBUG
    const bool dspMetrics     = compiler->opts.dspMetrics;
    const bool dspSummary     = compiler->opts.disAsm || verbose;
    const bool dspMetricsOnly = dspMetrics && !dspSummary;

    if (dspSummary || dspMetrics)
    {
        if (!dspMetricsOnly)
        {
            printf("\n");
        }

        printf("; Total bytes of code %d, prolog size %d, PerfScore %.2f, instruction count %d, allocated bytes for "
               "code %d",
               codeSize, prologSize, compiler->Metrics.PerfScore, instrCount,
               GetEmitter()->emitTotalHotCodeSize + GetEmitter()->emitTotalColdCodeSize);

        if (dspMetrics)
        {
            printf(", num cse %d num cand %d", compiler->optCSEcount, compiler->optCSECandidateCount);

            CSE_HeuristicCommon* const cseHeuristic = compiler->optGetCSEheuristic();
            if (cseHeuristic != nullptr)
            {
                cseHeuristic->DumpMetrics();
            }

            if (compiler->info.compMethodSuperPMIIndex >= 0)
            {
                printf(" spmi index %d", compiler->info.compMethodSuperPMIIndex);
            }
        }

#if TRACK_LSRA_STATS
        if (JitConfig.DisplayLsraStats() == 3)
        {
            compiler->m_pLinearScan->dumpLsraStatsSummary(jitstdout());
        }
#endif // TRACK_LSRA_STATS

        printf(" (MethodHash=%08x) for method %s (%s)\n", compiler->info.compMethodHash(), compiler->info.compFullName,
               compiler->compGetTieringName(true));

        if (!dspMetricsOnly)
        {
            printf("; ============================================================\n\n");
        }

        fflush(jitstdout());
    }

    if (verbose)
    {
        printf("*************** After end code gen, before unwindEmit()\n");
        GetEmitter()->emitDispIGlist(/* displayInstructions */ true);
    }
#else
    if (compiler->opts.disAsm)
    {
        printf("\n; Total bytes of code %d\n\n", codeSize);
    }
#endif

    *nativeSizeOfCode                 = codeSize;
    compiler->info.compNativeCodeSize = (UNATIVE_OFFSET)codeSize;

    // printf("%6u bytes of code generated for %s.%s\n", codeSize, compiler->info.compFullName);

    // Make sure that the x86 alignment and cache prefetch optimization rules
    // were obeyed.

    // Don't start a method in the last 7 bytes of a 16-byte alignment area
    //   unless we are generating SMALL_CODE
    // noway_assert( (((unsigned)(*codePtr) % 16) <= 8) || (compiler->compCodeOpt() == SMALL_CODE));
}

//----------------------------------------------------------------------
// genEmitUnwindDebugGCandEH: emit unwind, debug, gc, and EH info
//
void CodeGen::genEmitUnwindDebugGCandEH()
{
    /* Now that the code is issued, we can finalize and emit the unwind data */

    compiler->unwindEmit(*codePtr, coldCodePtr);

    /* Finalize the line # tracking logic after we know the exact block sizes/offsets */

    genIPmappingGen();

    genReportRichDebugInfo();

    /* Finalize the Local Var info in terms of generated code */

    genSetScopeInfo();

#if defined(LATE_DISASM) || defined(DEBUG)
    unsigned finalHotCodeSize;
    unsigned finalColdCodeSize;
    if (compiler->fgFirstColdBlock != nullptr)
    {
        // We did some hot/cold splitting. The hot section is always padded out to the
        // size we thought it would be, but the cold section is not.
        assert(codeSize <= compiler->info.compTotalHotCodeSize + compiler->info.compTotalColdCodeSize);
        assert(compiler->info.compTotalHotCodeSize > 0);
        assert(compiler->info.compTotalColdCodeSize > 0);
        finalHotCodeSize  = compiler->info.compTotalHotCodeSize;
        finalColdCodeSize = codeSize - finalHotCodeSize;
    }
    else
    {
        // No hot/cold splitting
        assert(codeSize <= compiler->info.compTotalHotCodeSize);
        assert(compiler->info.compTotalHotCodeSize > 0);
        assert(compiler->info.compTotalColdCodeSize == 0);
        finalHotCodeSize  = codeSize;
        finalColdCodeSize = 0;
    }
#endif // defined(LATE_DISASM) || defined(DEBUG)

#ifdef LATE_DISASM
    getDisAssembler().disAsmCode((BYTE*)*codePtr, (BYTE*)codePtrRW, finalHotCodeSize, (BYTE*)coldCodePtr,
                                 (BYTE*)coldCodePtrRW, finalColdCodeSize);
#endif // LATE_DISASM

#ifdef DEBUG
    if (JitConfig.JitRawHexCode().contains(compiler->info.compMethodHnd, compiler->info.compClassHnd,
                                           &compiler->info.compMethodInfo->args))
    {
        // NOTE: code in cold region is not supported.

        BYTE*  dumpAddr = (BYTE*)codePtrRW;
        size_t dumpSize = finalHotCodeSize;

        const WCHAR* rawHexCodeFilePath = JitConfig.JitRawHexCodeFile();
        if (rawHexCodeFilePath)
        {
            FILE*   hexDmpf;
            errno_t ec = _wfopen_s(&hexDmpf, rawHexCodeFilePath, W("at")); // NOTE: file append mode
            if (ec == 0)
            {
                assert(hexDmpf);
                hexDump(hexDmpf, dumpAddr, dumpSize);
                fclose(hexDmpf);
            }
        }
        else
        {
            FILE* dmpf = jitstdout();

            fprintf(dmpf, "Generated native code for %s:\n", compiler->info.compFullName);
            hexDump(dmpf, dumpAddr, dumpSize);
            fprintf(dmpf, "\n\n");
        }
    }
#endif // DEBUG

    /* Report any exception handlers to the VM */

    genReportEH();

    // Create and store the GC info for this method.
    genCreateAndStoreGCInfo(codeSize, prologSize, epilogSize DEBUGARG(codePtr));

    /* Tell the emitter that we're done with this function */

    GetEmitter()->emitEndFN();

    /* Shut down the spill logic */

    regSet.rsSpillDone();

    /* Shut down the temp logic */

    regSet.tmpDone();

#if DISPLAY_SIZES

    size_t dataSize = GetEmitter()->emitDataSize();
    grossVMsize += compiler->info.compILCodeSize;
    totalNCsize += codeSize + dataSize + compiler->compInfoBlkSize;
    grossNCsize += codeSize + dataSize;

#endif // DISPLAY_SIZES
}

/*****************************************************************************
 *
 *  Report EH clauses to the VM
 */

void CodeGen::genReportEH()
{
    if (compiler->compHndBBtabCount == 0)
    {
        return;
    }

#ifdef DEBUG
    if (compiler->opts.dspEHTable)
    {
        printf("*************** EH table for %s\n", compiler->info.compFullName);
    }
#endif // DEBUG

    unsigned XTnum;

    bool isNativeAOT = compiler->IsTargetAbi(CORINFO_NATIVEAOT_ABI);

    unsigned EHCount = compiler->compHndBBtabCount;

#if defined(FEATURE_EH_FUNCLETS)
    // Count duplicated clauses. This uses the same logic as below, where we actually generate them for reporting to the
    // VM.
    unsigned duplicateClauseCount = 0;
    unsigned enclosingTryIndex;

    // Duplicate clauses are not used by NativeAOT ABI
    if (!isNativeAOT)
    {
        for (XTnum = 0; XTnum < compiler->compHndBBtabCount; XTnum++)
        {
            for (enclosingTryIndex = compiler->ehTrueEnclosingTryIndexIL(XTnum); // find the true enclosing try index,
                                                                                 // ignoring 'mutual protect' trys
                 enclosingTryIndex != EHblkDsc::NO_ENCLOSING_INDEX;
                 enclosingTryIndex = compiler->ehGetEnclosingTryIndex(enclosingTryIndex))
            {
                ++duplicateClauseCount;
            }
        }
        EHCount += duplicateClauseCount;
    }

#if FEATURE_EH_CALLFINALLY_THUNKS
    unsigned clonedFinallyCount = 0;

    // Duplicate clauses are not used by NativeAOT ABI
    if (!isNativeAOT)
    {
        // We don't keep track of how many cloned finally there are. So, go through and count.
        // We do a quick pass first through the EH table to see if there are any try/finally
        // clauses. If there aren't, we don't need to look for BBJ_CALLFINALLY.

        bool anyFinallys = false;
        for (EHblkDsc* const HBtab : EHClauses(compiler))
        {
            if (HBtab->HasFinallyHandler())
            {
                anyFinallys = true;
                break;
            }
        }
        if (anyFinallys)
        {
            for (BasicBlock* const block : compiler->Blocks())
            {
                if (block->KindIs(BBJ_CALLFINALLY))
                {
                    ++clonedFinallyCount;
                }
            }

            EHCount += clonedFinallyCount;
        }
    }
#endif // FEATURE_EH_CALLFINALLY_THUNKS

#endif // FEATURE_EH_FUNCLETS

#ifdef DEBUG
    if (compiler->opts.dspEHTable)
    {
#if defined(FEATURE_EH_FUNCLETS)
#if FEATURE_EH_CALLFINALLY_THUNKS
        printf("%d EH table entries, %d duplicate clauses, %d cloned finallys, %d total EH entries reported to VM\n",
               compiler->compHndBBtabCount, duplicateClauseCount, clonedFinallyCount, EHCount);
        assert(compiler->compHndBBtabCount + duplicateClauseCount + clonedFinallyCount == EHCount);
#else  // !FEATURE_EH_CALLFINALLY_THUNKS
        printf("%d EH table entries, %d duplicate clauses, %d total EH entries reported to VM\n",
               compiler->compHndBBtabCount, duplicateClauseCount, EHCount);
        assert(compiler->compHndBBtabCount + duplicateClauseCount == EHCount);
#endif // !FEATURE_EH_CALLFINALLY_THUNKS
#else  // !FEATURE_EH_FUNCLETS
        printf("%d EH table entries, %d total EH entries reported to VM\n", compiler->compHndBBtabCount, EHCount);
        assert(compiler->compHndBBtabCount == EHCount);
#endif // !FEATURE_EH_FUNCLETS
    }
#endif // DEBUG

    // Tell the VM how many EH clauses to expect.
    compiler->eeSetEHcount(EHCount);

    XTnum = 0; // This is the index we pass to the VM

    for (EHblkDsc* const HBtab : EHClauses(compiler))
    {
        UNATIVE_OFFSET tryBeg, tryEnd, hndBeg, hndEnd, hndTyp;

        tryBeg = compiler->ehCodeOffset(HBtab->ebdTryBeg);
        hndBeg = compiler->ehCodeOffset(HBtab->ebdHndBeg);

        tryEnd = (HBtab->ebdTryLast == compiler->fgLastBB) ? compiler->info.compNativeCodeSize
                                                           : compiler->ehCodeOffset(HBtab->ebdTryLast->Next());
        hndEnd = (HBtab->ebdHndLast == compiler->fgLastBB) ? compiler->info.compNativeCodeSize
                                                           : compiler->ehCodeOffset(HBtab->ebdHndLast->Next());

        if (HBtab->HasFilter())
        {
            hndTyp = compiler->ehCodeOffset(HBtab->ebdFilter);
        }
        else
        {
            hndTyp = HBtab->ebdTyp;
        }

        CORINFO_EH_CLAUSE_FLAGS flags = ToCORINFO_EH_CLAUSE_FLAGS(HBtab->ebdHandlerType);

        if (XTnum > 0)
        {
            // CORINFO_EH_CLAUSE_SAMETRY flag means that the current clause covers same
            // try block as the previous one. The runtime cannot reliably infer this information from
            // native code offsets because of different try blocks can have same offsets. Alternative
            // solution to this problem would be inserting extra nops to ensure that different try
            // blocks have different offsets.
            if (EHblkDsc::ebdIsSameTry(HBtab, HBtab - 1))
            {
                // The SAMETRY bit should only be set on catch clauses. This is ensured in IL, where only 'catch' is
                // allowed to be mutually-protect. E.g., the C# "try {} catch {} catch {} finally {}" actually exists in
                // IL as "try { try {} catch {} catch {} } finally {}".
                assert(HBtab->HasCatchHandler());
                flags = (CORINFO_EH_CLAUSE_FLAGS)(flags | CORINFO_EH_CLAUSE_SAMETRY);
            }
        }

        // Note that we reuse the CORINFO_EH_CLAUSE type, even though the names of
        // the fields aren't accurate.

        CORINFO_EH_CLAUSE clause;
        clause.ClassToken    = hndTyp; /* filter offset is passed back here for filter-based exception handlers */
        clause.Flags         = flags;
        clause.TryOffset     = tryBeg;
        clause.TryLength     = tryEnd;
        clause.HandlerOffset = hndBeg;
        clause.HandlerLength = hndEnd;

        assert(XTnum < EHCount);

        // Tell the VM about this EH clause.
        compiler->eeSetEHinfo(XTnum, &clause);

        ++XTnum;
    }

#if defined(FEATURE_EH_FUNCLETS)
    // Now output duplicated clauses.
    //
    // If a funclet has been created by moving a handler out of a try region that it was originally nested
    // within, then we need to report a "duplicate" clause representing the fact that an exception in that
    // handler can be caught by the 'try' it has been moved out of. This is because the original 'try' region
    // descriptor can only specify a single, contiguous protected range, but the funclet we've moved out is
    // no longer contiguous with the original 'try' region. The new EH descriptor will have the same handler
    // region as the enclosing try region's handler region. This is the sense in which it is duplicated:
    // there is now a "duplicate" clause with the same handler region as another, but a different 'try'
    // region.
    //
    // For example, consider this (capital letters represent an unknown code sequence, numbers identify a
    // try or handler region):
    //
    // A
    // try (1) {
    //   B
    //   try (2) {
    //     C
    //   } catch (3) {
    //     D
    //   } catch (4) {
    //     E
    //   }
    //   F
    // } catch (5) {
    //   G
    // }
    // H
    //
    // Here, we have try region (1) BCDEF protected by catch (5) G, and region (2) C protected
    // by catch (3) D and catch (4) E. Note that catch (4) E does *NOT* protect the code "D".
    // This is an example of 'mutually protect' regions. First, we move handlers (3) and (4)
    // to the end of the code. However, (3) and (4) are nested inside, and protected by, try (1). Again
    // note that (3) is not nested inside (4), despite ebdEnclosingTryIndex indicating that.
    // The code "D" and "E" won't be contiguous with the protected region for try (1) (which
    // will, after moving catch (3) AND (4), be BCF). Thus, we need to add a new EH descriptor
    // representing try (1) protecting the new funclets catch (3) and (4).
    // The code will be generated as follows:
    //
    // ABCFH // "main" code
    // D // funclet
    // E // funclet
    // G // funclet
    //
    // The EH regions are:
    //
    //  C -> D
    //  C -> E
    //  BCF -> G
    //  D -> G // "duplicate" clause
    //  E -> G // "duplicate" clause
    //
    // Note that we actually need to generate one of these additional "duplicate" clauses for every
    // region the funclet is nested in. Take this example:
    //
    //  A
    //  try (1) {
    //      B
    //      try (2,3) {
    //          C
    //          try (4) {
    //              D
    //              try (5,6) {
    //                  E
    //              } catch {
    //                  F
    //              } catch {
    //                  G
    //              }
    //              H
    //          } catch {
    //              I
    //          }
    //          J
    //      } catch {
    //          K
    //      } catch {
    //          L
    //      }
    //      M
    //  } catch {
    //      N
    //  }
    //  O
    //
    // When we pull out funclets, we get the following generated code:
    //
    // ABCDEHJMO // "main" function
    // F // funclet
    // G // funclet
    // I // funclet
    // K // funclet
    // L // funclet
    // N // funclet
    //
    // And the EH regions we report to the VM are (in order; main clauses
    // first in most-to-least nested order, funclets ("duplicated clauses")
    // last, in most-to-least nested) are:
    //
    //  E -> F
    //  E -> G
    //  DEH -> I
    //  CDEHJ -> K
    //  CDEHJ -> L
    //  BCDEHJM -> N
    //  F -> I // funclet clause #1 for F
    //  F -> K // funclet clause #2 for F
    //  F -> L // funclet clause #3 for F
    //  F -> N // funclet clause #4 for F
    //  G -> I // funclet clause #1 for G
    //  G -> K // funclet clause #2 for G
    //  G -> L // funclet clause #3 for G
    //  G -> N // funclet clause #4 for G
    //  I -> K // funclet clause #1 for I
    //  I -> L // funclet clause #2 for I
    //  I -> N // funclet clause #3 for I
    //  K -> N // funclet clause #1 for K
    //  L -> N // funclet clause #1 for L
    //
    // So whereas the IL had 6 EH clauses, we need to report 19 EH clauses to the VM.
    // Note that due to the nature of 'mutually protect' clauses, it would be incorrect
    // to add a clause "F -> G" because F is NOT protected by G, but we still have
    // both "F -> K" and "F -> L" because F IS protected by both of those handlers.
    //
    // The overall ordering of the clauses is still the same most-to-least nesting
    // after front-to-back start offset. Because we place the funclets at the end
    // these new clauses should also go at the end by this ordering.
    //

    if (duplicateClauseCount > 0)
    {
        unsigned  reportedDuplicateClauseCount = 0; // How many duplicated clauses have we reported?
        unsigned  XTnum2;
        EHblkDsc* HBtab;
        for (XTnum2 = 0, HBtab = compiler->compHndBBtab; XTnum2 < compiler->compHndBBtabCount; XTnum2++, HBtab++)
        {
            unsigned enclosingTryIndex;

            EHblkDsc* fletTab = compiler->ehGetDsc(XTnum2);

            for (enclosingTryIndex = compiler->ehTrueEnclosingTryIndexIL(XTnum2); // find the true enclosing try index,
                                                                                  // ignoring 'mutual protect' trys
                 enclosingTryIndex != EHblkDsc::NO_ENCLOSING_INDEX;
                 enclosingTryIndex = compiler->ehGetEnclosingTryIndex(enclosingTryIndex))
            {
                // The funclet we moved out is nested in a try region, so create a new EH descriptor for the funclet
                // that will have the enclosing try protecting the funclet.

                noway_assert(XTnum2 < enclosingTryIndex); // the enclosing region must be less nested, and hence have a
                                                          // greater EH table index

                EHblkDsc* encTab = compiler->ehGetDsc(enclosingTryIndex);

                // The try region is the handler of the funclet. Note that for filters, we don't protect the
                // filter region, only the filter handler region. This is because exceptions in filters never
                // escape; the VM swallows them.

                BasicBlock* bbTryBeg  = fletTab->ebdHndBeg;
                BasicBlock* bbTryLast = fletTab->ebdHndLast;

                BasicBlock* bbHndBeg  = encTab->ebdHndBeg; // The handler region is the same as the enclosing try
                BasicBlock* bbHndLast = encTab->ebdHndLast;

                UNATIVE_OFFSET tryBeg, tryEnd, hndBeg, hndEnd, hndTyp;

                tryBeg = compiler->ehCodeOffset(bbTryBeg);
                hndBeg = compiler->ehCodeOffset(bbHndBeg);

                tryEnd = (bbTryLast == compiler->fgLastBB) ? compiler->info.compNativeCodeSize
                                                           : compiler->ehCodeOffset(bbTryLast->Next());
                hndEnd = (bbHndLast == compiler->fgLastBB) ? compiler->info.compNativeCodeSize
                                                           : compiler->ehCodeOffset(bbHndLast->Next());

                if (encTab->HasFilter())
                {
                    hndTyp = compiler->ehCodeOffset(encTab->ebdFilter);
                }
                else
                {
                    hndTyp = encTab->ebdTyp;
                }

                CORINFO_EH_CLAUSE_FLAGS flags = ToCORINFO_EH_CLAUSE_FLAGS(encTab->ebdHandlerType);

                // Tell the VM this is an extra clause caused by moving funclets out of line.
                flags = (CORINFO_EH_CLAUSE_FLAGS)(flags | CORINFO_EH_CLAUSE_DUPLICATE);

                // Note that the JIT-EE interface reuses the CORINFO_EH_CLAUSE type, even though the names of
                // the fields aren't really accurate. For example, we set "TryLength" to the offset of the
                // instruction immediately after the 'try' body. So, it really could be more accurately named
                // "TryEndOffset".

                CORINFO_EH_CLAUSE clause;
                clause.ClassToken = hndTyp; /* filter offset is passed back here for filter-based exception handlers */
                clause.Flags      = flags;
                clause.TryOffset  = tryBeg;
                clause.TryLength  = tryEnd;
                clause.HandlerOffset = hndBeg;
                clause.HandlerLength = hndEnd;

                assert(XTnum < EHCount);

                // Tell the VM about this EH clause (a duplicated clause).
                compiler->eeSetEHinfo(XTnum, &clause);

                ++XTnum;
                ++reportedDuplicateClauseCount;

#ifndef DEBUG
                if (duplicateClauseCount == reportedDuplicateClauseCount)
                {
                    break; // we've reported all of them; no need to continue looking
                }
#endif // !DEBUG

            } // for each 'true' enclosing 'try'
        }     // for each EH table entry

        assert(duplicateClauseCount == reportedDuplicateClauseCount);
    } // if (duplicateClauseCount > 0)

#if FEATURE_EH_CALLFINALLY_THUNKS
    if (clonedFinallyCount > 0)
    {
        unsigned reportedClonedFinallyCount = 0;
        for (BasicBlock* const block : compiler->Blocks())
        {
            if (block->KindIs(BBJ_CALLFINALLY))
            {
                UNATIVE_OFFSET hndBeg, hndEnd;

                hndBeg = compiler->ehCodeOffset(block);

                // How big is it? The BBJ_CALLFINALLYRET has a null bbEmitCookie! Look for the block after, which must
                // be a label or jump target, since the BBJ_CALLFINALLY doesn't fall through.
                BasicBlock* bbLabel = block->Next();
                if (block->isBBCallFinallyPair())
                {
                    bbLabel = bbLabel->Next(); // skip the BBJ_CALLFINALLYRET
                }
                if (bbLabel == nullptr)
                {
                    hndEnd = compiler->info.compNativeCodeSize;
                }
                else
                {
                    hndEnd = compiler->ehCodeOffset(bbLabel);
                }

                CORINFO_EH_CLAUSE clause;
                clause.ClassToken = 0; // unused
                clause.Flags      = (CORINFO_EH_CLAUSE_FLAGS)(CORINFO_EH_CLAUSE_FINALLY | CORINFO_EH_CLAUSE_DUPLICATE);
                clause.TryOffset  = hndBeg;
                clause.TryLength  = hndBeg;
                clause.HandlerOffset = hndBeg;
                clause.HandlerLength = hndEnd;

                assert(XTnum < EHCount);

                // Tell the VM about this EH clause (a cloned finally clause).
                compiler->eeSetEHinfo(XTnum, &clause);

                ++XTnum;
                ++reportedClonedFinallyCount;

#ifndef DEBUG
                if (clonedFinallyCount == reportedClonedFinallyCount)
                {
                    break; // we're done; no need to keep looking
                }
#endif        // !DEBUG
            } // block is BBJ_CALLFINALLY
        }     // for each block

        assert(clonedFinallyCount == reportedClonedFinallyCount);
    }  // if (clonedFinallyCount > 0)
#endif // FEATURE_EH_CALLFINALLY_THUNKS

#endif // FEATURE_EH_FUNCLETS

    assert(XTnum == EHCount);
}

//----------------------------------------------------------------------
// genUseOptimizedWriteBarriers: Determine if an optimized write barrier
// helper should be used.
//
// Arguments:
//   wbf - The WriteBarrierForm of the write (GT_STOREIND) that is happening.
//
// Return Value:
//   true if an optimized write barrier helper should be used, false otherwise.
//   Note: only x86 implements register-specific source optimized write
//   barriers currently.
//
bool CodeGenInterface::genUseOptimizedWriteBarriers(GCInfo::WriteBarrierForm wbf)
{
#if defined(TARGET_X86) && NOGC_WRITE_BARRIERS
#ifdef DEBUG
    return (wbf != GCInfo::WBF_NoBarrier_CheckNotHeapInDebug); // This one is always a call to a C++ method.
#else
    return true;
#endif
#else
    return false;
#endif
}

//----------------------------------------------------------------------
// genUseOptimizedWriteBarriers: Determine if an optimized write barrier
// helper should be used.
//
// This has the same functionality as the version of
// genUseOptimizedWriteBarriers that takes a WriteBarrierForm, but avoids
// determining what the required write barrier form is, if possible.
//
// Arguments:
//   store - the GT_STOREIND node
//
// Return Value:
//   true if an optimized write barrier helper should be used, false otherwise.
//   Note: only x86 implements register-specific source optimized write
//   barriers currently.
//
bool CodeGenInterface::genUseOptimizedWriteBarriers(GenTreeStoreInd* store)
{
#if defined(TARGET_X86) && NOGC_WRITE_BARRIERS
#ifdef DEBUG
    GCInfo::WriteBarrierForm wbf = compiler->codeGen->gcInfo.gcIsWriteBarrierCandidate(store);
    return (wbf != GCInfo::WBF_NoBarrier_CheckNotHeapInDebug); // This one is always a call to a C++ method.
#else
    return true;
#endif
#else
    return false;
#endif
}

//----------------------------------------------------------------------
// genWriteBarrierHelperForWriteBarrierForm: Given a write barrier form
// return the corresponding helper.
//
// Arguments:
//   wbf - the write barrier form
//
// Return Value:
//   Write barrier helper to use.
//
// Note: do not call this function to get an optimized write barrier helper (e.g.,
// for x86).
//
CorInfoHelpFunc CodeGenInterface::genWriteBarrierHelperForWriteBarrierForm(GCInfo::WriteBarrierForm wbf)
{
    INDEBUG(genWriteBarrierUsed = true);

    switch (wbf)
    {
        case GCInfo::WBF_BarrierChecked:
            return CORINFO_HELP_CHECKED_ASSIGN_REF;

        case GCInfo::WBF_BarrierUnchecked:
            return CORINFO_HELP_ASSIGN_REF;

#ifdef DEBUG
        case GCInfo::WBF_NoBarrier_CheckNotHeapInDebug:
            return CORINFO_HELP_ASSIGN_REF_ENSURE_NONHEAP;
#endif // DEBUG

        default:
            unreached();
    }
}

//----------------------------------------------------------------------
// genGCWriteBarrier: Generate a write barrier for a node.
//
// Arguments:
//   store - the GT_STOREIND node
//   wbf   - already computed write barrier form to use
//
void CodeGen::genGCWriteBarrier(GenTreeStoreInd* store, GCInfo::WriteBarrierForm wbf)
{
    CorInfoHelpFunc helper = genWriteBarrierHelperForWriteBarrierForm(wbf);

#ifdef FEATURE_COUNT_GC_WRITE_BARRIERS
    // Under FEATURE_COUNT_GC_WRITE_BARRIERS, we will add an extra argument to the
    // checked write barrier call denoting the kind of address being written to.
    //
    if (helper == CORINFO_HELP_CHECKED_ASSIGN_REF)
    {
        CheckedWriteBarrierKinds wbKind  = CWBKind_Unclassified;
        GenTree*                 tgtAddr = store->Addr();

        while (tgtAddr->OperIs(GT_ADD, GT_LEA))
        {
            if (tgtAddr->OperIs(GT_LEA) && tgtAddr->AsAddrMode()->HasBase())
            {
                tgtAddr = tgtAddr->AsAddrMode()->Base();
            }
            else if (tgtAddr->OperIs(GT_ADD) && tgtAddr->AsOp()->gtGetOp2()->IsCnsIntOrI())
            {
                tgtAddr = tgtAddr->AsOp()->gtGetOp1();
            }
            else
            {
                break;
            }
        }

        if (tgtAddr->OperIs(GT_LCL_VAR))
        {
            unsigned   lclNum = tgtAddr->AsLclVar()->GetLclNum();
            LclVarDsc* varDsc = compiler->lvaGetDesc(lclNum);
            if (lclNum == compiler->info.compRetBuffArg)
            {
                wbKind = CWBKind_RetBuf
            }
            else if (varDsc->TypeGet() == TYP_BYREF)
            {
                wbKind = varDsc->lvIsParam ? CWBKind_ByRefArg : CWBKind_OtherByRefLocal;
            }
        }
        else if (tgtAddr->OperIs(GT_LCL_ADDR))
        {
            // Ideally, we should have eliminated the barrier for this case.
            wbKind = CWBKind_AddrOfLocal;
        }

#if 0
#ifdef DEBUG
        // Enable this to sample the unclassified trees.
        static int unclassifiedBarrierSite = 0;
        if (wbKind == CWBKind_Unclassified)
        {
            unclassifiedBarrierSite++;
            printf("unclassifiedBarrierSite = %d:\n", unclassifiedBarrierSite);
            compiler->gtDispTree(store);
            printf(""); // Flush.
            printf("\n");
        }
#endif // DEBUG
#endif // 0

        AddStackLevel(4);
        inst_IV(INS_push, wbKind);
        genEmitHelperCall(helper,
                          4,           // argSize
                          EA_PTRSIZE); // retSize
        SubtractStackLevel(4);
        return;
    }
#endif // FEATURE_COUNT_GC_WRITE_BARRIERS

    genEmitHelperCall(helper,
                      0,           // argSize
                      EA_PTRSIZE); // retSize
}

/*
XXXXXXXXXXXXXXXXXXXXXXXXXXXXXXXXXXXXXXXXXXXXXXXXXXXXXXXXXXXXXXXXXXXXXXXXXXXXXXX
XXXXXXXXXXXXXXXXXXXXXXXXXXXXXXXXXXXXXXXXXXXXXXXXXXXXXXXXXXXXXXXXXXXXXXXXXXXXXXX
XX                                                                           XX
XX                           Prolog / Epilog                                 XX
XX                                                                           XX
XXXXXXXXXXXXXXXXXXXXXXXXXXXXXXXXXXXXXXXXXXXXXXXXXXXXXXXXXXXXXXXXXXXXXXXXXXXXXXX
XXXXXXXXXXXXXXXXXXXXXXXXXXXXXXXXXXXXXXXXXXXXXXXXXXXXXXXXXXXXXXXXXXXXXXXXXXXXXXX
*/

/*****************************************************************************
 *
 *  Generates code for moving incoming register arguments to their
 *  assigned location, in the function prolog.
 */

// std::max isn't constexpr until C++14 and we're still on C++11
constexpr size_t const_max(size_t a, size_t b)
{
    return a > b ? a : b;
}

#ifdef _PREFAST_
#pragma warning(push)
#pragma warning(disable : 21000) // Suppress PREFast warning about overly large function
#endif

#if !defined(TARGET_LOONGARCH64) && !defined(TARGET_RISCV64)
void CodeGen::genFnPrologCalleeRegArgs(regNumber xtraReg, bool* pXtraRegClobbered, RegState* regState)
{
#ifdef DEBUG
    if (verbose)
    {
        printf("*************** In genFnPrologCalleeRegArgs() for %s regs\n", regState->rsIsFloat ? "float" : "int");
    }
#endif

    unsigned       argMax;           // maximum argNum value plus 1, (including the RetBuffArg)
    unsigned       argNum;           // current argNum, always in [0..argMax-1]
    unsigned       fixedRetBufIndex; // argNum value used by the fixed return buffer argument (ARM64)
    unsigned       regArgNum;        // index into the regArgTab[] table
    regMaskOnlyOne regArgMaskLive = regState->rsCalleeRegArgMaskLiveIn;
    bool           doingFloat     = regState->rsIsFloat;
    assert(compiler->IsOnlyOneRegMask(regArgMaskLive));
    assert((doingFloat && compiler->IsFloatRegMask(regArgMaskLive)) || compiler->IsGprRegMask(regArgMaskLive));

    // We should be generating the prolog block when we are called
    assert(compiler->compGeneratingProlog);

    // We expect to have some registers of the type we are doing, that are LiveIn, otherwise we don't need to be called.
    noway_assert(regArgMaskLive != 0);

    // If a method has 3 args (and no fixed return buffer) then argMax is 3 and valid indexes are 0,1,2
    // If a method has a fixed return buffer (on ARM64) then argMax gets set to 9 and valid index are 0-8
    //
    // The regArgTab can always have unused entries,
    //    for example if an architecture always increments the arg register number but uses either
    //    an integer register or a floating point register to hold the next argument
    //    then with a mix of float and integer args you could have:
    //
    //    sampleMethod(int i, float x, int j, float y, int k, float z);
    //          r0, r2 and r4 as valid integer arguments with argMax as 5
    //      and f1, f3 and f5 and valid floating point arguments with argMax as 6
    //    The first one is doingFloat==false and the second one is doingFloat==true
    //
    //    If a fixed return buffer (in r8) was also present then the first one would become:
    //          r0, r2, r4 and r8 as valid integer arguments with argMax as 9
    //

    argMax           = regState->rsCalleeRegArgCount;
    fixedRetBufIndex = (unsigned)-1; // Invalid value

    // If necessary we will select a correct xtraReg for circular floating point args later.
    if (doingFloat)
    {
        xtraReg = REG_NA;
        noway_assert(argMax <= MAX_FLOAT_REG_ARG);
    }
    else // we are doing the integer registers
    {
        noway_assert(argMax <= MAX_REG_ARG);
        if (hasFixedRetBuffReg(compiler->info.compCallConv))
        {
            fixedRetBufIndex = theFixedRetBuffArgNum(compiler->info.compCallConv);
            // We have an additional integer register argument when hasFixedRetBuffReg() is true
            argMax = fixedRetBufIndex + 1;
            assert(argMax == (MAX_REG_ARG + 1));
        }
    }

    //
    // Construct a table with the register arguments, for detecting circular and
    // non-circular dependencies between the register arguments. A dependency is when
    // an argument register Rn needs to be moved to register Rm that is also an argument
    // register. The table is constructed in the order the arguments are passed in
    // registers: the first register argument is in regArgTab[0], the second in
    // regArgTab[1], etc. Note that on ARM, a TYP_DOUBLE takes two entries, starting
    // at an even index. The regArgTab is indexed from 0 to argMax - 1.
    // Note that due to an extra argument register for ARM64 (i.e  theFixedRetBuffReg())
    // we have increased the allocated size of the regArgTab[] by one.
    //
    struct regArgElem
    {
        unsigned  varNum;  // index into compiler->lvaTable[] for this register argument
        var_types type;    // the Jit type of this regArgTab entry
        unsigned  trashBy; // index into this regArgTab[] table of the register that will be copied to this register.
                           // That is, for regArgTab[x].trashBy = y, argument register number 'y' will be copied to
                           // argument register number 'x'. Only used when circular = true.
        char slot;         // 0 means the register is not used for a register argument
                           // 1 means the first part of a register argument
                           // 2, 3 or 4  means the second,third or fourth part of a multireg argument
        bool stackArg;     // true if the argument gets homed to the stack
        bool writeThru;    // true if the argument gets homed to both stack and register
        bool processed;    // true after we've processed the argument (and it is in its final location)
        bool circular;     // true if this register participates in a circular dependency loop.
        bool hfaConflict;  // arg is part of an HFA that will end up in the same register
                           // but in a different slot (eg arg in s3 = v3.s[0], needs to end up in v3.s[3])
    } regArgTab[const_max(MAX_REG_ARG + 1, MAX_FLOAT_REG_ARG)] = {};

    unsigned   varNum;
    LclVarDsc* varDsc;

    for (varNum = 0; varNum < compiler->lvaCount; ++varNum)
    {
        varDsc = compiler->lvaGetDesc(varNum);

        // Is this variable a register arg?
        if (!varDsc->lvIsParam)
        {
            continue;
        }

        if (!varDsc->lvIsRegArg)
        {
            continue;
        }

        // When we have a promoted struct we have two possible LclVars that can represent the incoming argument
        // in the regArgTab[], either the original TYP_STRUCT argument or the introduced lvStructField.
        // We will use the lvStructField if we have a TYPE_INDEPENDENT promoted struct field otherwise
        // use the original TYP_STRUCT argument.
        //
        if (varDsc->lvPromoted || varDsc->lvIsStructField)
        {
            LclVarDsc* parentVarDsc = varDsc;
            if (varDsc->lvIsStructField)
            {
                assert(!varDsc->lvPromoted);
                parentVarDsc = compiler->lvaGetDesc(varDsc->lvParentLcl);
            }

            Compiler::lvaPromotionType promotionType = compiler->lvaGetPromotionType(parentVarDsc);

            if (promotionType == Compiler::PROMOTION_TYPE_INDEPENDENT)
            {
                // For register arguments that are independent promoted structs we put the promoted field varNum in the
                // regArgTab[]
                if (varDsc->lvPromoted)
                {
                    continue;
                }
            }
            else
            {
                // For register arguments that are not independent promoted structs we put the parent struct varNum in
                // the regArgTab[]
                if (varDsc->lvIsStructField)
                {
                    continue;
                }
            }
        }

#ifdef SWIFT_SUPPORT
        // The Swift self parameter is passed in a callee save register and is
        // not part of the arg register order that this function relies on to
        // handle conflicts. For this reason we always mark it as DNER and
        // handle it outside the normal register arguments.
        // TODO-CQ: Fix this.
        if (varNum == compiler->lvaSwiftSelfArg)
        {
            continue;
        }

        // On a similar note, the SwiftError* parameter is not a real argument,
        // and should not be allocated any registers/stack space.
        // We mark it as being passed in REG_SWIFT_ERROR so it won't interfere with other args.
        // In genFnProlog, we should have removed this callee-save register from intRegState.rsCalleeRegArgMaskLiveIn.
        // TODO-CQ: Fix this.
        if (varNum == compiler->lvaSwiftErrorArg)
        {
            assert((intRegState.rsCalleeRegArgMaskLiveIn & RBM_SWIFT_ERROR) == 0);
            continue;
        }
#endif

        var_types regType = compiler->mangleVarArgsType(varDsc->TypeGet());
        // Change regType to the HFA type when we have a HFA argument
        if (varDsc->lvIsHfaRegArg())
        {
            if (TargetOS::IsWindows && TargetArchitecture::IsArm64 && compiler->info.compIsVarArgs)
            {
                assert(!"Illegal incoming HFA arg encountered in Vararg method.");
            }
            regType = varDsc->GetHfaType();
        }

#if defined(UNIX_AMD64_ABI)
        if (!varTypeIsStruct(regType))
#endif // defined(UNIX_AMD64_ABI)
        {
            bool isFloatReg = emitter::isFloatReg(varDsc->GetArgReg());

            if (isFloatReg != doingFloat)
            {
                // A struct might be passed  partially in XMM register for System V calls.
                // So a single arg might use both register files.
                continue;
            }
            else if (isFloatReg != varTypeUsesFloatArgReg(regType))
            {
                if (regType == TYP_FLOAT)
                {
                    regType = TYP_INT;
                }
                else
                {
                    assert(regType == TYP_DOUBLE);
                    regType = TYP_LONG;
                }
            }
        }

        int slots = 0;

#if defined(UNIX_AMD64_ABI)
        if (varTypeIsStruct(varDsc))
        {
            CORINFO_CLASS_HANDLE typeHnd;
            if (varDsc->lvIsStructField)
            {
                // The only case we currently permit is a wrapped SIMD field,
                // where we won't have the class handle available, so get it
                // from the parent struct -- they will agree on ABI details.
                LclVarDsc* parentDsc = compiler->lvaGetDesc(varDsc->lvParentLcl);
                assert(varTypeIsSIMD(varDsc) && (parentDsc->lvFieldCnt == 1));
                typeHnd = parentDsc->GetLayout()->GetClassHandle();
            }
            else
            {
                typeHnd = varDsc->GetLayout()->GetClassHandle();
            }
            assert(typeHnd != nullptr);
            SYSTEMV_AMD64_CORINFO_STRUCT_REG_PASSING_DESCRIPTOR structDesc;
            compiler->eeGetSystemVAmd64PassStructInRegisterDescriptor(typeHnd, &structDesc);
            if (!structDesc.passedInRegisters)
            {
                // The var is not passed in registers.
                continue;
            }

            unsigned firstRegSlot = 0;
            for (unsigned slotCounter = 0; slotCounter < structDesc.eightByteCount; slotCounter++)
            {
                regNumber regNum = varDsc->lvRegNumForSlot(slotCounter);
                var_types slotRegType;

#ifdef FEATURE_SIMD
                // Assumption 1:
                // RyuJit backend depends on the assumption that on 64-Bit targets Vector3 size is rounded off
                // to TARGET_POINTER_SIZE and hence Vector3 locals on stack can be treated as TYP_SIMD16 for
                // reading and writing purposes.  Hence while homing a Vector3 type arg on stack we should
                // home entire 16-bytes so that the upper-most 4-bytes will be zeroed when written to stack.
                //
                // Assumption 2:
                // RyuJit backend is making another implicit assumption that Vector3 type args when passed in
                // registers or on stack, the upper most 4-bytes will be zero.
                //
                // For P/Invoke return and Reverse P/Invoke argument passing, native compiler doesn't guarantee
                // that upper 4-bytes of a Vector3 type struct is zero initialized and hence assumption 2 is
                // invalid.
                //
                // RyuJIT x64 Windows: arguments are treated as passed by ref and hence read/written just 12
                // bytes. In case of Vector3 returns, Caller allocates a zero initialized Vector3 local and
                // passes it retBuf arg and Callee method writes only 12 bytes to retBuf. For this reason,
                // there is no need to clear upper 4-bytes of Vector3 type args.
                //
                // RyuJIT x64 Unix: arguments are treated as passed by value and read/writen as if TYP_SIMD16.
                // Vector3 return values are returned two return registers and Caller assembles them into a
                // single xmm reg. Hence RyuJIT explicitly generates code to clears upper 4-bytes of Vector3
                // type args in prolog and Vector3 type return value of a call

                if (varDsc->lvType == TYP_SIMD12)
                {
                    slotRegType = TYP_DOUBLE;
                }
                else
#endif
                {
                    slotRegType = compiler->GetEightByteType(structDesc, slotCounter);
                }

                regArgNum = genMapRegNumToRegArgNum(regNum, slotRegType, compiler->info.compCallConv);

                if ((!doingFloat && (structDesc.IsIntegralSlot(slotCounter))) ||
                    (doingFloat && (structDesc.IsSseSlot(slotCounter))))
                {
                    // Store the reg for the first slot.
                    if (slots == 0)
                    {
                        firstRegSlot = regArgNum;
                    }

                    // Bingo - add it to our table
                    noway_assert(regArgNum < argMax);
                    noway_assert(regArgTab[regArgNum].slot == 0); // we better not have added it already (there better
                                                                  // not be multiple vars representing this argument
                                                                  // register)
                    regArgTab[regArgNum].varNum = varNum;
                    regArgTab[regArgNum].slot   = (char)(slotCounter + 1);
                    regArgTab[regArgNum].type   = slotRegType;
                    slots++;
                }
            }

            if (slots == 0)
            {
                continue; // Nothing to do for this regState set.
            }

            regArgNum = firstRegSlot;
        }
        else
#endif // defined(UNIX_AMD64_ABI)
        {
            // Bingo - add it to our table
            regArgNum = genMapRegNumToRegArgNum(varDsc->GetArgReg(), regType, compiler->info.compCallConv);
            slots     = 1;

            if (TargetArchitecture::IsArm32 ||
                (TargetOS::IsWindows && TargetArchitecture::IsArm64 && compiler->info.compIsVarArgs))
            {
                int lclSize = compiler->lvaLclSize(varNum);
                if (lclSize > REGSIZE_BYTES)
                {
                    slots = lclSize / REGSIZE_BYTES;
                }
            }
#if FEATURE_MULTIREG_ARGS
            else if (varDsc->lvIsMultiRegArg)
            {
                if (varDsc->lvIsHfaRegArg())
                {
                    // We have an HFA argument, set slots to the number of registers used
                    slots = varDsc->lvHfaSlots();
                }
                else
                {
                    // Currently all non-HFA multireg structs are two registers in size (i.e. two slots)
                    assert(varDsc->lvSize() == (2 * TARGET_POINTER_SIZE));
                    // We have a non-HFA multireg argument, set slots to two
                    slots = 2;
                }
            }
#endif // FEATURE_MULTIREG_ARGS

            // Handle args split between registers and stack. The arm64 fixed ret buf arg is never split.
            if (compFeatureArgSplit() && (fixedRetBufIndex != regArgNum))
            {
                unsigned maxRegArgNum = doingFloat ? MAX_FLOAT_REG_ARG : MAX_REG_ARG;
                if (regArgNum + slots > maxRegArgNum)
                {
                    JITDUMP("Splitting V%02u: %u registers, %u stack slots\n", varNum, maxRegArgNum - regArgNum,
                            regArgNum + slots - maxRegArgNum);
                    slots = maxRegArgNum - regArgNum;
                }
            }

            // Note that regArgNum + 1 represents an argument index not an actual argument register;
            // see genMapRegArgNumToRegNum().

            for (int i = 0; i < slots; i++)
            {
                noway_assert((regArgNum + i) < argMax);

                // We better not have added it already (there better not be multiple vars representing this argument
                // register)
                noway_assert(regArgTab[regArgNum + i].slot == 0);

                regArgTab[regArgNum + i].varNum = varNum;
                regArgTab[regArgNum + i].slot   = static_cast<char>(i + 1);

                regArgTab[regArgNum + i].type = regType; // Set the register type.
            }
        }

        for (int i = 0; i < slots; i++)
        {
            regType          = regArgTab[regArgNum + i].type;
            regNumber regNum = genMapRegArgNumToRegNum(regArgNum + i, regType, compiler->info.compCallConv);

#if !defined(UNIX_AMD64_ABI)
            assert((i > 0) || (regNum == varDsc->GetArgReg()));
#endif // defined(UNIX_AMD64_ABI)

            // Is the arg dead on entry to the method ?

            if ((regArgMaskLive & genRegMask(regNum)) == 0)
            {
                if (varDsc->lvTrackedNonStruct())
                {
                    // We may now see some tracked locals with zero refs.
                    // See Lowering::DoPhase. Tolerate these.
                    if (varDsc->lvRefCnt() > 0)
                    {
                        noway_assert(!VarSetOps::IsMember(compiler, compiler->fgFirstBB->bbLiveIn, varDsc->lvVarIndex));
                    }
                }
                else
                {
#ifdef TARGET_X86
                    noway_assert(varDsc->lvType == TYP_STRUCT);
#else  // !TARGET_X86
       // For LSRA, it may not be in regArgMaskLive if it has a zero
       // refcnt.  This is in contrast with the non-LSRA case in which all
       // non-tracked args are assumed live on entry.
                    noway_assert((varDsc->lvRefCnt() == 0) || (varDsc->lvType == TYP_STRUCT) ||
                                 (varDsc->IsAddressExposed() && compiler->info.compIsVarArgs) ||
                                 (varDsc->IsAddressExposed() && compiler->opts.compUseSoftFP));
#endif // !TARGET_X86
                }
                // Mark it as processed and be done with it
                regArgTab[regArgNum + i].processed = true;
                goto NON_DEP;
            }

#ifdef TARGET_ARM
            // On the ARM when the varDsc is a struct arg (or pre-spilled due to varargs) the initReg/xtraReg
            // could be equal to GetArgReg(). The pre-spilled registers are also not considered live either since
            // they've already been spilled.
            //
            if ((regSet.rsMaskPreSpillRegs(false) & genRegMask(regNum)) == 0)
#endif // TARGET_ARM
            {
#if !defined(UNIX_AMD64_ABI)
                noway_assert(xtraReg != (varDsc->GetArgReg() + i));
#endif
                noway_assert(regArgMaskLive & genRegMask(regNum));
            }

            regArgTab[regArgNum + i].processed = false;
            regArgTab[regArgNum + i].writeThru = (varDsc->lvIsInReg() && varDsc->lvLiveInOutOfHndlr);

            /* mark stack arguments since we will take care of those first */
            regArgTab[regArgNum + i].stackArg = varDsc->lvIsInReg() ? false : true;

            /* If it goes on the stack or in a register that doesn't hold
             * an argument anymore -> CANNOT form a circular dependency */

            if (varDsc->lvIsInReg() && (genRegMask(regNum) & regArgMaskLive))
            {
                /* will trash another argument -> possible dependency
                 * We may need several passes after the table is constructed
                 * to decide on that */

                /* Maybe the argument stays in the register (IDEAL) */

                if ((i == 0) && (varDsc->GetRegNum() == regNum))
                {
                    goto NON_DEP;
                }

#if !defined(TARGET_64BIT)
                if ((i == 1) && varTypeIsStruct(varDsc) && (varDsc->GetOtherReg() == regNum))
                {
                    goto NON_DEP;
                }
                if ((i == 1) && (genActualType(varDsc->TypeGet()) == TYP_LONG) && (varDsc->GetOtherReg() == regNum))
                {
                    goto NON_DEP;
                }

                if ((i == 1) && (genActualType(varDsc->TypeGet()) == TYP_DOUBLE) &&
                    (REG_NEXT(varDsc->GetRegNum()) == regNum))
                {
                    goto NON_DEP;
                }
#endif // !defined(TARGET_64BIT)
                regArgTab[regArgNum + i].circular = true;
            }
            else
            {
            NON_DEP:
                regArgTab[regArgNum + i].circular = false;

                /* mark the argument register as free */
                regArgMaskLive &= ~genRegMask(regNum);
            }
        }
    }

    /* Find the circular dependencies for the argument registers, if any.
     * A circular dependency is a set of registers R1, R2, ..., Rn
     * such that R1->R2 (that is, R1 needs to be moved to R2), R2->R3, ..., Rn->R1 */

    bool change         = true;
    bool hasHfaConflict = false;
    if (regArgMaskLive)
    {
        /* Possible circular dependencies still exist; the previous pass was not enough
         * to filter them out. Use a "sieve" strategy to find all circular dependencies. */

        while (change)
        {
            change = false;

            for (argNum = 0; argNum < argMax; argNum++)
            {
                // If we already marked the argument as non-circular then continue

                if (!regArgTab[argNum].circular)
                {
                    continue;
                }

                if (regArgTab[argNum].slot == 0) // Not a register argument
                {
                    continue;
                }

                varNum                     = regArgTab[argNum].varNum;
                varDsc                     = compiler->lvaGetDesc(varNum);
                const var_types varRegType = varDsc->GetRegisterType();
                noway_assert(varDsc->lvIsParam && varDsc->lvIsRegArg);

                /* cannot possibly have stack arguments */
                noway_assert(varDsc->lvIsInReg());
                noway_assert(!regArgTab[argNum].stackArg);

                var_types regType = regArgTab[argNum].type;
                regNumber regNum  = genMapRegArgNumToRegNum(argNum, regType, compiler->info.compCallConv);

                regNumber destRegNum = REG_NA;
                if (varTypeIsPromotable(varDsc) &&
                    (compiler->lvaGetPromotionType(varDsc) == Compiler::PROMOTION_TYPE_INDEPENDENT))
                {
                    assert(regArgTab[argNum].slot <= varDsc->lvFieldCnt);
                    LclVarDsc* fieldVarDsc = compiler->lvaGetDesc(varDsc->lvFieldLclStart + regArgTab[argNum].slot - 1);
                    destRegNum             = fieldVarDsc->GetRegNum();
                }
                else if (regArgTab[argNum].slot == 1)
                {
                    destRegNum = varDsc->GetRegNum();
                }
#if defined(TARGET_ARM64) && defined(FEATURE_SIMD)
                else if (varDsc->lvIsHfa())
                {
                    // This must be a SIMD type that's fully enregistered, but is passed as an HFA.
                    // Each field will be inserted into the same destination register.
                    //
                    assert(varTypeIsSIMD(varDsc));
                    assert(regArgTab[argNum].slot <= (int)varDsc->lvHfaSlots());
                    assert(argNum > 0);
                    assert(regArgTab[argNum - 1].varNum == varNum);

                    // If the field is passed in the same register as the destination,
                    // but is in the wrong part of the register, mark it specially so later
                    // we make sure to move it to the right spot before "freeing" the destination.
                    //
                    destRegNum = varDsc->GetRegNum();
                    if (regNum == destRegNum)
                    {
                        // We only get here if the HFA part is not already in the right slot in
                        // the destination. That is, it is not slot-1.
                        //
                        const int slot = regArgTab[argNum].slot;
                        assert(slot != 1);
                        JITDUMP("HFA conflict; arg num %u needs to move from %s[%u] to %s[%u]\n", argNum,
                                getRegName(regNum), 0, getRegName(destRegNum), slot - 1);
                        regArgTab[argNum].hfaConflict = true;

                        // We'll need to do a special pass later to resolve these
                        //
                        hasHfaConflict = true;
                    }
                    regArgMaskLive &= ~genRegMask(regNum);
                    regArgTab[argNum].circular = false;
                    change                     = true;
                    continue;
                }
#elif defined(UNIX_AMD64_ABI) && defined(FEATURE_SIMD)
                else
                {
                    assert(regArgTab[argNum].slot == 2);
                    assert(argNum > 0);
                    assert(regArgTab[argNum - 1].slot == 1);
                    assert(regArgTab[argNum - 1].varNum == varNum);
                    assert((varRegType == TYP_SIMD12) || (varRegType == TYP_SIMD16));
                    regArgMaskLive &= ~genRegMask(regNum);
                    regArgTab[argNum].circular = false;
                    change                     = true;
                    continue;
                }
#endif // defined(UNIX_AMD64_ABI) && defined(FEATURE_SIMD)
#if !defined(TARGET_64BIT)
                else if (regArgTab[argNum].slot == 2 && genActualType(varDsc->TypeGet()) == TYP_LONG)
                {
                    destRegNum = varDsc->GetOtherReg();
                }
                else
                {
                    assert(regArgTab[argNum].slot == 2);
                    assert(varDsc->TypeGet() == TYP_DOUBLE);
                    destRegNum = REG_NEXT(varDsc->GetRegNum());
                }
#endif // !defined(TARGET_64BIT)
                noway_assert(destRegNum != REG_NA);
                if (genRegMask(destRegNum) & regArgMaskLive)
                {
                    /* we are trashing a live argument register - record it */
                    unsigned destRegArgNum = genMapRegNumToRegArgNum(destRegNum, regType, compiler->info.compCallConv);
                    noway_assert(destRegArgNum < argMax);
                    regArgTab[destRegArgNum].trashBy = argNum;
                }
                else
                {
                    /* argument goes to a free register */
                    regArgTab[argNum].circular = false;
                    change                     = true;

                    /* mark the argument register as free */
                    regArgMaskLive &= ~genRegMask(regNum);
                }
            }
        }
    }

    /* At this point, everything that has the "circular" flag
     * set to "true" forms a circular dependency */

#ifdef DEBUG
    if (regArgMaskLive)
    {
        if (verbose)
        {
            printf("Circular dependencies found while home-ing the incoming arguments.\n");
        }
    }
#endif

    // LSRA allocates registers to incoming parameters in order and will not overwrite
    // a register still holding a live parameter.

    noway_assert(((regArgMaskLive & RBM_FLTARG_REGS) == 0) &&
                 "Homing of float argument registers with circular dependencies not implemented.");

    // Now move the arguments to their locations.
    // First consider ones that go on the stack since they may free some registers.
    // Also home writeThru args, since they're also homed to the stack.

    regArgMaskLive = regState->rsCalleeRegArgMaskLiveIn; // reset the live in to what it was at the start
    for (argNum = 0; argNum < argMax; argNum++)
    {
        emitAttr size;

#if defined(UNIX_AMD64_ABI)
        // If this is the wrong register file, just continue.
        if (regArgTab[argNum].type == TYP_UNDEF)
        {
            // This could happen if the reg in regArgTab[argNum] is of the other register file -
            //     for System V register passed structs where the first reg is GPR and the second an XMM reg.
            // The next register file processing will process it.
            continue;
        }
#endif // defined(UNIX_AMD64_ABI)

        // If the arg is dead on entry to the method, skip it

        if (regArgTab[argNum].processed)
        {
            continue;
        }

        if (regArgTab[argNum].slot == 0) // Not a register argument
        {
            continue;
        }

        varNum = regArgTab[argNum].varNum;
        varDsc = compiler->lvaGetDesc(varNum);

#ifndef TARGET_64BIT
        // If this arg is never on the stack, go to the next one.
        if (varDsc->lvType == TYP_LONG)
        {
            if (regArgTab[argNum].slot == 1 && !regArgTab[argNum].stackArg && !regArgTab[argNum].writeThru)
            {
                continue;
            }
            else if (varDsc->GetOtherReg() != REG_STK)
            {
                continue;
            }
        }
        else
#endif // !TARGET_64BIT
        {
            // If this arg is never on the stack, go to the next one.
            if (!regArgTab[argNum].stackArg && !regArgTab[argNum].writeThru)
            {
                continue;
            }
        }

#if defined(TARGET_ARM)
        if (varDsc->lvType == TYP_DOUBLE)
        {
            if (regArgTab[argNum].slot == 2)
            {
                // We handled the entire double when processing the first half (slot == 1)
                continue;
            }
        }
#endif

        noway_assert(regArgTab[argNum].circular == false);

        noway_assert(varDsc->lvIsParam);
        noway_assert(varDsc->lvIsRegArg);
        noway_assert(varDsc->lvIsInReg() == false || varDsc->lvLiveInOutOfHndlr ||
                     (varDsc->lvType == TYP_LONG && varDsc->GetOtherReg() == REG_STK && regArgTab[argNum].slot == 2));

        var_types storeType = TYP_UNDEF;
        unsigned  slotSize  = TARGET_POINTER_SIZE;

        if (varTypeIsStruct(varDsc))
        {
            storeType = TYP_I_IMPL; // Default store type for a struct type is a pointer sized integer
#if FEATURE_MULTIREG_ARGS
            // Must be <= MAX_PASS_MULTIREG_BYTES or else it wouldn't be passed in registers
            noway_assert(varDsc->lvSize() <= MAX_PASS_MULTIREG_BYTES);
#endif // FEATURE_MULTIREG_ARGS
#ifdef UNIX_AMD64_ABI
            storeType = regArgTab[argNum].type;
#endif // !UNIX_AMD64_ABI
            if (varDsc->lvIsHfaRegArg())
            {
#ifdef TARGET_ARM
                // On ARM32 the storeType for HFA args is always TYP_FLOAT
                storeType = TYP_FLOAT;
                slotSize  = (unsigned)emitActualTypeSize(storeType);
#else  // TARGET_ARM64
                storeType = genActualType(varDsc->GetHfaType());
                slotSize  = (unsigned)emitActualTypeSize(storeType);
#endif // TARGET_ARM64
            }
        }
        else // Not a struct type
        {
            storeType = genActualType(regArgTab[argNum].type);
        }
        size = emitActualTypeSize(storeType);
#ifdef TARGET_X86
        noway_assert(genTypeSize(storeType) == TARGET_POINTER_SIZE);
#endif // TARGET_X86

        regNumber srcRegNum = genMapRegArgNumToRegNum(argNum, storeType, compiler->info.compCallConv);

        // Stack argument - if the ref count is 0 don't care about it

        if (!varDsc->lvOnFrame)
        {
            noway_assert(varDsc->lvRefCnt() == 0);
        }
        else
        {
            // Since slot is typically 1, baseOffset is typically 0
            int baseOffset = (regArgTab[argNum].slot - 1) * slotSize;

            GetEmitter()->emitIns_S_R(ins_Store(storeType), size, srcRegNum, varNum, baseOffset);

#ifndef UNIX_AMD64_ABI
            // Check if we are writing past the end of the struct
            if (varTypeIsStruct(varDsc))
            {
                assert(varDsc->lvSize() >= baseOffset + (unsigned)size);
            }
#endif // !UNIX_AMD64_ABI
        }

        // Mark the argument as processed, and set it as no longer live in srcRegNum,
        // unless it is a writeThru var, in which case we home it to the stack, but
        // don't mark it as processed until below.
        if (!regArgTab[argNum].writeThru)
        {
            regArgTab[argNum].processed = true;
            regArgMaskLive &= ~genRegMask(srcRegNum);
        }

#if defined(TARGET_ARM)
        if ((storeType == TYP_DOUBLE) && !regArgTab[argNum].writeThru)
        {
            regArgTab[argNum + 1].processed = true;
            regArgMaskLive &= ~genRegMask(REG_NEXT(srcRegNum));
        }
#endif
    }

    /* Process any circular dependencies */
    if (regArgMaskLive)
    {
        unsigned    begReg, destReg, srcReg;
        unsigned    varNumDest, varNumSrc;
        LclVarDsc*  varDscDest;
        LclVarDsc*  varDscSrc;
        instruction insCopy = INS_mov;

        if (doingFloat)
        {
#ifndef UNIX_AMD64_ABI
            if (GlobalJitOptions::compFeatureHfa)
#endif // !UNIX_AMD64_ABI
            {
                insCopy = ins_Copy(TYP_DOUBLE);
                // Compute xtraReg here when we have a float argument
                assert(xtraReg == REG_NA);

                regMaskFloat fpAvailMask;

                fpAvailMask = RBM_FLT_CALLEE_TRASH & ~regArgMaskLive;
                if (GlobalJitOptions::compFeatureHfa)
                {
                    fpAvailMask &= RBM_ALLDOUBLE;
                }

                if (fpAvailMask == RBM_NONE)
                {
                    fpAvailMask = RBM_ALLFLOAT & ~regArgMaskLive;
                    if (GlobalJitOptions::compFeatureHfa)
                    {
                        fpAvailMask &= RBM_ALLDOUBLE;
                    }
                }

                assert(fpAvailMask != RBM_NONE);

                // We pick the lowest avail register number
                regMaskFloat tempMask = genFindLowestBit(fpAvailMask);
                xtraReg               = genRegNumFromMask(tempMask MORE_THAN_64_REG_ARG(TYP_FLOAT));
            }
#if defined(TARGET_X86)
            // This case shouldn't occur on x86 since NYI gets converted to an assert
            NYI("Homing circular FP registers via xtraReg");
#endif
        }

        for (argNum = 0; argNum < argMax; argNum++)
        {
            // If not a circular dependency then continue
            if (!regArgTab[argNum].circular)
            {
                continue;
            }

            // If already processed the dependency then continue

            if (regArgTab[argNum].processed)
            {
                continue;
            }

            if (regArgTab[argNum].slot == 0) // Not a register argument
            {
                continue;
            }

            destReg = begReg = argNum;
            srcReg           = regArgTab[argNum].trashBy;

            varNumDest = regArgTab[destReg].varNum;
            varDscDest = compiler->lvaGetDesc(varNumDest);
            noway_assert(varDscDest->lvIsParam && varDscDest->lvIsRegArg);

            noway_assert(srcReg < argMax);
            varNumSrc = regArgTab[srcReg].varNum;
            varDscSrc = compiler->lvaGetDesc(varNumSrc);
            noway_assert(varDscSrc->lvIsParam && varDscSrc->lvIsRegArg);

            emitAttr size = EA_PTRSIZE;

#ifdef TARGET_XARCH
            //
            // The following code relies upon the target architecture having an
            // 'xchg' instruction which directly swaps the values held in two registers.
            // On the ARM architecture we do not have such an instruction.
            //
            if (destReg == regArgTab[srcReg].trashBy)
            {
                /* only 2 registers form the circular dependency - use "xchg" */

                varNum = regArgTab[argNum].varNum;
                varDsc = compiler->lvaGetDesc(varNum);
                noway_assert(varDsc->lvIsParam && varDsc->lvIsRegArg);

                noway_assert(genTypeSize(genActualType(varDscSrc->TypeGet())) <= REGSIZE_BYTES);

                /* Set "size" to indicate GC if one and only one of
                 * the operands is a pointer
                 * RATIONALE: If both are pointers, nothing changes in
                 * the GC pointer tracking. If only one is a pointer we
                 * have to "swap" the registers in the GC reg pointer mask
                 */

                if (varTypeIsGC(varDscSrc) != varTypeIsGC(varDscDest))
                {
                    size = EA_GCREF;
                }

                noway_assert(varDscDest->GetArgReg() == varDscSrc->GetRegNum());

                GetEmitter()->emitIns_R_R(INS_xchg, size, varDscSrc->GetRegNum(), varDscSrc->GetArgReg());
                regSet.verifyRegUsed(varDscSrc->GetRegNum());
                regSet.verifyRegUsed(varDscSrc->GetArgReg());

                /* mark both arguments as processed */
                regArgTab[destReg].processed = true;
                regArgTab[srcReg].processed  = true;

                regArgMaskLive &= ~genRegMask(varDscSrc->GetArgReg());
                regArgMaskLive &= ~genRegMask(varDscDest->GetArgReg());
            }
            else
#endif // TARGET_XARCH
            {
                var_types destMemType = varDscDest->TypeGet();

#ifdef TARGET_ARM
                bool cycleAllDouble = true; // assume the best

                unsigned iter = begReg;
                do
                {
                    if (compiler->lvaGetDesc(regArgTab[iter].varNum)->TypeGet() != TYP_DOUBLE)
                    {
                        cycleAllDouble = false;
                        break;
                    }
                    iter = regArgTab[iter].trashBy;
                } while (iter != begReg);

                // We may treat doubles as floats for ARM because we could have partial circular
                // dependencies of a float with a lo/hi part of the double. We mark the
                // trashBy values for each slot of the double, so let the circular dependency
                // logic work its way out for floats rather than doubles. If a cycle has all
                // doubles, then optimize so that instead of two vmov.f32's to move a double,
                // we can use one vmov.f64.
                //
                if (!cycleAllDouble && destMemType == TYP_DOUBLE)
                {
                    destMemType = TYP_FLOAT;
                }
#endif // TARGET_ARM

                if (destMemType == TYP_REF)
                {
                    size = EA_GCREF;
                }
                else if (destMemType == TYP_BYREF)
                {
                    size = EA_BYREF;
                }
                else if (destMemType == TYP_DOUBLE)
                {
                    size = EA_8BYTE;
                }
                else if (destMemType == TYP_FLOAT)
                {
                    size = EA_4BYTE;
                }
                // HVA types...?

                /* move the dest reg (begReg) in the extra reg */

                assert(xtraReg != REG_NA);

                regNumber begRegNum = genMapRegArgNumToRegNum(begReg, destMemType, compiler->info.compCallConv);
                GetEmitter()->emitIns_Mov(insCopy, size, xtraReg, begRegNum, /* canSkip */ false);
                assert(!genIsValidIntReg(xtraReg) || !genIsValidFloatReg(begRegNum));

                regSet.verifyRegUsed(xtraReg);

                *pXtraRegClobbered = true;
                /* start moving everything to its right place */

                while (srcReg != begReg)
                {
                    /* mov dest, src */

                    regNumber destRegNum = genMapRegArgNumToRegNum(destReg, destMemType, compiler->info.compCallConv);
                    regNumber srcRegNum  = genMapRegArgNumToRegNum(srcReg, destMemType, compiler->info.compCallConv);

                    GetEmitter()->emitIns_Mov(insCopy, size, destRegNum, srcRegNum, /* canSkip */ false);
                    assert(!genIsValidIntReg(destRegNum) || !genIsValidFloatReg(srcRegNum));

                    regSet.verifyRegUsed(destRegNum);

                    /* mark 'src' as processed */
                    noway_assert(srcReg < argMax);
                    regArgTab[srcReg].processed = true;
#ifdef TARGET_ARM
                    if (size == EA_8BYTE)
                        regArgTab[srcReg + 1].processed = true;
#endif
                    regArgMaskLive &= ~genMapArgNumToRegMask(srcReg, destMemType);

                    /* move to the next pair */
                    destReg = srcReg;
                    srcReg  = regArgTab[srcReg].trashBy;

                    varDscDest  = varDscSrc;
                    destMemType = varDscDest->TypeGet();
#ifdef TARGET_ARM
                    if (!cycleAllDouble && destMemType == TYP_DOUBLE)
                    {
                        destMemType = TYP_FLOAT;
                    }
#endif
                    varNumSrc = regArgTab[srcReg].varNum;
                    varDscSrc = compiler->lvaGetDesc(varNumSrc);
                    noway_assert(varDscSrc->lvIsParam && varDscSrc->lvIsRegArg);

                    if (destMemType == TYP_REF)
                    {
                        size = EA_GCREF;
                    }
                    else if (destMemType == TYP_DOUBLE)
                    {
                        size = EA_8BYTE;
                    }
                    else
                    {
                        size = EA_4BYTE;
                    }
                }

                /* take care of the beginning register */

                noway_assert(srcReg == begReg);

                /* move the dest reg (begReg) in the extra reg */

                regNumber destRegNum = genMapRegArgNumToRegNum(destReg, destMemType, compiler->info.compCallConv);

                GetEmitter()->emitIns_Mov(insCopy, size, destRegNum, xtraReg, /* canSkip */ false);
                assert(!genIsValidIntReg(destRegNum) || !genIsValidFloatReg(xtraReg));

                regSet.verifyRegUsed(destRegNum);
                /* mark the beginning register as processed */

                regArgTab[srcReg].processed = true;
#ifdef TARGET_ARM
                if (size == EA_8BYTE)
                    regArgTab[srcReg + 1].processed = true;
#endif
                regArgMaskLive &= ~genMapArgNumToRegMask(srcReg, destMemType);
            }
        }
    }

#if defined(TARGET_ARM64) && defined(FEATURE_SIMD)
    // If we saw any hfa conflicts, handle those now.
    //
    if (hasHfaConflict)
    {
        // Up above we noticed that there was at least one non-slot-1 HFA arg whose
        // destination register was the same as the arg register.
        //
        // For example, say an HFA was passed as s0-s3 and the destination was v3.
        // s3 is in the right register, but not in the right slot in the register.
        //
        // We handle this by first moving the conflicting part to the right slot
        // in the destination (via pass 0 below), and then moving the remaining parts
        // to their respective slots (via pass 1).
        //
        // Note the slot index in the register is one less than value of
        // regArgTab[argNum].slot, so a slot-1 hfa arg goes into slot 0 of the destination).
        //
        // So for the above example, we'd first move the "slot-4" s3 (== v3.s[0]) to v3.s[3].
        // Then we can insert s0 to v3.s[0]) and so on.
        //
        // We can exempt slot-1 cases as the conflicting part is already in the
        // right slot, and code lower down correctly handles populating the remaining slots.
        //
        for (argNum = 0; argNum < argMax; argNum++)
        {
            if (!regArgTab[argNum].hfaConflict)
            {
                continue;
            }

            varNum                      = regArgTab[argNum].varNum;
            varDsc                      = compiler->lvaGetDesc(varNum);
            const regNumber destRegNum  = varDsc->GetRegNum();
            const var_types regType     = regArgTab[argNum].type;
            const unsigned  firstArgNum = argNum - (regArgTab[argNum].slot - 1);
            const unsigned  lastArgNum  = firstArgNum + varDsc->lvHfaSlots() - 1;

            assert(varDsc->lvIsHfa());
            assert((argNum >= firstArgNum) && (argNum <= lastArgNum));
            assert(destRegNum == genMapRegArgNumToRegNum(argNum, regType, compiler->info.compCallConv));

            // Pass 0: move the conflicting part; Pass1: insert everything else
            //
            for (int pass = 0; pass <= 1; pass++)
            {
                for (unsigned currentArgNum = firstArgNum; currentArgNum <= lastArgNum; currentArgNum++)
                {
                    const regNumber regNum =
                        genMapRegArgNumToRegNum(currentArgNum, regType, compiler->info.compCallConv);
                    bool insertArg =
                        ((pass == 0) && (currentArgNum == argNum)) || ((pass == 1) && (currentArgNum != argNum));

                    if (insertArg)
                    {
                        assert(!regArgTab[currentArgNum].processed);

                        // EA_4BYTE is probably wrong here (and below)
                        // todo -- suppress self move
                        GetEmitter()->emitIns_R_R_I_I(INS_mov, EA_4BYTE, destRegNum, regNum,
                                                      regArgTab[currentArgNum].slot - 1, 0);
                        assert(!genIsValidIntReg(destRegNum) || !genIsValidFloatReg(regNum));
                        regArgTab[currentArgNum].processed = true;
                        regArgMaskLive &= ~genRegMask(regNum);
                    }
                }
            }
        }
    }
#endif // defined(TARGET_ARM64) && defined(FEATURE_SIMD)

    /* Finally take care of the remaining arguments that must be enregistered */
    while (regArgMaskLive)
    {
        regMaskOnlyOne regArgMaskLiveSave = regArgMaskLive;

        for (argNum = 0; argNum < argMax; argNum++)
        {
            /* If already processed go to the next one */
            if (regArgTab[argNum].processed)
            {
                continue;
            }

            if (regArgTab[argNum].slot == 0)
            { // Not a register argument
                continue;
            }

            varNum                     = regArgTab[argNum].varNum;
            varDsc                     = compiler->lvaGetDesc(varNum);
            const var_types regType    = regArgTab[argNum].type;
            const regNumber regNum     = genMapRegArgNumToRegNum(argNum, regType, compiler->info.compCallConv);
            const var_types varRegType = varDsc->GetRegisterType();

#if defined(UNIX_AMD64_ABI)
            if (regType == TYP_UNDEF)
            {
                // This could happen if the reg in regArgTab[argNum] is of the other register file -
                // for System V register passed structs where the first reg is GPR and the second an XMM reg.
                // The next register file processing will process it.
                regArgMaskLive &= ~genRegMask(regNum);
                continue;
            }
#endif // defined(UNIX_AMD64_ABI)

            noway_assert(varDsc->lvIsParam && varDsc->lvIsRegArg);
#ifdef TARGET_X86
            // On x86 we don't enregister args that are not pointer sized.
            noway_assert(genTypeSize(varDsc->GetStackSlotHomeType()) == TARGET_POINTER_SIZE);
#endif // TARGET_X86

            noway_assert(varDsc->lvIsInReg() && !regArgTab[argNum].circular);

            /* Register argument - hopefully it stays in the same register */
            regNumber destRegNum  = REG_NA;
            var_types destMemType = varDsc->GetRegisterType();

            if (regArgTab[argNum].slot == 1)
            {
                destRegNum = varDsc->GetRegNum();

#ifdef TARGET_ARM
                if (genActualType(destMemType) == TYP_DOUBLE && regArgTab[argNum + 1].processed)
                {
                    // The second half of the double has already been processed! Treat this as a single.
                    destMemType = TYP_FLOAT;
                }
#endif // TARGET_ARM
            }
#ifndef TARGET_64BIT
            else if (regArgTab[argNum].slot == 2 && genActualType(destMemType) == TYP_LONG)
            {
                assert(genActualType(varDsc->TypeGet()) == TYP_LONG || genActualType(varDsc->TypeGet()) == TYP_DOUBLE);
                if (genActualType(varDsc->TypeGet()) == TYP_DOUBLE)
                {
                    destRegNum = regNum;
                }
                else
                {
                    destRegNum = varDsc->GetOtherReg();
                }

                assert(destRegNum != REG_STK);
            }
            else
            {
                assert(regArgTab[argNum].slot == 2);
                assert(destMemType == TYP_DOUBLE);

                // For doubles, we move the entire double using the argNum representing
                // the first half of the double. There are two things we won't do:
                // (1) move the double when the 1st half of the destination is free but the
                // 2nd half is occupied, and (2) move the double when the 2nd half of the
                // destination is free but the 1st half is occupied. Here we consider the
                // case where the first half can't be moved initially because its target is
                // still busy, but the second half can be moved. We wait until the entire
                // double can be moved, if possible. For example, we have F0/F1 double moving to F2/F3,
                // and F2 single moving to F16. When we process F0, its target F2 is busy,
                // so we skip it on the first pass. When we process F1, its target F3 is
                // available. However, we want to move F0/F1 all at once, so we skip it here.
                // We process F2, which frees up F2. The next pass through, we process F0 and
                // F2/F3 are empty, so we move it. Note that if half of a double is involved
                // in a circularity with a single, then we will have already moved that half
                // above, so we go ahead and move the remaining half as a single.
                // Because there are no circularities left, we are guaranteed to terminate.

                assert(argNum > 0);
                assert(regArgTab[argNum - 1].slot == 1);

                if (!regArgTab[argNum - 1].processed)
                {
                    // The first half of the double hasn't been processed; try to be processed at the same time
                    continue;
                }

                // The first half of the double has been processed but the second half hasn't!
                // This could happen for double F2/F3 moving to F0/F1, and single F0 moving to F2.
                // In that case, there is a F0/F2 loop that is not a double-only loop. The circular
                // dependency logic above will move them as singles, leaving just F3 to move. Treat
                // it as a single to finish the shuffling.

                destMemType = TYP_FLOAT;
                destRegNum  = REG_NEXT(varDsc->GetRegNum());
            }
#endif // !TARGET_64BIT
#if (defined(UNIX_AMD64_ABI) || defined(TARGET_ARM64)) && defined(FEATURE_SIMD)
            else
            {
                assert(regArgTab[argNum].slot == 2);
                assert(argNum > 0);
                assert(regArgTab[argNum - 1].slot == 1);
                assert((varRegType == TYP_SIMD12) || (varRegType == TYP_SIMD16));
                destRegNum = varDsc->GetRegNum();
                noway_assert(regNum != destRegNum);
                continue;
            }
#endif // (defined(UNIX_AMD64_ABI) || defined(TARGET_ARM64)) && defined(FEATURE_SIMD)
            noway_assert(destRegNum != REG_NA);
            if (destRegNum != regNum)
            {
                /* Cannot trash a currently live register argument.
                 * Skip this one until its target will be free
                 * which is guaranteed to happen since we have no circular dependencies. */

                regMaskOnlyOne destMask = genRegMask(destRegNum);
#ifdef TARGET_ARM
                // Don't process the double until both halves of the destination are clear.
                if (genActualType(destMemType) == TYP_DOUBLE)
                {
                    assert((destMask & RBM_ALLDOUBLE) != 0);
                    destMask |= genRegMask(REG_NEXT(destRegNum));
                }
#endif

                if (destMask & regArgMaskLive)
                {
                    continue;
                }

                /* Move it to the new register */

                emitAttr size = emitActualTypeSize(destMemType);

#if defined(TARGET_ARM64)
                if (varTypeIsSIMD(varDsc) && argNum < (argMax - 1) && regArgTab[argNum + 1].slot == 2)
                {
                    // For a SIMD type that is passed in two integer registers,
                    // Limit the copy below to the first 8 bytes from the first integer register.
                    // Handle the remaining 8 bytes from the second slot in the code further below
                    assert(EA_SIZE(size) >= 8);
                    size = EA_8BYTE;
                }
#endif
                inst_Mov(destMemType, destRegNum, regNum, /* canSkip */ false, size);
                assert(!genIsValidIntReg(destRegNum) || !genIsValidFloatReg(regNum));
            }

            /* mark the argument as processed */

            assert(!regArgTab[argNum].processed);
            regArgTab[argNum].processed = true;
            regArgMaskLive &= ~genRegMask(regNum);
#if FEATURE_MULTIREG_ARGS
            int argRegCount = 1;
#ifdef TARGET_ARM
            if (genActualType(destMemType) == TYP_DOUBLE)
            {
                argRegCount = 2;
            }
#endif
#if defined(UNIX_AMD64_ABI) && defined(FEATURE_SIMD)
            if (varTypeIsStruct(varDsc) && argNum < (argMax - 1) && regArgTab[argNum + 1].slot == 2)
            {
                argRegCount          = 2;
                int       nextArgNum = argNum + 1;
                regNumber nextRegNum =
                    genMapRegArgNumToRegNum(nextArgNum, regArgTab[nextArgNum].type, compiler->info.compCallConv);
                noway_assert(regArgTab[nextArgNum].varNum == varNum);
                // Emit a shufpd with a 0 immediate, which preserves the 0th element of the dest reg
                // and moves the 0th element of the src reg into the 1st element of the dest reg.
                GetEmitter()->emitIns_R_R_I(INS_shufpd, emitActualTypeSize(varRegType), destRegNum, nextRegNum, 0);
                assert(!genIsValidIntReg(destRegNum) || !genIsValidFloatReg(nextRegNum));
                // Set destRegNum to regNum so that we skip the setting of the register below,
                // but mark argNum as processed and clear regNum from the live mask.
                destRegNum = regNum;
            }
#endif // defined(UNIX_AMD64_ABI) && defined(FEATURE_SIMD)
#ifdef TARGET_ARMARCH
            if (varDsc->lvIsHfa())
            {
                // This includes both fixed-size SIMD types that are independently promoted, as well
                // as other HFA structs.
                argRegCount = varDsc->lvHfaSlots();
                if (argNum < (argMax - argRegCount + 1))
                {
                    if (compiler->lvaGetPromotionType(varDsc) == Compiler::PROMOTION_TYPE_INDEPENDENT)
                    {
                        // For an HFA type that is passed in multiple registers and promoted, we copy each field to its
                        // destination register.
                        for (int i = 0; i < argRegCount; i++)
                        {
                            int        nextArgNum  = argNum + i;
                            LclVarDsc* fieldVarDsc = compiler->lvaGetDesc(varDsc->lvFieldLclStart + i);
                            regNumber  nextRegNum  = genMapRegArgNumToRegNum(nextArgNum, regArgTab[nextArgNum].type,
                                                                             compiler->info.compCallConv);
                            destRegNum             = fieldVarDsc->GetRegNum();
                            noway_assert(regArgTab[nextArgNum].varNum == varNum);
                            noway_assert(genIsValidFloatReg(nextRegNum));
                            noway_assert(genIsValidFloatReg(destRegNum));
                            GetEmitter()->emitIns_Mov(INS_mov, EA_8BYTE, destRegNum, nextRegNum, /* canSkip */ false);
                            assert(!genIsValidIntReg(destRegNum) || !genIsValidFloatReg(nextRegNum));
                        }
                    }
#if defined(TARGET_ARM64) && defined(FEATURE_SIMD)
                    else
                    {
                        // For a SIMD type that is passed in multiple registers but enregistered as a vector,
                        // the code above copies the first argument register into the lower 4 or 8 bytes
                        // of the target register. Here we must handle the subsequent fields by
                        // inserting them into the upper bytes of the target SIMD floating point register.
                        argRegCount = varDsc->lvHfaSlots();
                        for (int i = 1; i < argRegCount; i++)
                        {
                            int         nextArgNum  = argNum + i;
                            regArgElem* nextArgElem = &regArgTab[nextArgNum];
                            var_types   nextArgType = nextArgElem->type;
                            regNumber   nextRegNum =
                                genMapRegArgNumToRegNum(nextArgNum, nextArgType, compiler->info.compCallConv);
                            noway_assert(nextArgElem->varNum == varNum);
                            noway_assert(genIsValidFloatReg(nextRegNum));
                            noway_assert(genIsValidFloatReg(destRegNum));
                            GetEmitter()->emitIns_R_R_I_I(INS_mov, EA_4BYTE, destRegNum, nextRegNum, i, 0);
                            assert(!genIsValidIntReg(destRegNum) || !genIsValidFloatReg(nextRegNum));
                        }
                    }
#endif // defined(TARGET_ARM64) && defined(FEATURE_SIMD)
                }
            }
#endif // TARGET_ARMARCH

            // Mark the rest of the argument registers corresponding to this multi-reg type as
            // being processed and no longer live.
            for (int regSlot = 1; regSlot < argRegCount; regSlot++)
            {
                int nextArgNum = argNum + regSlot;
                assert(!regArgTab[nextArgNum].processed);
                regArgTab[nextArgNum].processed = true;
                regNumber nextRegNum =
                    genMapRegArgNumToRegNum(nextArgNum, regArgTab[nextArgNum].type, compiler->info.compCallConv);
                regArgMaskLive &= ~genRegMask(nextRegNum);
            }
#endif // FEATURE_MULTIREG_ARGS
        }

        noway_assert(regArgMaskLiveSave != regArgMaskLive); // if it doesn't change, we have an infinite loop
    }
}
#endif // !TARGET_LOONGARCH64 && !TARGET_RISCV64

#ifdef _PREFAST_
#pragma warning(pop)
#endif

/*****************************************************************************
 * If any incoming stack arguments live in registers, load them.
 */
void CodeGen::genEnregisterIncomingStackArgs()
{
#ifdef DEBUG
    if (verbose)
    {
        printf("*************** In genEnregisterIncomingStackArgs()\n");
    }
#endif

    // OSR handles this specially -- see genEnregisterOSRArgsAndLocals
    //
    assert(!compiler->opts.IsOSR());

    assert(compiler->compGeneratingProlog);

    unsigned varNum = 0;

#if defined(TARGET_LOONGARCH64) || defined(TARGET_RISCV64)
    int       tmp_offset = 0;
    regNumber tmp_reg    = REG_NA;
#endif

    for (LclVarDsc* varDsc = compiler->lvaTable; varNum < compiler->lvaCount; varNum++, varDsc++)
    {
        /* Is this variable a parameter? */

        if (!varDsc->lvIsParam)
        {
            continue;
        }

        /* If it's a register argument then it's already been taken care of.
           But, on Arm when under a profiler, we would have prespilled a register argument
           and hence here we need to load it from its prespilled location.
        */
        bool isPrespilledForProfiling = false;
#if defined(TARGET_ARM) && defined(PROFILING_SUPPORTED)
        isPrespilledForProfiling =
            compiler->compIsProfilerHookNeeded() && compiler->lvaIsPreSpilled(varNum, regSet.rsMaskPreSpillRegs(false));
#endif

        if (varDsc->lvIsRegArg && !isPrespilledForProfiling)
        {
            continue;
        }

        /* Has the parameter been assigned to a register? */

        if (!varDsc->lvIsInReg())
        {
            continue;
        }

        /* Is the variable dead on entry */

        if (!VarSetOps::IsMember(compiler, compiler->fgFirstBB->bbLiveIn, varDsc->lvVarIndex))
        {
            continue;
        }

        /* Load the incoming parameter into the register */

        /* Figure out the home offset of the incoming argument */

        regNumber regNum = varDsc->GetArgInitReg();
        assert(regNum != REG_STK);

        var_types regType = varDsc->GetStackSlotHomeType();
#ifdef TARGET_LOONGARCH64
        {
            bool FPbased;
            int  base = compiler->lvaFrameAddress(varNum, &FPbased);

            if (emitter::isValidSimm12(base))
            {
                GetEmitter()->emitIns_R_S(ins_Load(regType), emitTypeSize(regType), regNum, varNum, 0);
            }
            else
            {
                if (tmp_reg == REG_NA)
                {
                    regNumber reg2 = FPbased ? REG_FPBASE : REG_SPBASE;
                    tmp_offset     = base;
                    tmp_reg        = REG_R21;

                    GetEmitter()->emitIns_I_la(EA_PTRSIZE, REG_R21, base);
                    GetEmitter()->emitIns_R_R_R(INS_add_d, EA_PTRSIZE, REG_R21, REG_R21, reg2);
                    GetEmitter()->emitIns_R_S(ins_Load(regType), emitTypeSize(regType), regNum, varNum, -8);
                }
                else
                {
                    int baseOffset = -(base - tmp_offset) - 8;
                    GetEmitter()->emitIns_R_S(ins_Load(regType), emitTypeSize(regType), regNum, varNum, baseOffset);
                }
            }
        }
#else  // !TARGET_LOONGARCH64
        GetEmitter()->emitIns_R_S(ins_Load(regType), emitTypeSize(regType), regNum, varNum, 0);
#endif // !TARGET_LOONGARCH64

        regSet.verifyRegUsed(regNum);
    }
}

/*-------------------------------------------------------------------------
 *
 *  We have to decide whether we're going to use block initialization
 *  in the prolog before we assign final stack offsets. This is because
 *  when using block initialization we may need additional callee-saved
 *  registers which need to be saved on the frame, thus increasing the
 *  frame size.
 *
 *  We'll count the number of locals we have to initialize,
 *  and if there are lots of them we'll use block initialization.
 *  Thus, the local variable table must have accurate register location
 *  information for enregistered locals for their register state on entry
 *  to the function.
 *
 *  At the same time we set lvMustInit for locals (enregistered or on stack)
 *  that must be initialized (e.g. initialize memory (comInitMem),
 *  untracked pointers or disable DFA)
 */
void CodeGen::genCheckUseBlockInit()
{
    assert(!compiler->compGeneratingProlog);

    unsigned initStkLclCnt = 0; // The number of int-sized stack local variables that need to be initialized (variables
                                // larger than int count for more than 1).

    unsigned   varNum;
    LclVarDsc* varDsc;

    for (varNum = 0, varDsc = compiler->lvaTable; varNum < compiler->lvaCount; varNum++, varDsc++)
    {
        // The logic below is complex. Make sure we are not
        // double-counting the initialization impact of any locals.
        bool counted = false;

        if (!varDsc->lvIsInReg() && !varDsc->lvOnFrame)
        {
            noway_assert(varDsc->lvRefCnt() == 0);
            varDsc->lvMustInit = 0;
            continue;
        }

        if (compiler->fgVarIsNeverZeroInitializedInProlog(varNum))
        {
            varDsc->lvMustInit = 0;
            continue;
        }

        if (compiler->lvaIsFieldOfDependentlyPromotedStruct(varDsc))
        {
            // For Compiler::PROMOTION_TYPE_DEPENDENT type of promotion, the whole struct should have been
            // initialized by the parent struct. No need to set the lvMustInit bit in the
            // field locals.
            varDsc->lvMustInit = 0;
            continue;
        }

        if (varDsc->lvHasExplicitInit)
        {
            varDsc->lvMustInit = 0;
            continue;
        }

        const bool isTemp      = varDsc->lvIsTemp;
        const bool hasGCPtr    = varDsc->HasGCPtr();
        const bool isTracked   = varDsc->lvTracked;
        const bool isStruct    = varTypeIsStruct(varDsc);
        const bool compInitMem = compiler->info.compInitMem;

        if (isTemp && !hasGCPtr)
        {
            varDsc->lvMustInit = 0;
            continue;
        }

        if (compInitMem || hasGCPtr || varDsc->lvMustInit)
        {
            if (isTracked)
            {
                /* For uninitialized use of tracked variables, the liveness
                 * will bubble to the top (compiler->fgFirstBB) in fgInterBlockLocalVarLiveness()
                 */
                if (varDsc->lvMustInit ||
                    VarSetOps::IsMember(compiler, compiler->fgFirstBB->bbLiveIn, varDsc->lvVarIndex))
                {
                    /* This var must be initialized */

                    varDsc->lvMustInit = 1;

                    /* See if the variable is on the stack will be initialized
                     * using rep stos - compute the total size to be zero-ed */

                    if (varDsc->lvOnFrame)
                    {
                        if (!varDsc->lvRegister)
                        {
                            if (!varDsc->lvIsInReg() || varDsc->lvLiveInOutOfHndlr)
                            {
                                // Var is on the stack at entry.
                                initStkLclCnt +=
                                    roundUp(compiler->lvaLclSize(varNum), TARGET_POINTER_SIZE) / sizeof(int);
                                counted = true;
                            }
                        }
                        else
                        {
                            // Var is partially enregistered
                            noway_assert(genTypeSize(varDsc->TypeGet()) > sizeof(int) &&
                                         varDsc->GetOtherReg() == REG_STK);
                            initStkLclCnt += genTypeStSz(TYP_INT);
                            counted = true;
                        }
                    }
                }
            }

            if (varDsc->lvOnFrame)
            {
                bool mustInitThisVar = false;
                if (hasGCPtr && !isTracked)
                {
                    JITDUMP("must init V%02u because it has a GC ref\n", varNum);
                    mustInitThisVar = true;
                }
                else if (hasGCPtr && isStruct)
                {
                    // TODO-1stClassStructs: support precise liveness reporting for such structs.
                    JITDUMP("must init a tracked V%02u because it a struct with a GC ref\n", varNum);
                    mustInitThisVar = true;
                }
                else
                {
                    // We are done with tracked or GC vars, now look at untracked vars without GC refs.
                    if (!isTracked)
                    {
                        assert(!hasGCPtr && !isTemp);
                        if (compInitMem)
                        {
                            JITDUMP("must init V%02u because compInitMem is set and it is not a temp\n", varNum);
                            mustInitThisVar = true;
                        }
                    }
                }
                if (mustInitThisVar)
                {
                    varDsc->lvMustInit = true;

                    if (!counted)
                    {
                        initStkLclCnt += roundUp(compiler->lvaLclSize(varNum), TARGET_POINTER_SIZE) / sizeof(int);
                        counted = true;
                    }
                }
            }
        }
    }

    /* Don't forget about spill temps that hold pointers */
    assert(regSet.tmpAllFree());
    for (TempDsc* tempThis = regSet.tmpListBeg(); tempThis != nullptr; tempThis = regSet.tmpListNxt(tempThis))
    {
        if (varTypeIsGC(tempThis->tdTempType()))
        {
            initStkLclCnt++;
        }
    }

    // Record number of 4 byte slots that need zeroing.
    genInitStkLclCnt = initStkLclCnt;

    // Decide if we will do block initialization in the prolog, or use
    // a series of individual stores.
    //
    // Primary factor is the number of slots that need zeroing. We've
    // been counting by sizeof(int) above. We assume for now we can
    // only zero register width bytes per store.
    //
    // Current heuristic is to use block init when more than 4 stores
    // are required.
    //
    // TODO: Consider taking into account the presence of large structs that
    // potentially only need some fields set to zero.
    //
    // Compiler::fgVarNeedsExplicitZeroInit relies on this logic to
    // find structs that are guaranteed to be block initialized.
    // If this logic changes, Compiler::fgVarNeedsExplicitZeroInit needs
    // to be modified.

#ifdef TARGET_64BIT
#if defined(TARGET_AMD64)

    // We can clear using aligned SIMD so the threshold is lower,
    // and clears in order which is better for auto-prefetching
    genUseBlockInit = (genInitStkLclCnt > 4);

#else // !defined(TARGET_AMD64)

    genUseBlockInit = (genInitStkLclCnt > 8);
#endif
#else

    genUseBlockInit = (genInitStkLclCnt > 4);

#endif // TARGET_64BIT

    if (genUseBlockInit)
    {
        regMaskGpr maskCalleeRegArgMask = intRegState.rsCalleeRegArgMaskLiveIn;

        // If there is a secret stub param, don't count it, as it will no longer
        // be live when we do block init.
        if (compiler->info.compPublishStubParam)
        {
            maskCalleeRegArgMask &= ~RBM_SECRET_STUB_PARAM;
        }

#ifdef TARGET_ARM
        //
        // On the Arm if we are using a block init to initialize, then we
        // must force spill R4/R5/R6 so that we can use them during
        // zero-initialization process.
        //
        int forceSpillRegCount = genCountBits(maskCalleeRegArgMask & ~regSet.rsMaskPreSpillRegs(false)) - 1;
        if (forceSpillRegCount > 0)
            regSet.rsSetGprRegsModified(RBM_R4);
        if (forceSpillRegCount > 1)
            regSet.rsSetGprRegsModified(RBM_R5);
        if (forceSpillRegCount > 2)
            regSet.rsSetGprRegsModified(RBM_R6);
#endif // TARGET_ARM
    }
}

/*****************************************************************************
 *
 *  initFltRegs -- The mask of float regs to be zeroed.
 *  initDblRegs -- The mask of double regs to be zeroed.
 *  initReg -- A zero initialized integer reg to copy from.
 *
 *  Does best effort to move between VFP/xmm regs if one is already
 *  initialized to 0. (Arm Only) Else copies from the integer register which
 *  is slower.
 */
void CodeGen::genZeroInitFltRegs(const regMaskFloat& initFltRegs,
                                 const regMaskFloat& initDblRegs,
                                 const regNumber&    initReg)
{
    assert(compiler->compGeneratingProlog);
    assert(compiler->IsFloatRegMask(initFltRegs));
    assert(compiler->IsFloatRegMask(initDblRegs));

    // The first float/double reg that is initialized to 0. So they can be used to
    // initialize the remaining registers.
    regNumber fltInitReg = REG_NA;
    regNumber dblInitReg = REG_NA;

    // Iterate through float/double registers and initialize them to 0 or
    // copy from already initialized register of the same type.
    regMaskFloat regMask = genRegMask(REG_FP_FIRST);
    for (regNumber reg = REG_FP_FIRST; reg <= REG_FP_LAST; reg = REG_NEXT(reg), regMask <<= 1)
    {
        if (regMask & initFltRegs)
        {
            // Do we have a float register already set to 0?
            if (fltInitReg != REG_NA)
            {
                // Copy from float.
                inst_Mov(TYP_FLOAT, reg, fltInitReg, /* canSkip */ false);
            }
            else
            {
#ifdef TARGET_ARM
                // Do we have a double register initialized to 0?
                if (dblInitReg != REG_NA)
                {
                    // Copy from double.
                    inst_RV_RV(INS_vcvt_d2f, reg, dblInitReg, TYP_FLOAT);
                }
                else
                {
                    // Copy from int.
                    inst_Mov(TYP_FLOAT, reg, initReg, /* canSkip */ false);
                }
#elif defined(TARGET_XARCH)
                // XORPS is the fastest and smallest way to initialize a XMM register to zero.
                GetEmitter()->emitIns_SIMD_R_R_R(INS_xorps, EA_16BYTE, reg, reg, reg);
                dblInitReg = reg;
#elif defined(TARGET_ARM64)
                // We will just zero out the entire vector register. This sets it to a double/float zero value
                GetEmitter()->emitIns_R_I(INS_movi, EA_16BYTE, reg, 0x00, INS_OPTS_16B);
#elif defined(TARGET_LOONGARCH64)
                // We will just zero out the entire vector register. This sets it to a double/float zero value
                GetEmitter()->emitIns_R_R(INS_movgr2fr_d, EA_8BYTE, reg, REG_R0);
#elif defined(TARGET_RISCV64)
                GetEmitter()->emitIns_R_R(INS_fmv_w_x, EA_4BYTE, reg, REG_R0);
#else // TARGET*
#error Unsupported or unset target architecture
#endif
                fltInitReg = reg;
            }
        }
        else if (regMask & initDblRegs)
        {
            // Do we have a double register already set to 0?
            if (dblInitReg != REG_NA)
            {
                // Copy from double.
                inst_Mov(TYP_DOUBLE, reg, dblInitReg, /* canSkip */ false);
            }
            else
            {
#ifdef TARGET_ARM
                // Do we have a float register initialized to 0?
                if (fltInitReg != REG_NA)
                {
                    // Copy from float.
                    inst_RV_RV(INS_vcvt_f2d, reg, fltInitReg, TYP_DOUBLE);
                }
                else
                {
                    // Copy from int.
                    inst_RV_RV_RV(INS_vmov_i2d, reg, initReg, initReg, EA_8BYTE);
                }
#elif defined(TARGET_XARCH)
                // XORPS is the fastest and smallest way to initialize a XMM register to zero.
                GetEmitter()->emitIns_SIMD_R_R_R(INS_xorps, EA_16BYTE, reg, reg, reg);
                fltInitReg = reg;
#elif defined(TARGET_ARM64)
                // We will just zero out the entire vector register. This sets it to a double/float zero value
                GetEmitter()->emitIns_R_I(INS_movi, EA_16BYTE, reg, 0x00, INS_OPTS_16B);
#elif defined(TARGET_LOONGARCH64)
                GetEmitter()->emitIns_R_R(INS_movgr2fr_d, EA_8BYTE, reg, REG_R0);
#elif defined(TARGET_RISCV64)
                GetEmitter()->emitIns_R_R(INS_fmv_d_x, EA_8BYTE, reg, REG_R0);
#else // TARGET*
#error Unsupported or unset target architecture
#endif
                dblInitReg = reg;
            }
        }
    }
}

// We need a register with value zero. Zero the initReg, if necessary, and set *pInitRegZeroed if so.
// Return the register to use. On ARM64, we never touch the initReg, and always just return REG_ZR.
regNumber CodeGen::genGetZeroReg(regNumber initReg, bool* pInitRegZeroed)
{
#ifdef TARGET_ARM64
    return REG_ZR;
#elif defined(TARGET_LOONGARCH64)
    return REG_R0;
#elif defined(TARGET_RISCV64)
    return REG_R0;
#else  // !TARGET_ARM64
    if (*pInitRegZeroed == false)
    {
        instGen_Set_Reg_To_Zero(EA_PTRSIZE, initReg);
        *pInitRegZeroed = true;
    }
    return initReg;
#endif // !TARGET_ARM64
}

//-----------------------------------------------------------------------------
// genZeroInitFrame: Zero any untracked pointer locals and/or initialize memory for locspace
//
// Arguments:
//    untrLclHi      - (Untracked locals High-Offset)  The upper bound offset at which the zero init
//                                                     code will end initializing memory (not inclusive).
//    untrLclLo      - (Untracked locals Low-Offset)   The lower bound at which the zero init code will
//                                                     start zero initializing memory.
//    initReg        - A scratch register (that gets set to zero on some platforms).
//    pInitRegZeroed - OUT parameter. *pInitRegZeroed is set to 'true' if this method sets initReg register to zero,
//                     'false' if initReg was set to a non-zero value, and left unchanged if initReg was not touched.
void CodeGen::genZeroInitFrame(int untrLclHi, int untrLclLo, regNumber initReg, bool* pInitRegZeroed)
{
    assert(compiler->compGeneratingProlog);

    if (genUseBlockInit)
    {
        genZeroInitFrameUsingBlockInit(untrLclHi, untrLclLo, initReg, pInitRegZeroed);
    }
    else if (genInitStkLclCnt > 0)
    {
        assert((genRegMask(initReg) & intRegState.rsCalleeRegArgMaskLiveIn) == 0); // initReg is not a live incoming
                                                                                   // argument reg

        /* Initialize any lvMustInit vars on the stack */

        LclVarDsc* varDsc;
        unsigned   varNum;

        for (varNum = 0, varDsc = compiler->lvaTable; varNum < compiler->lvaCount; varNum++, varDsc++)
        {
            if (!varDsc->lvMustInit)
            {
                continue;
            }

            // TODO-Review: I'm not sure that we're correctly handling the mustInit case for
            // partially-enregistered vars in the case where we don't use a block init.
            noway_assert(varDsc->lvIsInReg() || varDsc->lvOnFrame);

            // lvMustInit can only be set for GC types or TYP_STRUCT types
            // or when compInitMem is true
            // or when in debug code

            noway_assert(varTypeIsGC(varDsc->TypeGet()) || (varDsc->TypeGet() == TYP_STRUCT) ||
                         compiler->info.compInitMem || compiler->opts.compDbgCode);

            if (!varDsc->lvOnFrame)
            {
                continue;
            }

            if ((varDsc->TypeGet() == TYP_STRUCT) && !compiler->info.compInitMem &&
                (varDsc->lvExactSize() >= TARGET_POINTER_SIZE))
            {
                // We only initialize the GC variables in the TYP_STRUCT
                const unsigned slots  = (unsigned)compiler->lvaLclSize(varNum) / REGSIZE_BYTES;
                ClassLayout*   layout = varDsc->GetLayout();

                for (unsigned i = 0; i < slots; i++)
                {
                    if (layout->IsGCPtr(i))
                    {
                        GetEmitter()->emitIns_S_R(ins_Store(TYP_I_IMPL), EA_PTRSIZE,
                                                  genGetZeroReg(initReg, pInitRegZeroed), varNum, i * REGSIZE_BYTES);
                    }
                }
            }
            else
            {
                regNumber zeroReg = genGetZeroReg(initReg, pInitRegZeroed);

                // zero out the whole thing rounded up to a single stack slot size
                unsigned lclSize = roundUp(compiler->lvaLclSize(varNum), (unsigned)sizeof(int));
                unsigned i;
                for (i = 0; i + REGSIZE_BYTES <= lclSize; i += REGSIZE_BYTES)
                {
                    GetEmitter()->emitIns_S_R(ins_Store(TYP_I_IMPL), EA_PTRSIZE, zeroReg, varNum, i);
                }

#ifdef TARGET_64BIT
                assert(i == lclSize || (i + sizeof(int) == lclSize));
                if (i != lclSize)
                {
                    GetEmitter()->emitIns_S_R(ins_Store(TYP_INT), EA_4BYTE, zeroReg, varNum, i);
                    i += sizeof(int);
                }
#endif // TARGET_64BIT
                assert(i == lclSize);
            }
        }

        assert(regSet.tmpAllFree());
        for (TempDsc* tempThis = regSet.tmpListBeg(); tempThis != nullptr; tempThis = regSet.tmpListNxt(tempThis))
        {
            if (!varTypeIsGC(tempThis->tdTempType()))
            {
                continue;
            }

            // printf("initialize untracked spillTmp [EBP-%04X]\n", stkOffs);

            inst_ST_RV(ins_Store(TYP_I_IMPL), tempThis, 0, genGetZeroReg(initReg, pInitRegZeroed), TYP_I_IMPL);
        }
    }
}

//-----------------------------------------------------------------------------
// genEnregisterOSRArgsAndLocals: Initialize any enregistered args or locals
//   that get values from the tier0 frame.
//
// Arguments:
//    initReg -- scratch register to use if needed
//    pInitRegZeroed -- [IN,OUT] if init reg is zero (on entry/exit)
//
#if defined(TARGET_ARM64) || defined(TARGET_LOONGARCH64) || defined(TARGET_RISCV64)
void CodeGen::genEnregisterOSRArgsAndLocals(regNumber initReg, bool* pInitRegZeroed)
#else
void CodeGen::genEnregisterOSRArgsAndLocals()
#endif
{
    assert(compiler->opts.IsOSR());
    PatchpointInfo* const patchpointInfo = compiler->info.compPatchpointInfo;

    // basic sanity checks (make sure we're OSRing the right method)
    assert(patchpointInfo->NumberOfLocals() == compiler->info.compLocalsCount);

    const int      originalFrameSize = patchpointInfo->TotalFrameSize();
    const unsigned patchpointInfoLen = patchpointInfo->NumberOfLocals();

    for (unsigned varNum = 0; varNum < compiler->lvaCount; varNum++)
    {
        if (!compiler->lvaIsOSRLocal(varNum))
        {
            // This local was not part of the tier0 method's state.
            // No work required.
            //
            continue;
        }

        LclVarDsc* const varDsc = compiler->lvaGetDesc(varNum);

        if (!varDsc->lvIsInReg())
        {
            // For args/locals in memory, the OSR frame will continue to access
            // that memory location. No work required.
            //
            JITDUMP("---OSR--- V%02u in memory\n", varNum);
            continue;
        }

        // This local was part of the live tier0 state and is enregistered in the
        // OSR method. Initialize the register from the right frame slot.
        //
        // If we ever enable promotion we'll need to generalize what follows to copy each
        // field from the tier0 frame to its OSR home.
        //
        if (!VarSetOps::IsMember(compiler, compiler->fgFirstBB->bbLiveIn, varDsc->lvVarIndex))
        {
            // This arg or local is not live at entry to the OSR method.
            // No work required.
            //
            JITDUMP("---OSR--- V%02u (reg) not live at entry\n", varNum);
            continue;
        }

        int      fieldOffset = 0;
        unsigned lclNum      = varNum;

        if (varDsc->lvIsStructField)
        {
            lclNum = varDsc->lvParentLcl;
            assert(lclNum < patchpointInfoLen);

            fieldOffset = varDsc->lvFldOffset;
            JITDUMP("---OSR--- V%02u is promoted field of V%02u at offset %d\n", varNum, lclNum, fieldOffset);
        }

        // Note we are always reading from the tier0 frame here
        //
        const var_types lclTyp  = varDsc->GetStackSlotHomeType();
        const emitAttr  size    = emitActualTypeSize(lclTyp);
        const int       stkOffs = patchpointInfo->Offset(lclNum) + fieldOffset;

#if defined(TARGET_AMD64)

        // Original frames always use frame pointers, so
        // stkOffs is the tier0 frame's frame-relative offset
        // to the variable.
        //
        // We need to determine the stack or frame-pointer relative
        // offset for this variable in the current frame.
        //
        // If current frame does not use a frame pointer, we need to
        // add the SP-to-FP delta of this frame and the SP-to-FP delta
        // of the original frame; that translates from this frame's
        // stack pointer the old frame frame pointer.
        //
        // We then add the original frame's frame-pointer relative
        // offset (note this offset is usually negative -- the stack
        // grows down, so locals are below the frame pointer).
        //
        // /-----original frame-----/
        // / return address         /
        // / saved RBP   --+        /  <--- Original frame ptr   --+
        // / ...           |        /                              |
        // / ...       (stkOffs)    /                              |
        // / ...           |        /                              |
        // / variable    --+        /                              |
        // / ...                    /                (original frame sp-fp delta)
        // / ...                    /                              |
        // /-----OSR frame ---------/                              |
        // / pseudo return address  /                            --+
        // / ...                    /                              |
        // / ...                    /                    (this frame sp-fp delta)
        // / ...                    /                              |
        // /------------------------/  <--- Stack ptr            --+
        //
        // If the current frame is using a frame pointer, we need to
        // add the SP-to-FP delta of/ the original frame and then add
        // the original frame's frame-pointer relative offset.
        //
        // /-----original frame-----/
        // / return address         /
        // / saved RBP   --+        /  <--- Original frame ptr   --+
        // / ...           |        /                              |
        // / ...       (stkOffs)    /                              |
        // / ...           |        /                              |
        // / variable    --+        /                              |
        // / ...                    /                (original frame sp-fp delta)
        // / ...                    /                              |
        // /-----OSR frame ---------/                              |
        // / pseudo return address  /                            --+
        // / saved RBP              /  <--- Frame ptr            --+
        // / ...                    /
        // / ...                    /
        // / ...                    /
        // /------------------------/
        //
        int offset = originalFrameSize + stkOffs;

        if (isFramePointerUsed())
        {
            // also adjust for saved RPB on this frame
            offset += TARGET_POINTER_SIZE;
        }
        else
        {
            offset += genSPtoFPdelta();
        }

        JITDUMP("---OSR--- V%02u (reg) old rbp offset %d old frame %d this frame sp-fp %d new offset %d (0x%02x)\n",
                varNum, stkOffs, originalFrameSize, genSPtoFPdelta(), offset, offset);

        GetEmitter()->emitIns_R_AR(ins_Load(lclTyp), size, varDsc->GetRegNum(), genFramePointerReg(), offset);

#elif defined(TARGET_ARM64) || defined(TARGET_LOONGARCH64) || defined(TARGET_RISCV64)

        // Patchpoint offset is from top of Tier0 frame
        //
        // We need to determine the frame-pointer relative
        // offset for this variable in the osr frame.
        //
        // First add the Tier0 frame size
        //
        const int tier0FrameSize = compiler->info.compPatchpointInfo->TotalFrameSize();

        // then add the OSR frame size
        //
        const int osrFrameSize = genTotalFrameSize();

        // then subtract OSR SP-FP delta
        //
        const int osrSpToFpDelta = genSPtoFPdelta();

        //               | => tier0 top of frame relative
        //               |         + => tier0 bottom of frame relative
        //               |         |                + => osr bottom of frame (sp) relative
        //               |         |                |              - => osr fp relative
        //               |         |                |              |
        const int offset = stkOffs + tier0FrameSize + osrFrameSize - osrSpToFpDelta;

        JITDUMP("---OSR--- V%02u (reg) Tier0 virtual offset %d OSR frame size %d OSR sp-fp "
                "delta %d total offset %d (0x%x)\n",
                varNum, stkOffs, osrFrameSize, osrSpToFpDelta, offset, offset);

        genInstrWithConstant(ins_Load(lclTyp), size, varDsc->GetRegNum(), genFramePointerReg(), offset, initReg);
        *pInitRegZeroed = false;
#endif // TARGET_ARM64 || TARGET_LOONGARCH64 || TARGET_RISCV64
    }
}

/*-----------------------------------------------------------------------------
 *
 *  Save the generic context argument.
 *
 *  We need to do this within the "prolog" in case anyone tries to inspect
 *  the param-type-arg/this (which can be done after the prolog) using
 *  ICodeManager::GetParamTypeArg().
 */

void CodeGen::genReportGenericContextArg(regNumber initReg, bool* pInitRegZeroed)
{
    assert(compiler->compGeneratingProlog);

    const bool reportArg = compiler->lvaReportParamTypeArg();

    if (compiler->opts.IsOSR())
    {
        PatchpointInfo* const ppInfo = compiler->info.compPatchpointInfo;
        if (reportArg)
        {
            // OSR method will use Tier0 slot to report context arg.
            //
            assert(ppInfo->HasGenericContextArgOffset());
            JITDUMP("OSR method will use Tier0 frame slot for generics context arg.\n");
        }
        else if (compiler->lvaKeepAliveAndReportThis())
        {
            // OSR method will use Tier0 slot to report `this` as context.
            //
            assert(ppInfo->HasKeptAliveThis());
            JITDUMP("OSR method will use Tier0 frame slot for generics context `this`.\n");
        }

        return;
    }

    // We should report either generic context arg or "this" when used so.
    if (!reportArg)
    {
#ifndef JIT32_GCENCODER
        if (!compiler->lvaKeepAliveAndReportThis())
#endif
        {
            return;
        }
    }

    // For JIT32_GCENCODER, we won't be here if reportArg is false.
    unsigned contextArg = reportArg ? compiler->info.compTypeCtxtArg : compiler->info.compThisArg;

    noway_assert(contextArg != BAD_VAR_NUM);
    LclVarDsc* varDsc = compiler->lvaGetDesc(contextArg);

    // We are still in the prolog and compiler->info.compTypeCtxtArg has not been
    // moved to its final home location. So we need to use it from the
    // incoming location.

    regNumber reg;

    bool isPrespilledForProfiling = false;
#if defined(TARGET_ARM) && defined(PROFILING_SUPPORTED)
    isPrespilledForProfiling =
        compiler->compIsProfilerHookNeeded() && compiler->lvaIsPreSpilled(contextArg, regSet.rsMaskPreSpillRegs(false));
#endif

    // Load from the argument register only if it is not prespilled.
    if (compiler->lvaIsRegArgument(contextArg) && !isPrespilledForProfiling)
    {
        reg = varDsc->GetArgReg();
    }
    else
    {
        if (isFramePointerUsed())
        {
#if defined(TARGET_ARM)
            // GetStackOffset() is always valid for incoming stack-arguments, even if the argument
            // will become enregistered.
            // On Arm compiler->compArgSize doesn't include r11 and lr sizes and hence we need to add 2*REGSIZE_BYTES
            noway_assert((2 * REGSIZE_BYTES <= varDsc->GetStackOffset()) &&
                         (size_t(varDsc->GetStackOffset()) < compiler->compArgSize + 2 * REGSIZE_BYTES));
#else
            // GetStackOffset() is always valid for incoming stack-arguments, even if the argument
            // will become enregistered.
            noway_assert((0 < varDsc->GetStackOffset()) && (size_t(varDsc->GetStackOffset()) < compiler->compArgSize));
#endif
        }

        // We will just use the initReg since it is an available register
        // and we are probably done using it anyway...
        reg             = initReg;
        *pInitRegZeroed = false;

        // mov reg, [compiler->info.compTypeCtxtArg]
        GetEmitter()->emitIns_R_AR(ins_Load(TYP_I_IMPL), EA_PTRSIZE, reg, genFramePointerReg(),
                                   varDsc->GetStackOffset());
        regSet.verifyRegUsed(reg);
    }

#if defined(TARGET_ARM64)
    genInstrWithConstant(ins_Store(TYP_I_IMPL), EA_PTRSIZE, reg, genFramePointerReg(),
                         compiler->lvaCachedGenericContextArgOffset(), rsGetRsvdReg());
#elif defined(TARGET_ARM)
    // ARM's emitIns_R_R_I automatically uses the reserved register if necessary.
    GetEmitter()->emitIns_R_R_I(ins_Store(TYP_I_IMPL), EA_PTRSIZE, reg, genFramePointerReg(),
                                compiler->lvaCachedGenericContextArgOffset());
#elif defined(TARGET_LOONGARCH64)
    genInstrWithConstant(ins_Store(TYP_I_IMPL), EA_PTRSIZE, reg, genFramePointerReg(),
                         compiler->lvaCachedGenericContextArgOffset(), REG_R21);
#elif defined(TARGET_RISCV64)
    genInstrWithConstant(ins_Store(TYP_I_IMPL), EA_PTRSIZE, reg, genFramePointerReg(),
                         compiler->lvaCachedGenericContextArgOffset(), rsGetRsvdReg());
#else  // !ARM64 !ARM !LOONGARCH64 !RISCV64
    // mov [ebp-lvaCachedGenericContextArgOffset()], reg
    GetEmitter()->emitIns_AR_R(ins_Store(TYP_I_IMPL), EA_PTRSIZE, reg, genFramePointerReg(),
                               compiler->lvaCachedGenericContextArgOffset());
#endif // !ARM64 !ARM !LOONGARCH64 !RISCV64
}

/*****************************************************************************

Esp frames :
----------

These instructions are just a reordering of the instructions used today.

push ebp
push esi
push edi
push ebx
sub esp, LOCALS_SIZE / push dummyReg if LOCALS_SIZE=sizeof(void*)
...
add esp, LOCALS_SIZE / pop dummyReg
pop ebx
pop edi
pop esi
pop ebp
ret

Ebp frames :
----------

The epilog does "add esp, LOCALS_SIZE" instead of "mov ebp, esp".
Everything else is similar, though in a different order.

The security object will no longer be at a fixed offset. However, the
offset can still be determined by looking up the GC-info and determining
how many callee-saved registers are pushed.

push ebp
mov ebp, esp
push esi
push edi
push ebx
sub esp, LOCALS_SIZE / push dummyReg if LOCALS_SIZE=sizeof(void*)
...
add esp, LOCALS_SIZE / pop dummyReg
pop ebx
pop edi
pop esi
(mov esp, ebp if there are no callee-saved registers)
pop ebp
ret

Double-aligned frame :
--------------------

LOCALS_SIZE_ADJUSTED needs to include an unused DWORD if an odd number
of callee-saved registers are pushed on the stack so that the locals
themselves are qword-aligned. The instructions are the same as today,
just in a different order.

push ebp
mov ebp, esp
and esp, 0xFFFFFFFC
push esi
push edi
push ebx
sub esp, LOCALS_SIZE_ADJUSTED / push dummyReg if LOCALS_SIZE=sizeof(void*)
...
add esp, LOCALS_SIZE_ADJUSTED / pop dummyReg
pop ebx
pop edi
pop esi
pop ebp
mov esp, ebp
pop ebp
ret

localloc (with ebp) frames :
--------------------------

The instructions are the same as today, just in a different order.
Also, today the epilog does "lea esp, [ebp-LOCALS_SIZE-calleeSavedRegsPushedSize]"
which will change to "lea esp, [ebp-calleeSavedRegsPushedSize]".

push ebp
mov ebp, esp
push esi
push edi
push ebx
sub esp, LOCALS_SIZE / push dummyReg if LOCALS_SIZE=sizeof(void*)
...
lea esp, [ebp-calleeSavedRegsPushedSize]
pop ebx
pop edi
pop esi
(mov esp, ebp if there are no callee-saved registers)
pop ebp
ret

*****************************************************************************/

/*****************************************************************************
 *
 *  Reserve space for a function prolog.
 */

void CodeGen::genReserveProlog(BasicBlock* block)
{
    assert(block != nullptr);

    JITDUMP("Reserving prolog IG for block " FMT_BB "\n", block->bbNum);

    /* Nothing is live on entry to the prolog */

    GetEmitter()->emitCreatePlaceholderIG(IGPT_PROLOG, block, VarSetOps::MakeEmpty(compiler), 0, 0, false);
}

/*****************************************************************************
 *
 *  Reserve space for a function epilog.
 */

void CodeGen::genReserveEpilog(BasicBlock* block)
{
    regMaskGpr gcrefRegsArg = gcInfo.gcRegGCrefSetCur;
    regMaskGpr byrefRegsArg = gcInfo.gcRegByrefSetCur;
    assert(compiler->IsGprRegMask(gcrefRegsArg));
    assert(compiler->IsGprRegMask(byrefRegsArg));

    /* The return value is special-cased: make sure it goes live for the epilog */

    bool jmpEpilog = block->HasFlag(BBF_HAS_JMP);

    if (IsFullPtrRegMapRequired() && !jmpEpilog)
    {
        if (varTypeIsGC(compiler->info.compRetNativeType))
        {
            noway_assert(genTypeStSz(compiler->info.compRetNativeType) == genTypeStSz(TYP_I_IMPL));

            gcInfo.gcMarkRegPtrVal(REG_INTRET, compiler->info.compRetNativeType);

            switch (compiler->info.compRetNativeType)
            {
                case TYP_REF:
                    gcrefRegsArg |= RBM_INTRET;
                    break;
                case TYP_BYREF:
                    byrefRegsArg |= RBM_INTRET;
                    break;
                default:
                    break;
            }

            JITDUMP("Extending return value GC liveness to epilog\n");
        }
    }

    JITDUMP("Reserving epilog IG for block " FMT_BB "\n", block->bbNum);

    assert(block != nullptr);
    const VARSET_TP& gcrefVarsArg(GetEmitter()->emitThisGCrefVars);
    GetEmitter()->emitCreatePlaceholderIG(IGPT_EPILOG, block, gcrefVarsArg, gcrefRegsArg, byrefRegsArg,
                                          block->IsLast());
}

#if defined(FEATURE_EH_FUNCLETS)

/*****************************************************************************
 *
 *  Reserve space for a funclet prolog.
 */

void CodeGen::genReserveFuncletProlog(BasicBlock* block)
{
    assert(block != nullptr);

    /* Currently, no registers are live on entry to the prolog, except maybe
       the exception object. There might be some live stack vars, but they
       cannot be accessed until after the frame pointer is re-established.
       In order to potentially prevent emitting a death before the prolog
       and a birth right after it, we just report it as live during the
       prolog, and rely on the prolog being non-interruptible. Trust
       genCodeForBBlist to correctly initialize all the sets.

       We might need to relax these asserts if the VM ever starts
       restoring any registers, then we could have live-in reg vars...
    */

    noway_assert((gcInfo.gcRegGCrefSetCur & RBM_EXCEPTION_OBJECT) == gcInfo.gcRegGCrefSetCur);
    noway_assert(gcInfo.gcRegByrefSetCur == 0);

    JITDUMP("Reserving funclet prolog IG for block " FMT_BB "\n", block->bbNum);

    GetEmitter()->emitCreatePlaceholderIG(IGPT_FUNCLET_PROLOG, block, gcInfo.gcVarPtrSetCur, gcInfo.gcRegGCrefSetCur,
                                          gcInfo.gcRegByrefSetCur, false);
}

/*****************************************************************************
 *
 *  Reserve space for a funclet epilog.
 */

void CodeGen::genReserveFuncletEpilog(BasicBlock* block)
{
    assert(block != nullptr);

    JITDUMP("Reserving funclet epilog IG for block " FMT_BB "\n", block->bbNum);

    GetEmitter()->emitCreatePlaceholderIG(IGPT_FUNCLET_EPILOG, block, gcInfo.gcVarPtrSetCur, gcInfo.gcRegGCrefSetCur,
                                          gcInfo.gcRegByrefSetCur, block->IsLast());
}

#endif // FEATURE_EH_FUNCLETS

/*****************************************************************************
 *  Finalize the frame size and offset assignments.
 *
 *  No changes can be made to the modified register set after this, since that can affect how many
 *  callee-saved registers get saved.
 */
void CodeGen::genFinalizeFrame()
{
    JITDUMP("Finalizing stack frame\n");

    // Initializations need to happen based on the var locations at the start
    // of the first basic block, so load those up. In particular, the determination
    // of whether or not to use block init in the prolog is dependent on the variable
    // locations on entry to the function.
    compiler->m_pLinearScan->recordVarLocationsAtStartOfBB(compiler->fgFirstBB);

    genCheckUseBlockInit();

    // Set various registers as "modified" for special code generation scenarios: Edit & Continue, P/Invoke calls, etc.

#if defined(TARGET_X86)

    if (compiler->compTailCallUsed)
    {
        // If we are generating a helper-based tailcall, we've set the tailcall helper "flags"
        // argument to "1", indicating to the tailcall helper that we've saved the callee-saved
        // registers (ebx, esi, edi). So, we need to make sure all the callee-saved registers
        // actually get saved.

        regSet.rsSetGprRegsModified(RBM_INT_CALLEE_SAVED);
    }
#endif // TARGET_X86

#ifdef TARGET_ARM
    // Make sure that callee-saved registers used by call to a stack probing helper generated are pushed on stack.
    if (compiler->compLclFrameSize >= compiler->eeGetPageSize())
    {
        regSet.rsSetGprRegsModified(RBM_STACK_PROBE_HELPER_ARG | RBM_STACK_PROBE_HELPER_CALL_TARGET |
                                    RBM_STACK_PROBE_HELPER_TRASH);
    }

    // If there are any reserved registers, add them to the modified set.
    if (regSet.rsMaskResvd != RBM_NONE)
    {
        regSet.rsSetGprRegsModified(regSet.rsMaskResvd);
    }
#endif // TARGET_ARM

#ifdef DEBUG
    if (verbose)
    {
        printf("Modified regs: ");
        dspRegMask(regSet.rsGetModifiedRegsMask());
        printf("\n");
    }
#endif // DEBUG

    // Set various registers as "modified" for special code generation scenarios: Edit & Continue, P/Invoke calls, etc.
    if (compiler->opts.compDbgEnC)
    {
        // We always save FP.
        noway_assert(isFramePointerUsed());
#if defined(TARGET_AMD64) || defined(TARGET_ARM64)
        if (RBM_ENC_CALLEE_SAVED != 0)
        {
            regSet.rsSetGprRegsModified(RBM_ENC_CALLEE_SAVED);
        }
        noway_assert(
            (regSet.rsGetModifiedGprRegsMask() & ~(RBM_INT_CALLEE_TRASH | RBM_FPBASE | RBM_ENC_CALLEE_SAVED)) == 0);
        noway_assert((regSet.rsGetModifiedFloatRegsMask() & ~RBM_FLT_CALLEE_TRASH) == 0);
#ifdef FEATURE_MASKED_HW_INTRINSICS
        noway_assert((regSet.rsGetModifiedPredicateRegsMask() & ~RBM_MSK_CALLEE_TRASH) == 0);
#endif // FEATURE_MASKED_HW_INTRINSICS
#else  // !TARGET_AMD64 && !TARGET_ARM64
       // On x86 we save all callee saved regs so the saved reg area size is consistent
        regSet.rsSetGprRegsModified(RBM_INT_CALLEE_SAVED & ~RBM_FPBASE);
#endif // !TARGET_AMD64 && !TARGET_ARM64
    }

    /* If we have any pinvoke calls, we might potentially trash everything */
    if (compiler->compMethodRequiresPInvokeFrame())
    {
        noway_assert(isFramePointerUsed()); // Setup of Pinvoke frame currently requires an EBP style frame
        regSet.rsSetGprRegsModified(RBM_INT_CALLEE_SAVED & ~RBM_FPBASE);
    }

#ifdef UNIX_AMD64_ABI
    // On Unix x64 we also save R14 and R15 for ELT profiler hook generation.
    if (compiler->compIsProfilerHookNeeded())
    {
        regSet.rsSetGprRegsModified(RBM_PROFILER_ENTER_ARG_0 | RBM_PROFILER_ENTER_ARG_1);
    }
#endif

    /* Count how many callee-saved registers will actually be saved (pushed) */

    // EBP cannot be (directly) modified for EBP frame and double-aligned frames
    noway_assert(!doubleAlignOrFramePointerUsed() || !regSet.rsRegsModified(RBM_FPBASE));

#if ETW_EBP_FRAMED
    // EBP cannot be (directly) modified
    noway_assert(!regSet.rsRegsModified(RBM_FPBASE));
#endif

<<<<<<< HEAD
    regMaskFloat maskPushRegsInt   = regSet.rsGetModifiedGprRegsMask() & RBM_INT_CALLEE_SAVED;
    regMaskGpr   maskPushRegsFloat = regSet.rsGetModifiedFloatRegsMask() & RBM_FLT_CALLEE_SAVED;
#ifdef FEATURE_MASKED_HW_INTRINSICS
    regMaskPredicate maskPushRegsPredicate = regSet.rsGetModifiedPredicateRegsMask() & RBM_MSK_CALLEE_SAVED;
#endif
=======
    regMaskTP maskCalleeRegsPushed = regSet.rsGetModifiedCalleeSavedRegsMask();
>>>>>>> 960849bc

#ifdef TARGET_ARMARCH
    if (isFramePointerUsed())
    {
        // For a FP based frame we have to push/pop the FP register
        //
        maskPushRegsInt |= RBM_FPBASE;

        // This assert check that we are not using REG_FP
        // as both the frame pointer and as a codegen register
        //
        assert(!regSet.rsRegsModified(RBM_FPBASE));
    }

    // we always push LR.  See genPushCalleeSavedRegisters
    //
    maskPushRegsInt |= RBM_LR;

#if defined(TARGET_ARM)
    // TODO-ARM64-Bug?: enable some variant of this for FP on ARM64?
    if ((maskPushRegsFloat != RBM_NONE) ||
        (compiler->opts.MinOpts() && (regSet.rsMaskResvd & maskPushRegsInt & RBM_OPT_RSVD)))
    {
        // Here we try to keep stack double-aligned before the vpush
        if ((genCountBits(regSet.rsMaskPreSpillRegs(true) | maskPushRegsInt) % 2) != 0)
        {
            regNumber extraPushedReg = REG_R4;
            while (maskPushRegsInt & genRegMask(extraPushedReg))
            {
                extraPushedReg = REG_NEXT(extraPushedReg);
            }
            if (extraPushedReg < REG_R11)
            {
                maskPushRegsInt |= genRegMask(extraPushedReg);
                regSet.rsSetGprRegsModified(genRegMask(extraPushedReg));
            }
        }
    }

    // We currently only expect to push/pop consecutive FP registers
    // and these have to be double-sized registers as well.
    // Here we will insure that maskPushRegsFloat obeys these requirements.
    //
    if (maskPushRegsFloat != RBM_NONE)
    {
        regMaskFloat contiguousMask = genRegMaskFloat(REG_F16);
        while (maskPushRegsFloat > contiguousMask)
        {
            contiguousMask <<= 2;
            contiguousMask |= genRegMaskFloat(REG_F16);
        }
        if (maskPushRegsFloat != contiguousMask)
        {
            regMaskFloat maskExtraRegs = contiguousMask - maskPushRegsFloat;
            maskPushRegsFloat |= maskExtraRegs;
            regSet.rsSetFloatRegsModified(maskExtraRegs);
            maskPushRegsFloat |= maskExtraRegs;
        }
    }
#endif // TARGET_ARM
#endif // TARGET_ARMARCH

#if defined(TARGET_XARCH)
    // Compute the count of callee saved float regs saved on stack.
    // On Amd64 we push only integer regs. Callee saved float (xmm6-xmm31)
    // regs are stack allocated and preserved in their stack locations.
    compiler->compCalleeFPRegsSavedMask = maskPushRegsFloat & RBM_FLT_CALLEE_SAVED;
    maskPushRegsFloat &= ~RBM_FLT_CALLEE_SAVED;
#endif // defined(TARGET_XARCH)

#if defined(TARGET_LOONGARCH64) || defined(TARGET_RISCV64)
    if (isFramePointerUsed())
    {
        // For a FP based frame we have to push/pop the FP register
        //
        maskPushRegsInt |= RBM_FPBASE;

        // This assert check that we are not using REG_FP
        // as both the frame pointer and as a codegen register
        //
        assert(!regSet.rsRegsModified(RBM_FPBASE));
    }

    // we always push RA.  See genPushCalleeSavedRegisters
    maskPushRegsInt |= RBM_RA;
#endif // TARGET_LOONGARCH64 || TARGET_RISCV64

    compiler->compCalleeRegsPushed = genCountBits(maskPushRegsInt) + genCountBits(maskPushRegsFloat);
#ifdef FEATURE_MASKED_HW_INTRINSICS
    compiler->compCalleeRegsPushed += genCountBits(maskPushRegsPredicate);
#endif

#ifdef DEBUG
    if (verbose)
    {
        printf("Callee-saved registers pushed: %d ", compiler->compCalleeRegsPushed);
        dspRegMask(AllRegsMask(maskPushRegsInt, maskPushRegsFloat
#ifdef FEATURE_MASKED_HW_INTRINSICS
                               ,
                               maskPushRegsPredicate
#endif
                               ));
        printf("\n");
    }
#endif // DEBUG

    /* Assign the final offsets to things living on the stack frame */

    compiler->lvaAssignFrameOffsets(Compiler::FINAL_FRAME_LAYOUT);

#ifdef DEBUG
    if (compiler->opts.dspCode || compiler->opts.disAsm || compiler->opts.disAsm2 || verbose)
    {
        compiler->lvaTableDump();
    }
#endif
}

/*****************************************************************************
 *
 *  Generates code for a function prolog.
 *
 *  NOTE REGARDING CHANGES THAT IMPACT THE DEBUGGER:
 *
 *  The debugger relies on decoding ARM instructions to be able to successfully step through code. It does not
 *  implement decoding all ARM instructions. It only implements decoding the instructions which the JIT emits, and
 *  only instructions which result in control not going to the next instruction. Basically, any time execution would
 *  not continue at the next instruction (such as B, BL, BX, BLX, POP{pc}, etc.), the debugger has to be able to
 *  decode that instruction. If any of this is changed on ARM, the debugger team needs to be notified so that it
 *  can ensure stepping isn't broken. This is also a requirement for x86 and amd64.
 *
 *  If any changes are made in the prolog, epilog, calls, returns, and branches, it is a good idea to notify the
 *  debugger team to ensure that stepping still works.
 *
 *  ARM stepping code is here: debug\ee\arm\armwalker.cpp, vm\arm\armsinglestepper.cpp.
 */

#ifdef _PREFAST_
#pragma warning(push)
#pragma warning(disable : 21000) // Suppress PREFast warning about overly large function
#endif
void CodeGen::genFnProlog()
{
    ScopedSetVariable<bool> _setGeneratingProlog(&compiler->compGeneratingProlog, true);

    compiler->funSetCurrentFunc(0);

#ifdef DEBUG
    if (verbose)
    {
        printf("*************** In genFnProlog()\n");
    }
#endif

#ifdef DEBUG
    genInterruptibleUsed = true;
#endif

    assert(compiler->lvaDoneFrameLayout == Compiler::FINAL_FRAME_LAYOUT);

    /* Ready to start on the prolog proper */

    GetEmitter()->emitBegProlog();
    compiler->unwindBegProlog();

    // Do this so we can put the prolog instruction group ahead of
    // other instruction groups
    genIPmappingAddToFront(IPmappingDscKind::Prolog, DebugInfo(), true);

#ifdef DEBUG
    if (compiler->opts.dspCode)
    {
        printf("\n__prolog:\n");
    }
#endif

    if (compiler->opts.compScopeInfo && (compiler->info.compVarScopesCount > 0))
    {
        // Create new scopes for the method-parameters for the prolog-block.
        psiBegProlog();
    }

#if defined(TARGET_ARM64) || defined(TARGET_LOONGARCH64) || defined(TARGET_RISCV64)
    // For arm64 OSR, emit a "phantom prolog" to account for the actions taken
    // in the tier0 frame that impact FP and SP on entry to the OSR method.
    //
    // x64 handles this differently; the phantom prolog unwind is emitted in
    // genOSRRecordTier0CalleeSavedRegistersAndFrame.
    //
    if (compiler->opts.IsOSR())
    {
        PatchpointInfo* patchpointInfo = compiler->info.compPatchpointInfo;
        const int       tier0FrameSize = patchpointInfo->TotalFrameSize();

        // SP is tier0 method's SP.
        compiler->unwindAllocStack(tier0FrameSize);
    }
#endif // defined(TARGET_ARM64) || defined(TARGET_LOONGARCH64) || defined(TARGET_RISCV64)

#ifdef DEBUG

    if (compiler->compJitHaltMethod())
    {
        /* put a nop first because the debugger and other tools are likely to
           put an int3 at the beginning and we don't want to confuse them */

        instGen(INS_nop);
        instGen(INS_BREAKPOINT);

#if defined(TARGET_ARMARCH) || defined(TARGET_LOONGARCH64) || defined(TARGET_RISCV64)
        // Avoid asserts in the unwind info because these instructions aren't accounted for.
        compiler->unwindPadding();
#endif // TARGET_ARMARCH || TARGET_LOONGARCH64 || TARGET_RISCV64
    }
#endif // DEBUG

#if defined(FEATURE_EH_FUNCLETS) && defined(DEBUG)

    // We cannot force 0-initialization of the PSPSym
    // as it will overwrite the real value
    if (compiler->lvaPSPSym != BAD_VAR_NUM)
    {
        const LclVarDsc* varDsc = compiler->lvaGetDesc(compiler->lvaPSPSym);
        assert(!varDsc->lvMustInit);
    }

#endif // FEATURE_EH_FUNCLETS && DEBUG

    /*-------------------------------------------------------------------------
     *
     *  Record the stack frame ranges that will cover all of the tracked
     *  and untracked pointer variables.
     *  Also find which registers will need to be zero-initialized.
     *
     *  'initRegs': - Generally, enregistered variables should not need to be
     *                zero-inited. They only need to be zero-inited when they
     *                have a possibly uninitialized read on some control
     *                flow path. Apparently some of the IL_STUBs that we
     *                generate have this property.
     */

    int untrLclLo = +INT_MAX;
    int untrLclHi = -INT_MAX;
    // 'hasUntrLcl' is true if there are any stack locals which must be init'ed.
    // Note that they may be tracked, but simply not allocated to a register.
    bool hasUntrLcl = false;

    int  GCrefLo  = +INT_MAX;
    int  GCrefHi  = -INT_MAX;
    bool hasGCRef = false;

    regMaskGpr   initRegs    = RBM_NONE; // Registers which must be init'ed.
    regMaskFloat initFltRegs = RBM_NONE; // FP registers which must be init'ed.
    regMaskFloat initDblRegs = RBM_NONE;

    unsigned   varNum;
    LclVarDsc* varDsc;

    for (varNum = 0, varDsc = compiler->lvaTable; varNum < compiler->lvaCount; varNum++, varDsc++)
    {
        if (varDsc->lvIsParam && !varDsc->lvIsRegArg)
        {
            continue;
        }

        if (!varDsc->lvIsInReg() && !varDsc->lvOnFrame)
        {
            noway_assert(varDsc->lvRefCnt() == 0);
            continue;
        }

        signed int loOffs = varDsc->GetStackOffset();
        signed int hiOffs = varDsc->GetStackOffset() + compiler->lvaLclSize(varNum);

        /* We need to know the offset range of tracked stack GC refs */
        /* We assume that the GC reference can be anywhere in the TYP_STRUCT */

        if (varDsc->HasGCPtr() && varDsc->lvTrackedNonStruct() && varDsc->lvOnFrame)
        {
            // For fields of PROMOTION_TYPE_DEPENDENT type of promotion, they should have been
            // taken care of by the parent struct.
            if (!compiler->lvaIsFieldOfDependentlyPromotedStruct(varDsc))
            {
                hasGCRef = true;

                if (loOffs < GCrefLo)
                {
                    GCrefLo = loOffs;
                }
                if (hiOffs > GCrefHi)
                {
                    GCrefHi = hiOffs;
                }
            }
        }

        /* For lvMustInit vars, gather pertinent info */

        if (!varDsc->lvMustInit)
        {
            continue;
        }

        bool isInReg    = varDsc->lvIsInReg();
        bool isInMemory = !isInReg || varDsc->lvLiveInOutOfHndlr;

        // Note that 'lvIsInReg()' will only be accurate for variables that are actually live-in to
        // the first block. This will include all possibly-uninitialized locals, whose liveness
        // will naturally propagate up to the entry block. However, we also set 'lvMustInit' for
        // locals that are live-in to a finally block, and those may not be live-in to the first
        // block. For those, we don't want to initialize the register, as it will not actually be
        // occupying it on entry.
        if (isInReg)
        {
            if (compiler->lvaEnregEHVars && varDsc->lvLiveInOutOfHndlr)
            {
                isInReg = VarSetOps::IsMember(compiler, compiler->fgFirstBB->bbLiveIn, varDsc->lvVarIndex);
            }
            else
            {
                assert(VarSetOps::IsMember(compiler, compiler->fgFirstBB->bbLiveIn, varDsc->lvVarIndex));
            }
        }

        if (isInReg)
        {
            regNumber     regForVar = varDsc->GetRegNum();
            singleRegMask regMask   = genRegMask(regForVar);
            if (!genIsValidFloatReg(regForVar))
            {
                initRegs |= regMask;

                if (varTypeIsMultiReg(varDsc))
                {
                    if (varDsc->GetOtherReg() != REG_STK)
                    {
                        initRegs |= genRegMask(varDsc->GetOtherReg());
                    }
                    else
                    {
                        /* Upper DWORD is on the stack, and needs to be inited */

                        loOffs += sizeof(int);
                        goto INIT_STK;
                    }
                }
            }
            else if (varDsc->TypeGet() == TYP_DOUBLE)
            {
                initDblRegs |= regMask;
            }
            else
            {
                initFltRegs |= regMask;
            }
        }
        if (isInMemory)
        {
        INIT_STK:

            hasUntrLcl = true;

            if (loOffs < untrLclLo)
            {
                untrLclLo = loOffs;
            }
            if (hiOffs > untrLclHi)
            {
                untrLclHi = hiOffs;
            }
        }
    }

    /* Don't forget about spill temps that hold pointers */

    assert(regSet.tmpAllFree());
    for (TempDsc* tempThis = regSet.tmpListBeg(); tempThis != nullptr; tempThis = regSet.tmpListNxt(tempThis))
    {
        if (!varTypeIsGC(tempThis->tdTempType()))
        {
            continue;
        }

        signed int loOffs = tempThis->tdTempOffs();
        signed int hiOffs = loOffs + TARGET_POINTER_SIZE;

        // If there is a frame pointer used, due to frame pointer chaining it will point to the stored value of the
        // previous frame pointer. Thus, stkOffs can't be zero.

#if !defined(TARGET_AMD64)
        // However, on amd64 there is no requirement to chain frame pointers.

        noway_assert(!isFramePointerUsed() || loOffs != 0);
#endif // !defined(TARGET_AMD64)

        // printf("    Untracked tmp at [EBP-%04X]\n", -stkOffs);

        hasUntrLcl = true;

        if (loOffs < untrLclLo)
        {
            untrLclLo = loOffs;
        }
        if (hiOffs > untrLclHi)
        {
            untrLclHi = hiOffs;
        }
    }

    // TODO-Cleanup: Add suitable assert for the OSR case.
    assert(compiler->opts.IsOSR() || ((genInitStkLclCnt > 0) == hasUntrLcl));

#ifdef DEBUG
    if (verbose)
    {
        if (genInitStkLclCnt > 0)
        {
            printf("Found %u lvMustInit int-sized stack slots, frame offsets %d through %d\n", genInitStkLclCnt,
                   -untrLclLo, -untrLclHi);
        }
    }
#endif

#ifdef TARGET_ARM
    // On the ARM we will spill any incoming struct args in the first instruction in the prolog
    // Ditto for all enregistered user arguments in a varargs method.
    // These registers will be available to use for the initReg.  We just remove
    // all of these registers from the rsCalleeRegArgMaskLiveIn.
    //
    intRegState.rsCalleeRegArgMaskLiveIn &= ~regSet.rsMaskPreSpillRegs(false);
#endif

    /* Choose the register to use for zero initialization */

    regNumber initReg = REG_SCRATCH; // Unless we find a better register below

    // Track if initReg holds non-zero value. Start conservative and assume it has non-zero value.
    // If initReg is ever set to zero, this variable is set to true and zero initializing initReg
    // will be skipped.
    bool       initRegZeroed = false;
    regMaskGpr excludeMask   = intRegState.rsCalleeRegArgMaskLiveIn;
    regMaskGpr tempMask;

    // We should not use the special PINVOKE registers as the initReg
    // since they are trashed by the jithelper call to setup the PINVOKE frame
    if (compiler->compMethodRequiresPInvokeFrame())
    {
        excludeMask |= RBM_PINVOKE_FRAME;

        assert(!compiler->opts.ShouldUsePInvokeHelpers() || (compiler->info.compLvFrameListRoot == BAD_VAR_NUM));
        if (!compiler->opts.ShouldUsePInvokeHelpers())
        {
            excludeMask |= (RBM_PINVOKE_TCB | RBM_PINVOKE_SCRATCH);

            // We also must exclude the register used by compLvFrameListRoot when it is enregistered
            //
            const LclVarDsc* varDsc = compiler->lvaGetDesc(compiler->info.compLvFrameListRoot);
            if (varDsc->lvRegister)
            {
                excludeMask |= genRegMask(varDsc->GetRegNum());
            }
        }
    }

#ifdef TARGET_ARM
    // If we have a variable sized frame (compLocallocUsed is true)
    // then using REG_SAVED_LOCALLOC_SP in the prolog is not allowed
    if (compiler->compLocallocUsed)
    {
        excludeMask |= RBM_SAVED_LOCALLOC_SP;
    }
#endif // TARGET_ARM

    const bool isRoot = (compiler->funCurrentFunc()->funKind == FuncKind::FUNC_ROOT);

#ifdef TARGET_AMD64
    const bool isOSRx64Root = isRoot && compiler->opts.IsOSR();
#else
    const bool isOSRx64Root = false;
#endif // TARGET_AMD64

    tempMask = initRegs & ~excludeMask & ~regSet.rsMaskResvd;

    if (tempMask != RBM_NONE)
    {
        // We will use one of the registers that we were planning to zero init anyway.
        // We pick the lowest register number.
        tempMask = genFindLowestBit(tempMask);
        initReg  = genRegNumFromMask(tempMask MORE_THAN_64_REG_ARG(TYP_INT));
    }
    // Next we prefer to use one of the unused argument registers.
    // If they aren't available we use one of the caller-saved integer registers.
    else
    {
        tempMask = regSet.rsGetModifiedGprRegsMask() & RBM_ALLINT & ~excludeMask & ~regSet.rsMaskResvd;
        if (tempMask != RBM_NONE)
        {
            // We pick the lowest register number
            tempMask = genFindLowestBit(tempMask);
            initReg  = genRegNumFromMask(tempMask MORE_THAN_64_REG_ARG(TYP_INT));
        }
    }

#if defined(TARGET_AMD64)
    // For x64 OSR root frames, we can't use any as of yet unsaved
    // callee save as initReg, as we defer saving these until later in
    // the prolog, and we don't have normal arg regs.
    if (isOSRx64Root)
    {
        initReg = REG_SCRATCH; // REG_EAX
    }
#elif defined(TARGET_ARM64)
    // For arm64 OSR root frames, we may need a scratch register for large
    // offset addresses. Use a register that won't be allocated.
    //
    if (isRoot && compiler->opts.IsOSR())
    {
        initReg = REG_IP1;
    }
#elif defined(TARGET_LOONGARCH64)
    // For LoongArch64 OSR root frames, we may need a scratch register for large
    // offset addresses. Use a register that won't be allocated.
    if (isRoot && compiler->opts.IsOSR())
    {
        initReg = REG_SCRATCH;
    }
#elif defined(TARGET_RISCV64)
    // For RISC-V64 OSR root frames, we may need a scratch register for large
    // offset addresses. Use a register that won't be allocated.
    if (isRoot && compiler->opts.IsOSR())
    {
        initReg = REG_SCRATCH; // REG_T0
    }
#endif

#if !defined(TARGET_LOONGARCH64) && !defined(TARGET_RISCV64)
    // For LoongArch64's OSR root frames, we may need a scratch register for large
    // offset addresses. But this does not conflict with the REG_PINVOKE_FRAME.
    //
    // RISC-V64's OSR root frames are similar to LoongArch64's. In this case
    // REG_SCRATCH also shouldn't conflict with REG_PINVOKE_FRAME, even if
    // technically they are the same register - REG_T0.
    //
    noway_assert(!compiler->compMethodRequiresPInvokeFrame() || (initReg != REG_PINVOKE_FRAME));
#endif // !TARGET_LOONGARCH64 && !TARGET_RISCV64

#if defined(TARGET_AMD64)
    // If we are a varargs call, in order to set up the arguments correctly this
    // must be done in a 2 step process. As per the x64 ABI:
    // a) The caller sets up the argument shadow space (just before the return
    //    address, 4 pointer sized slots).
    // b) The callee is responsible to home the arguments on the shadow space
    //    provided by the caller.
    // This way, the varargs iterator will be able to retrieve the
    // call arguments properly since both the arg regs and the stack allocated
    // args will be contiguous.
    //
    // OSR methods can skip this, as the setup is done by the original method.
    if (compiler->info.compIsVarArgs && !compiler->opts.IsOSR())
    {
        GetEmitter()->spillIntArgRegsToShadowSlots();
    }

#endif // TARGET_AMD64

#ifdef TARGET_ARM
    /*-------------------------------------------------------------------------
     *
     * Now start emitting the part of the prolog which sets up the frame
     */

    if (regSet.rsMaskPreSpillRegs(true) != RBM_NONE)
    {
        inst_IV(INS_push, (int)regSet.rsMaskPreSpillRegs(true));
        compiler->unwindPushMaskInt(regSet.rsMaskPreSpillRegs(true));
    }
#endif // TARGET_ARM

    unsigned extraFrameSize = 0;

#ifdef TARGET_XARCH

#ifdef TARGET_AMD64
    if (isOSRx64Root)
    {
        // Account for the Tier0 callee saves
        //
        genOSRRecordTier0CalleeSavedRegistersAndFrame();

        // We don't actually push any callee saves on the OSR frame,
        // but we still reserve space, so account for this when
        // allocating the local frame.
        //
        extraFrameSize = compiler->compCalleeRegsPushed * REGSIZE_BYTES;
    }
#endif // TARGET_AMD64

    if (doubleAlignOrFramePointerUsed())
    {
        // OSR methods handle "saving" FP specially.
        //
        // For epilog and unwind, we restore the RBP saved by the
        // Tier0 method. The save we do here is just to set up a
        // proper RBP-based frame chain link.
        //
        if (isOSRx64Root && isFramePointerUsed())
        {
            GetEmitter()->emitIns_R_AR(INS_mov, EA_8BYTE, initReg, REG_FPBASE, 0);
            inst_RV(INS_push, initReg, TYP_REF);
            initRegZeroed = false;

            // We account for the SP movement in unwind, but not for
            // the "save" of RBP.
            //
            compiler->unwindAllocStack(REGSIZE_BYTES);
        }
        else
        {
            inst_RV(INS_push, REG_FPBASE, TYP_REF);
            compiler->unwindPush(REG_FPBASE);
        }
#ifndef TARGET_AMD64 // On AMD64, establish the frame pointer after the "sub rsp"
        genEstablishFramePointer(0, /*reportUnwindData*/ true);
#endif // !TARGET_AMD64

#if DOUBLE_ALIGN
        if (compiler->genDoubleAlign())
        {
            noway_assert(isFramePointerUsed() == false);
            noway_assert(!regSet.rsRegsModified(RBM_FPBASE)); /* Trashing EBP is out.    */

            inst_RV_IV(INS_AND, REG_SPBASE, -8, EA_PTRSIZE);
        }
#endif // DOUBLE_ALIGN
    }
#endif // TARGET_XARCH

#if defined(TARGET_ARM64) || defined(TARGET_LOONGARCH64) || defined(TARGET_RISCV64)
    genPushCalleeSavedRegisters(initReg, &initRegZeroed);

#else  // !TARGET_ARM64 && !TARGET_LOONGARCH64 && !TARGET_RISCV64

    if (!isOSRx64Root)
    {
        genPushCalleeSavedRegisters();
    }
#endif // !TARGET_ARM64 && !TARGET_LOONGARCH64 && !TARGET_RISCV64

#ifdef TARGET_ARM
    bool needToEstablishFP        = false;
    int  afterLclFrameSPtoFPdelta = 0;
    if (doubleAlignOrFramePointerUsed())
    {
        needToEstablishFP = true;

        // If the local frame is small enough, we establish the frame pointer after the OS-reported prolog.
        // This makes the prolog and epilog match, giving us smaller unwind data. If the frame size is
        // too big, we go ahead and do it here.

        int SPtoFPdelta          = (compiler->compCalleeRegsPushed - 2) * REGSIZE_BYTES;
        afterLclFrameSPtoFPdelta = SPtoFPdelta + compiler->compLclFrameSize;
        if (!arm_Valid_Imm_For_Add_SP(afterLclFrameSPtoFPdelta))
        {
            // Oh well, it looks too big. Go ahead and establish the frame pointer here.
            genEstablishFramePointer(SPtoFPdelta, /*reportUnwindData*/ true);
            needToEstablishFP = false;
        }
    }
#endif // TARGET_ARM

    //-------------------------------------------------------------------------
    //
    // Subtract the local frame size from SP.
    //
    //-------------------------------------------------------------------------

#if !defined(TARGET_ARM64) && !defined(TARGET_LOONGARCH64) && !defined(TARGET_RISCV64)
    regMaskGpr maskStackAlloc = RBM_NONE;

#ifdef TARGET_ARM
    maskStackAlloc = genStackAllocRegisterMask(compiler->compLclFrameSize + extraFrameSize,
<<<<<<< HEAD
                                               regSet.rsGetModifiedFloatRegsMask() & RBM_FLT_CALLEE_SAVED);
=======
                                               regSet.rsGetModifiedFltCalleeSavedRegsMask());
>>>>>>> 960849bc
#endif // TARGET_ARM

    if (maskStackAlloc == RBM_NONE)
    {
        genAllocLclFrame(compiler->compLclFrameSize + extraFrameSize, initReg, &initRegZeroed,
                         intRegState.rsCalleeRegArgMaskLiveIn);
    }
#endif // !TARGET_ARM64 && !TARGET_LOONGARCH64 && !TARGET_RISCV64

#ifdef TARGET_AMD64
    // For x64 OSR we have to finish saving int callee saves.
    //
    if (isOSRx64Root)
    {
        genOSRSaveRemainingCalleeSavedRegisters();
    }
#endif // TARGET_AMD64

    //-------------------------------------------------------------------------

#ifdef TARGET_ARM
    if (compiler->compLocallocUsed)
    {
        GetEmitter()->emitIns_Mov(INS_mov, EA_4BYTE, REG_SAVED_LOCALLOC_SP, REG_SPBASE, /* canSkip */ false);
        regSet.verifyGprRegUsed(REG_SAVED_LOCALLOC_SP);
        compiler->unwindSetFrameReg(REG_SAVED_LOCALLOC_SP, 0);
    }
#endif // TARGET_ARMARCH

#if defined(TARGET_XARCH)
    // Preserve callee saved float regs to stack.
    genPreserveCalleeSavedFltRegs(compiler->compLclFrameSize);
#endif // defined(TARGET_XARCH)

#ifdef TARGET_AMD64
    // Establish the AMD64 frame pointer after the OS-reported prolog.
    if (doubleAlignOrFramePointerUsed())
    {
        const bool reportUnwindData = compiler->compLocallocUsed || compiler->opts.compDbgEnC;
        genEstablishFramePointer(compiler->codeGen->genSPtoFPdelta(), reportUnwindData);
    }
#endif // TARGET_AMD64
    compiler->unwindEndProlog();

    //-------------------------------------------------------------------------
    //
    // This is the end of the OS-reported prolog for purposes of unwinding
    //
    //-------------------------------------------------------------------------

#ifdef TARGET_ARM
    if (needToEstablishFP)
    {
        genEstablishFramePointer(afterLclFrameSPtoFPdelta, /*reportUnwindData*/ false);
        needToEstablishFP = false; // nobody uses this later, but set it anyway, just to be explicit
    }
#endif // TARGET_ARM

    if (compiler->info.compPublishStubParam)
    {
        GetEmitter()->emitIns_S_R(ins_Store(TYP_I_IMPL), EA_PTRSIZE, REG_SECRET_STUB_PARAM,
                                  compiler->lvaStubArgumentVar, 0);
        assert(intRegState.rsCalleeRegArgMaskLiveIn & RBM_SECRET_STUB_PARAM);

        // It's no longer live; clear it out so it can be used after this in the prolog
        intRegState.rsCalleeRegArgMaskLiveIn &= ~RBM_SECRET_STUB_PARAM;
    }

#ifdef SWIFT_SUPPORT
    if ((compiler->lvaSwiftSelfArg != BAD_VAR_NUM) && ((intRegState.rsCalleeRegArgMaskLiveIn & RBM_SWIFT_SELF) != 0))
    {
        GetEmitter()->emitIns_S_R(ins_Store(TYP_I_IMPL), EA_PTRSIZE, REG_SWIFT_SELF, compiler->lvaSwiftSelfArg, 0);
        intRegState.rsCalleeRegArgMaskLiveIn &= ~RBM_SWIFT_SELF;
    }
    else if (compiler->lvaSwiftErrorArg != BAD_VAR_NUM)
    {
        intRegState.rsCalleeRegArgMaskLiveIn &= ~RBM_SWIFT_ERROR;
    }
#endif

    //
    // Zero out the frame as needed
    //

    genZeroInitFrame(untrLclHi, untrLclLo, initReg, &initRegZeroed);

#if defined(FEATURE_EH_FUNCLETS)

    genSetPSPSym(initReg, &initRegZeroed);

#else // !FEATURE_EH_FUNCLETS

    // when compInitMem is true the genZeroInitFrame will zero out the shadow SP slots
    if (compiler->ehNeedsShadowSPslots() && !compiler->info.compInitMem)
    {
        // The last slot is reserved for ICodeManager::FixContext(ppEndRegion)
        unsigned filterEndOffsetSlotOffs = compiler->lvaLclSize(compiler->lvaShadowSPslotsVar) - TARGET_POINTER_SIZE;

        // Zero out the slot for nesting level 0
        unsigned firstSlotOffs = filterEndOffsetSlotOffs - TARGET_POINTER_SIZE;

        if (!initRegZeroed)
        {
            instGen_Set_Reg_To_Zero(EA_PTRSIZE, initReg);
            initRegZeroed = true;
        }

        GetEmitter()->emitIns_S_R(ins_Store(TYP_I_IMPL), EA_PTRSIZE, initReg, compiler->lvaShadowSPslotsVar,
                                  firstSlotOffs);
    }

#endif // !FEATURE_EH_FUNCLETS

    genReportGenericContextArg(initReg, &initRegZeroed);

#ifdef JIT32_GCENCODER
    // Initialize the LocalAllocSP slot if there is localloc in the function.
    if (compiler->lvaLocAllocSPvar != BAD_VAR_NUM)
    {
        GetEmitter()->emitIns_S_R(ins_Store(TYP_I_IMPL), EA_PTRSIZE, REG_SPBASE, compiler->lvaLocAllocSPvar, 0);
    }
#endif // JIT32_GCENCODER

    // Set up the GS security cookie

    genSetGSSecurityCookie(initReg, &initRegZeroed);

#ifdef PROFILING_SUPPORTED

    // Insert a function entry callback for profiling, if requested.
    // OSR methods aren't called, so don't have enter hooks.
    if (!compiler->opts.IsOSR())
    {
        genProfilingEnterCallback(initReg, &initRegZeroed);
    }

#endif // PROFILING_SUPPORTED

    // For OSR we may have a zero-length prolog. That's not supported
    // when the method must report a generics context,/ so add a nop if so.
    //
    if (compiler->opts.IsOSR() && (GetEmitter()->emitGetPrologOffsetEstimate() == 0) &&
        (compiler->lvaReportParamTypeArg() || compiler->lvaKeepAliveAndReportThis()))
    {
        JITDUMP("OSR: prolog was zero length and has generic context to report: adding nop to pad prolog.\n");
        instGen(INS_nop);
    }

    if (!GetInterruptible())
    {
        // The 'real' prolog ends here for non-interruptible methods.
        // For fully-interruptible methods, we extend the prolog so that
        // we do not need to track GC information while shuffling the
        // arguments.
        GetEmitter()->emitMarkPrologEnd();
    }

#if defined(UNIX_AMD64_ABI) && defined(FEATURE_SIMD)
    // The unused bits of Vector3 arguments must be cleared
    // since native compiler doesn't initize the upper bits to zeros.
    //
    // TODO-Cleanup: This logic can be implemented in
    // genFnPrologCalleeRegArgs() for argument registers and
    // genEnregisterIncomingStackArgs() for stack arguments.
    genClearStackVec3ArgUpperBits();
#endif // UNIX_AMD64_ABI && FEATURE_SIMD

    /*-----------------------------------------------------------------------------
     * Take care of register arguments first
     */

    // Home incoming arguments and generate any required inits.
    // OSR handles this by moving the values from the original frame.
    //
    // Update the arg initial register locations.
    //
    if (compiler->opts.IsOSR())
    {
        // For OSR  we defer updating "initial reg" for args until
        // we've set the live-in regs with values from the Tier0 frame.
        //
        // Otherwise we'll do some of these fetches twice.

#if defined(TARGET_ARM64) || defined(TARGET_LOONGARCH64) || defined(TARGET_RISCV64)
        genEnregisterOSRArgsAndLocals(initReg, &initRegZeroed);
#else
        genEnregisterOSRArgsAndLocals();
#endif
        compiler->lvaUpdateArgsWithInitialReg();
    }
    else
    {
        compiler->lvaUpdateArgsWithInitialReg();

#if defined(TARGET_LOONGARCH64) || defined(TARGET_RISCV64)
        if (intRegState.rsCalleeRegArgMaskLiveIn || floatRegState.rsCalleeRegArgMaskLiveIn)
        {
            initRegZeroed = false;
            genFnPrologCalleeRegArgs();
        }
#else
        auto assignIncomingRegisterArgs = [this, initReg, &initRegZeroed](RegState* regState) {
            if (regState->rsCalleeRegArgMaskLiveIn)
            {
                // If we need an extra register to shuffle around the incoming registers
                // we will use xtraReg (initReg) and set the xtraRegClobbered flag,
                // if we don't need to use the xtraReg then this flag will stay false
                //
                regNumber xtraReg;
                bool      xtraRegClobbered = false;

                if (genRegMask(initReg) & RBM_ARG_REGS)
                {
                    xtraReg = initReg;
                }
                else
                {
                    xtraReg       = REG_SCRATCH;
                    initRegZeroed = false;
                }

                genFnPrologCalleeRegArgs(xtraReg, &xtraRegClobbered, regState);

                if (xtraRegClobbered)
                {
                    initRegZeroed = false;
                }
            }
        };

#if defined(TARGET_AMD64) || defined(TARGET_ARM64) || defined(TARGET_ARM)
        // Handle float parameters first; in the presence of struct promotion
        // we can have parameters that are homed into float registers but
        // passed in integer registers. So make sure we get those out of the
        // integer registers before we potentially override those as part of
        // handling integer parameters.

        assignIncomingRegisterArgs(&floatRegState);
        assignIncomingRegisterArgs(&intRegState);
#else
        assignIncomingRegisterArgs(&intRegState);
#endif // TARGET_ARM64 || TARGET_LOONGARCH64 || TARGET_RISCV64

#endif // TARGET_LOONGARCH64 || TARGET_RISCV64

        // Home the incoming arguments.
        genEnregisterIncomingStackArgs();
    }

    /* Initialize any must-init registers variables now */

    if (initRegs)
    {
        regMaskGpr regMask = 0x1;

        for (regNumber reg = REG_INT_FIRST; reg <= REG_INT_LAST; reg = REG_NEXT(reg), regMask <<= 1)
        {
            if (regMask & initRegs)
            {
                // Check if we have already zeroed this register
                if ((reg == initReg) && initRegZeroed)
                {
                    continue;
                }
                else
                {
                    instGen_Set_Reg_To_Zero(EA_PTRSIZE, reg);
                    if (reg == initReg)
                    {
                        initRegZeroed = true;
                    }
                }
            }
        }
    }

    if (initFltRegs | initDblRegs)
    {
        // If initReg is not in initRegs then we will use REG_SCRATCH
        if ((genRegMask(initReg) & initRegs) == 0)
        {
            initReg       = REG_SCRATCH;
            initRegZeroed = false;
        }

#ifdef TARGET_ARM
        // This is needed only for Arm since it can use a zero initialized int register
        // to initialize vfp registers.
        if (!initRegZeroed)
        {
            instGen_Set_Reg_To_Zero(EA_PTRSIZE, initReg);
            initRegZeroed = true;
        }
#endif // TARGET_ARM

        genZeroInitFltRegs(initFltRegs, initDblRegs, initReg);
    }

    //-----------------------------------------------------------------------------

    //
    // Increase the prolog size here only if fully interruptible.
    //

    if (GetInterruptible())
    {
        GetEmitter()->emitMarkPrologEnd();
    }
    if (compiler->opts.compScopeInfo && (compiler->info.compVarScopesCount > 0))
    {
        psiEndProlog();
    }

    if (hasGCRef)
    {
        GetEmitter()->emitSetFrameRangeGCRs(GCrefLo, GCrefHi);
    }
    else
    {
        noway_assert(GCrefLo == +INT_MAX);
        noway_assert(GCrefHi == -INT_MAX);
    }

#ifdef DEBUG
    if (compiler->opts.dspCode)
    {
        printf("\n");
    }
#endif

#ifdef TARGET_X86
    // On non-x86 the VARARG cookie does not need any special treatment.

    // Load up the VARARG argument pointer register so it doesn't get clobbered.
    // only do this if we actually access any statically declared args
    // (our argument pointer register has a refcount > 0).
    unsigned argsStartVar = compiler->lvaVarargsBaseOfStkArgs;

    if (compiler->info.compIsVarArgs && compiler->lvaGetDesc(argsStartVar)->lvRefCnt() > 0)
    {
        varDsc = compiler->lvaGetDesc(argsStartVar);

        noway_assert(compiler->info.compArgsCount > 0);

        // MOV EAX, <VARARGS HANDLE>
        GetEmitter()->emitIns_R_S(ins_Load(TYP_I_IMPL), EA_PTRSIZE, REG_EAX, compiler->info.compArgsCount - 1, 0);
        regSet.verifyGprRegUsed(REG_EAX);

        // MOV EAX, [EAX]
        GetEmitter()->emitIns_R_AR(ins_Load(TYP_I_IMPL), EA_PTRSIZE, REG_EAX, REG_EAX, 0);

        // EDX might actually be holding something here.  So make sure to only use EAX for this code
        // sequence.

        const LclVarDsc* lastArg = compiler->lvaGetDesc(compiler->info.compArgsCount - 1);
        noway_assert(!lastArg->lvRegister);
        signed offset = lastArg->GetStackOffset();
        assert(offset != BAD_STK_OFFS);
        noway_assert(lastArg->lvFramePointerBased);

        // LEA EAX, &<VARARGS HANDLE> + EAX
        GetEmitter()->emitIns_R_ARR(INS_lea, EA_PTRSIZE, REG_EAX, genFramePointerReg(), REG_EAX, offset);

        if (varDsc->lvIsInReg())
        {
            GetEmitter()->emitIns_Mov(INS_mov, EA_PTRSIZE, varDsc->GetRegNum(), REG_EAX, /* canSkip */ true);
            regSet.verifyRegUsed(varDsc->GetRegNum());
        }
        else
        {
            GetEmitter()->emitIns_S_R(ins_Store(TYP_I_IMPL), EA_PTRSIZE, REG_EAX, argsStartVar, 0);
        }
    }

#endif // TARGET_X86

#if defined(DEBUG) && defined(TARGET_XARCH)
    if (compiler->opts.compStackCheckOnRet)
    {
        assert(compiler->lvaReturnSpCheck != BAD_VAR_NUM);
        assert(compiler->lvaGetDesc(compiler->lvaReturnSpCheck)->lvDoNotEnregister);
        assert(compiler->lvaGetDesc(compiler->lvaReturnSpCheck)->lvOnFrame);
        GetEmitter()->emitIns_S_R(ins_Store(TYP_I_IMPL), EA_PTRSIZE, REG_SPBASE, compiler->lvaReturnSpCheck, 0);
    }
#endif // defined(DEBUG) && defined(TARGET_XARCH)

    GetEmitter()->emitEndProlog();
}
#ifdef _PREFAST_
#pragma warning(pop)
#endif

//----------------------------------------------------------------------------------
// genEmitJumpTable: emit jump table and return its base offset
//
// Arguments:
//    treeNode     - the GT_JMPTABLE node
//    relativeAddr - if true, references are treated as 4-byte relative addresses,
//                   otherwise they are absolute pointers
//
// Return Value:
//    base offset to jump table
//
// Assumption:
//    The current basic block in process ends with a switch statement
//
unsigned CodeGen::genEmitJumpTable(GenTree* treeNode, bool relativeAddr)
{
    noway_assert(compiler->compCurBB->KindIs(BBJ_SWITCH));
    assert(treeNode->OperGet() == GT_JMPTABLE);

    emitter*       emit       = GetEmitter();
    const unsigned jumpCount  = compiler->compCurBB->GetSwitchTargets()->bbsCount;
    FlowEdge**     jumpTable  = compiler->compCurBB->GetSwitchTargets()->bbsDstTab;
    const unsigned jmpTabBase = emit->emitBBTableDataGenBeg(jumpCount, relativeAddr);

    JITDUMP("\n      J_M%03u_DS%02u LABEL   DWORD\n", compiler->compMethodID, jmpTabBase);

    for (unsigned i = 0; i < jumpCount; i++)
    {
        BasicBlock* target = (*jumpTable)->getDestinationBlock();
        jumpTable++;
        noway_assert(target->HasFlag(BBF_HAS_LABEL));

        JITDUMP("            DD      L_M%03u_" FMT_BB "\n", compiler->compMethodID, target->bbNum);

        emit->emitDataGenData(i, target);
    };

    emit->emitDataGenEnd();
    return jmpTabBase;
}

//------------------------------------------------------------------------
// getCallTarget - Get the node that evaluates to the call target
//
// Arguments:
//    call - the GT_CALL node
//
// Returns:
//   The node. Note that for direct calls this may still return non-null if the direct call
//   requires a 'complex' tree to load the target (e.g. in R2R or because we go through a stub).
//
GenTree* CodeGen::getCallTarget(const GenTreeCall* call, CORINFO_METHOD_HANDLE* methHnd)
{
    // all virtuals should have been expanded into a control expression by this point.
    assert(!call->IsVirtual() || call->gtControlExpr || call->gtCallAddr);

    if (call->gtCallType == CT_INDIRECT)
    {
        assert(call->gtControlExpr == nullptr);

        if (methHnd != nullptr)
        {
            *methHnd = nullptr;
        }

        return call->gtCallAddr;
    }

    if (methHnd != nullptr)
    {
        *methHnd = call->gtCallMethHnd;
    }

    return call->gtControlExpr;
}

//------------------------------------------------------------------------
// getCallIndirectionCellReg - Get the register containing the indirection cell for a call
//
// Arguments:
//    call - the node
//
// Returns:
//   The register containing the indirection cell, or REG_NA if this call does not use an indirection cell argument.
//
// Notes:
//   We currently use indirection cells for VSD on all platforms and for R2R calls on ARM architectures.
//
regNumber CodeGen::getCallIndirectionCellReg(GenTreeCall* call)
{
    regNumber result = REG_NA;
    switch (call->GetIndirectionCellArgKind())
    {
        case WellKnownArg::None:
            break;
        case WellKnownArg::R2RIndirectionCell:
            result = REG_R2R_INDIRECT_PARAM;
            break;
        case WellKnownArg::VirtualStubCell:
            result = compiler->virtualStubParamInfo->GetReg();
            break;
        default:
            unreached();
    }

#ifdef DEBUG
    if (call->GetIndirectionCellArgKind() != WellKnownArg::None)
    {
        CallArg* indirCellArg = call->gtArgs.FindWellKnownArg(call->GetIndirectionCellArgKind());
        assert((indirCellArg != nullptr) && (indirCellArg->AbiInfo.GetRegNum() == result));
    }
#endif

    return result;
}

//------------------------------------------------------------------------
// genDefinePendingLabel - If necessary, define the pending call label after a
// call instruction was emitted.
//
// Arguments:
//    call - the call node
//
void CodeGen::genDefinePendingCallLabel(GenTreeCall* call)
{
    // for pinvoke/intrinsic/tailcalls we may have needed to get the address of
    // a label.
    if (!genPendingCallLabel)
    {
        return;
    }

    // For certain indirect calls we may introduce helper calls before that we need to skip:
    // - CFG may introduce a call to the validator first
    // - Generic virtual methods may compute the target dynamically through a separate helper call
    // - memset/memcpy helper calls emitted for GT_STORE_BLK
    if (call->IsHelperCall())
    {
        switch (compiler->eeGetHelperNum(call->gtCallMethHnd))
        {
            case CORINFO_HELP_VALIDATE_INDIRECT_CALL:
            case CORINFO_HELP_VIRTUAL_FUNC_PTR:
            case CORINFO_HELP_MEMSET:
            case CORINFO_HELP_MEMCPY:
                return;
            default:
                break;
        }
    }

    genDefineInlineTempLabel(genPendingCallLabel);
    genPendingCallLabel = nullptr;
}

/*****************************************************************************
 *
 *  Generates code for all the function and funclet prologs and epilogs.
 */

void CodeGen::genGeneratePrologsAndEpilogs()
{
#ifdef DEBUG
    if (verbose)
    {
        printf("*************** Before prolog / epilog generation\n");
        GetEmitter()->emitDispIGlist(/* displayInstructions */ false);
    }
#endif

    // Before generating the prolog, we need to reset the variable locations to what they will be on entry.
    // This affects our code that determines which untracked locals need to be zero initialized.
    compiler->m_pLinearScan->recordVarLocationsAtStartOfBB(compiler->fgFirstBB);

    // Tell the emitter we're done with main code generation, and are going to start prolog and epilog generation.

    GetEmitter()->emitStartPrologEpilogGeneration();

    gcInfo.gcResetForBB();
    genFnProlog();

    // Generate all the prologs and epilogs.

#if defined(FEATURE_EH_FUNCLETS)

    // Capture the data we're going to use in the funclet prolog and epilog generation. This is
    // information computed during codegen, or during function prolog generation, like
    // frame offsets. It must run after main function prolog generation.

    genCaptureFuncletPrologEpilogInfo();

#endif // FEATURE_EH_FUNCLETS

    // Walk the list of prologs and epilogs and generate them.
    // We maintain a list of prolog and epilog basic blocks in
    // the insGroup structure in the emitter. This list was created
    // during code generation by the genReserve*() functions.
    //
    // TODO: it seems like better design would be to create a list of prologs/epilogs
    // in the code generator (not the emitter), and then walk that list. But we already
    // have the insGroup list, which serves well, so we don't need the extra allocations
    // for a prolog/epilog list in the code generator.

    GetEmitter()->emitGeneratePrologEpilog();

    // Tell the emitter we're done with all prolog and epilog generation.

    GetEmitter()->emitFinishPrologEpilogGeneration();

#ifdef DEBUG
    if (verbose)
    {
        printf("*************** After prolog / epilog generation\n");
        GetEmitter()->emitDispIGlist(/* displayInstructions */ false);
    }
#endif
}

/*
XXXXXXXXXXXXXXXXXXXXXXXXXXXXXXXXXXXXXXXXXXXXXXXXXXXXXXXXXXXXXXXXXXXXXXXXXXXXXXX
XXXXXXXXXXXXXXXXXXXXXXXXXXXXXXXXXXXXXXXXXXXXXXXXXXXXXXXXXXXXXXXXXXXXXXXXXXXXXXX
XX                                                                           XX
XX                           End Prolog / Epilog                             XX
XX                                                                           XX
XXXXXXXXXXXXXXXXXXXXXXXXXXXXXXXXXXXXXXXXXXXXXXXXXXXXXXXXXXXXXXXXXXXXXXXXXXXXXXX
XXXXXXXXXXXXXXXXXXXXXXXXXXXXXXXXXXXXXXXXXXXXXXXXXXXXXXXXXXXXXXXXXXXXXXXXXXXXXXX
*/

//-----------------------------------------------------------------------------------
// IsMultiRegReturnedType: Returns true if the type is returned in multiple registers
//
// Arguments:
//     hClass   -  type handle
//
// Return Value:
//     true if type is returned in multiple registers, false otherwise.
//
bool Compiler::IsMultiRegReturnedType(CORINFO_CLASS_HANDLE hClass, CorInfoCallConvExtension callConv)
{
    if (hClass == NO_CLASS_HANDLE)
    {
        return false;
    }

    structPassingKind howToReturnStruct;
    var_types         returnType = getReturnTypeForStruct(hClass, callConv, &howToReturnStruct);

#if defined(TARGET_ARM64) || defined(TARGET_LOONGARCH64) || defined(TARGET_RISCV64)
    return (varTypeIsStruct(returnType) && (howToReturnStruct != SPK_PrimitiveType));
#else
    return (varTypeIsStruct(returnType));
#endif
}

//----------------------------------------------
// Methods that support HFA's for ARM32/ARM64
//----------------------------------------------

bool Compiler::IsHfa(CORINFO_CLASS_HANDLE hClass)
{
    return varTypeIsValidHfaType(GetHfaType(hClass));
}

var_types Compiler::GetHfaType(CORINFO_CLASS_HANDLE hClass)
{
    if (GlobalJitOptions::compFeatureHfa)
    {
        if (hClass != NO_CLASS_HANDLE)
        {
            CorInfoHFAElemType elemKind = info.compCompHnd->getHFAType(hClass);
            if (elemKind != CORINFO_HFA_ELEM_NONE)
            {
                // This type may not appear elsewhere, but it will occupy a floating point register.
                compFloatingPointUsed = true;
            }
            return HfaTypeFromElemKind(elemKind);
        }
    }
    return TYP_UNDEF;
}

//------------------------------------------------------------------------
// GetHfaCount: Given a  class handle for an HFA struct
//    return the number of registers needed to hold the HFA
//
//    Note that on ARM32 the single precision registers overlap with
//        the double precision registers and for that reason each
//        double register is considered to be two single registers.
//        Thus for ARM32 an HFA of 4 doubles this function will return 8.
//    On ARM64 given an HFA of 4 singles or 4 doubles this function will
//         will return 4 for both.
// Arguments:
//    hClass: the class handle of a HFA struct
//
unsigned Compiler::GetHfaCount(CORINFO_CLASS_HANDLE hClass)
{
    assert(IsHfa(hClass));
#ifdef TARGET_ARM
    // A HFA of doubles is twice as large as an HFA of singles for ARM32
    // (i.e. uses twice the number of single precision registers)
    return info.compCompHnd->getClassSize(hClass) / REGSIZE_BYTES;
#else  // TARGET_ARM64
    var_types hfaType   = GetHfaType(hClass);
    unsigned  classSize = info.compCompHnd->getClassSize(hClass);
    // Note that the retail build issues a warning about a potential division by zero without the Max function
    unsigned elemSize = Max((unsigned)1, EA_SIZE_IN_BYTES(emitActualTypeSize(hfaType)));
    return classSize / elemSize;
#endif // TARGET_ARM64
}

//------------------------------------------------------------------------------------------------ //
// getFirstArgWithStackSlot - returns the first argument with stack slot on the caller's frame.
//
// Return value:
//    The number of the first argument with stack slot on the caller's frame.
//
// Note:
//    On x64 Windows the caller always creates slots (homing space) in its frame for the
//    first 4 arguments of a callee (register passed args). So, the variable number
//    (lclNum) for the first argument with a stack slot is always 0.
//    For System V systems or armarch, there is no such calling convention requirement, and the code
//    needs to find the first stack passed argument from the caller. This is done by iterating over
//    all the lvParam variables and finding the first with GetArgReg() equals to REG_STK.
//
unsigned CodeGen::getFirstArgWithStackSlot()
{
#if defined(UNIX_AMD64_ABI) || defined(TARGET_ARMARCH) || defined(TARGET_LOONGARCH64) || defined(TARGET_RISCV64)
    // Iterate over all the lvParam variables in the Lcl var table until we find the first one
    // that's passed on the stack.
    for (unsigned i = 0; i < compiler->info.compArgsCount; i++)
    {
        LclVarDsc* varDsc = compiler->lvaGetDesc(i);

        // We should have found a stack parameter (and broken out of this loop) before
        // we find any non-parameters.
        assert(varDsc->lvIsParam);

        if (varDsc->GetArgReg() == REG_STK)
        {
            return i;
        }
    }

    assert(!"Expected to find a parameter passed on the stack");
    return BAD_VAR_NUM;
#elif defined(TARGET_AMD64)
    return 0;
#else  // TARGET_X86
    // Not implemented for x86.
    NYI_X86("getFirstArgWithStackSlot not yet implemented for x86.");
    return BAD_VAR_NUM;
#endif // TARGET_X86
}

//------------------------------------------------------------------------
// genSinglePush: Report a change in stack level caused by a single word-sized push instruction
//
void CodeGen::genSinglePush()
{
    AddStackLevel(REGSIZE_BYTES);
}

//------------------------------------------------------------------------
// genSinglePop: Report a change in stack level caused by a single word-sized pop instruction
//
void CodeGen::genSinglePop()
{
    SubtractStackLevel(REGSIZE_BYTES);
}

//------------------------------------------------------------------------
// genPushRegs: Push the given registers.
//
// Arguments:
//    regs - mask or registers to push
//    byrefRegs - OUT arg. Set to byref registers that were pushed.
//    noRefRegs - OUT arg. Set to non-GC ref registers that were pushed.
//
// Return Value:
//    Mask of registers pushed.
//
// Notes:
//    This function does not check if the register is marked as used, etc.
//
regMaskGpr CodeGen::genPushRegs(regMaskGpr regs, regMaskGpr* byrefRegs, regMaskGpr* noRefRegs)
{
    *byrefRegs = RBM_NONE;
    *noRefRegs = RBM_NONE;

    if (regs == RBM_NONE)
    {
        return RBM_NONE;
    }

    assert(compiler->IsGprRegMask(regs));

#if FEATURE_FIXED_OUT_ARGS

    NYI("Don't call genPushRegs with real regs!");
    return RBM_NONE;

#else // FEATURE_FIXED_OUT_ARGS

    noway_assert(genTypeStSz(TYP_REF) == genTypeStSz(TYP_I_IMPL));
    noway_assert(genTypeStSz(TYP_BYREF) == genTypeStSz(TYP_I_IMPL));

    regMaskGpr pushedRegs = regs;

    for (regNumber reg = REG_INT_FIRST; regs != RBM_NONE; reg = REG_NEXT(reg))
    {
        regMaskGpr regBit = regMaskGpr(1) << reg;

        if ((regBit & regs) == RBM_NONE)
            continue;

        var_types type;
        if (regBit & gcInfo.gcRegGCrefSetCur)
        {
            type = TYP_REF;
        }
        else if (regBit & gcInfo.gcRegByrefSetCur)
        {
            *byrefRegs |= regBit;
            type = TYP_BYREF;
        }
        else if (noRefRegs != NULL)
        {
            *noRefRegs |= regBit;
            type = TYP_I_IMPL;
        }
        else
        {
            continue;
        }

        inst_RV(INS_push, reg, type);

        genSinglePush();
        gcInfo.gcMarkRegSetNpt(regBit);

        regs &= ~regBit;
    }

    return pushedRegs;

#endif // FEATURE_FIXED_OUT_ARGS
}

//------------------------------------------------------------------------
// genPopRegs: Pop the registers that were pushed by genPushRegs().
//
// Arguments:
//    regs - mask of registers to pop
//    byrefRegs - The byref registers that were pushed by genPushRegs().
//    noRefRegs - The non-GC ref registers that were pushed by genPushRegs().
//
// Return Value:
//    None
//
void CodeGen::genPopRegs(regMaskGpr regs, regMaskGpr byrefRegs, regMaskGpr noRefRegs)
{
    if (regs == RBM_NONE)
    {
        return;
    }

    assert(compiler->IsGprRegMask(regs));
#if FEATURE_FIXED_OUT_ARGS

    NYI("Don't call genPopRegs with real regs!");

#else // FEATURE_FIXED_OUT_ARGS

    noway_assert((regs & byrefRegs) == byrefRegs);
    noway_assert((regs & noRefRegs) == noRefRegs);
    noway_assert((regs & (gcInfo.gcRegGCrefSetCur | gcInfo.gcRegByrefSetCur)) == RBM_NONE);

    noway_assert(genTypeStSz(TYP_REF) == genTypeStSz(TYP_INT));
    noway_assert(genTypeStSz(TYP_BYREF) == genTypeStSz(TYP_INT));

    // Walk the registers in the reverse order as genPushRegs()
    for (regNumber reg = REG_INT_LAST; regs != RBM_NONE; reg = REG_PREV(reg))
    {
        regMaskGpr regBit = regMaskGpr(1) << reg;

        if ((regBit & regs) == RBM_NONE)
            continue;

        var_types type;
        if (regBit & byrefRegs)
        {
            type = TYP_BYREF;
        }
        else if (regBit & noRefRegs)
        {
            type = TYP_INT;
        }
        else
        {
            type = TYP_REF;
        }

        inst_RV(INS_pop, reg, type);
        genSinglePop();

        if (type != TYP_INT)
            gcInfo.gcMarkRegPtrVal(reg, type);

        regs &= ~regBit;
    }

#endif // FEATURE_FIXED_OUT_ARGS
}

#ifdef DEBUG

/*****************************************************************************
 *  Display a IPmappingDsc. Pass -1 as mappingNum to not display a mapping number.
 */

void CodeGen::genIPmappingDisp(unsigned mappingNum, const IPmappingDsc* ipMapping)
{
    if (mappingNum != unsigned(-1))
    {
        printf("%d: ", mappingNum);
    }

    switch (ipMapping->ipmdKind)
    {
        case IPmappingDscKind::Prolog:
            printf("PROLOG");
            break;
        case IPmappingDscKind::Epilog:
            printf("EPILOG");
            break;
        case IPmappingDscKind::NoMapping:
            printf("NO_MAP");
            break;
        case IPmappingDscKind::Normal:
            const ILLocation& loc = ipMapping->ipmdLoc;
            Compiler::eeDispILOffs(loc.GetOffset());
            if (loc.IsStackEmpty())
            {
                printf(" STACK_EMPTY");
            }

            if (loc.IsCall())
            {
                printf(" CALL_INSTRUCTION");
            }

            break;
    }

    printf(" ");
    ipMapping->ipmdNativeLoc.Print(compiler->compMethodID);
    // We can only call this after code generation. Is there any way to tell when it's legal to call?
    // printf(" [%x]", ipMapping->ipmdNativeLoc.CodeOffset(GetEmitter()));

    if (ipMapping->ipmdIsLabel)
    {
        printf(" label");
    }

    printf("\n");
}

void CodeGen::genIPmappingListDisp()
{
    unsigned mappingNum = 0;

    for (IPmappingDsc& dsc : compiler->genIPmappings)
    {
        genIPmappingDisp(mappingNum, &dsc);
        ++mappingNum;
    }
}

#endif // DEBUG

/*****************************************************************************
 *
 *  Append an IPmappingDsc struct to the list that we're maintaining
 *  for the debugger.
 *  Record the instr offset as being at the current code gen position.
 */

void CodeGen::genIPmappingAdd(IPmappingDscKind kind, const DebugInfo& di, bool isLabel)
{
    if (!compiler->opts.compDbgInfo)
    {
        return;
    }

    assert((kind == IPmappingDscKind::Normal) == di.IsValid());

    switch (kind)
    {
        case IPmappingDscKind::Prolog:
        case IPmappingDscKind::Epilog:
            break;

        default:

            if (kind == IPmappingDscKind::Normal)
            {
                noway_assert(di.GetLocation().GetOffset() <= compiler->info.compILCodeSize);
            }

            // Ignore this one if it's the same IL location as the last one we saw.
            // Note that we'll let through two identical IL offsets if the flag bits
            // differ, or two identical "special" mappings (e.g., PROLOG).
            if ((compiler->genIPmappings.size() > 0) && (kind == compiler->genIPmappings.back().ipmdKind) &&
                (di.GetLocation() == compiler->genIPmappings.back().ipmdLoc))
            {
                JITDUMP("genIPmappingAdd: ignoring duplicate IL offset 0x%x\n", di.GetLocation().GetOffset());
                return;
            }
            break;
    }

    IPmappingDsc addMapping;
    addMapping.ipmdNativeLoc.CaptureLocation(GetEmitter());
    addMapping.ipmdKind    = kind;
    addMapping.ipmdLoc     = di.GetLocation();
    addMapping.ipmdIsLabel = isLabel;

    assert((kind == IPmappingDscKind::Normal) == addMapping.ipmdLoc.IsValid());
    compiler->genIPmappings.push_back(addMapping);

#ifdef DEBUG
    if (verbose)
    {
        printf("Added IP mapping: ");
        genIPmappingDisp(unsigned(-1), &addMapping);
    }
#endif // DEBUG
}

/*****************************************************************************
 *
 *  Prepend an IPmappingDsc struct to the list that we're maintaining
 *  for the debugger.
 */
void CodeGen::genIPmappingAddToFront(IPmappingDscKind kind, const DebugInfo& di, bool isLabel)
{
    if (!compiler->opts.compDbgInfo)
    {
        return;
    }

    noway_assert((kind != IPmappingDscKind::Normal) ||
                 (di.IsValid() && (di.GetLocation().GetOffset() <= compiler->info.compILCodeSize)));

    /* Create a mapping entry and prepend it to the list */

    IPmappingDsc addMapping;
    addMapping.ipmdNativeLoc.CaptureLocation(GetEmitter());
    addMapping.ipmdKind    = kind;
    addMapping.ipmdLoc     = di.GetLocation();
    addMapping.ipmdIsLabel = isLabel;
    compiler->genIPmappings.push_front(addMapping);

#ifdef DEBUG
    if (verbose)
    {
        printf("Added IP mapping to front: ");
        genIPmappingDisp(unsigned(-1), &addMapping);
    }
#endif // DEBUG
}

/*****************************************************************************/

void CodeGen::genEnsureCodeEmitted(const DebugInfo& di)
{
    if (!compiler->opts.compDbgCode)
    {
        return;
    }

    if (!di.IsValid())
    {
        return;
    }

    // If other IL were offsets reported, skip

    if (compiler->genIPmappings.size() <= 0)
    {
        return;
    }

    const IPmappingDsc& prev = compiler->genIPmappings.back();
    if (prev.ipmdLoc != di.GetLocation())
    {
        return;
    }

    // di represents the last reported offset. Make sure that we generated native code

    if (prev.ipmdNativeLoc.IsCurrentLocation(GetEmitter()))
    {
        instGen(INS_nop);
    }
}

//------------------------------------------------------------------------
// genIPmappingGen: Shut down the IP-mapping logic, report the info to the EE.
//
void CodeGen::genIPmappingGen()
{
    if (!compiler->opts.compDbgInfo)
    {
        return;
    }

    JITDUMP("*************** In genIPmappingGen()\n");

    if (compiler->genIPmappings.size() <= 0)
    {
        compiler->eeSetLIcount(0);
        compiler->eeSetLIdone();
        return;
    }

    UNATIVE_OFFSET prevNativeOfs = UNATIVE_OFFSET(~0);
    for (jitstd::list<IPmappingDsc>::iterator it = compiler->genIPmappings.begin();
         it != compiler->genIPmappings.end();)
    {
        UNATIVE_OFFSET dscNativeOfs = it->ipmdNativeLoc.CodeOffset(GetEmitter());
        if (dscNativeOfs != prevNativeOfs)
        {
            prevNativeOfs = dscNativeOfs;
            ++it;
            continue;
        }

        // If we have a previous offset we should have a previous mapping.
        assert(it != compiler->genIPmappings.begin());
        jitstd::list<IPmappingDsc>::iterator prev = it;
        --prev;

        // Prev and current mappings have same native offset.
        // If one does not map to IL then remove that one.
        if (prev->ipmdKind == IPmappingDscKind::NoMapping)
        {
            compiler->genIPmappings.erase(prev);
            ++it;
            continue;
        }

        if (it->ipmdKind == IPmappingDscKind::NoMapping)
        {
            it = compiler->genIPmappings.erase(it);
            continue;
        }

        // Both have mappings.
        // If previous is the prolog, keep both if this one is at IL offset 0.
        // (TODO: Why? Debugger has no problem breaking on the prolog mapping
        // it seems.)
        if ((prev->ipmdKind == IPmappingDscKind::Prolog) && (it->ipmdKind == IPmappingDscKind::Normal) &&
            (it->ipmdLoc.GetOffset() == 0))
        {
            ++it;
            continue;
        }

        // For the special case of an IL instruction with no body followed by
        // the epilog (say ret void immediately preceding the method end), we
        // leave both entries in, so that we'll stop at the (empty) ret
        // statement if the user tries to put a breakpoint there, and then have
        // the option of seeing the epilog or not based on SetUnmappedStopMask
        // for the stepper.
        if (it->ipmdKind == IPmappingDscKind::Epilog)
        {
            ++it;
            continue;
        }

        // For managed return values we store all calls. Keep both in this case
        // too.
        if (((prev->ipmdKind == IPmappingDscKind::Normal) && (prev->ipmdLoc.IsCall())) ||
            ((it->ipmdKind == IPmappingDscKind::Normal) && (it->ipmdLoc.IsCall())))
        {
            ++it;
            continue;
        }

        // Otherwise report the higher offset unless the previous mapping is a
        // label.
        if (prev->ipmdIsLabel)
        {
            it = compiler->genIPmappings.erase(it);
        }
        else
        {
            compiler->genIPmappings.erase(prev);
            ++it;
        }
    }

    // Tell them how many mapping records we've got

    compiler->eeSetLIcount(static_cast<unsigned int>(compiler->genIPmappings.size()));

    // Now tell them about the mappings
    unsigned int mappingIdx = 0;
    for (const IPmappingDsc& dsc : compiler->genIPmappings)
    {
        compiler->eeSetLIinfo(mappingIdx++, dsc.ipmdNativeLoc.CodeOffset(GetEmitter()), dsc.ipmdKind, dsc.ipmdLoc);
    }

#if 0
    // TODO-Review:
    //This check is disabled.  It is always true that any time this check asserts, the debugger would have a
    //problem with IL source level debugging.  However, for a C# file, it only matters if things are on
    //different source lines.  As a result, we have all sorts of latent problems with how we emit debug
    //info, but very few actual ones.  Whenever someone wants to tackle that problem in general, turn this
    //assert back on.
    if (compiler->opts.compDbgCode)
    {
        //Assert that the first instruction of every basic block with more than one incoming edge has a
        //different sequence point from each incoming block.
        //
        //It turns out that the only thing we really have to assert is that the first statement in each basic
        //block has an IL offset and appears in eeBoundaries.
        for (BasicBlock* const block : compiler->Blocks())
        {
            Statement* stmt = block->firstStmt();
            if ((block->bbRefs > 1) && (stmt != nullptr))
            {
                bool found = false;
                DebugInfo rootInfo = stmt->GetDebugInfo().GetRoot();
                if (rootInfo.IsValid())
                {
                    for (unsigned i = 0; i < compiler->eeBoundariesCount; ++i)
                    {
                        if (compiler->eeBoundaries[i].ilOffset == rootInfo.GetLocation().GetOffset())
                        {
                            found = true;
                            break;
                        }
                    }
                }
                noway_assert(found && "A basic block that is a jump target did not start a new sequence point.");
            }
        }
    }
#endif // 0

    compiler->eeSetLIdone();
}

#ifdef DEBUG
//------------------------------------------------------------------------
// genReportRichDebugInfoInlineTreeToFile:
//   Recursively process a context in the inline tree and write information about it to a file.
//
// Parameters:
//   file - the file
//   context - the context
//   first - whether this is the first of the siblings being written out
//
void CodeGen::genReportRichDebugInfoInlineTreeToFile(FILE* file, InlineContext* context, bool* first)
{
    if (context->GetSibling() != nullptr)
    {
        genReportRichDebugInfoInlineTreeToFile(file, context->GetSibling(), first);
    }

    if (context->IsSuccess())
    {
        if (!*first)
        {
            fprintf(file, ",");
        }

        *first = false;

        fprintf(file, "{\"Ordinal\":%u,", context->GetOrdinal());
        fprintf(file, "\"MethodID\":%lld,", (int64_t)context->GetCallee());
        fprintf(file, "\"ILOffset\":%u,", context->GetLocation().GetOffset());
        fprintf(file, "\"LocationFlags\":%u,", (uint32_t)context->GetLocation().EncodeSourceTypes());
        fprintf(file, "\"ExactILOffset\":%u,", context->GetActualCallOffset());
        auto append = [&]() {
            char        buffer[256];
            const char* methodName = compiler->eeGetMethodName(context->GetCallee(), buffer, sizeof(buffer));
            fprintf(file, "\"MethodName\":\"%s\",", methodName);
        };
        append();
        fprintf(file, "\"Inlinees\":[");
        if (context->GetChild() != nullptr)
        {
            bool childFirst = true;
            genReportRichDebugInfoInlineTreeToFile(file, context->GetChild(), &childFirst);
        }
        fprintf(file, "]}");
    }
}

//------------------------------------------------------------------------
// genReportRichDebugInfoToFile:
//   Write rich debug info in JSON format to file specified by environment variable.
//
void CodeGen::genReportRichDebugInfoToFile()
{
    if (JitConfig.WriteRichDebugInfoFile() == nullptr)
    {
        return;
    }

    static CritSecObject s_critSect;
    CritSecHolder        holder(s_critSect);

    FILE* file = _wfopen(JitConfig.WriteRichDebugInfoFile(), W("a"));
    if (file == nullptr)
    {
        return;
    }

    // MethodID in ETW events are the method handles.
    fprintf(file, "{\"MethodID\":%lld,", (INT64)compiler->info.compMethodHnd);
    // Print inline tree.
    fprintf(file, "\"InlineTree\":");

    bool first = true;
    genReportRichDebugInfoInlineTreeToFile(file, compiler->compInlineContext, &first);
    fprintf(file, ",\"Mappings\":[");
    first = true;
    for (RichIPMapping& mapping : compiler->genRichIPmappings)
    {
        if (!first)
        {
            fprintf(file, ",");
        }

        first = false;

        fprintf(file, "{\"NativeOffset\":%u,\"InlineContext\":%u,\"ILOffset\":%u}",
                mapping.nativeLoc.CodeOffset(GetEmitter()), mapping.debugInfo.GetInlineContext()->GetOrdinal(),
                mapping.debugInfo.GetLocation().GetOffset());
    }

    fprintf(file, "]}\n");

    fclose(file);
}

#endif

//------------------------------------------------------------------------
// SuccessfulSibling:
//   Find the next sibling inline context that was successfully inlined.
//
// Parameters:
//   context - the inline context. Can be nullptr in which case nullptr is returned.
//
// Returns:
//   The sibling, or nullptr if there is no succesful sibling.
//
static InlineContext* SuccessfulSibling(InlineContext* context)
{
    while ((context != nullptr) && !context->IsSuccess())
    {
        context = context->GetSibling();
    }

    return context;
}

//------------------------------------------------------------------------
// genRecordRichDebugInfoInlineTree:
//   Recursively process a context in the inline tree and record information
//   about it.
//
// Parameters:
//   context - the inline context
//   nodes   - the array to record into
//
void CodeGen::genRecordRichDebugInfoInlineTree(InlineContext* context, ICorDebugInfo::InlineTreeNode* nodes)
{
    assert(context->IsSuccess());

    // We expect 1 + NumInlines unique ordinals
    assert(context->GetOrdinal() <= compiler->m_inlineStrategy->GetInlineCount());

    InlineContext* successfulChild   = SuccessfulSibling(context->GetChild());
    InlineContext* successfulSibling = SuccessfulSibling(context->GetSibling());

    ICorDebugInfo::InlineTreeNode* node = &nodes[context->GetOrdinal()];
    node->Method                        = context->GetCallee();
    node->ILOffset                      = context->GetActualCallOffset();
    node->Child                         = successfulChild == nullptr ? 0 : successfulChild->GetOrdinal();
    node->Sibling                       = successfulSibling == nullptr ? 0 : successfulSibling->GetOrdinal();

    if (successfulSibling != nullptr)
    {
        genRecordRichDebugInfoInlineTree(successfulSibling, nodes);
    }

    if (successfulChild != nullptr)
    {
        genRecordRichDebugInfoInlineTree(successfulChild, nodes);
    }
}

//------------------------------------------------------------------------
// genReportRichDebugInfo:
//   If enabled, report rich debugging information to file and/or EE.
//
void CodeGen::genReportRichDebugInfo()
{
    INDEBUG(genReportRichDebugInfoToFile());

    if (JitConfig.RichDebugInfo() == 0)
    {
        return;
    }

    unsigned numContexts     = 1 + compiler->m_inlineStrategy->GetInlineCount();
    unsigned numRichMappings = static_cast<unsigned>(compiler->genRichIPmappings.size());

    ICorDebugInfo::InlineTreeNode* inlineTree = static_cast<ICorDebugInfo::InlineTreeNode*>(
        compiler->info.compCompHnd->allocateArray(numContexts * sizeof(ICorDebugInfo::InlineTreeNode)));
    ICorDebugInfo::RichOffsetMapping* mappings = static_cast<ICorDebugInfo::RichOffsetMapping*>(
        compiler->info.compCompHnd->allocateArray(numRichMappings * sizeof(ICorDebugInfo::RichOffsetMapping)));

    memset(inlineTree, 0, numContexts * sizeof(ICorDebugInfo::InlineTreeNode));
    memset(mappings, 0, numRichMappings * sizeof(ICorDebugInfo::RichOffsetMapping));

    genRecordRichDebugInfoInlineTree(compiler->compInlineContext, inlineTree);

#ifdef DEBUG
    for (unsigned i = 0; i < numContexts; i++)
    {
        assert(inlineTree[i].Method != NO_METHOD_HANDLE);
    }
#endif

    size_t mappingIndex = 0;
    for (const RichIPMapping& richMapping : compiler->genRichIPmappings)
    {
        ICorDebugInfo::RichOffsetMapping* mapping = &mappings[mappingIndex];
        assert(richMapping.debugInfo.IsValid());
        mapping->NativeOffset = richMapping.nativeLoc.CodeOffset(GetEmitter());
        mapping->Inlinee      = richMapping.debugInfo.GetInlineContext()->GetOrdinal();
        mapping->ILOffset     = richMapping.debugInfo.GetLocation().GetOffset();
        mapping->Source       = richMapping.debugInfo.GetLocation().EncodeSourceTypes();

        mappingIndex++;
    }

#ifdef DEBUG
    if (verbose)
    {
        printf("Reported inline tree:\n");
        for (unsigned i = 0; i < numContexts; i++)
        {
            printf("  [#%d] %s @ %d, child = %d, sibling = %d\n", i,
                   compiler->eeGetMethodFullName(inlineTree[i].Method), inlineTree[i].ILOffset, inlineTree[i].Child,
                   inlineTree[i].Sibling);
        }

        printf("\nReported rich mappings:\n");
        for (size_t i = 0; i < mappingIndex; i++)
        {
            printf("  [%zu] 0x%x <-> IL %d in #%d\n", i, mappings[i].NativeOffset, mappings[i].ILOffset,
                   mappings[i].Inlinee);
        }

        printf("\n");
    }
#endif

    compiler->info.compCompHnd->reportRichMappings(inlineTree, numContexts, mappings, numRichMappings);
}

//------------------------------------------------------------------------
// genAddRichIPMappingHere:
//   Create a rich IP mapping at the current emit location using the specified
//   debug information.
//
// Parameters:
//   di - the debug information
//
void CodeGen::genAddRichIPMappingHere(const DebugInfo& di)
{
    RichIPMapping mapping;
    mapping.nativeLoc.CaptureLocation(GetEmitter());
    mapping.debugInfo = di;
    compiler->genRichIPmappings.push_back(mapping);
}

/*============================================================================
 *
 *   These are empty stubs to help the late dis-assembler to compile
 *   if the late disassembler is being built into a non-DEBUG build.
 *
 *============================================================================
 */

#if defined(LATE_DISASM)
#if !defined(DEBUG)

/* virtual */
const char* CodeGen::siRegVarName(size_t offs, size_t size, unsigned reg)
{
    return NULL;
}

/* virtual */
const char* CodeGen::siStackVarName(size_t offs, size_t size, unsigned reg, unsigned stkOffs)
{
    return NULL;
}

/*****************************************************************************/
#endif // !defined(DEBUG)
#endif // defined(LATE_DISASM)

//------------------------------------------------------------------------
// indirForm: Make a temporary indir we can feed to pattern matching routines
//    in cases where we don't want to instantiate all the indirs that happen.
//
/* static */ GenTreeIndir CodeGen::indirForm(var_types type, GenTree* base)
{
    GenTreeIndir i(GT_IND, type, base, nullptr);
    i.SetRegNum(REG_NA);
    i.SetContained();
    return i;
}

//------------------------------------------------------------------------
// indirForm: Make a temporary indir we can feed to pattern matching routines
//    in cases where we don't want to instantiate all the indirs that happen.
//
/* static */ GenTreeStoreInd CodeGen::storeIndirForm(var_types type, GenTree* base, GenTree* data)
{
    GenTreeStoreInd i(type, base, data);
    i.SetRegNum(REG_NA);
    return i;
}

//------------------------------------------------------------------------
// intForm: Make a temporary int we can feed to pattern matching routines
//    in cases where we don't want to instantiate.
//
GenTreeIntCon CodeGen::intForm(var_types type, ssize_t value)
{
    GenTreeIntCon i(type, value);
    i.SetRegNum(REG_NA);
    return i;
}

#if defined(TARGET_X86) || defined(TARGET_ARM)
//------------------------------------------------------------------------
// genLongReturn: Generates code for long return statement for x86 and arm.
//
// Note: treeNode's and op1's registers are already consumed.
//
// Arguments:
//    treeNode - The GT_RETURN or GT_RETFILT tree node with LONG return type.
//
// Return Value:
//    None
//
void CodeGen::genLongReturn(GenTree* treeNode)
{
    assert(treeNode->OperGet() == GT_RETURN || treeNode->OperGet() == GT_RETFILT);
    assert(treeNode->TypeGet() == TYP_LONG);
    GenTree*  op1        = treeNode->gtGetOp1();
    var_types targetType = treeNode->TypeGet();

    assert(op1 != nullptr);
    assert(op1->OperGet() == GT_LONG);
    GenTree* loRetVal = op1->gtGetOp1();
    GenTree* hiRetVal = op1->gtGetOp2();
    assert((loRetVal->GetRegNum() != REG_NA) && (hiRetVal->GetRegNum() != REG_NA));

    genConsumeReg(loRetVal);
    genConsumeReg(hiRetVal);

    inst_Mov(targetType, REG_LNGRET_LO, loRetVal->GetRegNum(), /* canSkip */ true, emitActualTypeSize(TYP_INT));
    inst_Mov(targetType, REG_LNGRET_HI, hiRetVal->GetRegNum(), /* canSkip */ true, emitActualTypeSize(TYP_INT));
}
#endif // TARGET_X86 || TARGET_ARM

//------------------------------------------------------------------------
// genReturn: Generates code for return statement.
//            In case of struct return, delegates to the genStructReturn method.
//            In case of LONG return on 32-bit, delegates to the genLongReturn method.
//
// Arguments:
//    treeNode - The GT_RETURN or GT_RETFILT tree node.
//
// Return Value:
//    None
//
void CodeGen::genReturn(GenTree* treeNode)
{
    assert(treeNode->OperIs(GT_RETURN, GT_RETFILT));

    GenTree*  op1        = treeNode->gtGetOp1();
    var_types targetType = treeNode->TypeGet();

    // A void GT_RETFILT is the end of a finally. For non-void filter returns we need to load the result in the return
    // register, if it's not already there. The processing is the same as GT_RETURN. For filters, the IL spec says the
    // result is type int32. Further, the only legal values are 0 or 1; the use of other values is "undefined".
    assert(!treeNode->OperIs(GT_RETFILT) || (targetType == TYP_VOID) || (targetType == TYP_INT));

#ifdef DEBUG
    if (targetType == TYP_VOID)
    {
        assert(op1 == nullptr);
    }
#endif // DEBUG

#if defined(TARGET_X86) || defined(TARGET_ARM)
    if (targetType == TYP_LONG)
    {
        genLongReturn(treeNode);
    }
    else
#endif // TARGET_X86 || TARGET_ARM
    {
        if (isStructReturn(treeNode))
        {
            genStructReturn(treeNode);
        }
        else if (targetType != TYP_VOID)
        {
            assert(op1 != nullptr);
            noway_assert(op1->GetRegNum() != REG_NA);

            // !! NOTE !! genConsumeReg will clear op1 as GC ref after it has
            // consumed a reg for the operand. This is because the variable
            // is dead after return. But we are issuing more instructions
            // like "profiler leave callback" after this consumption. So
            // if you are issuing more instructions after this point,
            // remember to keep the variable live up until the new method
            // exit point where it is actually dead.
            genConsumeReg(op1);

#if defined(TARGET_ARM64) || defined(TARGET_LOONGARCH64) || defined(TARGET_RISCV64)
            genSimpleReturn(treeNode);
#else // !TARGET_ARM64 || !TARGET_LOONGARCH64 || !TARGET_RISCV64
#if defined(TARGET_X86)
            if (varTypeUsesFloatReg(treeNode))
            {
                genFloatReturn(treeNode);
            }
            else
#elif defined(TARGET_ARM)
            if (varTypeUsesFloatReg(treeNode) && (compiler->opts.compUseSoftFP || compiler->info.compIsVarArgs))
            {
                if (targetType == TYP_FLOAT)
                {
                    GetEmitter()->emitIns_Mov(INS_vmov_f2i, EA_4BYTE, REG_INTRET, op1->GetRegNum(),
                                              /* canSkip */ false);
                }
                else
                {
                    assert(targetType == TYP_DOUBLE);
                    GetEmitter()->emitIns_R_R_R(INS_vmov_d2i, EA_8BYTE, REG_INTRET, REG_NEXT(REG_INTRET),
                                                op1->GetRegNum());
                }
            }
            else
#endif // TARGET_ARM
            {
                regNumber retReg;

                if (varTypeUsesIntReg(treeNode))
                {
                    retReg = REG_INTRET;
                }
                else
                {
                    assert(varTypeUsesFloatReg(treeNode));
                    retReg = REG_FLOATRET;
                }

                inst_Mov_Extend(targetType, /* srcInReg */ true, retReg, op1->GetRegNum(), /* canSkip */ true);
            }
#endif // !TARGET_ARM64 || !TARGET_LOONGARCH64 || !TARGET_RISCV64
        }
    }

#ifdef PROFILING_SUPPORTED
    // !! Note !!
    // TODO-AMD64-Unix: If the profiler hook is implemented on *nix, make sure for 2 register returned structs
    //                  the RAX and RDX needs to be kept alive. Make the necessary changes in lowerxarch.cpp
    //                  in the handling of the GT_RETURN statement.
    //                  Such structs containing GC pointers need to be handled by calling gcInfo.gcMarkRegSetNpt
    //                  for the return registers containing GC refs.
    //
    // Reason for not materializing Leave callback as a GT_PROF_HOOK node after GT_RETURN:
    // In flowgraph and other places assert that the last node of a block marked as
    // BBJ_RETURN is either a GT_RETURN or GT_JMP or a tail call.  It would be nice to
    // maintain such an invariant irrespective of whether profiler hook needed or not.
    // Also, there is not much to be gained by materializing it as an explicit node.
    //
    // There should be a single GT_RETURN while generating profiler ELT callbacks.
    //
    if (treeNode->OperIs(GT_RETURN) && compiler->compIsProfilerHookNeeded())
    {
        // !! NOTE !!
        // Since we are invalidating the assumption that we would slip into the epilog
        // right after the "return", we need to preserve the return reg's GC state
        // across the call until actual method return.

        ReturnTypeDesc retTypeDesc = compiler->compRetTypeDesc;
        unsigned       retRegCount = retTypeDesc.GetReturnRegCount();

        if (compiler->compMethodReturnsRetBufAddr())
        {
            gcInfo.gcMarkRegPtrVal(REG_INTRET, TYP_BYREF);
        }
        else
        {
            for (unsigned i = 0; i < retRegCount; ++i)
            {
                if (varTypeIsGC(retTypeDesc.GetReturnRegType(i)))
                {
                    gcInfo.gcMarkRegPtrVal(retTypeDesc.GetABIReturnReg(i, compiler->info.compCallConv),
                                           retTypeDesc.GetReturnRegType(i));
                }
            }
        }

        genProfilingLeaveCallback(CORINFO_HELP_PROF_FCN_LEAVE);

        if (compiler->compMethodReturnsRetBufAddr())
        {
            gcInfo.gcMarkGprRegNpt(REG_INTRET);
        }
        else
        {
            for (unsigned i = 0; i < retRegCount; ++i)
            {
                if (varTypeIsGC(retTypeDesc.GetReturnRegType(i)))
                {
                    gcInfo.gcMarkRegNpt(retTypeDesc.GetABIReturnReg(i, compiler->info.compCallConv));
                }
            }
        }
    }
#endif // PROFILING_SUPPORTED

#if defined(DEBUG) && defined(TARGET_XARCH)
    bool doStackPointerCheck = compiler->opts.compStackCheckOnRet;

#if defined(FEATURE_EH_FUNCLETS)
    // Don't do stack pointer check at the return from a funclet; only for the main function.
    if (compiler->funCurrentFunc()->funKind != FUNC_ROOT)
    {
        doStackPointerCheck = false;
    }
#else  // !FEATURE_EH_FUNCLETS
    // Don't generate stack checks for x86 finally/filter EH returns: these are not invoked
    // with the same SP as the main function. See also CodeGen::genEHFinallyOrFilterRet().
    if (compiler->compCurBB->KindIs(BBJ_EHFINALLYRET, BBJ_EHFAULTRET, BBJ_EHFILTERRET))
    {
        doStackPointerCheck = false;
    }
#endif // !FEATURE_EH_FUNCLETS

    genStackPointerCheck(doStackPointerCheck, compiler->lvaReturnSpCheck);
#endif // defined(DEBUG) && defined(TARGET_XARCH)

#ifdef SWIFT_SUPPORT
    // If this method has a SwiftError* out parameter, load the SwiftError pseudolocal value into the error register.
    // TODO-CQ: Introduce GenTree node that models returning a normal and Swift error value.
    if (compiler->lvaSwiftErrorArg != BAD_VAR_NUM)
    {
        assert(compiler->info.compCallConv == CorInfoCallConvExtension::Swift);
        assert(compiler->lvaSwiftErrorLocal != BAD_VAR_NUM);
        GetEmitter()->emitIns_R_S(ins_Load(TYP_I_IMPL), EA_PTRSIZE, REG_SWIFT_ERROR, compiler->lvaSwiftErrorLocal, 0);
    }
#endif // SWIFT_SUPPORT
}

//------------------------------------------------------------------------
// isStructReturn: Returns whether the 'treeNode' is returning a struct.
//
// Arguments:
//    treeNode - The tree node to evaluate whether is a struct return.
//
// Return Value:
//    Returns true if the 'treeNode" is a GT_RETURN node of type struct.
//    Otherwise returns false.
//
bool CodeGen::isStructReturn(GenTree* treeNode)
{
    // This method could be called for 'treeNode' of GT_RET_FILT or GT_RETURN.
    // For the GT_RET_FILT, the return is always a bool or a void, for the end of a finally block.
    noway_assert(treeNode->OperGet() == GT_RETURN || treeNode->OperGet() == GT_RETFILT);
    if (treeNode->OperGet() != GT_RETURN)
    {
        return false;
    }

#if defined(TARGET_AMD64) && !defined(UNIX_AMD64_ABI)
    assert(!varTypeIsStruct(treeNode));
    return false;
#else
    return varTypeIsStruct(treeNode) && (compiler->info.compRetNativeType == TYP_STRUCT);
#endif
}

//------------------------------------------------------------------------
// genStructReturn: Generates code for returning a struct.
//
// Arguments:
//    treeNode - The GT_RETURN tree node.
//
// Return Value:
//    None
//
// Assumption:
//    op1 of GT_RETURN node is either GT_LCL_VAR or multi-reg GT_CALL
//
void CodeGen::genStructReturn(GenTree* treeNode)
{
    assert(treeNode->OperGet() == GT_RETURN);

    genConsumeRegs(treeNode->gtGetOp1());

    GenTree* op1       = treeNode->gtGetOp1();
    GenTree* actualOp1 = op1->gtSkipReloadOrCopy();

    ReturnTypeDesc retTypeDesc = compiler->compRetTypeDesc;
    const unsigned regCount    = retTypeDesc.GetReturnRegCount();
    assert(regCount <= MAX_RET_REG_COUNT);

#if FEATURE_MULTIREG_RET
    // Right now the only enregisterable structs supported are SIMD vector types.
    if (genIsRegCandidateLocal(actualOp1))
    {
#if defined(DEBUG)
        const GenTreeLclVar* lclVar = actualOp1->AsLclVar();
        const LclVarDsc*     varDsc = compiler->lvaGetDesc(lclVar);
        assert(varTypeIsSIMD(varDsc->GetRegisterType()));
        assert(!lclVar->IsMultiReg());
#endif // DEBUG

#ifdef FEATURE_SIMD
        genSIMDSplitReturn(op1, &retTypeDesc);
#endif // FEATURE_SIMD
    }
    else if (actualOp1->OperIs(GT_LCL_VAR) && !actualOp1->AsLclVar()->IsMultiReg())
    {
        GenTreeLclVar* lclNode = actualOp1->AsLclVar();
        LclVarDsc*     varDsc  = compiler->lvaGetDesc(lclNode);
        assert(varDsc->lvIsMultiRegRet);

#if defined(TARGET_LOONGARCH64) || defined(TARGET_RISCV64)
        // On LoongArch64, for a struct like "{ int, double }", "retTypeDesc" will be "{ TYP_INT, TYP_DOUBLE }",
        // i. e. not include the padding for the first field, and so the general loop below won't work.
        var_types type  = retTypeDesc.GetReturnRegType(0);
        regNumber toReg = retTypeDesc.GetABIReturnReg(0, compiler->info.compCallConv);
        GetEmitter()->emitIns_R_S(ins_Load(type), emitTypeSize(type), toReg, lclNode->GetLclNum(), 0);
        if (regCount > 1)
        {
            assert(regCount == 2);
            int offset = genTypeSize(type);
            type       = retTypeDesc.GetReturnRegType(1);
            offset     = (int)((unsigned int)offset < genTypeSize(type) ? genTypeSize(type) : offset);
            toReg      = retTypeDesc.GetABIReturnReg(1, compiler->info.compCallConv);
            GetEmitter()->emitIns_R_S(ins_Load(type), emitTypeSize(type), toReg, lclNode->GetLclNum(), offset);
        }
#else // !TARGET_LOONGARCH64 && !TARGET_RISCV64

#ifdef SWIFT_SUPPORT
        const uint32_t* offsets = nullptr;
        if (compiler->info.compCallConv == CorInfoCallConvExtension::Swift)
        {
            CORINFO_CLASS_HANDLE          retTypeHnd = compiler->info.compMethodInfo->args.retTypeClass;
            const CORINFO_SWIFT_LOWERING* lowering   = compiler->GetSwiftLowering(retTypeHnd);
            assert(!lowering->byReference && (regCount == lowering->numLoweredElements));
            offsets = lowering->offsets;
        }
#endif

        int offset = 0;
        for (unsigned i = 0; i < regCount; ++i)
        {
            var_types type  = retTypeDesc.GetReturnRegType(i);
            regNumber toReg = retTypeDesc.GetABIReturnReg(i, compiler->info.compCallConv);

#ifdef SWIFT_SUPPORT
            if (offsets != nullptr)
            {
                offset = offsets[i];
            }
#endif

            GetEmitter()->emitIns_R_S(ins_Load(type), emitTypeSize(type), toReg, lclNode->GetLclNum(), offset);
            offset += genTypeSize(type);
        }
#endif // !TARGET_LOONGARCH64 && !TARGET_RISCV64
    }
    else
    {
        for (unsigned i = 0; i < regCount; ++i)
        {
            var_types type    = retTypeDesc.GetReturnRegType(i);
            regNumber toReg   = retTypeDesc.GetABIReturnReg(i, compiler->info.compCallConv);
            regNumber fromReg = op1->GetRegByIndex(i);
            if ((fromReg == REG_NA) && op1->OperIs(GT_COPY))
            {
                // A copy that doesn't copy this field will have REG_NA.
                // TODO-Cleanup: It would probably be better to always have a valid reg
                // on a GT_COPY, unless the operand is actually spilled. Then we wouldn't have
                // to check for this case (though we'd have to check in the genRegCopy that the
                // reg is valid).
                fromReg = actualOp1->GetRegByIndex(i);
            }
            if (fromReg == REG_NA)
            {
                // This is a spilled field of a multi-reg lclVar.
                // We currently only mark a lclVar operand as RegOptional, since we don't have a way
                // to mark a multi-reg tree node as used from spill (GTF_NOREG_AT_USE) on a per-reg basis.
                LclVarDsc* varDsc = compiler->lvaGetDesc(actualOp1->AsLclVar());
                assert(varDsc->lvPromoted);
                unsigned fieldVarNum = varDsc->lvFieldLclStart + i;
                assert(compiler->lvaGetDesc(fieldVarNum)->lvOnFrame);

                GetEmitter()->emitIns_R_S(ins_Load(type), emitTypeSize(type), toReg, fieldVarNum, 0);
            }
            else
            {
                // Note that ins_Copy(fromReg, type) will return the appropriate register to copy
                // between register files if needed.
                inst_Mov(type, toReg, fromReg, /* canSkip */ true);
            }
        }
    }
#else // !FEATURE_MULTIREG_RET
    unreached();
#endif
}

//----------------------------------------------------------------------------------
// genMultiRegStoreToLocal: store multi-reg value to a local
//
// Arguments:
//    lclNode  -  GenTree of GT_STORE_LCL_VAR
//
// Return Value:
//    None
//
// Assumption:
//    The child of store is a multi-reg node.
//
void CodeGen::genMultiRegStoreToLocal(GenTreeLclVar* lclNode)
{
    assert(lclNode->OperIs(GT_STORE_LCL_VAR));
    assert(varTypeIsStruct(lclNode) || varTypeIsMultiReg(lclNode));

    GenTree* op1 = lclNode->gtGetOp1();
    assert(op1->IsMultiRegNode());
    GenTree* actualOp1 = op1->gtSkipReloadOrCopy();
    unsigned regCount  = actualOp1->GetMultiRegCount(compiler);
    assert(regCount > 1);

    // Assumption: current implementation requires that a multi-reg
    // var in 'var = call' is flagged as lvIsMultiRegRet to prevent it from
    // being promoted, unless compiler->lvaEnregMultiRegVars is true.

    unsigned   lclNum = lclNode->GetLclNum();
    LclVarDsc* varDsc = compiler->lvaGetDesc(lclNum);
    if (actualOp1->OperIs(GT_CALL))
    {
        assert(regCount <= MAX_RET_REG_COUNT);
        noway_assert(varDsc->lvIsMultiRegRet);
    }

#ifdef FEATURE_SIMD
    // Check for the case of an enregistered SIMD type that's returned in multiple registers.
    if (varDsc->lvIsRegCandidate() && (lclNode->GetRegNum() != REG_NA))
    {
        assert(varTypeIsSIMD(lclNode));
        genMultiRegStoreToSIMDLocal(lclNode);
        return;
    }
#endif // FEATURE_SIMD

    // We have either a multi-reg local or a local with multiple fields in memory.
    //
    // The liveness model is as follows:
    //    use reg #0 from src, including any reload or copy
    //    define reg #0
    //    use reg #1 from src, including any reload or copy
    //    define reg #1
    //    etc.
    // Imagine the following scenario:
    //    There are 3 registers used. Prior to this node, they occupy registers r3, r2 and r1.
    //    There are 3 registers defined by this node. They need to be placed in r1, r2 and r3,
    //    in that order.
    //
    // If we defined the as using all the source registers at once, we'd have to adopt one
    // of the following models:
    //  - All (or all but one) of the incoming sources are marked "delayFree" so that they won't
    //    get the same register as any of the registers being defined. This would result in copies for
    //    the common case where the source and destination registers are the same (e.g. when a CALL
    //    result is assigned to a lclVar, which is then returned).
    //    - For our example (and for many/most cases) we would have to copy or spill all sources.
    //  - We allow circular dependencies between source and destination registers. This would require
    //    the code generator to determine the order in which the copies must be generated, and would
    //    require a temp register in case a swap is required. This complexity would have to be handled
    //    in both the normal code generation case, as well as for copies & reloads, as they are currently
    //    modeled by the register allocator to happen just prior to the use.
    //    - For our example, a temp would be required to swap r1 and r3, unless a swap instruction is
    //      available on the target.
    //
    // By having a multi-reg local use and define each field in order, we avoid these issues, and the
    // register allocator will ensure that any conflicts are resolved via spill or inserted COPYs.
    // For our example, the register allocator would simple spill r1 because the first def requires it.
    // The code generator would move r3  to r1, leave r2 alone, and then load the spilled value into r3.

    unsigned offset        = 0;
    bool     isMultiRegVar = lclNode->IsMultiRegLclVar();
    bool     hasRegs       = false;

    if (isMultiRegVar)
    {
        assert(compiler->lvaEnregMultiRegVars);
        assert(regCount == varDsc->lvFieldCnt);
    }

#ifdef SWIFT_SUPPORT
    const uint32_t* offsets = nullptr;
    if (actualOp1->IsCall() && (actualOp1->AsCall()->GetUnmanagedCallConv() == CorInfoCallConvExtension::Swift))
    {
        const CORINFO_SWIFT_LOWERING* lowering = compiler->GetSwiftLowering(actualOp1->AsCall()->gtRetClsHnd);
        assert(!lowering->byReference && (regCount == lowering->numLoweredElements));
        offsets = lowering->offsets;
    }
#endif

    for (unsigned i = 0; i < regCount; ++i)
    {
        regNumber reg     = genConsumeReg(op1, i);
        var_types srcType = actualOp1->GetRegTypeByIndex(i);
        // genConsumeReg will return the valid register, either from the COPY
        // or from the original source.
        assert(reg != REG_NA);

        if (isMultiRegVar)
        {
            // Each field is passed in its own register, use the field types.
            regNumber  varReg      = lclNode->GetRegByIndex(i);
            unsigned   fieldLclNum = varDsc->lvFieldLclStart + i;
            LclVarDsc* fieldVarDsc = compiler->lvaGetDesc(fieldLclNum);
            var_types  destType    = fieldVarDsc->TypeGet();
            if (varReg != REG_NA)
            {
                hasRegs = true;

                // We may need a cross register-file copy here.
                inst_Mov(destType, varReg, reg, /* canSkip */ true);
            }
            else
            {
                varReg = REG_STK;
            }
            if ((varReg == REG_STK) || fieldVarDsc->IsAlwaysAliveInMemory())
            {
                if (!lclNode->IsLastUse(i))
                {
                    // A byte field passed in a long register should be written on the stack as a byte.
                    instruction storeIns = ins_StoreFromSrc(reg, destType);
                    GetEmitter()->emitIns_S_R(storeIns, emitTypeSize(destType), reg, fieldLclNum, 0);
                }
            }
            fieldVarDsc->SetRegNum(varReg);
        }
        else
        {
#if defined(TARGET_LOONGARCH64) || defined(TARGET_RISCV64)
            // should consider the padding field within a struct.
            offset = (offset % genTypeSize(srcType)) ? AlignUp(offset, genTypeSize(srcType)) : offset;
#endif
#ifdef SWIFT_SUPPORT
            if (offsets != nullptr)
            {
                offset = offsets[i];
            }
#endif
            // Several fields could be passed in one register, copy using the register type.
            // It could rewrite memory outside of the fields but local on the stack are rounded to POINTER_SIZE so
            // it is safe to store a long register into a byte field as it is known that we have enough padding after.
            GetEmitter()->emitIns_S_R(ins_Store(srcType), emitTypeSize(srcType), reg, lclNum, offset);
            offset += genTypeSize(srcType);

#ifdef DEBUG
#ifdef TARGET_64BIT
            assert(offset <= varDsc->lvSize());
#else  // !TARGET_64BIT
            if (varTypeIsStruct(varDsc))
            {
                assert(offset <= varDsc->lvSize());
            }
            else
            {
                assert(varDsc->TypeGet() == TYP_LONG);
                assert(offset <= genTypeSize(TYP_LONG));
            }
#endif // !TARGET_64BIT
#endif // DEBUG
        }
    }

    // Update variable liveness.
    if (isMultiRegVar)
    {
        if (hasRegs)
        {
            genProduceReg(lclNode);
        }
        else
        {
            genUpdateLife(lclNode);
        }
    }
    else
    {
        genUpdateLife(lclNode);
        varDsc->SetRegNum(REG_STK);
    }
}

//------------------------------------------------------------------------
// genRegCopy: Produce code for a GT_COPY node.
//
// Arguments:
//    tree - the GT_COPY node
//
// Notes:
//    This will copy the register produced by this node's source, to
//    the register allocated to this GT_COPY node.
//    It has some special handling for these cases:
//    - when the source and target registers are in different register files
//      (note that this is *not* a conversion).
//    - when the source is a lclVar whose home location is being moved to a new
//      register (rather than just being copied for temporary use).
//
void CodeGen::genRegCopy(GenTree* treeNode)
{
    assert(treeNode->OperGet() == GT_COPY);
    GenTree* op1 = treeNode->AsOp()->gtOp1;

    if (op1->IsMultiRegNode())
    {
        // Register allocation assumes that any reload and copy are done in operand order.
        // That is, we can have:
        //    (reg0, reg1) = COPY(V0,V1) where V0 is in reg1 and V1 is in memory
        // The register allocation model assumes:
        //     First, V0 is moved to reg0 (v1 can't be in reg0 because it is still live, which would be a conflict).
        //     Then, V1 is moved to reg1
        // However, if we call genConsumeRegs on op1, it will do the reload of V1 before we do the copy of V0.
        // So we need to handle that case first.
        //
        // There should never be any circular dependencies, and we will check that here.

        // GenTreeCopyOrReload only reports the highest index that has a valid register.
        // However, we need to ensure that we consume all the registers of the child node,
        // so we use its regCount.
        unsigned regCount = op1->GetMultiRegCount(compiler);
        assert(regCount <= MAX_MULTIREG_COUNT);

// First set the source registers as busy if they haven't been spilled.
// (Note that this is just for verification that we don't have circular dependencies.)
#ifdef DEBUG
        AllRegsMask busyRegs;
        for (unsigned i = 0; i < regCount; ++i)
        {
            if ((op1->GetRegSpillFlagByIdx(i) & GTF_SPILLED) == 0)
            {
                regNumber reg = op1->GetRegByIndex(i);
                busyRegs.AddRegNumInMask(reg);
            }
        }
#endif // DEBUG

        for (unsigned i = 0; i < regCount; ++i)
        {
            regNumber sourceReg = op1->GetRegByIndex(i);
            // genRegCopy will consume the source register, perform any required reloads,
            // and will return either the register copied to, or the original register if there's no copy.
            regNumber targetReg = genRegCopy(treeNode, i);

#ifdef DEBUG

            if (targetReg != sourceReg)
            {
                singleRegMask targetRegMask = genRegMask(targetReg);
                assert(!busyRegs.IsRegNumInMask(targetReg));
                busyRegs.RemoveRegNumFromMask(sourceReg);
            }
            busyRegs.AddRegNumInMask(targetReg);
#endif // DEBUG
        }
        return;
    }

    regNumber srcReg     = genConsumeReg(op1);
    var_types targetType = treeNode->TypeGet();
    regNumber targetReg  = treeNode->GetRegNum();
    assert(srcReg != REG_NA);
    assert(targetReg != REG_NA);
    assert(targetType != TYP_STRUCT);

    inst_Mov(targetType, targetReg, srcReg, /* canSkip */ false);

    if (op1->IsLocal())
    {
        // The lclVar will never be a def.
        // If it is a last use, the lclVar will be killed by genConsumeReg(), as usual, and genProduceReg will
        // appropriately set the gcInfo for the copied value.
        // If not, there are two cases we need to handle:
        // - If this is a TEMPORARY copy (indicated by the GTF_VAR_DEATH flag) the variable
        //   will remain live in its original register.
        //   genProduceReg() will appropriately set the gcInfo for the copied value,
        //   and genConsumeReg will reset it.
        // - Otherwise, we need to update register info for the lclVar.

        GenTreeLclVarCommon* lcl = op1->AsLclVarCommon();
        assert((lcl->gtFlags & GTF_VAR_DEF) == 0);

        if ((lcl->gtFlags & GTF_VAR_DEATH) == 0 && (treeNode->gtFlags & GTF_VAR_DEATH) == 0)
        {
            LclVarDsc* varDsc = compiler->lvaGetDesc(lcl);

            // If we didn't just spill it (in genConsumeReg, above), then update the register info
            if (varDsc->GetRegNum() != REG_STK)
            {
                // The old location is dying
                genUpdateRegLife(varDsc, /*isBorn*/ false, /*isDying*/ true DEBUGARG(op1));

                gcInfo.gcMarkRegNpt(op1->GetRegNum());

                genUpdateVarReg(varDsc, treeNode);

                // Report the home change for this variable
                varLiveKeeper->siUpdateVariableLiveRange(varDsc, lcl->GetLclNum());

                // The new location is going live
                genUpdateRegLife(varDsc, /*isBorn*/ true, /*isDying*/ false DEBUGARG(treeNode));
            }
        }
    }

    genProduceReg(treeNode);
}

//------------------------------------------------------------------------
// genRegCopy: Produce code for a single register of a multireg copy node.
//
// Arguments:
//    tree          - The GT_COPY node
//    multiRegIndex - The index of the register to be copied
//
// Notes:
//    This will copy the corresponding register produced by this node's source, to
//    the register allocated to the register specified by this GT_COPY node.
//    A multireg copy doesn't support moving between register files, as the GT_COPY
//    node does not retain separate types for each index.
//    - when the source is a lclVar whose home location is being moved to a new
//      register (rather than just being copied for temporary use).
//
// Return Value:
//    Either the register copied to, or the original register if there's no copy.
//
regNumber CodeGen::genRegCopy(GenTree* treeNode, unsigned multiRegIndex)
{
    assert(treeNode->OperGet() == GT_COPY);
    GenTree* op1 = treeNode->gtGetOp1();
    assert(op1->IsMultiRegNode());

    GenTreeCopyOrReload* copyNode = treeNode->AsCopyOrReload();
    assert(copyNode->GetRegCount() <= MAX_MULTIREG_COUNT);

    // Consume op1's register, which will perform any necessary reloads.
    genConsumeReg(op1, multiRegIndex);

    regNumber sourceReg = op1->GetRegByIndex(multiRegIndex);
    regNumber targetReg = copyNode->GetRegNumByIdx(multiRegIndex);
    // GenTreeCopyOrReload only reports the highest index that has a valid register.
    // However there may be lower indices that have no valid register (i.e. the register
    // on the source is still valid at the consumer).
    if (targetReg != REG_NA)
    {
        // We shouldn't specify a no-op move.
        assert(sourceReg != targetReg);
        var_types type;
        if (op1->IsMultiRegLclVar())
        {
            LclVarDsc* parentVarDsc = compiler->lvaGetDesc(op1->AsLclVar());
            unsigned   fieldVarNum  = parentVarDsc->lvFieldLclStart + multiRegIndex;
            LclVarDsc* fieldVarDsc  = compiler->lvaGetDesc(fieldVarNum);
            type                    = fieldVarDsc->TypeGet();
            inst_Mov(type, targetReg, sourceReg, /* canSkip */ false);
            if (!op1->AsLclVar()->IsLastUse(multiRegIndex) && fieldVarDsc->GetRegNum() != REG_STK)
            {
                // The old location is dying
                genUpdateRegLife(fieldVarDsc, /*isBorn*/ false, /*isDying*/ true DEBUGARG(op1));
                gcInfo.gcMarkRegNpt(sourceReg);
                genUpdateVarReg(fieldVarDsc, treeNode);

                // Report the home change for this variable
                varLiveKeeper->siUpdateVariableLiveRange(fieldVarDsc, fieldVarNum);

                // The new location is going live
                genUpdateRegLife(fieldVarDsc, /*isBorn*/ true, /*isDying*/ false DEBUGARG(treeNode));
            }
        }
        else
        {
            type = op1->GetRegTypeByIndex(multiRegIndex);
            inst_Mov(type, targetReg, sourceReg, /* canSkip */ false);
            // We never spill after a copy, so to produce the single register, we simply need to
            // update the GC info for the defined register.
            gcInfo.gcMarkRegPtrVal(targetReg, type);
        }
        return targetReg;
    }
    else
    {
        return sourceReg;
    }
}

#if defined(DEBUG) && defined(TARGET_XARCH)

//------------------------------------------------------------------------
// genStackPointerCheck: Generate code to check the stack pointer against a saved value.
// This is a debug check.
//
// Arguments:
//    doStackPointerCheck - If true, do the stack pointer check, otherwise do nothing.
//    lvaStackPointerVar  - The local variable number that holds the value of the stack pointer
//                          we are comparing against.
//    offset              - the offset from the stack pointer to expect
//    regTmp              - register we can use for computation if `offset` != 0
//
// Return Value:
//    None
//
void CodeGen::genStackPointerCheck(bool      doStackPointerCheck,
                                   unsigned  lvaStackPointerVar,
                                   ssize_t   offset,
                                   regNumber regTmp)
{
    if (doStackPointerCheck)
    {
        assert(lvaStackPointerVar != BAD_VAR_NUM);
        assert(compiler->lvaGetDesc(lvaStackPointerVar)->lvDoNotEnregister);
        assert(compiler->lvaGetDesc(lvaStackPointerVar)->lvOnFrame);

        if (offset != 0)
        {
            assert(regTmp != REG_NA);
            GetEmitter()->emitIns_Mov(INS_mov, EA_PTRSIZE, regTmp, REG_SPBASE, /* canSkip */ false);
            GetEmitter()->emitIns_R_I(INS_sub, EA_PTRSIZE, regTmp, offset);
            GetEmitter()->emitIns_S_R(INS_cmp, EA_PTRSIZE, regTmp, lvaStackPointerVar, 0);
        }
        else
        {
            GetEmitter()->emitIns_S_R(INS_cmp, EA_PTRSIZE, REG_SPBASE, lvaStackPointerVar, 0);
        }

        BasicBlock* sp_check = genCreateTempLabel();
        GetEmitter()->emitIns_J(INS_je, sp_check);
        instGen(INS_BREAKPOINT);
        genDefineTempLabel(sp_check);
    }
}

#endif // defined(DEBUG) && defined(TARGET_XARCH)

unsigned CodeGenInterface::getCurrentStackLevel() const
{
    return genStackLevel;
}

//-----------------------------------------------------------------------------
// genPoisonFrame: Generate code that places a recognizable value into address exposed variables.
//
// Remarks:
//   This function emits code to poison address exposed non-zero-inited local variables. We expect this function
//   to be called when emitting code for the scratch BB that comes right after the prolog.
//   The variables are poisoned using 0xcdcdcdcd.
void CodeGen::genPoisonFrame(regMaskGpr regLiveIn)
{
    assert(compiler->compShouldPoisonFrame());
#if defined(TARGET_XARCH)
    regNumber poisonValReg = REG_EAX;
    assert((regLiveIn & (RBM_EDI | RBM_ECX | RBM_EAX)) == 0);
#else
    regNumber poisonValReg = REG_SCRATCH;
    assert((regLiveIn & (genRegMask(REG_SCRATCH) | RBM_ARG_0 | RBM_ARG_1 | RBM_ARG_2)) == 0);
#endif

#ifdef TARGET_64BIT
    const ssize_t poisonVal = (ssize_t)0xcdcdcdcdcdcdcdcd;
#else
    const ssize_t poisonVal = (ssize_t)0xcdcdcdcd;
#endif

    // The first time we need to poison something we will initialize a register to the largest immediate cccccccc that
    // we can fit.
    bool hasPoisonImm = false;
    for (unsigned varNum = 0; varNum < compiler->info.compLocalsCount; varNum++)
    {
        LclVarDsc* varDsc = compiler->lvaGetDesc(varNum);
        if (varDsc->lvIsParam || varDsc->lvMustInit || !varDsc->IsAddressExposed())
        {
            continue;
        }

        assert(varDsc->lvOnFrame);

        unsigned int size = compiler->lvaLclSize(varNum);
        if ((size / TARGET_POINTER_SIZE) > 16)
        {
            // This will require more than 16 instructions, switch to rep stosd/memset call.
#if defined(TARGET_XARCH)
            GetEmitter()->emitIns_R_S(INS_lea, EA_PTRSIZE, REG_EDI, (int)varNum, 0);
            assert(size % 4 == 0);
            instGen_Set_Reg_To_Imm(EA_4BYTE, REG_ECX, size / 4);
            // On xarch we can leave the value in eax and only set eax once
            // since rep stosd does not kill eax.
            if (!hasPoisonImm)
            {
                instGen_Set_Reg_To_Imm(EA_PTRSIZE, REG_EAX, poisonVal);
                hasPoisonImm = true;
            }
            instGen(INS_r_stosd);
#else
            GetEmitter()->emitIns_R_S(INS_lea, EA_PTRSIZE, REG_ARG_0, (int)varNum, 0);
            instGen_Set_Reg_To_Imm(EA_4BYTE, REG_ARG_1, static_cast<char>(poisonVal));
            instGen_Set_Reg_To_Imm(EA_PTRSIZE, REG_ARG_2, size);

            // Call non-managed memset
            genEmitHelperCall(CORINFO_HELP_NATIVE_MEMSET, 0, EA_UNKNOWN);
            // May kill REG_SCRATCH, so we need to reload it.
            hasPoisonImm = false;
#endif
        }
        else
        {
            if (!hasPoisonImm)
            {
                instGen_Set_Reg_To_Imm(EA_PTRSIZE, poisonValReg, poisonVal);
                hasPoisonImm = true;
            }

// For 64-bit we check if the local is 8-byte aligned. For 32-bit, we assume everything is always 4-byte aligned.
#ifdef TARGET_64BIT
            bool fpBased;
            int  addr = compiler->lvaFrameAddress((int)varNum, &fpBased);
#else
            int addr = 0;
#endif
            int end = addr + (int)size;
            for (int offs = addr; offs < end;)
            {
#ifdef TARGET_64BIT
                if ((offs % 8) == 0 && end - offs >= 8)
                {
                    GetEmitter()->emitIns_S_R(ins_Store(TYP_LONG), EA_8BYTE, REG_SCRATCH, (int)varNum, offs - addr);
                    offs += 8;
                    continue;
                }
#endif

                assert((offs % 4) == 0 && end - offs >= 4);
                GetEmitter()->emitIns_S_R(ins_Store(TYP_INT), EA_4BYTE, REG_SCRATCH, (int)varNum, offs - addr);
                offs += 4;
            }
        }
    }
}

//----------------------------------------------------------------------
// genBitCast - Generate the instruction to move a value between register files
//
// Arguments
//    targetType - the destination type
//    targetReg  - the destination register
//    srcType    - the source type
//    srcReg     - the source register
//
void CodeGen::genBitCast(var_types targetType, regNumber targetReg, var_types srcType, regNumber srcReg)
{
    const bool srcFltReg = varTypeUsesFloatReg(srcType);
    assert(srcFltReg == genIsValidFloatReg(srcReg));

    const bool dstFltReg = varTypeUsesFloatReg(targetType);
    assert(dstFltReg == genIsValidFloatReg(targetReg));

    inst_Mov(targetType, targetReg, srcReg, /* canSkip */ true);
}

//----------------------------------------------------------------------
// genCodeForBitCast - Generate code for a GT_BITCAST that is not contained
//
// Arguments
//    treeNode - the GT_BITCAST for which we're generating code
//
void CodeGen::genCodeForBitCast(GenTreeOp* treeNode)
{
    assert(treeNode->TypeGet() == genActualType(treeNode));
    regNumber targetReg  = treeNode->GetRegNum();
    var_types targetType = treeNode->TypeGet();
    GenTree*  op1        = treeNode->gtGetOp1();
    genConsumeRegs(op1);

    if (op1->isContained())
    {
        assert(op1->OperIs(GT_LCL_VAR));
        unsigned    lclNum  = op1->AsLclVarCommon()->GetLclNum();
        instruction loadIns = ins_Load(targetType, compiler->isSIMDTypeLocalAligned(lclNum));
        GetEmitter()->emitIns_R_S(loadIns, emitTypeSize(targetType), targetReg, lclNum, 0);
    }
    else
    {
#ifdef TARGET_ARM
        if (compiler->opts.compUseSoftFP && (targetType == TYP_LONG))
        {
            // This is a special arm-softFP case when a TYP_LONG node was introduced during lowering
            // for a call argument,  so it was not handled by decomposelongs phase as all other TYP_LONG nodes.
            // Example foo(double LclVar V01), LclVar V01 has to be passed in general registers r0, r1,
            // so lowering will add `BITCAST long(LclVar double V01)` and codegen has to support it here.
            const regNumber srcReg   = op1->GetRegNum();
            const regNumber otherReg = treeNode->AsMultiRegOp()->gtOtherReg;
            assert(otherReg != REG_NA);
            inst_RV_RV_RV(INS_vmov_d2i, targetReg, otherReg, srcReg, EA_8BYTE);
        }
        else
#endif // TARGET_ARM
        {
            genBitCast(targetType, targetReg, op1->TypeGet(), op1->GetRegNum());
        }
    }
    genProduceReg(treeNode);
}

//----------------------------------------------------------------------
// genCanOmitNormalizationForBswap16:
//   Small peephole to check if a bswap16 node can omit normalization.
//
// Arguments:
//   tree - The BSWAP16 node
//
// Remarks:
//   BSWAP16 nodes are required to zero extend the upper 16 bits, but since the
//   importer always inserts a normalizing cast (either sign or zero extending)
//   we almost never need to actually do this.
//
bool CodeGen::genCanOmitNormalizationForBswap16(GenTree* tree)
{
    if (compiler->opts.OptimizationDisabled())
    {
        return false;
    }

    assert(tree->OperIs(GT_BSWAP16));
    if ((tree->gtNext == nullptr) || !tree->gtNext->OperIs(GT_CAST))
    {
        return false;
    }

    GenTreeCast* cast = tree->gtNext->AsCast();
    if (cast->gtOverflow() || (cast->CastOp() != tree))
    {
        return false;
    }

    return (cast->gtCastType == TYP_USHORT) || (cast->gtCastType == TYP_SHORT);
}

//----------------------------------------------------------------------
// genCodeForReuseVal: Generate code for a node marked with re-using a register.
//
// Arguments:
//   tree - The node marked with re-using a register
//
// Remarks:
//   Generates nothing, except for when the node is a CNS_INT(0) where
//   we will define a new label to propagate GC info. We want to do this
//   because if the node is a CNS_INT(0) and is re-using a register,
//   that register could have been used for a CNS_INT(ref null) that is GC
//   tracked.
//
void CodeGen::genCodeForReuseVal(GenTree* treeNode)
{
    assert(treeNode->IsReuseRegVal());

    // For now, this is only used for constant nodes.
    assert(treeNode->OperIs(GT_CNS_INT, GT_CNS_DBL, GT_CNS_VEC));
    JITDUMP("  TreeNode is marked ReuseReg\n");

    if (treeNode->IsIntegralConst(0) && GetEmitter()->emitCurIGnonEmpty())
    {
        genDefineTempLabel(genCreateTempLabel());
    }
}

#ifdef SWIFT_SUPPORT
//---------------------------------------------------------------------
// genCodeForSwiftErrorReg - generate code for a GT_SWIFT_ERROR node
//
// Arguments
//    tree - the GT_SWIFT_ERROR node
//
// Return value:
//    None
//
void CodeGen::genCodeForSwiftErrorReg(GenTree* tree)
{
    assert(tree->OperIs(GT_SWIFT_ERROR));

    var_types targetType = tree->TypeGet();
    regNumber targetReg  = tree->GetRegNum();

    // LSRA should have picked REG_SWIFT_ERROR as the destination register, too
    // (see LinearScan::BuildNode for an explanation of why we want this)
    assert(targetReg == REG_SWIFT_ERROR);

    inst_Mov(targetType, targetReg, REG_SWIFT_ERROR, /* canSkip */ true);
    genTransferRegGCState(targetReg, REG_SWIFT_ERROR);

    genProduceReg(tree);
}
#endif // SWIFT_SUPPORT<|MERGE_RESOLUTION|>--- conflicted
+++ resolved
@@ -5399,15 +5399,11 @@
     noway_assert(!regSet.rsRegsModified(RBM_FPBASE));
 #endif
 
-<<<<<<< HEAD
     regMaskFloat maskPushRegsInt   = regSet.rsGetModifiedGprRegsMask() & RBM_INT_CALLEE_SAVED;
     regMaskGpr   maskPushRegsFloat = regSet.rsGetModifiedFloatRegsMask() & RBM_FLT_CALLEE_SAVED;
 #ifdef FEATURE_MASKED_HW_INTRINSICS
     regMaskPredicate maskPushRegsPredicate = regSet.rsGetModifiedPredicateRegsMask() & RBM_MSK_CALLEE_SAVED;
 #endif
-=======
-    regMaskTP maskCalleeRegsPushed = regSet.rsGetModifiedCalleeSavedRegsMask();
->>>>>>> 960849bc
 
 #ifdef TARGET_ARMARCH
     if (isFramePointerUsed())
@@ -6089,11 +6085,7 @@
 
 #ifdef TARGET_ARM
     maskStackAlloc = genStackAllocRegisterMask(compiler->compLclFrameSize + extraFrameSize,
-<<<<<<< HEAD
                                                regSet.rsGetModifiedFloatRegsMask() & RBM_FLT_CALLEE_SAVED);
-=======
-                                               regSet.rsGetModifiedFltCalleeSavedRegsMask());
->>>>>>> 960849bc
 #endif // TARGET_ARM
 
     if (maskStackAlloc == RBM_NONE)
