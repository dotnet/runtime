--- conflicted
+++ resolved
@@ -8054,52 +8054,7 @@
 #if FEATURE_FASTTAILCALL
         else
         {
-<<<<<<< HEAD
-            // Fast tail call.
-            GenTreeCall* call     = jmpNode->AsCall();
-            gtCallTypes  callType = (gtCallTypes)call->gtCallType;
-
-            // Fast tail calls cannot happen to helpers.
-            assert((callType == CT_INDIRECT) || (callType == CT_USER_FUNC));
-
-            // Try to dispatch this as a direct branch; this is possible when the call is
-            // truly direct. In this case, the control expression will be null and the direct
-            // target address will be in gtDirectCallAddress. It is still possible that calls
-            // to user funcs require indirection, in which case the control expression will
-            // be non-null.
-
-            if ((callType == CT_USER_FUNC) && (call->gtControlExpr == nullptr) && !call->IsR2RRelativeIndir())
-            {
-                assert(call->gtCallMethHnd != nullptr);
-                // clang-format off
-                GetEmitter()->emitIns_Call(emitter::EC_FUNC_TOKEN,
-                                           call->gtCallMethHnd,
-                                           INDEBUG_LDISASM_COMMA(nullptr)
-                                           call->gtDirectCallAddress,
-                                           0,          // argSize
-                                           EA_UNKNOWN  // retSize
-                                           ARM64_ARG(EA_UNKNOWN), // secondRetSize
-                                           gcInfo.gcVarPtrSetCur,
-                                           gcInfo.gcRegGCrefSetCur,
-                                           gcInfo.gcRegByrefSetCur,
-                                           BAD_IL_OFFSET, // IL offset
-                                           REG_NA,        // ireg
-                                           REG_NA,        // xreg
-                                           0,             // xmul
-                                           0,             // disp
-                                           true);         // isJump
-                // clang-format on
-            }
-            else
-            {
-                // Target requires indirection to obtain. genCallInstruction
-                // will have materialized it into REG_FASTTAILCALL_TARGET
-                // already, so just branch to it.
-                GetEmitter()->emitIns_R(INS_br, emitTypeSize(TYP_I_IMPL), REG_FASTTAILCALL_TARGET);
-            }
-=======
             genCallInstruction(jmpNode->AsCall());
->>>>>>> 84a62259
         }
 #endif // FEATURE_FASTTAILCALL
     }
@@ -8495,109 +8450,7 @@
 #if FEATURE_FASTTAILCALL
         else
         {
-<<<<<<< HEAD
-#ifdef TARGET_AMD64
-            // Fast tail call.
-            GenTreeCall* call     = jmpNode->AsCall();
-            gtCallTypes  callType = (gtCallTypes)call->gtCallType;
-
-            // Fast tail calls cannot happen to helpers.
-            assert((callType == CT_INDIRECT) || (callType == CT_USER_FUNC));
-
-            // Calls to a user func can be dispatched as an RIP-relative jump when they are
-            // truly direct; in this case, the control expression will be null and the direct
-            // target address will be in gtDirectCallAddress. It is still possible that calls
-            // to user funcs require indirection, in which case the control expression will
-            // be non-null.
-            if ((callType == CT_USER_FUNC) && (call->gtControlExpr == nullptr))
-            {
-                assert(call->gtCallMethHnd != nullptr);
-
-                // clang-format off
-                if (call->IsR2RRelativeIndir())
-                {
-                    // Indirection cell is in REG_FASTTAILCALL_TARGET.
-                    GetEmitter()->emitIns_Call(
-                            emitter::EC_INDIR_ARD,
-                            call->gtCallMethHnd,
-                            INDEBUG_LDISASM_COMMA(nullptr)
-                            0,                                              // addr
-                            0,                                              // argSize
-                            EA_UNKNOWN                                      // retSize
-                            MULTIREG_HAS_SECOND_GC_RET_ONLY_ARG(EA_UNKNOWN),// secondRetSize
-                            gcInfo.gcVarPtrSetCur,
-                            gcInfo.gcRegGCrefSetCur,
-                            gcInfo.gcRegByrefSetCur,
-                            BAD_IL_OFFSET, REG_FASTTAILCALL_TARGET, REG_NA, 0, 0,  /* iloffset, ireg, xreg, xmul, disp */
-                            true /* isJump */
-                    );
-                }
-                else
-                {
-                    GetEmitter()->emitIns_Call(
-                            emitter::EC_FUNC_TOKEN,
-                            call->gtCallMethHnd,
-                            INDEBUG_LDISASM_COMMA(nullptr)
-                            call->gtDirectCallAddress,
-                            0,                                              // argSize
-                            EA_UNKNOWN                                      // retSize
-                            MULTIREG_HAS_SECOND_GC_RET_ONLY_ARG(EA_UNKNOWN),// secondRetSize
-                            gcInfo.gcVarPtrSetCur,
-                            gcInfo.gcRegGCrefSetCur,
-                            gcInfo.gcRegByrefSetCur,
-                            BAD_IL_OFFSET, REG_NA, REG_NA, 0, 0,  /* iloffset, ireg, xreg, xmul, disp */
-                            true /* isJump */
-                    );
-                }
-                // clang-format on
-            }
-            else
-            {
-                GenTree* target = callType == CT_INDIRECT ? call->gtCallAddr : call->gtControlExpr;
-                if (target->isContained())
-                {
-                    // We can only tailcall with indirect target if the target
-                    // is an indirs off of an immediate as otherwise we may
-                    // need registers that could have been wiped out by the
-                    // epilog.
-                    noway_assert(target->isIndir());
-                    assert(target->AsIndir()->HasBase() && target->AsIndir()->Base()->isContainedIntOrIImmed());
-                    assert(!target->AsIndir()->HasIndex());
-                    assert(target->AsIndir()->Base()->AsIntConCommon()->FitsInAddrBase(compiler));
-
-                    // clang-format off
-                    GetEmitter()->emitIns_Call(
-                        emitter::EC_FUNC_TOKEN_INDIR,
-                        call->gtCallMethHnd,
-                        INDEBUG_LDISASM_COMMA(nullptr)
-                        (void*)target->AsIndir()->Base()->AsIntConCommon()->IconValue(),
-                        0,
-                        EA_UNKNOWN
-                        MULTIREG_HAS_SECOND_GC_RET_ONLY_ARG(EA_UNKNOWN),
-                        gcInfo.gcVarPtrSetCur,
-                        gcInfo.gcRegGCrefSetCur,
-                        gcInfo.gcRegByrefSetCur,
-                        BAD_IL_OFFSET, REG_NA, REG_NA, 0, 0,
-                        true /* isJump */
-                    );
-                    // clang-format on
-                }
-                else
-                {
-                    // Target requires indirection to obtain. genCallInstruction will have materialized
-                    // it into REG_FASTTAILCALL_TARGET already, so just jump to it. The stack walker requires that a
-                    // register indirect tail call be rex.w prefixed.
-                    GetEmitter()->emitIns_R(INS_rex_jmp, emitTypeSize(TYP_I_IMPL), REG_FASTTAILCALL_TARGET);
-                }
-            }
-
-#else
-            assert(!"Fast tail call as epilog+jmp");
-            unreached();
-#endif // TARGET_AMD64
-=======
             genCallInstruction(jmpNode->AsCall());
->>>>>>> 84a62259
         }
 #endif // FEATURE_FASTTAILCALL
     }
