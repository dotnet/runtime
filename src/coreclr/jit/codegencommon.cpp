// Licensed to the .NET Foundation under one or more agreements.
// The .NET Foundation licenses this file to you under the MIT license.

/*XXXXXXXXXXXXXXXXXXXXXXXXXXXXXXXXXXXXXXXXXXXXXXXXXXXXXXXXXXXXXXXXXXXXXXXXXXXXX
XXXXXXXXXXXXXXXXXXXXXXXXXXXXXXXXXXXXXXXXXXXXXXXXXXXXXXXXXXXXXXXXXXXXXXXXXXXXXXX
XX                                                                           XX
XX Code Generator Common:                                                    XX
XX   Methods common to all architectures and register allocation strategies  XX
XX                                                                           XX
XXXXXXXXXXXXXXXXXXXXXXXXXXXXXXXXXXXXXXXXXXXXXXXXXXXXXXXXXXXXXXXXXXXXXXXXXXXXXXX
XXXXXXXXXXXXXXXXXXXXXXXXXXXXXXXXXXXXXXXXXXXXXXXXXXXXXXXXXXXXXXXXXXXXXXXXXXXXXXX
*/

// TODO-Cleanup: There are additional methods in CodeGen*.cpp that are almost
// identical, and which should probably be moved here.

#include "jitpch.h"
#ifdef _MSC_VER
#pragma hdrstop
#endif
#include "codegen.h"

#include "gcinfo.h"
#include "emit.h"

#ifndef JIT32_GCENCODER
#include "gcinfoencoder.h"
#endif

#include "patchpointinfo.h"
#include "optcse.h" // for cse metrics

#include "jitstd/algorithm.h"

/*****************************************************************************/

void CodeGenInterface::setFramePointerRequiredEH(bool value)
{
    m_cgFramePointerRequired = value;

#ifndef JIT32_GCENCODER
    if (value)
    {
        // EnumGcRefs will only enumerate slots in aborted frames
        // if they are fully-interruptible.  So if we have a catch
        // or finally that will keep frame-vars alive, we need to
        // force fully-interruptible.

#ifdef DEBUG
        if (verbose)
        {
            printf("Method has EH, marking method as fully interruptible\n");
        }
#endif

        m_cgInterruptible = true;
    }
#endif // JIT32_GCENCODER
}

/*****************************************************************************/
CodeGenInterface* getCodeGenerator(Compiler* comp)
{
    return new (comp, CMK_Codegen) CodeGen(comp);
}

NodeInternalRegisters::NodeInternalRegisters(Compiler* comp)
    : m_table(comp->getAllocator(CMK_LSRA))
{
}

//------------------------------------------------------------------------
// Add: Add internal allocated registers for the specified node.
//
// Parameters:
//   tree - IR node to add internal allocated registers to
//   regs - Registers to add
//
void NodeInternalRegisters::Add(GenTree* tree, regMaskTP regs)
{
    assert(regs != RBM_NONE);

    regMaskTP* result = m_table.LookupPointerOrAdd(tree, RBM_NONE);
    *result |= regs;
}

//------------------------------------------------------------------------
// Extract: Find the lowest number temporary register from the gtRsvdRegs set
// that is also in the optional given mask (typically, RBM_ALLINT or
// RBM_ALLFLOAT), and return it. Remove this register from the temporary
// register set, so it won't be returned again.
//
// Parameters:
//   tree - IR node whose internal registers to extract
//   mask - Mask of allowed registers that can be returned
//
// Returns:
//   Register number.
//
regNumber NodeInternalRegisters::Extract(GenTree* tree, regMaskTP mask)
{
    regMaskTP* regs = m_table.LookupPointer(tree);
    assert(regs != nullptr);

    regMaskTP availableSet = *regs & mask;
    assert(availableSet != RBM_NONE);

    regNumber result = genFirstRegNumFromMask(availableSet);
    *regs ^= genRegMask(result);

    return result;
}

//------------------------------------------------------------------------
// GetSingle: There is expected to be exactly one available temporary register
// in the given mask in the internal register set. Get that register. No future calls to get
// a temporary register are expected. Removes the register from the set, but only in
// DEBUG to avoid doing unnecessary work in non-DEBUG builds.
//
// Parameters:
//   tree - IR node whose internal registers to extract
//   mask - Mask of allowed registers that can be returned
//
// Returns:
//   Register number.
//
regNumber NodeInternalRegisters::GetSingle(GenTree* tree, regMaskTP mask)
{
    regMaskTP* regs = m_table.LookupPointer(tree);
    assert(regs != nullptr);

    regMaskTP availableSet = *regs & mask;
    assert(genExactlyOneBit(availableSet));

    regNumber result = genFirstRegNumFromMask(availableSet);
    INDEBUG(*regs &= ~genRegMask(result));

    return result;
}

//------------------------------------------------------------------------
// GetAll: Get all internal registers for the specified IR node.
//
// Parameters:
//   tree - IR node whose internal registers to query
//
// Returns:
//   Mask of registers.
//
regMaskTP NodeInternalRegisters::GetAll(GenTree* tree)
{
    regMaskTP regs;
    return m_table.Lookup(tree, &regs) ? regs : RBM_NONE;
}

//------------------------------------------------------------------------
// Count: return the number of available temporary registers in the (optional)
// given set (typically, RBM_ALLINT or RBM_ALLFLOAT).
//
// Parameters:
//  tree - IR node whose internal registers to query
//  mask - Mask of registers to count
//
// Returns:
//   Count of nodes
//
unsigned NodeInternalRegisters::Count(GenTree* tree, regMaskTP mask)
{
    regMaskTP regs;
    return m_table.Lookup(tree, &regs) ? genCountBits(regs & mask) : 0;
}

// CodeGen constructor
CodeGenInterface::CodeGenInterface(Compiler* theCompiler)
    : gcInfo(theCompiler)
    , regSet(theCompiler, gcInfo)
    , internalRegisters(theCompiler)
    , compiler(theCompiler)
    , treeLifeUpdater(nullptr)
{
}

#if defined(TARGET_XARCH)
void CodeGenInterface::CopyRegisterInfo()
{
#if defined(TARGET_AMD64)
    rbmAllFloat       = compiler->rbmAllFloat;
    rbmFltCalleeTrash = compiler->rbmFltCalleeTrash;
    rbmAllInt         = compiler->rbmAllInt;
    rbmIntCalleeTrash = compiler->rbmIntCalleeTrash;
    regIntLast        = compiler->regIntLast;
#endif // TARGET_AMD64

    rbmAllMask        = compiler->rbmAllMask;
    rbmMskCalleeTrash = compiler->rbmMskCalleeTrash;
}
#endif // TARGET_XARCH

/*****************************************************************************/

CodeGen::CodeGen(Compiler* theCompiler)
    : CodeGenInterface(theCompiler)
{
#if !defined(TARGET_X86)
    m_stkArgVarNum = BAD_VAR_NUM;
#endif

#if defined(UNIX_X86_ABI)
    curNestedAlignment = 0;
    maxNestedAlignment = 0;
#endif

    gcInfo.regSet        = &regSet;
    m_cgEmitter          = new (compiler->getAllocator()) emitter();
    m_cgEmitter->codeGen = this;
    m_cgEmitter->gcInfo  = &gcInfo;

#ifdef DEBUG
    setVerbose(compiler->verbose);
#endif // DEBUG

    regSet.tmpInit();

#ifdef LATE_DISASM
    getDisAssembler().disInit(compiler);
#endif

#ifdef DEBUG
    genTrnslLocalVarCount = 0;

    // Shouldn't be used before it is set in genFnProlog()
    compiler->compCalleeRegsPushed = UninitializedWord<unsigned>(compiler);

#if defined(TARGET_XARCH)
    // Shouldn't be used before it is set in genFnProlog()
    compiler->compCalleeFPRegsSavedMask = (regMaskTP)-1;
#endif // defined(TARGET_XARCH)
#endif // DEBUG

#ifdef TARGET_AMD64
    // This will be set before final frame layout.
    compiler->compVSQuirkStackPaddingNeeded = 0;
#endif // TARGET_AMD64

    compiler->genCallSite2DebugInfoMap = nullptr;

    /* Assume that we not fully interruptible */

    SetInterruptible(false);
#if defined(TARGET_ARMARCH) || defined(TARGET_LOONGARCH64) || defined(TARGET_RISCV64)
    SetHasTailCalls(false);
#endif // TARGET_ARMARCH || TARGET_LOONGARCH64 || TARGET_RISCV64
#ifdef DEBUG
    genInterruptibleUsed = false;
    genCurDispOffset     = (unsigned)-1;
#endif

#ifdef TARGET_ARM64
    genSaveFpLrWithAllCalleeSavedRegisters = false;
    genForceFuncletFrameType5              = false;
    genReverseAndPairCalleeSavedRegisters  = false;
#endif // TARGET_ARM64
}

#if defined(TARGET_X86) || defined(TARGET_ARM)

//---------------------------------------------------------------------
// genTotalFrameSize - return the "total" size of the stack frame, including local size
// and callee-saved register size. There are a few things "missing" depending on the
// platform. The function genCallerSPtoInitialSPdelta() includes those things.
//
// For ARM, this doesn't include the prespilled registers.
//
// For x86, this doesn't include the frame pointer if codeGen->isFramePointerUsed() is true.
// It also doesn't include the pushed return address.
//
// Return value:
//    Frame size

int CodeGenInterface::genTotalFrameSize() const
{
    assert(!IsUninitialized(compiler->compCalleeRegsPushed));

    int totalFrameSize = compiler->compCalleeRegsPushed * REGSIZE_BYTES + compiler->compLclFrameSize;

    assert(totalFrameSize >= 0);
    return totalFrameSize;
}

//---------------------------------------------------------------------
// genSPtoFPdelta - return the offset from SP to the frame pointer.
// This number is going to be positive, since SP must be at the lowest
// address.
//
// There must be a frame pointer to call this function!

int CodeGenInterface::genSPtoFPdelta() const
{
    assert(isFramePointerUsed());

    int delta;

    delta = -genCallerSPtoInitialSPdelta() + genCallerSPtoFPdelta();

    assert(delta >= 0);
    return delta;
}

//---------------------------------------------------------------------
// genCallerSPtoFPdelta - return the offset from Caller-SP to the frame pointer.
// This number is going to be negative, since the Caller-SP is at a higher
// address than the frame pointer.
//
// There must be a frame pointer to call this function!

int CodeGenInterface::genCallerSPtoFPdelta() const
{
    assert(isFramePointerUsed());
    int callerSPtoFPdelta = 0;

#if defined(TARGET_ARM)
    // On ARM, we first push the prespill registers, then store LR, then R11 (FP), and point R11 at the saved R11.
    callerSPtoFPdelta -= genCountBits(regSet.rsMaskPreSpillRegs(true)) * REGSIZE_BYTES;
    callerSPtoFPdelta -= 2 * REGSIZE_BYTES;
#elif defined(TARGET_X86)
    // Thanks to ebp chaining, the difference between ebp-based addresses
    // and caller-SP-relative addresses is just the 2 pointers:
    //     return address
    //     pushed ebp
    callerSPtoFPdelta -= 2 * REGSIZE_BYTES;
#else
#error "Unknown TARGET"
#endif // TARGET*

    assert(callerSPtoFPdelta <= 0);
    return callerSPtoFPdelta;
}

//---------------------------------------------------------------------
// genCallerSPtoInitialSPdelta - return the offset from Caller-SP to Initial SP.
//
// This number will be negative.

int CodeGenInterface::genCallerSPtoInitialSPdelta() const
{
    int callerSPtoSPdelta = 0;

#if defined(TARGET_ARM)
    callerSPtoSPdelta -= genCountBits(regSet.rsMaskPreSpillRegs(true)) * REGSIZE_BYTES;
    callerSPtoSPdelta -= genTotalFrameSize();
#elif defined(TARGET_X86)
    callerSPtoSPdelta -= genTotalFrameSize();
    callerSPtoSPdelta -= REGSIZE_BYTES; // caller-pushed return address

    // compCalleeRegsPushed does not account for the frame pointer
    // TODO-Cleanup: shouldn't this be part of genTotalFrameSize?
    if (isFramePointerUsed())
    {
        callerSPtoSPdelta -= REGSIZE_BYTES;
    }
#else
#error "Unknown TARGET"
#endif // TARGET*

    assert(callerSPtoSPdelta <= 0);
    return callerSPtoSPdelta;
}

#endif // defined(TARGET_X86) || defined(TARGET_ARM)

/*****************************************************************************
 *
 *  Initialize some global variables.
 */

void CodeGen::genPrepForCompiler()
{
    treeLifeUpdater = new (compiler, CMK_bitset) TreeLifeUpdater<true>(compiler);

    /* Figure out which non-register variables hold pointers */

    VarSetOps::AssignNoCopy(compiler, gcInfo.gcTrkStkPtrLcls, VarSetOps::MakeEmpty(compiler));

    // Also, initialize gcTrkStkPtrLcls to include all tracked variables that do not fully live
    // in a register (i.e. they live on the stack for all or part of their lifetime).
    // Note that lvRegister indicates that a lclVar is in a register for its entire lifetime.

    unsigned   varNum;
    LclVarDsc* varDsc;
    for (varNum = 0, varDsc = compiler->lvaTable; varNum < compiler->lvaCount; varNum++, varDsc++)
    {
        if (varDsc->lvTracked || varDsc->lvIsRegCandidate())
        {
            if (!varDsc->lvRegister && compiler->lvaIsGCTracked(varDsc))
            {
                VarSetOps::AddElemD(compiler, gcInfo.gcTrkStkPtrLcls, varDsc->lvVarIndex);
            }
        }
    }
    VarSetOps::AssignNoCopy(compiler, genLastLiveSet, VarSetOps::MakeEmpty(compiler));
    genLastLiveMask                        = RBM_NONE;
    compiler->Metrics.BasicBlocksAtCodegen = compiler->fgBBcount;
}

//------------------------------------------------------------------------
// genMarkLabelsForCodegen: Mark labels required for codegen.
//
// Mark all blocks that require a label with BBF_HAS_LABEL. These are either blocks that are:
// 1. the target of jumps (fall-through flow doesn't require a label),
// 2. referenced labels such as for "switch" codegen,
// 3. needed to denote the range of EH regions to the VM.
//
// No labels will be in the IR before now, but future codegen might annotate additional blocks
// with this flag, such as "switch" codegen, or codegen-created blocks from genCreateTempLabel().
//
// To report exception handling information to the VM, we need the size of the exception
// handling regions. To compute that, we need to emit labels for the beginning block of
// an EH region, and the block that immediately follows a region. Go through the EH
// table and mark all these blocks with BBF_HAS_LABEL to make this happen.
//
// This code is closely couple with genReportEH() in the sense that any block
// that this procedure has determined it needs to have a label has to be selected
// using the same logic both here and in genReportEH(), so basically any time there is
// a change in the way we handle EH reporting, we have to keep the logic of these two
// methods 'in sync'.
//
// No blocks should be added or removed after this.
//
void CodeGen::genMarkLabelsForCodegen()
{
    assert(!compiler->fgSafeBasicBlockCreation);

    JITDUMP("Mark labels for codegen\n");

#ifdef DEBUG
    // No label flags should be set before this.
    for (BasicBlock* const block : compiler->Blocks())
    {
        assert(!block->HasFlag(BBF_HAS_LABEL));
    }
#endif // DEBUG

    // The first block is special; it always needs a label. This is to properly set up GC info.
    JITDUMP("  " FMT_BB " : first block\n", compiler->fgFirstBB->bbNum);
    compiler->fgFirstBB->SetFlags(BBF_HAS_LABEL);

    // The current implementation of switch tables requires the first block to have a label so it
    // can generate offsets to the switch label targets.
    // (This is duplicative with the fact we always set the first block with a label above.)
    // TODO-CQ: remove this when switches have been re-implemented to not use this.
    if (compiler->fgHasSwitch)
    {
        JITDUMP("  " FMT_BB " : function has switch; mark first block\n", compiler->fgFirstBB->bbNum);
        compiler->fgFirstBB->SetFlags(BBF_HAS_LABEL);
    }

    for (BasicBlock* const block : compiler->Blocks())
    {
        switch (block->GetKind())
        {
            case BBJ_ALWAYS:
                // If we can skip this jump, don't create a label for the target
                if (block->CanRemoveJumpToNext(compiler))
                {
                    break;
                }

                FALLTHROUGH;

            case BBJ_EHCATCHRET:
                JITDUMP("  " FMT_BB " : branch target\n", block->GetTarget()->bbNum);
                block->GetTarget()->SetFlags(BBF_HAS_LABEL);
                break;

            case BBJ_COND:
                JITDUMP("  " FMT_BB " : branch target\n", block->GetTrueTarget()->bbNum);
                block->GetTrueTarget()->SetFlags(BBF_HAS_LABEL);

                // If we need a jump to the false target, give it a label
                if (!block->CanRemoveJumpToTarget(block->GetFalseTarget(), compiler))
                {
                    JITDUMP("  " FMT_BB " : branch target\n", block->GetFalseTarget()->bbNum);
                    block->GetFalseTarget()->SetFlags(BBF_HAS_LABEL);
                }
                break;

            case BBJ_SWITCH:
                for (BasicBlock* const bTarget : block->SwitchSuccs())
                {
                    JITDUMP("  " FMT_BB " : switch target\n", bTarget->bbNum);
                    bTarget->SetFlags(BBF_HAS_LABEL);
                }
                break;

            case BBJ_CALLFINALLY:
                // The finally target itself will get marked by walking the EH table, below, and marking
                // all handler begins.
                if (compiler->UsesCallFinallyThunks())
                {
                    // For callfinally thunks, we need to mark the block following the callfinally/callfinallyret pair,
                    // as that's needed for identifying the range of the "duplicate finally" region in EH data.
                    BasicBlock* bbToLabel = block->Next();
                    if (block->isBBCallFinallyPair())
                    {
                        bbToLabel = bbToLabel->Next(); // skip the BBJ_CALLFINALLYRET
                    }
                    if (bbToLabel != nullptr)
                    {
                        JITDUMP("  " FMT_BB " : callfinally thunk region end\n", bbToLabel->bbNum);
                        bbToLabel->SetFlags(BBF_HAS_LABEL);
                    }
                }
                break;

            case BBJ_CALLFINALLYRET:
                JITDUMP("  " FMT_BB " : finally continuation\n", block->GetFinallyContinuation()->bbNum);
                block->GetFinallyContinuation()->SetFlags(BBF_HAS_LABEL);
                break;

            case BBJ_EHFINALLYRET:
            case BBJ_EHFAULTRET:
            case BBJ_EHFILTERRET: // The filter-handler will get marked when processing the EH handlers, below.
            case BBJ_RETURN:
            case BBJ_THROW:
                break;

            default:
                noway_assert(!"Unexpected bbKind");
                break;
        }
    }

    // Walk all the exceptional code blocks and mark them, since they don't appear in the normal flow graph.
    if (compiler->fgHasAddCodeDscMap())
    {
        for (Compiler::AddCodeDsc* const add : Compiler::AddCodeDscMap::ValueIteration(compiler->fgGetAddCodeDscMap()))
        {
            if (add->acdUsed)
            {
                JITDUMP("  " FMT_BB " : throw helper block\n", add->acdDstBlk->bbNum);
                add->acdDstBlk->SetFlags(BBF_HAS_LABEL);
            }
        }
    }

    for (EHblkDsc* const HBtab : EHClauses(compiler))
    {
        HBtab->ebdTryBeg->SetFlags(BBF_HAS_LABEL);
        HBtab->ebdHndBeg->SetFlags(BBF_HAS_LABEL);

        JITDUMP("  " FMT_BB " : try begin\n", HBtab->ebdTryBeg->bbNum);
        JITDUMP("  " FMT_BB " : hnd begin\n", HBtab->ebdHndBeg->bbNum);

        if (!HBtab->ebdTryLast->IsLast())
        {
            HBtab->ebdTryLast->Next()->SetFlags(BBF_HAS_LABEL);
            JITDUMP("  " FMT_BB " : try end\n", HBtab->ebdTryLast->Next()->bbNum);
        }

        if (!HBtab->ebdHndLast->IsLast())
        {
            HBtab->ebdHndLast->Next()->SetFlags(BBF_HAS_LABEL);
            JITDUMP("  " FMT_BB " : hnd end\n", HBtab->ebdHndLast->Next()->bbNum);
        }

        if (HBtab->HasFilter())
        {
            HBtab->ebdFilter->SetFlags(BBF_HAS_LABEL);
            JITDUMP("  " FMT_BB " : filter begin\n", HBtab->ebdFilter->bbNum);
        }
    }

#ifdef DEBUG
    if (compiler->verbose)
    {
        printf("*************** After genMarkLabelsForCodegen()\n");
        compiler->fgDispBasicBlocks();
    }
#endif // DEBUG
}

void CodeGenInterface::genUpdateLife(GenTree* tree)
{
    treeLifeUpdater->UpdateLife(tree);
}

void CodeGenInterface::genUpdateLife(VARSET_VALARG_TP newLife)
{
    compiler->compUpdateLife</*ForCodeGen*/ true>(newLife);
}

// Return the register mask for the given register variable
// inline
regMaskTP CodeGenInterface::genGetRegMask(const LclVarDsc* varDsc)
{
    regMaskTP regMask;

    assert(varDsc->lvIsInReg());

    regNumber reg = varDsc->GetRegNum();
    if (genIsValidFloatReg(reg))
    {
        regMask = genRegMaskFloat(reg ARM_ARG(varDsc->GetRegisterType()));
    }
    else
    {
        regMask = genRegMask(reg);
    }
    return regMask;
}

// Return the register mask for the given lclVar or regVar tree node
// inline
regMaskTP CodeGenInterface::genGetRegMask(GenTree* tree)
{
    assert(tree->OperIs(GT_LCL_VAR));

    regMaskTP        regMask = RBM_NONE;
    const LclVarDsc* varDsc  = compiler->lvaGetDesc(tree->AsLclVarCommon());
    if (varDsc->lvPromoted)
    {
        for (unsigned i = varDsc->lvFieldLclStart; i < varDsc->lvFieldLclStart + varDsc->lvFieldCnt; ++i)
        {
            const LclVarDsc* fieldVarDsc = compiler->lvaGetDesc(i);
            noway_assert(fieldVarDsc->lvIsStructField);
            if (fieldVarDsc->lvIsInReg())
            {
                regMask |= genGetRegMask(fieldVarDsc);
            }
        }
    }
    else if (varDsc->lvIsInReg())
    {
        regMask = genGetRegMask(varDsc);
    }
    return regMask;
}

//------------------------------------------------------------------------
// genIsSameLocalVar:
//   Check if two trees represent the same scalar local value.
//
// Arguments:
//   op1 - first tree
//   op2 - second tree
//
// Returns:
//   True if so.
//
bool CodeGen::genIsSameLocalVar(GenTree* op1, GenTree* op2)
{
    GenTree* op1Skip = op1->gtSkipReloadOrCopy();
    GenTree* op2Skip = op2->gtSkipReloadOrCopy();
    return op1Skip->OperIs(GT_LCL_VAR) && op2Skip->OperIs(GT_LCL_VAR) &&
           (op1Skip->AsLclVar()->GetLclNum() == op2Skip->AsLclVar()->GetLclNum());
}

// The given lclVar is either going live (being born) or dying.
// It might be both going live and dying (that is, it is a dead store) under MinOpts.
// Update regSet.GetMaskVars() accordingly.
// inline
void CodeGenInterface::genUpdateRegLife(const LclVarDsc* varDsc, bool isBorn, bool isDying DEBUGARG(GenTree* tree))
{
    regMaskTP regMask = genGetRegMask(varDsc);

#ifdef DEBUG
    if (compiler->verbose)
    {
        printf("\t\t\t\t\t\t\tV%02u in reg ", compiler->lvaGetLclNum(varDsc));

        varDsc->PrintVarReg();
        printf(" is becoming %s  ", (isDying) ? "dead" : "live");
        Compiler::printTreeID(tree);
        printf("\n");
    }
#endif // DEBUG

    if (isDying)
    {
        // We'd like to be able to assert the following, however if we are walking
        // through a qmark/colon tree, we may encounter multiple last-use nodes.
        // assert((regSet.GetMaskVars() & regMask) == regMask);
        regSet.RemoveMaskVars(regMask);
    }
    else
    {
        // If this is going live, the register must not have a variable in it, except
        // in the case of an exception or "spill at single-def" variable, which may be already treated
        // as live in the register.
        assert(varDsc->IsAlwaysAliveInMemory() || ((regSet.GetMaskVars() & regMask) == 0));
        regSet.AddMaskVars(regMask);
    }
}

//----------------------------------------------------------------------
// compHelperCallKillSet: Gets a register mask that represents the kill set for a helper call.
// Not all JIT Helper calls follow the standard ABI on the target architecture.
//
// Arguments:
//   helper - The helper being inquired about
//
// Return Value:
//   Mask of register kills -- registers whose values are no longer guaranteed to be the same.
//
regMaskTP Compiler::compHelperCallKillSet(CorInfoHelpFunc helper)
{
    switch (helper)
    {
        // Most of the helpers are written in C++ and C# and we can't make
        // any additional assumptions beyond the standard ABI. However, some are written in raw assembly,
        // so we can narrow down the kill sets.
        //
        // TODO-CQ: Inspect all asm helpers and narrow down the kill sets for them.
        //
        case CORINFO_HELP_ASSIGN_REF:
        case CORINFO_HELP_CHECKED_ASSIGN_REF:
            return RBM_CALLEE_TRASH_WRITEBARRIER;

        case CORINFO_HELP_ASSIGN_BYREF:
            return RBM_CALLEE_TRASH_WRITEBARRIER_BYREF;

        case CORINFO_HELP_PROF_FCN_ENTER:
            return RBM_PROFILER_ENTER_TRASH;

        case CORINFO_HELP_PROF_FCN_LEAVE:
            return RBM_PROFILER_LEAVE_TRASH;

        case CORINFO_HELP_PROF_FCN_TAILCALL:
            return RBM_PROFILER_TAILCALL_TRASH;

#ifdef TARGET_X86
        case CORINFO_HELP_ASSIGN_REF_EAX:
        case CORINFO_HELP_ASSIGN_REF_ECX:
        case CORINFO_HELP_ASSIGN_REF_EBX:
        case CORINFO_HELP_ASSIGN_REF_EBP:
        case CORINFO_HELP_ASSIGN_REF_ESI:
        case CORINFO_HELP_ASSIGN_REF_EDI:

        case CORINFO_HELP_CHECKED_ASSIGN_REF_EAX:
        case CORINFO_HELP_CHECKED_ASSIGN_REF_ECX:
        case CORINFO_HELP_CHECKED_ASSIGN_REF_EBX:
        case CORINFO_HELP_CHECKED_ASSIGN_REF_EBP:
        case CORINFO_HELP_CHECKED_ASSIGN_REF_ESI:
        case CORINFO_HELP_CHECKED_ASSIGN_REF_EDI:
            return RBM_EDX;
#endif

        case CORINFO_HELP_STOP_FOR_GC:
            return RBM_STOP_FOR_GC_TRASH;

        case CORINFO_HELP_INIT_PINVOKE_FRAME:
            return RBM_INIT_PINVOKE_FRAME_TRASH;

        case CORINFO_HELP_VALIDATE_INDIRECT_CALL:
            return RBM_VALIDATE_INDIRECT_CALL_TRASH;

        default:
            return RBM_CALLEE_TRASH;
    }
}

//------------------------------------------------------------------------
// compChangeLife: Compare the given "newLife" with last set of live variables and update
//  codeGen "gcInfo", siScopes, "regSet" with the new variable's homes/liveness.
//
// Arguments:
//    newLife - the new set of variables that are alive.
//
// Assumptions:
//    The set of live variables reflects the result of only emitted code, it should not be considering the becoming
//    live/dead of instructions that has not been emitted yet. This is used to ensure [) "VariableLiveRange"
//    intervals when calling "siStartVariableLiveRange" and "siEndVariableLiveRange".
//
// Notes:
//    If "ForCodeGen" is false, only "compCurLife" set (and no mask) will be updated.
//
template <bool ForCodeGen>
void Compiler::compChangeLife(VARSET_VALARG_TP newLife)
{
#ifdef DEBUG
    if (verbose)
    {
        printf("Change life %s ", VarSetOps::ToString(this, compCurLife));
        dumpConvertedVarSet(this, compCurLife);
        printf(" -> %s ", VarSetOps::ToString(this, newLife));
        dumpConvertedVarSet(this, newLife);
        printf("\n");
    }
#endif // DEBUG

    /* We should only be called when the live set has actually changed */

    noway_assert(!VarSetOps::Equal(this, compCurLife, newLife));

    if (!ForCodeGen)
    {
        VarSetOps::Assign(this, compCurLife, newLife);
        return;
    }

    /* Figure out which variables are becoming live/dead at this point */

    // deadSet = compCurLife - newLife
    VARSET_TP deadSet(VarSetOps::Diff(this, compCurLife, newLife));

    // bornSet = newLife - compCurLife
    VARSET_TP bornSet(VarSetOps::Diff(this, newLife, compCurLife));

    /* Can't simultaneously become live and dead at the same time */

    // (deadSet UNION bornSet) != EMPTY
    noway_assert(!VarSetOps::IsEmptyUnion(this, deadSet, bornSet));
    // (deadSet INTERSECTION bornSet) == EMPTY
    noway_assert(VarSetOps::IsEmptyIntersection(this, deadSet, bornSet));

    VarSetOps::Assign(this, compCurLife, newLife);

    // Handle the dying vars first, then the newly live vars.
    // This is because, in the RyuJIT backend case, they may occupy registers that
    // will be occupied by another var that is newly live.
    VarSetOps::Iter deadIter(this, deadSet);
    unsigned        deadVarIndex = 0;
    while (deadIter.NextElem(&deadVarIndex))
    {
        unsigned   varNum     = lvaTrackedIndexToLclNum(deadVarIndex);
        LclVarDsc* varDsc     = lvaGetDesc(varNum);
        bool       isGCRef    = varDsc->TypeIs(TYP_REF);
        bool       isByRef    = varDsc->TypeIs(TYP_BYREF);
        bool       isInReg    = varDsc->lvIsInReg();
        bool       isInMemory = !isInReg || varDsc->IsAlwaysAliveInMemory();

        if (isInReg)
        {
            // TODO-Cleanup: Move the code from compUpdateLifeVar to genUpdateRegLife that updates the
            // gc sets
            regMaskTP regMask = varDsc->lvRegMask();
            if (isGCRef)
            {
                codeGen->gcInfo.gcRegGCrefSetCur &= ~regMask;
            }
            else if (isByRef)
            {
                codeGen->gcInfo.gcRegByrefSetCur &= ~regMask;
            }
            codeGen->genUpdateRegLife(varDsc, false /*isBorn*/, true /*isDying*/ DEBUGARG(nullptr));
        }
        // Update the gcVarPtrSetCur if it is in memory.
        if (isInMemory && (isGCRef || isByRef))
        {
            VarSetOps::RemoveElemD(this, codeGen->gcInfo.gcVarPtrSetCur, deadVarIndex);
            JITDUMP("\t\t\t\t\t\t\tV%02u becoming dead\n", varNum);
        }

        codeGen->getVariableLiveKeeper()->siEndVariableLiveRange(varNum);
    }

    VarSetOps::Iter bornIter(this, bornSet);
    unsigned        bornVarIndex = 0;
    while (bornIter.NextElem(&bornVarIndex))
    {
        unsigned   varNum  = lvaTrackedIndexToLclNum(bornVarIndex);
        LclVarDsc* varDsc  = lvaGetDesc(varNum);
        bool       isGCRef = varDsc->TypeIs(TYP_REF);
        bool       isByRef = varDsc->TypeIs(TYP_BYREF);

        if (varDsc->lvIsInReg())
        {
            // If this variable is going live in a register, it is no longer live on the stack,
            // unless it is an EH/"spill at single-def" var, which always remains live on the stack.
            if (!varDsc->IsAlwaysAliveInMemory())
            {
#ifdef DEBUG
                if (VarSetOps::IsMember(this, codeGen->gcInfo.gcVarPtrSetCur, bornVarIndex))
                {
                    JITDUMP("\t\t\t\t\t\t\tRemoving V%02u from gcVarPtrSetCur\n", varNum);
                }
#endif // DEBUG
                VarSetOps::RemoveElemD(this, codeGen->gcInfo.gcVarPtrSetCur, bornVarIndex);
            }
            codeGen->genUpdateRegLife(varDsc, true /*isBorn*/, false /*isDying*/ DEBUGARG(nullptr));
            regMaskTP regMask = varDsc->lvRegMask();
            if (isGCRef)
            {
                codeGen->gcInfo.gcRegGCrefSetCur |= regMask;
            }
            else if (isByRef)
            {
                codeGen->gcInfo.gcRegByrefSetCur |= regMask;
            }
        }
        else if (lvaIsGCTracked(varDsc))
        {
            // This isn't in a register, so update the gcVarPtrSetCur to show that it's live on the stack.
            VarSetOps::AddElemD(this, codeGen->gcInfo.gcVarPtrSetCur, bornVarIndex);
            JITDUMP("\t\t\t\t\t\t\tV%02u becoming live\n", varNum);
        }

        codeGen->getVariableLiveKeeper()->siStartVariableLiveRange(varDsc, varNum);
    }
}

// Need an explicit instantiation.
template void Compiler::compChangeLife<true>(VARSET_VALARG_TP newLife);

/*****************************************************************************
 *
 *  Generate a spill.
 */
void CodeGenInterface::spillReg(var_types type, TempDsc* tmp, regNumber reg)
{
    GetEmitter()->emitIns_S_R(ins_Store(type), emitActualTypeSize(type), reg, tmp->tdTempNum(), 0);
}

/*****************************************************************************
 *
 *  Generate a reload.
 */
void CodeGenInterface::reloadReg(var_types type, TempDsc* tmp, regNumber reg)
{
    GetEmitter()->emitIns_R_S(ins_Load(type), emitActualTypeSize(type), reg, tmp->tdTempNum(), 0);
}

// inline
regNumber CodeGenInterface::genGetThisArgReg(GenTreeCall* call) const
{
    return REG_ARG_0;
}

//----------------------------------------------------------------------
// getSpillTempDsc: get the TempDsc corresponding to a spilled tree.
//
// Arguments:
//   tree  -  spilled GenTree node
//
// Return Value:
//   TempDsc corresponding to tree
TempDsc* CodeGenInterface::getSpillTempDsc(GenTree* tree)
{
    // tree must be in spilled state.
    assert((tree->gtFlags & GTF_SPILLED) != 0);

    // Get the tree's SpillDsc.
    RegSet::SpillDsc* prevDsc;
    RegSet::SpillDsc* spillDsc = regSet.rsGetSpillInfo(tree, tree->GetRegNum(), &prevDsc);
    assert(spillDsc != nullptr);

    // Get the temp desc.
    TempDsc* temp = regSet.rsGetSpillTempWord(tree->GetRegNum(), spillDsc, prevDsc);
    return temp;
}

/*****************************************************************************
 *
 *  The following can be used to create basic blocks that serve as labels for
 *  the emitter. Use with caution - these are not real basic blocks!
 *
 */

// inline
BasicBlock* CodeGen::genCreateTempLabel()
{
#ifdef DEBUG
    // These blocks don't affect FP
    compiler->fgSafeBasicBlockCreation = true;
#endif

    // Label doesn't need a jump kind
    BasicBlock* block = BasicBlock::New(compiler);

#ifdef DEBUG
    compiler->fgSafeBasicBlockCreation = false;
#endif

    JITDUMP("Mark " FMT_BB " as label: codegen temp block\n", block->bbNum);
    block->SetFlags(BBF_HAS_LABEL);

    // Use coldness of current block, as this label will
    // be contained in it.
    block->CopyFlags(compiler->compCurBB, BBF_COLD);

#ifdef DEBUG
#ifdef UNIX_X86_ABI
    block->bbTgtStkDepth = (genStackLevel - curNestedAlignment) / sizeof(int);
#else
    block->bbTgtStkDepth = genStackLevel / sizeof(int);
#endif
#endif
    return block;
}

void CodeGen::genLogLabel(BasicBlock* bb)
{
#ifdef DEBUG
    if (compiler->opts.dspCode)
    {
        printf("\n      L_M%03u_" FMT_BB ":\n", compiler->compMethodID, bb->bbNum);
    }
#endif
}

// genDefineTempLabel: Define a label based on the current GC info tracked by
// the code generator.
//
// Arguments:
//     label - A label represented as a basic block. These are created with
//     genCreateTempLabel and are not normal basic blocks.
//
// Notes:
//     The label will be defined with the current GC info tracked by the code
//     generator. When the emitter sees this label it will thus remove any temporary
//     GC refs it is tracking in registers. For example, a call might produce a ref
//     in RAX which the emitter would track but which would not be tracked in
//     codegen's GC info since codegen would immediately copy it from RAX into its
//     home.
//
void CodeGen::genDefineTempLabel(BasicBlock* label)
{
    genLogLabel(label);
    label->bbEmitCookie =
        GetEmitter()->emitAddLabel(gcInfo.gcVarPtrSetCur, gcInfo.gcRegGCrefSetCur, gcInfo.gcRegByrefSetCur);
}

// genDefineInlineTempLabel: Define an inline label that does not affect the GC
// info.
//
// Arguments:
//     label - A label represented as a basic block. These are created with
//     genCreateTempLabel and are not normal basic blocks.
//
// Notes:
//     The emitter will continue to track GC info as if there was no label.
//
void CodeGen::genDefineInlineTempLabel(BasicBlock* label)
{
    genLogLabel(label);
    label->bbEmitCookie = GetEmitter()->emitAddInlineLabel();
}

//------------------------------------------------------------------------
// genAdjustStackLevel: Adjust the stack level, if required, for a throw helper block
//
// Arguments:
//    block - The BasicBlock for which we are about to generate code.
//
// Assumptions:
//    Must be called just prior to generating code for 'block'.
//
// Notes:
//    This only makes an adjustment if !FEATURE_FIXED_OUT_ARGS, if there is no frame pointer,
//    and if 'block' is a throw helper block with a non-zero stack level.
//
void CodeGen::genAdjustStackLevel(BasicBlock* block)
{
#if !FEATURE_FIXED_OUT_ARGS
    // Check for inserted throw blocks and adjust genStackLevel.

#if defined(UNIX_X86_ABI)
    if (isFramePointerUsed() && compiler->fgIsThrowHlpBlk(block))
    {
        // x86/Linux requires stack frames to be 16-byte aligned, but SP may be unaligned
        // at this point if a jump to this block is made in the middle of pushing arguments.
        //
        // Here we restore SP to prevent potential stack alignment issues.
        GetEmitter()->emitIns_R_AR(INS_lea, EA_PTRSIZE, REG_SPBASE, REG_FPBASE, -genSPtoFPdelta());
    }
#endif

    if (!isFramePointerUsed() && compiler->fgIsThrowHlpBlk(block))
    {
        noway_assert(block->HasFlag(BBF_HAS_LABEL));

        SetStackLevel(compiler->fgThrowHlpBlkStkLevel(block) * sizeof(int));

        if (genStackLevel != 0)
        {
#ifdef TARGET_X86
            GetEmitter()->emitMarkStackLvl(genStackLevel);
            inst_RV_IV(INS_add, REG_SPBASE, genStackLevel, EA_PTRSIZE);
            SetStackLevel(0);
#else  // TARGET_X86
            NYI("Need emitMarkStackLvl()");
#endif // TARGET_X86
        }
    }
#endif // !FEATURE_FIXED_OUT_ARGS
}

//------------------------------------------------------------------------
// genCreateAddrMode:
//  Take an address expression and try to find the best set of components to
//  form an address mode; returns true if this is successful.
//
// Parameters:
//   addr - Tree that potentially computes an address
//   fold - Secifies if it is OK to fold the array index which hangs off a GT_NOP node.
//   naturalMul - For arm64 specifies the natural multiplier for the address mode (i.e. the size of the parent
//   indirection).
//   revPtr     - [out] True if rv2 is before rv1 in the evaluation order
//   rv1Ptr     - [out] Base operand
//   rv2Ptr     - [out] Optional operand
//   mulPtr     - [out] Optional multiplier for rv2. If non-zero and naturalMul is non-zero, it must match naturalMul.
//   cnsPtr     - [out] Integer constant [optional]
//
// Returns:
//   True if some address mode components were extracted.
//
bool CodeGen::genCreateAddrMode(GenTree*  addr,
                                bool      fold,
                                unsigned  naturalMul,
                                bool*     revPtr,
                                GenTree** rv1Ptr,
                                GenTree** rv2Ptr,
                                unsigned* mulPtr,
                                ssize_t*  cnsPtr)
{
    /*
        The following indirections are valid address modes on x86/x64:

            [                  icon]      * not handled here
            [reg                   ]
            [reg             + icon]
            [reg1 +     reg2       ]
            [reg1 +     reg2 + icon]
            [reg1 + 2 * reg2       ]
            [reg1 + 4 * reg2       ]
            [reg1 + 8 * reg2       ]
            [       2 * reg2 + icon]
            [       4 * reg2 + icon]
            [       8 * reg2 + icon]
            [reg1 + 2 * reg2 + icon]
            [reg1 + 4 * reg2 + icon]
            [reg1 + 8 * reg2 + icon]

        The following indirections are valid address modes on arm64:

            [reg]
            [reg  + icon]
            [reg1 + reg2]
            [reg1 + reg2 * natural-scale]

        The following indirections are valid address modes on riscv64:

            [reg]
            [reg  + icon]

     */

    /* All indirect address modes require the address to be an addition */

    if (!addr->OperIs(GT_ADD))
    {
        return false;
    }

    GenTree* rv1 = nullptr;
    GenTree* rv2 = nullptr;

    GenTree* op1;
    GenTree* op2;

    ssize_t  cns;
    unsigned mul;

    GenTree* tmp;

    /* What order are the sub-operands to be evaluated */

    if (addr->gtFlags & GTF_REVERSE_OPS)
    {
        op1 = addr->AsOp()->gtOp2;
        op2 = addr->AsOp()->gtOp1;
    }
    else
    {
        op1 = addr->AsOp()->gtOp1;
        op2 = addr->AsOp()->gtOp2;
    }

    // Can't use indirect addressing mode as we need to check for overflow.
    // Also, can't use 'lea' as it doesn't set the flags.

    if (addr->gtOverflow())
    {
        return false;
    }

    bool rev = false; // Is op2 first in the evaluation order?

    /*
        A complex address mode can combine the following operands:

            op1     ...     base address
            op2     ...     optional scaled index
            mul     ...     optional multiplier (2/4/8) for op2
            cns     ...     optional displacement

        Here we try to find such a set of operands and arrange for these
        to sit in registers.
     */

    cns = 0;
    mul = 0;

AGAIN:
    /* We come back to 'AGAIN' if we have an add of a constant, and we are folding that
       constant, or we have gone through a GT_NOP or GT_COMMA node. We never come back
       here if we find a scaled index.
    */

    assert(mul == 0);

    /* Special case: keep constants as 'op2', but don't do this for constant handles
       because they don't fit I32 that we're going to check for below anyway. */

    if (op1->IsCnsIntOrI() && !op1->IsIconHandle())
    {
        // Presumably op2 is assumed to not be a constant (shouldn't happen if we've done constant folding)?
        tmp = op1;
        op1 = op2;
        op2 = tmp;
    }

    /* Check for an addition of a constant */

    if (op2->IsIntCnsFitsInI32() && op2->AsIntConCommon()->ImmedValCanBeFolded(compiler, addr->OperGet()) &&
        !op2->TypeIs(TYP_REF) && FitsIn<INT32>(cns + op2->AsIntConCommon()->IconValue()))
    {
        /* We're adding a constant */

        cns += op2->AsIntConCommon()->IconValue();

#if defined(TARGET_ARMARCH) || defined(TARGET_LOONGARCH64) || defined(TARGET_RISCV64)
        if (cns == 0)
#endif
        {
            /* Inspect the operand the constant is being added to */

            switch (op1->gtOper)
            {
                case GT_ADD:

                    if (op1->gtOverflow())
                    {
                        break;
                    }

                    op2 = op1->AsOp()->gtOp2;
                    op1 = op1->AsOp()->gtOp1;

                    goto AGAIN;

                // TODO-ARM-CQ: For now we don't try to create a scaled index.
                case GT_MUL:
                    if (op1->gtOverflow())
                    {
                        return false; // Need overflow check
                    }

                    FALLTHROUGH;

                case GT_LSH:
                {
                    unsigned mulCandidate = op1->GetScaledIndex();
                    if (jitIsScaleIndexMul(mulCandidate, naturalMul))
                    {
                        mul = mulCandidate;
                        /* We can use "[mul*rv2 + icon]" */

                        rv1 = nullptr;
                        rv2 = op1->AsOp()->gtOp1;

                        goto FOUND_AM;
                    }
                    break;
                }

                default:
                    break;
            }
        }

        /* The best we can do is "[rv1 + icon]" */

        rv1 = op1;
        rv2 = nullptr;

        goto FOUND_AM;
    }

    // op2 is not a constant. So keep on trying.

    /* Neither op1 nor op2 are sitting in a register right now */

    switch (op1->gtOper)
    {
#if defined(TARGET_XARCH) || defined(TARGET_RISCV64)
        // TODO-ARM-CQ: For now we don't try to create a scaled index.
        case GT_ADD:

            if (op1->gtOverflow())
            {
                break;
            }

            if (op1->AsOp()->gtOp2->IsIntCnsFitsInI32())
            {
                GenTreeIntCon* addConst = op1->AsOp()->gtOp2->AsIntCon();

                if (addConst->ImmedValCanBeFolded(compiler, GT_ADD) && FitsIn<INT32>(cns + addConst->IconValue()))
                {
                    cns += addConst->IconValue();
                    op1 = op1->AsOp()->gtOp1;

                    goto AGAIN;
                }
            }
            break;
#endif // TARGET_XARCH || TARGET_RISCV64

        case GT_MUL:

            if (op1->gtOverflow())
            {
                break;
            }

            FALLTHROUGH;

        case GT_LSH:
        {
            unsigned mulCandidate = op1->GetScaledIndex();
            if (jitIsScaleIndexMul(mulCandidate, naturalMul))
            {
                /* 'op1' is a scaled value */
                mul = mulCandidate;

                rv1 = op2;
                rv2 = op1->AsOp()->gtOp1;

                int argScale;
                while ((rv2->OperIs(GT_MUL) || rv2->OperIs(GT_LSH)) && (argScale = rv2->GetScaledIndex()) != 0)
                {
                    if (jitIsScaleIndexMul(argScale * mul, naturalMul))
                    {
                        mul = mul * argScale;
                        rv2 = rv2->AsOp()->gtOp1;
                    }
                    else
                    {
                        break;
                    }
                }

                noway_assert(rev == false);
                rev = true;

                goto FOUND_AM;
            }
            break;
        }

        case GT_COMMA:

            op1 = op1->AsOp()->gtOp2;
            goto AGAIN;

        default:
            break;
    }

    noway_assert(op2);
    switch (op2->gtOper)
    {
#if defined(TARGET_XARCH) || defined(TARGET_RISCV64)
        // TODO-ARM64-CQ, TODO-ARM-CQ: For now we only handle MUL and LSH because
        // arm doesn't support both scale and offset at the same. Offset is handled
        // at the emitter as a peephole optimization.
        case GT_ADD:

            if (op2->gtOverflow())
            {
                break;
            }

            if (op2->AsOp()->gtOp2->IsIntCnsFitsInI32())
            {
                GenTreeIntCon* addConst = op2->AsOp()->gtOp2->AsIntCon();

                if (addConst->ImmedValCanBeFolded(compiler, GT_ADD) && FitsIn<INT32>(cns + addConst->IconValue()))
                {
                    cns += addConst->IconValue();
                    op2 = op2->AsOp()->gtOp1;
                    goto AGAIN;
                }
            }
            break;
#endif // TARGET_XARCH || TARGET_RISCV64

        case GT_MUL:

            if (op2->gtOverflow())
            {
                break;
            }

            FALLTHROUGH;

        case GT_LSH:
        {
            unsigned mulCandidate = op2->GetScaledIndex();
            if (jitIsScaleIndexMul(mulCandidate, naturalMul))
            {
                mul = mulCandidate;
                // 'op2' is a scaled value...is it's argument also scaled?
                int argScale;
                rv2 = op2->AsOp()->gtOp1;
                while ((rv2->OperIs(GT_MUL) || rv2->OperIs(GT_LSH)) && (argScale = rv2->GetScaledIndex()) != 0)
                {
                    if (jitIsScaleIndexMul(argScale * mul, naturalMul))
                    {
                        mul = mul * argScale;
                        rv2 = rv2->AsOp()->gtOp1;
                    }
                    else
                    {
                        break;
                    }
                }

                rv1 = op1;

                goto FOUND_AM;
            }
            break;
        }

        case GT_COMMA:

            op2 = op2->AsOp()->gtOp2;
            goto AGAIN;

        default:
            break;
    }

    /* The best we can do "[rv1 + rv2]" or "[rv1 + rv2 + cns]" */

    rv1 = op1;
    rv2 = op2;
#ifdef TARGET_ARM64
    assert(cns == 0);
#endif

FOUND_AM:
#ifdef TARGET_RISCV64
    assert(mul == 0 || mul == 1);
#endif

    if (rv2)
    {
        // Make sure a GC address doesn't end up in 'rv2'
        if (varTypeIsGC(rv2->TypeGet()))
        {
            std::swap(rv1, rv2);
            rev = !rev;
        }

        // Special case: constant array index (that is range-checked)
        if (fold)
        {
            // By default, assume index is rv2 and indexScale is mul (or 1 if mul is zero)
            GenTree* index      = rv2;
            ssize_t  indexScale = mul == 0 ? 1 : mul;

            if (rv2->OperIs(GT_MUL, GT_LSH) && (rv2->gtGetOp2()->IsCnsIntOrI()))
            {
                indexScale *= compiler->optGetArrayRefScaleAndIndex(rv2, &index DEBUGARG(false));
            }

            // "index * 0" means index is zero
            if (indexScale == 0)
            {
                mul = 0;
                rv2 = nullptr;
            }
            else if (index->IsIntCnsFitsInI32() && !index->AsIntConCommon()->ImmedValNeedsReloc(compiler))
            {
                ssize_t constantIndex = index->AsIntConCommon()->IconValue() * indexScale;
                if (constantIndex == 0)
                {
                    // while scale is a non-zero constant, the actual index is zero so drop it
                    mul = 0;
                    rv2 = nullptr;
                }
                else if (FitsIn<INT32>(cns + constantIndex))
                {
                    // Add the constant index to the accumulated offset value
                    cns += constantIndex;
                    // and get rid of index
                    mul = 0;
                    rv2 = nullptr;
                }
            }
        }
    }

    // We shouldn't have [rv2*1 + cns] - this is equivalent to [rv1 + cns]
    noway_assert(rv1 || mul != 1);

    noway_assert(FitsIn<INT32>(cns));

    if (rv1 == nullptr && rv2 == nullptr)
    {
        return false;
    }

    /* Success - return the various components to the caller */

    *revPtr = rev;
    *rv1Ptr = rv1;
    *rv2Ptr = rv2;
    *mulPtr = mul;
    *cnsPtr = cns;

    return true;
}

//------------------------------------------------------------------------
// genEmitCallWithCurrentGC:
//   Emit a call with GC information captured from current GC information.
//
// Parameters:
//   params - Call emission parameters
//
void CodeGen::genEmitCallWithCurrentGC(EmitCallParams& params)
{
    params.ptrVars   = gcInfo.gcVarPtrSetCur;
    params.gcrefRegs = gcInfo.gcRegGCrefSetCur;
    params.byrefRegs = gcInfo.gcRegByrefSetCur;
    GetEmitter()->emitIns_Call(params);
}

/*****************************************************************************
 *
 *  Generate an exit sequence for a return from a method (note: when compiling
 *  for speed there might be multiple exit points).
 */

void CodeGen::genExitCode(BasicBlock* block)
{
    /* Just wrote the first instruction of the epilog - inform debugger
       Note that this may result in a duplicate IPmapping entry, and
       that this is ok  */

    genIPmappingAdd(IPmappingDscKind::Epilog, DebugInfo(), true);

#ifdef DEBUG
    // For returnining epilogs do some validation that the GC info looks right.
    if (!block->HasFlag(BBF_HAS_JMP))
    {
        if (compiler->compMethodReturnsRetBufAddr())
        {
            assert((gcInfo.gcRegByrefSetCur & RBM_INTRET) != RBM_NONE);
        }
        else
        {
            const ReturnTypeDesc& retTypeDesc = compiler->compRetTypeDesc;
            const unsigned        regCount    = retTypeDesc.GetReturnRegCount();

            for (unsigned i = 0; i < regCount; ++i)
            {
                var_types type = retTypeDesc.GetReturnRegType(i);
                regNumber reg  = retTypeDesc.GetABIReturnReg(i, compiler->info.compCallConv);
                assert((type == TYP_BYREF) == ((gcInfo.gcRegByrefSetCur & genRegMask(reg)) != RBM_NONE));
                assert((type == TYP_REF) == ((gcInfo.gcRegGCrefSetCur & genRegMask(reg)) != RBM_NONE));
            }
        }
    }
#endif

    if (compiler->getNeedsGSSecurityCookie())
    {
        genEmitGSCookieCheck(block->HasFlag(BBF_HAS_JMP));
    }

    genReserveEpilog(block);
}

//------------------------------------------------------------------------
// genJumpToThrowHlpBlk: Generate code for an out-of-line exception.
//
// Notes:
//   For code that uses throw helper blocks, we share the helper blocks created by fgAddCodeRef().
//   Otherwise, we generate the 'throw' inline.
//
// Arguments:
//   jumpKind - jump kind to generate;
//   codeKind - the special throw-helper kind;
//   failBlk  - optional fail target block, if it is already known;
//
void CodeGen::genJumpToThrowHlpBlk(emitJumpKind jumpKind, SpecialCodeKind codeKind, BasicBlock* failBlk)
{
    bool useThrowHlpBlk = compiler->fgUseThrowHelperBlocks();
#if defined(UNIX_X86_ABI)
    // TODO: Is this really UNIX_X86_ABI specific? Should we guard with compiler->UsesFunclets() instead?
    // Inline exception-throwing code in funclet to make it possible to unwind funclet frames.
    useThrowHlpBlk = useThrowHlpBlk && (compiler->funCurrentFunc()->funKind == FUNC_ROOT);
#endif // UNIX_X86_ABI

    if (useThrowHlpBlk)
    {
        // For code with throw helper blocks, find and use the helper block for
        // raising the exception. The block may be shared by other trees too.

        BasicBlock* excpRaisingBlock;

        if (failBlk != nullptr)
        {
            // We already know which block to jump to. Use that.
            excpRaisingBlock = failBlk;

#ifdef DEBUG
            Compiler::AddCodeDsc* add = compiler->fgFindExcptnTarget(codeKind, compiler->compCurBB);
            assert(add->acdUsed);
            assert(excpRaisingBlock == add->acdDstBlk);
#if !FEATURE_FIXED_OUT_ARGS
            assert(add->acdStkLvlInit || isFramePointerUsed());
#endif // !FEATURE_FIXED_OUT_ARGS
#endif // DEBUG
        }
        else
        {
            // Find the helper-block which raises the exception.
            Compiler::AddCodeDsc* add = compiler->fgFindExcptnTarget(codeKind, compiler->compCurBB);
            assert((add != nullptr) && ("ERROR: failed to find exception throw block"));
            assert(add->acdUsed);
            excpRaisingBlock = add->acdDstBlk;
#if !FEATURE_FIXED_OUT_ARGS
            assert(add->acdStkLvlInit || isFramePointerUsed());
#endif // !FEATURE_FIXED_OUT_ARGS
        }

        noway_assert(excpRaisingBlock != nullptr);

        // Jump to the exception-throwing block on error.
        inst_JMP(jumpKind, excpRaisingBlock);
    }
    else
    {
        // The code to throw the exception will be generated inline, and
        // we will jump around it in the normal non-exception case.

        BasicBlock*  tgtBlk          = nullptr;
        emitJumpKind reverseJumpKind = emitter::emitReverseJumpKind(jumpKind);
        if (reverseJumpKind != jumpKind)
        {
            tgtBlk = genCreateTempLabel();
            inst_JMP(reverseJumpKind, tgtBlk);
        }

        genEmitHelperCall(compiler->acdHelper(codeKind), 0, EA_UNKNOWN);

        // Define the spot for the normal non-exception case to jump to.
        if (tgtBlk != nullptr)
        {
            assert(reverseJumpKind != jumpKind);
            genDefineTempLabel(tgtBlk);
        }
    }
}

/*****************************************************************************
 *
 * The last operation done was generating code for "tree" and that would
 * have set the flags. Check if the operation caused an overflow.
 */

#if !defined(TARGET_LOONGARCH64) && !defined(TARGET_RISCV64)
// inline
void CodeGen::genCheckOverflow(GenTree* tree)
{
    // Overflow-check should be asked for this tree
    noway_assert(tree->gtOverflow());

    const var_types type = tree->TypeGet();

    // Overflow checks can only occur for the non-small types: (i.e. TYP_INT,TYP_LONG)
    noway_assert(!varTypeIsSmall(type));

    emitJumpKind jumpKind;

#ifdef TARGET_ARM64
    if (tree->OperIs(GT_MUL))
    {
        jumpKind = EJ_ne;
    }
    else
#endif
    {
        bool isUnsignedOverflow = ((tree->gtFlags & GTF_UNSIGNED) != 0);

#if defined(TARGET_XARCH)

        jumpKind = isUnsignedOverflow ? EJ_jb : EJ_jo;

#elif defined(TARGET_ARMARCH)

        jumpKind = isUnsignedOverflow ? EJ_lo : EJ_vs;

        if (jumpKind == EJ_lo)
        {
            if (!tree->OperIs(GT_SUB))
            {
                jumpKind = EJ_hs;
            }
        }
#endif // defined(TARGET_ARMARCH)
    }

    // Jump to the block which will throw the exception

    genJumpToThrowHlpBlk(jumpKind, SCK_OVERFLOW);
}
#endif

/*****************************************************************************
 *
 *  Update the current funclet by calling genUpdateCurrentFunclet().
 *  'block' must be the beginning of a funclet region.
 *
 */

void CodeGen::genUpdateCurrentFunclet(BasicBlock* block)
{
    assert(compiler->bbIsFuncletBeg(block));
    compiler->funSetCurrentFunc(compiler->funGetFuncIdx(block));

    // Check the current funclet index for correctness
    if (compiler->funCurrentFunc()->funKind == FUNC_FILTER)
    {
        assert(compiler->ehGetDsc(compiler->funCurrentFunc()->funEHIndex)->ebdFilter == block);
    }
    else
    {
        // We shouldn't see FUNC_ROOT
        assert(compiler->funCurrentFunc()->funKind == FUNC_HANDLER);
        assert(compiler->ehGetDsc(compiler->funCurrentFunc()->funEHIndex)->ebdHndBeg == block);
    }
}

//----------------------------------------------------------------------
// genGenerateCode: Generate code for the function.
//
// Arguments:
//     codePtr [OUT] - address of generated code
//     nativeSizeOfCode [OUT] - length of generated code in bytes
//
void CodeGen::genGenerateCode(void** codePtr, uint32_t* nativeSizeOfCode)
{

#ifdef DEBUG
    if (verbose)
    {
        printf("*************** In genGenerateCode()\n");
        compiler->fgDispBasicBlocks(compiler->verboseTrees);
    }

    genWriteBarrierUsed = false;
#endif

    this->codePtr          = codePtr;
    this->nativeSizeOfCode = nativeSizeOfCode;

    DoPhase(this, PHASE_GENERATE_CODE, &CodeGen::genGenerateMachineCode);
    DoPhase(this, PHASE_EMIT_CODE, &CodeGen::genEmitMachineCode);
    DoPhase(this, PHASE_EMIT_GCEH, &CodeGen::genEmitUnwindDebugGCandEH);

#ifdef DEBUG
    // For AOT not all these helpers are implemented. So don't ask for them.
    //
    if (genWriteBarrierUsed && JitConfig.EnableExtraSuperPmiQueries() && !compiler->IsAot())
    {
        for (int i = CORINFO_HELP_ASSIGN_REF; i <= CORINFO_HELP_BULK_WRITEBARRIER; i++)
        {
            compiler->compGetHelperFtn((CorInfoHelpFunc)i);
        }
    }
#endif
}

//----------------------------------------------------------------------
// genGenerateMachineCode -- determine which machine instructions to emit
//
void CodeGen::genGenerateMachineCode()
{
#ifdef DEBUG
    genInterruptibleUsed = true;

    compiler->fgDebugCheckBBlist();
#endif // DEBUG

    /* This is the real thing */

    genPrepForCompiler();

    /* Prepare the emitter */
    GetEmitter()->Init();

#ifdef DEBUG
    if (compiler->opts.disAsmSpilled && regSet.rsNeededSpillReg)
    {
        compiler->opts.disAsm = true;
    }
#endif
    compiler->compCurBB = compiler->fgFirstBB;

    if (compiler->opts.disAsm)
    {
#ifdef DEBUG
        const char* fullName = compiler->info.compFullName;
#else
        const char* fullName = compiler->eeGetMethodFullName(compiler->info.compMethodHnd);
#endif

        printf("; Assembly listing for method %s (%s)\n", fullName, compiler->compGetTieringName(true));

        printf("; Emitting ");

        if (compiler->compCodeOpt() == Compiler::SMALL_CODE)
        {
            printf("SMALL_CODE");
        }
        else if (compiler->compCodeOpt() == Compiler::FAST_CODE)
        {
            printf("FAST_CODE");
        }
        else
        {
            printf("BLENDED_CODE");
        }

        printf(" for ");

#if defined(TARGET_XARCH)
#if defined(TARGET_64BIT)
        printf("generic X64");
#else
        printf("generic X86");
#endif

        // Check ISA directly here instead of using
        // compOpportunisticallyDependsOn to avoid JIT-EE calls that could make
        // us miss in SPMI

        if (compiler->opts.compSupportsISA.HasInstructionSet(InstructionSet_AVX))
        {
            printf(" + VEX");
        }

        if (compiler->opts.compSupportsISA.HasInstructionSet(InstructionSet_AVX512))
        {
            printf(" + EVEX");
        }

        if (compiler->opts.compSupportsISA.HasInstructionSet(InstructionSet_APX))
        {
            printf(" + APX");
        }
#elif defined(TARGET_ARM)
        printf("generic ARM");
#elif defined(TARGET_ARM64)
        printf("generic ARM64");

        if (compiler->opts.compSupportsISA.HasInstructionSet(InstructionSet_Sve))
        {
            printf(" + SVE");
        }
#elif defined(TARGET_LOONGARCH64)
        printf("generic LOONGARCH64");
#elif defined(TARGET_RISCV64)
        printf("generic RISCV64");
#else
        printf("unknown architecture");
#endif

        if (TargetOS::IsWindows)
        {
            printf(" on Windows");
        }
        else if (TargetOS::IsApplePlatform)
        {
            printf(" on Apple");
        }
        else if (TargetOS::IsUnix)
        {
            printf(" on Unix");
        }

        printf("\n");

        printf("; %s code\n", compiler->compGetTieringName(false));

        if (compiler->IsAot())
        {
            if (compiler->IsTargetAbi(CORINFO_NATIVEAOT_ABI))
            {
                printf("; NativeAOT compilation\n");
            }
            else
            {
                printf("; ReadyToRun compilation\n");
            }
        }

        if (compiler->opts.IsOSR())
        {
            printf("; OSR variant for entry point 0x%x\n", compiler->info.compILEntry);
        }

        if (compiler->compIsAsync())
        {
            printf("; async\n");
        }

        if ((compiler->opts.compFlags & CLFLG_MAXOPT) == CLFLG_MAXOPT)
        {
            printf("; optimized code\n");
        }
        else if (compiler->opts.compDbgEnC)
        {
            printf("; EnC code\n");
        }
        else if (compiler->opts.compDbgCode)
        {
            printf("; debuggable code\n");
        }

        if (compiler->opts.jitFlags->IsSet(JitFlags::JIT_FLAG_BBOPT) && compiler->fgHaveProfileWeights())
        {
            printf("; optimized using %s\n", compiler->compGetPgoSourceName());
        }

#if DOUBLE_ALIGN
        if (compiler->genDoubleAlign())
            printf("; double-aligned frame\n");
        else
#endif
            printf("; %s based frame\n", isFramePointerUsed() ? STR_FPBASE : STR_SPBASE);

        if (GetInterruptible())
        {
            printf("; fully interruptible\n");
        }
        else
        {
            printf("; partially interruptible\n");
        }

        if (compiler->fgHaveProfileWeights())
        {
            printf("; with %s: fgCalledCount is " FMT_WT "\n", compiler->compGetPgoSourceName(),
                   compiler->fgCalledCount);
        }

        if (compiler->fgPgoFailReason != nullptr)
        {
            printf("; %s\n", compiler->fgPgoFailReason);
        }

        if ((compiler->fgPgoInlineePgo + compiler->fgPgoInlineeNoPgo + compiler->fgPgoInlineeNoPgoSingleBlock) > 0)
        {
            printf("; %u inlinees with PGO data; %u single block inlinees; %u inlinees without PGO data\n",
                   compiler->fgPgoInlineePgo, compiler->fgPgoInlineeNoPgoSingleBlock, compiler->fgPgoInlineeNoPgo);
        }

        if (compiler->opts.IsCFGEnabled())
        {
            printf("; control-flow guard enabled\n");
        }

        if (compiler->opts.jitFlags->IsSet(JitFlags::JIT_FLAG_ALT_JIT))
        {
            printf("; invoked as altjit\n");
        }
    }

    // We compute the final frame layout before code generation. This is because LSRA
    // has already computed exactly the maximum concurrent number of spill temps of each type that are
    // required during code generation. So, there is nothing left to estimate: we can be precise in the frame
    // layout. This helps us generate smaller code, and allocate, after code generation, a smaller amount of
    // memory from the VM.

    genFinalizeFrame();

    GetEmitter()->emitBegFN(isFramePointerUsed()
#if defined(DEBUG)
                                ,
                            (compiler->compCodeOpt() != Compiler::SMALL_CODE) && !compiler->IsAot()
#endif
    );

    /* Now generate code for the function */
    genCodeForBBlist();

#ifdef DEBUG
    // After code generation, dump the frame layout again. It should be the same as before code generation, if code
    // generation hasn't touched it (it shouldn't!).
    if (verbose)
    {
        compiler->lvaTableDump();
    }
#endif // DEBUG

    /* We can now generate the function prolog and epilog */
    genGeneratePrologsAndEpilogs();

    // check to see if any jumps can be removed
    GetEmitter()->emitRemoveJumpToNextInst();

    /* Bind jump distances */
    GetEmitter()->emitJumpDistBind();

#if FEATURE_LOOP_ALIGN
    /* Perform alignment adjustments */

    GetEmitter()->emitLoopAlignAdjustments();
#endif

    /* The code is now complete and final; it should not change after this. */
}

//----------------------------------------------------------------------
// genEmitMachineCode -- emit the actual machine instruction code
//
void CodeGen::genEmitMachineCode()
{
    /* Compute the size of the code sections that we are going to ask the VM
       to allocate. Note that this might not be precisely the size of the
       code we emit, though it's fatal if we emit more code than the size we
       compute here.
       (Note: an example of a case where we emit less code would be useful.)
    */

    GetEmitter()->emitComputeCodeSizes();

#ifdef DEBUG
    unsigned instrCount;

    // Code to test or stress our ability to run a fallback compile.
    // We trigger the fallback here, before asking the VM for any memory,
    // because if not, we will leak mem, as the current codebase can't free
    // the mem after the emitter asks the VM for it. As this is only a stress
    // mode, we only want the functionality, and don't care about the relative
    // ugliness of having the failure here.
    if (!compiler->jitFallbackCompile)
    {
        // Use DOTNET_JitNoForceFallback=1 to prevent NOWAY assert testing from happening,
        // especially that caused by enabling JIT stress.
        if (!JitConfig.JitNoForceFallback())
        {
            if (JitConfig.JitForceFallback() || compiler->compStressCompile(Compiler::STRESS_GENERIC_VARN, 5))
            {
                JITDUMP("\n\n*** forcing no-way fallback -- current jit request will be abandoned ***\n\n");
                NO_WAY_NOASSERT("Stress failure");
            }
        }
    }

#endif // DEBUG

    /* We've finished collecting all the unwind information for the function. Now reserve
       space for it from the VM.
    */

    compiler->unwindReserve();

    bool trackedStackPtrsContig; // are tracked stk-ptrs contiguous ?

#ifdef TARGET_64BIT
    trackedStackPtrsContig = false;
#elif defined(TARGET_ARM)
    // On arm due to prespilling of arguments, tracked stk-ptrs may not be contiguous
    trackedStackPtrsContig = !compiler->opts.compDbgEnC && !compiler->compIsProfilerHookNeeded();
#else
    trackedStackPtrsContig = !compiler->opts.compDbgEnC;
#endif

    if (compiler->opts.disAsm && compiler->opts.disTesting)
    {
        printf("; BEGIN METHOD %s\n", compiler->eeGetMethodFullName(compiler->info.compMethodHnd));
    }

    codeSize =
        GetEmitter()->emitEndCodeGen(compiler, trackedStackPtrsContig, GetInterruptible(), IsFullPtrRegMapRequired(),
                                     compiler->compHndBBtabCount, &prologSize, &epilogSize, codePtr, &codePtrRW,
                                     &coldCodePtr, &coldCodePtrRW, &consPtr, &consPtrRW DEBUGARG(&instrCount));

#ifdef DEBUG
    assert(compiler->compCodeGenDone == false);

    /* We're done generating code for this function */
    compiler->compCodeGenDone = true;
#endif

    if (compiler->opts.disAsm && compiler->opts.disTesting)
    {
        printf("; END METHOD %s\n", compiler->eeGetMethodFullName(compiler->info.compMethodHnd));
    }

#ifdef DEBUG
    const bool dspMetrics     = compiler->opts.dspMetrics;
    const bool dspSummary     = compiler->opts.disAsm || verbose;
    const bool dspMetricsOnly = dspMetrics && !dspSummary;

    if (dspSummary || dspMetrics)
    {
        if (!dspMetricsOnly)
        {
            printf("\n");
        }

        printf("; Total bytes of code %d, prolog size %d, PerfScore %.2f, instruction count %d, allocated bytes for "
               "code %d",
               codeSize, prologSize, compiler->Metrics.PerfScore, instrCount,
               GetEmitter()->emitTotalHotCodeSize + GetEmitter()->emitTotalColdCodeSize);

        if (dspMetrics)
        {
            printf(", num cse %d num cand %d", compiler->optCSEcount, compiler->optCSECandidateCount);

            CSE_HeuristicCommon* const cseHeuristic = compiler->optGetCSEheuristic();
            if (cseHeuristic != nullptr)
            {
                cseHeuristic->DumpMetrics();
            }

            if (compiler->info.compMethodSuperPMIIndex >= 0)
            {
                printf(" spmi index %d", compiler->info.compMethodSuperPMIIndex);
            }
        }

#if TRACK_LSRA_STATS
        if (JitConfig.DisplayLsraStats() == 3)
        {
            compiler->m_pLinearScan->dumpLsraStatsSummary(jitstdout());
        }
#endif // TRACK_LSRA_STATS

        printf(" (MethodHash=%08x) for method %s (%s)\n", compiler->info.compMethodHash(), compiler->info.compFullName,
               compiler->compGetTieringName(true));

        if (!dspMetricsOnly)
        {
            printf("; ============================================================\n\n");
        }

        fflush(jitstdout());
    }

    if (verbose)
    {
        printf("*************** After end code gen, before unwindEmit()\n");
        GetEmitter()->emitDispIGlist(/* displayInstructions */ true);
    }
#else
    if (compiler->opts.disAsm)
    {
        printf("\n; Total bytes of code %d\n\n", codeSize);
    }
#endif

    *nativeSizeOfCode                 = codeSize;
    compiler->info.compNativeCodeSize = (UNATIVE_OFFSET)codeSize;

    // printf("%6u bytes of code generated for %s.%s\n", codeSize, compiler->info.compFullName);

    // Make sure that the x86 alignment and cache prefetch optimization rules
    // were obeyed.

    // Don't start a method in the last 7 bytes of a 16-byte alignment area
    //   unless we are generating SMALL_CODE
    // noway_assert( (((unsigned)(*codePtr) % 16) <= 8) || (compiler->compCodeOpt() == SMALL_CODE));
}

//----------------------------------------------------------------------
// genEmitUnwindDebugGCandEH: emit unwind, debug, gc, and EH info
//
void CodeGen::genEmitUnwindDebugGCandEH()
{
    /* Now that the code is issued, we can finalize and emit the unwind data */

    compiler->unwindEmit(*codePtr, coldCodePtr);

    /* Finalize the line # tracking logic after we know the exact block sizes/offsets */

    genIPmappingGen();

    genReportRichDebugInfo();

    genReportAsyncDebugInfo();

    /* Finalize the Local Var info in terms of generated code */

    genSetScopeInfo();

#if defined(LATE_DISASM) || defined(DEBUG)
    unsigned finalHotCodeSize;
    unsigned finalColdCodeSize;
    if (compiler->fgFirstColdBlock != nullptr)
    {
        // We did some hot/cold splitting. The hot section is always padded out to the
        // size we thought it would be, but the cold section is not.
        assert(codeSize <= compiler->info.compTotalHotCodeSize + compiler->info.compTotalColdCodeSize);
        assert(compiler->info.compTotalHotCodeSize > 0);
        assert(compiler->info.compTotalColdCodeSize > 0);
        finalHotCodeSize  = compiler->info.compTotalHotCodeSize;
        finalColdCodeSize = codeSize - finalHotCodeSize;
    }
    else
    {
        // No hot/cold splitting
        assert(codeSize <= compiler->info.compTotalHotCodeSize);
        assert(compiler->info.compTotalHotCodeSize > 0);
        assert(compiler->info.compTotalColdCodeSize == 0);
        finalHotCodeSize  = codeSize;
        finalColdCodeSize = 0;
    }
#endif // defined(LATE_DISASM) || defined(DEBUG)

#ifdef LATE_DISASM
    getDisAssembler().disAsmCode((BYTE*)*codePtr, (BYTE*)codePtrRW, finalHotCodeSize, (BYTE*)coldCodePtr,
                                 (BYTE*)coldCodePtrRW, finalColdCodeSize);
#endif // LATE_DISASM

#ifdef DEBUG
    if (JitConfig.JitRawHexCode().contains(compiler->info.compMethodHnd, compiler->info.compClassHnd,
                                           &compiler->info.compMethodInfo->args))
    {
        // NOTE: code in cold region is not supported.

        BYTE*  dumpAddr = (BYTE*)codePtrRW;
        size_t dumpSize = finalHotCodeSize;

        const char* rawHexCodeFilePath = JitConfig.JitRawHexCodeFile();
        if (rawHexCodeFilePath)
        {
            FILE* hexDmpf = fopen_utf8(rawHexCodeFilePath, "at"); // NOTE: file append mode
            if (hexDmpf != nullptr)
            {
                hexDump(hexDmpf, dumpAddr, dumpSize);
                fclose(hexDmpf);
            }
        }
        else
        {
            FILE* dmpf = jitstdout();

            fprintf(dmpf, "Generated native code for %s:\n", compiler->info.compFullName);
            hexDump(dmpf, dumpAddr, dumpSize);
            fprintf(dmpf, "\n\n");
        }
    }
#endif // DEBUG

    /* Report any exception handlers to the VM */

    genReportEH();

    // Create and store the GC info for this method.
    genCreateAndStoreGCInfo(codeSize, prologSize, epilogSize DEBUGARG(codePtr));
    compiler->Metrics.GCInfoBytes = (int)compiler->compInfoBlkSize;

    /* Tell the emitter that we're done with this function */

    GetEmitter()->emitEndFN();

    /* Shut down the spill logic */

    regSet.rsSpillDone();

    /* Shut down the temp logic */

    regSet.tmpDone();

#if DISPLAY_SIZES

    size_t dataSize = GetEmitter()->emitDataSize();
    grossVMsize += compiler->info.compILCodeSize;
    totalNCsize += codeSize + dataSize + compiler->compInfoBlkSize;
    grossNCsize += codeSize + dataSize;

#endif // DISPLAY_SIZES
}

/*****************************************************************************
 *
 *  Report EH clauses to the VM
 */

void CodeGen::genReportEH()
{
    if (compiler->compHndBBtabCount == 0)
    {
        return;
    }

#ifdef DEBUG
    if (compiler->opts.dspEHTable)
    {
        printf("*************** EH table for %s\n", compiler->info.compFullName);
    }
#endif // DEBUG

    unsigned XTnum;

#ifdef DEBUG
    if (compiler->opts.dspEHTable)
    {
        printf("%d EH table entries\n", compiler->compHndBBtabCount);
    }
#endif // DEBUG

    // Tell the VM how many EH clauses to expect.
    compiler->eeSetEHcount(compiler->compHndBBtabCount);
    compiler->Metrics.EHClauseCount = (int)compiler->compHndBBtabCount;

    struct EHClauseInfo
    {
        CORINFO_EH_CLAUSE clause;
        EHblkDsc*         HBtab;
    };

    EHClauseInfo* clauses = new (compiler, CMK_Codegen) EHClauseInfo[compiler->compHndBBtabCount];

    // Set up EH clause table, but don't report anything to the VM, yet.
    XTnum = 0;
    for (EHblkDsc* const HBtab : EHClauses(compiler))
    {
        UNATIVE_OFFSET tryBeg, tryEnd, hndBeg, hndEnd, hndTyp;

        tryBeg = compiler->ehCodeOffset(HBtab->ebdTryBeg);
        hndBeg = compiler->ehCodeOffset(HBtab->ebdHndBeg);

        tryEnd = (HBtab->ebdTryLast == compiler->fgLastBB) ? compiler->info.compNativeCodeSize
                                                           : compiler->ehCodeOffset(HBtab->ebdTryLast->Next());
        hndEnd = (HBtab->ebdHndLast == compiler->fgLastBB) ? compiler->info.compNativeCodeSize
                                                           : compiler->ehCodeOffset(HBtab->ebdHndLast->Next());

        if (HBtab->HasFilter())
        {
            hndTyp = compiler->ehCodeOffset(HBtab->ebdFilter);
        }
        else
        {
            hndTyp = HBtab->ebdTyp;
        }

        // Note that we reuse the CORINFO_EH_CLAUSE type, even though the names of
        // the fields aren't accurate.

        CORINFO_EH_CLAUSE clause;
        clause.ClassToken    = hndTyp; /* filter offset is passed back here for filter-based exception handlers */
        clause.Flags         = ToCORINFO_EH_CLAUSE_FLAGS(HBtab->ebdHandlerType);
        clause.TryOffset     = tryBeg;
        clause.TryLength     = tryEnd;
        clause.HandlerOffset = hndBeg;
        clause.HandlerLength = hndEnd;
        clauses[XTnum++]     = {clause, HBtab};
    }

    // The JIT's ordering of EH clauses does not guarantee that clauses covering the same try region are contiguous.
    // We need this property to hold true so the CORINFO_EH_CLAUSE_SAMETRY flag is accurate.
    jitstd::sort(clauses, clauses + compiler->compHndBBtabCount,
                 [this](const EHClauseInfo& left, const EHClauseInfo& right) {
        const unsigned short leftTryIndex  = left.HBtab->ebdTryBeg->bbTryIndex;
        const unsigned short rightTryIndex = right.HBtab->ebdTryBeg->bbTryIndex;

        if (leftTryIndex == rightTryIndex)
        {
            // We have two clauses mapped to the same try region.
            // Make sure we report the clause with the smaller index first.
            const ptrdiff_t leftIndex  = left.HBtab - this->compiler->compHndBBtab;
            const ptrdiff_t rightIndex = right.HBtab - this->compiler->compHndBBtab;
            return leftIndex < rightIndex;
        }

        return leftTryIndex < rightTryIndex;
    });

    // Now, report EH clauses to the VM in order of increasing try region index.
    for (XTnum = 0; XTnum < compiler->compHndBBtabCount; XTnum++)
    {
        CORINFO_EH_CLAUSE& clause = clauses[XTnum].clause;
        EHblkDsc* const    HBtab  = clauses[XTnum].HBtab;

        if (XTnum > 0)
        {
            // CORINFO_EH_CLAUSE_SAMETRY flag means that the current clause covers same
            // try block as the previous one. The runtime cannot reliably infer this information from
            // native code offsets because of different try blocks can have same offsets. Alternative
            // solution to this problem would be inserting extra nops to ensure that different try
            // blocks have different offsets.
            if (EHblkDsc::ebdIsSameTry(HBtab, clauses[XTnum - 1].HBtab))
            {
                // The SAMETRY bit should only be set on catch clauses. This is ensured in IL, where only 'catch' is
                // allowed to be mutually-protect. E.g., the C# "try {} catch {} catch {} finally {}" actually exists in
                // IL as "try { try {} catch {} catch {} } finally {}".
                assert(HBtab->HasCatchHandler());
                clause.Flags = (CORINFO_EH_CLAUSE_FLAGS)(clause.Flags | CORINFO_EH_CLAUSE_SAMETRY);
            }
        }

        compiler->eeSetEHinfo(XTnum, &clause);
    }

    assert(XTnum == compiler->compHndBBtabCount);
}

//----------------------------------------------------------------------
// genUseOptimizedWriteBarriers: Determine if an optimized write barrier
// helper should be used.
//
// Arguments:
//   wbf - The WriteBarrierForm of the write (GT_STOREIND) that is happening.
//
// Return Value:
//   true if an optimized write barrier helper should be used, false otherwise.
//   Note: only x86 implements register-specific source optimized write
//   barriers currently.
//
bool CodeGenInterface::genUseOptimizedWriteBarriers(GCInfo::WriteBarrierForm wbf)
{
#if defined(TARGET_X86) && NOGC_WRITE_BARRIERS
#ifdef DEBUG
    return (wbf != GCInfo::WBF_NoBarrier_CheckNotHeapInDebug); // This one is always a call to a C++ method.
#else
    return true;
#endif
#else
    return false;
#endif
}

//----------------------------------------------------------------------
// genUseOptimizedWriteBarriers: Determine if an optimized write barrier
// helper should be used.
//
// This has the same functionality as the version of
// genUseOptimizedWriteBarriers that takes a WriteBarrierForm, but avoids
// determining what the required write barrier form is, if possible.
//
// Arguments:
//   store - the GT_STOREIND node
//
// Return Value:
//   true if an optimized write barrier helper should be used, false otherwise.
//   Note: only x86 implements register-specific source optimized write
//   barriers currently.
//
bool CodeGenInterface::genUseOptimizedWriteBarriers(GenTreeStoreInd* store)
{
#if defined(TARGET_X86) && NOGC_WRITE_BARRIERS
#ifdef DEBUG
    GCInfo::WriteBarrierForm wbf = compiler->codeGen->gcInfo.gcIsWriteBarrierCandidate(store);
    return (wbf != GCInfo::WBF_NoBarrier_CheckNotHeapInDebug); // This one is always a call to a C++ method.
#else
    return true;
#endif
#else
    return false;
#endif
}

//----------------------------------------------------------------------
// genWriteBarrierHelperForWriteBarrierForm: Given a write barrier form
// return the corresponding helper.
//
// Arguments:
//   wbf - the write barrier form
//
// Return Value:
//   Write barrier helper to use.
//
// Note: do not call this function to get an optimized write barrier helper (e.g.,
// for x86).
//
CorInfoHelpFunc CodeGenInterface::genWriteBarrierHelperForWriteBarrierForm(GCInfo::WriteBarrierForm wbf)
{
    INDEBUG(genWriteBarrierUsed = true);

    switch (wbf)
    {
        case GCInfo::WBF_BarrierChecked:
            return CORINFO_HELP_CHECKED_ASSIGN_REF;

        case GCInfo::WBF_BarrierUnchecked:
            return CORINFO_HELP_ASSIGN_REF;

#ifdef DEBUG
        case GCInfo::WBF_NoBarrier_CheckNotHeapInDebug:
            return CORINFO_HELP_ASSIGN_REF_ENSURE_NONHEAP;
#endif // DEBUG

        default:
            unreached();
    }
}

// -----------------------------------------------------------------------------
// genGetGSCookieTempRegs:
//   Get a mask of registers to use for the GS cookie check generated in a
//   block.
//
// Parameters:
//   tailCall - Whether the block is a tailcall
//
// Returns:
//   Mask of all the registers that can be used. Some targets may need more
//   than one register.
//
regMaskTP CodeGenInterface::genGetGSCookieTempRegs(bool tailCall)
{
#ifdef TARGET_AMD64
    if (tailCall)
    {
        // If we are tailcalling then arg regs cannot be used. For both SysV and winx64 that
        // leaves rax, r10, r11. rax and r11 are used for indirection cells, so we pick r10.
        return RBM_R10;
    }
    // Otherwise on x64 (win-x64, SysV and Swift) r9 is never used for return values
    return RBM_R9;
#elif TARGET_X86
    if (tailCall)
    {
        // For tailcall we may need ecx and edx for args. We could use eax, but
        // leave it free in case the tailcall needs something for the target.
        // Since this is only for explicit tailcalls or CEE_JMP we can just use
        // a callee save.
        return RBM_ESI;
    }

    // For regular calls we have only eax, ecx and edx available as volatile
    // registers, and all of them may be used for return values (longs + async continuation).
    if (compiler->compIsAsync())
    {
        // Just use a callee save for this rare async + gs cookie check case.
        return RBM_ESI;
    }

    // Outside async ecx is not used for returns.
    return RBM_ECX;
#else
    return RBM_GSCOOKIE_TMP;
#endif
}

//----------------------------------------------------------------------
// genGCWriteBarrier: Generate a write barrier for a node.
//
// Arguments:
//   store - the GT_STOREIND node
//   wbf   - already computed write barrier form to use
//
void CodeGen::genGCWriteBarrier(GenTreeStoreInd* store, GCInfo::WriteBarrierForm wbf)
{
    CorInfoHelpFunc helper = genWriteBarrierHelperForWriteBarrierForm(wbf);

#ifdef FEATURE_COUNT_GC_WRITE_BARRIERS
    // Under FEATURE_COUNT_GC_WRITE_BARRIERS, we will add an extra argument to the
    // checked write barrier call denoting the kind of address being written to.
    //
    if (helper == CORINFO_HELP_CHECKED_ASSIGN_REF)
    {
        CheckedWriteBarrierKinds wbKind  = CWBKind_Unclassified;
        GenTree*                 tgtAddr = store->Addr();

        while (tgtAddr->OperIs(GT_ADD, GT_LEA))
        {
            if (tgtAddr->OperIs(GT_LEA) && tgtAddr->AsAddrMode()->HasBase())
            {
                tgtAddr = tgtAddr->AsAddrMode()->Base();
            }
            else if (tgtAddr->OperIs(GT_ADD) && tgtAddr->AsOp()->gtGetOp2()->IsCnsIntOrI())
            {
                tgtAddr = tgtAddr->AsOp()->gtGetOp1();
            }
            else
            {
                break;
            }
        }

        if (tgtAddr->OperIs(GT_LCL_VAR))
        {
            unsigned   lclNum = tgtAddr->AsLclVar()->GetLclNum();
            LclVarDsc* varDsc = compiler->lvaGetDesc(lclNum);
            if (lclNum == compiler->info.compRetBuffArg)
            {
                wbKind = CWBKind_RetBuf
            }
            else if (varDsc->TypeIs(TYP_BYREF))
            {
                wbKind = varDsc->lvIsParam ? CWBKind_ByRefArg : CWBKind_OtherByRefLocal;
            }
        }
        else if (tgtAddr->OperIs(GT_LCL_ADDR))
        {
            // Ideally, we should have eliminated the barrier for this case.
            wbKind = CWBKind_AddrOfLocal;
        }

#if 0
#ifdef DEBUG
        // Enable this to sample the unclassified trees.
        static int unclassifiedBarrierSite = 0;
        if (wbKind == CWBKind_Unclassified)
        {
            unclassifiedBarrierSite++;
            printf("unclassifiedBarrierSite = %d:\n", unclassifiedBarrierSite);
            compiler->gtDispTree(store);
            printf(""); // Flush.
            printf("\n");
        }
#endif // DEBUG
#endif // 0

        AddStackLevel(4);
        inst_IV(INS_push, wbKind);
        genEmitHelperCall(helper,
                          4,           // argSize
                          EA_PTRSIZE); // retSize
        SubtractStackLevel(4);
        return;
    }
#endif // FEATURE_COUNT_GC_WRITE_BARRIERS

    genEmitHelperCall(helper,
                      0,           // argSize
                      EA_PTRSIZE); // retSize
}

/*
XXXXXXXXXXXXXXXXXXXXXXXXXXXXXXXXXXXXXXXXXXXXXXXXXXXXXXXXXXXXXXXXXXXXXXXXXXXXXXX
XXXXXXXXXXXXXXXXXXXXXXXXXXXXXXXXXXXXXXXXXXXXXXXXXXXXXXXXXXXXXXXXXXXXXXXXXXXXXXX
XX                                                                           XX
XX                           Prolog / Epilog                                 XX
XX                                                                           XX
XXXXXXXXXXXXXXXXXXXXXXXXXXXXXXXXXXXXXXXXXXXXXXXXXXXXXXXXXXXXXXXXXXXXXXXXXXXXXXX
XXXXXXXXXXXXXXXXXXXXXXXXXXXXXXXXXXXXXXXXXXXXXXXXXXXXXXXXXXXXXXXXXXXXXXXXXXXXXXX
*/

struct RegNode;

struct RegNodeEdge
{
    RegNodeEdge* nextIncoming;
    RegNode*     from;
    RegNode*     to;
    unsigned     destOffset;
    var_types    type;
};

struct RegNode
{
    regNumber    reg;
    regNumber    copiedReg;
    RegNodeEdge* incoming;
    RegNodeEdge* outgoing;
    RegNode*     next;
};

class RegGraph
{
    Compiler*            m_comp;
    ArrayStack<RegNode*> m_nodes;

public:
    RegGraph(Compiler* compiler)
        : m_comp(compiler)
        , m_nodes(compiler->getAllocator(CMK_Codegen))
    {
    }

    // -----------------------------------------------------------------------------
    // Get: Find the node representing a register.
    //
    // Parameters:
    //   reg - Register
    //
    // Returns:
    //   Node in the graph that represents "reg". Returns nullptr if no such
    //   node exists.
    //
    RegNode* Get(regNumber reg)
    {
        for (int i = 0; i < m_nodes.Height(); i++)
        {
            RegNode* node = m_nodes.Bottom(i);
            if (node->reg == reg)
            {
                return node;
            }
        }

        return nullptr;
    }

    // -----------------------------------------------------------------------------
    // GetOrAdd: Find (or create) the node representing a register.
    //
    // Parameters:
    //   reg - Register
    //
    // Returns:
    //   Node in the graph that represents "reg". If no node exists it is
    //   created.
    //
    RegNode* GetOrAdd(regNumber reg)
    {
        RegNode* node = Get(reg);

        if (node == nullptr)
        {
            node            = new (m_comp, CMK_Codegen) RegNode;
            node->reg       = reg;
            node->copiedReg = REG_NA;
            node->incoming  = nullptr;
            node->outgoing  = nullptr;
            m_nodes.Push(node);
        }

        return node;
    }

    // -----------------------------------------------------------------------------
    // AddEdge: Add an edge to the graph, indicating that data needs to be
    // moved from one register to another.
    //
    // Parameters:
    //   from       - The source register node
    //   to         - The destination register node
    //   type       - The type of the data that is being moved from the source into the destination
    //   destOffset - The offset in the destination register where the data should be put
    //
    void AddEdge(RegNode* from, RegNode* to, var_types type, unsigned destOffset)
    {
        assert(type != TYP_STRUCT);
        RegNodeEdge* edge = new (m_comp, CMK_Codegen) RegNodeEdge;
        edge->from        = from;
        edge->to          = to;
        edge->type        = type;
        edge->destOffset  = destOffset;

        // We currently never have multiple outgoing edges.
        assert(from->outgoing == nullptr);
        from->outgoing = edge;

        edge->nextIncoming = to->incoming;
        to->incoming       = edge;
    }

    // -----------------------------------------------------------------------------
    // FindNodeToProcess: Find the next register node to process incoming moves to.
    //
    // Returns:
    //   A register node to process, based on heuristics that try to reduce the
    //   amount of shuffling that needs to happen.
    //
    RegNode* FindNodeToProcess()
    {
        RegNode* lastNode = nullptr;

        // Prefer a node with no outgoing edges meaning that its value does not
        // need to be saved.
        for (int i = 0; i < m_nodes.Height(); i++)
        {
            RegNode* reg = m_nodes.Bottom(i);
            if (reg->incoming == nullptr)
            {
                continue;
            }

            if (reg->outgoing == nullptr)
            {
                return reg;
            }

            lastNode = reg;
        }

        // Otherwise we'll need to save some value regardless, so any node will
        // do.
        return lastNode;
    }

    // -----------------------------------------------------------------------------
    // RemoveIncomingEdges: Mark that the incoming edges of a register nodes
    // have been handled by deleting all its incoming edges from the graph.
    //
    // Parameters:
    //   node     - The register node that has been handled and now contains its correct value
    //   busyRegs - [in, out] Pointer to register mask of registers that have live values we may need.
    //              This function may remove registers from this set since the source registers of the
    //              incoming edges no longer have outgoing edges and thus do not need to have their values
    //              preserved.
    //
    void RemoveIncomingEdges(RegNode* node, regMaskTP* busyRegs)
    {
        for (RegNodeEdge* edge = node->incoming; edge != nullptr; edge = edge->nextIncoming)
        {
            // Unlink from source.
            assert(edge->from->outgoing == edge);
            edge->from->outgoing = nullptr;

            // Source no longer has outgoing edges, so its value is no longer
            // needed for anything. Make the registers it was occupying
            // available.
            regNumber sourceReg = edge->from->copiedReg != REG_NA ? edge->from->copiedReg : edge->from->reg;
            *busyRegs &= ~genRegMask(sourceReg);
        }

        node->incoming = nullptr;
    }

#ifdef DEBUG
    // -----------------------------------------------------------------------------
    // Dump: Dump a textual representation of the graph to jitstdout.
    //
    void Dump()
    {
        printf("%d registers in register parameter interference graph\n", m_nodes.Height());
        for (int i = 0; i < m_nodes.Height(); i++)
        {
            RegNode* regNode = m_nodes.Bottom(i);
            printf("  %s", getRegName(regNode->reg));
            for (RegNodeEdge* incoming = regNode->incoming; incoming != nullptr; incoming = incoming->nextIncoming)
            {
                printf("\n    <- %s", getRegName(incoming->from->reg), varTypeName(incoming->type));

                if (incoming->destOffset != 0)
                {
                    printf(" (offset: %d)", incoming->destOffset);
                }
            }

            printf("\n");
        }
    }

    // -----------------------------------------------------------------------------
    // Validate: Validate that the graph looks reasonable
    //
    void Validate()
    {
        for (int i = 0; i < m_nodes.Height(); i++)
        {
            RegNode* regNode = m_nodes.Bottom(i);
            for (RegNodeEdge* incoming = regNode->incoming; incoming != nullptr; incoming = incoming->nextIncoming)
            {
                unsigned destStart = incoming->destOffset;
                unsigned destEnd   = destStart + genTypeSize(incoming->type);

                for (RegNodeEdge* otherIncoming = incoming->nextIncoming; otherIncoming != nullptr;
                     otherIncoming              = otherIncoming->nextIncoming)
                {
                    unsigned otherDestStart = otherIncoming->destOffset;
                    unsigned otherDestEnd   = otherDestStart + genTypeSize(otherIncoming->type);
                    if (otherDestEnd <= destStart)
                    {
                        continue;
                    }

                    if (otherDestStart >= destEnd)
                    {
                        continue;
                    }

                    // This means we have multiple registers being assigned to
                    // the same register. That should not happen.
                    assert(!"Detected conflicting incoming edges when homing parameter registers");
                }
            }
        }
    }
#endif
};

// -----------------------------------------------------------------------------
// genParamStackType: Get the type that a part of a parameter passed in a
// register occupies on the stack.
//
// Parameters:
//   dsc - The parameter
//   seg - The segment passed in a register
//
// Return Value:
//   Suitable type for the store.
//
var_types CodeGen::genParamStackType(LclVarDsc* dsc, const ABIPassingSegment& seg)
{
    assert(seg.IsPassedInRegister());

    switch (dsc->TypeGet())
    {
        case TYP_BYREF:
        case TYP_REF:
            assert((seg.Offset == 0) && (seg.Size == TARGET_POINTER_SIZE));
            return dsc->TypeGet();
        case TYP_STRUCT:
        {
            if (genIsValidFloatReg(seg.GetRegister()))
            {
                return seg.GetRegisterType();
            }

            ClassLayout* layout = dsc->GetLayout();
            assert(seg.Offset < layout->GetSize());
            if (((seg.Offset % TARGET_POINTER_SIZE) == 0) && (seg.Size == TARGET_POINTER_SIZE))
            {
                return layout->GetGCPtrType(seg.Offset / TARGET_POINTER_SIZE);
            }

            // For the Swift calling convention the enregistered segments do
            // not match the memory layout, so we need to use exact store sizes
            // for the same reason as RISCV64/LA64 below.
            if (compiler->info.compCallConv == CorInfoCallConvExtension::Swift)
            {
                return seg.GetRegisterType();
            }

#if defined(TARGET_ARM64)
            // We round struct sizes up to TYP_I_IMPL on the stack frame so we
            // can always use the full register size here. This allows us to
            // use stp more often.
            return TYP_I_IMPL;
#elif defined(TARGET_XARCH)
            // Round up to use smallest possible encoding
            return genActualType(seg.GetRegisterType());
#else
            // On other platforms, a safer default is to use the exact size always. For example, for
            // RISC-V/LoongArch structs passed according to floating-point calling convention are enregistered one
            // field per register regardless of the field layout in memory, so the small int load/store instructions
            // must not be upsized to 4 bytes, otherwise for example:
            // * struct { struct{} e1,e2,e3; byte b; float f; } -- 4-byte store for 'b' would trash 'f'
            // * struct { float f; struct{} e1,e2,e3; byte b; } -- 4-byte store for 'b' would trash adjacent stack slot
            return seg.GetRegisterType();
#endif
        }
        default:
        {
            return genActualType(seg.GetRegisterType());
        }
    }
}

// -----------------------------------------------------------------------------
// genSpillOrAddRegisterParam: Handle a register parameter either by homing it
// to stack immediately, or by adding it to the register graph.
//
// Parameters:
//   lclNum      - Target local
//   offset      - Offset into the target local
//   paramLclNum - Local that is the actual parameter that has the incoming register
//   segment     - Register segment to either spill or put in the register graph
//   graph       - The register graph to add to
//
void CodeGen::genSpillOrAddRegisterParam(
    unsigned lclNum, unsigned offset, unsigned paramLclNum, const ABIPassingSegment& segment, RegGraph* graph)
{
    regMaskTP paramRegs = intRegState.rsCalleeRegArgMaskLiveIn | floatRegState.rsCalleeRegArgMaskLiveIn;

    if (!segment.IsPassedInRegister() || ((paramRegs & genRegMask(segment.GetRegister())) == 0))
    {
        return;
    }

    LclVarDsc* varDsc = compiler->lvaGetDesc(lclNum);
    if (varDsc->lvOnFrame && (!varDsc->lvIsInReg() || varDsc->lvLiveInOutOfHndlr))
    {
        LclVarDsc* paramVarDsc = compiler->lvaGetDesc(paramLclNum);

        var_types storeType = genParamStackType(paramVarDsc, segment);
        if (!varDsc->TypeIs(TYP_STRUCT) && (genTypeSize(genActualType(varDsc)) < genTypeSize(storeType)))
        {
            // Can happen for struct fields due to padding.
            storeType = genActualType(varDsc);
        }

        GetEmitter()->emitIns_S_R(ins_Store(storeType), emitActualTypeSize(storeType), segment.GetRegister(), lclNum,
                                  offset);
    }

    if (!varDsc->lvIsInReg())
    {
        return;
    }

    var_types edgeType = genActualType(varDsc->GetRegisterType());
    // Some parameters can be passed in multiple registers but enregistered
    // in a single one (e.g. SIMD types on arm64). In this case the edges
    // we add here represent insertions of each element.
    if (segment.Size < genTypeSize(edgeType))
    {
        edgeType = segment.GetRegisterType();
    }

    RegNode* sourceReg = graph->GetOrAdd(segment.GetRegister());
    RegNode* destReg   = graph->GetOrAdd(varDsc->GetRegNum());

    if ((sourceReg != destReg) || (offset != 0))
    {
#ifdef TARGET_ARM
        if (edgeType == TYP_DOUBLE)
        {
            assert(offset == 0);
            graph->AddEdge(sourceReg, destReg, TYP_FLOAT, 0);

            sourceReg = graph->GetOrAdd(REG_NEXT(sourceReg->reg));
            destReg   = graph->GetOrAdd(REG_NEXT(destReg->reg));
            graph->AddEdge(sourceReg, destReg, TYP_FLOAT, 0);
            return;
        }
#endif
        graph->AddEdge(sourceReg, destReg, edgeType, offset);
    }
}

// -----------------------------------------------------------------------------
// genSpillOrAddNonStandardRegisterParam: Handle a non-standard register parameter either
// by homing it to stack immediately, or by adding it to the register graph.
//
// Parameters:
//    lclNum    - Local that represents the non-standard parameter
//    sourceReg - Register that the non-standard parameter is in on entry to the function
//    graph     - The register graph to add to
//
void CodeGen::genSpillOrAddNonStandardRegisterParam(unsigned lclNum, regNumber sourceReg, RegGraph* graph)
{
    LclVarDsc* varDsc = compiler->lvaGetDesc(lclNum);
    if (varDsc->lvOnFrame && (!varDsc->lvIsInReg() || varDsc->lvLiveInOutOfHndlr))
    {
        GetEmitter()->emitIns_S_R(ins_Store(varDsc->TypeGet()), emitActualTypeSize(varDsc), sourceReg, lclNum, 0);
    }

    if (varDsc->lvIsInReg())
    {
        RegNode* sourceRegNode = graph->GetOrAdd(sourceReg);
        RegNode* destRegNode   = graph->GetOrAdd(varDsc->GetRegNum());
        if (sourceRegNode != destRegNode)
        {
            graph->AddEdge(sourceRegNode, destRegNode, TYP_I_IMPL, 0);
        }
    }
}

// -----------------------------------------------------------------------------
// genHomeRegisterParams: Move all register parameters to their initial
// assigned location.
//
// Parameters:
//    initReg            - A register that this method should communicate if it becomes non-zero
//    initRegStillZeroed - [out] whether or not initReg is still zeroed
//
void CodeGen::genHomeRegisterParams(regNumber initReg, bool* initRegStillZeroed)
{
#ifdef DEBUG
    if (verbose)
    {
        printf("*************** In genHomeRegisterParams()\n");
    }
#endif

    regMaskTP paramRegs = intRegState.rsCalleeRegArgMaskLiveIn | floatRegState.rsCalleeRegArgMaskLiveIn;
    if (compiler->opts.OptimizationDisabled())
    {
        // All registers are going to frame
        for (unsigned lclNum = 0; lclNum < compiler->info.compArgsCount; lclNum++)
        {
            LclVarDsc* lclDsc = compiler->lvaGetDesc(lclNum);

            if (!lclDsc->lvOnFrame)
            {
                continue;
            }

            const ABIPassingInformation& abiInfo = compiler->lvaGetParameterABIInfo(lclNum);
            for (const ABIPassingSegment& seg : abiInfo.Segments())
            {
                if (seg.IsPassedInRegister() && ((paramRegs & genRegMask(seg.GetRegister())) != 0))
                {
                    var_types storeType = genParamStackType(lclDsc, seg);
                    GetEmitter()->emitIns_S_R(ins_Store(storeType), emitActualTypeSize(storeType), seg.GetRegister(),
                                              lclNum, seg.Offset);
                }
            }
        }

        if (compiler->info.compPublishStubParam && ((paramRegs & RBM_SECRET_STUB_PARAM) != RBM_NONE) &&
            compiler->lvaGetDesc(compiler->lvaStubArgumentVar)->lvOnFrame)
        {
            GetEmitter()->emitIns_S_R(ins_Store(TYP_I_IMPL), EA_PTRSIZE, REG_SECRET_STUB_PARAM,
                                      compiler->lvaStubArgumentVar, 0);
        }

        return;
    }

    // We build an interference graph where each node represents a register,
    // and an edge regX -> regY represents moving (part of) register X to (part
    // of) register Y. Note that in the general case each register can have
    // multiple incoming edges. For example, on arm64/SysV x64 SIMD types can
    // be passed in multiple registers but enregistered in a single vector
    // register.
    // Currently we never have multiple outgoing edges but one could imagine
    // this situation if we allowed promotion when fields didn't fit exactly on
    // top of the underlying registers.
    RegGraph graph(compiler);

    // Add everything to the graph, or spill directly to stack when needed.
    // Note that some registers may be homed in multiple (stack) places.
    // Particularly if there is a mapping to a local that does not share its
    // (stack) home with the parameter local, in which case we will home it
    // both into the parameter local's stack home (if it is used), but also to
    // the mapping target.
    for (unsigned lclNum = 0; lclNum < compiler->info.compArgsCount; lclNum++)
    {
        LclVarDsc*                   lclDsc  = compiler->lvaGetDesc(lclNum);
        const ABIPassingInformation& abiInfo = compiler->lvaGetParameterABIInfo(lclNum);

        for (const ABIPassingSegment& segment : abiInfo.Segments())
        {
            if (!segment.IsPassedInRegister())
            {
                continue;
            }

            const ParameterRegisterLocalMapping* mapping =
                compiler->FindParameterRegisterLocalMappingByRegister(segment.GetRegister());

            bool spillToBaseLocal = true;
            if (mapping != nullptr)
            {
                genSpillOrAddRegisterParam(mapping->LclNum, mapping->Offset, lclNum, segment, &graph);

                // If home is shared with base local, then skip spilling to the
                // base local.
                if (lclDsc->lvPromoted)
                {
                    spillToBaseLocal = false;
                }
            }

#ifdef TARGET_ARM
            // For arm32 the spills to the base local happen as part of
            // prespilling sometimes, so skip it in that case.
            spillToBaseLocal &= (regSet.rsMaskPreSpillRegs(false) & segment.GetRegisterMask()) == 0;
#endif

            if (spillToBaseLocal)
            {
                genSpillOrAddRegisterParam(lclNum, segment.Offset, lclNum, segment, &graph);
            }
        }
    }

    if (compiler->info.compPublishStubParam && ((paramRegs & RBM_SECRET_STUB_PARAM) != RBM_NONE))
    {
        genSpillOrAddNonStandardRegisterParam(compiler->lvaStubArgumentVar, REG_SECRET_STUB_PARAM, &graph);
    }

    DBEXEC(VERBOSE, graph.Dump());

    INDEBUG(graph.Validate());

    regMaskTP busyRegs = intRegState.rsCalleeRegArgMaskLiveIn | floatRegState.rsCalleeRegArgMaskLiveIn;
    while (true)
    {
        RegNode* node = graph.FindNodeToProcess();
        if (node == nullptr)
        {
            break;
        }

        assert(node->incoming != nullptr);

#ifdef TARGET_ARM
        // As an optimization on arm32 we handle the easy double move cases in
        // a single move.
        if (genIsValidFloatReg(node->reg) && (node->incoming->nextIncoming == nullptr) && (node->outgoing == nullptr) &&
            (node->incoming->from->copiedReg == REG_NA))
        {
            RegNode* otherReg;
            RegNode* lowReg;
            RegNode* highReg;

            if (genIsValidDoubleReg(node->reg))
            {
                otherReg = graph.Get(REG_NEXT(node->reg));
                lowReg   = node;
                highReg  = otherReg;
            }
            else
            {
                otherReg = graph.Get(REG_PREV(node->reg));
                lowReg   = otherReg;
                highReg  = node;
            }

            if ((otherReg != nullptr) && (otherReg->incoming != nullptr) &&
                (otherReg->incoming->nextIncoming == nullptr) && (otherReg->incoming->from->copiedReg == REG_NA) &&
                (otherReg->outgoing == nullptr) && genIsValidDoubleReg(lowReg->incoming->from->reg) &&
                (highReg->incoming->from->reg == REG_NEXT(lowReg->incoming->from->reg)))
            {
                instruction ins = ins_Copy(lowReg->incoming->from->reg, TYP_DOUBLE);
                GetEmitter()->emitIns_Mov(ins, EA_8BYTE, lowReg->reg, lowReg->incoming->from->reg, false);
                graph.RemoveIncomingEdges(lowReg, &busyRegs);
                graph.RemoveIncomingEdges(highReg, &busyRegs);
                busyRegs |= genRegMask(lowReg->reg) | genRegMask(highReg->reg);
                assert((lowReg->reg != initReg) && (highReg->reg != initReg));
                continue;
            }
        }
#endif

        if ((node->outgoing != nullptr) && (node->copiedReg == REG_NA))
        {
            var_types copyType          = node->outgoing->type;
            regMaskTP tempRegCandidates = genGetParameterHomingTempRegisterCandidates();
            tempRegCandidates &= ~busyRegs;

            regMaskTP regTypeMask = varTypeUsesFloatReg(copyType) ? RBM_ALLFLOAT : RBM_ALLINT;
            regMaskTP availRegs   = tempRegCandidates & regTypeMask;

            // We should have ensured temporary registers are available in
            // genFinalizeFrame.
            noway_assert(availRegs != RBM_NONE);
            node->copiedReg = genFirstRegNumFromMask(availRegs);
            busyRegs |= genRegMask(node->copiedReg);

            instruction ins = ins_Copy(node->reg, copyType);
            GetEmitter()->emitIns_Mov(ins, emitActualTypeSize(copyType), node->copiedReg, node->reg,
                                      /* canSkip */ false);
            if (node->copiedReg == initReg)
            {
                *initRegStillZeroed = false;
            }
        }

        // First handle edges that aren't insertions. We clobber the full register for these edges.
        for (RegNodeEdge* edge = node->incoming; edge != nullptr; edge = edge->nextIncoming)
        {
            if (edge->destOffset != 0)
            {
                continue;
            }

            regNumber   sourceReg = edge->from->copiedReg != REG_NA ? edge->from->copiedReg : edge->from->reg;
            instruction ins       = ins_Copy(sourceReg, genActualType(edge->type));
            GetEmitter()->emitIns_Mov(ins, emitActualTypeSize(edge->type), node->reg, sourceReg,
                                      /* canSkip */ true);
            break;
        }

        // Next handle all insertions.
        for (RegNodeEdge* edge = node->incoming; edge != nullptr; edge = edge->nextIncoming)
        {
            if (edge->destOffset == 0)
            {
                continue;
            }

            regNumber sourceReg = edge->from->copiedReg != REG_NA ? edge->from->copiedReg : edge->from->reg;

#if defined(TARGET_ARM64)
            // On arm64 SIMD parameters are HFAs and passed in multiple float
            // registers while we can enregister them as single registers.
            GetEmitter()->emitIns_R_R_I_I(INS_mov, emitTypeSize(edge->type), node->reg, sourceReg,
                                          edge->destOffset / genTypeSize(edge->type), 0);
#elif defined(UNIX_AMD64_ABI)
            // For SysV x64 the only insertions we should have is to offset 8,
            // which happens for example for Vector3 which can be passed in
            // xmm0[0..8), xmm1[8..12) but enregistered in a single register.
            noway_assert(edge->destOffset == 8);
            assert(genIsValidFloatReg(node->reg));
            // The shufpd here picks the first 8 bytes from the dest register
            // to go in the lower half, and the second 8 bytes from the source
            // register to go in the upper half.
            GetEmitter()->emitIns_R_R_I(INS_shufpd, EA_16BYTE, node->reg, sourceReg, 0);
#else
            noway_assert(!"Insertion into register is not supported");
#endif
        }

        graph.RemoveIncomingEdges(node, &busyRegs);
        busyRegs |= genRegMask(node->reg);

        if (node->reg == initReg)
        {
            *initRegStillZeroed = false;
        }
    }
}

// -----------------------------------------------------------------------------
// genGetParameterHomingTempRegisterCandidates: Get the registers that are
// usable during register homing.
//
// Remarks:
//   Register homing is expected to take into account that values in some of
//   these registers may still be needed. For example because it is the final
//   destination register of a parameter, or because a value passed in one of
//   these registers is still needed.
//
regMaskTP CodeGen::genGetParameterHomingTempRegisterCandidates()
{
    regMaskTP regs = RBM_CALLEE_TRASH | intRegState.rsCalleeRegArgMaskLiveIn | floatRegState.rsCalleeRegArgMaskLiveIn |
                     regSet.rsGetModifiedRegsMask();
    // We may have reserved register that the backend needs to access stack
    // locals. We cannot place state in that register.
    regs &= ~regSet.rsMaskResvd;
    return regs;
}

/*****************************************************************************
 * If any incoming stack arguments live in registers, load them.
 */
void CodeGen::genEnregisterIncomingStackArgs()
{
#ifdef DEBUG
    if (verbose)
    {
        printf("*************** In genEnregisterIncomingStackArgs()\n");
    }
#endif

    // OSR handles this specially -- see genEnregisterOSRArgsAndLocals
    //
    assert(!compiler->opts.IsOSR());

    assert(compiler->compGeneratingProlog);

    unsigned varNum = 0;

#if defined(TARGET_LOONGARCH64) || defined(TARGET_RISCV64)
    int       tmp_offset = 0;
    regNumber tmp_reg    = REG_NA;
#endif

    for (LclVarDsc* varDsc = compiler->lvaTable; varNum < compiler->lvaCount; varNum++, varDsc++)
    {
        /* Is this variable a parameter? */

        if (!varDsc->lvIsParam)
        {
            continue;
        }

        /* If it's a register argument then it's already been taken care of.
           But, on Arm when under a profiler, we would have prespilled a register argument
           and hence here we need to load it from its prespilled location.
        */
        bool isPrespilledForProfiling = false;
#if defined(TARGET_ARM) && defined(PROFILING_SUPPORTED)
        isPrespilledForProfiling =
            compiler->compIsProfilerHookNeeded() && compiler->lvaIsPreSpilled(varNum, regSet.rsMaskPreSpillRegs(false));
#endif

        if (varDsc->lvIsRegArg && !isPrespilledForProfiling)
        {
            continue;
        }

        /* Has the parameter been assigned to a register? */

        if (!varDsc->lvIsInReg())
        {
            continue;
        }

        /* Is the variable dead on entry */

        if (!VarSetOps::IsMember(compiler, compiler->fgFirstBB->bbLiveIn, varDsc->lvVarIndex))
        {
            continue;
        }

        /* Load the incoming parameter into the register */

        /* Figure out the home offset of the incoming argument */

        regNumber regNum = varDsc->GetArgInitReg();
        assert(regNum != REG_STK);

        var_types regType = varDsc->GetStackSlotHomeType();
#ifdef TARGET_LOONGARCH64
        {
            bool FPbased;
            int  base = compiler->lvaFrameAddress(varNum, &FPbased);

            if (emitter::isValidSimm12(base))
            {
                GetEmitter()->emitIns_R_S(ins_Load(regType), emitTypeSize(regType), regNum, varNum, 0);
            }
            else
            {
                if (tmp_reg == REG_NA)
                {
                    regNumber reg2 = FPbased ? REG_FPBASE : REG_SPBASE;
                    tmp_offset     = base;
                    tmp_reg        = REG_R21;

                    GetEmitter()->emitIns_I_la(EA_PTRSIZE, REG_R21, base);
                    GetEmitter()->emitIns_R_R_R(INS_add_d, EA_PTRSIZE, REG_R21, REG_R21, reg2);
                    GetEmitter()->emitIns_R_S(ins_Load(regType), emitTypeSize(regType), regNum, varNum, -8);
                }
                else
                {
                    int baseOffset = -(base - tmp_offset) - 8;
                    GetEmitter()->emitIns_R_S(ins_Load(regType), emitTypeSize(regType), regNum, varNum, baseOffset);
                }
            }
        }
#else  // !TARGET_LOONGARCH64
        GetEmitter()->emitIns_R_S(ins_Load(regType), emitTypeSize(regType), regNum, varNum, 0);
#endif // !TARGET_LOONGARCH64

        regSet.verifyRegUsed(regNum);
    }
}

/*-------------------------------------------------------------------------
 *
 *  We have to decide whether we're going to use block initialization
 *  in the prolog before we assign final stack offsets. This is because
 *  when using block initialization we may need additional callee-saved
 *  registers which need to be saved on the frame, thus increasing the
 *  frame size.
 *
 *  We'll count the number of locals we have to initialize,
 *  and if there are lots of them we'll use block initialization.
 *  Thus, the local variable table must have accurate register location
 *  information for enregistered locals for their register state on entry
 *  to the function.
 *
 *  At the same time we set lvMustInit for locals (enregistered or on stack)
 *  that must be initialized (e.g. initialize memory (comInitMem),
 *  untracked pointers or disable DFA)
 */
void CodeGen::genCheckUseBlockInit()
{
    assert(!compiler->compGeneratingProlog);

    unsigned initStkLclCnt = 0; // The number of int-sized stack local variables that need to be initialized (variables
                                // larger than int count for more than 1).

    unsigned   varNum;
    LclVarDsc* varDsc;

    for (varNum = 0, varDsc = compiler->lvaTable; varNum < compiler->lvaCount; varNum++, varDsc++)
    {
        // The logic below is complex. Make sure we are not
        // double-counting the initialization impact of any locals.
        bool counted = false;

        if (!varDsc->lvIsInReg() && !varDsc->lvOnFrame)
        {
            noway_assert(varDsc->lvRefCnt() == 0);
            varDsc->lvMustInit = 0;
            continue;
        }

        if (compiler->fgVarIsNeverZeroInitializedInProlog(varNum))
        {
            varDsc->lvMustInit = 0;
            continue;
        }

        if (compiler->lvaIsFieldOfDependentlyPromotedStruct(varDsc))
        {
            // For Compiler::PROMOTION_TYPE_DEPENDENT type of promotion, the whole struct should have been
            // initialized by the parent struct. No need to set the lvMustInit bit in the
            // field locals.
            varDsc->lvMustInit = 0;
            continue;
        }

        if (varDsc->lvHasExplicitInit)
        {
            varDsc->lvMustInit = 0;
            continue;
        }

        const bool isTemp      = varDsc->lvIsTemp;
        const bool hasGCPtr    = varDsc->HasGCPtr();
        const bool isTracked   = varDsc->lvTracked;
        const bool isStruct    = varTypeIsStruct(varDsc);
        const bool compInitMem = compiler->info.compInitMem;

        if (isTemp && !hasGCPtr)
        {
            varDsc->lvMustInit = 0;
            continue;
        }

        if (compInitMem || hasGCPtr || varDsc->lvMustInit)
        {
            if (isTracked)
            {
                /* For uninitialized use of tracked variables, the liveness
                 * will bubble to the top (compiler->fgFirstBB) in fgInterBlockLocalVarLiveness()
                 */
                if (varDsc->lvMustInit ||
                    VarSetOps::IsMember(compiler, compiler->fgFirstBB->bbLiveIn, varDsc->lvVarIndex))
                {
                    /* This var must be initialized */

                    varDsc->lvMustInit = 1;

                    /* See if the variable is on the stack will be initialized
                     * using rep stos - compute the total size to be zero-ed */

                    if (varDsc->lvOnFrame)
                    {
                        if (!varDsc->lvRegister)
                        {
                            if (!varDsc->lvIsInReg() || varDsc->lvLiveInOutOfHndlr)
                            {
                                // Var is on the stack at entry.
                                initStkLclCnt +=
                                    roundUp(compiler->lvaLclStackHomeSize(varNum), TARGET_POINTER_SIZE) / sizeof(int);
                                counted = true;
                            }
                        }
                        else
                        {
                            // Var is partially enregistered
                            noway_assert(genTypeSize(varDsc->TypeGet()) > sizeof(int) &&
                                         varDsc->GetOtherReg() == REG_STK);
                            initStkLclCnt += genTypeStSz(TYP_INT);
                            counted = true;
                        }
                    }
                }
            }

            if (varDsc->lvOnFrame)
            {
                bool mustInitThisVar = false;
                if (hasGCPtr && !isTracked)
                {
                    JITDUMP("must init V%02u because it has a GC ref\n", varNum);
                    mustInitThisVar = true;
                }
                else if (hasGCPtr && isStruct)
                {
                    // TODO-1stClassStructs: support precise liveness reporting for such structs.
                    JITDUMP("must init a tracked V%02u because it a struct with a GC ref\n", varNum);
                    mustInitThisVar = true;
                }
                else
                {
                    // We are done with tracked or GC vars, now look at untracked vars without GC refs.
                    if (!isTracked)
                    {
                        assert(!hasGCPtr && !isTemp);
                        if (compInitMem)
                        {
                            JITDUMP("must init V%02u because compInitMem is set and it is not a temp\n", varNum);
                            mustInitThisVar = true;
                        }
                    }
                }
                if (mustInitThisVar)
                {
                    varDsc->lvMustInit = true;

                    if (!counted)
                    {
                        initStkLclCnt +=
                            roundUp(compiler->lvaLclStackHomeSize(varNum), TARGET_POINTER_SIZE) / sizeof(int);
                        counted = true;
                    }
                }
            }
        }
    }

    /* Don't forget about spill temps that hold pointers */
    assert(regSet.tmpAllFree());
    for (TempDsc* tempThis = regSet.tmpListBeg(); tempThis != nullptr; tempThis = regSet.tmpListNxt(tempThis))
    {
        if (varTypeIsGC(tempThis->tdTempType()))
        {
            initStkLclCnt++;
        }
    }

    // Record number of 4 byte slots that need zeroing.
    genInitStkLclCnt = initStkLclCnt;

    // Decide if we will do block initialization in the prolog, or use
    // a series of individual stores.
    //
    // Primary factor is the number of slots that need zeroing. We've
    // been counting by sizeof(int) above. We assume for now we can
    // only zero register width bytes per store.
    //
    // Current heuristic is to use block init when more than 4 stores
    // are required.
    //
    // TODO: Consider taking into account the presence of large structs that
    // potentially only need some fields set to zero.
    //
    // Compiler::fgVarNeedsExplicitZeroInit relies on this logic to
    // find structs that are guaranteed to be block initialized.
    // If this logic changes, Compiler::fgVarNeedsExplicitZeroInit needs
    // to be modified.

#ifdef TARGET_64BIT
#if defined(TARGET_AMD64)

    // We can clear using aligned SIMD so the threshold is lower,
    // and clears in order which is better for auto-prefetching
    genUseBlockInit = (genInitStkLclCnt > 4);

#else // !defined(TARGET_AMD64)

    genUseBlockInit = (genInitStkLclCnt > 8);

#endif
#else

    genUseBlockInit = (genInitStkLclCnt > 4);

#endif // TARGET_64BIT

    if (genUseBlockInit)
    {
        regMaskTP maskCalleeRegArgMask = intRegState.rsCalleeRegArgMaskLiveIn;

#ifdef TARGET_ARM
        //
        // On the Arm if we are using a block init to initialize, then we
        // must force spill R4/R5/R6 so that we can use them during
        // zero-initialization process.
        //
        int forceSpillRegCount = genCountBits(maskCalleeRegArgMask & ~genPrespilledUnmappedRegs()) - 1;
        if (forceSpillRegCount > 0)
            regSet.rsSetRegsModified(RBM_R4);
        if (forceSpillRegCount > 1)
            regSet.rsSetRegsModified(RBM_R5);
        if (forceSpillRegCount > 2)
            regSet.rsSetRegsModified(RBM_R6);
#endif // TARGET_ARM
    }
}

/*****************************************************************************
 *
 *  initFltRegs -- The mask of float regs to be zeroed.
 *  initDblRegs -- The mask of double regs to be zeroed.
 *  initReg -- A zero initialized integer reg to copy from.
 *
 *  Does best effort to move between VFP/xmm regs if one is already
 *  initialized to 0. (Arm Only) Else copies from the integer register which
 *  is slower.
 */
void CodeGen::genZeroInitFltRegs(const regMaskTP& initFltRegs, const regMaskTP& initDblRegs, const regNumber& initReg)
{
    assert(compiler->compGeneratingProlog);

    // The first float/double reg that is initialized to 0. So they can be used to
    // initialize the remaining registers.
    regNumber fltInitReg = REG_NA;
    regNumber dblInitReg = REG_NA;

    // Iterate through float/double registers and initialize them to 0 or
    // copy from already initialized register of the same type.
    for (regNumber reg = REG_FP_FIRST; reg <= REG_FP_LAST; reg = REG_NEXT(reg))
    {
        regMaskTP regMask = genRegMask(reg);
        if (regMask & initFltRegs)
        {
            // Do we have a float register already set to 0?
            if (fltInitReg != REG_NA)
            {
                // Copy from float.
                inst_Mov(TYP_FLOAT, reg, fltInitReg, /* canSkip */ false);
            }
            else
            {
#ifdef TARGET_ARM
                // Do we have a double register initialized to 0?
                if (dblInitReg != REG_NA)
                {
                    // Copy from double.
                    inst_RV_RV(INS_vcvt_d2f, reg, dblInitReg, TYP_FLOAT);
                }
                else
                {
                    // Copy from int.
                    inst_Mov(TYP_FLOAT, reg, initReg, /* canSkip */ false);
                }
#elif defined(TARGET_XARCH)
                // XORPS is the fastest and smallest way to initialize a XMM register to zero.
                GetEmitter()->emitIns_SIMD_R_R_R(INS_xorps, EA_16BYTE, reg, reg, reg, INS_OPTS_NONE);
                dblInitReg = reg;
#elif defined(TARGET_ARM64)
                // We will just zero out the entire vector register. This sets it to a double/float zero value
                GetEmitter()->emitIns_R_I(INS_movi, EA_16BYTE, reg, 0x00, INS_OPTS_16B);
#elif defined(TARGET_LOONGARCH64)
                // We will just zero out the entire vector register. This sets it to a double/float zero value
                GetEmitter()->emitIns_R_R(INS_movgr2fr_d, EA_8BYTE, reg, REG_R0);
#elif defined(TARGET_RISCV64)
                GetEmitter()->emitIns_R_R(INS_fmv_w_x, EA_4BYTE, reg, REG_R0);
#else // TARGET*
#error Unsupported or unset target architecture
#endif
                fltInitReg = reg;
            }
        }
        else if (regMask & initDblRegs)
        {
            // Do we have a double register already set to 0?
            if (dblInitReg != REG_NA)
            {
                // Copy from double.
                inst_Mov(TYP_DOUBLE, reg, dblInitReg, /* canSkip */ false);
            }
            else
            {
#ifdef TARGET_ARM
                // Do we have a float register initialized to 0?
                if (fltInitReg != REG_NA)
                {
                    // Copy from float.
                    inst_RV_RV(INS_vcvt_f2d, reg, fltInitReg, TYP_DOUBLE);
                }
                else
                {
                    // Copy from int.
                    inst_RV_RV_RV(INS_vmov_i2d, reg, initReg, initReg, EA_8BYTE);
                }
#elif defined(TARGET_XARCH)
                // XORPS is the fastest and smallest way to initialize a XMM register to zero.
                GetEmitter()->emitIns_SIMD_R_R_R(INS_xorps, EA_16BYTE, reg, reg, reg, INS_OPTS_NONE);
                fltInitReg = reg;
#elif defined(TARGET_ARM64)
                // We will just zero out the entire vector register. This sets it to a double/float zero value
                GetEmitter()->emitIns_R_I(INS_movi, EA_16BYTE, reg, 0x00, INS_OPTS_16B);
#elif defined(TARGET_LOONGARCH64)
                GetEmitter()->emitIns_R_R(INS_movgr2fr_d, EA_8BYTE, reg, REG_R0);
#elif defined(TARGET_RISCV64)
                GetEmitter()->emitIns_R_R(INS_fmv_d_x, EA_8BYTE, reg, REG_R0);
#else // TARGET*
#error Unsupported or unset target architecture
#endif
                dblInitReg = reg;
            }
        }
    }
}

// We need a register with value zero. Zero the initReg, if necessary, and set *pInitRegZeroed if so.
// Return the register to use. On ARM64, we never touch the initReg, and always just return REG_ZR.
regNumber CodeGen::genGetZeroReg(regNumber initReg, bool* pInitRegZeroed)
{
#ifdef TARGET_ARM64
    return REG_ZR;
#elif defined(TARGET_LOONGARCH64)
    return REG_R0;
#elif defined(TARGET_RISCV64)
    return REG_R0;
#else  // !TARGET_ARM64
    if (*pInitRegZeroed == false)
    {
        instGen_Set_Reg_To_Zero(EA_PTRSIZE, initReg);
        *pInitRegZeroed = true;
    }
    return initReg;
#endif // !TARGET_ARM64
}

//-----------------------------------------------------------------------------
// genZeroInitFrame: Zero any untracked pointer locals and/or initialize memory for locspace
//
// Arguments:
//    untrLclHi      - (Untracked locals High-Offset)  The upper bound offset at which the zero init
//                                                     code will end initializing memory (not inclusive).
//    untrLclLo      - (Untracked locals Low-Offset)   The lower bound at which the zero init code will
//                                                     start zero initializing memory.
//    initReg        - A scratch register (that gets set to zero on some platforms).
//    pInitRegZeroed - OUT parameter. *pInitRegZeroed is set to 'true' if this method sets initReg register to zero,
//                     'false' if initReg was set to a non-zero value, and left unchanged if initReg was not touched.
void CodeGen::genZeroInitFrame(int untrLclHi, int untrLclLo, regNumber initReg, bool* pInitRegZeroed)
{
    assert(compiler->compGeneratingProlog);

    if (genUseBlockInit)
    {
        genZeroInitFrameUsingBlockInit(untrLclHi, untrLclLo, initReg, pInitRegZeroed);
    }
    else if (genInitStkLclCnt > 0)
    {
        assert((genRegMask(initReg) & intRegState.rsCalleeRegArgMaskLiveIn) == 0); // initReg is not a live incoming
                                                                                   // argument reg

        /* Initialize any lvMustInit vars on the stack */

        LclVarDsc* varDsc;
        unsigned   varNum;

        for (varNum = 0, varDsc = compiler->lvaTable; varNum < compiler->lvaCount; varNum++, varDsc++)
        {
            if (!varDsc->lvMustInit)
            {
                continue;
            }

            // Locals that are (only) in registers to begin with do not need
            // their stack home zeroed. Their register will be zeroed later in
            // the prolog.
            if (varDsc->lvIsInReg() && !varDsc->lvLiveInOutOfHndlr)
            {
                continue;
            }

            noway_assert(varDsc->lvOnFrame);

            // lvMustInit can only be set for GC types or TYP_STRUCT types
            // or when compInitMem is true
            // or when in debug code

            noway_assert(varTypeIsGC(varDsc->TypeGet()) || varDsc->TypeIs(TYP_STRUCT) || compiler->info.compInitMem ||
                         compiler->opts.compDbgCode);

            if (varDsc->TypeIs(TYP_STRUCT) && !compiler->info.compInitMem &&
                (varDsc->lvExactSize() >= TARGET_POINTER_SIZE))
            {
                // We only initialize the GC variables in the TYP_STRUCT
                const unsigned slots  = (unsigned)compiler->lvaLclStackHomeSize(varNum) / REGSIZE_BYTES;
                ClassLayout*   layout = varDsc->GetLayout();

                for (unsigned i = 0; i < slots; i++)
                {
                    if (layout->IsGCPtr(i))
                    {
                        GetEmitter()->emitIns_S_R(ins_Store(TYP_I_IMPL), EA_PTRSIZE,
                                                  genGetZeroReg(initReg, pInitRegZeroed), varNum, i * REGSIZE_BYTES);
                    }
                }
            }
            else
            {
                regNumber zeroReg = genGetZeroReg(initReg, pInitRegZeroed);

                // zero out the whole thing rounded up to a single stack slot size
                unsigned lclSize = roundUp(compiler->lvaLclStackHomeSize(varNum), (unsigned)sizeof(int));
                unsigned i;
                for (i = 0; i + REGSIZE_BYTES <= lclSize; i += REGSIZE_BYTES)
                {
                    GetEmitter()->emitIns_S_R(ins_Store(TYP_I_IMPL), EA_PTRSIZE, zeroReg, varNum, i);
                }

#ifdef TARGET_64BIT
                assert(i == lclSize || (i + sizeof(int) == lclSize));
                if (i != lclSize)
                {
                    GetEmitter()->emitIns_S_R(ins_Store(TYP_INT), EA_4BYTE, zeroReg, varNum, i);
                    i += sizeof(int);
                }
#endif // TARGET_64BIT
                assert(i == lclSize);
            }
        }

        assert(regSet.tmpAllFree());
        for (TempDsc* tempThis = regSet.tmpListBeg(); tempThis != nullptr; tempThis = regSet.tmpListNxt(tempThis))
        {
            if (!varTypeIsGC(tempThis->tdTempType()))
            {
                continue;
            }

            // printf("initialize untracked spillTmp [EBP-%04X]\n", stkOffs);

            inst_ST_RV(ins_Store(TYP_I_IMPL), tempThis, 0, genGetZeroReg(initReg, pInitRegZeroed), TYP_I_IMPL);
        }
    }
}

//-----------------------------------------------------------------------------
// genEnregisterOSRArgsAndLocals: Initialize any enregistered args or locals
//   that get values from the tier0 frame.
//
// Arguments:
//    initReg -- scratch register to use if needed
//    pInitRegZeroed -- [IN,OUT] if init reg is zero (on entry/exit)
//
#if defined(TARGET_ARM64) || defined(TARGET_LOONGARCH64) || defined(TARGET_RISCV64)
void CodeGen::genEnregisterOSRArgsAndLocals(regNumber initReg, bool* pInitRegZeroed)
#else
void CodeGen::genEnregisterOSRArgsAndLocals()
#endif
{
    assert(compiler->opts.IsOSR());
    PatchpointInfo* const patchpointInfo = compiler->info.compPatchpointInfo;

    // basic sanity checks (make sure we're OSRing the right method)
    assert(patchpointInfo->NumberOfLocals() == compiler->info.compLocalsCount);

    const int      originalFrameSize = patchpointInfo->TotalFrameSize();
    const unsigned patchpointInfoLen = patchpointInfo->NumberOfLocals();

    for (unsigned varNum = 0; varNum < compiler->lvaCount; varNum++)
    {
        if (!compiler->lvaIsOSRLocal(varNum))
        {
            // This local was not part of the tier0 method's state.
            // No work required.
            //
            continue;
        }

        LclVarDsc* const varDsc = compiler->lvaGetDesc(varNum);

        if (!varDsc->lvIsInReg())
        {
            // For args/locals in memory, the OSR frame will continue to access
            // that memory location. No work required.
            //
            JITDUMP("---OSR--- V%02u in memory\n", varNum);
            continue;
        }

        // This local was part of the live tier0 state and is enregistered in the
        // OSR method. Initialize the register from the right frame slot.
        //
        // If we ever enable promotion we'll need to generalize what follows to copy each
        // field from the tier0 frame to its OSR home.
        //
        if (!VarSetOps::IsMember(compiler, compiler->fgFirstBB->bbLiveIn, varDsc->lvVarIndex))
        {
            // This arg or local is not live at entry to the OSR method.
            // No work required.
            //
            JITDUMP("---OSR--- V%02u (reg) not live at entry\n", varNum);
            continue;
        }

        int      fieldOffset = 0;
        unsigned lclNum      = varNum;

        if (varDsc->lvIsStructField)
        {
            lclNum = varDsc->lvParentLcl;
            assert(lclNum < patchpointInfoLen);

            fieldOffset = varDsc->lvFldOffset;
            JITDUMP("---OSR--- V%02u is promoted field of V%02u at offset %d\n", varNum, lclNum, fieldOffset);
        }

        // Note we are always reading from the tier0 frame here
        //
        const var_types lclTyp  = varDsc->GetStackSlotHomeType();
        const emitAttr  size    = emitActualTypeSize(lclTyp);
        const int       stkOffs = patchpointInfo->Offset(lclNum) + fieldOffset;

#if defined(TARGET_AMD64)

        // Original frames always use frame pointers, so
        // stkOffs is the tier0 frame's frame-relative offset
        // to the variable.
        //
        // We need to determine the stack or frame-pointer relative
        // offset for this variable in the current frame.
        //
        // If current frame does not use a frame pointer, we need to
        // add the SP-to-FP delta of this frame and the SP-to-FP delta
        // of the original frame; that translates from this frame's
        // stack pointer the old frame frame pointer.
        //
        // We then add the original frame's frame-pointer relative
        // offset (note this offset is usually negative -- the stack
        // grows down, so locals are below the frame pointer).
        //
        // /-----original frame-----/
        // / return address         /
        // / saved RBP   --+        /  <--- Original frame ptr   --+
        // / ...           |        /                              |
        // / ...       (stkOffs)    /                              |
        // / ...           |        /                              |
        // / variable    --+        /                              |
        // / ...                    /                (original frame sp-fp delta)
        // / ...                    /                              |
        // /-----OSR frame ---------/                              |
        // / pseudo return address  /                            --+
        // / ...                    /                              |
        // / ...                    /                    (this frame sp-fp delta)
        // / ...                    /                              |
        // /------------------------/  <--- Stack ptr            --+
        //
        // If the current frame is using a frame pointer, we need to
        // add the SP-to-FP delta of/ the original frame and then add
        // the original frame's frame-pointer relative offset.
        //
        // /-----original frame-----/
        // / return address         /
        // / saved RBP   --+        /  <--- Original frame ptr   --+
        // / ...           |        /                              |
        // / ...       (stkOffs)    /                              |
        // / ...           |        /                              |
        // / variable    --+        /                              |
        // / ...                    /                (original frame sp-fp delta)
        // / ...                    /                              |
        // /-----OSR frame ---------/                              |
        // / pseudo return address  /                            --+
        // / saved RBP              /  <--- Frame ptr            --+
        // / ...                    /
        // / ...                    /
        // / ...                    /
        // /------------------------/
        //
        int offset = originalFrameSize + stkOffs;

        if (isFramePointerUsed())
        {
            // also adjust for saved RPB on this frame
            offset += TARGET_POINTER_SIZE;
        }
        else
        {
            offset += genSPtoFPdelta();
        }

        JITDUMP("---OSR--- V%02u (reg) old rbp offset %d old frame %d this frame sp-fp %d new offset %d (0x%02x)\n",
                varNum, stkOffs, originalFrameSize, genSPtoFPdelta(), offset, offset);

        GetEmitter()->emitIns_R_AR(ins_Load(lclTyp), size, varDsc->GetRegNum(), genFramePointerReg(), offset);

#elif defined(TARGET_ARM64) || defined(TARGET_LOONGARCH64) || defined(TARGET_RISCV64)

        // Patchpoint offset is from top of Tier0 frame
        //
        // We need to determine the frame-pointer relative
        // offset for this variable in the osr frame.
        //
        // First add the Tier0 frame size
        //
        const int tier0FrameSize = compiler->info.compPatchpointInfo->TotalFrameSize();

        // then add the OSR frame size
        //
        const int osrFrameSize = genTotalFrameSize();

        // then subtract OSR SP-FP delta
        //
        const int osrSpToFpDelta = genSPtoFPdelta();

        //               | => tier0 top of frame relative
        //               |         + => tier0 bottom of frame relative
        //               |         |                + => osr bottom of frame (sp) relative
        //               |         |                |              - => osr fp relative
        //               |         |                |              |
        const int offset = stkOffs + tier0FrameSize + osrFrameSize - osrSpToFpDelta;

        JITDUMP("---OSR--- V%02u (reg) Tier0 virtual offset %d OSR frame size %d OSR sp-fp "
                "delta %d total offset %d (0x%x)\n",
                varNum, stkOffs, osrFrameSize, osrSpToFpDelta, offset, offset);

        genInstrWithConstant(ins_Load(lclTyp), size, varDsc->GetRegNum(), genFramePointerReg(), offset, initReg);
        *pInitRegZeroed = false;
#endif // TARGET_ARM64 || TARGET_LOONGARCH64 || TARGET_RISCV64
    }
}

#if defined(SWIFT_SUPPORT) || defined(TARGET_RISCV64) || defined(TARGET_LOONGARCH64)
//-----------------------------------------------------------------------------
// genHomeSwiftStructParameters: Move the incoming stack segment to the local stack frame.
//
// Arguments:
//    lclNum - Number of local variable to home
//    seg - Stack segment of the local variable to home
//    initReg - Scratch register to use if needed
//    initRegStillZeroed - Set to false if the scratch register was needed
//
void CodeGen::genHomeStackSegment(unsigned                 lclNum,
                                  const ABIPassingSegment& seg,
                                  regNumber                initReg,
                                  bool*                    initRegStillZeroed)
{
    var_types loadType = TYP_UNDEF;
    switch (seg.Size)
    {
        case 1:
            loadType = TYP_UBYTE;
            break;
        case 2:
            loadType = TYP_USHORT;
            break;
        case 3:
        case 4:
            loadType = TYP_INT;
            break;
        case 5:
        case 6:
        case 7:
        case 8:
            loadType = TYP_LONG;
            break;
        default:
            assert(!"Unexpected segment size for struct parameter not passed implicitly by ref");
            return;
    }
    emitAttr size = emitTypeSize(loadType);

    int loadOffset = (int)seg.GetStackOffset();
    if (isFramePointerUsed())
    {
        loadOffset -= genCallerSPtoFPdelta();
    }
    else
    {
        loadOffset -= genCallerSPtoInitialSPdelta();
    }

#ifdef TARGET_XARCH
    GetEmitter()->emitIns_R_AR(ins_Load(loadType), size, initReg, genFramePointerReg(), loadOffset);
#else
    genInstrWithConstant(ins_Load(loadType), size, initReg, genFramePointerReg(), loadOffset, initReg);
#endif
    GetEmitter()->emitIns_S_R(ins_Store(loadType), size, initReg, lclNum, seg.Offset);

    if (initRegStillZeroed)
        *initRegStillZeroed = false;
}
#endif // defined(SWIFT_SUPPORT) || defined(TARGET_RISCV64) || defined(TARGET_LOONGARCH64)

#ifdef SWIFT_SUPPORT

//-----------------------------------------------------------------------------
// genHomeSwiftStructStackParameters:
//    Reassemble Swift struct parameters from the segments that were passed on
//    stack.
//
void CodeGen::genHomeSwiftStructStackParameters()
{
    for (unsigned lclNum = 0; lclNum < compiler->info.compArgsCount; lclNum++)
    {
        if ((lclNum == compiler->lvaSwiftSelfArg) || (lclNum == compiler->lvaSwiftIndirectResultArg))
        {
            continue;
        }

        LclVarDsc* dsc = compiler->lvaGetDesc(lclNum);
        if (!dsc->TypeIs(TYP_STRUCT) || compiler->lvaIsImplicitByRefLocal(lclNum) || !dsc->lvOnFrame)
        {
            continue;
        }

        JITDUMP("Homing Swift parameter stack segments for V%02u: ", lclNum);
        const ABIPassingInformation& abiInfo = compiler->lvaGetParameterABIInfo(lclNum);
        DBEXEC(VERBOSE, abiInfo.Dump());

        for (const ABIPassingSegment& seg : abiInfo.Segments())
        {
            if (seg.IsPassedOnStack())
            {
                // We can use REG_SCRATCH as a temporary register here as we ensured that during LSRA build.
                genHomeStackSegment(lclNum, seg, REG_SCRATCH, nullptr);
            }
        }
    }
}
#endif

//-----------------------------------------------------------------------------
// genHomeStackPartOfSplitParameter: Home the tail (stack) portion of a split parameter next to where the head
// (register) portion is homed.
//
// Arguments:
//    initReg - scratch register to use if needed
//    initRegStillZeroed - set to false if scratch register was needed
//
// Notes:
//    No-op on platforms where argument registers are already homed to form a contiguous space with incoming stack.
//
void CodeGen::genHomeStackPartOfSplitParameter(regNumber initReg, bool* initRegStillZeroed)
{
#if defined(TARGET_RISCV64) || defined(TARGET_LOONGARCH64)
    unsigned lclNum = 0;
    for (; lclNum < compiler->info.compArgsCount; lclNum++)
    {
        LclVarDsc* var = compiler->lvaGetDesc(lclNum);
        if (!var->lvOnFrame || !varTypeIsStruct(var))
        {
            continue;
        }

        const ABIPassingInformation& abiInfo = compiler->lvaGetParameterABIInfo(lclNum);
        if (abiInfo.IsSplitAcrossRegistersAndStack())
        {
            JITDUMP("Homing stack part of split parameter V%02u\n", lclNum);

            assert(abiInfo.NumSegments == 2);
            assert(abiInfo.Segment(0).GetRegister() == REG_ARG_LAST);
            assert(abiInfo.Segment(1).GetStackOffset() == 0);
            const ABIPassingSegment& seg = abiInfo.Segment(1);

            genHomeStackSegment(lclNum, seg, initReg, initRegStillZeroed);

#ifdef DEBUG
            for (lclNum += 1; lclNum < compiler->info.compArgsCount; lclNum++)
            {
                const ABIPassingInformation& abiInfo2 = compiler->lvaGetParameterABIInfo(lclNum);
                // There should be only one split parameter
                assert(!abiInfo2.IsSplitAcrossRegistersAndStack());
            }
#endif
            break;
        }
    }
#endif // TARGET_RISCV64 || TARGET_LOONGARCH64
}

/*-----------------------------------------------------------------------------
 *
 *  Save the generic context argument.
 *
 *  We need to do this within the "prolog" in case anyone tries to inspect
 *  the param-type-arg/this (which can be done after the prolog) using
 *  ICodeManager::GetParamTypeArg().
 */

void CodeGen::genReportGenericContextArg(regNumber initReg, bool* pInitRegZeroed)
{
    assert(compiler->compGeneratingProlog);

    const bool reportArg = compiler->lvaReportParamTypeArg();

    if (compiler->opts.IsOSR())
    {
        PatchpointInfo* const ppInfo = compiler->info.compPatchpointInfo;
        if (reportArg)
        {
            // OSR method will use Tier0 slot to report context arg.
            //
            assert(ppInfo->HasGenericContextArgOffset());
            JITDUMP("OSR method will use Tier0 frame slot for generics context arg.\n");
        }
        else if (compiler->lvaKeepAliveAndReportThis())
        {
            // OSR method will use Tier0 slot to report `this` as context.
            //
            assert(ppInfo->HasKeptAliveThis());
            JITDUMP("OSR method will use Tier0 frame slot for generics context `this`.\n");
        }

        return;
    }

    // We should report either generic context arg or "this" when used so.
    if (!reportArg)
    {
#ifndef JIT32_GCENCODER
        if (!compiler->lvaKeepAliveAndReportThis())
#endif
        {
            return;
        }
    }

    // For JIT32_GCENCODER, we won't be here if reportArg is false.
    unsigned contextArg = reportArg ? compiler->info.compTypeCtxtArg : compiler->info.compThisArg;

    noway_assert(contextArg != BAD_VAR_NUM);
    LclVarDsc* varDsc = compiler->lvaGetDesc(contextArg);

    // We are still in the prolog and compiler->info.compTypeCtxtArg has not been
    // moved to its final home location. So we need to use it from the
    // incoming location.

    regNumber reg;

    bool isPrespilledForProfiling = false;
#if defined(TARGET_ARM) && defined(PROFILING_SUPPORTED)
    isPrespilledForProfiling =
        compiler->compIsProfilerHookNeeded() && compiler->lvaIsPreSpilled(contextArg, regSet.rsMaskPreSpillRegs(false));
#endif

    // Load from the argument register only if it is not prespilled.
    const ABIPassingInformation& abiInfo = compiler->lvaGetParameterABIInfo(contextArg);
    if (abiInfo.HasExactlyOneRegisterSegment() && !isPrespilledForProfiling)
    {
        reg = abiInfo.Segment(0).GetRegister();
    }
    else
    {
        // We will just use the initReg since it is an available register
        // and we are probably done using it anyway...
        reg             = initReg;
        *pInitRegZeroed = false;

        // mov reg, [compiler->info.compTypeCtxtArg]
        GetEmitter()->emitIns_R_AR(ins_Load(TYP_I_IMPL), EA_PTRSIZE, reg, genFramePointerReg(),
                                   varDsc->GetStackOffset());
        regSet.verifyRegUsed(reg);
    }

#if defined(TARGET_ARM64)
    genInstrWithConstant(ins_Store(TYP_I_IMPL), EA_PTRSIZE, reg, genFramePointerReg(),
                         compiler->lvaCachedGenericContextArgOffset(), rsGetRsvdReg());
#elif defined(TARGET_ARM)
    // ARM's emitIns_R_R_I automatically uses the reserved register if necessary.
    GetEmitter()->emitIns_R_R_I(ins_Store(TYP_I_IMPL), EA_PTRSIZE, reg, genFramePointerReg(),
                                compiler->lvaCachedGenericContextArgOffset());
#elif defined(TARGET_LOONGARCH64)
    genInstrWithConstant(ins_Store(TYP_I_IMPL), EA_PTRSIZE, reg, genFramePointerReg(),
                         compiler->lvaCachedGenericContextArgOffset(), REG_R21);
#elif defined(TARGET_RISCV64)
    genInstrWithConstant(ins_Store(TYP_I_IMPL), EA_PTRSIZE, reg, genFramePointerReg(),
                         compiler->lvaCachedGenericContextArgOffset(), rsGetRsvdReg());
#else  // !ARM64 !ARM !LOONGARCH64 !RISCV64
    // mov [ebp-lvaCachedGenericContextArgOffset()], reg
    GetEmitter()->emitIns_AR_R(ins_Store(TYP_I_IMPL), EA_PTRSIZE, reg, genFramePointerReg(),
                               compiler->lvaCachedGenericContextArgOffset());
#endif // !ARM64 !ARM !LOONGARCH64 !RISCV64
}

/*****************************************************************************

Esp frames :
----------

These instructions are just a reordering of the instructions used today.

push ebp
push esi
push edi
push ebx
sub esp, LOCALS_SIZE / push dummyReg if LOCALS_SIZE=sizeof(void*)
...
add esp, LOCALS_SIZE / pop dummyReg
pop ebx
pop edi
pop esi
pop ebp
ret

Ebp frames :
----------

The epilog does "add esp, LOCALS_SIZE" instead of "mov ebp, esp".
Everything else is similar, though in a different order.

The security object will no longer be at a fixed offset. However, the
offset can still be determined by looking up the GC-info and determining
how many callee-saved registers are pushed.

push ebp
mov ebp, esp
push esi
push edi
push ebx
sub esp, LOCALS_SIZE / push dummyReg if LOCALS_SIZE=sizeof(void*)
...
add esp, LOCALS_SIZE / pop dummyReg
pop ebx
pop edi
pop esi
(mov esp, ebp if there are no callee-saved registers)
pop ebp
ret

Double-aligned frame :
--------------------

LOCALS_SIZE_ADJUSTED needs to include an unused DWORD if an odd number
of callee-saved registers are pushed on the stack so that the locals
themselves are qword-aligned. The instructions are the same as today,
just in a different order.

push ebp
mov ebp, esp
and esp, 0xFFFFFFFC
push esi
push edi
push ebx
sub esp, LOCALS_SIZE_ADJUSTED / push dummyReg if LOCALS_SIZE=sizeof(void*)
...
add esp, LOCALS_SIZE_ADJUSTED / pop dummyReg
pop ebx
pop edi
pop esi
pop ebp
mov esp, ebp
pop ebp
ret

localloc (with ebp) frames :
--------------------------

The instructions are the same as today, just in a different order.
Also, today the epilog does "lea esp, [ebp-LOCALS_SIZE-calleeSavedRegsPushedSize]"
which will change to "lea esp, [ebp-calleeSavedRegsPushedSize]".

push ebp
mov ebp, esp
push esi
push edi
push ebx
sub esp, LOCALS_SIZE / push dummyReg if LOCALS_SIZE=sizeof(void*)
...
lea esp, [ebp-calleeSavedRegsPushedSize]
pop ebx
pop edi
pop esi
(mov esp, ebp if there are no callee-saved registers)
pop ebp
ret

*****************************************************************************/

/*****************************************************************************
 *
 *  Reserve space for a function prolog.
 */

void CodeGen::genReserveProlog(BasicBlock* block)
{
    assert(block != nullptr);

    JITDUMP("Reserving prolog IG for block " FMT_BB "\n", block->bbNum);

    // Nothing is live on entry to the prolog
    GetEmitter()->emitCreatePlaceholderIG(IGPT_PROLOG, block, VarSetOps::MakeEmpty(compiler), 0, 0, false);
}

/*****************************************************************************
 *
 *  Reserve space for a function epilog.
 */

void CodeGen::genReserveEpilog(BasicBlock* block)
{
    assert(block != nullptr);

    JITDUMP("Reserving epilog IG for block " FMT_BB "\n", block->bbNum);

    GetEmitter()->emitCreatePlaceholderIG(IGPT_EPILOG, block, VarSetOps::MakeEmpty(compiler), gcInfo.gcRegGCrefSetCur,
                                          gcInfo.gcRegByrefSetCur, block->IsLast());
}

/*****************************************************************************
 *
 *  Reserve space for a funclet prolog.
 */

void CodeGen::genReserveFuncletProlog(BasicBlock* block)
{
    assert(compiler->UsesFunclets());
    assert(block != nullptr);

    /* Currently, no registers are live on entry to the prolog, except maybe
       the exception object. There might be some live stack vars, but they
       cannot be accessed until after the frame pointer is re-established.
       In order to potentially prevent emitting a death before the prolog
       and a birth right after it, we just report it as live during the
       prolog, and rely on the prolog being non-interruptible. Trust
       genCodeForBBlist to correctly initialize all the sets.

       We might need to relax these asserts if the VM ever starts
       restoring any registers, then we could have live-in reg vars...
    */

    noway_assert((gcInfo.gcRegGCrefSetCur & RBM_EXCEPTION_OBJECT) == gcInfo.gcRegGCrefSetCur);
    noway_assert(gcInfo.gcRegByrefSetCur == 0);

    JITDUMP("Reserving funclet prolog IG for block " FMT_BB "\n", block->bbNum);

    GetEmitter()->emitCreatePlaceholderIG(IGPT_FUNCLET_PROLOG, block, gcInfo.gcVarPtrSetCur, gcInfo.gcRegGCrefSetCur,
                                          gcInfo.gcRegByrefSetCur, false);
}

/*****************************************************************************
 *
 *  Reserve space for a funclet epilog.
 */

void CodeGen::genReserveFuncletEpilog(BasicBlock* block)
{
    assert(compiler->UsesFunclets());
    assert(block != nullptr);

    JITDUMP("Reserving funclet epilog IG for block " FMT_BB "\n", block->bbNum);

    GetEmitter()->emitCreatePlaceholderIG(IGPT_FUNCLET_EPILOG, block, gcInfo.gcVarPtrSetCur, gcInfo.gcRegGCrefSetCur,
                                          gcInfo.gcRegByrefSetCur, block->IsLast());
}

/*****************************************************************************
 *  Finalize the frame size and offset assignments.
 *
 *  No changes can be made to the modified register set after this, since that can affect how many
 *  callee-saved registers get saved.
 */
void CodeGen::genFinalizeFrame()
{
    JITDUMP("Finalizing stack frame\n");

    // Initializations need to happen based on the var locations at the start
    // of the first basic block, so load those up. In particular, the determination
    // of whether or not to use block init in the prolog is dependent on the variable
    // locations on entry to the function.
    compiler->m_pLinearScan->recordVarLocationsAtStartOfBB(compiler->fgFirstBB);

    genCheckUseBlockInit();

    // Set various registers as "modified" for special code generation scenarios: Edit & Continue, P/Invoke calls, etc.

#if defined(TARGET_X86)

    if (compiler->compTailCallUsed)
    {
        // If we are generating a helper-based tailcall, we've set the tailcall helper "flags"
        // argument to "1", indicating to the tailcall helper that we've saved the callee-saved
        // registers (ebx, esi, edi). So, we need to make sure all the callee-saved registers
        // actually get saved.

        regSet.rsSetRegsModified(RBM_INT_CALLEE_SAVED);
    }
#endif // TARGET_X86

#ifdef TARGET_ARM
    // Make sure that callee-saved registers used by call to a stack probing helper generated are pushed on stack.
    if (compiler->compLclFrameSize >= compiler->eeGetPageSize())
    {
        regSet.rsSetRegsModified(RBM_STACK_PROBE_HELPER_ARG | RBM_STACK_PROBE_HELPER_CALL_TARGET |
                                 RBM_STACK_PROBE_HELPER_TRASH);
    }

    // If there are any reserved registers, add them to the modified set.
    if (regSet.rsMaskResvd != RBM_NONE)
    {
        regSet.rsSetRegsModified(regSet.rsMaskResvd);
    }
#endif // TARGET_ARM

#ifdef TARGET_ARM64
    if (compiler->IsTargetAbi(CORINFO_NATIVEAOT_ABI) && TargetOS::IsApplePlatform)
    {
        JITDUMP("Setting genReverseAndPairCalleeSavedRegisters = true");

        genReverseAndPairCalleeSavedRegisters = true;

        // Make sure we push the registers in pairs if possible. If we only allocate a contiguous
        // block of registers this should add at most one integer and at most one floating point
        // register to the list. The stack has to be 16-byte aligned, so in worst case it results
        // in allocating 16 bytes more space on stack if odd number of integer and odd number of
        // FP registers were occupied. Same number of instructions will be generated, just the
        // STR instructions are replaced with STP (store pair).
        regMaskTP maskModifiedRegs = regSet.rsGetModifiedRegsMask();
        regMaskTP maskPairRegs     = ((maskModifiedRegs & (RBM_V8 | RBM_V10 | RBM_V12 | RBM_V14)).getLow() << 1) |
                                 ((maskModifiedRegs & (RBM_R19 | RBM_R21 | RBM_R23 | RBM_R25 | RBM_R27)).getLow() << 1);
        if (maskPairRegs != RBM_NONE)
        {
            regSet.rsSetRegsModified(maskPairRegs);
        }
    }
#endif

#ifdef DEBUG
    if (verbose)
    {
        printf("Modified regs: ");
        dspRegMask(regSet.rsGetModifiedRegsMask());
        printf("\n");
    }
#endif // DEBUG

    // Set various registers as "modified" for special code generation scenarios: Edit & Continue, P/Invoke calls, etc.
    if (compiler->opts.compDbgEnC)
    {
        // We always save FP.
        noway_assert(isFramePointerUsed());
#if defined(TARGET_AMD64) || defined(TARGET_ARM64)
        regMaskTP okRegs = (RBM_CALLEE_TRASH | RBM_FPBASE | RBM_ENC_CALLEE_SAVED);
        if (RBM_ENC_CALLEE_SAVED != 0)
        {
            regSet.rsSetRegsModified(RBM_ENC_CALLEE_SAVED);
        }
        noway_assert((regSet.rsGetModifiedRegsMask() & ~okRegs) == 0);
#else  // !TARGET_AMD64 && !TARGET_ARM64
       // On x86 we save all callee saved regs so the saved reg area size is consistent
        regSet.rsSetRegsModified(RBM_INT_CALLEE_SAVED & ~RBM_FPBASE);
#endif // !TARGET_AMD64 && !TARGET_ARM64
    }

    /* If we have any pinvoke calls, we might potentially trash everything */
    if (compiler->compMethodRequiresPInvokeFrame())
    {
        noway_assert(isFramePointerUsed()); // Setup of Pinvoke frame currently requires an EBP style frame
        regSet.rsSetRegsModified(RBM_INT_CALLEE_SAVED & ~RBM_FPBASE);
    }

    // Parameter homing may need an additional register to handle conflicts if
    // all callee trash registers are used by parameters.
    regMaskTP homingCandidates = genGetParameterHomingTempRegisterCandidates();
    if (((homingCandidates & ~intRegState.rsCalleeRegArgMaskLiveIn) & RBM_ALLINT) == RBM_NONE)
    {
        regMaskTP extraRegMask = RBM_ALLINT & ~homingCandidates & ~regSet.rsMaskResvd;
        assert(extraRegMask != RBM_NONE);
        regNumber extraReg = genFirstRegNumFromMask(extraRegMask);
        JITDUMP("No temporary registers are available for integer parameter homing. Adding %s\n", getRegName(extraReg));
        regSet.rsSetRegsModified(genRegMask(extraReg));
    }

    if (((homingCandidates & ~floatRegState.rsCalleeRegArgMaskLiveIn) & RBM_ALLFLOAT) == RBM_NONE)
    {
        regMaskTP extraRegMask = RBM_ALLFLOAT & ~homingCandidates & ~regSet.rsMaskResvd;
        assert(extraRegMask != RBM_NONE);
        regNumber extraReg = genFirstRegNumFromMask(extraRegMask);
        JITDUMP("No temporary registers are available for float parameter homing. Adding %s\n", getRegName(extraReg));
        regSet.rsSetRegsModified(genRegMask(extraReg));
    }

#ifdef UNIX_AMD64_ABI
    // On Unix x64 we also save R14 and R15 for ELT profiler hook generation.
    if (compiler->compIsProfilerHookNeeded())
    {
        regSet.rsSetRegsModified(RBM_PROFILER_ENTER_ARG_0 | RBM_PROFILER_ENTER_ARG_1);
    }
#endif

    /* Count how many callee-saved registers will actually be saved (pushed) */

    // EBP cannot be (directly) modified for EBP frame and double-aligned frames
    noway_assert(!doubleAlignOrFramePointerUsed() || !regSet.rsRegsModified(RBM_FPBASE));

#if ETW_EBP_FRAMED
    // EBP cannot be (directly) modified
    noway_assert(!regSet.rsRegsModified(RBM_FPBASE));
#endif

    regMaskTP maskCalleeRegsPushed = regSet.rsGetModifiedCalleeSavedRegsMask();

#ifdef TARGET_ARMARCH
    if (isFramePointerUsed())
    {
        // For a FP based frame we have to push/pop the FP register
        //
        maskCalleeRegsPushed |= RBM_FPBASE;

        // This assert check that we are not using REG_FP
        // as both the frame pointer and as a codegen register
        //
        assert(!regSet.rsRegsModified(RBM_FPBASE));
    }

    // we always push LR.  See genPushCalleeSavedRegisters
    //
    maskCalleeRegsPushed |= RBM_LR;

#if defined(TARGET_ARM)
    // TODO-ARM64-Bug?: enable some variant of this for FP on ARM64?
    regMaskTP maskPushRegsFloat = maskCalleeRegsPushed & RBM_ALLFLOAT;
    regMaskTP maskPushRegsInt   = maskCalleeRegsPushed & ~maskPushRegsFloat;

    if ((maskPushRegsFloat != RBM_NONE) ||
        (compiler->opts.MinOpts() && (regSet.rsMaskResvd & maskCalleeRegsPushed & RBM_OPT_RSVD)))
    {
        // Here we try to keep stack double-aligned before the vpush
        if ((genCountBits(regSet.rsMaskPreSpillRegs(true) | maskPushRegsInt) % 2) != 0)
        {
            regNumber extraPushedReg = REG_R4;
            while (maskPushRegsInt & genRegMask(extraPushedReg))
            {
                extraPushedReg = REG_NEXT(extraPushedReg);
            }
            if (extraPushedReg < REG_R11)
            {
                maskPushRegsInt |= genRegMask(extraPushedReg);
                regSet.rsSetRegsModified(genRegMask(extraPushedReg));
            }
        }
        maskCalleeRegsPushed = maskPushRegsInt | maskPushRegsFloat;
    }

    // We currently only expect to push/pop consecutive FP registers
    // and these have to be double-sized registers as well.
    // Here we will ensure that maskPushRegsFloat obeys these requirements.
    //
    if (maskPushRegsFloat != RBM_NONE)
    {
        regMaskTP contiguousMask = genRegMaskFloat(REG_F16);
        while (maskPushRegsFloat > contiguousMask)
        {
            contiguousMask <<= 2;
            contiguousMask |= genRegMaskFloat(REG_F16);
        }
        if (maskPushRegsFloat != contiguousMask)
        {
            regMaskTP maskExtraRegs = contiguousMask - maskPushRegsFloat;
            maskPushRegsFloat |= maskExtraRegs;
            regSet.rsSetRegsModified(maskExtraRegs);
            maskCalleeRegsPushed |= maskExtraRegs;
        }
    }
#endif // TARGET_ARM
#endif // TARGET_ARMARCH

#if defined(TARGET_XARCH)
    // Compute the count of callee saved float regs saved on stack.
    // On Amd64 we push only integer regs. Callee saved float (xmm6-xmm31)
    // regs are stack allocated and preserved in their stack locations.
    compiler->compCalleeFPRegsSavedMask = maskCalleeRegsPushed & RBM_FLT_CALLEE_SAVED;
    maskCalleeRegsPushed &= ~RBM_FLT_CALLEE_SAVED;
#endif // defined(TARGET_XARCH)

#if defined(TARGET_LOONGARCH64) || defined(TARGET_RISCV64)
    // This assert check that we are not using REG_FP
    assert(!regSet.rsRegsModified(RBM_FPBASE));

    assert(isFramePointerUsed());
    // we always push FP/RA.  See genPushCalleeSavedRegisters
    maskCalleeRegsPushed |= (RBM_FPBASE | RBM_RA);

#endif // TARGET_LOONGARCH64 || TARGET_RISCV64

    compiler->compCalleeRegsPushed = genCountBits(maskCalleeRegsPushed);

#ifdef DEBUG
    if (verbose)
    {
        printf("Callee-saved registers pushed: %d ", compiler->compCalleeRegsPushed);
        dspRegMask(maskCalleeRegsPushed);
        printf("\n");
    }
#endif // DEBUG

    /* Assign the final offsets to things living on the stack frame */

    compiler->lvaAssignFrameOffsets(Compiler::FINAL_FRAME_LAYOUT);

#ifdef DEBUG
    if (compiler->opts.dspCode || compiler->opts.disAsm || compiler->opts.disAsm2 || verbose)
    {
        compiler->lvaTableDump();
    }
#endif
}

/*****************************************************************************
 *
 *  Generates code for a function prolog.
 *
 *  NOTE REGARDING CHANGES THAT IMPACT THE DEBUGGER:
 *
 *  The debugger relies on decoding ARM instructions to be able to successfully step through code. It does not
 *  implement decoding all ARM instructions. It only implements decoding the instructions which the JIT emits, and
 *  only instructions which result in control not going to the next instruction. Basically, any time execution would
 *  not continue at the next instruction (such as B, BL, BX, BLX, POP{pc}, etc.), the debugger has to be able to
 *  decode that instruction. If any of this is changed on ARM, the debugger team needs to be notified so that it
 *  can ensure stepping isn't broken. This is also a requirement for x86 and amd64.
 *
 *  If any changes are made in the prolog, epilog, calls, returns, and branches, it is a good idea to notify the
 *  debugger team to ensure that stepping still works.
 *
 *  ARM stepping code is here: debug\ee\arm\armwalker.cpp, vm\arm\armsinglestepper.cpp.
 */
void CodeGen::genFnProlog()
{
    ScopedSetVariable<bool> _setGeneratingProlog(&compiler->compGeneratingProlog, true);

    compiler->funSetCurrentFunc(0);

#ifdef DEBUG
    if (verbose)
    {
        printf("*************** In genFnProlog()\n");
    }
#endif

#ifdef DEBUG
    genInterruptibleUsed = true;
#endif

    assert(compiler->lvaDoneFrameLayout == Compiler::FINAL_FRAME_LAYOUT);

    /* Ready to start on the prolog proper */

    GetEmitter()->emitBegProlog();
    compiler->unwindBegProlog();

    // Do this so we can put the prolog instruction group ahead of
    // other instruction groups
    genIPmappingAddToFront(IPmappingDscKind::Prolog, DebugInfo(), true);

#ifdef DEBUG
    if (compiler->opts.dspCode)
    {
        printf("\n__prolog:\n");
    }
#endif

    if (compiler->opts.compScopeInfo && (compiler->info.compVarScopesCount > 0))
    {
        // Create new scopes for the method-parameters for the prolog-block.
        psiBegProlog();
    }

#if defined(TARGET_ARM64) || defined(TARGET_LOONGARCH64) || defined(TARGET_RISCV64)
    // For arm64 OSR, emit a "phantom prolog" to account for the actions taken
    // in the tier0 frame that impact FP and SP on entry to the OSR method.
    //
    // x64 handles this differently; the phantom prolog unwind is emitted in
    // genOSRRecordTier0CalleeSavedRegistersAndFrame.
    //
    if (compiler->opts.IsOSR())
    {
        PatchpointInfo* patchpointInfo = compiler->info.compPatchpointInfo;
        const int       tier0FrameSize = patchpointInfo->TotalFrameSize();

        // SP is tier0 method's SP.
        compiler->unwindAllocStack(tier0FrameSize);
    }
#endif // defined(TARGET_ARM64) || defined(TARGET_LOONGARCH64) || defined(TARGET_RISCV64)

#ifdef DEBUG

    if (compiler->compJitHaltMethod())
    {
        /* put a nop first because the debugger and other tools are likely to
           put an int3 at the beginning and we don't want to confuse them */

        instGen(INS_nop);
        instGen(INS_BREAKPOINT);

#if defined(TARGET_ARMARCH) || defined(TARGET_LOONGARCH64) || defined(TARGET_RISCV64)
        // Avoid asserts in the unwind info because these instructions aren't accounted for.
        compiler->unwindPadding();
#endif // TARGET_ARMARCH || TARGET_LOONGARCH64 || TARGET_RISCV64
    }
#endif // DEBUG

    /*-------------------------------------------------------------------------
     *
     *  Record the stack frame ranges that will cover all of the tracked
     *  and untracked pointer variables.
     *  Also find which registers will need to be zero-initialized.
     *
     *  'initRegs': - Generally, enregistered variables should not need to be
     *                zero-inited. They only need to be zero-inited when they
     *                have a possibly uninitialized read on some control
     *                flow path. Apparently some of the IL_STUBs that we
     *                generate have this property.
     */

    int untrLclLo = +INT_MAX;
    int untrLclHi = -INT_MAX;
    // 'hasUntrLcl' is true if there are any stack locals which must be init'ed.
    // Note that they may be tracked, but simply not allocated to a register.
    bool hasUntrLcl = false;

    int  GCrefLo  = +INT_MAX;
    int  GCrefHi  = -INT_MAX;
    bool hasGCRef = false;

    regMaskTP initRegs    = RBM_NONE; // Registers which must be init'ed.
    regMaskTP initFltRegs = RBM_NONE; // FP registers which must be init'ed.
    regMaskTP initDblRegs = RBM_NONE;

    unsigned   varNum;
    LclVarDsc* varDsc;

    for (varNum = 0, varDsc = compiler->lvaTable; varNum < compiler->lvaCount; varNum++, varDsc++)
    {
        if (varDsc->lvIsParam && !varDsc->lvIsRegArg)
        {
            continue;
        }

        if (!varDsc->lvIsInReg() && !varDsc->lvOnFrame)
        {
            noway_assert(varDsc->lvRefCnt() == 0);
            continue;
        }

        signed int loOffs = varDsc->GetStackOffset();
        signed int hiOffs = varDsc->GetStackOffset() + compiler->lvaLclStackHomeSize(varNum);

        /* We need to know the offset range of tracked stack GC refs */
        /* We assume that the GC reference can be anywhere in the TYP_STRUCT */

        if (varDsc->HasGCPtr() && varDsc->lvTrackedNonStruct() && varDsc->lvOnFrame)
        {
            // For fields of PROMOTION_TYPE_DEPENDENT type of promotion, they should have been
            // taken care of by the parent struct.
            if (!compiler->lvaIsFieldOfDependentlyPromotedStruct(varDsc))
            {
                hasGCRef = true;

                if (loOffs < GCrefLo)
                {
                    GCrefLo = loOffs;
                }
                if (hiOffs > GCrefHi)
                {
                    GCrefHi = hiOffs;
                }
            }
        }

        /* For lvMustInit vars, gather pertinent info */

        if (!varDsc->lvMustInit)
        {
            continue;
        }

        bool isInReg    = varDsc->lvIsInReg();
        bool isInMemory = !isInReg || varDsc->lvLiveInOutOfHndlr;

        // Note that 'lvIsInReg()' will only be accurate for variables that are actually live-in to
        // the first block. This will include all possibly-uninitialized locals, whose liveness
        // will naturally propagate up to the entry block. However, we also set 'lvMustInit' for
        // locals that are live-in to a finally block, and those may not be live-in to the first
        // block. For those, we don't want to initialize the register, as it will not actually be
        // occupying it on entry.
        if (isInReg)
        {
            if (compiler->lvaEnregEHVars && varDsc->lvLiveInOutOfHndlr)
            {
                isInReg = VarSetOps::IsMember(compiler, compiler->fgFirstBB->bbLiveIn, varDsc->lvVarIndex);
            }
            else
            {
                assert(VarSetOps::IsMember(compiler, compiler->fgFirstBB->bbLiveIn, varDsc->lvVarIndex));
            }
        }

        if (isInReg)
        {
            regNumber regForVar = varDsc->GetRegNum();
            regMaskTP regMask   = genRegMask(regForVar);
            if (!genIsValidFloatReg(regForVar))
            {
                initRegs |= regMask;

                if (varTypeIsMultiReg(varDsc))
                {
                    if (varDsc->GetOtherReg() != REG_STK)
                    {
                        initRegs |= genRegMask(varDsc->GetOtherReg());
                    }
                    else
                    {
                        /* Upper DWORD is on the stack, and needs to be inited */

                        loOffs += sizeof(int);
                        goto INIT_STK;
                    }
                }
            }
            else if (varDsc->TypeIs(TYP_DOUBLE))
            {
                initDblRegs |= regMask;
            }
            else
            {
                initFltRegs |= regMask;
            }
        }
        if (isInMemory)
        {
        INIT_STK:

            hasUntrLcl = true;

            if (loOffs < untrLclLo)
            {
                untrLclLo = loOffs;
            }
            if (hiOffs > untrLclHi)
            {
                untrLclHi = hiOffs;
            }
        }
    }

    /* Don't forget about spill temps that hold pointers */

    assert(regSet.tmpAllFree());
    for (TempDsc* tempThis = regSet.tmpListBeg(); tempThis != nullptr; tempThis = regSet.tmpListNxt(tempThis))
    {
        if (!varTypeIsGC(tempThis->tdTempType()))
        {
            continue;
        }

        signed int loOffs = tempThis->tdTempOffs();
        signed int hiOffs = loOffs + TARGET_POINTER_SIZE;

        // If there is a frame pointer used, due to frame pointer chaining it will point to the stored value of the
        // previous frame pointer. Thus, stkOffs can't be zero.

#if !defined(TARGET_AMD64)
        // However, on amd64 there is no requirement to chain frame pointers.

        noway_assert(!isFramePointerUsed() || loOffs != 0);
#endif // !defined(TARGET_AMD64)

        // printf("    Untracked tmp at [EBP-%04X]\n", -stkOffs);

        hasUntrLcl = true;

        if (loOffs < untrLclLo)
        {
            untrLclLo = loOffs;
        }
        if (hiOffs > untrLclHi)
        {
            untrLclHi = hiOffs;
        }
    }

    // TODO-Cleanup: Add suitable assert for the OSR case.
    assert(compiler->opts.IsOSR() || ((genInitStkLclCnt > 0) == hasUntrLcl));

#ifdef DEBUG
    if (verbose)
    {
        if (genInitStkLclCnt > 0)
        {
            printf("Found %u lvMustInit int-sized stack slots, frame offsets %d through %d\n", genInitStkLclCnt,
                   -untrLclLo, -untrLclHi);
        }
    }
#endif

#ifdef TARGET_ARM
    // On the ARM we will spill any incoming struct args in the first instruction in the prolog
    // Ditto for all enregistered user arguments in a varargs method.
    // These registers will be available to use for the initReg.  We just remove
    // all of these registers from the rsCalleeRegArgMaskLiveIn.
    //
    intRegState.rsCalleeRegArgMaskLiveIn &= ~genPrespilledUnmappedRegs();
#endif

    /* Choose the register to use for zero initialization */

    regNumber initReg = REG_SCRATCH; // Unless we find a better register below

    // Track if initReg holds non-zero value. Start conservative and assume it has non-zero value.
    // If initReg is ever set to zero, this variable is set to true and zero initializing initReg
    // will be skipped.
    bool      initRegZeroed = false;
    regMaskTP excludeMask   = intRegState.rsCalleeRegArgMaskLiveIn;
#if defined(TARGET_AMD64)
    // we'd require eEVEX present to enable EGPRs in HWIntrinsics.
    if (!compiler->canUseEvexEncoding())
    {
        excludeMask = excludeMask | RBM_HIGHINT;
    }
#endif // !defined(TARGET_AMD64)

#ifdef TARGET_ARM
    // If we have a variable sized frame (compLocallocUsed is true)
    // then using REG_SAVED_LOCALLOC_SP in the prolog is not allowed
    if (compiler->compLocallocUsed)
    {
        excludeMask |= RBM_SAVED_LOCALLOC_SP;
    }
#endif // TARGET_ARM

    const bool isRoot = (compiler->funCurrentFunc()->funKind == FuncKind::FUNC_ROOT);

#ifdef TARGET_AMD64
    const bool isOSRx64Root = isRoot && compiler->opts.IsOSR();
#else
    const bool isOSRx64Root = false;
#endif // TARGET_AMD64

    regMaskTP tempMask = initRegs & RBM_ALLINT & ~excludeMask & ~regSet.rsMaskResvd;

    if (tempMask != RBM_NONE)
    {
        // We will use one of the registers that we were planning to zero init anyway.
        // We pick the lowest register number.
        tempMask = genFindLowestBit(tempMask);
        initReg  = genRegNumFromMask(tempMask);
    }
    // Next we prefer to use one of the unused argument registers.
    // If they aren't available we use one of the caller-saved integer registers.
    else
    {
        tempMask = regSet.rsGetModifiedRegsMask() & RBM_ALLINT & ~excludeMask & ~regSet.rsMaskResvd;
        if (tempMask != RBM_NONE)
        {
            // We pick the lowest register number
            tempMask = genFindLowestBit(tempMask);
            initReg  = genRegNumFromMask(tempMask);
        }
    }

#if defined(TARGET_AMD64)
    // For x64 OSR root frames, we can't use any as of yet unsaved
    // callee save as initReg, as we defer saving these until later in
    // the prolog, and we don't have normal arg regs.
    if (isOSRx64Root)
    {
        initReg = REG_SCRATCH; // REG_EAX
    }
#elif defined(TARGET_ARM64)
    // For arm64 OSR root frames, we may need a scratch register for large
    // offset addresses. Use a register that won't be allocated.
    //
    if (isRoot && compiler->opts.IsOSR())
    {
        initReg = REG_IP1;
    }
#elif defined(TARGET_LOONGARCH64)
    // For LoongArch64 OSR root frames, we may need a scratch register for large
    // offset addresses. Use a register that won't be allocated.
    if (isRoot && compiler->opts.IsOSR())
    {
        initReg = REG_SCRATCH;
    }
#elif defined(TARGET_RISCV64)
    // For RISC-V64 OSR root frames, we may need a scratch register for large
    // offset addresses. Use a register that won't be allocated.
    if (isRoot && compiler->opts.IsOSR())
    {
        initReg = REG_SCRATCH; // REG_T0
    }
#endif

#if defined(TARGET_AMD64)
    // If we are a varargs call, in order to set up the arguments correctly this
    // must be done in a 2 step process. As per the x64 ABI:
    // a) The caller sets up the argument shadow space (just before the return
    //    address, 4 pointer sized slots).
    // b) The callee is responsible to home the arguments on the shadow space
    //    provided by the caller.
    // This way, the varargs iterator will be able to retrieve the
    // call arguments properly since both the arg regs and the stack allocated
    // args will be contiguous.
    //
    // OSR methods can skip this, as the setup is done by the original method.
    if (compiler->info.compIsVarArgs && !compiler->opts.IsOSR())
    {
        GetEmitter()->spillIntArgRegsToShadowSlots();
    }

#endif // TARGET_AMD64

#ifdef TARGET_ARM
    /*-------------------------------------------------------------------------
     *
     * Now start emitting the part of the prolog which sets up the frame
     */

    if (regSet.rsMaskPreSpillRegs(true) != RBM_NONE)
    {
        inst_IV(INS_push, (int)regSet.rsMaskPreSpillRegs(true));
        compiler->unwindPushMaskInt(regSet.rsMaskPreSpillRegs(true));
    }
#endif // TARGET_ARM

    unsigned extraFrameSize = 0;

#ifdef TARGET_XARCH

#ifdef TARGET_AMD64
    if (isOSRx64Root)
    {
        // Account for the Tier0 callee saves
        //
        genOSRRecordTier0CalleeSavedRegistersAndFrame();

        // We don't actually push any callee saves on the OSR frame,
        // but we still reserve space, so account for this when
        // allocating the local frame.
        //
        extraFrameSize = compiler->compCalleeRegsPushed * REGSIZE_BYTES;
    }
#endif // TARGET_AMD64

    if (doubleAlignOrFramePointerUsed())
    {
        // OSR methods handle "saving" FP specially.
        //
        // For epilog and unwind, we restore the RBP saved by the
        // Tier0 method. The save we do here is just to set up a
        // proper RBP-based frame chain link.
        //
        if (isOSRx64Root && isFramePointerUsed())
        {
            GetEmitter()->emitIns_R_AR(INS_mov, EA_8BYTE, initReg, REG_FPBASE, 0);
            inst_RV(INS_push, initReg, TYP_REF);
            initRegZeroed = false;

            // We account for the SP movement in unwind, but not for
            // the "save" of RBP.
            //
            compiler->unwindAllocStack(REGSIZE_BYTES);
        }
        else
        {
            inst_RV(INS_push, REG_FPBASE, TYP_REF);
            compiler->unwindPush(REG_FPBASE);
        }
#ifndef TARGET_AMD64 // On AMD64, establish the frame pointer after the "sub rsp"
        genEstablishFramePointer(0, /*reportUnwindData*/ true);
#endif // !TARGET_AMD64

#if DOUBLE_ALIGN
        if (compiler->genDoubleAlign())
        {
            noway_assert(isFramePointerUsed() == false);
            noway_assert(!regSet.rsRegsModified(RBM_FPBASE)); /* Trashing EBP is out.    */

            inst_RV_IV(INS_AND, REG_SPBASE, -8, EA_PTRSIZE);
        }
#endif // DOUBLE_ALIGN
    }
#endif // TARGET_XARCH

#if defined(TARGET_ARM64) || defined(TARGET_LOONGARCH64) || defined(TARGET_RISCV64)
    genPushCalleeSavedRegisters(initReg, &initRegZeroed);

#else  // !TARGET_ARM64 && !TARGET_LOONGARCH64 && !TARGET_RISCV64

    if (!isOSRx64Root)
    {
        genPushCalleeSavedRegisters();
    }
#endif // !TARGET_ARM64 && !TARGET_LOONGARCH64 && !TARGET_RISCV64

#ifdef TARGET_ARM
    bool needToEstablishFP        = false;
    int  afterLclFrameSPtoFPdelta = 0;
    if (doubleAlignOrFramePointerUsed())
    {
        needToEstablishFP = true;

        // If the local frame is small enough, we establish the frame pointer after the OS-reported prolog.
        // This makes the prolog and epilog match, giving us smaller unwind data. If the frame size is
        // too big, we go ahead and do it here.

        int SPtoFPdelta          = (compiler->compCalleeRegsPushed - 2) * REGSIZE_BYTES;
        afterLclFrameSPtoFPdelta = SPtoFPdelta + compiler->compLclFrameSize;
        if (!arm_Valid_Imm_For_Add_SP(afterLclFrameSPtoFPdelta))
        {
            // Oh well, it looks too big. Go ahead and establish the frame pointer here.
            genEstablishFramePointer(SPtoFPdelta, /*reportUnwindData*/ true);
            needToEstablishFP = false;
        }
    }
#endif // TARGET_ARM

    //-------------------------------------------------------------------------
    //
    // Subtract the local frame size from SP.
    //
    //-------------------------------------------------------------------------

#if !defined(TARGET_ARM64) && !defined(TARGET_LOONGARCH64) && !defined(TARGET_RISCV64)
    regMaskTP maskStackAlloc = RBM_NONE;

#ifdef TARGET_ARM
    maskStackAlloc = genStackAllocRegisterMask(compiler->compLclFrameSize + extraFrameSize,
                                               regSet.rsGetModifiedFltCalleeSavedRegsMask());
#endif // TARGET_ARM

    if (maskStackAlloc == RBM_NONE)
    {
        genAllocLclFrame(compiler->compLclFrameSize + extraFrameSize, initReg, &initRegZeroed,
                         intRegState.rsCalleeRegArgMaskLiveIn);
    }
#endif // !TARGET_ARM64 && !TARGET_LOONGARCH64 && !TARGET_RISCV64

#ifdef TARGET_AMD64
    // For x64 OSR we have to finish saving int callee saves.
    //
    if (isOSRx64Root)
    {
        genOSRSaveRemainingCalleeSavedRegisters();
    }
#endif // TARGET_AMD64

    //-------------------------------------------------------------------------

#ifdef TARGET_ARM
    if (compiler->compLocallocUsed)
    {
        GetEmitter()->emitIns_Mov(INS_mov, EA_4BYTE, REG_SAVED_LOCALLOC_SP, REG_SPBASE, /* canSkip */ false);
        regSet.verifyRegUsed(REG_SAVED_LOCALLOC_SP);
        compiler->unwindSetFrameReg(REG_SAVED_LOCALLOC_SP, 0);
    }
#endif // TARGET_ARMARCH

#if defined(TARGET_XARCH)
    genClearAvxStateInProlog();

    // Preserve callee saved float regs to stack.
    genPreserveCalleeSavedFltRegs();
#endif // defined(TARGET_XARCH)

#ifdef TARGET_AMD64
    // Establish the AMD64 frame pointer after the OS-reported prolog.
    if (doubleAlignOrFramePointerUsed())
    {
        const bool reportUnwindData = compiler->compLocallocUsed || compiler->opts.compDbgEnC;
        genEstablishFramePointer(compiler->codeGen->genSPtoFPdelta(), reportUnwindData);
    }
#endif // TARGET_AMD64
    compiler->unwindEndProlog();

    //-------------------------------------------------------------------------
    //
    // This is the end of the OS-reported prolog for purposes of unwinding
    //
    //-------------------------------------------------------------------------

#ifdef TARGET_ARM
    if (needToEstablishFP)
    {
        genEstablishFramePointer(afterLclFrameSPtoFPdelta, /*reportUnwindData*/ false);
        needToEstablishFP = false; // nobody uses this later, but set it anyway, just to be explicit
    }
#endif // TARGET_ARM

    //
    // Zero out the frame as needed
    //

    genZeroInitFrame(untrLclHi, untrLclLo, initReg, &initRegZeroed);

#if defined(FEATURE_EH_WINDOWS_X86)
    if (!compiler->UsesFunclets())
    {
        // when compInitMem is true the genZeroInitFrame will zero out the shadow SP slots
        if (compiler->ehNeedsShadowSPslots() && !compiler->info.compInitMem)
        {
            // The last slot is reserved for ICodeManager::FixContext(ppEndRegion)
            unsigned filterEndOffsetSlotOffs =
                compiler->lvaLclStackHomeSize(compiler->lvaShadowSPslotsVar) - TARGET_POINTER_SIZE;

            // Zero out the slot for nesting level 0
            unsigned firstSlotOffs = filterEndOffsetSlotOffs - TARGET_POINTER_SIZE;

            if (!initRegZeroed)
            {
                instGen_Set_Reg_To_Zero(EA_PTRSIZE, initReg);
                initRegZeroed = true;
            }

            GetEmitter()->emitIns_S_R(ins_Store(TYP_I_IMPL), EA_PTRSIZE, initReg, compiler->lvaShadowSPslotsVar,
                                      firstSlotOffs);
        }
    }
#endif // FEATURE_EH_WINDOWS_X86

    genReportGenericContextArg(initReg, &initRegZeroed);

#ifdef JIT32_GCENCODER
    // Initialize the LocalAllocSP slot if there is localloc in the function.
    if (compiler->lvaLocAllocSPvar != BAD_VAR_NUM)
    {
        GetEmitter()->emitIns_S_R(ins_Store(TYP_I_IMPL), EA_PTRSIZE, REG_SPBASE, compiler->lvaLocAllocSPvar, 0);
    }
#endif // JIT32_GCENCODER

    // Set up the GS security cookie

    genSetGSSecurityCookie(initReg, &initRegZeroed);

#ifdef PROFILING_SUPPORTED

    // Insert a function entry callback for profiling, if requested.
    // OSR methods aren't called, so don't have enter hooks.
    if (!compiler->opts.IsOSR())
    {
        genProfilingEnterCallback(initReg, &initRegZeroed);
    }

#endif // PROFILING_SUPPORTED

    // For OSR we may have a zero-length prolog. That's not supported
    // when the method must report a generics context,/ so add a nop if so.
    //
    if (compiler->opts.IsOSR() && (GetEmitter()->emitGetPrologOffsetEstimate() == 0) &&
        (compiler->lvaReportParamTypeArg() || compiler->lvaKeepAliveAndReportThis()))
    {
        JITDUMP("OSR: prolog was zero length and has generic context to report: adding nop to pad prolog.\n");
        instGen(INS_nop);
    }

    if (!GetInterruptible())
    {
        // The 'real' prolog ends here for non-interruptible methods.
        // For fully-interruptible methods, we extend the prolog so that
        // we do not need to track GC information while shuffling the
        // arguments.
        GetEmitter()->emitMarkPrologEnd();
    }

#if defined(UNIX_AMD64_ABI) && defined(FEATURE_SIMD)
    // The unused bits of Vector3 arguments must be cleared
    // since native compiler doesn't initize the upper bits to zeros.
    //
    // TODO-Cleanup: This logic can be implemented in
    // genFnPrologCalleeRegArgs() for argument registers and
    // genEnregisterIncomingStackArgs() for stack arguments.
    genClearStackVec3ArgUpperBits();
#endif // UNIX_AMD64_ABI && FEATURE_SIMD

    /*-----------------------------------------------------------------------------
     * Take care of register arguments first
     */

#ifdef SWIFT_SUPPORT
    if (compiler->info.compCallConv == CorInfoCallConvExtension::Swift)
    {
        // The error arg is not actually a parameter in the ABI, so no reason to
        // consider it to be live
        if (compiler->lvaSwiftErrorArg != BAD_VAR_NUM)
        {
            intRegState.rsCalleeRegArgMaskLiveIn &= ~RBM_SWIFT_ERROR;
        }
    }
#endif

    // Home incoming arguments and generate any required inits.
    // OSR handles this by moving the values from the original frame.
    //
    // Update the arg initial register locations.
    //
    if (compiler->opts.IsOSR())
    {
        // For OSR  we defer updating "initial reg" for args until
        // we've set the live-in regs with values from the Tier0 frame.
        //
        // Otherwise we'll do some of these fetches twice.

#if defined(TARGET_ARM64) || defined(TARGET_LOONGARCH64) || defined(TARGET_RISCV64)
        genEnregisterOSRArgsAndLocals(initReg, &initRegZeroed);
#else
        genEnregisterOSRArgsAndLocals();
#endif
        // OSR functions take no parameters in registers. Ensure no mappings
        // are present.
        assert((compiler->m_paramRegLocalMappings == nullptr) || compiler->m_paramRegLocalMappings->Empty());

        compiler->lvaUpdateArgsWithInitialReg();
    }
    else
    {
        compiler->lvaUpdateArgsWithInitialReg();

        genHomeStackPartOfSplitParameter(initReg, &initRegZeroed);

        if ((intRegState.rsCalleeRegArgMaskLiveIn | floatRegState.rsCalleeRegArgMaskLiveIn) != RBM_NONE)
        {
            genHomeRegisterParams(initReg, &initRegZeroed);
        }

        // Home the incoming arguments.
        genEnregisterIncomingStackArgs();
    }

    /* Initialize any must-init registers variables now */

    if (initRegs)
    {
        for (regNumber reg = REG_INT_FIRST; reg <= get_REG_INT_LAST(); reg = REG_NEXT(reg))
        {
            regMaskTP regMask = genRegMask(reg);
            if (regMask & initRegs)
            {
                // Check if we have already zeroed this register
                if ((reg == initReg) && initRegZeroed)
                {
                    continue;
                }
                else
                {
                    instGen_Set_Reg_To_Zero(EA_PTRSIZE, reg);
                    if (reg == initReg)
                    {
                        initRegZeroed = true;
                    }
                }
            }
        }
    }

    if (initFltRegs | initDblRegs)
    {
        // If initReg is not in initRegs then we will use REG_SCRATCH
        if ((genRegMask(initReg) & initRegs) == 0)
        {
            initReg       = REG_SCRATCH;
            initRegZeroed = false;
        }

#ifdef TARGET_ARM
        // This is needed only for Arm since it can use a zero initialized int register
        // to initialize vfp registers.
        if (!initRegZeroed)
        {
            instGen_Set_Reg_To_Zero(EA_PTRSIZE, initReg);
            initRegZeroed = true;
        }
#endif // TARGET_ARM

        genZeroInitFltRegs(initFltRegs, initDblRegs, initReg);
    }

    //-----------------------------------------------------------------------------

    //
    // Increase the prolog size here only if fully interruptible.
    //

    if (GetInterruptible())
    {
        GetEmitter()->emitMarkPrologEnd();
    }
    if (compiler->opts.compScopeInfo && (compiler->info.compVarScopesCount > 0))
    {
        psiEndProlog();
    }

    if (hasGCRef)
    {
        GetEmitter()->emitSetFrameRangeGCRs(GCrefLo, GCrefHi);
    }
    else
    {
        noway_assert(GCrefLo == +INT_MAX);
        noway_assert(GCrefHi == -INT_MAX);
    }

#ifdef DEBUG
    if (compiler->opts.dspCode)
    {
        printf("\n");
    }
#endif

#ifdef TARGET_X86
    // On non-x86 the VARARG cookie does not need any special treatment.

    // Load up the VARARG argument pointer register so it doesn't get clobbered.
    // only do this if we actually access any statically declared args
    // (our argument pointer register has a refcount > 0).
    unsigned argsStartVar = compiler->lvaVarargsBaseOfStkArgs;

    if (compiler->info.compIsVarArgs && compiler->lvaGetDesc(argsStartVar)->lvRefCnt() > 0)
    {
        varDsc = compiler->lvaGetDesc(argsStartVar);

        noway_assert(compiler->info.compArgsCount > 0);

        // MOV EAX, <VARARGS HANDLE>
        assert(compiler->lvaVarargsHandleArg == compiler->info.compArgsCount - 1);
        GetEmitter()->emitIns_R_S(ins_Load(TYP_I_IMPL), EA_PTRSIZE, REG_SCRATCH, compiler->lvaVarargsHandleArg, 0);
        regSet.verifyRegUsed(REG_SCRATCH);

        // MOV EAX, [EAX]
        GetEmitter()->emitIns_R_AR(ins_Load(TYP_I_IMPL), EA_PTRSIZE, REG_SCRATCH, REG_SCRATCH, 0);

        // EDX might actually be holding something here.  So make sure to only use EAX for this code
        // sequence.

        const LclVarDsc* lastArg = compiler->lvaGetDesc(compiler->lvaVarargsHandleArg);
        noway_assert(!lastArg->lvRegister);
        signed offset = lastArg->GetStackOffset();
        assert(offset != BAD_STK_OFFS);
        noway_assert(lastArg->lvFramePointerBased);

        // LEA EAX, &<VARARGS HANDLE> + EAX
        GetEmitter()->emitIns_R_ARR(INS_lea, EA_PTRSIZE, REG_SCRATCH, genFramePointerReg(), REG_SCRATCH, offset);

        if (varDsc->lvIsInReg())
        {
            GetEmitter()->emitIns_Mov(INS_mov, EA_PTRSIZE, varDsc->GetRegNum(), REG_SCRATCH, /* canSkip */ true);
            regSet.verifyRegUsed(varDsc->GetRegNum());
        }
        else
        {
            GetEmitter()->emitIns_S_R(ins_Store(TYP_I_IMPL), EA_PTRSIZE, REG_SCRATCH, argsStartVar, 0);
        }
    }

#endif // TARGET_X86

#if defined(DEBUG) && defined(TARGET_XARCH)
    if (compiler->opts.compStackCheckOnRet)
    {
        assert(compiler->lvaReturnSpCheck != BAD_VAR_NUM);
        assert(compiler->lvaGetDesc(compiler->lvaReturnSpCheck)->lvDoNotEnregister);
        assert(compiler->lvaGetDesc(compiler->lvaReturnSpCheck)->lvOnFrame);
        GetEmitter()->emitIns_S_R(ins_Store(TYP_I_IMPL), EA_PTRSIZE, REG_SPBASE, compiler->lvaReturnSpCheck, 0);
    }
#endif // defined(DEBUG) && defined(TARGET_XARCH)

    GetEmitter()->emitEndProlog();
}

//----------------------------------------------------------------------------------
// genEmitJumpTable: emit jump table and return its base offset
//
// Arguments:
//    treeNode     - the GT_JMPTABLE node
//    relativeAddr - if true, references are treated as 4-byte relative addresses,
//                   otherwise they are absolute pointers
//
// Return Value:
//    base offset to jump table
//
// Assumption:
//    The current basic block in process ends with a switch statement
//
unsigned CodeGen::genEmitJumpTable(GenTree* treeNode, bool relativeAddr)
{
    noway_assert(compiler->compCurBB->KindIs(BBJ_SWITCH));
    assert(treeNode->OperIs(GT_JMPTABLE));

    emitter*         emit       = GetEmitter();
    const unsigned   jumpCount  = compiler->compCurBB->GetSwitchTargets()->GetCaseCount();
    FlowEdge** const jumpTable  = compiler->compCurBB->GetSwitchTargets()->GetCases();
    const unsigned   jmpTabBase = emit->emitBBTableDataGenBeg(jumpCount, relativeAddr);

    JITDUMP("\n      J_M%03u_DS%02u LABEL   DWORD\n", compiler->compMethodID, jmpTabBase);

    for (unsigned i = 0; i < jumpCount; i++)
    {
        BasicBlock* target = jumpTable[i]->getDestinationBlock();
        noway_assert(target->HasFlag(BBF_HAS_LABEL));

        JITDUMP("            DD      L_M%03u_" FMT_BB "\n", compiler->compMethodID, target->bbNum);

        emit->emitDataGenData(i, target);
    };

    emit->emitDataGenEnd();
    return jmpTabBase;
}

//----------------------------------------------------------------------------------
// genEmitAsyncResumeInfoTable:
//   Register the singleton async resumption info table if not registered
//   before. Return information about it.
//
// Arguments:
//    dataSection - [out] The information about the registered data section
//
// Return Value:
//    Base offset of the async resumption info table
//
UNATIVE_OFFSET CodeGen::genEmitAsyncResumeInfoTable(emitter::dataSection** dataSection)
{
    assert(compiler->compSuspensionPoints != nullptr);

    if (genAsyncResumeInfoTable == nullptr)
    {
        GetEmitter()->emitAsyncResumeTable((unsigned)compiler->compSuspensionPoints->size(),
                                           &genAsyncResumeInfoTableOffset, &genAsyncResumeInfoTable);
    }

    *dataSection = genAsyncResumeInfoTable;
    return genAsyncResumeInfoTableOffset;
}

//----------------------------------------------------------------------------------
// genEmitAsyncResumeInfo:
//   Obtain a pseudo-CORINFO_FIELD_HANDLE describing how to access the async
//   resume information for a specific state number.
//
// Arguments:
//    stateNum - The state
//
// Return Value:
//    CORINFO_FIELD_HANDLE encoding access of read-only data at a specific
//    offset.
//
CORINFO_FIELD_HANDLE CodeGen::genEmitAsyncResumeInfo(unsigned stateNum)
{
    assert(compiler->compSuspensionPoints != nullptr);
    assert(stateNum < compiler->compSuspensionPoints->size());

    emitter::dataSection* dataSection;
    UNATIVE_OFFSET        baseOffs = genEmitAsyncResumeInfoTable(&dataSection);
    return compiler->eeFindJitDataOffs(baseOffs + stateNum * sizeof(emitter::dataAsyncResumeInfo));
}

//------------------------------------------------------------------------
// getCallTarget - Get the node that evaluates to the call target
//
// Arguments:
//    call - the GT_CALL node
//
// Returns:
//   The node. Note that for direct calls this may still return non-null if the direct call
//   requires a 'complex' tree to load the target (e.g. in R2R or because we go through a stub).
//
GenTree* CodeGen::getCallTarget(const GenTreeCall* call, CORINFO_METHOD_HANDLE* methHnd)
{
    // all virtuals should have been expanded into a control expression by this point.
    assert(!call->IsVirtual() || call->gtControlExpr || call->gtCallAddr);

    if (call->gtCallType == CT_INDIRECT)
    {
        assert(call->gtControlExpr == nullptr);

        if (methHnd != nullptr)
        {
            *methHnd = nullptr;
        }

        return call->gtCallAddr;
    }

    if (methHnd != nullptr)
    {
        *methHnd = call->gtCallMethHnd;
    }

    return call->gtControlExpr;
}

//------------------------------------------------------------------------
// getCallIndirectionCellReg - Get the register containing the indirection cell for a call
//
// Arguments:
//    call - the node
//
// Returns:
//   The register containing the indirection cell, or REG_NA if this call does not use an indirection cell argument.
//
// Notes:
//   We currently use indirection cells for VSD on all platforms and for R2R calls on ARM architectures.
//
regNumber CodeGen::getCallIndirectionCellReg(GenTreeCall* call)
{
    regNumber result = REG_NA;
    switch (call->GetIndirectionCellArgKind())
    {
        case WellKnownArg::None:
            break;
        case WellKnownArg::R2RIndirectionCell:
            result = REG_R2R_INDIRECT_PARAM;
            break;
        case WellKnownArg::VirtualStubCell:
            result = compiler->virtualStubParamInfo->GetReg();
            break;
        default:
            unreached();
    }

#ifdef DEBUG
    if (call->GetIndirectionCellArgKind() != WellKnownArg::None)
    {
        CallArg* indirCellArg = call->gtArgs.FindWellKnownArg(call->GetIndirectionCellArgKind());
        assert(indirCellArg != nullptr);
        assert(indirCellArg->AbiInfo.HasExactlyOneRegisterSegment());
        assert(indirCellArg->AbiInfo.Segment(0).GetRegister() == result);
    }
#endif

    return result;
}

//------------------------------------------------------------------------
// genDefinePendingLabel - If necessary, define the pending call label after a
// call instruction was emitted.
//
// Arguments:
//    call - the call node
//
void CodeGen::genDefinePendingCallLabel(GenTreeCall* call)
{
    // for pinvoke/intrinsic/tailcalls we may have needed to get the address of
    // a label.
    if (!genPendingCallLabel)
    {
        return;
    }

    // For certain indirect calls we may introduce helper calls before that we need to skip:
    // - CFG may introduce a call to the validator first
    // - Generic virtual methods may compute the target dynamically through a separate helper call
    // - memset/memcpy helper calls emitted for GT_STORE_BLK
    if (call->IsHelperCall())
    {
        switch (compiler->eeGetHelperNum(call->gtCallMethHnd))
        {
            case CORINFO_HELP_VALIDATE_INDIRECT_CALL:
            case CORINFO_HELP_VIRTUAL_FUNC_PTR:
            case CORINFO_HELP_MEMSET:
            case CORINFO_HELP_MEMCPY:
                return;
            default:
                break;
        }
    }

    genDefineInlineTempLabel(genPendingCallLabel);
    genPendingCallLabel = nullptr;
}

/*****************************************************************************
 *
 *  Generates code for all the function and funclet prologs and epilogs.
 */

void CodeGen::genGeneratePrologsAndEpilogs()
{
#ifdef DEBUG
    if (verbose)
    {
        printf("*************** Before prolog / epilog generation\n");
        GetEmitter()->emitDispIGlist(/* displayInstructions */ false);
    }
#endif

    // Before generating the prolog, we need to reset the variable locations to what they will be on entry.
    // This affects our code that determines which untracked locals need to be zero initialized.
    compiler->m_pLinearScan->recordVarLocationsAtStartOfBB(compiler->fgFirstBB);

    // Tell the emitter we're done with main code generation, and are going to start prolog and epilog generation.

    GetEmitter()->emitStartPrologEpilogGeneration();

    gcInfo.gcResetForBB();
    genFnProlog();

    // Generate all the prologs and epilogs.

    if (compiler->UsesFunclets())
    {
        // Capture the data we're going to use in the funclet prolog and epilog generation. This is
        // information computed during codegen, or during function prolog generation, like
        // frame offsets. It must run after main function prolog generation.

        genCaptureFuncletPrologEpilogInfo();
    }

    // Walk the list of prologs and epilogs and generate them.
    // We maintain a list of prolog and epilog basic blocks in
    // the insGroup structure in the emitter. This list was created
    // during code generation by the genReserve*() functions.
    //
    // TODO: it seems like better design would be to create a list of prologs/epilogs
    // in the code generator (not the emitter), and then walk that list. But we already
    // have the insGroup list, which serves well, so we don't need the extra allocations
    // for a prolog/epilog list in the code generator.

    GetEmitter()->emitGeneratePrologEpilog();

    // Tell the emitter we're done with all prolog and epilog generation.

    GetEmitter()->emitFinishPrologEpilogGeneration();

#ifdef DEBUG
    if (verbose)
    {
        printf("*************** After prolog / epilog generation\n");
        GetEmitter()->emitDispIGlist(/* displayInstructions */ false);
    }
#endif
}

/*
XXXXXXXXXXXXXXXXXXXXXXXXXXXXXXXXXXXXXXXXXXXXXXXXXXXXXXXXXXXXXXXXXXXXXXXXXXXXXXX
XXXXXXXXXXXXXXXXXXXXXXXXXXXXXXXXXXXXXXXXXXXXXXXXXXXXXXXXXXXXXXXXXXXXXXXXXXXXXXX
XX                                                                           XX
XX                           End Prolog / Epilog                             XX
XX                                                                           XX
XXXXXXXXXXXXXXXXXXXXXXXXXXXXXXXXXXXXXXXXXXXXXXXXXXXXXXXXXXXXXXXXXXXXXXXXXXXXXXX
XXXXXXXXXXXXXXXXXXXXXXXXXXXXXXXXXXXXXXXXXXXXXXXXXXXXXXXXXXXXXXXXXXXXXXXXXXXXXXX
*/

//-----------------------------------------------------------------------------------
// IsMultiRegReturnedType: Returns true if the type is returned in multiple registers
//
// Arguments:
//     hClass   -  type handle
//
// Return Value:
//     true if type is returned in multiple registers, false otherwise.
//
bool Compiler::IsMultiRegReturnedType(CORINFO_CLASS_HANDLE hClass, CorInfoCallConvExtension callConv)
{
    if (hClass == NO_CLASS_HANDLE)
    {
        return false;
    }

    structPassingKind howToReturnStruct;
    var_types         returnType = getReturnTypeForStruct(hClass, callConv, &howToReturnStruct);

#if defined(TARGET_ARM64) || defined(TARGET_LOONGARCH64) || defined(TARGET_RISCV64)
    return (varTypeIsStruct(returnType) && (howToReturnStruct != SPK_PrimitiveType));
#else
    return (varTypeIsStruct(returnType));
#endif
}

//----------------------------------------------
// Methods that support HFA's for ARM32/ARM64
//----------------------------------------------

bool Compiler::IsHfa(CORINFO_CLASS_HANDLE hClass)
{
    return varTypeIsValidHfaType(GetHfaType(hClass));
}

var_types Compiler::GetHfaType(CORINFO_CLASS_HANDLE hClass)
{
    if (GlobalJitOptions::compFeatureHfa)
    {
        if (hClass != NO_CLASS_HANDLE)
        {
            CorInfoHFAElemType elemKind = info.compCompHnd->getHFAType(hClass);
            if (elemKind != CORINFO_HFA_ELEM_NONE)
            {
                // This type may not appear elsewhere, but it will occupy a floating point register.
                compFloatingPointUsed = true;
            }
            return HfaTypeFromElemKind(elemKind);
        }
    }
    return TYP_UNDEF;
}

//------------------------------------------------------------------------
// GetHfaCount: Given a  class handle for an HFA struct
//    return the number of registers needed to hold the HFA
//
//    Note that on ARM32 the single precision registers overlap with
//        the double precision registers and for that reason each
//        double register is considered to be two single registers.
//        Thus for ARM32 an HFA of 4 doubles this function will return 8.
//    On ARM64 given an HFA of 4 singles or 4 doubles this function will
//         will return 4 for both.
// Arguments:
//    hClass: the class handle of a HFA struct
//
unsigned Compiler::GetHfaCount(CORINFO_CLASS_HANDLE hClass)
{
    assert(IsHfa(hClass));
#ifdef TARGET_ARM
    // A HFA of doubles is twice as large as an HFA of singles for ARM32
    // (i.e. uses twice the number of single precision registers)
    return info.compCompHnd->getClassSize(hClass) / REGSIZE_BYTES;
#else  // TARGET_ARM64
    var_types hfaType   = GetHfaType(hClass);
    unsigned  classSize = info.compCompHnd->getClassSize(hClass);
    // Note that the retail build issues a warning about a potential division by zero without the Max function
    unsigned elemSize = Max((unsigned)1, EA_SIZE_IN_BYTES(emitActualTypeSize(hfaType)));
    return classSize / elemSize;
#endif // TARGET_ARM64
}

//------------------------------------------------------------------------------------------------ //
// getFirstArgWithStackSlot - returns the first argument with stack slot on the caller's frame.
//
// Return value:
//    The number of the first argument with stack slot on the caller's frame.
//
// Note:
//    On x64 Windows the caller always creates slots (homing space) in its frame for the
//    first 4 arguments of a callee (register passed args). So, the variable number
//    (lclNum) for the first argument with a stack slot is always 0.
//    For System V systems or armarch, there is no such calling convention requirement, and the code
//    needs to find the first stack passed argument from the caller. This is done by iterating over
//    all the lvParam variables and finding the first with GetArgReg() equals to REG_STK.
//
unsigned CodeGen::getFirstArgWithStackSlot()
{
#if defined(UNIX_AMD64_ABI) || defined(TARGET_ARMARCH) || defined(TARGET_LOONGARCH64) || defined(TARGET_RISCV64)
    // Iterate over all the lvParam variables in the Lcl var table until we find the first one
    // that's passed on the stack.
    for (unsigned i = 0; i < compiler->info.compArgsCount; i++)
    {
        // We should have found a stack parameter (and broken out of this loop) before
        // we find any non-parameters.
        assert(compiler->lvaGetDesc(i)->lvIsParam);

        const ABIPassingInformation& abiInfo = compiler->lvaGetParameterABIInfo(i);
        // We do not expect to need this function in ambiguous cases.
        assert(!abiInfo.IsSplitAcrossRegistersAndStack());

        if (abiInfo.HasAnyStackSegment())
        {
            return i;
        }
    }

    assert(!"Expected to find a parameter passed on the stack");
    return BAD_VAR_NUM;
#elif defined(TARGET_AMD64)
    return 0;
#else  // TARGET_X86
    // Not implemented for x86.
    NYI_X86("getFirstArgWithStackSlot not yet implemented for x86.");
    return BAD_VAR_NUM;
#endif // TARGET_X86
}

//------------------------------------------------------------------------
// genSinglePush: Report a change in stack level caused by a single word-sized push instruction
//
void CodeGen::genSinglePush()
{
    AddStackLevel(REGSIZE_BYTES);
}

//------------------------------------------------------------------------
// genSinglePop: Report a change in stack level caused by a single word-sized pop instruction
//
void CodeGen::genSinglePop()
{
    SubtractStackLevel(REGSIZE_BYTES);
}

//------------------------------------------------------------------------
// genPushRegs: Push the given registers.
//
// Arguments:
//    regs - mask or registers to push
//    byrefRegs - OUT arg. Set to byref registers that were pushed.
//    noRefRegs - OUT arg. Set to non-GC ref registers that were pushed.
//
// Return Value:
//    Mask of registers pushed.
//
// Notes:
//    This function does not check if the register is marked as used, etc.
//
regMaskTP CodeGen::genPushRegs(regMaskTP regs, regMaskTP* byrefRegs, regMaskTP* noRefRegs)
{
    *byrefRegs = RBM_NONE;
    *noRefRegs = RBM_NONE;

    if (regs == RBM_NONE)
    {
        return RBM_NONE;
    }

#if FEATURE_FIXED_OUT_ARGS

    NYI("Don't call genPushRegs with real regs!");
    return RBM_NONE;

#else // FEATURE_FIXED_OUT_ARGS

    noway_assert(genTypeStSz(TYP_REF) == genTypeStSz(TYP_I_IMPL));
    noway_assert(genTypeStSz(TYP_BYREF) == genTypeStSz(TYP_I_IMPL));

    regMaskTP pushedRegs = regs;
    for (regNumber reg = REG_INT_FIRST; reg <= get_REG_INT_LAST(); reg = REG_NEXT(reg))
    {
        regMaskTP regMask = genRegMask(reg);

        if ((regMask & pushedRegs) == RBM_NONE)
            continue;

        var_types type;
        if (regMask & gcInfo.gcRegGCrefSetCur)
        {
            type = TYP_REF;
        }
        else if (regMask & gcInfo.gcRegByrefSetCur)
        {
            *byrefRegs |= regMask;
            type = TYP_BYREF;
        }
        else if (noRefRegs != NULL)
        {
            *noRefRegs |= regMask;
            type = TYP_I_IMPL;
        }
        else
        {
            continue;
        }

        inst_RV(INS_push, reg, type);

        genSinglePush();
        gcInfo.gcMarkRegSetNpt(regMask);
    }

    return pushedRegs;

#endif // FEATURE_FIXED_OUT_ARGS
}

//------------------------------------------------------------------------
// genPopRegs: Pop the registers that were pushed by genPushRegs().
//
// Arguments:
//    regs - mask of registers to pop
//    byrefRegs - The byref registers that were pushed by genPushRegs().
//    noRefRegs - The non-GC ref registers that were pushed by genPushRegs().
//
// Return Value:
//    None
//
void CodeGen::genPopRegs(regMaskTP regs, regMaskTP byrefRegs, regMaskTP noRefRegs)
{
    if (regs == RBM_NONE)
    {
        return;
    }

#if FEATURE_FIXED_OUT_ARGS

    NYI("Don't call genPopRegs with real regs!");

#else // FEATURE_FIXED_OUT_ARGS

    noway_assert((regs & byrefRegs) == byrefRegs);
    noway_assert((regs & noRefRegs) == noRefRegs);
    noway_assert((regs & (gcInfo.gcRegGCrefSetCur | gcInfo.gcRegByrefSetCur)) == RBM_NONE);

    noway_assert(genTypeStSz(TYP_REF) == genTypeStSz(TYP_INT));
    noway_assert(genTypeStSz(TYP_BYREF) == genTypeStSz(TYP_INT));

    regMaskTP popedRegs = regs;

    // Walk the registers in the reverse order as genPushRegs()
    for (regNumber reg = get_REG_INT_LAST(); reg >= REG_INT_FIRST; reg = REG_PREV(reg))
    {
        regMaskTP regMask = genRegMask(reg);

        if ((regMask & popedRegs) == RBM_NONE)
            continue;

        var_types type;
        if (regMask & byrefRegs)
        {
            type = TYP_BYREF;
        }
        else if (regMask & noRefRegs)
        {
            type = TYP_INT;
        }
        else
        {
            type = TYP_REF;
        }

        inst_RV(INS_pop, reg, type);
        genSinglePop();

        if (type != TYP_INT)
            gcInfo.gcMarkRegPtrVal(reg, type);
    }

#endif // FEATURE_FIXED_OUT_ARGS
}

#ifdef DEBUG

/*****************************************************************************
 *  Display a IPmappingDsc. Pass -1 as mappingNum to not display a mapping number.
 */

void CodeGen::genIPmappingDisp(unsigned mappingNum, const IPmappingDsc* ipMapping)
{
    if (mappingNum != unsigned(-1))
    {
        printf("%d: ", mappingNum);
    }

    switch (ipMapping->ipmdKind)
    {
        case IPmappingDscKind::Prolog:
            printf("PROLOG");
            break;
        case IPmappingDscKind::Epilog:
            printf("EPILOG");
            break;
        case IPmappingDscKind::NoMapping:
            printf("NO_MAP");
            break;
        case IPmappingDscKind::Normal:
            const ILLocation& loc = ipMapping->ipmdLoc;
            Compiler::eeDispILOffs(loc.GetOffset());
            if ((loc.GetSourceTypes() & ICorDebugInfo::STACK_EMPTY) != 0)
            {
                printf(" STACK_EMPTY");
            }

            if ((loc.GetSourceTypes() & ICorDebugInfo::CALL_INSTRUCTION) != 0)
            {
                printf(" CALL_INSTRUCTION");
            }

            if ((loc.GetSourceTypes() & ICorDebugInfo::ASYNC) != 0)
            {
                printf(" ASYNC");
            }

            break;
    }

    printf(" ");
    ipMapping->ipmdNativeLoc.Print(compiler->compMethodID);
    // We can only call this after code generation. Is there any way to tell when it's legal to call?
    // printf(" [%x]", ipMapping->ipmdNativeLoc.CodeOffset(GetEmitter()));

    if (ipMapping->ipmdIsLabel)
    {
        printf(" label");
    }

    printf("\n");
}

void CodeGen::genIPmappingListDisp()
{
    unsigned mappingNum = 0;

    for (IPmappingDsc& dsc : compiler->genIPmappings)
    {
        genIPmappingDisp(mappingNum, &dsc);
        ++mappingNum;
    }
}

#endif // DEBUG

/*****************************************************************************
 *
 *  Append an IPmappingDsc struct to the list that we're maintaining
 *  for the debugger.
 *  Record the instr offset as being at the current code gen position.
 */

void CodeGen::genIPmappingAdd(IPmappingDscKind kind, const DebugInfo& di, bool isLabel)
{
    if (!compiler->opts.compDbgInfo)
    {
        return;
    }

    assert((kind == IPmappingDscKind::Normal) == di.IsValid());

    switch (kind)
    {
        case IPmappingDscKind::Prolog:
        case IPmappingDscKind::Epilog:
            break;

        default:

            if (kind == IPmappingDscKind::Normal)
            {
                noway_assert(di.GetLocation().GetOffset() <= compiler->info.compILCodeSize);
            }

            // Ignore this one if it's the same IL location as the last one we saw.
            // Note that we'll let through two identical IL offsets if the flag bits
            // differ, or two identical "special" mappings (e.g., PROLOG).
            if ((compiler->genIPmappings.size() > 0) && (kind == compiler->genIPmappings.back().ipmdKind) &&
                (di.GetLocation() == compiler->genIPmappings.back().ipmdLoc))
            {
                JITDUMP("genIPmappingAdd: ignoring duplicate IL offset 0x%x\n", di.GetLocation().GetOffset());
                return;
            }
            break;
    }

    IPmappingDsc addMapping;
    addMapping.ipmdNativeLoc.CaptureLocation(GetEmitter());
    addMapping.ipmdKind    = kind;
    addMapping.ipmdLoc     = di.GetLocation();
    addMapping.ipmdIsLabel = isLabel;

    assert((kind == IPmappingDscKind::Normal) == addMapping.ipmdLoc.IsValid());
    compiler->genIPmappings.push_back(addMapping);

#ifdef DEBUG
    if (verbose)
    {
        printf("Added IP mapping: ");
        genIPmappingDisp(unsigned(-1), &addMapping);
    }
#endif // DEBUG
}

/*****************************************************************************
 *
 *  Prepend an IPmappingDsc struct to the list that we're maintaining
 *  for the debugger.
 */
void CodeGen::genIPmappingAddToFront(IPmappingDscKind kind, const DebugInfo& di, bool isLabel)
{
    if (!compiler->opts.compDbgInfo)
    {
        return;
    }

    noway_assert((kind != IPmappingDscKind::Normal) ||
                 (di.IsValid() && (di.GetLocation().GetOffset() <= compiler->info.compILCodeSize)));

    /* Create a mapping entry and prepend it to the list */

    IPmappingDsc addMapping;
    addMapping.ipmdNativeLoc.CaptureLocation(GetEmitter());
    addMapping.ipmdKind    = kind;
    addMapping.ipmdLoc     = di.GetLocation();
    addMapping.ipmdIsLabel = isLabel;
    compiler->genIPmappings.push_front(addMapping);

#ifdef DEBUG
    if (verbose)
    {
        printf("Added IP mapping to front: ");
        genIPmappingDisp(unsigned(-1), &addMapping);
    }
#endif // DEBUG
}

/*****************************************************************************/

void CodeGen::genEnsureCodeEmitted(const DebugInfo& di)
{
    if (!compiler->opts.compDbgCode)
    {
        return;
    }

    if (!di.IsValid())
    {
        return;
    }

    // If other IL were offsets reported, skip

    if (compiler->genIPmappings.size() <= 0)
    {
        return;
    }

    const IPmappingDsc& prev = compiler->genIPmappings.back();
    if (prev.ipmdLoc != di.GetLocation())
    {
        return;
    }

    // di represents the last reported offset. Make sure that we generated native code

    if (prev.ipmdNativeLoc.IsCurrentLocation(GetEmitter()))
    {
        instGen(INS_nop);
    }
}

//------------------------------------------------------------------------
// genIPmappingGen: Shut down the IP-mapping logic, report the info to the EE.
//
void CodeGen::genIPmappingGen()
{
    if (!compiler->opts.compDbgInfo)
    {
        return;
    }

    JITDUMP("*************** In genIPmappingGen()\n");

    if (compiler->genIPmappings.size() <= 0)
    {
        compiler->eeSetLIcount(0);
        compiler->eeSetLIdone();
        return;
    }

    UNATIVE_OFFSET prevNativeOfs = UNATIVE_OFFSET(~0);
    for (jitstd::list<IPmappingDsc>::iterator it = compiler->genIPmappings.begin();
         it != compiler->genIPmappings.end();)
    {
        UNATIVE_OFFSET dscNativeOfs = it->ipmdNativeLoc.CodeOffset(GetEmitter());
        if (dscNativeOfs != prevNativeOfs)
        {
            prevNativeOfs = dscNativeOfs;
            ++it;
            continue;
        }

        // If we have a previous offset we should have a previous mapping.
        assert(it != compiler->genIPmappings.begin());
        jitstd::list<IPmappingDsc>::iterator prev = it;
        --prev;

        // Prev and current mappings have same native offset.
        // If one does not map to IL then remove that one.
        if (prev->ipmdKind == IPmappingDscKind::NoMapping)
        {
            compiler->genIPmappings.erase(prev);
            ++it;
            continue;
        }

        if (it->ipmdKind == IPmappingDscKind::NoMapping)
        {
            it = compiler->genIPmappings.erase(it);
            continue;
        }

        // Both have mappings.
        // If previous is the prolog, keep both if this one is at IL offset 0.
        // (TODO: Why? Debugger has no problem breaking on the prolog mapping
        // it seems.)
        if ((prev->ipmdKind == IPmappingDscKind::Prolog) && (it->ipmdKind == IPmappingDscKind::Normal) &&
            (it->ipmdLoc.GetOffset() == 0))
        {
            ++it;
            continue;
        }

        // For the special case of an IL instruction with no body followed by
        // the epilog (say ret void immediately preceding the method end), we
        // leave both entries in, so that we'll stop at the (empty) ret
        // statement if the user tries to put a breakpoint there, and then have
        // the option of seeing the epilog or not based on SetUnmappedStopMask
        // for the stepper.
        if (it->ipmdKind == IPmappingDscKind::Epilog)
        {
            ++it;
            continue;
        }

        // For managed return values we store all calls. Keep both in this case
        // too.
        if (((prev->ipmdKind == IPmappingDscKind::Normal) && prev->ipmdLoc.IsCallInstruction()) ||
            ((it->ipmdKind == IPmappingDscKind::Normal) && it->ipmdLoc.IsCallInstruction()))
        {
            ++it;
            continue;
        }

        // Otherwise report the higher offset unless the previous mapping is a
        // label coming from IL.
        if (prev->ipmdIsLabel)
        {
            it = compiler->genIPmappings.erase(it);
        }
        else
        {
            compiler->genIPmappings.erase(prev);
            ++it;
        }
    }

    // Tell them how many mapping records we've got

    compiler->eeSetLIcount(static_cast<unsigned int>(compiler->genIPmappings.size()));

    // Now tell them about the mappings
    unsigned int mappingIdx = 0;
    for (const IPmappingDsc& dsc : compiler->genIPmappings)
    {
        compiler->eeSetLIinfo(mappingIdx++, dsc.ipmdNativeLoc.CodeOffset(GetEmitter()), dsc.ipmdKind, dsc.ipmdLoc);
    }

#if 0
    // TODO-Review:
    //This check is disabled.  It is always true that any time this check asserts, the debugger would have a
    //problem with IL source level debugging.  However, for a C# file, it only matters if things are on
    //different source lines.  As a result, we have all sorts of latent problems with how we emit debug
    //info, but very few actual ones.  Whenever someone wants to tackle that problem in general, turn this
    //assert back on.
    if (compiler->opts.compDbgCode)
    {
        //Assert that the first instruction of every basic block with more than one incoming edge has a
        //different sequence point from each incoming block.
        //
        //It turns out that the only thing we really have to assert is that the first statement in each basic
        //block has an IL offset and appears in eeBoundaries.
        for (BasicBlock* const block : compiler->Blocks())
        {
            Statement* stmt = block->firstStmt();
            if ((block->bbRefs > 1) && (stmt != nullptr))
            {
                bool found = false;
                DebugInfo rootInfo = stmt->GetDebugInfo().GetRoot();
                if (rootInfo.IsValid())
                {
                    for (unsigned i = 0; i < compiler->eeBoundariesCount; ++i)
                    {
                        if (compiler->eeBoundaries[i].ilOffset == rootInfo.GetLocation().GetOffset())
                        {
                            found = true;
                            break;
                        }
                    }
                }
                noway_assert(found && "A basic block that is a jump target did not start a new sequence point.");
            }
        }
    }
#endif // 0

    compiler->eeSetLIdone();
}

#ifdef DEBUG
//------------------------------------------------------------------------
// genReportRichDebugInfoInlineTreeToFile:
//   Recursively process a context in the inline tree and write information about it to a file.
//
// Parameters:
//   file - the file
//   context - the context
//   first - whether this is the first of the siblings being written out
//
void CodeGen::genReportRichDebugInfoInlineTreeToFile(FILE* file, InlineContext* context, bool* first)
{
    if (context->GetSibling() != nullptr)
    {
        genReportRichDebugInfoInlineTreeToFile(file, context->GetSibling(), first);
    }

    if (context->IsSuccess())
    {
        if (!*first)
        {
            fprintf(file, ",");
        }

        *first = false;

        fprintf(file, "{\"Ordinal\":%u,", context->GetOrdinal());
        fprintf(file, "\"MethodID\":%lld,", (int64_t)context->GetCallee());
        fprintf(file, "\"ILOffset\":%u,", context->GetLocation().GetOffset());
        fprintf(file, "\"LocationFlags\":%u,", (uint32_t)context->GetLocation().GetSourceTypes());
        fprintf(file, "\"ExactILOffset\":%u,", context->GetActualCallOffset());
        auto append = [&]() {
            char        buffer[256];
            const char* methodName = compiler->eeGetMethodName(context->GetCallee(), buffer, sizeof(buffer));
            fprintf(file, "\"MethodName\":\"%s\",", methodName);
        };
        append();
        fprintf(file, "\"Inlinees\":[");
        if (context->GetChild() != nullptr)
        {
            bool childFirst = true;
            genReportRichDebugInfoInlineTreeToFile(file, context->GetChild(), &childFirst);
        }
        fprintf(file, "]}");
    }
}

//------------------------------------------------------------------------
// genReportRichDebugInfoToFile:
//   Write rich debug info in JSON format to file specified by environment variable.
//
void CodeGen::genReportRichDebugInfoToFile()
{
    if (JitConfig.WriteRichDebugInfoFile() == nullptr)
    {
        return;
    }

    static CritSecObject s_critSect;
    CritSecHolder        holder(s_critSect);

    FILE* file = fopen(JitConfig.WriteRichDebugInfoFile(), "a");
    if (file == nullptr)
    {
        return;
    }

    // MethodID in ETW events are the method handles.
    fprintf(file, "{\"MethodID\":%lld,", (INT64)compiler->info.compMethodHnd);
    // Print inline tree.
    fprintf(file, "\"InlineTree\":");

    bool first = true;
    genReportRichDebugInfoInlineTreeToFile(file, compiler->compInlineContext, &first);
    fprintf(file, ",\"Mappings\":[");
    first = true;
    for (RichIPMapping& mapping : compiler->genRichIPmappings)
    {
        if (!first)
        {
            fprintf(file, ",");
        }

        first = false;

        fprintf(file, "{\"NativeOffset\":%u,\"InlineContext\":%u,\"ILOffset\":%u}",
                mapping.nativeLoc.CodeOffset(GetEmitter()), mapping.debugInfo.GetInlineContext()->GetOrdinal(),
                mapping.debugInfo.GetLocation().GetOffset());
    }

    fprintf(file, "]}\n");

    fclose(file);
}

#endif

//------------------------------------------------------------------------
// SuccessfulSibling:
//   Find the next sibling inline context that was successfully inlined.
//
// Parameters:
//   context - the inline context. Can be nullptr in which case nullptr is returned.
//
// Returns:
//   The sibling, or nullptr if there is no succesful sibling.
//
static InlineContext* SuccessfulSibling(InlineContext* context)
{
    while ((context != nullptr) && !context->IsSuccess())
    {
        context = context->GetSibling();
    }

    return context;
}

//------------------------------------------------------------------------
// genRecordRichDebugInfoInlineTree:
//   Recursively process a context in the inline tree and record information
//   about it.
//
// Parameters:
//   context - the inline context
//   nodes   - the array to record into
//
void CodeGen::genRecordRichDebugInfoInlineTree(InlineContext* context, ICorDebugInfo::InlineTreeNode* nodes)
{
    assert(context->IsSuccess());

    // We expect 1 + NumInlines unique ordinals
    assert(context->GetOrdinal() <= compiler->m_inlineStrategy->GetInlineCount());

    InlineContext* successfulChild   = SuccessfulSibling(context->GetChild());
    InlineContext* successfulSibling = SuccessfulSibling(context->GetSibling());

    ICorDebugInfo::InlineTreeNode* node = &nodes[context->GetOrdinal()];
    node->Method                        = context->GetCallee();
    node->ILOffset                      = context->GetActualCallOffset();
    node->Child                         = successfulChild == nullptr ? 0 : successfulChild->GetOrdinal();
    node->Sibling                       = successfulSibling == nullptr ? 0 : successfulSibling->GetOrdinal();

    if (successfulSibling != nullptr)
    {
        genRecordRichDebugInfoInlineTree(successfulSibling, nodes);
    }

    if (successfulChild != nullptr)
    {
        genRecordRichDebugInfoInlineTree(successfulChild, nodes);
    }
}

//------------------------------------------------------------------------
// genReportRichDebugInfo:
//   If enabled, report rich debugging information to file and/or EE.
//
void CodeGen::genReportRichDebugInfo()
{
    INDEBUG(genReportRichDebugInfoToFile());

    if (JitConfig.RichDebugInfo() == 0)
    {
        return;
    }

    unsigned numContexts     = 1 + compiler->m_inlineStrategy->GetInlineCount();
    unsigned numRichMappings = static_cast<unsigned>(compiler->genRichIPmappings.size());

    ICorDebugInfo::InlineTreeNode* inlineTree = static_cast<ICorDebugInfo::InlineTreeNode*>(
        compiler->info.compCompHnd->allocateArray(numContexts * sizeof(ICorDebugInfo::InlineTreeNode)));
    ICorDebugInfo::RichOffsetMapping* mappings = static_cast<ICorDebugInfo::RichOffsetMapping*>(
        compiler->info.compCompHnd->allocateArray(numRichMappings * sizeof(ICorDebugInfo::RichOffsetMapping)));

    memset(inlineTree, 0, numContexts * sizeof(ICorDebugInfo::InlineTreeNode));
    memset(mappings, 0, numRichMappings * sizeof(ICorDebugInfo::RichOffsetMapping));

    genRecordRichDebugInfoInlineTree(compiler->compInlineContext, inlineTree);

#ifdef DEBUG
    for (unsigned i = 0; i < numContexts; i++)
    {
        assert(inlineTree[i].Method != NO_METHOD_HANDLE);
    }
#endif

    size_t mappingIndex = 0;
    for (const RichIPMapping& richMapping : compiler->genRichIPmappings)
    {
        ICorDebugInfo::RichOffsetMapping* mapping = &mappings[mappingIndex];
        assert(richMapping.debugInfo.IsValid());
        mapping->NativeOffset = richMapping.nativeLoc.CodeOffset(GetEmitter());
        mapping->Inlinee      = richMapping.debugInfo.GetInlineContext()->GetOrdinal();
        mapping->ILOffset     = richMapping.debugInfo.GetLocation().GetOffset();
        mapping->Source       = richMapping.debugInfo.GetLocation().GetSourceTypes();

        mappingIndex++;
    }

#ifdef DEBUG
    if (verbose)
    {
        printf("Reported inline tree:\n");
        for (unsigned i = 0; i < numContexts; i++)
        {
            printf("  [#%d] %s @ %d, child = %d, sibling = %d\n", i,
                   compiler->eeGetMethodFullName(inlineTree[i].Method), inlineTree[i].ILOffset, inlineTree[i].Child,
                   inlineTree[i].Sibling);
        }

        printf("\nReported rich mappings:\n");
        for (size_t i = 0; i < mappingIndex; i++)
        {
            printf("  [%zu] 0x%x <-> IL %d in #%d\n", i, mappings[i].NativeOffset, mappings[i].ILOffset,
                   mappings[i].Inlinee);
        }

        printf("\n");
    }
#endif

    compiler->info.compCompHnd->reportRichMappings(inlineTree, numContexts, mappings, numRichMappings);
}

//------------------------------------------------------------------------
// genAddRichIPMappingHere:
//   Create a rich IP mapping at the current emit location using the specified
//   debug information.
//
// Parameters:
//   di - the debug information
//
void CodeGen::genAddRichIPMappingHere(const DebugInfo& di)
{
    RichIPMapping mapping;
    mapping.nativeLoc.CaptureLocation(GetEmitter());
    mapping.debugInfo = di;
    compiler->genRichIPmappings.push_back(mapping);
}

//------------------------------------------------------------------------
// genReportAsyncDebugInfo:
//   Report async debug info back to EE.
//
void CodeGen::genReportAsyncDebugInfo()
{
<<<<<<< HEAD
    jitstd::vector<AsyncSuspensionPoint>* suspPoints = compiler->compSuspensionPoints;
=======
    if (!compiler->opts.compDbgInfo)
    {
        return;
    }

    jitstd::vector<ICorDebugInfo::AsyncSuspensionPoint>* suspPoints = compiler->compSuspensionPoints;
>>>>>>> 302a563c
    if (suspPoints == nullptr)
    {
        return;
    }

<<<<<<< HEAD
=======
    assert(genAsyncResumeInfoTable != nullptr);
    for (size_t i = 0; i < suspPoints->size(); i++)
    {
        emitLocation& emitLoc                   = ((emitLocation*)genAsyncResumeInfoTable->dsCont)[i];
        (*suspPoints)[i].DiagnosticNativeOffset = emitLoc.CodeOffset(GetEmitter());
    }

>>>>>>> 302a563c
    ICorDebugInfo::AsyncInfo asyncInfo;
    asyncInfo.NumSuspensionPoints = static_cast<uint32_t>(suspPoints->size());

    ICorDebugInfo::AsyncSuspensionPoint* hostSuspensionPoints = static_cast<ICorDebugInfo::AsyncSuspensionPoint*>(
        compiler->info.compCompHnd->allocateArray(suspPoints->size() * sizeof(ICorDebugInfo::AsyncSuspensionPoint)));
    for (size_t i = 0; i < suspPoints->size(); i++)
<<<<<<< HEAD
    {
        AsyncSuspensionPoint& suspPoint = (*suspPoints)[i];
        if (suspPoint.nativeLoc.Valid())
        {
            hostSuspensionPoints[i].NativeOffset        = suspPoint.nativeLoc.CodeOffset(GetEmitter());
            hostSuspensionPoints[i].NumContinuationVars = suspPoint.numContinuationVars;
        }
        else
        {
            hostSuspensionPoints[i].NativeOffset        = 0;
            hostSuspensionPoints[i].NumContinuationVars = 0;
        }
    }
=======
        hostSuspensionPoints[i] = (*suspPoints)[i];
>>>>>>> 302a563c

    jitstd::vector<ICorDebugInfo::AsyncContinuationVarInfo>* asyncVars = compiler->compAsyncVars;
    ICorDebugInfo::AsyncContinuationVarInfo* hostVars = static_cast<ICorDebugInfo::AsyncContinuationVarInfo*>(
        compiler->info.compCompHnd->allocateArray(asyncVars->size() * sizeof(ICorDebugInfo::AsyncContinuationVarInfo)));
    for (size_t i = 0; i < asyncVars->size(); i++)
        hostVars[i] = (*asyncVars)[i];

    compiler->info.compCompHnd->reportAsyncDebugInfo(&asyncInfo, hostSuspensionPoints, hostVars,
                                                     static_cast<uint32_t>(asyncVars->size()));

#ifdef DEBUG
    if (verbose)
    {
        printf("Reported async suspension points:\n");
        for (size_t i = 0; i < suspPoints->size(); i++)
        {
<<<<<<< HEAD
            printf("  [%zu] Offset = %x, NumAsyncVars = %u\n", i, hostSuspensionPoints[i].NativeOffset,
                   hostSuspensionPoints[i].NumContinuationVars);
=======
            printf("  [%zu] NumAsyncVars = %u\n", i, hostSuspensionPoints[i].NumContinuationVars);
>>>>>>> 302a563c
        }

        printf("Reported async vars:\n");
        for (size_t i = 0; i < asyncVars->size(); i++)
        {
<<<<<<< HEAD
            printf("  [%zu] VarNumber = %u, Offset = %x, GCIndex = %u\n", i, hostVars[i].VarNumber, hostVars[i].Offset,
                   hostVars[i].GCIndex);
=======
            printf("  [%zu] VarNumber = %u, Offset = %x\n", i, hostVars[i].VarNumber, hostVars[i].Offset);
>>>>>>> 302a563c
        }
    }
#endif
}

/*============================================================================
 *
 *   These are empty stubs to help the late dis-assembler to compile
 *   if the late disassembler is being built into a non-DEBUG build.
 *
 *============================================================================
 */

#if defined(LATE_DISASM)
#if !defined(DEBUG)

/* virtual */
const char* CodeGen::siRegVarName(size_t offs, size_t size, unsigned reg)
{
    return NULL;
}

/* virtual */
const char* CodeGen::siStackVarName(size_t offs, size_t size, unsigned reg, unsigned stkOffs)
{
    return NULL;
}

/*****************************************************************************/
#endif // !defined(DEBUG)
#endif // defined(LATE_DISASM)

//------------------------------------------------------------------------
// indirForm: Make a temporary indir we can feed to pattern matching routines
//    in cases where we don't want to instantiate all the indirs that happen.
//
/* static */ GenTreeIndir CodeGen::indirForm(var_types type, GenTree* base)
{
    GenTreeIndir i(GT_IND, type, base, nullptr);
    i.SetRegNum(REG_NA);
    i.SetContained();
    return i;
}

//------------------------------------------------------------------------
// indirForm: Make a temporary indir we can feed to pattern matching routines
//    in cases where we don't want to instantiate all the indirs that happen.
//
/* static */ GenTreeStoreInd CodeGen::storeIndirForm(var_types type, GenTree* base, GenTree* data)
{
    GenTreeStoreInd i(type, base, data);
    i.SetRegNum(REG_NA);
    return i;
}

//------------------------------------------------------------------------
// intForm: Make a temporary int we can feed to pattern matching routines
//    in cases where we don't want to instantiate.
//
GenTreeIntCon CodeGen::intForm(var_types type, ssize_t value)
{
    GenTreeIntCon i(type, value);
    i.SetRegNum(REG_NA);
    return i;
}

#if defined(TARGET_X86) || defined(TARGET_ARM)
//------------------------------------------------------------------------
// genLongReturn: Generates code for long return statement for x86 and arm.
//
// Note: treeNode's and op1's registers are already consumed.
//
// Arguments:
//    treeNode - The GT_RETURN or GT_RETFILT tree node with LONG return type.
//
// Return Value:
//    None
//
void CodeGen::genLongReturn(GenTree* treeNode)
{
    assert(treeNode->OperIs(GT_RETURN, GT_RETFILT));
    assert(treeNode->TypeIs(TYP_LONG));
    GenTree*  op1        = treeNode->gtGetOp1();
    var_types targetType = treeNode->TypeGet();

    assert(op1 != nullptr);
    assert(op1->OperIs(GT_LONG));
    GenTree* loRetVal = op1->gtGetOp1();
    GenTree* hiRetVal = op1->gtGetOp2();
    assert((loRetVal->GetRegNum() != REG_NA) && (hiRetVal->GetRegNum() != REG_NA));

    genConsumeReg(loRetVal);
    genConsumeReg(hiRetVal);

    inst_Mov(targetType, REG_LNGRET_LO, loRetVal->GetRegNum(), /* canSkip */ true, emitActualTypeSize(TYP_INT));
    inst_Mov(targetType, REG_LNGRET_HI, hiRetVal->GetRegNum(), /* canSkip */ true, emitActualTypeSize(TYP_INT));
}
#endif // TARGET_X86 || TARGET_ARM

//------------------------------------------------------------------------
// genReturn: Generates code for return statement.
//            In case of struct return, delegates to the genStructReturn method.
//            In case of LONG return on 32-bit, delegates to the genLongReturn method.
//
// Arguments:
//    treeNode - The GT_RETURN/GT_RETFILT/GT_SWIFT_ERROR_RET tree node.
//
// Return Value:
//    None
//
void CodeGen::genReturn(GenTree* treeNode)
{
    assert(treeNode->OperIs(GT_RETURN, GT_RETFILT, GT_SWIFT_ERROR_RET));

    GenTree*  op1        = treeNode->AsOp()->GetReturnValue();
    var_types targetType = treeNode->TypeGet();

    // A void GT_RETFILT is the end of a finally. For non-void filter returns we need to load the result in the return
    // register, if it's not already there. The processing is the same as GT_RETURN. For filters, the IL spec says the
    // result is type int32. Further, the only legal values are 0 or 1; the use of other values is "undefined".
    assert(!treeNode->OperIs(GT_RETFILT) || (targetType == TYP_VOID) || (targetType == TYP_INT));

#ifdef DEBUG
    if (targetType == TYP_VOID)
    {
        assert(op1 == nullptr);
    }
#endif // DEBUG

#if defined(TARGET_X86) || defined(TARGET_ARM)
    if (targetType == TYP_LONG)
    {
        genLongReturn(treeNode);
    }
    else
#endif // TARGET_X86 || TARGET_ARM
    {
        if (isStructReturn(treeNode))
        {
            genStructReturn(treeNode);
        }
        else if (targetType != TYP_VOID)
        {
            assert(op1 != nullptr);
            noway_assert(op1->GetRegNum() != REG_NA);

            // !! NOTE !! genConsumeReg will clear op1 as GC ref after it has
            // consumed a reg for the operand. This is because the variable
            // is dead after return. But we are issuing more instructions
            // like "profiler leave callback" after this consumption. So
            // we update the liveness to be correct below, but keep in mind that
            // instructions until emitted then should not rely on the outdated GC info.
            genConsumeReg(op1);

#if defined(TARGET_ARM64) || defined(TARGET_LOONGARCH64) || defined(TARGET_RISCV64)
            genSimpleReturn(treeNode);
#else // !TARGET_ARM64 || !TARGET_LOONGARCH64 || !TARGET_RISCV64
#if defined(TARGET_X86)
            if (varTypeUsesFloatReg(treeNode))
            {
                genFloatReturn(treeNode);
            }
            else
#elif defined(TARGET_ARM)
            if (varTypeUsesFloatReg(treeNode) && (compiler->opts.compUseSoftFP || compiler->info.compIsVarArgs))
            {
                if (targetType == TYP_FLOAT)
                {
                    GetEmitter()->emitIns_Mov(INS_vmov_f2i, EA_4BYTE, REG_INTRET, op1->GetRegNum(),
                                              /* canSkip */ false);
                }
                else
                {
                    assert(targetType == TYP_DOUBLE);
                    GetEmitter()->emitIns_R_R_R(INS_vmov_d2i, EA_8BYTE, REG_INTRET, REG_NEXT(REG_INTRET),
                                                op1->GetRegNum());
                }
            }
            else
#endif // TARGET_ARM
            {
                regNumber retReg;

                if (varTypeUsesIntReg(treeNode))
                {
                    retReg = REG_INTRET;
                }
                else
                {
                    assert(varTypeUsesFloatReg(treeNode));
                    retReg = REG_FLOATRET;
                }

                inst_Mov_Extend(targetType, /* srcInReg */ true, retReg, op1->GetRegNum(), /* canSkip */ true);
            }
#endif // !TARGET_ARM64 || !TARGET_LOONGARCH64 || !TARGET_RISCV64
        }
    }

    if (treeNode->OperIs(GT_RETURN) && compiler->compIsAsync())
    {
        instGen_Set_Reg_To_Zero(EA_PTRSIZE, REG_ASYNC_CONTINUATION_RET);
    }

    if (treeNode->OperIs(GT_RETURN, GT_SWIFT_ERROR_RET))
    {
        genMarkReturnGCInfo();
    }

#ifdef PROFILING_SUPPORTED

    // Reason for not materializing Leave callback as a GT_PROF_HOOK node after GT_RETURN:
    // In flowgraph and other places assert that the last node of a block marked as
    // BBJ_RETURN is either a GT_RETURN, GT_JMP or a tail call.  It would be nice to
    // maintain such an invariant irrespective of whether profiler hook needed or not.
    // Also, there is not much to be gained by materializing it as an explicit node.
    //
    // There should be a single GT_RETURN while generating profiler ELT callbacks.
    //
    if (treeNode->OperIs(GT_RETURN, GT_SWIFT_ERROR_RET) && compiler->compIsProfilerHookNeeded())
    {
        genProfilingLeaveCallback(CORINFO_HELP_PROF_FCN_LEAVE);
    }
#endif // PROFILING_SUPPORTED

#if defined(DEBUG) && defined(TARGET_XARCH)
    bool doStackPointerCheck = compiler->opts.compStackCheckOnRet;

    if (compiler->UsesFunclets())
    {
        // Don't do stack pointer check at the return from a funclet; only for the main function.
        if (compiler->funCurrentFunc()->funKind != FUNC_ROOT)
        {
            doStackPointerCheck = false;
        }
    }
    else
    {
#if defined(FEATURE_EH_WINDOWS_X86)
        // Don't generate stack checks for x86 finally/filter EH returns: these are not invoked
        // with the same SP as the main function. See also CodeGen::genEHFinallyOrFilterRet().
        if (compiler->compCurBB->KindIs(BBJ_EHFINALLYRET, BBJ_EHFAULTRET, BBJ_EHFILTERRET))
        {
            doStackPointerCheck = false;
        }
#endif // FEATURE_EH_WINDOWS_X86
    }

    genStackPointerCheck(doStackPointerCheck, compiler->lvaReturnSpCheck);
#endif // defined(DEBUG) && defined(TARGET_XARCH)
}

#ifdef SWIFT_SUPPORT
//------------------------------------------------------------------------
// genSwiftErrorReturn: Generates code for returning the normal return value,
//                      and loading the SwiftError pseudolocal value in the error register.
//
// Arguments:
//    treeNode - The GT_SWIFT_ERROR_RET tree node.
//
// Return Value:
//    None
//
void CodeGen::genSwiftErrorReturn(GenTree* treeNode)
{
    assert(treeNode->OperIs(GT_SWIFT_ERROR_RET));
    GenTree*        swiftErrorNode = treeNode->gtGetOp1();
    const regNumber errorSrcReg    = genConsumeReg(swiftErrorNode);
    inst_Mov(swiftErrorNode->TypeGet(), REG_SWIFT_ERROR, errorSrcReg, true, EA_PTRSIZE);
    genReturn(treeNode);
}
#endif // SWIFT_SUPPORT

//------------------------------------------------------------------------
// genReturnSuspend:
//   Generate code for a GT_RETURN_SUSPEND node
//
// Arguments:
//   treeNode - The node
//
void CodeGen::genReturnSuspend(GenTreeUnOp* treeNode)
{
    GenTree* op = treeNode->gtGetOp1();
    assert(op->TypeIs(TYP_REF));

    regNumber reg = genConsumeReg(op);
    inst_Mov(TYP_REF, REG_ASYNC_CONTINUATION_RET, reg, /* canSkip */ true);

    ReturnTypeDesc retTypeDesc = compiler->compRetTypeDesc;
    unsigned       numRetRegs  = retTypeDesc.GetReturnRegCount();
    for (unsigned i = 0; i < numRetRegs; i++)
    {
        if (varTypeIsGC(retTypeDesc.GetReturnRegType(i)))
        {
            regNumber returnReg = retTypeDesc.GetABIReturnReg(i, compiler->info.compCallConv);
            instGen_Set_Reg_To_Zero(EA_PTRSIZE, returnReg);
        }
    }

    genMarkReturnGCInfo();
}

//------------------------------------------------------------------------
// genMarkReturnGCInfo:
//   Mark GC and non-GC pointers of return registers going into the epilog..
//
void CodeGen::genMarkReturnGCInfo()
{
    const ReturnTypeDesc& retTypeDesc = compiler->compRetTypeDesc;

    if (compiler->compMethodReturnsRetBufAddr())
    {
        gcInfo.gcMarkRegPtrVal(REG_INTRET, TYP_BYREF);
    }
    else
    {
        unsigned retRegCount = retTypeDesc.GetReturnRegCount();
        for (unsigned i = 0; i < retRegCount; ++i)
        {
            gcInfo.gcMarkRegPtrVal(retTypeDesc.GetABIReturnReg(i, compiler->info.compCallConv),
                                   retTypeDesc.GetReturnRegType(i));
        }
    }

    if (compiler->compIsAsync())
    {
        gcInfo.gcMarkRegPtrVal(REG_ASYNC_CONTINUATION_RET, TYP_REF);
    }
}

//------------------------------------------------------------------------
// genCodeForAsyncContinuation:
//   Generate code for a GT_ASYNC_CONTINUATION node.
//
// Arguments:
//   tree - The node
//
void CodeGen::genCodeForAsyncContinuation(GenTree* tree)
{
    assert(tree->OperIs(GT_ASYNC_CONTINUATION));

    var_types targetType = tree->TypeGet();
    regNumber targetReg  = tree->GetRegNum();

    inst_Mov(targetType, targetReg, REG_ASYNC_CONTINUATION_RET, /* canSkip */ true);
    genTransferRegGCState(targetReg, REG_ASYNC_CONTINUATION_RET);

    genProduceReg(tree);
}

//------------------------------------------------------------------------
// isStructReturn: Returns whether the 'treeNode' is returning a struct.
//
// Arguments:
//    treeNode - The tree node to evaluate whether is a struct return.
//
// Return Value:
//    Returns true if the 'treeNode' is a GT_RETURN/GT_SWIFT_ERROR_RET node of type struct.
//    Otherwise returns false.
//
bool CodeGen::isStructReturn(GenTree* treeNode)
{
    // This method could be called for 'treeNode' of GT_RET_FILT/GT_RETURN/GT_SWIFT_ERROR_RET.
    // For the GT_RET_FILT, the return is always a bool or a void, for the end of a finally block.
    noway_assert(treeNode->OperIs(GT_RETURN, GT_RETFILT, GT_SWIFT_ERROR_RET));
    if (!treeNode->OperIs(GT_RETURN, GT_SWIFT_ERROR_RET))
    {
        return false;
    }

    if (!treeNode->TypeIs(TYP_VOID) && treeNode->AsOp()->GetReturnValue()->OperIsFieldList())
    {
        return true;
    }

#if defined(TARGET_AMD64) && !defined(UNIX_AMD64_ABI)
    assert(!varTypeIsStruct(treeNode));
    return false;
#else
    return varTypeIsStruct(treeNode) && (compiler->info.compRetNativeType == TYP_STRUCT);
#endif
}

//------------------------------------------------------------------------
// genStructReturn: Generates code for returning a struct.
//
// Arguments:
//    treeNode - The GT_RETURN tree node.
//
// Return Value:
//    None
//
// Assumption:
//    op1 of GT_RETURN node is either GT_LCL_VAR or multi-reg GT_CALL
//
void CodeGen::genStructReturn(GenTree* treeNode)
{
    assert(treeNode->OperIs(GT_RETURN, GT_SWIFT_ERROR_RET));

    GenTree* op1       = treeNode->AsOp()->GetReturnValue();
    GenTree* actualOp1 = op1->gtSkipReloadOrCopy();

    const ReturnTypeDesc& retTypeDesc = compiler->compRetTypeDesc;
    const unsigned        regCount    = retTypeDesc.GetReturnRegCount();

    assert(regCount <= MAX_RET_REG_COUNT);

    if (op1->OperIsFieldList())
    {
        unsigned regIndex = 0;
        for (GenTreeFieldList::Use& use : op1->AsFieldList()->Uses())
        {
            GenTree*  fieldNode = use.GetNode();
            regNumber sourceReg = genConsumeReg(fieldNode);
            regNumber destReg   = retTypeDesc.GetABIReturnReg(regIndex, compiler->info.compCallConv);
            var_types type      = retTypeDesc.GetReturnRegType(regIndex);

            // We have constrained the reg in LSRA, but due to def-use
            // conflicts we may still need a move here.
            inst_Mov(type, destReg, sourceReg, /* canSkip */ true, emitActualTypeSize(type));
            regIndex++;
        }

        return;
    }

    genConsumeRegs(op1);

#if FEATURE_MULTIREG_RET
    // Right now the only enregisterable structs supported are SIMD vector types.
    if (genIsRegCandidateLocal(actualOp1))
    {
#if defined(DEBUG)
        const GenTreeLclVar* lclVar = actualOp1->AsLclVar();
        const LclVarDsc*     varDsc = compiler->lvaGetDesc(lclVar);
        assert(varTypeIsSIMD(varDsc->GetRegisterType()));
        assert(!lclVar->IsMultiReg());
#endif // DEBUG

#ifdef FEATURE_SIMD
        genSIMDSplitReturn(op1, &retTypeDesc);
#endif // FEATURE_SIMD
    }
    else if (actualOp1->OperIs(GT_LCL_VAR) && !actualOp1->AsLclVar()->IsMultiReg())
    {
        GenTreeLclVar* lclNode = actualOp1->AsLclVar();
        LclVarDsc*     varDsc  = compiler->lvaGetDesc(lclNode);
        assert(varDsc->lvIsMultiRegRet);

#if defined(TARGET_LOONGARCH64) || defined(TARGET_RISCV64)
        var_types type   = retTypeDesc.GetReturnRegType(0);
        unsigned  offset = retTypeDesc.GetReturnFieldOffset(0);
        regNumber toReg  = retTypeDesc.GetABIReturnReg(0, compiler->info.compCallConv);

        GetEmitter()->emitIns_R_S(ins_Load(type), emitTypeSize(type), toReg, lclNode->GetLclNum(), offset);
        if (regCount > 1)
        {
            assert(regCount == 2);
            assert(offset + genTypeSize(type) <= retTypeDesc.GetReturnFieldOffset(1));
            type   = retTypeDesc.GetReturnRegType(1);
            offset = retTypeDesc.GetReturnFieldOffset(1);
            toReg  = retTypeDesc.GetABIReturnReg(1, compiler->info.compCallConv);

            GetEmitter()->emitIns_R_S(ins_Load(type), emitTypeSize(type), toReg, lclNode->GetLclNum(), offset);
        }
#else // !TARGET_LOONGARCH64 && !TARGET_RISCV64

#ifdef SWIFT_SUPPORT
        const uint32_t* offsets = nullptr;
        if (compiler->info.compCallConv == CorInfoCallConvExtension::Swift)
        {
            CORINFO_CLASS_HANDLE          retTypeHnd = compiler->info.compMethodInfo->args.retTypeClass;
            const CORINFO_SWIFT_LOWERING* lowering   = compiler->GetSwiftLowering(retTypeHnd);
            assert(!lowering->byReference && (regCount == lowering->numLoweredElements));
            offsets = lowering->offsets;
        }
#endif

        int offset = 0;
        for (unsigned i = 0; i < regCount; ++i)
        {
            var_types type  = retTypeDesc.GetReturnRegType(i);
            regNumber toReg = retTypeDesc.GetABIReturnReg(i, compiler->info.compCallConv);

#ifdef SWIFT_SUPPORT
            if (offsets != nullptr)
            {
                offset = offsets[i];
            }
#endif

            GetEmitter()->emitIns_R_S(ins_Load(type), emitTypeSize(type), toReg, lclNode->GetLclNum(), offset);
            offset += genTypeSize(type);
        }
#endif // !TARGET_LOONGARCH64 && !TARGET_RISCV64
    }
    else
    {
        for (unsigned i = 0; i < regCount; ++i)
        {
            var_types type    = retTypeDesc.GetReturnRegType(i);
            regNumber toReg   = retTypeDesc.GetABIReturnReg(i, compiler->info.compCallConv);
            regNumber fromReg = op1->GetRegByIndex(i);
            if ((fromReg == REG_NA) && op1->OperIs(GT_COPY))
            {
                // A copy that doesn't copy this field will have REG_NA.
                // TODO-Cleanup: It would probably be better to always have a valid reg
                // on a GT_COPY, unless the operand is actually spilled. Then we wouldn't have
                // to check for this case (though we'd have to check in the genRegCopy that the
                // reg is valid).
                fromReg = actualOp1->GetRegByIndex(i);
            }
            if (fromReg == REG_NA)
            {
                // This is a spilled field of a multi-reg lclVar.
                // We currently only mark a lclVar operand as RegOptional, since we don't have a way
                // to mark a multi-reg tree node as used from spill (GTF_NOREG_AT_USE) on a per-reg basis.
                LclVarDsc* varDsc = compiler->lvaGetDesc(actualOp1->AsLclVar());
                assert(varDsc->lvPromoted);
                unsigned fieldVarNum = varDsc->lvFieldLclStart + i;
                assert(compiler->lvaGetDesc(fieldVarNum)->lvOnFrame);

                GetEmitter()->emitIns_R_S(ins_Load(type), emitTypeSize(type), toReg, fieldVarNum, 0);
            }
            else
            {
                // Note that ins_Copy(fromReg, type) will return the appropriate register to copy
                // between register files if needed.
                inst_Mov(type, toReg, fromReg, /* canSkip */ true);
            }
        }
    }
#else // !FEATURE_MULTIREG_RET
    unreached();
#endif
}

//------------------------------------------------------------------------
// genCallPlaceRegArgs: Place all arguments into their initial (ABI-decided)
// registers in preparation for a GT_CALL node.
//
// Arguments:
//   call - The GT_CALL node
//
void CodeGen::genCallPlaceRegArgs(GenTreeCall* call)
{
    // Consume all the arg regs
    for (CallArg& arg : call->gtArgs.LateArgs())
    {
        ABIPassingInformation& abiInfo = arg.AbiInfo;
        GenTree*               argNode = arg.GetLateNode();

#if FEATURE_MULTIREG_ARGS
        // Deal with multi register passed struct args.
        if (argNode->OperIs(GT_FIELD_LIST))
        {
            GenTreeFieldList::Use* use = argNode->AsFieldList()->Uses().begin().GetUse();
            for (const ABIPassingSegment& seg : abiInfo.Segments())
            {
                if (!seg.IsPassedInRegister())
                {
                    continue;
                }

                assert(use != nullptr);
                GenTree* putArgRegNode = use->GetNode();
                assert(putArgRegNode->OperIs(GT_PUTARG_REG));

                genConsumeReg(putArgRegNode);
                inst_Mov(genActualType(putArgRegNode), seg.GetRegister(), putArgRegNode->GetRegNum(),
                         /* canSkip */ true);

                use = use->GetNext();

                if (call->IsFastTailCall())
                {
                    // We won't actually consume the register here -- keep it alive into the epilog.
                    gcInfo.gcMarkRegPtrVal(seg.GetRegister(), putArgRegNode->TypeGet());
                }
            }

            assert(use == nullptr);
            continue;
        }
#endif

        if (abiInfo.HasExactlyOneRegisterSegment())
        {
            regNumber argReg = abiInfo.Segment(0).GetRegister();
            genConsumeReg(argNode);
            inst_Mov(genActualType(argNode), argReg, argNode->GetRegNum(), /* canSkip */ true);

            if (call->IsFastTailCall())
            {
                // We won't actually consume the register here -- keep it alive into the epilog.
                gcInfo.gcMarkRegPtrVal(argReg, argNode->TypeGet());
            }
            continue;
        }

        // Should be a stack argument then.
        assert(!abiInfo.HasAnyRegisterSegment());
    }

#ifdef WINDOWS_AMD64_ABI
    // On win-x64, for varargs, if we placed any arguments in float registers
    // they must also be placed in corresponding integer registers.
    if (call->IsVarargs())
    {
        for (CallArg& arg : call->gtArgs.Args())
        {
            for (const ABIPassingSegment& seg : arg.AbiInfo.Segments())
            {
                if (seg.IsPassedInRegister() && genIsValidFloatReg(seg.GetRegister()))
                {
                    regNumber targetReg = compiler->getCallArgIntRegister(seg.GetRegister());
                    inst_Mov(TYP_LONG, targetReg, seg.GetRegister(), /* canSkip */ false,
                             emitActualTypeSize(TYP_I_IMPL));
                }
            }
        }
    }
#endif
}

//------------------------------------------------------------------------
// genJmpPlaceArgs: Place all parameters into their initial (ABI-decided)
// registers in preparation for a GT_JMP node.
//
// Arguments:
//    jmp - The GT_JMP node
//
void CodeGen::genJmpPlaceArgs(GenTree* jmp)
{
    assert(jmp->OperIs(GT_JMP));
    assert(compiler->compJmpOpUsed);

    // First move any en-registered stack arguments back to the stack.
    // At the same time any reg arg not in correct reg is moved back to its stack location.
    //
    // We are not strictly required to spill reg args that are not in the desired reg for a jmp call
    // But that would require us to deal with circularity while moving values around.  Spilling
    // to stack makes the implementation simple, which is not a bad trade off given Jmp calls
    // are not frequent.
    for (unsigned varNum = 0; varNum < compiler->info.compArgsCount; varNum++)
    {
        LclVarDsc* varDsc = compiler->lvaGetDesc(varNum);
        // Promotion is currently disabled entirely for methods using CEE_JMP.
        assert(!varDsc->lvPromoted);

        if (varDsc->GetRegNum() == REG_STK)
        {
            continue;
        }

        var_types storeType = varDsc->GetStackSlotHomeType();
        GetEmitter()->emitIns_S_R(ins_Store(storeType), emitTypeSize(storeType), varDsc->GetRegNum(), varNum, 0);

        // Update lvRegNum life and GC info to indicate lvRegNum is dead and varDsc stack slot is going live.
        // Note that we cannot modify varDsc->GetRegNum() here because another basic block may not be expecting it.
        // Therefore manually update life of varDsc->GetRegNum().
        regMaskTP tempMask = varDsc->lvRegMask();
        regSet.RemoveMaskVars(tempMask);
        gcInfo.gcMarkRegSetNpt(tempMask);
        if (compiler->lvaIsGCTracked(varDsc))
        {
#ifdef DEBUG
            if (!VarSetOps::IsMember(compiler, gcInfo.gcVarPtrSetCur, varDsc->lvVarIndex))
            {
                JITDUMP("\t\t\t\t\t\t\tVar V%02u becoming live\n", varNum);
            }
            else
            {
                JITDUMP("\t\t\t\t\t\t\tVar V%02u continuing live\n", varNum);
            }
#endif // DEBUG

            VarSetOps::AddElemD(compiler, gcInfo.gcVarPtrSetCur, varDsc->lvVarIndex);
        }
    }

#ifdef PROFILING_SUPPORTED
    // At this point all arg regs are free.
    // Emit tail call profiler callback.
    genProfilingLeaveCallback(CORINFO_HELP_PROF_FCN_TAILCALL);
#endif

    // Next move any un-enregistered register arguments back to their register.
    for (unsigned varNum = 0; varNum < compiler->info.compArgsCount; varNum++)
    {
        LclVarDsc* varDsc = compiler->lvaGetDesc(varNum);

        const ABIPassingInformation& abiInfo = compiler->lvaGetParameterABIInfo(varNum);
        for (const ABIPassingSegment& segment : abiInfo.Segments())
        {
            if (segment.IsPassedOnStack())
            {
                continue;
            }

            var_types stackType = genParamStackType(varDsc, segment);
            GetEmitter()->emitIns_R_S(ins_Load(stackType), emitTypeSize(stackType), segment.GetRegister(), varNum,
                                      segment.Offset);

            // Update argReg life and GC Info to indicate varDsc stack slot is dead and argReg is going live.
            // Note that we cannot modify varDsc->GetRegNum() here because another basic block may not be
            // expecting it. Therefore manually update life of argReg.  Note that GT_JMP marks the end of the
            // basic block and after which reg life and gc info will be recomputed for the new block in
            // genCodeForBBList().
            regSet.AddMaskVars(segment.GetRegisterMask());
            gcInfo.gcMarkRegPtrVal(segment.GetRegister(), stackType);
        }

        if (compiler->lvaIsGCTracked(varDsc))
        {
#ifdef DEBUG
            if (VarSetOps::IsMember(compiler, gcInfo.gcVarPtrSetCur, varDsc->lvVarIndex))
            {
                JITDUMP("\t\t\t\t\t\t\tVar V%02u becoming dead\n", varNum);
            }
            else
            {
                JITDUMP("\t\t\t\t\t\t\tVar V%02u continuing dead\n", varNum);
            }
#endif // DEBUG

            VarSetOps::RemoveElemD(compiler, gcInfo.gcVarPtrSetCur, varDsc->lvVarIndex);
        }
    }

    if (compFeatureVarArg() && compiler->info.compIsVarArgs)
    {
        genJmpPlaceVarArgs();
    }
}

//----------------------------------------------------------------------------------
// genMultiRegStoreToLocal: store multi-reg value to a local
//
// Arguments:
//    lclNode  -  GenTree of GT_STORE_LCL_VAR
//
// Return Value:
//    None
//
// Assumption:
//    The child of store is a multi-reg node.
//
void CodeGen::genMultiRegStoreToLocal(GenTreeLclVar* lclNode)
{
    assert(lclNode->OperIs(GT_STORE_LCL_VAR));
    assert(varTypeIsStruct(lclNode) || varTypeIsMultiReg(lclNode));

    GenTree* op1 = lclNode->gtGetOp1();
    assert(op1->IsMultiRegNode());
    GenTree* actualOp1 = op1->gtSkipReloadOrCopy();
    unsigned regCount  = actualOp1->GetMultiRegCount(compiler);
    assert(regCount > 1);

    // Assumption: current implementation requires that a multi-reg
    // var in 'var = call' is flagged as lvIsMultiRegRet to prevent it from
    // being promoted, unless compiler->lvaEnregMultiRegVars is true.

    unsigned   lclNum = lclNode->GetLclNum();
    LclVarDsc* varDsc = compiler->lvaGetDesc(lclNum);
    if (actualOp1->OperIs(GT_CALL))
    {
        assert(regCount <= MAX_RET_REG_COUNT);
        noway_assert(varDsc->lvIsMultiRegDest);
    }

#ifdef FEATURE_SIMD
    // Check for the case of an enregistered SIMD type that's returned in multiple registers.
    if (varDsc->lvIsRegCandidate() && (lclNode->GetRegNum() != REG_NA))
    {
        assert(varTypeIsSIMD(lclNode));
        genMultiRegStoreToSIMDLocal(lclNode);
        return;
    }
#endif // FEATURE_SIMD

    // We have either a multi-reg local or a local with multiple fields in memory.
    //
    // The liveness model is as follows:
    //    use reg #0 from src, including any reload or copy
    //    define reg #0
    //    use reg #1 from src, including any reload or copy
    //    define reg #1
    //    etc.
    // Imagine the following scenario:
    //    There are 3 registers used. Prior to this node, they occupy registers r3, r2 and r1.
    //    There are 3 registers defined by this node. They need to be placed in r1, r2 and r3,
    //    in that order.
    //
    // If we defined the as using all the source registers at once, we'd have to adopt one
    // of the following models:
    //  - All (or all but one) of the incoming sources are marked "delayFree" so that they won't
    //    get the same register as any of the registers being defined. This would result in copies for
    //    the common case where the source and destination registers are the same (e.g. when a CALL
    //    result is assigned to a lclVar, which is then returned).
    //    - For our example (and for many/most cases) we would have to copy or spill all sources.
    //  - We allow circular dependencies between source and destination registers. This would require
    //    the code generator to determine the order in which the copies must be generated, and would
    //    require a temp register in case a swap is required. This complexity would have to be handled
    //    in both the normal code generation case, as well as for copies & reloads, as they are currently
    //    modeled by the register allocator to happen just prior to the use.
    //    - For our example, a temp would be required to swap r1 and r3, unless a swap instruction is
    //      available on the target.
    //
    // By having a multi-reg local use and define each field in order, we avoid these issues, and the
    // register allocator will ensure that any conflicts are resolved via spill or inserted COPYs.
    // For our example, the register allocator would simple spill r1 because the first def requires it.
    // The code generator would move r3  to r1, leave r2 alone, and then load the spilled value into r3.

    unsigned offset        = 0;
    bool     isMultiRegVar = lclNode->IsMultiRegLclVar();
    bool     hasRegs       = false;

    if (isMultiRegVar)
    {
        assert(compiler->lvaEnregMultiRegVars);
        assert(regCount == varDsc->lvFieldCnt);
    }

#if defined(TARGET_RISCV64) || defined(TARGET_LOONGARCH64)
    // genMultiRegStoreToLocal is only used for calls on RISC-V and LoongArch
    const ReturnTypeDesc* returnTypeDesc = actualOp1->AsCall()->GetReturnTypeDesc();
#endif

#ifdef SWIFT_SUPPORT
    const uint32_t* offsets = nullptr;
    if (actualOp1->IsCall() && (actualOp1->AsCall()->GetUnmanagedCallConv() == CorInfoCallConvExtension::Swift))
    {
        const CORINFO_SWIFT_LOWERING* lowering = compiler->GetSwiftLowering(actualOp1->AsCall()->gtRetClsHnd);
        assert(!lowering->byReference && (regCount == lowering->numLoweredElements));
        offsets = lowering->offsets;
    }
#endif

    for (unsigned i = 0; i < regCount; ++i)
    {
        regNumber reg     = genConsumeReg(op1, i);
        var_types srcType = actualOp1->GetRegTypeByIndex(i);
        // genConsumeReg will return the valid register, either from the COPY
        // or from the original source.
        assert(reg != REG_NA);

        if (isMultiRegVar)
        {
            // Each field is passed in its own register, use the field types.
            regNumber  varReg      = lclNode->GetRegByIndex(i);
            unsigned   fieldLclNum = varDsc->lvFieldLclStart + i;
            LclVarDsc* fieldVarDsc = compiler->lvaGetDesc(fieldLclNum);
            var_types  destType    = fieldVarDsc->TypeGet();
            if (varReg != REG_NA)
            {
                hasRegs = true;

                // We may need a cross register-file copy here.
                inst_Mov(destType, varReg, reg, /* canSkip */ true);
            }
            else
            {
                varReg = REG_STK;
            }
            if ((varReg == REG_STK) || fieldVarDsc->IsAlwaysAliveInMemory())
            {
                if (!lclNode->IsLastUse(i))
                {
                    // A byte field passed in a long register should be written on the stack as a byte.
                    instruction storeIns = ins_StoreFromSrc(reg, destType);
                    GetEmitter()->emitIns_S_R(storeIns, emitTypeSize(destType), reg, fieldLclNum, 0);
                }
            }
            fieldVarDsc->SetRegNum(varReg);
        }
        else
        {
#if defined(TARGET_LOONGARCH64) || defined(TARGET_RISCV64)
            // Should consider the padding, empty struct fields, etc within a struct.
            offset = returnTypeDesc->GetReturnFieldOffset(i);
#endif
#ifdef SWIFT_SUPPORT
            if (offsets != nullptr)
            {
                offset = offsets[i];
            }
#endif
            // Several fields could be passed in one register, copy using the register type.
            // It could rewrite memory outside of the fields but local on the stack are rounded to POINTER_SIZE so
            // it is safe to store a long register into a byte field as it is known that we have enough padding after.
            GetEmitter()->emitIns_S_R(ins_Store(srcType), emitTypeSize(srcType), reg, lclNum, offset);
            offset += genTypeSize(srcType);

#ifdef DEBUG
            unsigned stackHomeSize = compiler->lvaLclStackHomeSize(lclNum);
#ifdef TARGET_64BIT
            assert(offset <= stackHomeSize);
#else  // !TARGET_64BIT
            if (varTypeIsStruct(varDsc))
            {
                assert(offset <= stackHomeSize);
            }
            else
            {
                assert(varDsc->TypeIs(TYP_LONG));
                assert(offset <= genTypeSize(TYP_LONG));
            }
#endif // !TARGET_64BIT
#endif // DEBUG
        }
    }

    // Update variable liveness.
    if (isMultiRegVar)
    {
        if (hasRegs)
        {
            genProduceReg(lclNode);
        }
        else
        {
            genUpdateLife(lclNode);
        }
    }
    else
    {
        genUpdateLife(lclNode);
        varDsc->SetRegNum(REG_STK);
    }
}

//------------------------------------------------------------------------
// genRegCopy: Produce code for a GT_COPY node.
//
// Arguments:
//    tree - the GT_COPY node
//
// Notes:
//    This will copy the register produced by this node's source, to
//    the register allocated to this GT_COPY node.
//    It has some special handling for these cases:
//    - when the source and target registers are in different register files
//      (note that this is *not* a conversion).
//    - when the source is a lclVar whose home location is being moved to a new
//      register (rather than just being copied for temporary use).
//
void CodeGen::genRegCopy(GenTree* treeNode)
{
    assert(treeNode->OperIs(GT_COPY));
    GenTree* op1 = treeNode->AsOp()->gtOp1;

    if (op1->IsMultiRegNode())
    {
        // Register allocation assumes that any reload and copy are done in operand order.
        // That is, we can have:
        //    (reg0, reg1) = COPY(V0,V1) where V0 is in reg1 and V1 is in memory
        // The register allocation model assumes:
        //     First, V0 is moved to reg0 (v1 can't be in reg0 because it is still live, which would be a conflict).
        //     Then, V1 is moved to reg1
        // However, if we call genConsumeRegs on op1, it will do the reload of V1 before we do the copy of V0.
        // So we need to handle that case first.
        //
        // There should never be any circular dependencies, and we will check that here.

        // GenTreeCopyOrReload only reports the highest index that has a valid register.
        // However, we need to ensure that we consume all the registers of the child node,
        // so we use its regCount.
        unsigned regCount = op1->GetMultiRegCount(compiler);
        assert(regCount <= MAX_MULTIREG_COUNT);

        // First set the source registers as busy if they haven't been spilled.
        // (Note that this is just for verification that we don't have circular dependencies.)
        regMaskTP busyRegs = RBM_NONE;
        for (unsigned i = 0; i < regCount; ++i)
        {
            if ((op1->GetRegSpillFlagByIdx(i) & GTF_SPILLED) == 0)
            {
                busyRegs |= genRegMask(op1->GetRegByIndex(i));
            }
        }
        for (unsigned i = 0; i < regCount; ++i)
        {
            regNumber sourceReg = op1->GetRegByIndex(i);
            // genRegCopy will consume the source register, perform any required reloads,
            // and will return either the register copied to, or the original register if there's no copy.
            regNumber targetReg = genRegCopy(treeNode, i);
            if (targetReg != sourceReg)
            {
                regMaskTP targetRegMask = genRegMask(targetReg);
                assert((busyRegs & targetRegMask) == 0);
                // Clear sourceReg from the busyRegs, and add targetReg.
                busyRegs &= ~genRegMask(sourceReg);
            }
            busyRegs |= genRegMask(targetReg);
        }
        return;
    }

    regNumber srcReg     = genConsumeReg(op1);
    var_types targetType = treeNode->TypeGet();
    regNumber targetReg  = treeNode->GetRegNum();
    assert(srcReg != REG_NA);
    assert(targetReg != REG_NA);
    assert(targetType != TYP_STRUCT);

    inst_Mov(targetType, targetReg, srcReg, /* canSkip */ false);

    if (op1->IsLocal())
    {
        // The lclVar will never be a def.
        // If it is a last use, the lclVar will be killed by genConsumeReg(), as usual, and genProduceReg will
        // appropriately set the gcInfo for the copied value.
        // If not, there are two cases we need to handle:
        // - If this is a TEMPORARY copy (indicated by the GTF_VAR_DEATH flag) the variable
        //   will remain live in its original register.
        //   genProduceReg() will appropriately set the gcInfo for the copied value,
        //   and genConsumeReg will reset it.
        // - Otherwise, we need to update register info for the lclVar.

        GenTreeLclVarCommon* lcl = op1->AsLclVarCommon();
        assert((lcl->gtFlags & GTF_VAR_DEF) == 0);

        if ((lcl->gtFlags & GTF_VAR_DEATH) == 0 && (treeNode->gtFlags & GTF_VAR_DEATH) == 0)
        {
            LclVarDsc* varDsc = compiler->lvaGetDesc(lcl);

            // If we didn't just spill it (in genConsumeReg, above), then update the register info
            if (varDsc->GetRegNum() != REG_STK)
            {
                // The old location is dying
                genUpdateRegLife(varDsc, /*isBorn*/ false, /*isDying*/ true DEBUGARG(op1));

                gcInfo.gcMarkRegSetNpt(genRegMask(op1->GetRegNum()));

                genUpdateVarReg(varDsc, treeNode);

                // Report the home change for this variable
                varLiveKeeper->siUpdateVariableLiveRange(varDsc, lcl->GetLclNum());

                // The new location is going live
                genUpdateRegLife(varDsc, /*isBorn*/ true, /*isDying*/ false DEBUGARG(treeNode));
            }
        }
    }

    genProduceReg(treeNode);
}

//------------------------------------------------------------------------
// genRegCopy: Produce code for a single register of a multireg copy node.
//
// Arguments:
//    tree          - The GT_COPY node
//    multiRegIndex - The index of the register to be copied
//
// Notes:
//    This will copy the corresponding register produced by this node's source, to
//    the register allocated to the register specified by this GT_COPY node.
//    A multireg copy doesn't support moving between register files, as the GT_COPY
//    node does not retain separate types for each index.
//    - when the source is a lclVar whose home location is being moved to a new
//      register (rather than just being copied for temporary use).
//
// Return Value:
//    Either the register copied to, or the original register if there's no copy.
//
regNumber CodeGen::genRegCopy(GenTree* treeNode, unsigned multiRegIndex)
{
    assert(treeNode->OperIs(GT_COPY));
    GenTree* op1 = treeNode->gtGetOp1();
    assert(op1->IsMultiRegNode());

    GenTreeCopyOrReload* copyNode = treeNode->AsCopyOrReload();
    assert(copyNode->GetRegCount() <= MAX_MULTIREG_COUNT);

    // Consume op1's register, which will perform any necessary reloads.
    genConsumeReg(op1, multiRegIndex);

    regNumber sourceReg = op1->GetRegByIndex(multiRegIndex);
    regNumber targetReg = copyNode->GetRegNumByIdx(multiRegIndex);
    // GenTreeCopyOrReload only reports the highest index that has a valid register.
    // However there may be lower indices that have no valid register (i.e. the register
    // on the source is still valid at the consumer).
    if (targetReg != REG_NA)
    {
        // We shouldn't specify a no-op move.
        assert(sourceReg != targetReg);
        var_types type;
        if (op1->IsMultiRegLclVar())
        {
            LclVarDsc* parentVarDsc = compiler->lvaGetDesc(op1->AsLclVar());
            unsigned   fieldVarNum  = parentVarDsc->lvFieldLclStart + multiRegIndex;
            LclVarDsc* fieldVarDsc  = compiler->lvaGetDesc(fieldVarNum);
            type                    = fieldVarDsc->TypeGet();
            inst_Mov(type, targetReg, sourceReg, /* canSkip */ false);
            if (!op1->AsLclVar()->IsLastUse(multiRegIndex) && fieldVarDsc->GetRegNum() != REG_STK)
            {
                // The old location is dying
                genUpdateRegLife(fieldVarDsc, /*isBorn*/ false, /*isDying*/ true DEBUGARG(op1));
                gcInfo.gcMarkRegSetNpt(genRegMask(sourceReg));
                genUpdateVarReg(fieldVarDsc, treeNode);

                // Report the home change for this variable
                varLiveKeeper->siUpdateVariableLiveRange(fieldVarDsc, fieldVarNum);

                // The new location is going live
                genUpdateRegLife(fieldVarDsc, /*isBorn*/ true, /*isDying*/ false DEBUGARG(treeNode));
            }
        }
        else
        {
            type = op1->GetRegTypeByIndex(multiRegIndex);
            inst_Mov(type, targetReg, sourceReg, /* canSkip */ false);
            // We never spill after a copy, so to produce the single register, we simply need to
            // update the GC info for the defined register.
            gcInfo.gcMarkRegPtrVal(targetReg, type);
        }
        return targetReg;
    }
    else
    {
        return sourceReg;
    }
}

#if defined(DEBUG) && defined(TARGET_XARCH)

//------------------------------------------------------------------------
// genStackPointerCheck: Generate code to check the stack pointer against a saved value.
// This is a debug check.
//
// Arguments:
//    doStackPointerCheck - If true, do the stack pointer check, otherwise do nothing.
//    lvaStackPointerVar  - The local variable number that holds the value of the stack pointer
//                          we are comparing against.
//    offset              - the offset from the stack pointer to expect
//    regTmp              - register we can use for computation if `offset` != 0
//
// Return Value:
//    None
//
void CodeGen::genStackPointerCheck(bool      doStackPointerCheck,
                                   unsigned  lvaStackPointerVar,
                                   ssize_t   offset,
                                   regNumber regTmp)
{
    if (doStackPointerCheck)
    {
        assert(lvaStackPointerVar != BAD_VAR_NUM);
        assert(compiler->lvaGetDesc(lvaStackPointerVar)->lvDoNotEnregister);
        assert(compiler->lvaGetDesc(lvaStackPointerVar)->lvOnFrame);

        if (offset != 0)
        {
            assert(regTmp != REG_NA);
            GetEmitter()->emitIns_Mov(INS_mov, EA_PTRSIZE, regTmp, REG_SPBASE, /* canSkip */ false);
            GetEmitter()->emitIns_R_I(INS_sub, EA_PTRSIZE, regTmp, offset);
            GetEmitter()->emitIns_S_R(INS_cmp, EA_PTRSIZE, regTmp, lvaStackPointerVar, 0);
        }
        else
        {
            GetEmitter()->emitIns_S_R(INS_cmp, EA_PTRSIZE, REG_SPBASE, lvaStackPointerVar, 0);
        }

        BasicBlock* sp_check = genCreateTempLabel();
        GetEmitter()->emitIns_J(INS_je, sp_check);
        instGen(INS_BREAKPOINT);
        genDefineTempLabel(sp_check);
    }
}

#endif // defined(DEBUG) && defined(TARGET_XARCH)

unsigned CodeGenInterface::getCurrentStackLevel() const
{
    return genStackLevel;
}

//-----------------------------------------------------------------------------
// genPoisonFrame: Generate code that places a recognizable value into address exposed variables.
//
// Remarks:
//   This function emits code to poison address exposed non-zero-inited local variables. We expect this function
//   to be called when emitting code for the scratch BB that comes right after the prolog.
//   The variables are poisoned using 0xcdcdcdcd.
void CodeGen::genPoisonFrame(regMaskTP regLiveIn)
{
    assert(compiler->compShouldPoisonFrame());
#if defined(TARGET_XARCH)
    regNumber poisonValReg = REG_EAX;
    assert((regLiveIn & (RBM_EDI | RBM_ECX | RBM_EAX)) == 0);
#else
    regNumber poisonValReg = REG_SCRATCH;
    assert((regLiveIn & (genRegMask(REG_SCRATCH) | RBM_ARG_0 | RBM_ARG_1 | RBM_ARG_2)) == 0);
#endif

#ifdef TARGET_64BIT
    const ssize_t poisonVal = (ssize_t)0xcdcdcdcdcdcdcdcd;
#else
    const ssize_t poisonVal = (ssize_t)0xcdcdcdcd;
#endif

    // The first time we need to poison something we will initialize a register to the largest immediate cccccccc that
    // we can fit.
    bool hasPoisonImm = false;
    for (unsigned varNum = 0; varNum < compiler->info.compLocalsCount; varNum++)
    {
        LclVarDsc* varDsc = compiler->lvaGetDesc(varNum);
        if (varDsc->lvIsParam || varDsc->lvMustInit || !varDsc->IsAddressExposed())
        {
            continue;
        }

        assert(varDsc->lvOnFrame);

        unsigned int size = compiler->lvaLclStackHomeSize(varNum);
        if ((size / TARGET_POINTER_SIZE) > 16)
        {
            // This will require more than 16 instructions, switch to rep stosd/memset call.
#if defined(TARGET_XARCH)
            GetEmitter()->emitIns_R_S(INS_lea, EA_PTRSIZE, REG_EDI, (int)varNum, 0);
            assert(size % 4 == 0);
            instGen_Set_Reg_To_Imm(EA_4BYTE, REG_ECX, size / 4);
            // On xarch we can leave the value in eax and only set eax once
            // since rep stosd does not kill eax.
            if (!hasPoisonImm)
            {
                instGen_Set_Reg_To_Imm(EA_PTRSIZE, REG_EAX, poisonVal);
                hasPoisonImm = true;
            }
            instGen(INS_r_stosd);
#else
            GetEmitter()->emitIns_R_S(INS_lea, EA_PTRSIZE, REG_ARG_0, (int)varNum, 0);
            instGen_Set_Reg_To_Imm(EA_4BYTE, REG_ARG_1, static_cast<char>(poisonVal));
            instGen_Set_Reg_To_Imm(EA_PTRSIZE, REG_ARG_2, size);

            // Call non-managed memset
            genEmitHelperCall(CORINFO_HELP_NATIVE_MEMSET, 0, EA_UNKNOWN);
            // May kill REG_SCRATCH, so we need to reload it.
            hasPoisonImm = false;
#endif
        }
        else
        {
            if (!hasPoisonImm)
            {
                instGen_Set_Reg_To_Imm(EA_PTRSIZE, poisonValReg, poisonVal);
                hasPoisonImm = true;
            }

// For 64-bit we check if the local is 8-byte aligned. For 32-bit, we assume everything is always 4-byte aligned.
#ifdef TARGET_64BIT
            bool fpBased;
            int  addr = compiler->lvaFrameAddress((int)varNum, &fpBased);
#else
            int addr = 0;
#endif
            int end = addr + (int)size;
            for (int offs = addr; offs < end;)
            {
#ifdef TARGET_64BIT
                if ((offs % 8) == 0 && end - offs >= 8)
                {
                    GetEmitter()->emitIns_S_R(ins_Store(TYP_LONG), EA_8BYTE, REG_SCRATCH, (int)varNum, offs - addr);
                    offs += 8;
                    continue;
                }
#endif

                assert((offs % 4) == 0 && end - offs >= 4);
                GetEmitter()->emitIns_S_R(ins_Store(TYP_INT), EA_4BYTE, REG_SCRATCH, (int)varNum, offs - addr);
                offs += 4;
            }
        }
    }
}

//----------------------------------------------------------------------
// genBitCast - Generate the instruction to move a value between register files
//
// Arguments
//    targetType - the destination type
//    targetReg  - the destination register
//    srcType    - the source type
//    srcReg     - the source register
//
void CodeGen::genBitCast(var_types targetType, regNumber targetReg, var_types srcType, regNumber srcReg)
{
    const bool srcFltReg = varTypeUsesFloatReg(srcType);
    assert(srcFltReg == genIsValidFloatReg(srcReg));

    const bool dstFltReg = varTypeUsesFloatReg(targetType);
    assert(dstFltReg == genIsValidFloatReg(targetReg));

    inst_Mov(targetType, targetReg, srcReg, /* canSkip */ true);
}

//----------------------------------------------------------------------
// genCodeForBitCast - Generate code for a GT_BITCAST that is not contained
//
// Arguments
//    treeNode - the GT_BITCAST for which we're generating code
//
void CodeGen::genCodeForBitCast(GenTreeOp* treeNode)
{
    assert(treeNode->TypeGet() == genActualType(treeNode));
    regNumber targetReg  = treeNode->GetRegNum();
    var_types targetType = treeNode->TypeGet();
    GenTree*  op1        = treeNode->gtGetOp1();
    genConsumeRegs(op1);

    if (op1->isContained())
    {
        assert(op1->OperIs(GT_LCL_VAR));
        unsigned    lclNum  = op1->AsLclVarCommon()->GetLclNum();
        instruction loadIns = ins_Load(targetType, compiler->isSIMDTypeLocalAligned(lclNum));
        GetEmitter()->emitIns_R_S(loadIns, emitTypeSize(targetType), targetReg, lclNum, 0);
    }
    else
    {
        genBitCast(targetType, targetReg, op1->TypeGet(), op1->GetRegNum());
    }
    genProduceReg(treeNode);
}

//----------------------------------------------------------------------
// genCanOmitNormalizationForBswap16:
//   Small peephole to check if a bswap16 node can omit normalization.
//
// Arguments:
//   tree - The BSWAP16 node
//
// Remarks:
//   BSWAP16 nodes are required to zero extend the upper 16 bits, but since the
//   importer always inserts a normalizing cast (either sign or zero extending)
//   we almost never need to actually do this.
//
bool CodeGen::genCanOmitNormalizationForBswap16(GenTree* tree)
{
    if (compiler->opts.OptimizationDisabled())
    {
        return false;
    }

    assert(tree->OperIs(GT_BSWAP16));
    if ((tree->gtNext == nullptr) || !tree->gtNext->OperIs(GT_CAST))
    {
        return false;
    }

    GenTreeCast* cast = tree->gtNext->AsCast();
    if (cast->gtOverflow() || (cast->CastOp() != tree))
    {
        return false;
    }

    return (cast->gtCastType == TYP_USHORT) || (cast->gtCastType == TYP_SHORT);
}

//----------------------------------------------------------------------
// genCodeForReuseVal: Generate code for a node marked with re-using a register.
//
// Arguments:
//   tree - The node marked with re-using a register
//
// Remarks:
//   Generates nothing, except for when the node is a CNS_INT(0) where
//   we will define a new label to propagate GC info. We want to do this
//   because if the node is a CNS_INT(0) and is re-using a register,
//   that register could have been used for a CNS_INT(ref null) that is GC
//   tracked.
//
void CodeGen::genCodeForReuseVal(GenTree* treeNode)
{
    assert(treeNode->IsReuseRegVal());

    // For now, this is only used for constant nodes.
#if defined(FEATURE_MASKED_HW_INTRINSICS)
    assert(treeNode->OperIs(GT_CNS_INT, GT_CNS_DBL, GT_CNS_VEC, GT_CNS_MSK));
#elif defined(FEATURE_SIMD)
    assert(treeNode->OperIs(GT_CNS_INT, GT_CNS_DBL, GT_CNS_VEC));
#else
    assert(treeNode->OperIs(GT_CNS_INT, GT_CNS_DBL));
#endif

    JITDUMP("  TreeNode is marked ReuseReg\n");

    if (treeNode->IsIntegralConst(0) && GetEmitter()->emitCurIGnonEmpty())
    {
        genDefineTempLabel(genCreateTempLabel());
    }
}

#ifdef SWIFT_SUPPORT
//---------------------------------------------------------------------
// genCodeForSwiftErrorReg - generate code for a GT_SWIFT_ERROR node
//
// Arguments
//    tree - the GT_SWIFT_ERROR node
//
// Return value:
//    None
//
void CodeGen::genCodeForSwiftErrorReg(GenTree* tree)
{
    assert(tree->OperIs(GT_SWIFT_ERROR));

    var_types targetType = tree->TypeGet();
    regNumber targetReg  = tree->GetRegNum();

    // LSRA should have picked REG_SWIFT_ERROR as the destination register, too
    // (see LinearScan::BuildNode for an explanation of why we want this)
    assert(targetReg == REG_SWIFT_ERROR);

    inst_Mov(targetType, targetReg, REG_SWIFT_ERROR, /* canSkip */ true);
    genTransferRegGCState(targetReg, REG_SWIFT_ERROR);

    genProduceReg(tree);
}
#endif // SWIFT_SUPPORT<|MERGE_RESOLUTION|>--- conflicted
+++ resolved
@@ -6759,23 +6759,17 @@
 //
 void CodeGen::genReportAsyncDebugInfo()
 {
-<<<<<<< HEAD
-    jitstd::vector<AsyncSuspensionPoint>* suspPoints = compiler->compSuspensionPoints;
-=======
     if (!compiler->opts.compDbgInfo)
     {
         return;
     }
 
     jitstd::vector<ICorDebugInfo::AsyncSuspensionPoint>* suspPoints = compiler->compSuspensionPoints;
->>>>>>> 302a563c
     if (suspPoints == nullptr)
     {
         return;
     }
 
-<<<<<<< HEAD
-=======
     assert(genAsyncResumeInfoTable != nullptr);
     for (size_t i = 0; i < suspPoints->size(); i++)
     {
@@ -6783,30 +6777,13 @@
         (*suspPoints)[i].DiagnosticNativeOffset = emitLoc.CodeOffset(GetEmitter());
     }
 
->>>>>>> 302a563c
     ICorDebugInfo::AsyncInfo asyncInfo;
     asyncInfo.NumSuspensionPoints = static_cast<uint32_t>(suspPoints->size());
 
     ICorDebugInfo::AsyncSuspensionPoint* hostSuspensionPoints = static_cast<ICorDebugInfo::AsyncSuspensionPoint*>(
         compiler->info.compCompHnd->allocateArray(suspPoints->size() * sizeof(ICorDebugInfo::AsyncSuspensionPoint)));
     for (size_t i = 0; i < suspPoints->size(); i++)
-<<<<<<< HEAD
-    {
-        AsyncSuspensionPoint& suspPoint = (*suspPoints)[i];
-        if (suspPoint.nativeLoc.Valid())
-        {
-            hostSuspensionPoints[i].NativeOffset        = suspPoint.nativeLoc.CodeOffset(GetEmitter());
-            hostSuspensionPoints[i].NumContinuationVars = suspPoint.numContinuationVars;
-        }
-        else
-        {
-            hostSuspensionPoints[i].NativeOffset        = 0;
-            hostSuspensionPoints[i].NumContinuationVars = 0;
-        }
-    }
-=======
         hostSuspensionPoints[i] = (*suspPoints)[i];
->>>>>>> 302a563c
 
     jitstd::vector<ICorDebugInfo::AsyncContinuationVarInfo>* asyncVars = compiler->compAsyncVars;
     ICorDebugInfo::AsyncContinuationVarInfo* hostVars = static_cast<ICorDebugInfo::AsyncContinuationVarInfo*>(
@@ -6823,23 +6800,13 @@
         printf("Reported async suspension points:\n");
         for (size_t i = 0; i < suspPoints->size(); i++)
         {
-<<<<<<< HEAD
-            printf("  [%zu] Offset = %x, NumAsyncVars = %u\n", i, hostSuspensionPoints[i].NativeOffset,
-                   hostSuspensionPoints[i].NumContinuationVars);
-=======
             printf("  [%zu] NumAsyncVars = %u\n", i, hostSuspensionPoints[i].NumContinuationVars);
->>>>>>> 302a563c
         }
 
         printf("Reported async vars:\n");
         for (size_t i = 0; i < asyncVars->size(); i++)
         {
-<<<<<<< HEAD
-            printf("  [%zu] VarNumber = %u, Offset = %x, GCIndex = %u\n", i, hostVars[i].VarNumber, hostVars[i].Offset,
-                   hostVars[i].GCIndex);
-=======
             printf("  [%zu] VarNumber = %u, Offset = %x\n", i, hostVars[i].VarNumber, hostVars[i].Offset);
->>>>>>> 302a563c
         }
     }
 #endif
