--- conflicted
+++ resolved
@@ -5366,11 +5366,7 @@
 #endif // FEATURE_MASKED_HW_INTRINSICS
 #else  // !TARGET_AMD64 && !TARGET_ARM64
        // On x86 we save all callee saved regs so the saved reg area size is consistent
-<<<<<<< HEAD
         regSet.rsSetGprRegsModified(RBM_INT_CALLEE_SAVED & ~RBM_FPBASE);
-=======
-        regSet.rsSetRegsModified(RBM_INT_CALLEE_SAVED & ~RBM_FPBASE);
->>>>>>> 48aa85fa
 #endif // !TARGET_AMD64 && !TARGET_ARM64
     }
 
