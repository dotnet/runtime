// Licensed to the .NET Foundation under one or more agreements.
// The .NET Foundation licenses this file to you under the MIT license.

/*****************************************************************************
 *  RISCV64 instructions for JIT compiler
 *
 *          id          -- the enum name for the instruction
 *          nm          -- textual name (for assembly dipslay)
 *          ld/st/cmp   -- load/store/compare instruction
 *          encode      -- encoding 1
 *
 ******************************************************************************/

#if !defined(TARGET_RISCV64)
#error Unexpected target type
#endif

#ifndef INST
#error INST must be defined before including this file.
#endif

/*****************************************************************************/
/*               The following is RISCV64-specific                               */
/*****************************************************************************/

// If you're adding a new instruction:
// You need not only to fill in one of these macros describing the instruction, but also:
//   * If the instruction writes to more than one destination register, update the function
//     emitInsMayWriteMultipleRegs in emitriscv64.cpp.

// clang-format off

// RV32I & RV64I
INST(invalid,       "INVALID",        0,    BAD_CODE)
INST(nop,           "nop",            0,    0x00000013)

//// R_R
<<<<<<< HEAD
INST(mov,           "mv",             0,    0x00000013)
=======
INST(mov,           "mov",            0,    0x00000013)
INST(sext_w,        "sext.w",         0,    0x0000001b)
>>>>>>> 03bc51f5

////R_I
INST(lui,           "lui",            0,    0x00000037)
INST(auipc,         "auipc",          0,    0x00000017)

//// R_R_I
INST(addi,          "addi",           0,    0x00000013)
INST(slti,          "slti",           0,    0x00002013)
INST(sltiu,         "sltiu",          0,    0x00003013)
INST(xori,          "xori",           0,    0x00004013)
INST(ori,           "ori",            0,    0x00006013)
INST(andi,          "andi",           0,    0x00007013)
INST(slli,          "slli",           0,    0x00001013)
INST(srli,          "srli",           0,    0x00005013)
INST(srai,          "srai",           0,    0x40005013)

//// R_R_R
INST(add,           "add",            0,    0x00000033)
INST(sub,           "sub",            0,    0x40000033)
INST(sll,           "sll",            0,    0x00001033)
INST(slt,           "slt",            0,    0x00002033)
INST(sltu,          "sltu",           0,    0x00003033)
INST(xor,           "xor",            0,    0x00004033)
INST(srl,           "srl",            0,    0x00005033)
INST(sra,           "sra",            0,    0x40005033)
INST(or,            "or",             0,    0x00006033)
INST(and,           "and",            0,    0x00007033)

INST(fence,         "fence",          0,    0x0000000f)
INST(fence_i,       "fence.i",        0,    0x0000100f)

//// R_I_R
INST(csrrw,         "csrrw",          0,    0x00001073)
INST(csrrs,         "csrrs",          0,    0x00002073)
INST(csrrc,         "csrrc",          0,    0x00003073)

//// R_I_I
INST(csrrwi,        "csrrwi",         0,    0x00005073)
INST(csrrsi,        "csrrsi",         0,    0x00006073)
INST(csrrci,        "csrrci",         0,    0x00007073)

INST(ecall,         "ecall",          0,    0x00000073)
INST(ebreak,        "ebreak",         0,    0x00100073)
INST(uret,          "uret",           0,    0x00200073)
INST(sret,          "sret",           0,    0x10200073)
INST(mret,          "mret",           0,    0x30200073)
INST(wfi,           "wfi",            0,    0x10500073)
INST(sfence_vma,    "sfence.vma",     0,    0x12000073)

//// R_R_I
INST(lb,            "lb",             LD,   0x00000003)
INST(lh,            "lh",             LD,   0x00001003)
INST(lw,            "lw",             LD,   0x00002003)
INST(lbu,           "lbu",            LD,   0x00004003)
INST(lhu,           "lhu",            LD,   0x00005003)

INST(sb,            "sb",             ST,   0x00000023)
INST(sh,            "sh",             ST,   0x00001023)
INST(sw,            "sw",             ST,   0x00002023)

//// R_I
INST(jal,           "jal",            0,    0x0000006f)
INST(j,             "j",              0,    0x0000006f)
INST(beqz,          "beqz",           0,    0x00000063)
INST(bnez,          "bnez",           0,    0x00001063)

//// R_R_I
INST(jalr,          "jalr",           0,    0x00000067)
INST(beq,           "beq",            0,    0x00000063)
INST(bne,           "bne",            0,    0x00001063)
INST(blt,           "blt",            0,    0x00004063)
INST(bge,           "bge",            0,    0x00005063)
INST(bltu,          "bltu",           0,    0x00006063)
INST(bgeu,          "bgeu",           0,    0x00007063)

// RV64I
//// R_R_I
INST(addiw,         "addiw",          0,    0x0000001b)
INST(slliw,         "slliw",          0,    0x0000101b)
INST(srliw,         "srliw",          0,    0x0000501b)
INST(sraiw,         "sraiw",          0,    0x4000501b)

//// R_R_R
INST(addw,          "addw",           0,    0x0000003b)
INST(subw,          "subw",           0,    0x4000003b)
INST(sllw,          "sllw",           0,    0x0000103b)
INST(srlw,          "srlw",           0,    0x0000503b)
INST(sraw,          "sraw",           0,    0x4000503b)

//// R_R_I
INST(lwu,           "lwu",            LD,   0x00006003)
INST(ld,            "ld",             LD,   0x00003003)
INST(sd,            "sd",             ST,   0x00003023)


// RV32M & RV64M
//// R_R_R
INST(mul,           "mul",            0,   0x02000033)
INST(mulh,          "mulh",           0,   0x02001033)
INST(mulhsu,        "mulhsu",         0,   0x02002033)
INST(mulhu,         "mulhu",          0,   0x02003033)
INST(div,           "div",            0,   0x02004033)
INST(divu,          "divu",           0,   0x02005033)
INST(rem,           "rem",            0,   0x02006033)
INST(remu,          "remu",           0,   0x02007033)


// RV64M
//// R_R_R
INST(mulw,          "mulw",           0,   0x0200003b)
INST(divw,          "divw",           0,   0x0200403b)
INST(divuw,         "divuw",          0,   0x0200503b)
INST(remw,          "remw",           0,   0x0200603b)
INST(remuw,         "remuw",          0,   0x0200703b)

// RV32F & RV64D
//// R_R_R_R
INST(fmadd_s,       "fmadd.s",        0,   0x00000043)
INST(fmsub_s,       "fmsub.s",        0,   0x00000047)
INST(fnmsub_s,      "fnmsub.s",       0,   0x0000004b)
INST(fnmadd_s,      "fnmadd.s",       0,   0x0000004f)

//// R_R_R
INST(fadd_s,        "fadd.s",         0,   0x00000053)
INST(fsub_s,        "fsub.s",         0,   0x08000053)
INST(fmul_s,        "fmul.s",         0,   0x10000053)
INST(fdiv_s,        "fdiv.s",         0,   0x18000053)
INST(fsqrt_s,       "fsqrt.s",        0,   0x58000053)
INST(fsgnj_s,       "fsgnj.s",        0,   0x20000053)
INST(fsgnjn_s,      "fsgnjn.s",       0,   0x20001053)
INST(fsgnjx_s,      "fsgnjx.s",       0,   0x20002053)
INST(fmin_s,        "fmin.s",         0,   0x28000053)
INST(fmax_s,        "fmax.s",         0,   0x28001053)

//// R_R
INST(fcvt_w_s,      "fcvt.w.s",       0,   0xc0000053)
INST(fcvt_wu_s,     "fcvt.wu.s",      0,   0xc0100053)
INST(fmv_x_w,       "fmv.x.w",        0,   0xe0000053)

//// R_R_R
INST(feq_s,         "feq.s",          0,   0xa0002053)
INST(flt_s,         "flt.s",          0,   0xa0001053)
INST(fle_s,         "fle.s",          0,   0xa0000053)

//// R_R
INST(fclass_s,      "fclass.s",       0,   0xe0001053)
INST(fcvt_s_w,      "fcvt.s.w",       0,   0xd0000053)
INST(fcvt_s_wu,     "fcvt.s.wu",      0,   0xd0100053)
INST(fmv_w_x,       "fmv.w.x",        0,   0xf0000053)

//// R_R_R_R
INST(fmadd_d,       "fmadd.d",        0,   0x02000043)
INST(fmsub_d,       "fmsub.d",        0,   0x02000047)
INST(fnmsub_d,      "fnmsub.d",       0,   0x0200004b)
INST(fnmadd_d,      "fnmadd.d",       0,   0x0200004f)

//// R_R_R
INST(fadd_d,        "fadd.d",         0,   0x02000053)
INST(fsub_d,        "fsub.d",         0,   0x0a000053)
INST(fmul_d,        "fmul.d",         0,   0x12000053)
INST(fdiv_d,        "fdiv.d",         0,   0x1a000053)
INST(fsqrt_d,       "fsqrt.d",        0,   0x5a000053)
INST(fsgnj_d,       "fsgnj.d",        0,   0x22000053)
INST(fsgnjn_d,      "fsgnjn.d",       0,   0x22001053)
INST(fsgnjx_d,      "fsgnjx.d",       0,   0x22002053)
INST(fmin_d,        "fmin.d",         0,   0x2a000053)
INST(fmax_d,        "fmax.d",         0,   0x2a001053)

//// R_R
INST(fcvt_s_d,      "fcvt.s.d",       0,   0x40100053)
INST(fcvt_d_s,      "fcvt.d.s",       0,   0x42000053)

//// R_R_R
INST(feq_d,         "feq.d",          0,   0xa2002053)
INST(flt_d,         "flt.d",          0,   0xa2001053)
INST(fle_d,         "fle.d",          0,   0xa2000053)

//// R_R
INST(fclass_d,      "fclass.d",       0,   0xe2001053)
INST(fcvt_w_d,      "fcvt.w.d",       0,   0xc2000053)
INST(fcvt_wu_d,     "fcvt.wu.d",      0,   0xc2100053)
INST(fcvt_d_w,      "fcvt.d.w",       0,   0xd2000053)
INST(fcvt_d_wu,     "fcvt.d.wu",      0,   0xd2100053)

//// R_R_I
INST(flw,           "flw",            LD,  0x00002007)
INST(fsw,           "fsw",            ST,  0x00002027)
INST(fld,           "fld",            LD,  0x00003007)
INST(fsd,           "fsd",            ST,  0x00003027)

// RV64F
//// R_R
INST(fcvt_l_s,      "fcvt.l.s",       0,   0xc0200053)
INST(fcvt_lu_s,     "fcvt.lu.s",      0,   0xc0300053)
INST(fcvt_s_l,      "fcvt.s.l",       0,   0xd0200053)
INST(fcvt_s_lu,     "fcvt.s.lu",      0,   0xd0300053)

// RV64D
INST(fcvt_l_d,      "fcvt.l.d",       0,   0xc2200053)
INST(fcvt_lu_d,     "fcvt.lu.d",      0,   0xc2300053)
INST(fmv_x_d,       "fmv.x.d",        0,   0xe2000053)
INST(fcvt_d_l,      "fcvt.d.l",       0,   0xd2200053)
INST(fcvt_d_lu,     "fcvt.d.lu",      0,   0xd2300053)
INST(fmv_d_x,       "fmv.d.x",        0,   0xf2000053)

// RV32A + RV64A (R-type, R_R_R)
INST(lr_w,          "lr.w",           0,   0x1000202f) // funct5:00010
INST(lr_d,          "lr.d",           0,   0x1000302f) // funct5:00010
INST(sc_w,          "sc.w",           0,   0x1800202f) // funct5:00011
INST(sc_d,          "sc.d",           0,   0x1800302f) // funct5:00011
INST(amoswap_w,     "amoswap.w",      0,   0x0800202f) // funct5:00001
INST(amoswap_d,     "amoswap.d",      0,   0x0800302f) // funct5:00001
INST(amoadd_w,      "amoadd.w",       0,   0x0000202f) // funct5:00000
INST(amoadd_d,      "amoadd.d",       0,   0x0000302f) // funct5:00000
INST(amoxor_w,      "amoxor.w",       0,   0x2000202f) // funct5:00100
INST(amoxor_d,      "amoxor.d",       0,   0x2000302f) // funct5:00100
INST(amoand_w,      "amoand.w",       0,   0x6000202f) // funct5:01100
INST(amoand_d,      "amoand.d",       0,   0x6000302f) // funct5:01100
INST(amoor_w,       "amoor.w",        0,   0x4000202f) // funct5:01000
INST(amoor_d,       "amoor.d",        0,   0x4000302f) // funct5:01000
INST(amomin_w,      "amomin.w",       0,   0x8000202f) // funct5:10000
INST(amomin_d,      "amomin.d",       0,   0x8000302f) // funct5:10000
INST(amomax_w,      "amomax.w",       0,   0xa000202f) // funct5:10100
INST(amomax_d,      "amomax.d",       0,   0xa000302f) // funct5:10100
INST(amominu_w,     "amominu.w",      0,   0xc000202f) // funct5:11000
INST(amominu_d,     "amominu.d",      0,   0xc000302f) // funct5:11000
INST(amomaxu_w,     "amomaxu.w",      0,   0xe000202f) // funct5:11100
INST(amomaxu_d,     "amomaxu.d",      0,   0xe000302f) // funct5:11100
// clang-format on
/*****************************************************************************/
#undef INST
/*****************************************************************************/<|MERGE_RESOLUTION|>--- conflicted
+++ resolved
@@ -35,12 +35,8 @@
 INST(nop,           "nop",            0,    0x00000013)
 
 //// R_R
-<<<<<<< HEAD
 INST(mov,           "mv",             0,    0x00000013)
-=======
-INST(mov,           "mov",            0,    0x00000013)
 INST(sext_w,        "sext.w",         0,    0x0000001b)
->>>>>>> 03bc51f5
 
 ////R_I
 INST(lui,           "lui",            0,    0x00000037)
