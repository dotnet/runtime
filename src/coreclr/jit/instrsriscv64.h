--- conflicted
+++ resolved
@@ -262,8 +262,13 @@
 INST(amomaxu_d,     "amomaxu.d",      0,   0xe000302f) // funct5:11100
 
 // Zbb (RV32 + RV64)
-<<<<<<< HEAD
-//// R_R
+//// R_R
+INST(clz,           "clz",            0,   0x60001013)
+INST(clzw,          "clzw",           0,   0x6000101b)
+INST(ctz,           "ctz",            0,   0x60101013)
+INST(ctzw,          "ctzw",           0,   0x6010101b)
+INST(cpop,          "cpop",           0,   0x60201013)
+INST(cpopw,         "cpopw",          0,   0x6020101b)
 INST(sext_b,        "sext.b",         0,   0x60401013)
 INST(sext_h,        "sext.h",         0,   0x60501013)
 INST(zext_h,        "zext.h",         0,   0x0800403b)
@@ -281,14 +286,6 @@
 //// R_R_I
 INST(rori,          "rori",           0,   0x60005013)
 INST(roriw,         "roriw",          0,   0x6000501b)
-=======
-INST(clz,           "clz",            0,   0x60001013)
-INST(clzw,          "clzw",           0,   0x6000101b)
-INST(ctz,           "ctz",            0,   0x60101013)
-INST(ctzw,          "ctzw",           0,   0x6010101b)
-INST(cpop,          "cpop",           0,   0x60201013)
-INST(cpopw,         "cpopw",          0,   0x6020101b)
->>>>>>> 33959506
 
 // clang-format on
 /*****************************************************************************/
