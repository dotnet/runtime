--- conflicted
+++ resolved
@@ -237,7 +237,6 @@
                     isCallTarget = (parentCall->gtCallType == CT_INDIRECT) && (parentCall->gtCallAddr == node);
                 }
 
-<<<<<<< HEAD
                 bool lastUse;
                 if (m_livenessBased)
                 {
@@ -258,10 +257,7 @@
                     lastUse = true;
                 }
 
-                if (!isDef && !isAddr && !isCallTarget && lastUse)
-=======
-                if (!isDef && !isCallTarget)
->>>>>>> c0ebf2bd
+                if (!isDef && !isCallTarget && lastUse)
                 {
                     m_node       = node;
                     m_use        = use;
