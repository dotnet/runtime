--- conflicted
+++ resolved
@@ -4513,38 +4513,22 @@
         else if (addr->OperIs(GT_CNS_INT))
         {
             assert(memBase == addr);
-
-<<<<<<< HEAD
-            ssize_t lo12 = (offset << (64 - 12)) >> (64 - 12); // low 12 bits, sign-extended
-            offset -= lo12;
-
-            regNumber tmpReg = REG_ZERO;
-            if (offset != 0)
-=======
-                bool      needTemp = emitInsIsStore(ins) || isFloatReg(dataReg) || (dataReg == REG_ZERO);
-                regNumber addrReg  = needTemp ? codeGen->rsGetRsvdReg() : dataReg;
-                if (addr->AsIntCon()->FitsInAddrBase(emitComp) && addr->AsIntCon()->AddrNeedsReloc(emitComp))
-                {
-                    attr = EA_SET_FLG(attr, EA_DSP_RELOC_FLG);
-                    emitIns_R_AI(ins, attr, dataReg, addrReg, (size_t)cns, cns, addr->GetIconHandleFlag());
-                }
-                else
-                {
-                    ssize_t off = (cns << (64 - 12)) >> (64 - 12); // low 12 bits, sign-extended
-                    cns -= off;
-
-                    emitLoadImmediate(EA_PTRSIZE, addrReg, cns);
-                    emitIns_R_R_I(ins, attr, dataReg, addrReg, off);
-                }
-            }
-            else if (isValidSimm12(offset))
->>>>>>> 3871ff9b
-            {
-                assert(!isValidSimm12(indir->Offset()));
-                tmpReg = codeGen->internalRegisters.GetSingle(indir);
-                emitLoadImmediate(EA_PTRSIZE, tmpReg, offset);
-            }
-            emitIns_R_R_I(ins, attr, dataReg, tmpReg, lo12);
+            ssize_t   cns      = addr->AsIntCon()->IconValue();
+            bool      needTemp = emitInsIsStore(ins) || isFloatReg(dataReg) || (dataReg == REG_ZERO);
+            regNumber addrReg  = needTemp ? codeGen->internalRegisters.GetSingle(indir) : dataReg;
+            if (addr->AsIntCon()->FitsInAddrBase(emitComp) && addr->AsIntCon()->AddrNeedsReloc(emitComp))
+            {
+                attr = EA_SET_FLG(attr, EA_DSP_RELOC_FLG);
+                emitIns_R_AI(ins, attr, dataReg, addrReg, (size_t)cns, cns, addr->GetIconHandleFlag());
+            }
+            else
+            {
+                ssize_t off = (cns << (64 - 12)) >> (64 - 12); // low 12 bits, sign-extended
+                cns -= off;
+
+                emitLoadImmediate(EA_PTRSIZE, addrReg, cns);
+                emitIns_R_R_I(ins, attr, dataReg, addrReg, off);
+            }
         }
         else if (isValidSimm12(offset))
         {
