--- conflicted
+++ resolved
@@ -3640,22 +3640,18 @@
             assert(printLength > 0);
             int paddingLength = kMaxInstructionLength - printLength;
 
-            printf("%*s %s, %s, ", paddingLength, "", RegNames[rd], RegNames[rs1]);
+            printf("%*s %s, %s", paddingLength, "", RegNames[rd], RegNames[rs1]);
             if (hasImmediate)
             {
-<<<<<<< HEAD
-                printf(", %d", imm12);
-=======
+                printf(", ");
                 if (opcode2 == 0x0) // ADDI
                 {
-                    assert(!isHex);
                     emitDispImmediate(imm12, false, rs1);
                 }
                 else
                 {
-                    printf(isHex ? "0x%x" : "%d", imm12);
+                    printf("%d", imm12);
                 }
->>>>>>> 52263754
             }
             printf("\n");
 
