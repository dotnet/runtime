--- conflicted
+++ resolved
@@ -1336,7 +1336,6 @@
     appendToCurIG(id);
 }
 
-<<<<<<< HEAD
 //------------------------------------------------------------------------
 // emitIns_R_R_Addr: emit instruction sequence for a long (address pointer) immediate
 //
@@ -1375,10 +1374,7 @@
     }
 }
 
-void emitter::emitIns_J_R(instruction ins, emitAttr attr, BasicBlock* dst, regNumber reg)
-=======
 void emitter::emitIns_J(instruction ins, BasicBlock* dst)
->>>>>>> 663e792a
 {
     assert(emitIsUncondJump(ins));
     regNumber linkReg = (ins == INS_jal) ? REG_RA : REG_ZERO;
