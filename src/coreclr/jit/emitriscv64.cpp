// Licensed to the .NET Foundation under one or more agreements.
// The .NET Foundation licenses this file to you under the MIT license.

/*XXXXXXXXXXXXXXXXXXXXXXXXXXXXXXXXXXXXXXXXXXXXXXXXXXXXXXXXXXXXXXXXXXXXXXXXXXXXX
XXXXXXXXXXXXXXXXXXXXXXXXXXXXXXXXXXXXXXXXXXXXXXXXXXXXXXXXXXXXXXXXXXXXXXXXXXXXXXX
XX                                                                           XX
XX                             emitriscv64.cpp                               XX
XX                                                                           XX
XXXXXXXXXXXXXXXXXXXXXXXXXXXXXXXXXXXXXXXXXXXXXXXXXXXXXXXXXXXXXXXXXXXXXXXXXXXXXXX
XXXXXXXXXXXXXXXXXXXXXXXXXXXXXXXXXXXXXXXXXXXXXXXXXXXXXXXXXXXXXXXXXXXXXXXXXXXXXXX
*/

#include "jitpch.h"
#ifdef _MSC_VER
#pragma hdrstop
#endif

#if defined(TARGET_RISCV64)

/*****************************************************************************/
/*****************************************************************************/

#include "instr.h"
#include "emit.h"
#include "codegen.h"

/*****************************************************************************/

const instruction emitJumpKindInstructions[] = {
    INS_nop,

#define JMP_SMALL(en, rev, ins) INS_##ins,
#include "emitjmps.h"
};

const emitJumpKind emitReverseJumpKinds[] = {
    EJ_NONE,

#define JMP_SMALL(en, rev, ins) EJ_##rev,
#include "emitjmps.h"
};

/*****************************************************************************
 * Look up the instruction for a jump kind
 */

/*static*/ instruction emitter::emitJumpKindToIns(emitJumpKind jumpKind)
{
    assert((unsigned)jumpKind < ArrLen(emitJumpKindInstructions));
    return emitJumpKindInstructions[jumpKind];
}

/*****************************************************************************
 * Reverse the conditional jump
 */

/*static*/ emitJumpKind emitter::emitReverseJumpKind(emitJumpKind jumpKind)
{
    assert(jumpKind < EJ_COUNT);
    return emitReverseJumpKinds[jumpKind];
}

/*****************************************************************************
 *
 *  Return the allocated size (in bytes) of the given instruction descriptor.
 */

size_t emitter::emitSizeOfInsDsc(instrDesc* id) const
{
    if (emitIsSmallInsDsc(id))
        return SMALL_IDSC_SIZE;

    insOpts insOp = id->idInsOpt();

    switch (insOp)
    {
        case INS_OPTS_JALR:
        case INS_OPTS_J_cond:
        case INS_OPTS_J:
            return sizeof(instrDescJmp);

        case INS_OPTS_C:
            if (id->idIsLargeCall())
            {
                /* Must be a "fat" call descriptor */
                return sizeof(instrDescCGCA);
            }
            else
            {
                assert(!id->idIsLargeDsp());
                assert(!id->idIsLargeCns());
                return sizeof(instrDesc);
            }

        case INS_OPTS_RC:
        case INS_OPTS_RL:
        case INS_OPTS_RELOC:
        case INS_OPTS_NONE:
            return sizeof(instrDesc);
        case INS_OPTS_I:
            return sizeof(instrDescLoadImm);
        default:
            NO_WAY("unexpected instruction descriptor format");
            break;
    }
}

bool emitter::emitInsWritesToLclVarStackLoc(instrDesc* id)
{
    if (!id->idIsLclVar())
        return false;

    instruction ins = id->idIns();

    // This list is related to the list of instructions used to store local vars in emitIns_S_R().
    // We don't accept writing to float local vars.

    switch (ins)
    {
        case INS_sd:
        case INS_sw:
        case INS_sb:
        case INS_sh:
            return true;

        default:
            return false;
    }
}

#define LD 1
#define ST 2

// clang-format off
/*static*/ const BYTE CodeGenInterface::instInfo[] =
{
    #define INST(id, nm, info, e1) info,
    #include "instrs.h"
};
// clang-format on

emitter::MajorOpcode emitter::GetMajorOpcode(code_t code)
{
    assert((code & 0b11) == 0b11); // 16-bit instructions unsupported
    code_t opcode = (code >> 2) & 0b11111;
    assert((opcode & 0b111) != 0b111); // 48-bit and larger instructions unsupported
    return (MajorOpcode)opcode;
}

inline bool emitter::emitInsMayWriteToGCReg(instruction ins)
{
    assert(ins != INS_invalid);
    if (ins == INS_nop || ins == INS_j) // pseudos with 'zero' destination register
        return false;

    if (ins == INS_lea)
        return true;

    code_t code = emitInsCode(ins);
    switch (GetMajorOpcode(code))
    {
        // Opcodes with no destination register
        case MajorOpcode::Store:
        case MajorOpcode::StoreFp:
        case MajorOpcode::MiscMem:
        case MajorOpcode::Branch:
        // Opcodes with a floating-point destination register
        case MajorOpcode::LoadFp:
        case MajorOpcode::MAdd:
        case MajorOpcode::MSub:
        case MajorOpcode::NmSub:
        case MajorOpcode::NmAdd:
            return false;

        case MajorOpcode::System:
        {
            code_t funct3 = (code >> 12) & 0b111;
            return (funct3 != 0); // CSR read/writes
        }

        case MajorOpcode::OpFp:
        {
            // Lowest 2 bits of funct7 distinguish single, double, half, and quad floats; we don't care
            code_t funct7 = code >> (25 + 2);
            switch (funct7)
            {
                case 0b10100: // comparisons: feq, flt, fle
                case 0b11100: // fmv to integer or fclass
                case 0b11000: // fcvt to integer
                    return true;
                default:
                    return false;
            }
        }

        case MajorOpcode::Custom0:
        case MajorOpcode::Custom1:
        case MajorOpcode::Custom2Rv128:
        case MajorOpcode::Custom3Rv128:
        case MajorOpcode::OpV:
        case MajorOpcode::OpVe:
        case MajorOpcode::Reserved:
            assert(!"unsupported major opcode");
            FALLTHROUGH;

        default: // all other opcodes write to a general purpose destination register
            return true;
    }
}

//------------------------------------------------------------------------
// emitInsLoad: Returns true if the instruction is some kind of load instruction.
//
bool emitter::emitInsIsLoad(instruction ins)
{
    // We have pseudo ins like lea which are not included in emitInsLdStTab.
    if (ins < ArrLen(CodeGenInterface::instInfo))
        return (CodeGenInterface::instInfo[ins] & LD) != 0;
    else
        return false;
}

//------------------------------------------------------------------------
// emitInsIsStore: Returns true if the instruction is some kind of store instruction.
//
bool emitter::emitInsIsStore(instruction ins)
{
    // We have pseudo ins like lea which are not included in emitInsLdStTab.
    if (ins < ArrLen(CodeGenInterface::instInfo))
        return (CodeGenInterface::instInfo[ins] & ST) != 0;
    else
        return false;
}

//-------------------------------------------------------------------------
// emitInsIsLoadOrStore: Returns true if the instruction is some kind of load/store instruction.
//
bool emitter::emitInsIsLoadOrStore(instruction ins)
{
    // We have pseudo ins like lea which are not included in emitInsLdStTab.
    if (ins < ArrLen(CodeGenInterface::instInfo))
        return (CodeGenInterface::instInfo[ins] & (LD | ST)) != 0;
    else
        return false;
}

/*****************************************************************************
 *
 *  Returns the specific encoding of the given CPU instruction.
 */

inline emitter::code_t emitter::emitInsCode(instruction ins /*, insFormat fmt*/)
{
    code_t code = BAD_CODE;

    // clang-format off
    const static code_t insCode[] =
    {
        #define INST(id, nm, info, e1) e1,
        #include "instrs.h"
    };
    // clang-format on

    assert(ins < ArrLen(insCode));
    code = insCode[ins];

    assert(code != BAD_CODE);

    return code;
}

/****************************************************************************
 *
 *  Add an instruction with no operands.
 */

void emitter::emitIns(instruction ins)
{
    instrDesc* id = emitNewInstr(EA_8BYTE);

    id->idIns(ins);
    id->idAddr()->iiaSetInstrEncode(emitInsCode(ins));
    id->idCodeSize(4);

    appendToCurIG(id);
}

/*****************************************************************************
 *  emitter::emitIns_S_R(), emitter::emitIns_S_R_R() and emitter::emitIns_R_S():
 *
 *  Add an Load/Store instruction(s): base+offset and base-addr-computing if needed.
 *  For referencing a stack-based local variable and a register
 *
 */
void emitter::emitIns_S_R(instruction ins, emitAttr attr, regNumber reg1, int varx, int offs)
{
    emitIns_S_R_R(ins, attr, reg1, REG_NA, varx, offs);
}

void emitter::emitIns_S_R_R(instruction ins, emitAttr attr, regNumber reg1, regNumber tmpReg, int varx, int offs)
{
    ssize_t imm;

    assert(tmpReg != codeGen->rsGetRsvdReg());
    assert(reg1 != codeGen->rsGetRsvdReg());

    emitAttr size = EA_SIZE(attr);

#ifdef DEBUG
    switch (ins)
    {
        case INS_sd:
        case INS_sw:
        case INS_sh:
        case INS_sb:
        case INS_fsd:
        case INS_fsw:
            break;

        default:
            NYI_RISCV64("illegal ins within emitIns_S_R_R!");
            return;

    } // end switch (ins)
#endif

    /* Figure out the variable's frame position */
    int  base;
    bool FPbased;

    base = emitComp->lvaFrameAddress(varx, &FPbased);

    regNumber regBase = FPbased ? REG_FPBASE : REG_SPBASE;
    regNumber reg2;

    if (tmpReg == REG_NA)
    {
        reg2 = regBase;
        imm  = base + offs;
    }
    else
    {
        reg2 = tmpReg;
        imm  = offs;
    }

    assert(reg2 != REG_NA && reg2 != codeGen->rsGetRsvdReg());

    if (!isValidSimm12(imm))
    {
        // If immediate does not fit to store immediate 12 bits, construct necessary value in rsRsvdReg()
        // and keep tmpReg hint value unchanged.
        assert(isValidSimm20((imm + 0x800) >> 12));

        emitIns_R_I(INS_lui, EA_PTRSIZE, codeGen->rsGetRsvdReg(), (imm + 0x800) >> 12);
        emitIns_R_R_R(INS_add, EA_PTRSIZE, codeGen->rsGetRsvdReg(), codeGen->rsGetRsvdReg(), reg2);

        imm  = imm & 0xfff;
        reg2 = codeGen->rsGetRsvdReg();
    }

    instrDesc* id = emitNewInstr(attr);

    id->idReg1(reg1);

    id->idReg2(reg2);

    id->idIns(ins);

    assert(isGeneralRegister(reg2));
    code_t code = emitInsCode(ins);
    code |= (code_t)(reg1 & 0x1f) << 20;
    code |= (code_t)reg2 << 15;
    code |= (((imm >> 5) & 0x7f) << 25) | ((imm & 0x1f) << 7);

    id->idAddr()->iiaSetInstrEncode(code);
    id->idAddr()->iiaLclVar.initLclVarAddr(varx, offs);
    id->idSetIsLclVar();
    id->idCodeSize(4);

    appendToCurIG(id);
}

/*
 *  Special notes for `offs`, please see the comment for `emitter::emitIns_S_R`.
 */
void emitter::emitIns_R_S(instruction ins, emitAttr attr, regNumber reg1, int varx, int offs)
{
    ssize_t imm;

    emitAttr size = EA_SIZE(attr);

#ifdef DEBUG
    switch (ins)
    {
        case INS_lb:
        case INS_lbu:

        case INS_lh:
        case INS_lhu:

        case INS_lw:
        case INS_lwu:
        case INS_flw:

        case INS_ld:
        case INS_fld:

            break;

        case INS_lea:
            assert(size == EA_8BYTE);
            break;

        default:
            NYI_RISCV64("illegal ins within emitIns_R_S!");
            return;

    } // end switch (ins)
#endif

    /* Figure out the variable's frame position */
    int  base;
    bool FPbased;

    base = emitComp->lvaFrameAddress(varx, &FPbased);
    imm  = offs < 0 ? -offs - 8 : base + offs;

    regNumber reg2 = FPbased ? REG_FPBASE : REG_SPBASE;
    assert(offs >= 0);
    offs = offs < 0 ? -offs - 8 : offs;

    reg1 = (regNumber)((char)reg1 & 0x1f);
    code_t code;
    if ((-2048 <= imm) && (imm < 2048))
    {
        if (ins == INS_lea)
        {
            ins = INS_addi;
        }
        code = emitInsCode(ins);
        code |= (code_t)reg1 << 7;
        code |= (code_t)reg2 << 15;
        code |= (imm & 0xfff) << 20;
    }
    else
    {
        if (ins == INS_lea)
        {
            assert(isValidSimm20((imm + 0x800) >> 12));
            emitIns_R_I(INS_lui, EA_PTRSIZE, codeGen->rsGetRsvdReg(), (imm + 0x800) >> 12);
            ssize_t imm2 = imm & 0xfff;
            emitIns_R_R_I(INS_addi, EA_PTRSIZE, codeGen->rsGetRsvdReg(), codeGen->rsGetRsvdReg(), imm2);

            ins  = INS_add;
            code = emitInsCode(ins);
            code |= (code_t)reg1 << 7;
            code |= (code_t)reg2 << 15;
            code |= (code_t)codeGen->rsGetRsvdReg() << 20;
        }
        else
        {
            assert(isValidSimm20((imm + 0x800) >> 12));
            emitIns_R_I(INS_lui, EA_PTRSIZE, codeGen->rsGetRsvdReg(), (imm + 0x800) >> 12);

            emitIns_R_R_R(INS_add, EA_PTRSIZE, codeGen->rsGetRsvdReg(), codeGen->rsGetRsvdReg(), reg2);

            ssize_t imm2 = imm & 0xfff;
            code         = emitInsCode(ins);
            code |= (code_t)reg1 << 7;
            code |= (code_t)codeGen->rsGetRsvdReg() << 15;
            code |= (code_t)(imm2 & 0xfff) << 20;
        }
    }

    instrDesc* id = emitNewInstr(attr);

    id->idReg1(reg1);

    id->idIns(ins);

    id->idAddr()->iiaSetInstrEncode(code);
    id->idAddr()->iiaLclVar.initLclVarAddr(varx, offs);
    id->idSetIsLclVar();
    id->idCodeSize(4);

    appendToCurIG(id);
}

/*****************************************************************************
 *
 *  Add an instruction with a single immediate value.
 */

void emitter::emitIns_I(instruction ins, emitAttr attr, ssize_t imm)
{
    code_t code = emitInsCode(ins);

    switch (ins)
    {
        case INS_fence:
            code |= ((imm & 0xff) << 20);
            break;
        case INS_j:
            assert(imm >= -1048576 && imm < 1048576);
            code |= ((imm >> 12) & 0xff) << 12;
            code |= ((imm >> 11) & 0x1) << 20;
            code |= ((imm >> 1) & 0x3ff) << 21;
            code |= ((imm >> 20) & 0x1) << 31;
            break;
        default:
            NO_WAY("illegal ins within emitIns_I!");
    }

    instrDesc* id = emitNewInstr(attr);

    id->idIns(ins);
    id->idAddr()->iiaSetInstrEncode(code);
    id->idCodeSize(4);

    appendToCurIG(id);
}

void emitter::emitIns_I_I(instruction ins, emitAttr attr, ssize_t cc, ssize_t offs)
{
    NYI_RISCV64("emitIns_I_I-----unimplemented/unused on RISCV64 yet----");
}

/*****************************************************************************
 *
 *  Add an instruction referencing a register and a constant.
 */

void emitter::emitIns_R_I(instruction ins, emitAttr attr, regNumber reg, ssize_t imm, insOpts opt /* = INS_OPTS_NONE */)
{
    code_t code = emitInsCode(ins);

    switch (ins)
    {
        case INS_lui:
        case INS_auipc:
            assert(reg != REG_R0);
            assert(isGeneralRegister(reg));
            assert(isValidSimm20(imm));

            code |= reg << 7;
            code |= (imm & 0xfffff) << 12;
            break;
        case INS_jal:
            assert(isGeneralRegisterOrR0(reg));
            assert(isValidSimm21(imm));

            code |= reg << 7;
            code |= ((imm >> 12) & 0xff) << 12;
            code |= ((imm >> 11) & 0x1) << 20;
            code |= ((imm >> 1) & 0x3ff) << 21;
            code |= ((imm >> 20) & 0x1) << 31;
            break;
        default:
            NO_WAY("illegal ins within emitIns_R_I!");
            break;
    } // end switch (ins)

    instrDesc* id = emitNewInstr(attr);

    id->idIns(ins);
    id->idReg1(reg);
    id->idAddr()->iiaSetInstrEncode(code);
    id->idCodeSize(4);

    appendToCurIG(id);
}

//------------------------------------------------------------------------
// emitIns_Mov: Emits a move instruction
//
// Arguments:
//    ins       -- The instruction being emitted
//    attr      -- The emit attribute
//    dstReg    -- The destination register
//    srcReg    -- The source register
//    canSkip   -- true if the move can be elided when dstReg == srcReg, otherwise false
//    insOpts   -- The instruction options
//
void emitter::emitIns_Mov(
    instruction ins, emitAttr attr, regNumber dstReg, regNumber srcReg, bool canSkip, insOpts opt /* = INS_OPTS_NONE */)
{
    if (!canSkip || (dstReg != srcReg))
    {
        if ((EA_4BYTE == attr) && (INS_mov == ins))
        {
            assert(isGeneralRegisterOrR0(srcReg));
            assert(isGeneralRegisterOrR0(dstReg));
            emitIns_R_R_I(INS_addiw, attr, dstReg, srcReg, 0);
        }
        else if (INS_fsgnj_s == ins || INS_fsgnj_d == ins)
        {
            assert(isFloatReg(srcReg));
            assert(isFloatReg(dstReg));
            emitIns_R_R_R(ins, attr, dstReg, srcReg, srcReg);
        }
        else if (genIsValidFloatReg(srcReg) || genIsValidFloatReg(dstReg))
        {
            emitIns_R_R(ins, attr, dstReg, srcReg);
        }
        else
        {
            assert(isGeneralRegisterOrR0(srcReg));
            assert(isGeneralRegisterOrR0(dstReg));
            emitIns_R_R_I(INS_addi, attr, dstReg, srcReg, 0);
        }
    }
}

void emitter::emitIns_Mov(emitAttr attr, regNumber dstReg, regNumber srcReg, bool canSkip)
{
    if (!canSkip || dstReg != srcReg)
    {
        assert(attr == EA_4BYTE || attr == EA_PTRSIZE);
        if (isGeneralRegisterOrR0(dstReg) && isGeneralRegisterOrR0(srcReg))
        {
            emitIns_R_R_I(attr == EA_4BYTE ? INS_addiw : INS_addi, attr, dstReg, srcReg, 0);
        }
        else if (isGeneralRegisterOrR0(dstReg) && genIsValidFloatReg(srcReg))
        {
            emitIns_R_R(attr == EA_4BYTE ? INS_fmv_x_w : INS_fmv_x_d, attr, dstReg, srcReg);
        }
        else if (genIsValidFloatReg(dstReg) && isGeneralRegisterOrR0(srcReg))
        {
            emitIns_R_R(attr == EA_4BYTE ? INS_fmv_w_x : INS_fmv_d_x, attr, dstReg, srcReg);
        }
        else if (genIsValidFloatReg(dstReg) && genIsValidFloatReg(srcReg))
        {
            emitIns_R_R_R(attr == EA_4BYTE ? INS_fsgnj_s : INS_fsgnj_d, attr, dstReg, srcReg, srcReg);
        }
        else
        {
            assert(!"Invalid registers in emitIns_Mov()\n");
        }
    }
}

/*****************************************************************************
 *
 *  Add an instruction referencing two registers
 */

void emitter::emitIns_R_R(
    instruction ins, emitAttr attr, regNumber reg1, regNumber reg2, insOpts opt /* = INS_OPTS_NONE */)
{
    code_t code = emitInsCode(ins);

    if (INS_mov == ins || INS_sext_w == ins || (INS_clz <= ins && ins <= INS_rev8))
    {
        assert(isGeneralRegisterOrR0(reg1));
        assert(isGeneralRegisterOrR0(reg2));
        code |= reg1 << 7;
        code |= reg2 << 15;
    }
    else if (INS_fmv_x_d == ins || INS_fmv_x_w == ins || INS_fclass_s == ins || INS_fclass_d == ins)
    {
        assert(isGeneralRegisterOrR0(reg1));
        assert(isFloatReg(reg2));
        code |= reg1 << 7;
        code |= (reg2 & 0x1f) << 15;
    }
    else if (INS_fcvt_w_s == ins || INS_fcvt_wu_s == ins || INS_fcvt_w_d == ins || INS_fcvt_wu_d == ins ||
             INS_fcvt_l_s == ins || INS_fcvt_lu_s == ins || INS_fcvt_l_d == ins || INS_fcvt_lu_d == ins)
    {
        assert(isGeneralRegisterOrR0(reg1));
        assert(isFloatReg(reg2));
        code |= reg1 << 7;
        code |= (reg2 & 0x1f) << 15;
        code |= 0x1 << 12;
    }
    else if (INS_fmv_w_x == ins || INS_fmv_d_x == ins)
    {
        assert(isFloatReg(reg1));
        assert(isGeneralRegisterOrR0(reg2));
        code |= (reg1 & 0x1f) << 7;
        code |= reg2 << 15;
    }
    else if (INS_fcvt_s_w == ins || INS_fcvt_s_wu == ins || INS_fcvt_d_w == ins || INS_fcvt_d_wu == ins ||
             INS_fcvt_s_l == ins || INS_fcvt_s_lu == ins || INS_fcvt_d_l == ins || INS_fcvt_d_lu == ins)
    {
        assert(isFloatReg(reg1));
        assert(isGeneralRegisterOrR0(reg2));
        code |= (reg1 & 0x1f) << 7;
        code |= reg2 << 15;
        if (INS_fcvt_d_w != ins && INS_fcvt_d_wu != ins) // fcvt.d.w[u] always produces an exact result
            code |= 0x7 << 12;                           // round according to frm status register
    }
    else if (INS_fcvt_s_d == ins || INS_fcvt_d_s == ins || INS_fsqrt_s == ins || INS_fsqrt_d == ins)
    {
        assert(isFloatReg(reg1));
        assert(isFloatReg(reg2));
        code |= (reg1 & 0x1f) << 7;
        code |= (reg2 & 0x1f) << 15;
        if (INS_fcvt_d_s != ins) // fcvt.d.s never rounds
            code |= 0x7 << 12;   // round according to frm status register
    }
    else
    {
        NYI_RISCV64("illegal ins within emitIns_R_R!");
    }

    instrDesc* id = emitNewInstr(attr);

    id->idIns(ins);
    id->idReg1(reg1);
    id->idReg2(reg2);
    id->idAddr()->iiaSetInstrEncode(code);
    id->idCodeSize(4);

    appendToCurIG(id);
}

/*****************************************************************************
 *
 *  Add an instruction referencing two registers and a constant.
 */

void emitter::emitIns_R_R_I(
    instruction ins, emitAttr attr, regNumber reg1, regNumber reg2, ssize_t imm, insOpts opt /* = INS_OPTS_NONE */)
{
    code_t     code = emitInsCode(ins);
    instrDesc* id   = emitNewInstr(attr);

    if ((INS_addi <= ins && INS_srai >= ins) || (INS_addiw <= ins && INS_sraiw >= ins) ||
        (INS_lb <= ins && INS_lhu >= ins) || INS_ld == ins || INS_lw == ins || INS_jalr == ins || INS_fld == ins ||
<<<<<<< HEAD
        INS_flw == ins || INS_slli_uw == ins)
=======
        INS_flw == ins || INS_rori == ins || INS_roriw == ins)
>>>>>>> e1702c39
    {
        assert(isGeneralRegister(reg2));
        code |= (reg1 & 0x1f) << 7; // rd
        code |= reg2 << 15;         // rs1
        code |= imm << 20;          // imm
    }
    else if (INS_sd == ins || INS_sw == ins || INS_sh == ins || INS_sb == ins || INS_fsw == ins || INS_fsd == ins)
    {
        assert(isGeneralRegister(reg2));
        code |= (reg1 & 0x1f) << 20;                               // rs2
        code |= reg2 << 15;                                        // rs1
        code |= (((imm >> 5) & 0x7f) << 25) | ((imm & 0x1f) << 7); // imm
    }
    else if (INS_beq <= ins && INS_bgeu >= ins)
    {
        assert(isGeneralRegister(reg1));
        assert(isGeneralRegister(reg2));
        assert(isValidSimm13(imm));
        assert(!(imm & 3));
        code |= reg1 << 15;
        code |= reg2 << 20;
        code |= ((imm >> 11) & 0x1) << 7;
        code |= ((imm >> 1) & 0xf) << 8;
        code |= ((imm >> 5) & 0x3f) << 25;
        code |= ((imm >> 12) & 0x1) << 31;
        // TODO-RISCV64: Move jump logic to emitIns_J
        id->idAddr()->iiaSetInstrCount(static_cast<int>(imm / sizeof(code_t)));
    }
    else if (ins == INS_csrrs || ins == INS_csrrw || ins == INS_csrrc)
    {
        assert(isGeneralRegisterOrR0(reg1));
        assert(isGeneralRegisterOrR0(reg2));
        assert(isValidUimm12(imm));
        code |= reg1 << 7;
        code |= reg2 << 15;
        code |= imm << 20;
    }
    else
    {
        NYI_RISCV64("illegal ins within emitIns_R_R_I!");
    }

    id->idIns(ins);
    id->idReg1(reg1);
    id->idReg2(reg2);
    id->idAddr()->iiaSetInstrEncode(code);
    id->idCodeSize(4);

    appendToCurIG(id);
}

/*****************************************************************************
 *
 *  Add an instruction referencing register and two constants.
 */

void emitter::emitIns_R_I_I(
    instruction ins, emitAttr attr, regNumber reg1, ssize_t imm1, ssize_t imm2, insOpts opt) /* = INS_OPTS_NONE */
{
    code_t code = emitInsCode(ins);

    if (INS_csrrwi <= ins && ins <= INS_csrrci)
    {
        assert(isGeneralRegisterOrR0(reg1));
        assert(isValidUimm5(imm1));
        assert(isValidUimm12(imm2));
        code |= reg1 << 7;
        code |= imm1 << 15;
        code |= imm2 << 20;
    }
    else
    {
        NYI_RISCV64("illegal ins within emitIns_R_I_I!");
    }
    instrDesc* id = emitNewInstr(attr);

    id->idIns(ins);
    id->idReg1(reg1);
    id->idAddr()->iiaSetInstrEncode(code);
    id->idCodeSize(4);

    appendToCurIG(id);
}

/*****************************************************************************
 *
 *  Add an instruction referencing three registers.
 */

void emitter::emitIns_R_R_R(
    instruction ins, emitAttr attr, regNumber reg1, regNumber reg2, regNumber reg3, insOpts opt) /* = INS_OPTS_NONE */
{
    code_t code = emitInsCode(ins);

    if ((INS_add <= ins && ins <= INS_and) || (INS_mul <= ins && ins <= INS_remuw) ||
        (INS_addw <= ins && ins <= INS_sraw) || (INS_fadd_s <= ins && ins <= INS_fmax_s) ||
        (INS_fadd_d <= ins && ins <= INS_fmax_d) || (INS_feq_s <= ins && ins <= INS_fle_s) ||
        (INS_feq_d <= ins && ins <= INS_fle_d) || (INS_lr_w <= ins && ins <= INS_amomaxu_d) ||
<<<<<<< HEAD
        (INS_sh1add <= ins && ins <= INS_sh3add_uw))
=======
        (INS_rol <= ins && ins <= INS_maxu))
>>>>>>> e1702c39
    {
#ifdef DEBUG
        switch (ins)
        {
            case INS_add:
            case INS_sub:
            case INS_sll:
            case INS_slt:
            case INS_sltu:
            case INS_xor:
            case INS_srl:
            case INS_sra:
            case INS_or:
            case INS_and:

            case INS_addw:
            case INS_subw:
            case INS_sllw:
            case INS_srlw:
            case INS_sraw:

            case INS_mul:
            case INS_mulh:
            case INS_mulhsu:
            case INS_mulhu:
            case INS_div:
            case INS_divu:
            case INS_rem:
            case INS_remu:

            case INS_mulw:
            case INS_divw:
            case INS_divuw:
            case INS_remw:
            case INS_remuw:

            case INS_fadd_s:
            case INS_fsub_s:
            case INS_fmul_s:
            case INS_fdiv_s:
            case INS_fsgnj_s:
            case INS_fsgnjn_s:
            case INS_fsgnjx_s:
            case INS_fmin_s:
            case INS_fmax_s:

            case INS_feq_s:
            case INS_flt_s:
            case INS_fle_s:

            case INS_fadd_d:
            case INS_fsub_d:
            case INS_fmul_d:
            case INS_fdiv_d:
            case INS_fsgnj_d:
            case INS_fsgnjn_d:
            case INS_fsgnjx_d:
            case INS_fmin_d:
            case INS_fmax_d:

            case INS_feq_d:
            case INS_flt_d:
            case INS_fle_d:

            case INS_lr_w:
            case INS_lr_d:
            case INS_sc_w:
            case INS_sc_d:
            case INS_amoswap_w:
            case INS_amoswap_d:
            case INS_amoadd_w:
            case INS_amoadd_d:
            case INS_amoxor_w:
            case INS_amoxor_d:
            case INS_amoand_w:
            case INS_amoand_d:
            case INS_amoor_w:
            case INS_amoor_d:
            case INS_amomin_w:
            case INS_amomin_d:
            case INS_amomax_w:
            case INS_amomax_d:
            case INS_amominu_w:
            case INS_amominu_d:
            case INS_amomaxu_w:
            case INS_amomaxu_d:

<<<<<<< HEAD
            case INS_sh1add:
            case INS_sh2add:
            case INS_sh3add:
            case INS_add_uw:
            case INS_sh1add_uw:
            case INS_sh2add_uw:
            case INS_sh3add_uw:
=======
            case INS_rol:
            case INS_rolw:
            case INS_ror:
            case INS_rorw:
            case INS_xnor:
            case INS_orn:
            case INS_andn:
            case INS_min:
            case INS_minu:
            case INS_max:
            case INS_maxu:
>>>>>>> e1702c39
                break;
            default:
                NYI_RISCV64("illegal ins within emitIns_R_R_R!");
        }

#endif
        // Src/data register for load reserved should be empty
        assert((ins != INS_lr_w && ins != INS_lr_d) || reg3 == REG_R0);

        code |= ((reg1 & 0x1f) << 7);
        code |= ((reg2 & 0x1f) << 15);
        code |= ((reg3 & 0x1f) << 20);
        if ((INS_fadd_s <= ins && INS_fdiv_s >= ins) || (INS_fadd_d <= ins && INS_fdiv_d >= ins))
        {
            code |= 0x7 << 12;
        }
        else if (ins == INS_sc_w || ins == INS_sc_d)
        {
            code |= 0b10 << 25; // release ordering, it ends the lr-sc loop
        }
        else if ((ins == INS_lr_w || ins == INS_lr_d) || (INS_amoswap_w <= ins && ins <= INS_amomaxu_d))
        {
            // For now all atomics are seq. consistent as Interlocked.* APIs don't expose acquire/release ordering
            code |= 0b11 << 25;
        }
    }
    else
    {
        NYI_RISCV64("illegal ins within emitIns_R_R_R!");
    }

    instrDesc* id = emitNewInstr(attr);

    id->idIns(ins);
    id->idReg1(reg1);
    id->idReg2(reg2);
    id->idReg3(reg3);
    id->idAddr()->iiaSetInstrEncode(code);
    id->idCodeSize(4);

    appendToCurIG(id);
}

/*****************************************************************************
 *
 *  Add an instruction referencing three registers and a constant.
 */

void emitter::emitIns_R_R_R_I(instruction ins,
                              emitAttr    attr,
                              regNumber   reg1,
                              regNumber   reg2,
                              regNumber   reg3,
                              ssize_t     imm,
                              insOpts     opt /* = INS_OPTS_NONE */,
                              emitAttr    attrReg2 /* = EA_UNKNOWN */)
{
    NYI_RISCV64("emitIns_R_R_R_I-----unimplemented/unused on RISCV64 yet----");
}

/*****************************************************************************
 *
 *  Add an instruction referencing two registers and two constants.
 */

void emitter::emitIns_R_R_I_I(
    instruction ins, emitAttr attr, regNumber reg1, regNumber reg2, int imm1, int imm2, insOpts opt)
{
    NYI_RISCV64("emitIns_R_R_I_I-----unimplemented/unused on RISCV64 yet----");
}

/*****************************************************************************
 *
 *  Add an instruction referencing four registers.
 */

void emitter::emitIns_R_R_R_R(
    instruction ins, emitAttr attr, regNumber reg1, regNumber reg2, regNumber reg3, regNumber reg4)
{
    NYI_RISCV64("emitIns_R_R_R_R-----unimplemented/unused on RISCV64 yet----");
}

/*****************************************************************************
 *
 *  Add an instruction with a register + static member operands.
 *  Constant is stored into JIT data which is adjacent to code.
 *
 */
void emitter::emitIns_R_C(
    instruction ins, emitAttr attr, regNumber reg, regNumber addrReg, CORINFO_FIELD_HANDLE fldHnd, int offs)
{
    assert(offs >= 0);
    assert(instrDesc::fitsInSmallCns(offs)); // can optimize.
    instrDesc* id = emitNewInstr(attr);

    id->idIns(ins);
    assert(reg != REG_R0); // for special. reg Must not be R0.
    id->idReg1(reg);       // destination register that will get the constant value.

    id->idSmallCns(offs); // usually is 0.
    id->idInsOpt(INS_OPTS_RC);

    if (emitComp->fgIsBlockCold(emitComp->compCurBB))
    {
        // Loading constant from cold section might be arbitrarily far,
        // use emitOutputInstr_OptsRcNoPcRel
        id->idCodeSize(24);
    }
    else
    {
        // Loading constant from hot section can use auipc,
        // use emitOutputInstr_OptsRcPcRel
        id->idCodeSize(8);
    }

    if (EA_IS_GCREF(attr))
    {
        /* A special value indicates a GCref pointer value */
        id->idGCref(GCT_GCREF);
        id->idOpSize(EA_PTRSIZE);
    }
    else if (EA_IS_BYREF(attr))
    {
        /* A special value indicates a Byref pointer value */
        id->idGCref(GCT_BYREF);
        id->idOpSize(EA_PTRSIZE);
    }

    // TODO-RISCV64: this maybe deleted.
    id->idSetIsBound(); // We won't patch address since we will know the exact distance
                        // once JIT code and data are allocated together.

    assert(addrReg == REG_NA); // NOTE: for RISV64, not support addrReg != REG_NA.

    id->idAddr()->iiaFieldHnd = fldHnd;

    appendToCurIG(id);
}

void emitter::emitIns_R_AR(instruction ins, emitAttr attr, regNumber ireg, regNumber reg, int offs)
{
    NYI_RISCV64("emitIns_R_AR-----unimplemented/unused on RISCV64 yet----");
}

// This computes address from the immediate which is relocatable.
void emitter::emitIns_R_AI(instruction  ins,
                           emitAttr     attr,
                           regNumber    reg,
                           ssize_t addr DEBUGARG(size_t targetHandle) DEBUGARG(GenTreeFlags gtFlags))
{
    assert(EA_IS_RELOC(attr)); // EA_PTR_DSP_RELOC
    assert(ins == INS_jal);    // for special.
    assert(isGeneralRegister(reg));

    // INS_OPTS_RELOC: placeholders.  2-ins:
    //  case:EA_HANDLE_CNS_RELOC
    //   auipc  reg, off-hi-20bits
    //   addi   reg, reg, off-lo-12bits
    //  case:EA_PTR_DSP_RELOC
    //   auipc  reg, off-hi-20bits
    //   ld     reg, reg, off-lo-12bits

    instrDesc* id = emitNewInstr(attr);

    id->idIns(ins);
    assert(reg != REG_R0); // for special. reg Must not be R0.
    id->idReg1(reg);       // destination register that will get the constant value.

    id->idInsOpt(INS_OPTS_RELOC);

    if (EA_IS_GCREF(attr))
    {
        /* A special value indicates a GCref pointer value */
        id->idGCref(GCT_GCREF);
        id->idOpSize(EA_PTRSIZE);
    }
    else if (EA_IS_BYREF(attr))
    {
        /* A special value indicates a Byref pointer value */
        id->idGCref(GCT_BYREF);
        id->idOpSize(EA_PTRSIZE);
    }

    id->idAddr()->iiaAddr = (BYTE*)addr;
    id->idCodeSize(8);

    appendToCurIG(id);
}

/*****************************************************************************
 *
 *  Record that a jump instruction uses the short encoding
 *
 */
void emitter::emitSetShortJump(instrDescJmp* id)
{
    // TODO-RISCV64: maybe delete it on future.
    NYI_RISCV64("emitSetShortJump-----unimplemented/unused on RISCV64 yet----");
}

/*****************************************************************************
 *
 *  Add a label instruction.
 */

void emitter::emitIns_R_L(instruction ins, emitAttr attr, BasicBlock* dst, regNumber reg)
{
    assert(dst->HasFlag(BBF_HAS_LABEL));

    // if for reloc!  4-ins:
    //   auipc reg, offset-hi20
    //   addi  reg, reg, offset-lo12
    //
    // else:  5-ins:
    //   lui  tmp, dst-lo-20bits
    //   addi tmp, tmp, dst-lo-12bits
    //   lui reg, dst-hi-15bits
    //   slli reg, reg, 20
    //   add  reg, tmp, reg

    instrDesc* id = emitNewInstr(attr);

    id->idIns(ins);
    id->idInsOpt(INS_OPTS_RL);
    id->idAddr()->iiaBBlabel = dst;

    if (emitComp->opts.compReloc)
    {
        id->idSetIsDspReloc();
        id->idCodeSize(8);
    }
    else
        id->idCodeSize(20);

    id->idReg1(reg);

    if (EA_IS_GCREF(attr))
    {
        /* A special value indicates a GCref pointer value */
        id->idGCref(GCT_GCREF);
        id->idOpSize(EA_PTRSIZE);
    }
    else if (EA_IS_BYREF(attr))
    {
        /* A special value indicates a Byref pointer value */
        id->idGCref(GCT_BYREF);
        id->idOpSize(EA_PTRSIZE);
    }

#ifdef DEBUG
    // Mark the catch return
    if (emitComp->compCurBB->KindIs(BBJ_EHCATCHRET))
    {
        id->idDebugOnlyInfo()->idCatchRet = true;
    }
#endif // DEBUG

    appendToCurIG(id);
}

void emitter::emitIns_J_R(instruction ins, emitAttr attr, BasicBlock* dst, regNumber reg)
{
    NYI_RISCV64("emitIns_J_R-----unimplemented/unused on RISCV64 yet----");
}

void emitter::emitIns_J(instruction ins, BasicBlock* dst, int instrCount)
{
    assert(dst != nullptr);
    //
    // INS_OPTS_J: placeholders.  1-ins: if the dst outof-range will be replaced by INS_OPTS_JALR.
    // jal/j/jalr/bnez/beqz/beq/bne/blt/bge/bltu/bgeu dst

    assert(dst->HasFlag(BBF_HAS_LABEL));

    instrDescJmp* id = emitNewInstrJmp();
    assert((INS_jal <= ins) && (ins <= INS_bgeu));
    id->idIns(ins);
    id->idReg1((regNumber)(instrCount & 0x1f));
    id->idReg2((regNumber)((instrCount >> 5) & 0x1f));

    id->idInsOpt(INS_OPTS_J);
    emitCounts_INS_OPTS_J++;
    id->idAddr()->iiaBBlabel = dst;

    if (emitComp->opts.compReloc)
    {
        id->idSetIsDspReloc();
    }

    id->idjShort = false;

    // TODO-RISCV64: maybe deleted this.
    id->idjKeepLong = emitComp->fgInDifferentRegions(emitComp->compCurBB, dst);
#ifdef DEBUG
    if (emitComp->opts.compLongAddress) // Force long branches
        id->idjKeepLong = 1;
#endif // DEBUG

    /* Record the jump's IG and offset within it */
    id->idjIG   = emitCurIG;
    id->idjOffs = emitCurIGsize;

    /* Append this jump to this IG's jump list */
    id->idjNext      = emitCurIGjmpList;
    emitCurIGjmpList = id;

#if EMITTER_STATS
    emitTotalIGjmps++;
#endif

    id->idCodeSize(4);

    appendToCurIG(id);
}

void emitter::emitIns_J_cond_la(instruction ins, BasicBlock* dst, regNumber reg1, regNumber reg2)
{
    // TODO-RISCV64:
    //   Now the emitIns_J_cond_la() is only the short condition branch.
    //   There is no long condition branch for RISCV64 so far.
    //   For RISCV64 , the long condition branch is like this:
    //     --->  branch_condition  condition_target;     //here is the condition branch, short branch is enough.
    //     --->  jump jump_target; (this supporting the long jump.)
    //     condition_target:
    //     ...
    //     ...
    //     jump_target:
    //
    //
    // INS_OPTS_J_cond: placeholders.  1-ins.
    //   ins  reg1, reg2, dst

    assert(dst != nullptr);
    assert(dst->HasFlag(BBF_HAS_LABEL));

    instrDescJmp* id = emitNewInstrJmp();

    id->idIns(ins);
    id->idReg1(reg1);
    id->idReg2(reg2);
    id->idjShort = false;

    id->idInsOpt(INS_OPTS_J_cond);
    id->idAddr()->iiaBBlabel = dst;

    id->idjKeepLong = emitComp->fgInDifferentRegions(emitComp->compCurBB, dst);
#ifdef DEBUG
    if (emitComp->opts.compLongAddress) // Force long branches
        id->idjKeepLong = 1;
#endif // DEBUG

    /* Record the jump's IG and offset within it */
    id->idjIG   = emitCurIG;
    id->idjOffs = emitCurIGsize;

    /* Append this jump to this IG's jump list */
    id->idjNext      = emitCurIGjmpList;
    emitCurIGjmpList = id;

#if EMITTER_STATS
    emitTotalIGjmps++;
#endif

    id->idCodeSize(4);

    appendToCurIG(id);
}

static inline constexpr unsigned WordMask(uint8_t bits);

/*****************************************************************************
 *
 *  Emits load of 64-bit constant to register.
 *
 */
void emitter::emitLoadImmediate(emitAttr size, regNumber reg, ssize_t imm)
{
    assert(!EA_IS_RELOC(size));
    assert(isGeneralRegister(reg));

    if (isValidSimm12(imm))
    {
        emitIns_R_R_I(INS_addi, size, reg, REG_R0, imm & 0xFFF);
        return;
    }

    /* The following algorithm works based on the following equation:
     * `imm = high32 + offset1` OR `imm = high32 - offset2`
     *
     * high32 will be loaded with `lui + addiw`, while offset
     * will be loaded with `slli + addi` in 11-bits chunks
     *
     * First, determine at which position to partition imm into high32 and offset,
     * so that it yields the least instruction.
     * Where high32 = imm[y:x] and imm[63:y] are all zeroes or all ones.
     *
     * From the above equation, the value of offset1 & offset2 are:
     * -> offset1 = imm[x-1:0]
     * -> offset2 = ~(imm[x-1:0] - 1)
     * The smaller offset should yield the least instruction. (is this correct?) */

    // STEP 1: Determine x & y

    int x;
    int y;
    if (((uint64_t)imm >> 63) & 0b1)
    {
        // last one position from MSB
        y = 63 - BitOperations::LeadingZeroCount((uint64_t)~imm) + 1;
    }
    else
    {
        // last zero position from MSB
        y = 63 - BitOperations::LeadingZeroCount((uint64_t)imm) + 1;
    }
    if (imm & 0b1)
    {
        // first zero position from LSB
        x = BitOperations::TrailingZeroCount((uint64_t)~imm);
    }
    else
    {
        // first one position from LSB
        x = BitOperations::TrailingZeroCount((uint64_t)imm);
    }

    // STEP 2: Determine whether to utilize SRLI or not.

    /* SRLI can be utilized when the input has the following pattern:
     *
     * 0...01...10...x
     * <-n-><-m->
     *
     * It will emit instructions to load the left shifted immidiate then
     * followed by a single SRLI instruction.
     *
     * Since it adds 1 instruction, loading the new form should at least remove
     * two instruction. Two instructions can be removed IF:
     *  1. y - x > 31, AND
     *  2. (b - a) < 32, OR
     *  3. (b - a) - (y - x) >= 11
     *
     * Visualization aid:
     * - Original immidiate
     *   0...01...10...x
     *       y       <-x
     * - Left shifted immidiate
     *   1...10...x0...0
     *       b  <-a
     * */

    constexpr int absMaxInsCount  = instrDescLoadImm::absMaxInsCount;
    constexpr int prefMaxInsCount = 5;
    assert(prefMaxInsCount <= absMaxInsCount);

    // If we generate more instructions than the prefered maximum instruction count, we'll instead use emitDataConst +
    // emitIns_R_C combination.
    int insCountLimit = prefMaxInsCount;
    // If we are currently generating prolog / epilog, we are currently not inside a method block, therefore, we should
    // not use the emitDataConst + emitIns_R_C combination.
    if (emitComp->compGeneratingProlog || emitComp->compGeneratingEpilog)
    {
        insCountLimit = absMaxInsCount;
    }

    bool     utilizeSRLI     = false;
    int      srliShiftAmount = 0;
    uint64_t originalImm     = imm;
    bool     cond1           = (y - x) > 31;
    if ((((uint64_t)imm >> 63) & 0b1) == 0 && cond1)
    {
        srliShiftAmount  = BitOperations::LeadingZeroCount((uint64_t)imm);
        uint64_t tempImm = (uint64_t)imm << srliShiftAmount;
        int      m       = BitOperations::LeadingZeroCount(~tempImm);
        int      b       = 64 - m;
        int      a       = BitOperations::TrailingZeroCount(tempImm);
        bool     cond2   = (b - a) < 32;
        bool     cond3   = ((y - x) - (b - a)) >= 11;
        if (cond2 || cond3)
        {
            imm         = tempImm;
            y           = b;
            x           = a;
            utilizeSRLI = true;
            insCountLimit -= 1;
        }
    }

    assert(y >= x);
    assert((1 <= y) && (y <= 63));
    assert((1 <= x) && (x <= 63));

    if (y < 32)
    {
        y = 31;
        x = 0;
    }
    else if ((y - x) < 31)
    {
        y = x + 31;
    }
    else
    {
        x = y - 31;
    }

    uint32_t high32 = ((int64_t)imm >> x) & WordMask(32);

    // STEP 3: Determine whether to use high32 + offset1 or high32 - offset2

    /* TODO: Instead of using subtract / add mode, assume that we're always adding
     * 12-bit chunks. However, if we encounter such 12-bit chunk with MSB == 1,
     * add 1 to the previous chunk, and add the 12-bit chunk as is, which
     * essentially does a subtraction. It will generate the least instruction to
     * load offset.
     * See the following discussion:
     * https://github.com/dotnet/runtime/pull/113250#discussion_r1987576070 */

    uint32_t offset1        = imm & WordMask((uint8_t)x);
    uint32_t offset2        = (~(offset1 - 1)) & WordMask((uint8_t)x);
    uint32_t offset         = offset1;
    bool     isSubtractMode = false;

    if ((high32 == 0x7FFFFFFF) && (y != 63))
    {
        /* Handle corner case: we cannot do subtract mode if high32 == 0x7FFFFFFF
         * Since adding 1 to it will change the sign bit. Instead, shift x and y
         * to the left by one. */
        int      newX       = x + 1;
        uint32_t newOffset1 = imm & WordMask((uint8_t)newX);
        uint32_t newOffset2 = (~(newOffset1 - 1)) & WordMask((uint8_t)newX);
        if (newOffset2 < offset1)
        {
            x              = newX;
            high32         = ((int64_t)imm >> x) & WordMask(32);
            offset2        = newOffset2;
            isSubtractMode = true;
        }
    }
    else if (offset2 < offset1)
    {
        isSubtractMode = true;
    }

    if (isSubtractMode)
    {
        offset = offset2;
        high32 = (high32 + 1) & WordMask(32);
    }

    assert(absMaxInsCount >= 2);
    int         numberOfInstructions = 0;
    instruction ins[absMaxInsCount];
    int32_t     values[absMaxInsCount];

    // STEP 4: Generate instructions to load high32

    uint32_t upper    = (high32 >> 12) & WordMask(20);
    uint32_t lower    = high32 & WordMask(12);
    int      lowerMsb = (lower >> 11) & 0b1;
    if (lowerMsb == 1)
    {
        upper += 1;
        upper &= WordMask(20);
    }
    if (upper != 0)
    {
        ins[numberOfInstructions]    = INS_lui;
        values[numberOfInstructions] = ((upper >> 19) & 0b1) ? (upper + 0xFFF00000) : upper;
        numberOfInstructions += 1;
    }
    if (lower != 0)
    {
        ins[numberOfInstructions]    = INS_addiw;
        values[numberOfInstructions] = lower;
        numberOfInstructions += 1;
    }

    // STEP 5: Generate instructions to load offset in 11-bits chunks

    int chunkLsbPos = (x < 11) ? 0 : (x - 11);
    int shift       = (x < 11) ? x : 11;
    int chunkMask   = (x < 11) ? WordMask((uint8_t)x) : WordMask(11);
    while (true)
    {
        uint32_t chunk = (offset >> chunkLsbPos) & chunkMask;

        if (chunk != 0)
        {
            /* We could move our 11 bit chunk window to the right for as many as the
             * leading zeros.*/
            int leadingZerosOn11BitsChunk = 11 - (32 - BitOperations::LeadingZeroCount(chunk));
            if (leadingZerosOn11BitsChunk > 0)
            {
                int maxAdditionalShift =
                    (chunkLsbPos < leadingZerosOn11BitsChunk) ? chunkLsbPos : leadingZerosOn11BitsChunk;
                chunkLsbPos -= maxAdditionalShift;
                shift += maxAdditionalShift;
                chunk = (offset >> chunkLsbPos) & chunkMask;
            }

            numberOfInstructions += 2;
            if (numberOfInstructions > insCountLimit)
            {
                break;
            }
            ins[numberOfInstructions - 2]    = INS_slli;
            values[numberOfInstructions - 2] = shift;
            if (isSubtractMode)
            {
                ins[numberOfInstructions - 1]    = INS_addi;
                values[numberOfInstructions - 1] = -(int32_t)chunk;
            }
            else
            {
                ins[numberOfInstructions - 1]    = INS_addi;
                values[numberOfInstructions - 1] = chunk;
            }
            shift = 0;
        }
        if (chunkLsbPos == 0)
        {
            break;
        }
        shift += (chunkLsbPos < 11) ? chunkLsbPos : 11;
        chunkMask = (chunkLsbPos < 11) ? (chunkMask >> (11 - chunkLsbPos)) : WordMask(11);
        chunkLsbPos -= (chunkLsbPos < 11) ? chunkLsbPos : 11;
    }
    if (shift > 0)
    {
        numberOfInstructions += 1;
        if (numberOfInstructions <= insCountLimit)
        {
            ins[numberOfInstructions - 1]    = INS_slli;
            values[numberOfInstructions - 1] = shift;
        }
    }

    // STEP 6: Determine whether to use emitDataConst or emit generated instructions

    if (numberOfInstructions <= insCountLimit)
    {
        instrDescLoadImm* id = static_cast<instrDescLoadImm*>(emitNewInstrLoadImm(size, originalImm));
        id->idReg1(reg);
        memcpy(id->ins, ins, sizeof(instruction) * numberOfInstructions);
        memcpy(id->values, values, sizeof(int32_t) * numberOfInstructions);
        if (utilizeSRLI)
        {
            numberOfInstructions += 1;
            assert(numberOfInstructions < absMaxInsCount);
            id->ins[numberOfInstructions - 1]    = INS_srli;
            id->values[numberOfInstructions - 1] = srliShiftAmount;
        }
        id->idCodeSize(numberOfInstructions * 4);
        id->idIns(id->ins[numberOfInstructions - 1]);

        appendToCurIG(id);
    }
    else if (size == EA_PTRSIZE)
    {
        assert(!emitComp->compGeneratingProlog && !emitComp->compGeneratingEpilog);
        auto constAddr = emitDataConst(&originalImm, sizeof(long), sizeof(long), TYP_LONG);
        emitIns_R_C(INS_ld, EA_PTRSIZE, reg, REG_NA, emitComp->eeFindJitDataOffs(constAddr), 0);
    }
    else
    {
        assert(false && "If number of instruction exceeds MAX_NUM_OF_LOAD_IMM_INS, imm must be 8 bytes");
    }
}

/*****************************************************************************
 *
 *  Add a call instruction (direct or indirect).
 *      argSize<0 means that the caller will pop the arguments
 *
 * The other arguments are interpreted depending on callType as shown:
 * Unless otherwise specified, ireg,xreg,xmul,disp should have default values.
 *
 * EC_FUNC_TOKEN       : addr is the method address
 *
 * If callType is one of these emitCallTypes, addr has to be NULL.
 * EC_INDIR_R          : "call ireg".
 *
 * noSafePoint - force not making this call a safe point in partially interruptible code
 *
 */

void emitter::emitIns_Call(const EmitCallParams& params)
{
    /* Sanity check the arguments depending on callType */

    assert(params.callType < EC_COUNT);
    assert((params.callType != EC_FUNC_TOKEN) ||
           (params.ireg == REG_NA && params.xreg == REG_NA && params.xmul == 0 && params.disp == 0));
    assert(params.callType < EC_INDIR_R || params.addr == NULL);
    assert(params.callType != EC_INDIR_R ||
           (params.ireg < REG_COUNT && params.xreg == REG_NA && params.xmul == 0 && params.disp == 0));

    // RISCV64 never uses these
    assert(params.xreg == REG_NA && params.xmul == 0 && params.disp == 0);

    // Our stack level should be always greater than the bytes of arguments we push. Just
    // a sanity test.
    assert((unsigned)std::abs(params.argSize) <= codeGen->genStackLevel);

    // Trim out any callee-trashed registers from the live set.
    regMaskTP savedSet  = emitGetGCRegsSavedOrModified(params.methHnd);
    regMaskTP gcrefRegs = params.gcrefRegs & savedSet;
    regMaskTP byrefRegs = params.byrefRegs & savedSet;

#ifdef DEBUG
    if (EMIT_GC_VERBOSE)
    {
        printf("Call: GCvars=%s ", VarSetOps::ToString(emitComp, params.ptrVars));
        dumpConvertedVarSet(emitComp, params.ptrVars);
        printf(", gcrefRegs=");
        printRegMaskInt(gcrefRegs);
        emitDispRegSet(gcrefRegs);
        printf(", byrefRegs=");
        printRegMaskInt(byrefRegs);
        emitDispRegSet(byrefRegs);
        printf("\n");
    }
#endif

    /* Managed RetVal: emit sequence point for the call */
    if (emitComp->opts.compDbgInfo && params.debugInfo.GetLocation().IsValid())
    {
        codeGen->genIPmappingAdd(IPmappingDscKind::Normal, params.debugInfo, false);
    }

    /*
        We need to allocate the appropriate instruction descriptor based
        on whether this is a direct/indirect call, and whether we need to
        record an updated set of live GC variables.
     */
    instrDesc* id;

    assert(params.argSize % REGSIZE_BYTES == 0);
    int argCnt = (int)(params.argSize / (int)REGSIZE_BYTES);

    if (params.callType >= EC_INDIR_R)
    {
        /* Indirect call, virtual calls */

        assert(params.callType == EC_INDIR_R);

        id = emitNewInstrCallInd(argCnt, params.disp, params.ptrVars, gcrefRegs, byrefRegs, params.retSize,
                                 params.secondRetSize);
    }
    else
    {
        /* Helper/static/nonvirtual/function calls (direct or through handle),
           and calls to an absolute addr. */

        assert(params.callType == EC_FUNC_TOKEN);

        id = emitNewInstrCallDir(argCnt, params.ptrVars, gcrefRegs, byrefRegs, params.retSize, params.secondRetSize);
    }

    /* Update the emitter's live GC ref sets */

    // If the method returns a GC ref, mark RBM_INTRET appropriately
    if (params.retSize == EA_GCREF)
    {
        gcrefRegs |= RBM_INTRET;
    }
    else if (params.retSize == EA_BYREF)
    {
        byrefRegs |= RBM_INTRET;
    }

    // If is a multi-register return method is called, mark RBM_INTRET_1 appropriately
    if (params.secondRetSize == EA_GCREF)
    {
        gcrefRegs |= RBM_INTRET_1;
    }
    else if (params.secondRetSize == EA_BYREF)
    {
        byrefRegs |= RBM_INTRET_1;
    }

    VarSetOps::Assign(emitComp, emitThisGCrefVars, params.ptrVars);
    emitThisGCrefRegs = gcrefRegs;
    emitThisByrefRegs = byrefRegs;

    // for the purpose of GC safepointing tail-calls are not real calls
    id->idSetIsNoGC(params.isJump || params.noSafePoint || emitNoGChelper(params.methHnd));

    /* Set the instruction - special case jumping a function */
    instruction ins;

    ins = INS_jalr; // jalr
    id->idIns(ins);

    id->idInsOpt(INS_OPTS_C);
    // TODO-RISCV64: maybe optimize.

    // INS_OPTS_C: placeholders.  1/2/4-ins:
    //   if (callType == EC_INDIR_R)
    //      jalr REG_R0/REG_RA, ireg, 0   <---- 1-ins
    //   else if (callType == EC_FUNC_TOKEN || callType == EC_FUNC_ADDR)
    //     if reloc:
    //             //pc + offset_38bits       # only when reloc.
    //      auipc t2, addr-hi20
    //      jalr r0/1, t2, addr-lo12
    //
    //     else:
    //      lui  t2, dst_offset_lo32-hi
    //      ori  t2, t2, dst_offset_lo32-lo
    //      lui  t2, dst_offset_hi32-lo
    //      jalr REG_R0/REG_RA, t2, 0

    /* Record the address: method, indirection, or funcptr */
    if (params.callType == EC_INDIR_R)
    {
        /* This is an indirect call (either a virtual call or func ptr call) */
        // assert(callType == EC_INDIR_R);

        id->idSetIsCallRegPtr();

        regNumber reg_jalr = params.isJump ? REG_R0 : REG_RA;
        id->idReg4(reg_jalr);
        id->idReg3(params.ireg); // NOTE: for EC_INDIR_R, using idReg3.
        assert(params.xreg == REG_NA);

        id->idCodeSize(4);
    }
    else
    {
        /* This is a simple direct call: "call helper/method/addr" */

        assert(params.callType == EC_FUNC_TOKEN);
        assert(params.addr != NULL);

        void* addr =
            (void*)(((size_t)params.addr) + (params.isJump ? 0 : 1)); // NOTE: low-bit0 is used for jalr ra/r0,rd,0
        id->idAddr()->iiaAddr = (BYTE*)addr;

        if (emitComp->opts.compReloc)
        {
            id->idSetIsDspReloc();
            id->idCodeSize(8);
        }
        else
        {
            id->idCodeSize(32);
        }
    }

#ifdef DEBUG
    if (EMIT_GC_VERBOSE)
    {
        if (id->idIsLargeCall())
        {
            printf("[%02u] Rec call GC vars = %s\n", id->idDebugOnlyInfo()->idNum,
                   VarSetOps::ToString(emitComp, ((instrDescCGCA*)id)->idcGCvars));
        }
    }
#endif // DEBUG

    if (m_debugInfoSize > 0)
    {
        INDEBUG(id->idDebugOnlyInfo()->idCallSig = params.sigInfo);
        id->idDebugOnlyInfo()->idMemCookie = reinterpret_cast<size_t>(params.methHnd); // method token
    }

#ifdef LATE_DISASM
    if (params.addr != nullptr)
    {
        codeGen->getDisAssembler().disSetMethod((size_t)params.addr, params.methHnd);
    }
#endif // LATE_DISASM

    appendToCurIG(id);
}

/*****************************************************************************
 *
 *  Output a call instruction.
 */

unsigned emitter::emitOutputCall(const insGroup* ig, BYTE* dst, instrDesc* id, code_t code)
{
    unsigned char callInstrSize = sizeof(code_t); // 4 bytes
    regMaskTP     gcrefRegs;
    regMaskTP     byrefRegs;

    VARSET_TP GCvars(VarSetOps::UninitVal());

    // Is this a "fat" call descriptor?
    if (id->idIsLargeCall())
    {
        instrDescCGCA* idCall = (instrDescCGCA*)id;
        gcrefRegs             = idCall->idcGcrefRegs;
        byrefRegs             = idCall->idcByrefRegs;
        VarSetOps::Assign(emitComp, GCvars, idCall->idcGCvars);
    }
    else
    {
        assert(!id->idIsLargeDsp());
        assert(!id->idIsLargeCns());

        gcrefRegs = emitDecodeCallGCregs(id);
        byrefRegs = 0;
        VarSetOps::AssignNoCopy(emitComp, GCvars, VarSetOps::MakeEmpty(emitComp));
    }

    /* We update the GC info before the call as the variables cannot be
        used by the call. Killing variables before the call helps with
        boundary conditions if the call is CORINFO_HELP_THROW - see bug 50029.
        If we ever track aliased variables (which could be used by the
        call), we would have to keep them alive past the call. */

    emitUpdateLiveGCvars(GCvars, dst);
#ifdef DEBUG
    // NOTEADD:
    // Output any delta in GC variable info, corresponding to the before-call GC var updates done above.
    if (EMIT_GC_VERBOSE || emitComp->opts.disasmWithGC)
    {
        emitDispGCVarDelta(); // define in emit.cpp
    }
#endif // DEBUG

    assert(id->idIns() == INS_jalr);
    if (id->idIsCallRegPtr())
    { // EC_INDIR_R
        code = emitInsCode(id->idIns());
        code |= (code_t)id->idReg4() << 7;
        code |= (code_t)id->idReg3() << 15;
        // the offset default is 0;
        emitOutput_Instr(dst, code);
    }
    else if (id->idIsReloc())
    {
        // pc + offset_32bits
        //
        //   auipc t2, addr-hi20
        //   jalr r0/1,t2,addr-lo12

        emitOutput_Instr(dst, 0x00000397);

        size_t addr = (size_t)(id->idAddr()->iiaAddr); // get addr.

        int reg2 = (int)(addr & 1);
        addr -= reg2;

        if (!emitComp->opts.compReloc)
        {
            assert(isValidSimm32(addr - (ssize_t)dst));
        }

        assert((addr & 1) == 0);

        dst += 4;
        emitGCregDeadUpd(REG_DEFAULT_HELPER_CALL_TARGET, dst);

#ifdef DEBUG
        code = emitInsCode(INS_auipc);
        assert((code | (REG_DEFAULT_HELPER_CALL_TARGET << 7)) == 0x00000397);
        assert((int)REG_DEFAULT_HELPER_CALL_TARGET == 7);
        code = emitInsCode(INS_jalr);
        assert(code == 0x00000067);
#endif
        emitOutput_Instr(dst, 0x00000067 | (REG_DEFAULT_HELPER_CALL_TARGET << 15) | reg2 << 7);

        emitRecordRelocation(dst - 4, (BYTE*)addr, IMAGE_REL_RISCV64_PC);
    }
    else
    {
        // lui  t2, dst_offset_hi32-hi
        // addi t2, t2, dst_offset_hi32-lo
        // slli t2, t2, 11
        // addi t2, t2, dst_offset_low32-hi
        // slli t2, t2, 11
        // addi t2, t2, dst_offset_low32-md
        // slli t2, t2, 10
        // jalr t2

        ssize_t imm = (ssize_t)(id->idAddr()->iiaAddr);
        assert((uint64_t)(imm >> 32) <= 0x7fff); // RISC-V Linux Kernel SV48

        int reg2 = (int)(imm & 1);
        imm -= reg2;

        UINT32 high = imm >> 32;
        code        = emitInsCode(INS_lui);
        code |= (code_t)REG_DEFAULT_HELPER_CALL_TARGET << 7;
        code |= ((code_t)((high + 0x800) >> 12) & 0xfffff) << 12;
        emitOutput_Instr(dst, code);
        dst += 4;

        emitGCregDeadUpd(REG_DEFAULT_HELPER_CALL_TARGET, dst);

        code = emitInsCode(INS_addi);
        code |= (code_t)REG_DEFAULT_HELPER_CALL_TARGET << 7;
        code |= (code_t)REG_DEFAULT_HELPER_CALL_TARGET << 15;
        code |= (code_t)(high & 0xfff) << 20;
        emitOutput_Instr(dst, code);
        dst += 4;

        code = emitInsCode(INS_slli);
        code |= (code_t)REG_DEFAULT_HELPER_CALL_TARGET << 7;
        code |= (code_t)REG_DEFAULT_HELPER_CALL_TARGET << 15;
        code |= (code_t)(11 << 20);
        emitOutput_Instr(dst, code);
        dst += 4;

        UINT32 low = imm & 0xffffffff;

        code = emitInsCode(INS_addi);
        code |= (code_t)REG_DEFAULT_HELPER_CALL_TARGET << 7;
        code |= (code_t)REG_DEFAULT_HELPER_CALL_TARGET << 15;
        code |= ((low >> 21) & 0x7ff) << 20;
        emitOutput_Instr(dst, code);
        dst += 4;

        code = emitInsCode(INS_slli);
        code |= (code_t)REG_DEFAULT_HELPER_CALL_TARGET << 7;
        code |= (code_t)REG_DEFAULT_HELPER_CALL_TARGET << 15;
        code |= (code_t)(11 << 20);
        emitOutput_Instr(dst, code);
        dst += 4;

        code = emitInsCode(INS_addi);
        code |= (code_t)REG_DEFAULT_HELPER_CALL_TARGET << 7;
        code |= (code_t)REG_DEFAULT_HELPER_CALL_TARGET << 15;
        code |= ((low >> 10) & 0x7ff) << 20;
        emitOutput_Instr(dst, code);
        dst += 4;

        code = emitInsCode(INS_slli);
        code |= (code_t)REG_DEFAULT_HELPER_CALL_TARGET << 7;
        code |= (code_t)REG_DEFAULT_HELPER_CALL_TARGET << 15;
        code |= (code_t)(10 << 20);
        emitOutput_Instr(dst, code);
        dst += 4;

        code = emitInsCode(INS_jalr);
        code |= (code_t)reg2 << 7;
        code |= (code_t)REG_DEFAULT_HELPER_CALL_TARGET << 15;
        code |= (low & 0x3ff) << 20;
        // the offset default is 0;
        emitOutput_Instr(dst, code);
    }

    dst += 4;

    // If the method returns a GC ref, mark INTRET (A0) appropriately.
    if (id->idGCref() == GCT_GCREF)
    {
        gcrefRegs |= RBM_INTRET;
    }
    else if (id->idGCref() == GCT_BYREF)
    {
        byrefRegs |= RBM_INTRET;
    }

    // If is a multi-register return method is called, mark INTRET_1 (A1) appropriately
    if (id->idIsLargeCall())
    {
        instrDescCGCA* idCall = (instrDescCGCA*)id;
        if (idCall->idSecondGCref() == GCT_GCREF)
        {
            gcrefRegs |= RBM_INTRET_1;
        }
        else if (idCall->idSecondGCref() == GCT_BYREF)
        {
            byrefRegs |= RBM_INTRET_1;
        }
    }

    // If the GC register set has changed, report the new set.
    if (gcrefRegs != emitThisGCrefRegs)
    {
        emitUpdateLiveGCregs(GCT_GCREF, gcrefRegs, dst);
    }
    // If the Byref register set has changed, report the new set.
    if (byrefRegs != emitThisByrefRegs)
    {
        emitUpdateLiveGCregs(GCT_BYREF, byrefRegs, dst);
    }

    // Some helper calls may be marked as not requiring GC info to be recorded.
    if (!id->idIsNoGC())
    {
        // On RISCV64, as on AMD64 and LOONGARCH64, we don't change the stack pointer to push/pop args.
        // So we're not really doing a "stack pop" here (note that "args" is 0), but we use this mechanism
        // to record the call for GC info purposes.  (It might be best to use an alternate call,
        // and protect "emitStackPop" under the EMIT_TRACK_STACK_DEPTH preprocessor variable.)
        emitStackPop(dst, /*isCall*/ true, callInstrSize, /*args*/ 0);

        // Do we need to record a call location for GC purposes?
        //
        if (!emitFullGCinfo)
        {
            emitRecordGCcall(dst, callInstrSize);
        }
    }
    if (id->idIsCallRegPtr())
    {
        callInstrSize = 1 << 2;
    }
    else
    {
        callInstrSize = id->idIsReloc() ? (2 << 2) : (8 << 2); // INS_OPTS_C: 2/9-ins.
    }

    return callInstrSize;
}

void emitter::emitJumpDistBind()
{
#ifdef DEBUG
    if (emitComp->verbose)
    {
        printf("*************** In emitJumpDistBind()\n");
    }
    if (EMIT_INSTLIST_VERBOSE)
    {
        printf("\nInstruction list before the jump distance binding:\n\n");
        emitDispIGlist(true);
    }
#endif

#if DEBUG_EMIT
    auto printJmpInfo = [this](const instrDescJmp* jmp, const insGroup* jmpIG, NATIVE_OFFSET extra,
                               UNATIVE_OFFSET srcInstrOffs, UNATIVE_OFFSET srcEncodingOffs, UNATIVE_OFFSET dstOffs,
                               NATIVE_OFFSET jmpDist, const char* direction) {
        assert(jmp->idDebugOnlyInfo() != nullptr);
        if (jmp->idDebugOnlyInfo()->idNum == (unsigned)INTERESTING_JUMP_NUM || INTERESTING_JUMP_NUM == 0)
        {
            const char* dirId = (strcmp(direction, "fwd") == 0) ? "[1]" : "[2]";
            if (INTERESTING_JUMP_NUM == 0)
            {
                printf("%s Jump %u:\n", dirId, jmp->idDebugOnlyInfo()->idNum);
            }
            printf("%s Jump  block is at %08X\n", dirId, jmpIG->igOffs);
            printf("%s Jump reloffset is %04X\n", dirId, jmp->idjOffs);
            printf("%s Jump source is at %08X\n", dirId, srcEncodingOffs);
            printf("%s Label block is at %08X\n", dirId, dstOffs);
            printf("%s Jump  dist. is    %04X\n", dirId, jmpDist);
            if (extra > 0)
            {
                printf("%s Dist excess [S] = %d  \n", dirId, extra);
            }
        }
        if (EMITVERBOSE)
        {
            printf("Estimate of %s jump [%08X/%03u]: %04X -> %04X = %04X\n", direction, dspPtr(jmp),
                   jmp->idDebugOnlyInfo()->idNum, srcInstrOffs, dstOffs, jmpDist);
        }
    };
#endif

    instrDescJmp* jmp;

    UNATIVE_OFFSET adjIG;
    UNATIVE_OFFSET adjSJ;
    insGroup*      lstIG;
#ifdef DEBUG
    insGroup* prologIG = emitPrologIG;
#endif // DEBUG

    // NOTE:
    //  bit0 of isLinkingEnd: indicating whether updating the instrDescJmp's size with the type INS_OPTS_J;
    //  bit1 of isLinkingEnd: indicating not needed updating the size while emitTotalCodeSize <= 0xfff or had
    //  updated;
    unsigned int isLinkingEnd = emitTotalCodeSize <= 0xfff ? 2 : 0;

    UNATIVE_OFFSET ssz = 0; // relative small jump's delay-slot.
    // small  jump max. neg distance
    NATIVE_OFFSET nsd = B_DIST_SMALL_MAX_NEG;
    // small  jump max. pos distance
    NATIVE_OFFSET maxPlaceholderSize =
        emitCounts_INS_OPTS_J * (6 << 2); // the max placeholder sizeof(INS_OPTS_JALR) - sizeof(INS_OPTS_J)
    NATIVE_OFFSET psd = B_DIST_SMALL_MAX_POS - maxPlaceholderSize;

    /*****************************************************************************/
    /* If the default small encoding is not enough, we start again here.     */
    /*****************************************************************************/

AGAIN:

#ifdef DEBUG
    emitCheckIGList();
#endif

#ifdef DEBUG
    insGroup*     lastIG = nullptr;
    instrDescJmp* lastSJ = nullptr;
#endif

    lstIG = nullptr;
    adjSJ = 0;
    adjIG = 0;

    for (jmp = emitJumpList; jmp; jmp = jmp->idjNext)
    {
        insGroup* jmpIG;
        insGroup* tgtIG;

        UNATIVE_OFFSET jsz; // size of the jump instruction in bytes

        NATIVE_OFFSET  extra;           // How far beyond the short jump range is this jump offset?
        UNATIVE_OFFSET srcInstrOffs;    // offset of the source instruction of the jump
        UNATIVE_OFFSET srcEncodingOffs; // offset of the source used by the instruction set to calculate the relative
                                        // offset of the jump
        UNATIVE_OFFSET dstOffs;
        NATIVE_OFFSET  jmpDist; // the relative jump distance, as it will be encoded

        /* Make sure the jumps are properly ordered */

#ifdef DEBUG
        assert(lastSJ == nullptr || lastIG != jmp->idjIG || lastSJ->idjOffs < (jmp->idjOffs + adjSJ));
        lastSJ = (lastIG == jmp->idjIG) ? jmp : nullptr;

        assert(lastIG == nullptr || lastIG->igNum <= jmp->idjIG->igNum || jmp->idjIG == prologIG ||
               emitNxtIGnum > unsigned(0xFFFF)); // igNum might overflow
        lastIG = jmp->idjIG;
#endif // DEBUG

        /* Get hold of the current jump size */

        jsz = jmp->idCodeSize();

        /* Get the group the jump is in */

        jmpIG = jmp->idjIG;

        /* Are we in a group different from the previous jump? */

        if (lstIG != jmpIG)
        {
            /* Were there any jumps before this one? */

            if (lstIG)
            {
                /* Adjust the offsets of the intervening blocks */

                do
                {
                    lstIG = lstIG->igNext;
                    assert(lstIG);
#ifdef DEBUG
                    if (EMITVERBOSE)
                    {
                        printf("Adjusted offset of " FMT_BB " from %04X to %04X\n", lstIG->igNum, lstIG->igOffs,
                               lstIG->igOffs + adjIG);
                    }
#endif // DEBUG
                    lstIG->igOffs += adjIG;
                    assert(IsCodeAligned(lstIG->igOffs));
                } while (lstIG != jmpIG);
            }

            /* We've got the first jump in a new group */
            adjSJ = 0;
            lstIG = jmpIG;
        }

        /* Apply any local size adjustment to the jump's relative offset */
        jmp->idjOffs += adjSJ;

        // If this is a jump via register, the instruction size does not change, so we are done.

        /* Have we bound this jump's target already? */

        if (jmp->idIsBound())
        {
            /* Does the jump already have the smallest size? */

            if (jmp->idjShort)
            {
                // We should not be jumping/branching across funclets/functions
                emitCheckFuncletBranch(jmp, jmpIG);

                continue;
            }

            tgtIG = jmp->idAddr()->iiaIGlabel;
        }
        else
        {
            /* First time we've seen this label, convert its target */

            tgtIG = (insGroup*)emitCodeGetCookie(jmp->idAddr()->iiaBBlabel);

#ifdef DEBUG
            if (EMITVERBOSE)
            {
                if (tgtIG)
                {
                    printf(" to %s\n", emitLabelString(tgtIG));
                }
                else
                {
                    printf("-- ERROR, no emitter cookie for " FMT_BB "; it is probably missing BBF_HAS_LABEL.\n",
                           jmp->idAddr()->iiaBBlabel->bbNum);
                }
            }
            assert(tgtIG);
#endif // DEBUG

            /* Record the bound target */

            jmp->idAddr()->iiaIGlabel = tgtIG;
            jmp->idSetIsBound();
        }

        // We should not be jumping/branching across funclets/functions
        emitCheckFuncletBranch(jmp, jmpIG);

        /*
            In the following distance calculations, if we're not actually
            scheduling the code (i.e. reordering instructions), we can
            use the actual offset of the jump (rather than the beg/end of
            the instruction group) since the jump will not be moved around
            and thus its offset is accurate.

            First we need to figure out whether this jump is a forward or
            backward one; to do this we simply look at the ordinals of the
            group that contains the jump and the target.
         */

        srcInstrOffs = jmpIG->igOffs + jmp->idjOffs;

        /* Note that the destination is always the beginning of an IG, so no need for an offset inside it */
        dstOffs = tgtIG->igOffs;

        srcEncodingOffs = srcInstrOffs + ssz; // Encoding offset of relative offset for small branch

        if (jmpIG->igNum < tgtIG->igNum)
        {
            /* Forward jump */

            /* Adjust the target offset by the current delta. This is a worst-case estimate, as jumps between
               here and the target could be shortened, causing the actual distance to shrink.
             */

            dstOffs += adjIG;

            /* Compute the distance estimate */

            jmpDist = dstOffs - srcEncodingOffs;

            /* How much beyond the max. short distance does the jump go? */

            extra = jmpDist - psd;

#if DEBUG_EMIT
            printJmpInfo(jmp, jmpIG, extra, srcInstrOffs, srcEncodingOffs, dstOffs, jmpDist, "fwd");
#endif // DEBUG_EMIT

            assert(jmpDist >= 0); // Forward jump
            assert(!(jmpDist & 0x3));

            if (!(isLinkingEnd & 0x2) && (extra > 0) &&
                (jmp->idInsOpt() == INS_OPTS_J || jmp->idInsOpt() == INS_OPTS_J_cond))
            {
                // transform forward INS_OPTS_J/INS_OPTS_J_cond jump when jmpDist exceed the maximum short distance
                instruction ins = jmp->idIns();
                assert((INS_jal <= ins) && (ins <= INS_bgeu));

                if (ins > INS_jalr || (ins < INS_jalr && ins > INS_j)) // jal < beqz < bnez < jalr <
                                                                       // beq/bne/blt/bltu/bge/bgeu
                {
                    if (isValidSimm13(jmpDist + maxPlaceholderSize))
                    {
                        continue;
                    }
                    else if (isValidSimm21(jmpDist + maxPlaceholderSize))
                    {
                        // convert to opposite branch and jal
                        extra = 4;
                    }
                    else
                    {
                        // convert to opposite branch and jalr
                        extra = 4 * 6;
                    }
                }
                else if (ins == INS_jal || ins == INS_j)
                {
                    if (isValidSimm21(jmpDist + maxPlaceholderSize))
                    {
                        continue;
                    }
                    else
                    {
                        // convert to jalr
                        extra = 4 * 5;
                    }
                }
                else
                {
                    assert(ins == INS_jalr);
                    assert((jmpDist + maxPlaceholderSize) < 0x800);
                    continue;
                }

                jmp->idInsOpt(INS_OPTS_JALR);
                jmp->idCodeSize(jmp->idCodeSize() + extra);
                jmpIG->igSize += (unsigned short)extra; // the placeholder sizeof(INS_OPTS_JALR) - sizeof(INS_OPTS_J).
                adjSJ += (UNATIVE_OFFSET)extra;
                adjIG += (UNATIVE_OFFSET)extra;
                emitTotalCodeSize += (UNATIVE_OFFSET)extra;
                jmpIG->igFlags |= IGF_UPD_ISZ;
                isLinkingEnd |= 0x1;
            }
            continue;
        }
        else
        {
            /* Backward jump */

            /* Compute the distance estimate */

            jmpDist = srcEncodingOffs - dstOffs;

            /* How much beyond the max. short distance does the jump go? */

            extra = jmpDist + nsd;

#if DEBUG_EMIT
            printJmpInfo(jmp, jmpIG, extra, srcInstrOffs, srcEncodingOffs, dstOffs, jmpDist, "bwd");
#endif // DEBUG_EMIT

            assert(jmpDist >= 0); // Backward jump
            assert(!(jmpDist & 0x3));

            if (!(isLinkingEnd & 0x2) && (extra > 0) &&
                (jmp->idInsOpt() == INS_OPTS_J || jmp->idInsOpt() == INS_OPTS_J_cond))
            {
                // transform backward INS_OPTS_J/INS_OPTS_J_cond jump when jmpDist exceed the maximum short distance
                instruction ins = jmp->idIns();
                assert((INS_jal <= ins) && (ins <= INS_bgeu));

                if (ins > INS_jalr || (ins < INS_jalr && ins > INS_j)) // jal < beqz < bnez < jalr <
                                                                       // beq/bne/blt/bltu/bge/bgeu
                {
                    if (isValidSimm13(jmpDist + maxPlaceholderSize))
                    {
                        continue;
                    }
                    else if (isValidSimm21(jmpDist + maxPlaceholderSize))
                    {
                        // convert to opposite branch and jal
                        extra = 4;
                    }
                    else
                    {
                        // convert to opposite branch and jalr
                        extra = 4 * 6;
                    }
                }
                else if (ins == INS_jal || ins == INS_j)
                {
                    if (isValidSimm21(jmpDist + maxPlaceholderSize))
                    {
                        continue;
                    }
                    else
                    {
                        // convert to jalr
                        extra = 4 * 5;
                    }
                }
                else
                {
                    assert(ins == INS_jalr);
                    assert((jmpDist + maxPlaceholderSize) < 0x800);
                    continue;
                }

                jmp->idInsOpt(INS_OPTS_JALR);
                jmp->idCodeSize(jmp->idCodeSize() + extra);
                jmpIG->igSize += (unsigned short)extra; // the placeholder sizeof(INS_OPTS_JALR) - sizeof(INS_OPTS_J).
                adjSJ += (UNATIVE_OFFSET)extra;
                adjIG += (UNATIVE_OFFSET)extra;
                emitTotalCodeSize += (UNATIVE_OFFSET)extra;
                jmpIG->igFlags |= IGF_UPD_ISZ;
                isLinkingEnd |= 0x1;
            }
            continue;
        }
    } // end for each jump

    if ((isLinkingEnd & 0x3) < 0x2)
    {
        // indicating the instrDescJmp's size of the type INS_OPTS_J had updated
        // after the first round and should iterate again to update.
        isLinkingEnd = 0x2;

        // Adjust offsets of any remaining blocks.
        for (; lstIG;)
        {
            lstIG = lstIG->igNext;
            if (!lstIG)
            {
                break;
            }
#ifdef DEBUG
            if (EMITVERBOSE)
            {
                printf("Adjusted offset of " FMT_BB " from %04X to %04X\n", lstIG->igNum, lstIG->igOffs,
                       lstIG->igOffs + adjIG);
            }
#endif // DEBUG

            lstIG->igOffs += adjIG;

            assert(IsCodeAligned(lstIG->igOffs));
        }
        goto AGAIN;
    }

#ifdef DEBUG
    if (EMIT_INSTLIST_VERBOSE)
    {
        printf("\nLabels list after the jump distance binding:\n\n");
        emitDispIGlist(false);
    }

    emitCheckIGList();
#endif // DEBUG
}

/*****************************************************************************
 *
 *  Emit a 32-bit RISCV64 instruction
 */

unsigned emitter::emitOutput_Instr(BYTE* dst, code_t code) const
{
    assert(dst != nullptr);
    static_assert(sizeof(code_t) == 4, "code_t must be 4 bytes");
    memcpy(dst + writeableOffset, &code, sizeof(code));
    return sizeof(code_t);
}

static inline void assertCodeLength(size_t code, uint8_t size)
{
    assert((code >> size) == 0);
}

/*****************************************************************************
 *
 *  Emit a 32-bit RISCV64 R-Type instruction
 *
 *  Note: Instruction types as per RISC-V Spec, Chapter "RV32/64G Instruction Set Listings"
 *  R-Type layout:
 *  31-------25-24---20-19--15-14------12-11-----------7-6------------0
 *  | funct7   |  rs2  | rs1  |  funct3  |      rd      |   opcode    |
 *  -------------------------------------------------------------------
 */

/*static*/ emitter::code_t emitter::insEncodeRTypeInstr(
    unsigned opcode, unsigned rd, unsigned funct3, unsigned rs1, unsigned rs2, unsigned funct7)
{
    assertCodeLength(opcode, 7);
    assertCodeLength(rd, 5);
    assertCodeLength(funct3, 3);
    assertCodeLength(rs1, 5);
    assertCodeLength(rs2, 5);
    assertCodeLength(funct7, 7);

    return opcode | (rd << 7) | (funct3 << 12) | (rs1 << 15) | (rs2 << 20) | (funct7 << 25);
}

/*****************************************************************************
 *
 *  Emit a 32-bit RISCV64 I-Type instruction
 *
 *  Note: Instruction types as per RISC-V Spec, Chapter "RV32/64G Instruction Set Listings"
 *  I-Type layout:
 *  31------------20-19-----15-14------12-11-----------7-6------------0
 *  |   imm[11:0]   |   rs1   |  funct3  |      rd      |   opcode    |
 *  -------------------------------------------------------------------
 */

/*static*/ emitter::code_t emitter::insEncodeITypeInstr(
    unsigned opcode, unsigned rd, unsigned funct3, unsigned rs1, unsigned imm12)
{
    assertCodeLength(opcode, 7);
    assertCodeLength(rd, 5);
    assertCodeLength(funct3, 3);
    assertCodeLength(rs1, 5);
    // This assert may be triggered by the untrimmed signed integers. Please refer to the TrimSigned helpers
    assertCodeLength(imm12, 12);

    return opcode | (rd << 7) | (funct3 << 12) | (rs1 << 15) | (imm12 << 20);
}

/*****************************************************************************
 *
 *  Emit a 32-bit RISCV64 S-Type instruction
 *
 *  Note: Instruction types as per RISC-V Spec, Chapter "RV32/64G Instruction Set Listings"
 *  S-Type layout:
 *  31-------25-24---20-19--15-14------12-11-----------7-6------------0
 *  |imm[11:5] |  rs2  | rs1  |  funct3  |   imm[4:0]   |   opcode    |
 *  -------------------------------------------------------------------
 */

/*static*/ emitter::code_t emitter::insEncodeSTypeInstr(
    unsigned opcode, unsigned funct3, unsigned rs1, unsigned rs2, unsigned imm12)
{
    static constexpr unsigned kLoMask = 0x1f; // 0b00011111
    static constexpr unsigned kHiMask = 0x7f; // 0b01111111

    assertCodeLength(opcode, 7);
    assertCodeLength(funct3, 3);
    assertCodeLength(rs1, 5);
    assertCodeLength(rs2, 5);
    // This assert may be triggered by the untrimmed signed integers. Please refer to the TrimSigned helpers
    assertCodeLength(imm12, 12);

    unsigned imm12Lo = imm12 & kLoMask;
    unsigned imm12Hi = (imm12 >> 5) & kHiMask;

    return opcode | (imm12Lo << 7) | (funct3 << 12) | (rs1 << 15) | (rs2 << 20) | (imm12Hi << 25);
}

/*****************************************************************************
 *
 *  Emit a 32-bit RISCV64 U-Type instruction
 *
 *  Note: Instruction types as per RISC-V Spec, Chapter "RV32/64G Instruction Set Listings"
 *  U-Type layout:
 *  31---------------------------------12-11-----------7-6------------0
 *  |             imm[31:12]             |      rd      |   opcode    |
 *  -------------------------------------------------------------------
 */

/*static*/ emitter::code_t emitter::insEncodeUTypeInstr(unsigned opcode, unsigned rd, unsigned imm20)
{
    assertCodeLength(opcode, 7);
    assertCodeLength(rd, 5);
    // This assert may be triggered by the untrimmed signed integers. Please refer to the TrimSigned helpers
    assertCodeLength(imm20, 20);

    return opcode | (rd << 7) | (imm20 << 12);
}

/*****************************************************************************
 *
 *  Emit a 32-bit RISCV64 B-Type instruction
 *
 *  Note: Instruction types as per RISC-V Spec, Chapter "RV32/64G Instruction Set Listings"
 *  B-Type layout:
 *  31-------30-----25-24-20-19-15-14--12-11-------8----7----6--------0
 *  |imm[12]|imm[10:5]| rs2 | rs1 |funct3|  imm[4:1]|imm[11]| opcode  |
 *  -------------------------------------------------------------------
 */

/*static*/ emitter::code_t emitter::insEncodeBTypeInstr(
    unsigned opcode, unsigned funct3, unsigned rs1, unsigned rs2, unsigned imm13)
{
    static constexpr unsigned kLoSectionMask = 0x0f; // 0b00001111
    static constexpr unsigned kHiSectionMask = 0x3f; // 0b00111111
    static constexpr unsigned kBitMask       = 0x01;

    assertCodeLength(opcode, 7);
    assertCodeLength(funct3, 3);
    assertCodeLength(rs1, 5);
    assertCodeLength(rs2, 5);
    // This assert may be triggered by the untrimmed signed integers. Please refer to the TrimSigned helpers
    assertCodeLength(imm13, 13);
    assert((imm13 & 0x01) == 0);

    unsigned imm12          = imm13 >> 1;
    unsigned imm12LoSection = imm12 & kLoSectionMask;
    unsigned imm12LoBit     = (imm12 >> 10) & kBitMask;
    unsigned imm12HiSection = (imm12 >> 4) & kHiSectionMask;
    unsigned imm12HiBit     = (imm12 >> 11) & kBitMask;

    return opcode | (imm12LoBit << 7) | (imm12LoSection << 8) | (funct3 << 12) | (rs1 << 15) | (rs2 << 20) |
           (imm12HiSection << 25) | (imm12HiBit << 31);
}

/*****************************************************************************
 *
 *  Emit a 32-bit RISCV64 J-Type instruction
 *
 *  Note: Instruction types as per RISC-V Spec, Chapter "RV32/64G Instruction Set Listings"
 *  J-Type layout:
 *  31-------30--------21----20---19----------12-11----7-6------------0
 *  |imm[20]| imm[10:1]  |imm[11]|  imm[19:12]  |  rd   |   opcode    |
 *  -------------------------------------------------------------------
 */

/*static*/ emitter::code_t emitter::insEncodeJTypeInstr(unsigned opcode, unsigned rd, unsigned imm21)
{
    static constexpr unsigned kHiSectionMask = 0x3ff; // 0b1111111111
    static constexpr unsigned kLoSectionMask = 0xff;  // 0b11111111
    static constexpr unsigned kBitMask       = 0x01;

    assertCodeLength(opcode, 7);
    assertCodeLength(rd, 5);
    // This assert may be triggered by the untrimmed signed integers. Please refer to the TrimSigned helpers
    assertCodeLength(imm21, 21);
    assert((imm21 & 0x01) == 0);

    unsigned imm20          = imm21 >> 1;
    unsigned imm20HiSection = imm20 & kHiSectionMask;
    unsigned imm20HiBit     = (imm20 >> 19) & kBitMask;
    unsigned imm20LoSection = (imm20 >> 11) & kLoSectionMask;
    unsigned imm20LoBit     = (imm20 >> 10) & kBitMask;

    return opcode | (rd << 7) | (imm20LoSection << 12) | (imm20LoBit << 20) | (imm20HiSection << 21) |
           (imm20HiBit << 31);
}

static constexpr unsigned kInstructionOpcodeMask = 0x7f;
static constexpr unsigned kInstructionFunct3Mask = 0x7000;
static constexpr unsigned kInstructionFunct5Mask = 0xf8000000;
static constexpr unsigned kInstructionFunct7Mask = 0xfe000000;
static constexpr unsigned kInstructionFunct2Mask = 0x06000000;

#ifdef DEBUG

/*static*/ void emitter::emitOutput_RTypeInstr_SanityCheck(instruction ins, regNumber rd, regNumber rs1, regNumber rs2)
{
    switch (ins)
    {
        case INS_add:
        case INS_sub:
        case INS_sll:
        case INS_slt:
        case INS_sltu:
        case INS_xor:
        case INS_srl:
        case INS_sra:
        case INS_or:
        case INS_and:
        case INS_addw:
        case INS_subw:
        case INS_sllw:
        case INS_srlw:
        case INS_sraw:
        case INS_mul:
        case INS_mulh:
        case INS_mulhsu:
        case INS_mulhu:
        case INS_div:
        case INS_divu:
        case INS_rem:
        case INS_remu:
        case INS_mulw:
        case INS_divw:
        case INS_divuw:
        case INS_remw:
        case INS_remuw:
            assert(isGeneralRegisterOrR0(rd));
            assert(isGeneralRegisterOrR0(rs1));
            assert(isGeneralRegisterOrR0(rs2));
            break;
        case INS_fsgnj_s:
        case INS_fsgnjn_s:
        case INS_fsgnjx_s:
        case INS_fmin_s:
        case INS_fmax_s:
        case INS_fsgnj_d:
        case INS_fsgnjn_d:
        case INS_fsgnjx_d:
        case INS_fmin_d:
        case INS_fmax_d:
            assert(isFloatReg(rd));
            assert(isFloatReg(rs1));
            assert(isFloatReg(rs2));
            break;
        case INS_feq_s:
        case INS_feq_d:
        case INS_flt_d:
        case INS_flt_s:
        case INS_fle_s:
        case INS_fle_d:
            assert(isGeneralRegisterOrR0(rd));
            assert(isFloatReg(rs1));
            assert(isFloatReg(rs2));
            break;
        case INS_fmv_w_x:
        case INS_fmv_d_x:
            assert(isFloatReg(rd));
            assert(isGeneralRegisterOrR0(rs1));
            assert(rs2 == 0);
            break;
        case INS_fmv_x_d:
        case INS_fmv_x_w:
        case INS_fclass_s:
        case INS_fclass_d:
            assert(isGeneralRegisterOrR0(rd));
            assert(isFloatReg(rs1));
            assert(rs2 == 0);
            break;
        default:
            NO_WAY("Illegal ins within emitOutput_RTypeInstr!");
            break;
    }
}

/*static*/ void emitter::emitOutput_ITypeInstr_SanityCheck(
    instruction ins, regNumber rd, regNumber rs1, unsigned immediate, unsigned opcode)
{
    switch (ins)
    {
        case INS_mov:
        case INS_jalr:
        case INS_lb:
        case INS_lh:
        case INS_lw:
        case INS_lbu:
        case INS_lhu:
        case INS_addi:
        case INS_slti:
        case INS_sltiu:
        case INS_xori:
        case INS_ori:
        case INS_andi:
        case INS_lwu:
        case INS_ld:
        case INS_addiw:
        case INS_csrrw:
        case INS_csrrs:
        case INS_csrrc:
            assert(isGeneralRegisterOrR0(rd));
            assert(isGeneralRegisterOrR0(rs1));
            assert((opcode & kInstructionFunct7Mask) == 0);
            break;
        case INS_flw:
        case INS_fld:
            assert(isFloatReg(rd));
            assert(isGeneralRegisterOrR0(rs1));
            assert((opcode & kInstructionFunct7Mask) == 0);
            break;
        case INS_slli:
        case INS_srli:
        case INS_srai:
            assert(immediate < 64);
            assert(isGeneralRegisterOrR0(rd));
            assert(isGeneralRegisterOrR0(rs1));
            break;
        case INS_slliw:
        case INS_srliw:
        case INS_sraiw:
            assert(immediate < 32);
            assert(isGeneralRegisterOrR0(rd));
            assert(isGeneralRegisterOrR0(rs1));
            break;
        case INS_csrrwi:
        case INS_csrrsi:
        case INS_csrrci:
            assert(isGeneralRegisterOrR0(rd));
            assert(rs1 < 32);
            assert((opcode & kInstructionFunct7Mask) == 0);
            break;
        case INS_fence:
        {
            assert(rd == REG_ZERO);
            assert(rs1 == REG_ZERO);
            ssize_t format = immediate >> 8;
            assert((format == 0) || (format == 0x8));
            assert((opcode & kInstructionFunct7Mask) == 0);
        }
        break;
        default:
            NO_WAY("Illegal ins within emitOutput_ITypeInstr!");
            break;
    }
}

/*static*/ void emitter::emitOutput_STypeInstr_SanityCheck(instruction ins, regNumber rs1, regNumber rs2)
{
    switch (ins)
    {
        case INS_sb:
        case INS_sh:
        case INS_sw:
        case INS_sd:
            assert(isGeneralRegister(rs1));
            assert(isGeneralRegisterOrR0(rs2));
            break;
        case INS_fsw:
        case INS_fsd:
            assert(isGeneralRegister(rs1));
            assert(isFloatReg(rs2));
            break;
        default:
            NO_WAY("Illegal ins within emitOutput_STypeInstr!");
            break;
    }
}

/*static*/ void emitter::emitOutput_UTypeInstr_SanityCheck(instruction ins, regNumber rd)
{
    switch (ins)
    {
        case INS_lui:
        case INS_auipc:
            assert(isGeneralRegisterOrR0(rd));
            break;
        default:
            NO_WAY("Illegal ins within emitOutput_UTypeInstr!");
            break;
    }
}

/*static*/ void emitter::emitOutput_BTypeInstr_SanityCheck(instruction ins, regNumber rs1, regNumber rs2)
{
    switch (ins)
    {
        case INS_beqz:
        case INS_bnez:
            assert((rs1 == REG_ZERO) || (rs2 == REG_ZERO));
            FALLTHROUGH;
        case INS_beq:
        case INS_bne:
        case INS_blt:
        case INS_bge:
        case INS_bltu:
        case INS_bgeu:
            assert(isGeneralRegisterOrR0(rs1));
            assert(isGeneralRegisterOrR0(rs2));
            break;
        default:
            NO_WAY("Illegal ins within emitOutput_BTypeInstr!");
            break;
    }
}

/*static*/ void emitter::emitOutput_JTypeInstr_SanityCheck(instruction ins, regNumber rd)
{
    switch (ins)
    {
        case INS_j:
            assert(rd == REG_ZERO);
            break;
        case INS_jal:
            assert(isGeneralRegisterOrR0(rd));
            break;
        default:
            NO_WAY("Illegal ins within emitOutput_JTypeInstr!");
            break;
    }
}

#endif // DEBUG

/*****************************************************************************
 *
 *  Casts an integral or float register from their identification number to
 *  theirs binary format. In case of the integral registers the encoded number
 *  is the register id. In case of the floating point registers the encoded
 *  number is shifted back by the floating point register base (32) (The
 *  instruction itself specifies whether the register contains floating
 *  point or integer, in their encoding they are indistinguishable)
 *
 */

/*static*/ unsigned emitter::castFloatOrIntegralReg(regNumber reg)
{
    static constexpr unsigned kRegisterMask = 0x1f;

    assert(isGeneralRegisterOrR0(reg) || isFloatReg(reg));

    return reg & kRegisterMask;
}

/*****************************************************************************
 *
 *  Emit a 32-bit RISCV64 R-Type instruction to the given buffer. Returns a
 *  length of an encoded instruction opcode
 *
 */

unsigned emitter::emitOutput_RTypeInstr(BYTE* dst, instruction ins, regNumber rd, regNumber rs1, regNumber rs2) const
{
    unsigned insCode = emitInsCode(ins);
#ifdef DEBUG
    emitOutput_RTypeInstr_SanityCheck(ins, rd, rs1, rs2);
#endif // DEBUG
    unsigned opcode = insCode & kInstructionOpcodeMask;
    unsigned funct3 = (insCode & kInstructionFunct3Mask) >> 12;
    unsigned funct7 = (insCode & kInstructionFunct7Mask) >> 25;
    return emitOutput_Instr(dst, insEncodeRTypeInstr(opcode, castFloatOrIntegralReg(rd), funct3,
                                                     castFloatOrIntegralReg(rs1), castFloatOrIntegralReg(rs2), funct7));
}

/*****************************************************************************
 *
 *  Emit a 32-bit RISCV64 I-Type instruction to the given buffer. Returns a
 *  length of an encoded instruction opcode
 *
 */

unsigned emitter::emitOutput_ITypeInstr(BYTE* dst, instruction ins, regNumber rd, regNumber rs1, unsigned imm12) const
{
    unsigned insCode = emitInsCode(ins);
#ifdef DEBUG
    emitOutput_ITypeInstr_SanityCheck(ins, rd, rs1, imm12, insCode);
#endif // DEBUG
    unsigned opcode = insCode & kInstructionOpcodeMask;
    unsigned funct3 = (insCode & kInstructionFunct3Mask) >> 12;
    unsigned funct7 = (insCode & kInstructionFunct7Mask) >> 20; // only used by some of the immediate shifts
    return emitOutput_Instr(dst, insEncodeITypeInstr(opcode, castFloatOrIntegralReg(rd), funct3, rs1, imm12 | funct7));
}

/*****************************************************************************
 *
 *  Emit a 32-bit RISCV64 S-Type instruction to the given buffer. Returns a
 *  length of an encoded instruction opcode
 *
 */

unsigned emitter::emitOutput_STypeInstr(BYTE* dst, instruction ins, regNumber rs1, regNumber rs2, unsigned imm12) const
{
    unsigned insCode = emitInsCode(ins);
#ifdef DEBUG
    emitOutput_STypeInstr_SanityCheck(ins, rs1, rs2);
#endif // DEBUG
    unsigned opcode = insCode & kInstructionOpcodeMask;
    unsigned funct3 = (insCode & kInstructionFunct3Mask) >> 12;
    return emitOutput_Instr(dst, insEncodeSTypeInstr(opcode, funct3, rs1, castFloatOrIntegralReg(rs2), imm12));
}

/*****************************************************************************
 *
 *  Emit a 32-bit RISCV64 U-Type instruction to the given buffer. Returns a
 *  length of an encoded instruction opcode
 *
 */

unsigned emitter::emitOutput_UTypeInstr(BYTE* dst, instruction ins, regNumber rd, unsigned imm20) const
{
    unsigned insCode = emitInsCode(ins);
#ifdef DEBUG
    emitOutput_UTypeInstr_SanityCheck(ins, rd);
#endif // DEBUG
    return emitOutput_Instr(dst, insEncodeUTypeInstr(insCode, rd, imm20));
}

/*****************************************************************************
 *
 *  Emit a 32-bit RISCV64 B-Type instruction to the given buffer. Returns a
 *  length of an encoded instruction opcode
 *
 */

unsigned emitter::emitOutput_BTypeInstr(BYTE* dst, instruction ins, regNumber rs1, regNumber rs2, unsigned imm13) const
{
    unsigned insCode = emitInsCode(ins);
#ifdef DEBUG
    emitOutput_BTypeInstr_SanityCheck(ins, rs1, rs2);
#endif // DEBUG
    unsigned opcode = insCode & kInstructionOpcodeMask;
    unsigned funct3 = (insCode & kInstructionFunct3Mask) >> 12;
    return emitOutput_Instr(dst, insEncodeBTypeInstr(opcode, funct3, rs1, rs2, imm13));
}

/*****************************************************************************
 *
 *  Emit a 32-bit RISCV64 B-Type instruction with inverted comparation to
 *  the given buffer. Returns a length of an encoded instruction opcode
 *
 *  Note: Replaces:
 *      - beqz with bnez and vice versa
 *      - beq with bne and vice versa
 *      - blt with bge and vice versa
 *      - bltu with bgeu and vice versa
 */

unsigned emitter::emitOutput_BTypeInstr_InvertComparation(
    BYTE* dst, instruction ins, regNumber rs1, regNumber rs2, unsigned imm13) const
{
    unsigned insCode = emitInsCode(ins) ^ 0x1000;
#ifdef DEBUG
    emitOutput_BTypeInstr_SanityCheck(ins, rs1, rs2);
#endif // DEBUG
    unsigned opcode = insCode & kInstructionOpcodeMask;
    unsigned funct3 = (insCode & kInstructionFunct3Mask) >> 12;
    return emitOutput_Instr(dst, insEncodeBTypeInstr(opcode, funct3, rs1, rs2, imm13));
}

/*****************************************************************************
 *
 *  Emit a 32-bit RISCV64 J-Type instruction to the given buffer. Returns a
 *  length of an encoded instruction opcode
 *
 */

unsigned emitter::emitOutput_JTypeInstr(BYTE* dst, instruction ins, regNumber rd, unsigned imm21) const
{
    unsigned insCode = emitInsCode(ins);
#ifdef DEBUG
    emitOutput_JTypeInstr_SanityCheck(ins, rd);
#endif // JTypeInstructionSanityCheck
    return emitOutput_Instr(dst, insEncodeJTypeInstr(insCode, rd, imm21));
}

void emitter::emitOutputInstrJumpDistanceHelper(const insGroup* ig,
                                                instrDescJmp*   jmp,
                                                UNATIVE_OFFSET& dstOffs,
                                                const BYTE*&    dstAddr) const
{
    if (jmp->idAddr()->iiaHasInstrCount())
    {
        assert(ig != nullptr);
        int      instrCount = jmp->idAddr()->iiaGetInstrCount();
        unsigned insNum     = emitFindInsNum(ig, jmp);
        if (instrCount < 0)
        {
            // Backward branches using instruction count must be within the same instruction group.
            assert(insNum + 1 >= static_cast<unsigned>(-instrCount));
        }
        dstOffs = ig->igOffs + emitFindOffset(ig, insNum + 1 + instrCount);
        dstAddr = emitOffsetToPtr(dstOffs);
        return;
    }
    dstOffs = jmp->idAddr()->iiaIGlabel->igOffs;
    dstAddr = emitOffsetToPtr(dstOffs);
}

/*****************************************************************************
 *
 *  Calculates a current jump instruction distance
 *
 */

ssize_t emitter::emitOutputInstrJumpDistance(const BYTE* src, const insGroup* ig, instrDescJmp* jmp)
{
    UNATIVE_OFFSET srcOffs = emitCurCodeOffs(src);
    const BYTE*    srcAddr = emitOffsetToPtr(srcOffs);

    assert(!jmp->idAddr()->iiaIsJitDataOffset()); // not used by riscv64 impl

    UNATIVE_OFFSET dstOffs{};
    const BYTE*    dstAddr = nullptr;
    emitOutputInstrJumpDistanceHelper(ig, jmp, dstOffs, dstAddr);

    ssize_t distVal = static_cast<ssize_t>(dstAddr - srcAddr);

    if (dstOffs > srcOffs)
    {
        // This is a forward jump

        emitFwdJumps = true;

        // The target offset will be closer by at least 'emitOffsAdj', but only if this
        // jump doesn't cross the hot-cold boundary.
        if (!emitJumpCrossHotColdBoundary(srcOffs, dstOffs))
        {
            distVal -= emitOffsAdj;
            dstOffs -= emitOffsAdj;
        }
        jmp->idjOffs = dstOffs;
        if (jmp->idjOffs != dstOffs)
        {
            IMPL_LIMITATION("Method is too large");
        }
    }
    return distVal;
}

static inline constexpr unsigned WordMask(uint8_t bits)
{
    return static_cast<unsigned>((1ull << bits) - 1);
}

template <uint8_t MaskSize>
static unsigned LowerNBitsOfWord(ssize_t word)
{
    static_assert(MaskSize < 32, "Given mask size is bigger than the word itself");
    static_assert(MaskSize > 0, "Given mask size cannot be zero");

    static constexpr unsigned kMask = WordMask(MaskSize);

    return static_cast<unsigned>(word & kMask);
}

template <uint8_t MaskSize>
static unsigned UpperNBitsOfWord(ssize_t word)
{
    static constexpr unsigned kShift = 32 - MaskSize;

    return LowerNBitsOfWord<MaskSize>(word >> kShift);
}

template <uint8_t MaskSize>
static unsigned UpperNBitsOfWordSignExtend(ssize_t word)
{
    static constexpr unsigned kSignExtend = 1 << (31 - MaskSize);

    return UpperNBitsOfWord<MaskSize>(word + kSignExtend);
}

static unsigned UpperWordOfDoubleWord(ssize_t immediate)
{
    return static_cast<unsigned>(immediate >> 32);
}

static unsigned LowerWordOfDoubleWord(ssize_t immediate)
{
    static constexpr size_t kWordMask = WordMask(32);

    return static_cast<unsigned>(immediate & kWordMask);
}

template <uint8_t UpperMaskSize, uint8_t LowerMaskSize>
static ssize_t DoubleWordSignExtend(ssize_t doubleWord)
{
    static constexpr size_t kLowerSignExtend = static_cast<size_t>(1) << (63 - LowerMaskSize);
    static constexpr size_t kUpperSignExtend = static_cast<size_t>(1) << (63 - UpperMaskSize);

    return doubleWord + (kLowerSignExtend | kUpperSignExtend);
}

template <uint8_t UpperMaskSize>
static ssize_t UpperWordOfDoubleWordSingleSignExtend(ssize_t doubleWord)
{
    static constexpr size_t kUpperSignExtend = static_cast<size_t>(1) << (31 - UpperMaskSize);

    return UpperWordOfDoubleWord(doubleWord + kUpperSignExtend);
}

template <uint8_t UpperMaskSize, uint8_t LowerMaskSize>
static ssize_t UpperWordOfDoubleWordDoubleSignExtend(ssize_t doubleWord)
{
    return UpperWordOfDoubleWord(DoubleWordSignExtend<UpperMaskSize, LowerMaskSize>(doubleWord));
}

/*static*/ unsigned emitter::TrimSignedToImm12(ssize_t imm12)
{
    assert(isValidSimm12(imm12));

    return static_cast<unsigned>(LowerNBitsOfWord<12>(imm12));
}

/*static*/ unsigned emitter::TrimSignedToImm13(ssize_t imm13)
{
    assert(isValidSimm13(imm13));

    return static_cast<unsigned>(LowerNBitsOfWord<13>(imm13));
}

/*static*/ unsigned emitter::TrimSignedToImm20(ssize_t imm20)
{
    assert(isValidSimm20(imm20));

    return static_cast<unsigned>(LowerNBitsOfWord<20>(imm20));
}

/*static*/ unsigned emitter::TrimSignedToImm21(ssize_t imm21)
{
    assert(isValidSimm21(imm21));

    return static_cast<unsigned>(LowerNBitsOfWord<21>(imm21));
}

BYTE* emitter::emitOutputInstr_OptsReloc(BYTE* dst, const instrDesc* id, instruction* ins)
{
    BYTE* const     dstBase = dst;
    const regNumber reg1    = id->idReg1();

    dst += emitOutput_UTypeInstr(dst, INS_auipc, reg1, 0);

    if (id->idIsCnsReloc())
    {
        *ins = INS_addi;
    }
    else
    {
        assert(id->idIsDspReloc());
        *ins = INS_ld;
    }

    dst += emitOutput_ITypeInstr(dst, *ins, reg1, reg1, 0);

    emitRecordRelocation(dstBase, id->idAddr()->iiaAddr, IMAGE_REL_RISCV64_PC);

    return dst;
}

BYTE* emitter::emitOutputInstr_OptsRc(BYTE* dst, const instrDesc* id, instruction* ins)
{
    assert(id->idAddr()->iiaIsJitDataOffset());
    assert(id->idGCref() == GCT_NONE);

    const int dataOffs = id->idAddr()->iiaGetJitDataOffset();
    assert(dataOffs >= 0);

    const ssize_t immediate = emitGetInsSC(id);
    assert((immediate >= 0) && (immediate < 0x4000)); // 0x4000 is arbitrary, currently 'imm' is always 0.

    const unsigned offset = static_cast<unsigned>(dataOffs + immediate);
    assert(offset < emitDataSize());

    *ins                 = id->idIns();
    const regNumber reg1 = id->idReg1();

    if (id->idCodeSize() == 8)
    {
        return emitOutputInstr_OptsRcPcRel(dst, ins, offset, reg1);
    }
    return emitOutputInstr_OptsRcNoPcRel(dst, ins, offset, reg1);
}

BYTE* emitter::emitOutputInstr_OptsRcPcRel(BYTE* dst, instruction* ins, unsigned offset, regNumber reg1)
{
    const ssize_t immediate = (emitConsBlock - dst) + offset;
    assert((immediate > 0) && ((immediate & 0x03) == 0));

    const regNumber rsvdReg = codeGen->rsGetRsvdReg();
    dst += emitOutput_UTypeInstr(dst, INS_auipc, rsvdReg, UpperNBitsOfWordSignExtend<20>(immediate));

    instruction lastIns = *ins;

    if (*ins == INS_jal)
    {
        *ins = lastIns = INS_addi;
    }
    dst += emitOutput_ITypeInstr(dst, lastIns, reg1, rsvdReg, LowerNBitsOfWord<12>(immediate));
    return dst;
}

BYTE* emitter::emitOutputInstr_OptsRcNoPcRel(BYTE* dst, instruction* ins, unsigned offset, regNumber reg1)
{
    const ssize_t immediate = reinterpret_cast<ssize_t>(emitConsBlock) + offset;
    assertCodeLength(static_cast<size_t>(immediate), 48); // RISC-V Linux Kernel SV48
    const regNumber rsvdReg = codeGen->rsGetRsvdReg();

    const instruction lastIns = (*ins == INS_jal) ? (*ins = INS_addi) : *ins;
    const ssize_t     high    = immediate >> 16;

    dst += emitOutput_UTypeInstr(dst, INS_lui, rsvdReg, UpperNBitsOfWordSignExtend<20>(high));
    dst += emitOutput_ITypeInstr(dst, INS_addi, rsvdReg, rsvdReg, LowerNBitsOfWord<12>(high));
    dst += emitOutput_ITypeInstr(dst, INS_slli, rsvdReg, rsvdReg, 5);
    dst += emitOutput_ITypeInstr(dst, INS_addi, rsvdReg, rsvdReg, LowerNBitsOfWord<5>(immediate >> 11));
    dst += emitOutput_ITypeInstr(dst, INS_slli, rsvdReg, rsvdReg, 11);
    dst += emitOutput_ITypeInstr(dst, lastIns, reg1, rsvdReg, LowerNBitsOfWord<11>(immediate));
    return dst;
}

BYTE* emitter::emitOutputInstr_OptsRl(BYTE* dst, instrDesc* id, instruction* ins)
{
    insGroup* targetInsGroup = static_cast<insGroup*>(emitCodeGetCookie(id->idAddr()->iiaBBlabel));
    id->idAddr()->iiaIGlabel = targetInsGroup;

    const regNumber reg1   = id->idReg1();
    const ssize_t   igOffs = targetInsGroup->igOffs;

    if (id->idIsReloc())
    {
        *ins = INS_addi;
        return emitOutputInstr_OptsRlReloc(dst, igOffs, reg1);
    }
    *ins = INS_add;
    return emitOutputInstr_OptsRlNoReloc(dst, igOffs, reg1);
}

BYTE* emitter::emitOutputInstr_OptsRlReloc(BYTE* dst, ssize_t igOffs, regNumber reg1)
{
    const ssize_t immediate = (emitCodeBlock - dst) + igOffs;
    assert((immediate & 0x03) == 0);

    dst += emitOutput_UTypeInstr(dst, INS_auipc, reg1, UpperNBitsOfWordSignExtend<20>(immediate));
    dst += emitOutput_ITypeInstr(dst, INS_addi, reg1, reg1, LowerNBitsOfWord<12>(immediate));
    return dst;
}

BYTE* emitter::emitOutputInstr_OptsRlNoReloc(BYTE* dst, ssize_t igOffs, regNumber reg1)
{
    const ssize_t immediate = reinterpret_cast<ssize_t>(emitCodeBlock) + igOffs;
    assertCodeLength(static_cast<size_t>(immediate), 48); // RISC-V Linux Kernel SV48

    const regNumber rsvdReg      = codeGen->rsGetRsvdReg();
    const ssize_t   upperSignExt = UpperWordOfDoubleWordDoubleSignExtend<32, 52>(immediate);

    dst += emitOutput_UTypeInstr(dst, INS_lui, rsvdReg, UpperNBitsOfWordSignExtend<20>(immediate));
    dst += emitOutput_ITypeInstr(dst, INS_addi, rsvdReg, rsvdReg, LowerNBitsOfWord<12>(immediate));
    dst += emitOutput_UTypeInstr(dst, INS_lui, reg1, LowerNBitsOfWord<16>(upperSignExt));
    dst += emitOutput_ITypeInstr(dst, INS_slli, reg1, reg1, 20);
    dst += emitOutput_RTypeInstr(dst, INS_add, reg1, reg1, rsvdReg);
    return dst;
}

BYTE* emitter::emitOutputInstr_OptsJalr(BYTE* dst, instrDescJmp* jmp, const insGroup* ig, instruction* ins)
{
    const ssize_t immediate = emitOutputInstrJumpDistance(dst, ig, jmp) - 4;
    assert((immediate & 0x03) == 0);

    *ins = jmp->idIns();
    switch (jmp->idCodeSize())
    {
        case 8:
            return emitOutputInstr_OptsJalr8(dst, jmp, immediate);
        case 24:
            assert(jmp->idInsIs(INS_jal, INS_j));
            return emitOutputInstr_OptsJalr24(dst, immediate);
        case 28:
            return emitOutputInstr_OptsJalr28(dst, jmp, immediate);
        default:
            // case 0 - 4: The original INS_OPTS_JALR: not used by now!!!
            break;
    }
    unreached();
    return nullptr;
}

BYTE* emitter::emitOutputInstr_OptsJalr8(BYTE* dst, const instrDescJmp* jmp, ssize_t immediate)
{
    const regNumber reg2 = jmp->idInsIs(INS_beqz, INS_bnez) ? REG_R0 : jmp->idReg2();

    dst += emitOutput_BTypeInstr_InvertComparation(dst, jmp->idIns(), jmp->idReg1(), reg2, 0x8);
    dst += emitOutput_JTypeInstr(dst, INS_jal, REG_ZERO, TrimSignedToImm21(immediate));
    return dst;
}

BYTE* emitter::emitOutputInstr_OptsJalr24(BYTE* dst, ssize_t immediate)
{
    // Make target address with offset, then jump (JALR) with the target address
    immediate -= 2 * 4;
    const ssize_t high = UpperWordOfDoubleWordSingleSignExtend<0>(immediate);

    dst += emitOutput_UTypeInstr(dst, INS_lui, REG_RA, UpperNBitsOfWordSignExtend<20>(high));
    dst += emitOutput_ITypeInstr(dst, INS_addi, REG_RA, REG_RA, LowerNBitsOfWord<12>(high));
    dst += emitOutput_ITypeInstr(dst, INS_slli, REG_RA, REG_RA, 32);

    const regNumber rsvdReg = codeGen->rsGetRsvdReg();
    const ssize_t   low     = LowerWordOfDoubleWord(immediate);

    dst += emitOutput_UTypeInstr(dst, INS_auipc, rsvdReg, UpperNBitsOfWordSignExtend<20>(low));
    dst += emitOutput_RTypeInstr(dst, INS_add, rsvdReg, REG_RA, rsvdReg);
    dst += emitOutput_ITypeInstr(dst, INS_jalr, REG_RA, rsvdReg, LowerNBitsOfWord<12>(low));

    return dst;
}

BYTE* emitter::emitOutputInstr_OptsJalr28(BYTE* dst, const instrDescJmp* jmp, ssize_t immediate)
{
    regNumber reg2 = jmp->idInsIs(INS_beqz, INS_bnez) ? REG_R0 : jmp->idReg2();

    dst += emitOutput_BTypeInstr_InvertComparation(dst, jmp->idIns(), jmp->idReg1(), reg2, 0x1c);

    return emitOutputInstr_OptsJalr24(dst, immediate);
}

BYTE* emitter::emitOutputInstr_OptsJCond(BYTE* dst, instrDesc* id, const insGroup* ig, instruction* ins)
{
    const ssize_t immediate = emitOutputInstrJumpDistance(dst, ig, static_cast<instrDescJmp*>(id));

    *ins = id->idIns();

    dst += emitOutput_BTypeInstr(dst, *ins, id->idReg1(), id->idReg2(), TrimSignedToImm13(immediate));
    return dst;
}

BYTE* emitter::emitOutputInstr_OptsJ(BYTE* dst, instrDesc* id, const insGroup* ig, instruction* ins)
{
    const ssize_t immediate = emitOutputInstrJumpDistance(dst, ig, static_cast<instrDescJmp*>(id));
    assert((immediate & 0x03) == 0);

    *ins = id->idIns();

    switch (*ins)
    {
        case INS_jal:
            dst += emitOutput_JTypeInstr(dst, INS_jal, REG_RA, TrimSignedToImm21(immediate));
            break;
        case INS_j:
            dst += emitOutput_JTypeInstr(dst, INS_j, REG_ZERO, TrimSignedToImm21(immediate));
            break;
        case INS_jalr:
            dst += emitOutput_ITypeInstr(dst, INS_jalr, id->idReg1(), id->idReg2(), TrimSignedToImm12(immediate));
            break;
        case INS_bnez:
        case INS_beqz:
            dst += emitOutput_BTypeInstr(dst, *ins, id->idReg1(), REG_ZERO, TrimSignedToImm13(immediate));
            break;
        case INS_beq:
        case INS_bne:
        case INS_blt:
        case INS_bge:
        case INS_bltu:
        case INS_bgeu:
            dst += emitOutput_BTypeInstr(dst, *ins, id->idReg1(), id->idReg2(), TrimSignedToImm13(immediate));
            break;
        default:
            unreached();
            break;
    }
    return dst;
}

BYTE* emitter::emitOutputInstr_OptsC(BYTE* dst, instrDesc* id, const insGroup* ig, size_t* size)
{
    if (id->idIsLargeCall())
    {
        *size = sizeof(instrDescCGCA);
    }
    else
    {
        assert(!id->idIsLargeDsp());
        assert(!id->idIsLargeCns());
        *size = sizeof(instrDesc);
    }
    dst += emitOutputCall(ig, dst, id, 0);
    return dst;
}

BYTE* emitter::emitOutputInstr_OptsI(BYTE* dst, instrDesc* id, instruction* lastIns)
{
    assert(id->idInsOpt() == INS_OPTS_I);

    instrDescLoadImm* idli   = static_cast<instrDescLoadImm*>(id);
    instruction*      ins    = idli->ins;
    int32_t*          values = idli->values;
    regNumber         reg    = idli->idReg1();

    assert((reg != REG_NA) && (reg != REG_R0));

    int numberOfInstructions = idli->idCodeSize() / sizeof(code_t);
    for (int i = 0; i < numberOfInstructions; i++)
    {
        if ((i == 0) && (ins[0] == INS_lui))
        {
            assert(isValidSimm20(values[i]));
            dst += emitOutput_UTypeInstr(dst, ins[i], reg, values[i] & 0xfffff);
        }
        else if ((i == 0) && ((ins[0] == INS_addiw) || (ins[0] == INS_addi)))
        {
            assert(isValidSimm12(values[i]) || ((ins[i] == INS_addiw) && isValidUimm12(values[i])));
            dst += emitOutput_ITypeInstr(dst, ins[i], reg, REG_R0, values[i] & 0xfff);
        }
        else if (i == 0)
        {
            assert(false && "First instruction must be lui / addiw / addi");
        }
        else if ((ins[i] == INS_addi) || (ins[i] == INS_addiw) || (ins[i] == INS_slli) || (ins[i] == INS_srli))
        {
            assert(isValidSimm12(values[i]) || ((ins[i] == INS_addiw) && isValidUimm12(values[i])));
            dst += emitOutput_ITypeInstr(dst, ins[i], reg, reg, values[i] & 0xfff);
        }
        else
        {
            assert(false && "Remaining instructions must be addi / addiw / slli / srli");
        }
    }

    *lastIns = ins[numberOfInstructions - 1];

    return dst;
}

/*****************************************************************************
 *
 *  Append the machine code corresponding to the given instruction descriptor
 *  to the code block at '*dp'; the base of the code block is 'bp', and 'ig'
 *  is the instruction group that contains the instruction. Updates '*dp' to
 *  point past the generated code, and returns the size of the instruction
 *  descriptor in bytes.
 */

size_t emitter::emitOutputInstr(insGroup* ig, instrDesc* id, BYTE** dp)
{
    BYTE*             dst  = *dp;
    BYTE*             dst2 = dst + 4;
    const BYTE* const odst = *dp;
    instruction       ins;
    size_t            sz = 0;

    static_assert(REG_NA == static_cast<int>(REG_NA), "REG_NA must fit in an int");

    insOpts insOp = id->idInsOpt();

    switch (insOp)
    {
        case INS_OPTS_RELOC:
            dst = emitOutputInstr_OptsReloc(dst, id, &ins);
            sz  = sizeof(instrDesc);
            break;
        case INS_OPTS_RC:
            dst = emitOutputInstr_OptsRc(dst, id, &ins);
            sz  = sizeof(instrDesc);
            break;
        case INS_OPTS_RL:
            dst = emitOutputInstr_OptsRl(dst, id, &ins);
            sz  = sizeof(instrDesc);
            break;
        case INS_OPTS_JALR:
            dst = emitOutputInstr_OptsJalr(dst, static_cast<instrDescJmp*>(id), ig, &ins);
            sz  = sizeof(instrDescJmp);
            break;
        case INS_OPTS_J_cond:
            dst = emitOutputInstr_OptsJCond(dst, id, ig, &ins);
            sz  = sizeof(instrDescJmp);
            break;
        case INS_OPTS_J:
            // jal/j/jalr/bnez/beqz/beq/bne/blt/bge/bltu/bgeu dstRW-relative.
            dst = emitOutputInstr_OptsJ(dst, id, ig, &ins);
            sz  = sizeof(instrDescJmp);
            break;
        case INS_OPTS_C:
            dst  = emitOutputInstr_OptsC(dst, id, ig, &sz);
            dst2 = dst;
            ins  = INS_nop;
            break;
        case INS_OPTS_I:
            dst = emitOutputInstr_OptsI(dst, id, &ins);
            sz  = sizeof(instrDescLoadImm);
            break;
        default: // case INS_OPTS_NONE:
            dst += emitOutput_Instr(dst, id->idAddr()->iiaGetInstrEncode());
            ins = id->idIns();
            sz  = sizeof(instrDesc);
            break;
    }

    // Determine if any registers now hold GC refs, or whether a register that was overwritten held a GC ref.
    // We assume here that "id->idGCref()" is not GC_NONE only if the instruction described by "id" writes a
    // GC ref to register "id->idReg1()".  (It may, apparently, also not be GC_NONE in other cases, such as
    // for stores, but we ignore those cases here.)
    if (emitInsMayWriteToGCReg(ins)) // True if "id->idIns()" writes to a register than can hold GC ref.
    {
        // We assume that "idReg1" is the primary destination register for all instructions
        if (id->idGCref() != GCT_NONE)
        {
            emitGCregLiveUpd(id->idGCref(), id->idReg1(), dst2);
        }
        else
        {
            emitGCregDeadUpd(id->idReg1(), dst2);
        }
    }

    // Now we determine if the instruction has written to a (local variable) stack location, and either written a GC
    // ref or overwritten one.
    if (emitInsWritesToLclVarStackLoc(id) /*|| emitInsWritesToLclVarStackLocPair(id)*/)
    {
        int      varNum = id->idAddr()->iiaLclVar.lvaVarNum();
        unsigned ofs    = AlignDown(id->idAddr()->iiaLclVar.lvaOffset(), TARGET_POINTER_SIZE);
        bool     FPbased;
        int      adr = emitComp->lvaFrameAddress(varNum, &FPbased);
        if (id->idGCref() != GCT_NONE)
        {
            emitGCvarLiveUpd(adr + ofs, varNum, id->idGCref(), dst2 DEBUG_ARG(varNum));
        }
        else
        {
            // If the type of the local is a gc ref type, update the liveness.
            var_types vt;
            if (varNum >= 0)
            {
                // "Regular" (non-spill-temp) local.
                vt = var_types(emitComp->lvaTable[varNum].lvType);
            }
            else
            {
                TempDsc* tmpDsc = codeGen->regSet.tmpFindNum(varNum);
                vt              = tmpDsc->tdTempType();
            }
            if (vt == TYP_REF || vt == TYP_BYREF)
                emitGCvarDeadUpd(adr + ofs, dst2 DEBUG_ARG(varNum));
        }
    }

#ifdef DEBUG
    /* Make sure we set the instruction descriptor size correctly */

    if (emitComp->opts.disAsm || emitComp->verbose)
    {
#if DUMP_GC_TABLES
        bool dspOffs = emitComp->opts.dspGCtbls;
#else  // !DUMP_GC_TABLES
        bool dspOffs = !emitComp->opts.disDiffable;
#endif // !DUMP_GC_TABLES
        emitDispIns(id, false, dspOffs, true, emitCurCodeOffs(odst), *dp, (dst - odst), ig);
    }

    if (emitComp->compDebugBreak)
    {
        // For example, set JitBreakEmitOutputInstr=a6 will break when this method is called for
        // emitting instruction a6, (i.e. IN00a6 in jitdump).
        if ((unsigned)JitConfig.JitBreakEmitOutputInstr() == id->idDebugOnlyInfo()->idNum)
        {
            assert(!"JitBreakEmitOutputInstr reached");
        }
    }

    // Output any delta in GC info.
    if (EMIT_GC_VERBOSE || emitComp->opts.disasmWithGC)
    {
        emitDispGCInfoDelta();
    }

#else  // !DEBUG
    if (emitComp->opts.disAsm)
    {
        emitDispIns(id, false, false, true, emitCurCodeOffs(odst), *dp, (dst - odst), ig);
    }
#endif // !DEBUG

    /* All instructions are expected to generate code */

    assert(*dp != dst);

    *dp = dst;

    return sz;
}

/*****************************************************************************/
/*****************************************************************************/

// clang-format off
static const char* const RegNames[] =
{
    #define REGDEF(name, rnum, mask, sname) sname,
    #include "register.h"
};
// clang-format on

bool emitter::emitDispBranchInstrType(unsigned opcode2, bool is_zero_reg, bool& print_second_reg) const
{
    print_second_reg = true;
    switch (opcode2)
    {
        case 0:
            printf(is_zero_reg ? "beqz" : "beq ");
            print_second_reg = !is_zero_reg;
            break;
        case 1:
            printf(is_zero_reg ? "bnez" : "bne ");
            print_second_reg = !is_zero_reg;
            break;
        case 4:
            printf("blt ");
            break;
        case 5:
            printf("bge ");
            break;
        case 6:
            printf("bltu");
            break;
        case 7:
            printf("bgeu");
            break;
        default:
            return false;
    }
    return true;
}

void emitter::emitDispBranchOffset(const instrDesc* id, const insGroup* ig) const
{
    int instrCount = id->idAddr()->iiaGetInstrCount();
    if (ig == nullptr)
    {
        printf("pc%+d instructions", instrCount);
        return;
    }
    unsigned insNum = emitFindInsNum(ig, id);

    if (ig->igInsCnt < insNum + 1 + instrCount)
    {
        // TODO-RISCV64-BUG: This should be a labeled offset but does not contain an iiaIGlabel
        printf("pc%+d instructions", instrCount);
        return;
    }

    UNATIVE_OFFSET srcOffs = ig->igOffs + emitFindOffset(ig, insNum + 1);
    UNATIVE_OFFSET dstOffs = ig->igOffs + emitFindOffset(ig, insNum + 1 + instrCount);
    ssize_t        relOffs = static_cast<ssize_t>(emitOffsetToPtr(dstOffs) - emitOffsetToPtr(srcOffs));
    printf("pc%+d (%d instructions)", static_cast<int>(relOffs), instrCount);
}

void emitter::emitDispBranchLabel(const instrDesc* id) const
{
    if (id->idIsBound())
    {
        return emitPrintLabel(id->idAddr()->iiaIGlabel);
    }
    printf("L_M%03u_", FMT_BB, emitComp->compMethodID, id->idAddr()->iiaBBlabel->bbNum);
}

bool emitter::emitDispBranch(
    unsigned opcode2, unsigned rs1, unsigned rs2, const instrDesc* id, const insGroup* ig) const
{
    bool print_second_reg = true;
    if (!emitDispBranchInstrType(opcode2, rs2 == REG_ZERO, print_second_reg))
    {
        return false;
    }
    printf("           %s, ", RegNames[rs1]);
    if (print_second_reg)
    {
        printf("%s, ", RegNames[rs2]);
    }
    assert(id != nullptr);
    if (id->idAddr()->iiaHasInstrCount())
    {
        // Branch is jumping to some non-labeled offset
        emitDispBranchOffset(id, ig);
    }
    else
    {
        // Branch is jumping to the labeled offset
        emitDispBranchLabel(id);
    }
    printf("\n");
    return true;
}

void emitter::emitDispIllegalInstruction(code_t instructionCode)
{
    printf("RISCV64 illegal instruction: 0x%08X\n", instructionCode);
    assert(!"RISCV64 illegal instruction");
}

void emitter::emitDispImmediate(ssize_t imm, bool newLine /*= true*/, unsigned regBase /*= REG_ZERO*/)
{
    if (emitComp->opts.disDiffable && (regBase != REG_FP) && (regBase != REG_SP))
    {
        printf("0xD1FFAB1E");
    }
    else
    {
        printf("%li", imm);
    }

    if (newLine)
        printf("\n");
}

//----------------------------------------------------------------------------------------
// Disassemble the given instruction.
// The `emitter::emitDispInsName` is focused on the most important for debugging.
// So it implemented as far as simply and independently which is very useful for
// porting easily to the release mode.
//
// Arguments:
//    code - The instruction's encoding.
//    addr - The address of the code.
//    doffs - Flag informing whether the instruction's offset should be displayed.
//    insOffset - The instruction's offset.
//    id   - The instrDesc of the code if needed.
//    ig   - The insGroup of the code if needed
//
// Note:
//    The length of the instruction's name include aligned space is 15.
//

void emitter::emitDispInsName(
    code_t code, const BYTE* addr, bool doffs, unsigned insOffset, const instrDesc* id, const insGroup* ig)
{
    static constexpr int kMaxInstructionLength = 14;

    const BYTE* insAdr = addr - writeableOffset;
    emitDispInsAddr(insAdr);
    emitDispInsOffs(insOffset, doffs);

    if (emitComp->opts.disCodeBytes && !emitComp->opts.disDiffable)
        printf("  %08X    ", code);

    printf("      ");

    bool willPrintLoadImmValue = (id->idInsOpt() == INS_OPTS_I) && !emitComp->opts.disDiffable;

    switch (GetMajorOpcode(code))
    {
        case MajorOpcode::Lui:
        {
            const char* rd    = RegNames[(code >> 7) & 0x1f];
            int         imm20 = (code >> 12) & 0xfffff;
            if (imm20 & 0x80000)
            {
                imm20 |= 0xfff00000;
            }
            printf("lui            %s, ", rd);
            emitDispImmediate(imm20, !willPrintLoadImmValue);
            return;
        }
        case MajorOpcode::Auipc:
        {
            const char* rd    = RegNames[(code >> 7) & 0x1f];
            int         imm20 = (code >> 12) & 0xfffff;
            if (imm20 & 0x80000)
            {
                imm20 |= 0xfff00000;
            }
            printf("auipc          %s, ", rd);
            emitDispImmediate(imm20);
            return;
        }
        case MajorOpcode::OpImm:
        {
            unsigned opcode2      = (code >> 12) & 0x7;
            unsigned rd           = (code >> 7) & 0x1f;
            unsigned rs1          = (code >> 15) & 0x1f;
            int      imm12        = static_cast<int>(code) >> 20;
            bool     hasImmediate = true;
            int      printLength  = 0;

            switch (opcode2)
            {
                case 0x0: // ADDI & MV & NOP
                    if (code == emitInsCode(INS_nop))
                    {
                        printf("nop\n");
                        return;
                    }
                    else if (imm12 != 0)
                    {
                        printLength = printf("addi");
                    }
                    else
                    {
                        printLength  = printf("mv");
                        hasImmediate = false;
                    }
                    break;
                case 0x1:
                {
                    unsigned funct6 = (imm12 >> 6) & 0x3f;
                    unsigned shamt  = imm12 & 0x3f; // 6 BITS for SHAMT in RISCV6
                    switch (funct6)
                    {
                        case 0b011000:
                        {
                            static const char* names[] = {"clz", "ctz", "cpop", nullptr, "sext.b", "sext.h"};
                            // shift amount is treated as additional funct opcode
                            if (shamt >= ARRAY_SIZE(names) || shamt == 3)
                                return emitDispIllegalInstruction(code);

                            assert(names[shamt] != nullptr);
                            printLength  = printf("%s", names[shamt]);
                            hasImmediate = false;
                            break;
                        }
                        case 0b000000:
                            printLength = printf("slli");
                            imm12       = shamt;
                            break;

                        default:
                            return emitDispIllegalInstruction(code);
                    }
                }
                break;
                case 0x2: // SLTI
                    printLength = printf("slti");
                    break;
                case 0x3: // SLTIU
                    printLength = printf("sltiu");
                    break;
                case 0x4: // XORI
                    if (imm12 == -1)
                    {
                        printLength  = printf("not");
                        hasImmediate = false;
                    }
                    else
                    {
                        printLength = printf("xori");
                    }
                    break;
                case 0x5: // SRLI & SRAI
                {
                    unsigned funct6 = (imm12 >> 6) & 0x3f;
                    imm12 &= 0x3f; // 6BITS for SHAMT in RISCV64
                    switch (funct6)
                    {
                        case 0b000000:
                            printLength = printf("srli");
                            break;
                        case 0b010000:
                            printLength = printf("srai");
                            break;
                        case 0b011000:
                            printLength = printf("rori");
                            break;
                        case 0b011010:
                            if (imm12 != 0b111000) // shift amount is treated as additional funct opcode
                                return emitDispIllegalInstruction(code);

                            printLength  = printf("rev8");
                            hasImmediate = false;
                            break;
                        default:
                            return emitDispIllegalInstruction(code);
                    }
                }
                break;
                case 0x6: // ORI
                    printLength = printf("ori");
                    break;
                case 0x7: // ANDI
                    printLength = printf("andi");
                    break;
                default:
                    return emitDispIllegalInstruction(code);
            }
            assert(printLength > 0);
            int paddingLength = kMaxInstructionLength - printLength;

            printf("%*s %s, %s", paddingLength, "", RegNames[rd], RegNames[rs1]);
            if (hasImmediate)
            {
                printf(", ");
                if (opcode2 == 0x0) // ADDI
                {
                    emitDispImmediate(imm12, false, rs1);
                }
                else
                {
                    printf("%d", imm12);
                }
            }
            if (!willPrintLoadImmValue)
            {
                printf("\n");
            }

            return;
        }
        case MajorOpcode::OpImm32:
        {
            unsigned int opcode2 = (code >> 12) & 0x7;
            const char*  rd      = RegNames[(code >> 7) & 0x1f];
            const char*  rs1     = RegNames[(code >> 15) & 0x1f];
            int          imm12   = (((int)code) >> 20);
            switch (opcode2)
            {
                case 0x0: // ADDIW & SEXT.W
                    if (imm12 == 0)
                    {
                        printf("sext.w         %s, %s\n", rd, rs1);
                    }
                    else
                    {
                        printf("addiw          %s, %s, ", rd, rs1);
                        emitDispImmediate(imm12, !willPrintLoadImmValue);
                    }
                    return;
                case 0x1: // SLLIW, SLLI.UW, CLZW, CTZW, & CPOPW
                {
                    static constexpr unsigned kSlliwFunct7  = 0b0000000;
                    static constexpr unsigned kSlliUwFunct6 = 0b000010;

                    unsigned funct7 = (imm12 >> 5) & 0x7f;
                    unsigned funct6 = (imm12 >> 6) & 0x3f;
                    // SLLIW's instruction code's upper 7 bits have to be equal to zero
                    if (funct7 == kSlliwFunct7)
                    {
                        printf("slliw          %s, %s, %d\n", rd, rs1, imm12 & 0x1f); // 5 BITS for SHAMT in RISCV64
                    }
                    // SLLI.UW's instruction code's upper 6 bits have to be equal to 0b000010
                    else if (funct6 == kSlliUwFunct6)
                    {
                        printf("slli.uw        %s, %s, %d\n", rd, rs1, imm12 & 0x3f); // 6 BITS for SHAMT in RISCV64
                    }
                    else if (funct7 == 0b0110000)
                    {
                        static const char* names[] = {"clzw ", "ctzw ", "cpopw"};
                        // shift amount is treated as funct additional opcode bits
                        unsigned shamt = imm12 & 0x1f; // 5 BITS for SHAMT in RISCV64
                        if (shamt >= ARRAY_SIZE(names))
                            return emitDispIllegalInstruction(code);

                        printf("%s          %s, %s\n", names[shamt], rd, rs1);
                    }
                    else
                    {
                        emitDispIllegalInstruction(code);
                    }
                }
                    return;
                case 0x5: // SRLIW & SRAIW
                {
                    unsigned funct7 = (imm12 >> 5) & 0x7f;
                    imm12 &= 0x1f; // 5BITS for SHAMT in RISCV64
                    switch (funct7)
                    {
                        case 0b0000000:
                            printf("srliw          %s, %s, %d\n", rd, rs1, imm12);
                            return;
                        case 0b0100000:
                            printf("sraiw          %s, %s, %d\n", rd, rs1, imm12);
                            return;
                        case 0b0110000:
                            printf("roriw          %s, %s, %d\n", rd, rs1, imm12);
                            return;
                        default:
                            return emitDispIllegalInstruction(code);
                    }
                }
                    return;
                default:
                    return emitDispIllegalInstruction(code);
            }
        }
        case MajorOpcode::Op:
        {
            unsigned int opcode2 = (code >> 25) & 0x7f;
            unsigned int opcode3 = (code >> 12) & 0x7;
            const char*  rd      = RegNames[(code >> 7) & 0x1f];
            const char*  rs1     = RegNames[(code >> 15) & 0x1f];
            const char*  rs2     = RegNames[(code >> 20) & 0x1f];

            switch (opcode2)
            {
                case 0b0000000:
                    switch (opcode3)
                    {
                        case 0x0: // ADD
                            printf("add            %s, %s, %s\n", rd, rs1, rs2);
                            return;
                        case 0x1: // SLL
                            printf("sll            %s, %s, %s\n", rd, rs1, rs2);
                            return;
                        case 0x2: // SLT
                            printf("slt            %s, %s, %s\n", rd, rs1, rs2);
                            return;
                        case 0x3: // SLTU
                            printf("sltu           %s, %s, %s\n", rd, rs1, rs2);
                            return;
                        case 0x4: // XOR
                            printf("xor            %s, %s, %s\n", rd, rs1, rs2);
                            return;
                        case 0x5: // SRL
                            printf("srl            %s, %s, %s\n", rd, rs1, rs2);
                            return;
                        case 0x6: // OR
                            printf("or             %s, %s, %s\n", rd, rs1, rs2);
                            return;
                        case 0x7: // AND
                            printf("and            %s, %s, %s\n", rd, rs1, rs2);
                            return;
                        default:
                            return emitDispIllegalInstruction(code);
                    }
                    return;
                case 0b0100000:
                    switch (opcode3)
                    {
                        case 0x0: // SUB
                            printf("sub            %s, %s, %s\n", rd, rs1, rs2);
                            return;
                        case 0x4: // XNOR
                            printf("xnor           %s, %s, %s\n", rd, rs1, rs2);
                            return;
                        case 0x5: // SRA
                            printf("sra            %s, %s, %s\n", rd, rs1, rs2);
                            return;
                        case 0x6: // ORN
                            printf("orn            %s, %s, %s\n", rd, rs1, rs2);
                            return;
                        case 0x7: // ANDN
                            printf("andn           %s, %s, %s\n", rd, rs1, rs2);
                            return;
                        default:
                            return emitDispIllegalInstruction(code);
                    }
                    return;
                case 0b0000001:
                    switch (opcode3)
                    {
                        case 0x0: // MUL
                            printf("mul            %s, %s, %s\n", rd, rs1, rs2);
                            return;
                        case 0x1: // MULH
                            printf("mulh           %s, %s, %s\n", rd, rs1, rs2);
                            return;
                        case 0x2: // MULHSU
                            printf("mulhsu         %s, %s, %s\n", rd, rs1, rs2);
                            return;
                        case 0x3: // MULHU
                            printf("mulhu          %s, %s, %s\n", rd, rs1, rs2);
                            return;
                        case 0x4: // DIV
                            printf("div            %s, %s, %s\n", rd, rs1, rs2);
                            return;
                        case 0x5: // DIVU
                            printf("divu           %s, %s, %s\n", rd, rs1, rs2);
                            return;
                        case 0x6: // REM
                            printf("rem            %s, %s, %s\n", rd, rs1, rs2);
                            return;
                        case 0x7: // REMU
                            printf("remu           %s, %s, %s\n", rd, rs1, rs2);
                            return;
                        default:
                            return emitDispIllegalInstruction(code);
                    }
                    return;
<<<<<<< HEAD
                case 0b0010000:
                    switch (opcode3)
                    {
                        case 0x2: // SH1ADD
                            printf("sh1add         %s, %s, %s\n", rd, rs1, rs2);
                            return;
                        case 0x4: // SH2ADD
                            printf("sh2add         %s, %s, %s\n", rd, rs1, rs2);
                            return;
                        case 0x6: // SH3ADD
                            printf("sh3add         %s, %s, %s\n", rd, rs1, rs2);
                            return;
                    }
                    return;
=======
                case 0b0110000:
                    switch (opcode3)
                    {
                        case 0b001:
                            printf("rol            %s, %s, %s\n", rd, rs1, rs2);
                            return;
                        case 0b101:
                            printf("ror            %s, %s, %s\n", rd, rs1, rs2);
                            return;
                        default:
                            return emitDispIllegalInstruction(code);
                    }
                    return;
                case 0b0000101:
                {
                    if ((opcode3 >> 2) != 1) // clmul[h] unsupported
                        return emitDispIllegalInstruction(code);

                    static const char names[][5] = {"min ", "minu", "max ", "maxu"};
                    printf("%s           %s, %s, %s\n", names[opcode3 & 0b11], rd, rs1, rs2);
                    return;
                }
>>>>>>> e1702c39
                default:
                    return emitDispIllegalInstruction(code);
            }
        }
        case MajorOpcode::Op32:
        {
            unsigned int opcode2 = (code >> 25) & 0x7f;
            unsigned int opcode3 = (code >> 12) & 0x7;
            unsigned int rs2Num  = (code >> 20) & 0x1f;
            const char*  rd      = RegNames[(code >> 7) & 0x1f];
            const char*  rs1     = RegNames[(code >> 15) & 0x1f];
            const char*  rs2     = RegNames[rs2Num];

            switch (opcode2)
            {
                case 0b0000000:
                    switch (opcode3)
                    {
                        case 0x0: // ADDW
                            printf("addw           %s, %s, %s\n", rd, rs1, rs2);
                            return;
                        case 0x1: // SLLW
                            printf("sllw           %s, %s, %s\n", rd, rs1, rs2);
                            return;
                        case 0x5: // SRLW
                            printf("srlw           %s, %s, %s\n", rd, rs1, rs2);
                            return;
                        default:
                            return emitDispIllegalInstruction(code);
                    }
                    return;
                case 0b0100000:
                    switch (opcode3)
                    {
                        case 0x0: // SUBW
                            printf("subw           %s, %s, %s\n", rd, rs1, rs2);
                            return;
                        case 0x5: // SRAW
                            printf("sraw           %s, %s, %s\n", rd, rs1, rs2);
                            return;
                        default:
                            return emitDispIllegalInstruction(code);
                    }
                    return;
                case 0b0000001:
                    switch (opcode3)
                    {
                        case 0x0: // MULW
                            printf("mulw           %s, %s, %s\n", rd, rs1, rs2);
                            return;
                        case 0x4: // DIVW
                            printf("divw           %s, %s, %s\n", rd, rs1, rs2);
                            return;
                        case 0x5: // DIVUW
                            printf("divuw          %s, %s, %s\n", rd, rs1, rs2);
                            return;
                        case 0x6: // REMW
                            printf("remw           %s, %s, %s\n", rd, rs1, rs2);
                            return;
                        case 0x7: // REMUW
                            printf("remuw          %s, %s, %s\n", rd, rs1, rs2);
                            return;
                        default:
                            return emitDispIllegalInstruction(code);
                    }
                    return;
<<<<<<< HEAD
                case 0b0010000:
                    switch (opcode3)
                    {
                        case 0x2: // SH1ADD.UW
                            printf("sh1add.uw      %s, %s, %s\n", rd, rs1, rs2);
                            return;
                        case 0x4: // SH2ADD.UW
                            printf("sh2add.uw      %s, %s, %s\n", rd, rs1, rs2);
                            return;
                        case 0x6: // SH3ADD.UW
                            printf("sh3add.uw      %s, %s, %s\n", rd, rs1, rs2);
=======
                case 0b0110000:
                    switch (opcode3)
                    {
                        case 0b001:
                            printf("rolw           %s, %s, %s\n", rd, rs1, rs2);
                            return;
                        case 0b101:
                            printf("rorw          %s, %s, %s\n", rd, rs1, rs2);
>>>>>>> e1702c39
                            return;
                        default:
                            return emitDispIllegalInstruction(code);
                    }
                    return;
                case 0b0000100:
<<<<<<< HEAD
                    switch (opcode3)
                    {
                        case 0x0: // ZEXT.W & ADD.UW
                            if (((code >> 20) & 0x1f) == REG_R0)
                            {
                                printf("zext.w         %s, %s\n", rd, rs1);
                            }
                            else
                            {
                                printf("add.uw         %s, %s, %s\n", rd, rs1, rs2);
                            }
                            return;
                        default:
                            return emitDispIllegalInstruction(code);
                    }
=======
                    // Currently only zext.h for this opcode2.
                    // Note: zext.h is encoded as a pseudo for 'packw rd, rs1, zero' which is not in Zbb.
                    if (opcode3 != 0b100 || rs2Num != REG_ZERO)
                        return emitDispIllegalInstruction(code);

                    printf("zext.h         %s, %s\n", rd, rs1);
                    return;

>>>>>>> e1702c39
                default:
                    return emitDispIllegalInstruction(code);
            }
        }
        case MajorOpcode::Store:
        {
            unsigned int opcode2 = (code >> 12) & 0x7;
            if (opcode2 >= 4)
                return emitDispIllegalInstruction(code);

            unsigned    rs1Num = (code >> 15) & 0x1f;
            const char* rs1    = RegNames[rs1Num];
            const char* rs2    = RegNames[(code >> 20) & 0x1f];
            int         offset = (((code >> 25) & 0x7f) << 5) | ((code >> 7) & 0x1f);
            if (offset & 0x800)
            {
                offset |= 0xfffff000;
            }

            char width = "bhwd"[opcode2];
            printf("s%c             %s, ", width, rs2);
            emitDispImmediate(offset, false, rs1Num);
            printf("(%s)\n", rs1);
            return;
        }
        case MajorOpcode::Branch:
        {
            unsigned opcode2 = (code >> 12) & 0x7;
            unsigned rs1     = (code >> 15) & 0x1f;
            unsigned rs2     = (code >> 20) & 0x1f;
            if (!emitDispBranch(opcode2, rs1, rs2, id, ig))
            {
                emitDispIllegalInstruction(code);
            }
            return;
        }
        case MajorOpcode::Load:
        {
            unsigned int opcode2 = (code >> 12) & 0x7;
            unsigned     rs1Num  = (code >> 15) & 0x1f;
            const char*  rs1     = RegNames[rs1Num];
            const char*  rd      = RegNames[(code >> 7) & 0x1f];
            int          offset  = ((code >> 20) & 0xfff);
            if (offset & 0x800)
            {
                offset |= 0xfffff000;
            }

            char width  = "bhwd"[opcode2 & 0b011];
            char unsign = ((opcode2 & 0b100) != 0) ? 'u' : ' ';
            if (width == 'd' && unsign == 'u')
                return emitDispIllegalInstruction(code);

            printf("l%c%c            %s, ", width, unsign, rd);
            emitDispImmediate(offset, false, rs1Num);
            printf("(%s)\n", rs1);
            return;
        }
        case MajorOpcode::Jalr:
        {
            const unsigned rs1    = (code >> 15) & 0x1f;
            const unsigned rd     = (code >> 7) & 0x1f;
            int            offset = ((code >> 20) & 0xfff);
            if (offset & 0x800)
            {
                offset |= 0xfffff000;
            }

            if ((offset == 0) && (rs1 == REG_RA) && (rd == REG_ZERO))
            {
                printf("ret");
                return;
            }

            if ((offset == 0) && ((rd == REG_RA) || (rd == REG_ZERO)))
            {
                const char* name = (rd == REG_RA) ? "jalr" : "jr  ";
                printf("%s           %s", name, RegNames[rs1]);
            }
            else
            {
                printf("jalr           %s, ", RegNames[rd]);
                emitDispImmediate(offset, false);
                printf("(%s)", RegNames[rs1]);
            }
            CORINFO_METHOD_HANDLE handle = (CORINFO_METHOD_HANDLE)id->idDebugOnlyInfo()->idMemCookie;
            // Target for ret call is unclear, e.g.:
            //   jalr zero, 0(ra)
            // So, skip it
            if (handle != 0)
            {
                const char* methodName = emitComp->eeGetMethodFullName(handle);
                printf("\t\t// %s", methodName);
            }

            printf("\n");
            return;
        }
        case MajorOpcode::Jal:
        {
            unsigned rd = (code >> 7) & 0x1f;
            int offset  = (((code >> 31) & 0x1) << 20) | (((code >> 12) & 0xff) << 12) | (((code >> 20) & 0x1) << 11) |
                         (((code >> 21) & 0x3ff) << 1);
            if (offset & 0x80000)
            {
                offset |= 0xfff00000;
            }
            if ((rd == REG_ZERO) || (rd == REG_RA))
            {
                const char* name = (rd == REG_RA) ? "jal" : "j  ";
                printf("%s            ", name);

                if (id->idIsBound())
                {
                    emitPrintLabel(id->idAddr()->iiaIGlabel);
                }
                else
                {
                    printf("pc%+");
                    emitDispImmediate(offset / sizeof(code_t));
                    printf(" instructions");
                }
            }
            else
            {
                printf("jal            %s, ", RegNames[rd]);
                emitDispImmediate(offset, false);
            }
            CORINFO_METHOD_HANDLE handle = (CORINFO_METHOD_HANDLE)id->idDebugOnlyInfo()->idMemCookie;
            if (handle != 0)
            {
                const char* methodName = emitComp->eeGetMethodFullName(handle);
                printf("\t\t// %s", methodName);
            }

            printf("\n");
            return;
        }
        case MajorOpcode::MiscMem:
        {
            int pred = ((code) >> 24) & 0xf;
            int succ = ((code) >> 20) & 0xf;
            printf("fence          %d, %d\n", pred, succ);
            return;
        }
        case MajorOpcode::System:
        {
            unsigned int opcode2 = (code >> 12) & 0x7;
            if (opcode2 != 0)
            {
                const char* rd      = RegNames[(code >> 7) & 0x1f];
                int         csrtype = (code >> 20);
                if (opcode2 <= 0x3)
                {
                    const char* rs1 = RegNames[(code >> 15) & 0x1f];
                    switch (opcode2)
                    {
                        case 0x1: // CSRRW
                            printf("csrrw           %s, %d, %s\n", rd, csrtype, rs1);
                            return;
                        case 0x2: // CSRRS
                            printf("csrrs           %s, %d, %s\n", rd, csrtype, rs1);
                            return;
                        case 0x3: // CSRRC
                            printf("csrrc           %s, %d, %s\n", rd, csrtype, rs1);
                            return;
                        default:
                            printf("RISCV64 illegal instruction: 0x%08X\n", code);
                            break;
                    }
                }
                else
                {
                    unsigned imm5 = ((code >> 15) & 0x1f);
                    switch (opcode2)
                    {
                        case 0x5: // CSRRWI
                            printf("csrrwi           %s, %d, %d\n", rd, csrtype, imm5);
                            return;
                        case 0x6: // CSRRSI
                            printf("csrrsi           %s, %d, %d\n", rd, csrtype, imm5);
                            return;
                        case 0x7: // CSRRCI
                            printf("csrrci           %s, %d, %d\n", rd, csrtype, imm5);
                            return;
                        default:
                            printf("RISCV64 illegal instruction: 0x%08X\n", code);
                            break;
                    }
                }
            }

            if (code == emitInsCode(INS_ebreak))
            {
                printf("ebreak\n");
            }
            else if (code == emitInsCode(INS_ecall))
            {
                printf("ecall\n");
            }
            else
            {
                NYI_RISCV64("illegal ins within emitDisInsName!");
            }
            return;
        }
        case MajorOpcode::OpFp:
        {
            unsigned int opcode2 = (code >> 25) & 0x7f;
            unsigned int opcode3 = (code >> 20) & 0x1f;
            unsigned int opcode4 = (code >> 12) & 0x7;
            const char*  fd      = RegNames[((code >> 7) & 0x1f) | 0x20];
            const char*  fs1     = RegNames[((code >> 15) & 0x1f) | 0x20];
            const char*  fs2     = RegNames[((code >> 20) & 0x1f) | 0x20];

            const char* xd  = RegNames[(code >> 7) & 0x1f];
            const char* xs1 = RegNames[(code >> 15) & 0x1f];
            const char* xs2 = RegNames[(code >> 20) & 0x1f];

            switch (opcode2)
            {
                case 0x00: // FADD.S
                    printf("fadd.s         %s, %s, %s\n", fd, fs1, fs2);
                    return;
                case 0x04: // FSUB.S
                    printf("fsub.s         %s, %s, %s\n", fd, fs1, fs2);
                    return;
                case 0x08: // FMUL.S
                    printf("fmul.s         %s, %s, %s\n", fd, fs1, fs2);
                    return;
                case 0x0C: // FDIV.S
                    printf("fdiv.s         %s, %s, %s\n", fd, fs1, fs2);
                    return;
                case 0x2C: // FSQRT.S
                    printf("fsqrt.s        %s, %s\n", fd, fs1);
                    return;
                case 0x10: // FSGNJ.S & FSGNJN.S & FSGNJX.S
                    NYI_IF(opcode4 >= 3, "RISC-V illegal fsgnj.s variant");
                    if (fs1 != fs2)
                    {
                        const char* variants[3] = {".s ", "n.s", "x.s"};
                        printf("fsgnj%s        %s, %s, %s\n", variants[opcode4], fd, fs1, fs2);
                    }
                    else // pseudos
                    {
                        const char* names[3] = {"fmv.s ", "fneg.s", "fabs.s"};
                        printf("%s         %s, %s\n", names[opcode4], fd, fs1);
                    }
                    return;
                case 0x14:            // FMIN.S & FMAX.S
                    if (opcode4 == 0) // FMIN.S
                    {
                        printf("fmin.s         %s, %s, %s\n", fd, fs1, fs2);
                    }
                    else if (opcode4 == 1) // FMAX.S
                    {
                        printf("fmax.s         %s, %s, %s\n", fd, fs1, fs2);
                    }
                    else
                    {
                        NYI_RISCV64("illegal ins within emitDisInsName!");
                    }
                    return;
                case 0x60:            // FCVT.W.S & FCVT.WU.S & FCVT.L.S & FCVT.LU.S
                    if (opcode3 == 0) // FCVT.W.S
                    {
                        printf("fcvt.w.s       %s, %s\n", xd, fs1);
                    }
                    else if (opcode3 == 1) // FCVT.WU.S
                    {
                        printf("fcvt.wu.s      %s, %s\n", xd, fs1);
                    }
                    else if (opcode3 == 2) // FCVT.L.S
                    {
                        printf("fcvt.l.s       %s, %s\n", xd, fs1);
                    }
                    else if (opcode3 == 3) // FCVT.LU.S
                    {
                        printf("fcvt.lu.s      %s, %s\n", xd, fs1);
                    }
                    else
                    {
                        NYI_RISCV64("illegal ins within emitDisInsName!");
                    }
                    return;
                case 0x70:            // FMV.X.W & FCLASS.S
                    if (opcode4 == 0) // FMV.X.W
                    {
                        printf("fmv.x.w        %s, %s\n", xd, fs1);
                    }
                    else if (opcode4 == 1) // FCLASS.S
                    {
                        printf("fclass.s       %s, %s\n", xd, fs1);
                    }
                    else
                    {
                        NYI_RISCV64("illegal ins within emitDisInsName!");
                    }
                    return;
                case 0x50:            // FLE.S & FLT.S & FEQ.S
                    if (opcode4 == 0) // FLE.S
                    {
                        printf("fle.s          %s, %s, %s\n", xd, fs1, fs2);
                    }
                    else if (opcode4 == 1) // FLT.S
                    {
                        printf("flt.s          %s, %s, %s\n", xd, fs1, fs2);
                    }
                    else if (opcode4 == 2) // FEQ.S
                    {
                        printf("feq.s          %s, %s, %s\n", xd, fs1, fs2);
                    }
                    else
                    {
                        NYI_RISCV64("illegal ins within emitDisInsName!");
                    }
                    return;
                case 0x68:            // FCVT.S.W & FCVT.S.WU & FCVT.S.L & FCVT.S.LU
                    if (opcode3 == 0) // FCVT.S.W
                    {
                        printf("fcvt.s.w       %s, %s\n", fd, xs1);
                    }
                    else if (opcode3 == 1) // FCVT.S.WU
                    {
                        printf("fcvt.s.wu      %s, %s\n", fd, xs1);
                    }
                    else if (opcode3 == 2) // FCVT.S.L
                    {
                        printf("fcvt.s.l       %s, %s\n", fd, xs1);
                    }
                    else if (opcode3 == 3) // FCVT.S.LU
                    {
                        printf("fcvt.s.lu      %s, %s\n", fd, xs1);
                    }
                    else
                    {
                        NYI_RISCV64("illegal ins within emitDisInsName!");
                    }
                    return;
                case 0x78: // FMV.W.X
                    printf("fmv.w.x        %s, %s\n", fd, xs1);
                    return;
                case 0x1: // FADD.D
                    printf("fadd.d         %s, %s, %s\n", fd, fs1, fs2);
                    return;
                case 0x5: // FSUB.D
                    printf("fsub.d         %s, %s, %s\n", fd, fs1, fs2);
                    return;
                case 0x9: // FMUL.D
                    printf("fmul.d         %s, %s, %s\n", fd, fs1, fs2);
                    return;
                case 0xd: // FDIV.D
                    printf("fdiv.d         %s, %s, %s\n", fd, fs1, fs2);
                    return;
                case 0x2d: // FSQRT.D
                    printf("fsqrt.d        %s, %s\n", fd, fs1);
                    return;
                case 0x11: // FSGNJ.D & FSGNJN.D & FSGNJX.D
                    NYI_IF(opcode4 >= 3, "RISC-V illegal fsgnj.d variant");
                    if (fs1 != fs2)
                    {
                        const char* variants[3] = {".d ", "n.d", "x.d"};
                        printf("fsgnj%s        %s, %s, %s\n", variants[opcode4], fd, fs1, fs2);
                    }
                    else // pseudos
                    {
                        const char* names[3] = {"fmv.d ", "fneg.d", "fabs.d"};
                        printf("%s         %s, %s\n", names[opcode4], fd, fs1);
                    }
                    return;
                case 0x15:            // FMIN.D & FMAX.D
                    if (opcode4 == 0) // FMIN.D
                    {
                        printf("fmin.d         %s, %s, %s\n", fd, fs1, fs2);
                    }
                    else if (opcode4 == 1) // FMAX.D
                    {
                        printf("fmax.d         %s, %s, %s\n", fd, fs1, fs2);
                    }
                    else
                    {
                        NYI_RISCV64("illegal ins within emitDisInsName!");
                    }
                    return;
                case 0x20:            // FCVT.S.D
                    if (opcode3 == 1) // FCVT.S.D
                    {
                        printf("fcvt.s.d       %s, %s\n", fd, fs1);
                    }
                    else
                    {
                        NYI_RISCV64("illegal ins within emitDisInsName!");
                    }
                    return;
                case 0x21:            // FCVT.D.S
                    if (opcode3 == 0) // FCVT.D.S
                    {
                        printf("fcvt.d.s       %s, %s\n", fd, fs1);
                    }
                    else
                    {
                        NYI_RISCV64("illegal ins within emitDisInsName!");
                    }
                    return;
                case 0x51:            // FLE.D & FLT.D & FEQ.D
                    if (opcode4 == 0) // FLE.D
                    {
                        printf("fle.d          %s, %s, %s\n", xd, fs1, fs2);
                    }
                    else if (opcode4 == 1) // FLT.D
                    {
                        printf("flt.d          %s, %s, %s\n", xd, fs1, fs2);
                    }
                    else if (opcode4 == 2) // FEQ.D
                    {
                        printf("feq.d          %s, %s, %s\n", xd, fs1, fs2);
                    }
                    else
                    {
                        NYI_RISCV64("illegal ins within emitDisInsName!");
                    }
                    return;
                case 0x61: // FCVT.W.D & FCVT.WU.D & FCVT.L.D & FCVT.LU.D

                    if (opcode3 == 0) // FCVT.W.D
                    {
                        printf("fcvt.w.d       %s, %s\n", xd, fs1);
                    }
                    else if (opcode3 == 1) // FCVT.WU.D
                    {
                        printf("fcvt.wu.d      %s, %s\n", xd, fs1);
                    }
                    else if (opcode3 == 2) // FCVT.L.D
                    {
                        printf("fcvt.l.d       %s, %s\n", xd, fs1);
                    }
                    else if (opcode3 == 3) // FCVT.LU.D
                    {
                        printf("fcvt.lu.d      %s, %s\n", xd, fs1);
                    }
                    else
                    {
                        NYI_RISCV64("illegal ins within emitDisInsName!");
                    }
                    return;
                case 0x69:            // FCVT.D.W & FCVT.D.WU & FCVT.D.L & FCVT.D.LU
                    if (opcode3 == 0) // FCVT.D.W
                    {
                        printf("fcvt.d.w       %s, %s\n", fd, xs1);
                    }
                    else if (opcode3 == 1) // FCVT.D.WU
                    {
                        printf("fcvt.d.wu      %s, %s\n", fd, xs1);
                    }
                    else if (opcode3 == 2)
                    {
                        printf("fcvt.d.l       %s, %s\n", fd, xs1);
                    }
                    else if (opcode3 == 3)
                    {
                        printf("fcvt.d.lu      %s, %s\n", fd, xs1);
                    }

                    else
                    {
                        NYI_RISCV64("illegal ins within emitDisInsName!");
                    }

                    return;
                case 0x71:            // FMV.X.D & FCLASS.D
                    if (opcode4 == 0) // FMV.X.D
                    {
                        printf("fmv.x.d        %s, %s\n", xd, fs1);
                    }
                    else if (opcode4 == 1) // FCLASS.D
                    {
                        printf("fclass.d       %s, %s\n", xd, fs1);
                    }
                    else
                    {
                        NYI_RISCV64("illegal ins within emitDisInsName!");
                    }
                    return;
                case 0x79: // FMV.D.X
                    assert(opcode4 == 0);
                    printf("fmv.d.x        %s, %s\n", fd, xs1);
                    return;
                default:
                    NYI_RISCV64("illegal ins within emitDisInsName!");
                    return;
            }
            return;
        }
        case MajorOpcode::StoreFp:
        {
            unsigned int opcode2 = (code >> 12) & 0x7;
            if ((opcode2 != 2) && (opcode2 != 3))
                return emitDispIllegalInstruction(code);

            unsigned    rs1Num = (code >> 15) & 0x1f;
            const char* rs1    = RegNames[rs1Num];
            const char* rs2    = RegNames[((code >> 20) & 0x1f) | 0x20];
            int         offset = (((code >> 25) & 0x7f) << 5) | ((code >> 7) & 0x1f);
            if (offset & 0x800)
            {
                offset |= 0xfffff000;
            }

            char width = "bhwd"[opcode2];
            printf("fs%c            %s, ", width, rs2);
            emitDispImmediate(offset, false, rs1Num);
            printf("(%s)\n", rs1);
            return;
        }
        case MajorOpcode::LoadFp:
        {
            unsigned int opcode2 = (code >> 12) & 0x7;
            if ((opcode2 != 2) && (opcode2 != 3))
                return emitDispIllegalInstruction(code);

            unsigned    rs1Num = (code >> 15) & 0x1f;
            const char* rs1    = RegNames[rs1Num];
            const char* rd     = RegNames[((code >> 7) & 0x1f) | 0x20];
            int         offset = ((code >> 20) & 0xfff);
            if (offset & 0x800)
            {
                offset |= 0xfffff000;
            }

            char width = "bhwd"[opcode2];
            printf("fl%c            %s, ", width, rd);
            emitDispImmediate(offset, false, rs1Num);
            printf("(%s)\n", rs1);
            return;
        }
        case MajorOpcode::Amo:
        {
            bool        hasDataReg = true;
            const char* name;
            switch (code >> 27) // funct5
            {
                case 0b00010:
                    name       = "lr";
                    hasDataReg = false;
                    break;
                case 0b00011:
                    name = "sc";
                    break;
                case 0b00001:
                    name = "amoswap";
                    break;
                case 0b00000:
                    name = "amoadd";
                    break;
                case 0b00100:
                    name = "amoxor";
                    break;
                case 0b01100:
                    name = "amoand";
                    break;
                case 0b01000:
                    name = "amoor";
                    break;
                case 0b10000:
                    name = "amomin";
                    break;
                case 0b10100:
                    name = "amomax";
                    break;
                case 0b11000:
                    name = "amominu";
                    break;
                case 0b11100:
                    name = "amomaxu";
                    break;
                default:
                    assert(!"Illegal funct5 within atomic memory operation, emitDisInsName");
                    name = "?";
            }

            char width;
            switch ((code >> 12) & 0x7) // funct3: width
            {
                case 0x2:
                    width = 'w';
                    break;
                case 0x3:
                    width = 'd';
                    break;
                default:
                    assert(!"Illegal width tag within atomic memory operation, emitDisInsName");
                    width = '?';
            }

            const char* aq = code & (1 << 25) ? "aq" : "";
            const char* rl = code & (1 << 26) ? "rl" : "";

            int len = printf("%s.%c.%s%s", name, width, aq, rl);
            if (len <= 0)
            {
                return;
            }
            static const int INS_LEN = 14;
            assert(len <= INS_LEN);

            const char* dest = RegNames[(code >> 7) & 0x1f];
            const char* addr = RegNames[(code >> 15) & 0x1f];

            int dataReg = (code >> 20) & 0x1f;
            if (hasDataReg)
            {
                const char* data = RegNames[dataReg];
                printf("%*s %s, %s, (%s)\n", INS_LEN - len, "", dest, data, addr);
            }
            else
            {
                assert(dataReg == REG_R0);
                printf("%*s %s, (%s)\n", INS_LEN - len, "", dest, addr);
            }
            return;
        }
        default:
            NO_WAY("illegal ins within emitDisInsName!");
    }

    NO_WAY("illegal ins within emitDisInsName!");
}

void emitter::emitDispInsInstrNum(const instrDesc* id) const
{
#ifdef DEBUG
    if (!emitComp->verbose)
        return;

    printf("IN%04x: ", id->idDebugOnlyInfo()->idNum);
#endif // DEBUG
}

void emitter::emitDispIns(
    instrDesc* id, bool isNew, bool doffs, bool asmfm, unsigned offset, BYTE* pCode, size_t sz, insGroup* ig)
{
    if (pCode == nullptr)
        return;

    emitDispInsInstrNum(id);

    bool willPrintLoadImmValue = (id->idInsOpt() == INS_OPTS_I) && !emitComp->opts.disDiffable;

    const BYTE* instr = pCode + writeableOffset;
    unsigned    instrSize;
    for (size_t i = 0; i < sz; instr += instrSize, i += instrSize, offset += instrSize)
    {
        // TODO-RISCV64: support different size instructions
        instrSize = sizeof(code_t);
        code_t instruction;
        memcpy(&instruction, instr, instrSize);
#ifdef DEBUG
        if (emitComp->verbose && i != 0)
        {
            printf("        ");
        }
#endif
        emitDispInsName(instruction, instr, doffs, offset, id, ig);

        if (willPrintLoadImmValue && ((i + instrSize) < sz))
        {
            printf("\n");
        }
    }

    if (willPrintLoadImmValue)
    {
        instrDescLoadImm* liid = static_cast<instrDescLoadImm*>(id);
        printf("\t\t;; load imm: hex=0x%016lX dec=%ld\n", liid->idcCnsVal, liid->idcCnsVal);
    }
}

#ifdef DEBUG

/*****************************************************************************
 *
 *  Display a stack frame reference.
 */

void emitter::emitDispFrameRef(int varx, int disp, int offs, bool asmfm)
{
    NYI_RISCV64("emitDispFrameRef-----unimplemented/unused on RISCV64 yet----");
}

#endif // DEBUG

// Generate code for a load or store operation with a potentially complex addressing mode
// This method handles the case of a GT_IND with contained GT_LEA op1 of the x86 form [base + index*sccale + offset]
//
void emitter::emitInsLoadStoreOp(instruction ins, emitAttr attr, regNumber dataReg, GenTreeIndir* indir)
{
    GenTree* addr = indir->Addr();

    if (addr->isContained())
    {
        assert(addr->OperIs(GT_LCL_ADDR, GT_LEA));

        int   offset = 0;
        DWORD lsl    = 0;

        if (addr->OperGet() == GT_LEA)
        {
            offset = addr->AsAddrMode()->Offset();
            if (addr->AsAddrMode()->gtScale > 0)
            {
                assert(isPow2(addr->AsAddrMode()->gtScale));
                BitScanForward(&lsl, addr->AsAddrMode()->gtScale);
            }
        }

        GenTree* memBase = indir->Base();
        emitAttr addType = varTypeIsGC(memBase) ? EA_BYREF : EA_PTRSIZE;

        if (indir->HasIndex())
        {
            GenTree* index = indir->Index();

            if (offset != 0)
            {
                regNumber tmpReg = codeGen->internalRegisters.GetSingle(indir);

                if (isValidSimm12(offset))
                {
                    if (lsl > 0)
                    {
                        // Generate code to set tmpReg = base + index*scale
                        emitIns_R_R_I(INS_slli, addType, tmpReg, index->GetRegNum(), lsl);
                        emitIns_R_R_R(INS_add, addType, tmpReg, memBase->GetRegNum(), tmpReg);
                    }
                    else // no scale
                    {
                        // Generate code to set tmpReg = base + index
                        emitIns_R_R_R(INS_add, addType, tmpReg, memBase->GetRegNum(), index->GetRegNum());
                    }

                    noway_assert(emitInsIsLoad(ins) || (tmpReg != dataReg));

                    // Then load/store dataReg from/to [tmpReg + offset]
                    emitIns_R_R_I(ins, attr, dataReg, tmpReg, offset);
                }
                else // large offset
                {
                    // First load/store tmpReg with the large offset constant
                    emitLoadImmediate(EA_PTRSIZE, tmpReg,
                                      offset); // codeGen->instGen_Set_Reg_To_Imm(EA_PTRSIZE, tmpReg, offset);
                    // Then add the base register
                    //      rd = rd + base
                    emitIns_R_R_R(INS_add, addType, tmpReg, tmpReg, memBase->GetRegNum());

                    noway_assert(emitInsIsLoad(ins) || (tmpReg != dataReg));
                    noway_assert(tmpReg != index->GetRegNum());

                    regNumber scaleReg = codeGen->internalRegisters.GetSingle(indir);
                    // Then load/store dataReg from/to [tmpReg + index*scale]
                    emitIns_R_R_I(INS_slli, addType, scaleReg, index->GetRegNum(), lsl);
                    emitIns_R_R_R(INS_add, addType, tmpReg, tmpReg, scaleReg);
                    emitIns_R_R_I(ins, attr, dataReg, tmpReg, 0);
                }
            }
            else // (offset == 0)
            {
                // Then load/store dataReg from/to [memBase + index]
                switch (EA_SIZE(emitTypeSize(indir->TypeGet())))
                {
                    case EA_1BYTE:
                        assert(((ins <= INS_lhu) && (ins >= INS_lb)) || ins == INS_lwu || ins == INS_ld ||
                               ((ins <= INS_sw) && (ins >= INS_sb)) || ins == INS_sd);
                        if (ins <= INS_lhu || ins == INS_lwu || ins == INS_ld)
                        {
                            if (varTypeIsUnsigned(indir->TypeGet()))
                                ins = INS_lbu;
                            else
                                ins = INS_lb;
                        }
                        else
                            ins = INS_sb;
                        break;
                    case EA_2BYTE:
                        assert(((ins <= INS_lhu) && (ins >= INS_lb)) || ins == INS_lwu || ins == INS_ld ||
                               ((ins <= INS_sw) && (ins >= INS_sb)) || ins == INS_sd);
                        if (ins <= INS_lhu || ins == INS_lwu || ins == INS_ld)
                        {
                            if (varTypeIsUnsigned(indir->TypeGet()))
                                ins = INS_lhu;
                            else
                                ins = INS_lh;
                        }
                        else
                            ins = INS_sh;
                        break;
                    case EA_4BYTE:
                        assert(((ins <= INS_lhu) && (ins >= INS_lb)) || ins == INS_lwu || ins == INS_ld ||
                               ((ins <= INS_sw) && (ins >= INS_sb)) || ins == INS_sd || ins == INS_fsw ||
                               ins == INS_flw);
                        assert(INS_fsw > INS_sd);
                        if (ins <= INS_lhu || ins == INS_lwu || ins == INS_ld)
                        {
                            if (varTypeIsUnsigned(indir->TypeGet()))
                                ins = INS_lwu;
                            else
                                ins = INS_lw;
                        }
                        else if (ins != INS_flw && ins != INS_fsw)
                            ins = INS_sw;
                        break;
                    case EA_8BYTE:
                        assert(((ins <= INS_lhu) && (ins >= INS_lb)) || ins == INS_lwu || ins == INS_ld ||
                               ((ins <= INS_sw) && (ins >= INS_sb)) || ins == INS_sd || ins == INS_fld ||
                               ins == INS_fsd);
                        assert(INS_fsd > INS_sd);
                        if (ins <= INS_lhu || ins == INS_lwu || ins == INS_ld)
                        {
                            ins = INS_ld;
                        }
                        else if (ins != INS_fld && ins != INS_fsd)
                            ins = INS_sd;
                        break;
                    default:
                        NO_WAY("illegal ins within emitInsLoadStoreOp!");
                }

                if (lsl > 0)
                {
                    // Then load/store dataReg from/to [memBase + index*scale]
                    emitIns_R_R_I(INS_slli, emitActualTypeSize(index->TypeGet()), codeGen->rsGetRsvdReg(),
                                  index->GetRegNum(), lsl);
                    emitIns_R_R_R(INS_add, addType, codeGen->rsGetRsvdReg(), memBase->GetRegNum(),
                                  codeGen->rsGetRsvdReg());
                    emitIns_R_R_I(ins, attr, dataReg, codeGen->rsGetRsvdReg(), 0);
                }
                else // no scale
                {
                    emitIns_R_R_R(INS_add, addType, codeGen->rsGetRsvdReg(), memBase->GetRegNum(), index->GetRegNum());
                    emitIns_R_R_I(ins, attr, dataReg, codeGen->rsGetRsvdReg(), 0);
                }
            }
        }
        else // no Index register
        {
            if (addr->OperIs(GT_LCL_ADDR))
            {
                GenTreeLclVarCommon* varNode = addr->AsLclVarCommon();
                unsigned             lclNum  = varNode->GetLclNum();
                unsigned             offset  = varNode->GetLclOffs();
                if (emitInsIsStore(ins))
                {
                    emitIns_S_R(ins, attr, dataReg, lclNum, offset);
                }
                else
                {
                    emitIns_R_S(ins, attr, dataReg, lclNum, offset);
                }
            }
            else if (isValidSimm12(offset))
            {
                // Then load/store dataReg from/to [memBase + offset]
                emitIns_R_R_I(ins, attr, dataReg, memBase->GetRegNum(), offset);
            }
            else
            {
                // We require a tmpReg to hold the offset
                regNumber tmpReg = codeGen->internalRegisters.GetSingle(indir);

                // First load/store tmpReg with the large offset constant
                emitLoadImmediate(EA_PTRSIZE, tmpReg, offset);
                // codeGen->instGen_Set_Reg_To_Imm(EA_PTRSIZE, tmpReg, offset);

                // Then load/store dataReg from/to [memBase + tmpReg]
                emitIns_R_R_R(INS_add, addType, tmpReg, memBase->GetRegNum(), tmpReg);
                emitIns_R_R_I(ins, attr, dataReg, tmpReg, 0);
            }
        }
    }
    else // addr is not contained, so we evaluate it into a register
    {
#ifdef DEBUG
        if (addr->OperIs(GT_LCL_ADDR))
        {
            // If the local var is a gcref or byref, the local var better be untracked, because we have
            // no logic here to track local variable lifetime changes, like we do in the contained case
            // above. E.g., for a `st a0,[a1]` for byref `a1` to local `V01`, we won't store the local
            // `V01` and so the emitter can't update the GC lifetime for `V01` if this is a variable birth.
            LclVarDsc* varDsc = emitComp->lvaGetDesc(addr->AsLclVarCommon());
            assert(!varDsc->lvTracked);
        }
#endif // DEBUG

        // Then load/store dataReg from/to [addrReg]
        emitIns_R_R_I(ins, attr, dataReg, addr->GetRegNum(), 0);
    }
}

// The callee must call genConsumeReg() for any non-contained srcs
// and genProduceReg() for any non-contained dsts.

regNumber emitter::emitInsBinary(instruction ins, emitAttr attr, GenTree* dst, GenTree* src)
{
    NYI_RISCV64("emitInsBinary-----unimplemented/unused on RISCV64 yet----");
    return REG_R0;
}

// The callee must call genConsumeReg() for any non-contained srcs
// and genProduceReg() for any non-contained dsts.
regNumber emitter::emitInsTernary(instruction ins, emitAttr attr, GenTree* dst, GenTree* src1, GenTree* src2)
{
    // dst can only be a reg
    assert(!dst->isContained());

    // find immed (if any) - it cannot be a dst
    // Only one src can be an int.
    GenTreeIntConCommon* intConst  = nullptr;
    GenTree*             nonIntReg = nullptr;

    const bool needCheckOv = dst->gtOverflowEx();

    if (varTypeIsFloating(dst))
    {
        // src1 can only be a reg
        assert(!src1->isContained());
        // src2 can only be a reg
        assert(!src2->isContained());
    }
    else // not floating point
    {
        // src2 can be immed or reg
        assert(!src2->isContained() || src2->isContainedIntOrIImmed());

        // Check src2 first as we can always allow it to be a contained immediate
        if (src2->isContainedIntOrIImmed())
        {
            intConst  = src2->AsIntConCommon();
            nonIntReg = src1;
        }
        // Only for commutative operations do we check src1 and allow it to be a contained immediate
        else if (dst->OperIsCommutative())
        {
            // src1 can be immed or reg
            assert(!src1->isContained() || src1->isContainedIntOrIImmed());

            // Check src1 and allow it to be a contained immediate
            if (src1->isContainedIntOrIImmed())
            {
                assert(!src2->isContainedIntOrIImmed());
                intConst  = src1->AsIntConCommon();
                nonIntReg = src2;
            }
        }
        else
        {
            // src1 can only be a reg
            assert(!src1->isContained());
        }
    }

#ifdef DEBUG
    if (needCheckOv)
    {
        if (ins == INS_add)
        {
            assert(attr == EA_8BYTE);
        }
        else if (ins == INS_addw) // || ins == INS_add
        {
            assert(attr == EA_4BYTE);
        }
        else if (ins == INS_addi)
        {
            assert(intConst != nullptr);
        }
        else if (ins == INS_addiw)
        {
            assert(intConst != nullptr);
        }
        else if (ins == INS_sub)
        {
            assert(attr == EA_8BYTE);
        }
        else if (ins == INS_subw)
        {
            assert(attr == EA_4BYTE);
        }
        else if ((ins == INS_mul) || (ins == INS_mulh) || (ins == INS_mulhu))
        {
            assert(attr == EA_8BYTE);
            // NOTE: overflow format doesn't support an int constant operand directly.
            assert(intConst == nullptr);
        }
        else if (ins == INS_mulw)
        {
            assert(attr == EA_4BYTE);
            // NOTE: overflow format doesn't support an int constant operand directly.
            assert(intConst == nullptr);
        }
        else
        {
            printf("RISCV64-Invalid ins for overflow check: %s\n", codeGen->genInsName(ins));
            assert(!"Invalid ins for overflow check");
        }
    }
#endif // DEBUG

    regNumber dstReg  = dst->GetRegNum();
    regNumber src1Reg = src1->GetRegNum();
    regNumber src2Reg = src2->GetRegNum();

    if (intConst != nullptr)
    {
        ssize_t imm = intConst->IconValue();
        assert(isValidSimm12(imm));

        if (ins == INS_sub)
        {
            assert(attr == EA_8BYTE);
            assert(imm != -2048);
            ins = INS_addi;
            imm = -imm;
        }
        else if (ins == INS_subw)
        {
            assert(attr == EA_4BYTE);
            assert(imm != -2048);
            ins = INS_addiw;
            imm = -imm;
        }

        assert(ins == INS_addi || ins == INS_addiw || ins == INS_andi || ins == INS_ori || ins == INS_xori);

        regNumber tempReg = needCheckOv ? codeGen->internalRegisters.Extract(dst) : REG_NA;

        if (needCheckOv)
        {
            emitIns_R_R(INS_mov, attr, tempReg, nonIntReg->GetRegNum());
        }

        emitIns_R_R_I(ins, attr, dstReg, nonIntReg->GetRegNum(), imm);

        if (needCheckOv)
        {
            // At this point andi/ori/xori are excluded by previous checks
            assert(ins == INS_addi || ins == INS_addiw);

            // AS11 = B + C
            if ((dst->gtFlags & GTF_UNSIGNED) != 0)
            {
                codeGen->genJumpToThrowHlpBlk_la(SCK_OVERFLOW, INS_bltu, dstReg, nullptr, tempReg);
            }
            else
            {
                if (imm > 0)
                {
                    // B > 0 and C > 0, if A < B, goto overflow
                    BasicBlock* tmpLabel = codeGen->genCreateTempLabel();
                    emitIns_J_cond_la(INS_bge, tmpLabel, REG_R0, tempReg);
                    emitIns_R_R_I(INS_slti, EA_PTRSIZE, tempReg, dstReg, imm);

                    codeGen->genJumpToThrowHlpBlk_la(SCK_OVERFLOW, INS_bne, tempReg);

                    codeGen->genDefineTempLabel(tmpLabel);
                }
                else if (imm < 0)
                {
                    // B < 0 and C < 0, if A > B, goto overflow
                    BasicBlock* tmpLabel = codeGen->genCreateTempLabel();
                    emitIns_J_cond_la(INS_bge, tmpLabel, tempReg, REG_R0);
                    emitIns_R_R_I(INS_addi, attr, tempReg, REG_R0, imm);

                    codeGen->genJumpToThrowHlpBlk_la(SCK_OVERFLOW, INS_blt, tempReg, nullptr, dstReg);

                    codeGen->genDefineTempLabel(tmpLabel);
                }
            }
        }
    }
    else if (varTypeIsFloating(dst))
    {
        emitIns_R_R_R(ins, attr, dstReg, src1Reg, src2Reg);
    }
    else
    {
        regNumber tempReg = needCheckOv ? codeGen->internalRegisters.Extract(dst) : REG_NA;

        switch (dst->OperGet())
        {
            case GT_MUL:
            {
                if (!needCheckOv && !(dst->gtFlags & GTF_UNSIGNED))
                {
                    emitIns_R_R_R(ins, attr, dstReg, src1Reg, src2Reg);
                }
                else
                {
                    if (needCheckOv)
                    {
                        assert(tempReg != dstReg);
                        assert(tempReg != src1Reg);
                        assert(tempReg != src2Reg);

                        assert(REG_RA != dstReg);
                        assert(REG_RA != src1Reg);
                        assert(REG_RA != src2Reg);

                        if ((dst->gtFlags & GTF_UNSIGNED) != 0)
                        {
                            if (attr == EA_4BYTE)
                            {
                                emitIns_R_R_I(INS_slli, EA_8BYTE, tempReg, src1Reg, 32);
                                emitIns_R_R_I(INS_slli, EA_8BYTE, REG_RA, src2Reg, 32);
                                emitIns_R_R_R(INS_mulhu, EA_8BYTE, tempReg, tempReg, REG_RA);
                                emitIns_R_R_I(INS_srai, attr, tempReg, tempReg, 32);
                            }
                            else
                            {
                                emitIns_R_R_R(INS_mulhu, attr, tempReg, src1Reg, src2Reg);
                            }
                        }
                        else
                        {
                            if (attr == EA_4BYTE)
                            {
                                emitIns_R_R_R(INS_mul, EA_8BYTE, tempReg, src1Reg, src2Reg);
                                emitIns_R_R_I(INS_srai, attr, tempReg, tempReg, 32);
                            }
                            else
                            {
                                emitIns_R_R_R(INS_mulh, attr, tempReg, src1Reg, src2Reg);
                            }
                        }
                    }

                    // n * n bytes will store n bytes result
                    emitIns_R_R_R(ins, attr, dstReg, src1Reg, src2Reg);

                    if ((dst->gtFlags & GTF_UNSIGNED) != 0)
                    {
                        if (attr == EA_4BYTE)
                        {
                            emitIns_R_R_I(INS_slli, EA_8BYTE, dstReg, dstReg, 32);
                            emitIns_R_R_I(INS_srli, EA_8BYTE, dstReg, dstReg, 32);
                        }
                    }

                    if (needCheckOv)
                    {
                        assert(tempReg != dstReg);
                        assert(tempReg != src1Reg);
                        assert(tempReg != src2Reg);

                        if ((dst->gtFlags & GTF_UNSIGNED) != 0)
                        {
                            codeGen->genJumpToThrowHlpBlk_la(SCK_OVERFLOW, INS_bne, tempReg);
                        }
                        else
                        {
                            regNumber tempReg2 = codeGen->internalRegisters.Extract(dst);
                            assert(tempReg2 != dstReg);
                            assert(tempReg2 != src1Reg);
                            assert(tempReg2 != src2Reg);
                            size_t imm = (EA_SIZE(attr) == EA_8BYTE) ? 63 : 31;
                            emitIns_R_R_I(EA_SIZE(attr) == EA_8BYTE ? INS_srai : INS_sraiw, attr, tempReg2, dstReg,
                                          imm);
                            codeGen->genJumpToThrowHlpBlk_la(SCK_OVERFLOW, INS_bne, tempReg, nullptr, tempReg2);
                        }
                    }
                }
            }
            break;

            case GT_AND:
            case GT_AND_NOT:
            case GT_OR:
            case GT_OR_NOT:
            case GT_XOR:
            case GT_XOR_NOT:
            {
                emitIns_R_R_R(ins, attr, dstReg, src1Reg, src2Reg);

                // TODO-RISCV64-CQ: here sign-extend dst when deal with 32bit data is too conservative.
                if (EA_SIZE(attr) == EA_4BYTE)
                    emitIns_R_R_I(INS_slliw, attr, dstReg, dstReg, 0);
            }
            break;

            case GT_ADD:
            case GT_SUB:
            {
                regNumber regOp1       = src1Reg;
                regNumber regOp2       = src2Reg;
                regNumber saveOperReg1 = REG_NA;
                regNumber saveOperReg2 = REG_NA;

                if ((dst->gtFlags & GTF_UNSIGNED) && (attr == EA_8BYTE))
                {
                    if (src1->gtType == TYP_INT)
                    {
                        emitIns_R_R_I(INS_slli, EA_8BYTE, regOp1, regOp1, 32);
                        emitIns_R_R_I(INS_srli, EA_8BYTE, regOp1, regOp1, 32);
                    }
                    if (src2->gtType == TYP_INT)
                    {
                        emitIns_R_R_I(INS_slli, EA_8BYTE, regOp2, regOp2, 32);
                        emitIns_R_R_I(INS_srli, EA_8BYTE, regOp2, regOp2, 32);
                    }
                }

                if (needCheckOv)
                {
                    assert(!varTypeIsFloating(dst));

                    assert(tempReg != dstReg);

                    if (dstReg == regOp1)
                    {
                        assert(tempReg != regOp1);
                        saveOperReg1 = tempReg;
                        saveOperReg2 = (regOp1 == regOp2) ? tempReg : regOp2;
                        emitIns_R_R(INS_mov, attr, tempReg, regOp1);
                    }
                    else if (dstReg == regOp2)
                    {
                        assert(tempReg != regOp2);
                        saveOperReg1 = regOp1;
                        saveOperReg2 = tempReg;
                        emitIns_R_R(INS_mov, attr, tempReg, regOp2);
                    }
                    else
                    {
                        saveOperReg1 = regOp1;
                        saveOperReg2 = regOp2;
                    }
                }

                emitIns_R_R_R(ins, attr, dstReg, regOp1, regOp2);

                /*
                    Check if A = B + C
                    ADD : A = B + C
                    SUB : B = A - C
                    In case of addition:
                    dst = src1 + src2
                    A = dst
                    B = src1
                    C = src2
                    In case of subtraction:
                    dst = src1 - src2
                    src1 = dst + src2
                    A = src1
                    B = dst
                    C = src2
                */
                if (needCheckOv)
                {
                    regNumber resultReg = REG_NA;

                    if (dst->OperGet() == GT_ADD)
                    {
                        resultReg = dstReg;
                        regOp1    = saveOperReg1;
                        regOp2    = saveOperReg2;
                    }
                    else
                    {
                        resultReg = saveOperReg1;
                        regOp1    = dstReg;
                        regOp2    = saveOperReg2;
                    }

                    instruction branchIns  = INS_none;
                    regNumber   branchReg1 = REG_NA;
                    regNumber   branchReg2 = REG_NA;

                    if ((dst->gtFlags & GTF_UNSIGNED) != 0)
                    {
                        // if A < B then overflow
                        branchIns  = INS_bltu;
                        branchReg1 = resultReg;
                        branchReg2 = regOp1;
                    }
                    else
                    {
                        regNumber tempReg1 = codeGen->internalRegisters.GetSingle(dst);

                        branchIns = INS_bne;

                        if (attr == EA_4BYTE)
                        {
                            assert(src1->gtType != TYP_LONG);
                            assert(src2->gtType != TYP_LONG);

                            emitIns_R_R_R(INS_add, attr, tempReg1, regOp1, regOp2);

                            // if 64-bit addition is not equal to 32-bit addition for 32-bit operands then overflow
                            branchReg1 = resultReg;
                            branchReg2 = tempReg1;
                        }
                        else
                        {
                            assert(attr == EA_8BYTE);
                            assert(tempReg != tempReg1);
                            // When the tempReg2 is being used then the tempReg has to be already dead
                            regNumber tempReg2 = tempReg;

                            emitIns_R_R_R(INS_slt, attr, tempReg1, resultReg, regOp1);
                            emitIns_R_R_I(INS_slti, attr, tempReg2, regOp2, 0);

                            // if ((A < B) != (C < 0)) then overflow
                            branchReg1 = tempReg1;
                            branchReg2 = tempReg2;
                        }
                    }

                    codeGen->genJumpToThrowHlpBlk_la(SCK_OVERFLOW, branchIns, branchReg1, nullptr, branchReg2);
                }
            }
            break;

            default:
                NO_WAY("unexpected instruction within emitInsTernary!");
        }
    }

    return dstReg;
}

unsigned emitter::get_curTotalCodeSize()
{
    return emitTotalCodeSize;
}

#if defined(DEBUG) || defined(LATE_DISASM)

//----------------------------------------------------------------------------------------
// getInsExecutionCharacteristics:
//    Returns the current instruction execution characteristics based on the SiFive U74 core:
//    https://www.starfivetech.com/uploads/u74_core_complex_manual_21G1.pdf
//
// Arguments:
//    id  - The current instruction descriptor to be evaluated
//
// Return Value:
//    A struct containing the current instruction execution characteristics
//
// Notes:
//    The instruction latencies and throughput values returned by this function
//    are NOT accurate and just a function feature.
emitter::insExecutionCharacteristics emitter::getInsExecutionCharacteristics(instrDesc* id)
{
    insExecutionCharacteristics result;
    result.insThroughput       = PERFSCORE_LATENCY_1C;
    result.insLatency          = PERFSCORE_THROUGHPUT_1C;
    result.insMemoryAccessKind = PERFSCORE_MEMORY_NONE;

    unsigned codeSize = id->idCodeSize();
    assert((codeSize >= 4) && (codeSize % sizeof(code_t) == 0));

    // Some instructions like jumps or loads may have not-yet-known simple auxilliary instructions (lui, addi, slli,
    // etc) for building immediates, assume cost of one each.
    // instrDescLoadImm consists of OpImm, OpImm32, and Lui instructions.
    float immediateBuildingCost = ((codeSize / sizeof(code_t)) - 1) * PERFSCORE_LATENCY_1C;

    instruction ins = id->idIns();
    assert(ins != INS_invalid);
    if ((ins == INS_lea) || (id->idInsOpt() == INS_OPTS_I))
    {
        result.insLatency += immediateBuildingCost;
        result.insThroughput += immediateBuildingCost;
        return result;
    }

    MajorOpcode opcode = GetMajorOpcode(emitInsCode(ins));
    switch (opcode)
    {
        case MajorOpcode::OpImm:
        case MajorOpcode::OpImm32:
        case MajorOpcode::Lui:
        case MajorOpcode::Auipc:
            result.insLatency    = PERFSCORE_LATENCY_1C;
            result.insThroughput = PERFSCORE_THROUGHPUT_2X;
            break;

        case MajorOpcode::Op:
        case MajorOpcode::Op32:
            if (id->idInsIs(INS_mul, INS_mulh, INS_mulhu, INS_mulhsu, INS_mulw))
            {
                result.insLatency = PERFSCORE_LATENCY_3C;
            }
            else if (id->idInsIs(INS_div, INS_divu, INS_rem, INS_remu))
            {
                result.insLatency = result.insThroughput = (6.0f + 68.0f) / 2;
            }
            else if (id->idInsIs(INS_divw, INS_divuw, INS_remw, INS_remuw))
            {
                result.insLatency = result.insThroughput = (6.0f + 36.0f) / 2;
            }
            else
            {
                result.insThroughput = PERFSCORE_THROUGHPUT_2X;
            }
            break;

        case MajorOpcode::MAdd:
        case MajorOpcode::MSub:
        case MajorOpcode::NmAdd:
        case MajorOpcode::NmSub:
        case MajorOpcode::OpFp:
            if (id->idInsIs(INS_fadd_s, INS_fsub_s, INS_fmul_s, INS_fmadd_s, INS_fmsub_s, INS_fnmadd_s, INS_fnmsub_s))
            {
                result.insLatency = PERFSCORE_LATENCY_5C;
            }
            else if (id->idInsIs(INS_fadd_d, INS_fsub_d, INS_fmul_d, INS_fmadd_d, INS_fmsub_d, INS_fnmadd_d,
                                 INS_fnmsub_d))
            {
                result.insLatency = PERFSCORE_LATENCY_7C;
            }
            else if (id->idInsIs(INS_fdiv_s))
            {
                result.insLatency    = (9.0f + 36.0f) / 2;
                result.insThroughput = (8.0f + 33.0f) / 2;
            }
            else if (id->idInsIs(INS_fsqrt_s))
            {
                result.insLatency    = (9.0f + 28.0f) / 2;
                result.insThroughput = (8.0f + 33.0f) / 2;
            }
            else if (id->idInsIs(INS_fdiv_d))
            {
                result.insLatency    = (9.0f + 58.0f) / 2;
                result.insThroughput = (8.0f + 58.0f) / 2;
            }
            else if (id->idInsIs(INS_fsqrt_d))
            {
                result.insLatency    = (9.0f + 57.0f) / 2;
                result.insThroughput = (8.0f + 58.0f) / 2;
            }
            else if (id->idInsIs(INS_feq_s, INS_fle_s, INS_flt_s, INS_fclass_s, INS_feq_d, INS_fle_d, INS_flt_d,
                                 INS_fclass_d, INS_fcvt_w_s, INS_fcvt_l_s, INS_fcvt_s_l, INS_fcvt_wu_s, INS_fcvt_lu_s,
                                 INS_fcvt_s_lu, INS_fcvt_w_d, INS_fcvt_l_d, INS_fcvt_wu_d, INS_fcvt_lu_d))
            {
                result.insLatency = PERFSCORE_LATENCY_4C;
            }
            else if (id->idInsIs(INS_fcvt_d_l, INS_fcvt_d_lu, INS_fmv_d_x))
            {
                result.insLatency = PERFSCORE_LATENCY_6C;
            }
            else if (id->idInsIs(INS_fmv_x_w, INS_fmv_x_d))
            {
                result.insLatency = PERFSCORE_LATENCY_1C;
            }
            else
            {
                result.insLatency = PERFSCORE_LATENCY_2C;
            }
            break;

        case MajorOpcode::Amo:
            result.insLatency = result.insThroughput = PERFSCORE_LATENCY_5C;
            result.insMemoryAccessKind               = PERFSCORE_MEMORY_READ_WRITE;
            break;

        case MajorOpcode::Branch:
            result.insLatency = result.insThroughput =
                immediateBuildingCost + (PERFSCORE_LATENCY_1C + PERFSCORE_LATENCY_6C) / 2;
            break;

        case MajorOpcode::Jalr:
            result.insLatency = result.insThroughput =
                immediateBuildingCost + (PERFSCORE_LATENCY_1C + PERFSCORE_LATENCY_5C) / 2;
            break;

        case MajorOpcode::Jal:
            result.insLatency = result.insThroughput =
                immediateBuildingCost + (PERFSCORE_LATENCY_1C + PERFSCORE_LATENCY_2C) / 2;
            break;

        case MajorOpcode::System:
        {
            code_t code   = id->idAddr()->iiaGetInstrEncode();
            code_t funct3 = (code >> 12) & 0b111;
            if (funct3 != 0)
            {
                bool isCsrrw      = ((funct3 & 0b11) == 0b01);
                bool isZero       = (((code >> 15) & 0b11111) == 0); // source register or 5-bit immediate is zero
                bool isWrite      = (isCsrrw || !isZero);
                result.insLatency = isWrite ? PERFSCORE_LATENCY_7C : PERFSCORE_LATENCY_1C;
            }
            break;
        }

        case MajorOpcode::Load:
        case MajorOpcode::Store:
        case MajorOpcode::LoadFp:
        case MajorOpcode::StoreFp:
        {
            bool isLoad = (opcode == MajorOpcode::Load || opcode == MajorOpcode::LoadFp);

            result.insLatency = isLoad ? PERFSCORE_LATENCY_2C : PERFSCORE_LATENCY_4C;
            if (isLoad)
            {
                code_t log2Size = (emitInsCode(ins) >> 12) & 0b11;
                if (log2Size < 2) // sub-word loads
                    result.insLatency += PERFSCORE_LATENCY_1C;
            }

            regNumber baseReg = id->idReg2();
            if (baseReg != REG_SP || baseReg != REG_FP)
                result.insLatency += PERFSCORE_LATENCY_1C; // assume non-stack load/stores are more likely to cache-miss

            result.insThroughput += immediateBuildingCost;
            result.insMemoryAccessKind = isLoad ? PERFSCORE_MEMORY_READ : PERFSCORE_MEMORY_WRITE;
            break;
        }

        case MajorOpcode::MiscMem:
            result.insLatency    = PERFSCORE_LATENCY_5C;
            result.insThroughput = PERFSCORE_THROUGHPUT_5C;
            break;

        default:
            perfScoreUnhandledInstruction(id, &result);
    }

    return result;
}

#endif // defined(DEBUG) || defined(LATE_DISASM)

#ifdef DEBUG
//------------------------------------------------------------------------
// emitRegName: Returns a general-purpose register name or SIMD and floating-point scalar register name.
//
// TODO-RISCV64: supporting SIMD.
// Arguments:
//    reg - A general-purpose register orfloating-point register.
//    size - unused parameter.
//    varName - unused parameter.
//
// Return value:
//    A string that represents a general-purpose register name or floating-point scalar register name.
//
const char* emitter::emitRegName(regNumber reg, emitAttr size, bool varName) const
{
    assert(reg < REG_COUNT);

    const char* rn = nullptr;

    rn = RegNames[reg];
    assert(rn != nullptr);

    return rn;
}
#endif

#endif // defined(TARGET_RISCV64)<|MERGE_RESOLUTION|>--- conflicted
+++ resolved
@@ -728,11 +728,7 @@
 
     if ((INS_addi <= ins && INS_srai >= ins) || (INS_addiw <= ins && INS_sraiw >= ins) ||
         (INS_lb <= ins && INS_lhu >= ins) || INS_ld == ins || INS_lw == ins || INS_jalr == ins || INS_fld == ins ||
-<<<<<<< HEAD
-        INS_flw == ins || INS_slli_uw == ins)
-=======
-        INS_flw == ins || INS_rori == ins || INS_roriw == ins)
->>>>>>> e1702c39
+        INS_flw == ins || INS_slli_uw == ins || INS_rori == ins || INS_roriw == ins)
     {
         assert(isGeneralRegister(reg2));
         code |= (reg1 & 0x1f) << 7; // rd
@@ -831,11 +827,7 @@
         (INS_addw <= ins && ins <= INS_sraw) || (INS_fadd_s <= ins && ins <= INS_fmax_s) ||
         (INS_fadd_d <= ins && ins <= INS_fmax_d) || (INS_feq_s <= ins && ins <= INS_fle_s) ||
         (INS_feq_d <= ins && ins <= INS_fle_d) || (INS_lr_w <= ins && ins <= INS_amomaxu_d) ||
-<<<<<<< HEAD
-        (INS_sh1add <= ins && ins <= INS_sh3add_uw))
-=======
-        (INS_rol <= ins && ins <= INS_maxu))
->>>>>>> e1702c39
+        (INS_sh1add <= ins && ins <= INS_sh3add_uw) || (INS_rol <= ins && ins <= INS_maxu))
     {
 #ifdef DEBUG
         switch (ins)
@@ -923,7 +915,6 @@
             case INS_amomaxu_w:
             case INS_amomaxu_d:
 
-<<<<<<< HEAD
             case INS_sh1add:
             case INS_sh2add:
             case INS_sh3add:
@@ -931,7 +922,7 @@
             case INS_sh1add_uw:
             case INS_sh2add_uw:
             case INS_sh3add_uw:
-=======
+
             case INS_rol:
             case INS_rolw:
             case INS_ror:
@@ -943,7 +934,6 @@
             case INS_minu:
             case INS_max:
             case INS_maxu:
->>>>>>> e1702c39
                 break;
             default:
                 NYI_RISCV64("illegal ins within emitIns_R_R_R!");
@@ -4139,7 +4129,6 @@
                             return emitDispIllegalInstruction(code);
                     }
                     return;
-<<<<<<< HEAD
                 case 0b0010000:
                     switch (opcode3)
                     {
@@ -4154,7 +4143,6 @@
                             return;
                     }
                     return;
-=======
                 case 0b0110000:
                     switch (opcode3)
                     {
@@ -4177,7 +4165,6 @@
                     printf("%s           %s, %s, %s\n", names[opcode3 & 0b11], rd, rs1, rs2);
                     return;
                 }
->>>>>>> e1702c39
                 default:
                     return emitDispIllegalInstruction(code);
             }
@@ -4244,7 +4231,6 @@
                             return emitDispIllegalInstruction(code);
                     }
                     return;
-<<<<<<< HEAD
                 case 0b0010000:
                     switch (opcode3)
                     {
@@ -4256,7 +4242,11 @@
                             return;
                         case 0x6: // SH3ADD.UW
                             printf("sh3add.uw      %s, %s, %s\n", rd, rs1, rs2);
-=======
+                            return;
+                        default:
+                            return emitDispIllegalInstruction(code);
+                    }
+                    return;
                 case 0b0110000:
                     switch (opcode3)
                     {
@@ -4265,18 +4255,16 @@
                             return;
                         case 0b101:
                             printf("rorw          %s, %s, %s\n", rd, rs1, rs2);
->>>>>>> e1702c39
                             return;
                         default:
                             return emitDispIllegalInstruction(code);
                     }
                     return;
                 case 0b0000100:
-<<<<<<< HEAD
                     switch (opcode3)
                     {
-                        case 0x0: // ZEXT.W & ADD.UW
-                            if (((code >> 20) & 0x1f) == REG_R0)
+                        case 0b000: // ZEXT.W & ADD.UW
+                            if (rs2Num == REG_ZERO)
                             {
                                 printf("zext.w         %s, %s\n", rd, rs1);
                             }
@@ -4285,19 +4273,18 @@
                                 printf("add.uw         %s, %s, %s\n", rd, rs1, rs2);
                             }
                             return;
+                        case 0b100: // ZEXT.H
+                            // Note: zext.h is encoded as a pseudo for 'packw rd, rs1, zero' which is not in Zbb.
+                            if (rs2Num != REG_ZERO)
+                                return emitDispIllegalInstruction(code);
+
+                            printf("zext.h         %s, %s\n", rd, rs1);
+                            return;
                         default:
                             return emitDispIllegalInstruction(code);
                     }
-=======
-                    // Currently only zext.h for this opcode2.
-                    // Note: zext.h is encoded as a pseudo for 'packw rd, rs1, zero' which is not in Zbb.
-                    if (opcode3 != 0b100 || rs2Num != REG_ZERO)
-                        return emitDispIllegalInstruction(code);
-
-                    printf("zext.h         %s, %s\n", rd, rs1);
                     return;
 
->>>>>>> e1702c39
                 default:
                     return emitDispIllegalInstruction(code);
             }
