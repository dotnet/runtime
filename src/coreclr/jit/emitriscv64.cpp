// Licensed to the .NET Foundation under one or more agreements.
// The .NET Foundation licenses this file to you under the MIT license.

/*XXXXXXXXXXXXXXXXXXXXXXXXXXXXXXXXXXXXXXXXXXXXXXXXXXXXXXXXXXXXXXXXXXXXXXXXXXXXX
XXXXXXXXXXXXXXXXXXXXXXXXXXXXXXXXXXXXXXXXXXXXXXXXXXXXXXXXXXXXXXXXXXXXXXXXXXXXXXX
XX                                                                           XX
XX                             emitriscv64.cpp                               XX
XX                                                                           XX
XXXXXXXXXXXXXXXXXXXXXXXXXXXXXXXXXXXXXXXXXXXXXXXXXXXXXXXXXXXXXXXXXXXXXXXXXXXXXXX
XXXXXXXXXXXXXXXXXXXXXXXXXXXXXXXXXXXXXXXXXXXXXXXXXXXXXXXXXXXXXXXXXXXXXXXXXXXXXXX
*/

#include "jitpch.h"
#ifdef _MSC_VER
#pragma hdrstop
#endif

#if defined(TARGET_RISCV64)

/*****************************************************************************/
/*****************************************************************************/

#include "instr.h"
#include "emit.h"
#include "codegen.h"

/*****************************************************************************/

const instruction emitJumpKindInstructions[] = {
    INS_nop,

#define JMP_SMALL(en, rev, ins) INS_##ins,
#include "emitjmps.h"
};

const emitJumpKind emitReverseJumpKinds[] = {
    EJ_NONE,

#define JMP_SMALL(en, rev, ins) EJ_##rev,
#include "emitjmps.h"
};

/*****************************************************************************
 * Look up the instruction for a jump kind
 */

/*static*/ instruction emitter::emitJumpKindToIns(emitJumpKind jumpKind)
{
    assert((unsigned)jumpKind < ArrLen(emitJumpKindInstructions));
    return emitJumpKindInstructions[jumpKind];
}

/*****************************************************************************
 * Reverse the conditional jump
 */

/*static*/ emitJumpKind emitter::emitReverseJumpKind(emitJumpKind jumpKind)
{
    assert(jumpKind < EJ_COUNT);
    return emitReverseJumpKinds[jumpKind];
}

/*****************************************************************************
 *
 *  Return the allocated size (in bytes) of the given instruction descriptor.
 */

size_t emitter::emitSizeOfInsDsc(instrDesc* id) const
{
    if (emitIsSmallInsDsc(id))
        return SMALL_IDSC_SIZE;

    insOpts insOp = id->idInsOpt();

    switch (insOp)
    {
        case INS_OPTS_JUMP:
            return sizeof(instrDescJmp);

        case INS_OPTS_C:
            if (id->idIsLargeCall())
            {
                /* Must be a "fat" call descriptor */
                return sizeof(instrDescCGCA);
            }
            else
            {
                assert(!id->idIsLargeDsp());
                assert(!id->idIsLargeCns());
                return sizeof(instrDesc);
            }

        case INS_OPTS_RC:
        case INS_OPTS_RL:
        case INS_OPTS_RELOC:
        case INS_OPTS_NONE:
            return sizeof(instrDesc);
        case INS_OPTS_I:
            return sizeof(instrDescLoadImm);
        default:
            NO_WAY("unexpected instruction descriptor format");
            break;
    }
}

bool emitter::emitInsWritesToLclVarStackLoc(instrDesc* id)
{
    if (!id->idIsLclVar())
        return false;

    instruction ins = id->idIns();

    // This list is related to the list of instructions used to store local vars in emitIns_S_R().
    // We don't accept writing to float local vars.

    switch (ins)
    {
        case INS_sd:
        case INS_sw:
        case INS_sb:
        case INS_sh:
            return true;

        default:
            return false;
    }
}

#define LD 1
#define ST 2

// clang-format off
/*static*/ const BYTE CodeGenInterface::instInfo[] =
{
    #define INST(id, nm, info, e1) info,
    #include "instrs.h"
};
// clang-format on

emitter::MajorOpcode emitter::GetMajorOpcode(code_t code)
{
    if (Is32BitInstruction((WORD)code))
    {
        code_t opcode = (code >> 2) & 0b11111;
        return (MajorOpcode)opcode;
    }
    else
    {
        code_t op     = code & 0b11;
        code_t funct3 = (code >> 13) & 0b111;
        code_t idx    = 32 + (op << 3) + funct3;
        return (MajorOpcode)idx;
    }
}

inline bool emitter::emitInsMayWriteToGCReg(instruction ins)
{
    assert(ins != INS_invalid);
    if (ins == INS_nop || ins == INS_j) // pseudos with 'zero' destination register
        return false;

    if (ins == INS_lea)
        return true;

    code_t code = emitInsCode(ins);
    switch (GetMajorOpcode(code))
    {
        // Opcodes with no destination register
        case MajorOpcode::Store:
        case MajorOpcode::StoreFp:
        case MajorOpcode::MiscMem:
        case MajorOpcode::Branch:
        // Opcodes with a floating-point destination register
        case MajorOpcode::LoadFp:
        case MajorOpcode::MAdd:
        case MajorOpcode::MSub:
        case MajorOpcode::NmSub:
        case MajorOpcode::NmAdd:
            return false;

        case MajorOpcode::System:
        {
            code_t funct3 = (code >> 12) & 0b111;
            return (funct3 != 0); // CSR read/writes
        }

        case MajorOpcode::OpFp:
        {
            // Lowest 2 bits of funct7 distinguish single, double, half, and quad floats; we don't care
            code_t funct7 = code >> (25 + 2);
            switch (funct7)
            {
                case 0b10100: // comparisons: feq, flt, fle
                case 0b11100: // fmv to integer or fclass
                case 0b11000: // fcvt to integer
                    return true;
                default:
                    return false;
            }
        }

        case MajorOpcode::Custom0:
        case MajorOpcode::Custom1:
        case MajorOpcode::Custom2Rv128:
        case MajorOpcode::Custom3Rv128:
        case MajorOpcode::OpV:
        case MajorOpcode::OpVe:
        case MajorOpcode::Reserved:
            assert(!"unsupported major opcode");
            FALLTHROUGH;

        default: // all other opcodes write to a general purpose destination register
            return true;
    }
}

//------------------------------------------------------------------------
// emitInsLoad: Returns true if the instruction is some kind of load instruction.
//
bool emitter::emitInsIsLoad(instruction ins)
{
    // We have pseudo ins like lea which are not included in emitInsLdStTab.
    if (ins < ArrLen(CodeGenInterface::instInfo))
        return (CodeGenInterface::instInfo[ins] & LD) != 0;
    else
        return false;
}

//------------------------------------------------------------------------
// emitInsIsStore: Returns true if the instruction is some kind of store instruction.
//
bool emitter::emitInsIsStore(instruction ins)
{
    // We have pseudo ins like lea which are not included in emitInsLdStTab.
    if (ins < ArrLen(CodeGenInterface::instInfo))
        return (CodeGenInterface::instInfo[ins] & ST) != 0;
    else
        return false;
}

//-------------------------------------------------------------------------
// emitInsIsLoadOrStore: Returns true if the instruction is some kind of load/store instruction.
//
bool emitter::emitInsIsLoadOrStore(instruction ins)
{
    // We have pseudo ins like lea which are not included in emitInsLdStTab.
    if (ins < ArrLen(CodeGenInterface::instInfo))
        return (CodeGenInterface::instInfo[ins] & (LD | ST)) != 0;
    else
        return false;
}

/*****************************************************************************
 *
 *  Returns the specific encoding of the given CPU instruction.
 */

inline emitter::code_t emitter::emitInsCode(instruction ins /*, insFormat fmt*/)
{
    code_t code = BAD_CODE;

    // clang-format off
    const static code_t insCode[] =
    {
        #define INST(id, nm, info, e1) e1,
        #include "instrs.h"
    };
    // clang-format on

    assert(ins < ArrLen(insCode));
    code = insCode[ins];

    assert(code != BAD_CODE);

    return code;
}

/****************************************************************************
 *
 *  Add an instruction with no operands.
 */

void emitter::emitIns(instruction ins)
{
    instrDesc* id = emitNewInstr(EA_8BYTE);

    id->idIns(ins);
    id->idAddr()->iiaSetInstrEncode(emitInsCode(ins));
    id->idCodeSize(4);

    appendToCurIG(id);
}

/*****************************************************************************
 *  emitter::emitIns_S_R(), emitter::emitIns_S_R_R() and emitter::emitIns_R_S():
 *
 *  Add an Load/Store instruction(s): base+offset and base-addr-computing if needed.
 *  For referencing a stack-based local variable and a register
 *
 */
void emitter::emitIns_S_R(instruction ins, emitAttr attr, regNumber reg1, int varx, int offs)
{
    emitIns_S_R_R(ins, attr, reg1, REG_NA, varx, offs);
}

void emitter::emitIns_S_R_R(instruction ins, emitAttr attr, regNumber reg1, regNumber tmpReg, int varx, int offs)
{
    ssize_t imm;

    assert(tmpReg != codeGen->rsGetRsvdReg());
    assert(reg1 != codeGen->rsGetRsvdReg());

    emitAttr size = EA_SIZE(attr);

#ifdef DEBUG
    switch (ins)
    {
        case INS_sd:
        case INS_sw:
        case INS_sh:
        case INS_sb:
        case INS_fsd:
        case INS_fsw:
            break;

        default:
            NYI_RISCV64("illegal ins within emitIns_S_R_R!");
            return;

    } // end switch (ins)
#endif

    /* Figure out the variable's frame position */
    int  base;
    bool FPbased;

    base = emitComp->lvaFrameAddress(varx, &FPbased);

    regNumber regBase = FPbased ? REG_FPBASE : REG_SPBASE;
    regNumber reg2;

    if (tmpReg == REG_NA)
    {
        reg2 = regBase;
        imm  = base + offs;
    }
    else
    {
        reg2 = tmpReg;
        imm  = offs;
    }

    assert(reg2 != REG_NA && reg2 != codeGen->rsGetRsvdReg());

    if (!isValidSimm12(imm))
    {
        // If immediate does not fit to store immediate 12 bits, construct necessary value in rsRsvdReg()
        // and keep tmpReg hint value unchanged.
        assert(isValidSimm20((imm + 0x800) >> 12));

        emitIns_R_I(INS_lui, EA_PTRSIZE, codeGen->rsGetRsvdReg(), (imm + 0x800) >> 12);
        emitIns_R_R_R(INS_add, EA_PTRSIZE, codeGen->rsGetRsvdReg(), codeGen->rsGetRsvdReg(), reg2);

        imm  = imm & 0xfff;
        reg2 = codeGen->rsGetRsvdReg();
    }

    instrDesc* id = emitNewInstr(attr);

    id->idReg1(reg1);

    id->idReg2(reg2);

    id->idIns(ins);

    assert(isGeneralRegister(reg2));
    code_t code = emitInsCode(ins);
    code |= (code_t)(reg1 & 0x1f) << 20;
    code |= (code_t)reg2 << 15;
    code |= (((imm >> 5) & 0x7f) << 25) | ((imm & 0x1f) << 7);

    id->idAddr()->iiaSetInstrEncode(code);
    id->idAddr()->iiaLclVar.initLclVarAddr(varx, offs);
    id->idSetIsLclVar();
    id->idCodeSize(4);

    appendToCurIG(id);
}

/*
 *  Special notes for `offs`, please see the comment for `emitter::emitIns_S_R`.
 */
void emitter::emitIns_R_S(instruction ins, emitAttr attr, regNumber reg1, int varx, int offs)
{
    ssize_t imm;

    emitAttr size = EA_SIZE(attr);

#ifdef DEBUG
    switch (ins)
    {
        case INS_lb:
        case INS_lbu:

        case INS_lh:
        case INS_lhu:

        case INS_lw:
        case INS_lwu:
        case INS_flw:

        case INS_ld:
        case INS_fld:

            break;

        case INS_lea:
            assert(size == EA_8BYTE);
            break;

        default:
            NYI_RISCV64("illegal ins within emitIns_R_S!");
            return;

    } // end switch (ins)
#endif

    /* Figure out the variable's frame position */
    int  base;
    bool FPbased;

    base = emitComp->lvaFrameAddress(varx, &FPbased);
    imm  = offs < 0 ? -offs - 8 : base + offs;

    regNumber reg2 = FPbased ? REG_FPBASE : REG_SPBASE;
    assert(offs >= 0);
    offs = offs < 0 ? -offs - 8 : offs;

    reg1 = (regNumber)((char)reg1 & 0x1f);
    code_t code;
    if ((-2048 <= imm) && (imm < 2048))
    {
        if (ins == INS_lea)
        {
            ins = INS_addi;
        }
        code = emitInsCode(ins);
        code |= (code_t)reg1 << 7;
        code |= (code_t)reg2 << 15;
        code |= (imm & 0xfff) << 20;
    }
    else
    {
        if (ins == INS_lea)
        {
            assert(isValidSimm20((imm + 0x800) >> 12));
            emitIns_R_I(INS_lui, EA_PTRSIZE, codeGen->rsGetRsvdReg(), (imm + 0x800) >> 12);
            ssize_t imm2 = imm & 0xfff;
            emitIns_R_R_I(INS_addi, EA_PTRSIZE, codeGen->rsGetRsvdReg(), codeGen->rsGetRsvdReg(), imm2);

            ins  = INS_add;
            code = emitInsCode(ins);
            code |= (code_t)reg1 << 7;
            code |= (code_t)reg2 << 15;
            code |= (code_t)codeGen->rsGetRsvdReg() << 20;
        }
        else
        {
            assert(isValidSimm20((imm + 0x800) >> 12));
            emitIns_R_I(INS_lui, EA_PTRSIZE, codeGen->rsGetRsvdReg(), (imm + 0x800) >> 12);

            emitIns_R_R_R(INS_add, EA_PTRSIZE, codeGen->rsGetRsvdReg(), codeGen->rsGetRsvdReg(), reg2);

            ssize_t imm2 = imm & 0xfff;
            code         = emitInsCode(ins);
            code |= (code_t)reg1 << 7;
            code |= (code_t)codeGen->rsGetRsvdReg() << 15;
            code |= (code_t)(imm2 & 0xfff) << 20;
        }
    }

    instrDesc* id = emitNewInstr(attr);

    id->idReg1(reg1);

    id->idIns(ins);

    id->idAddr()->iiaSetInstrEncode(code);
    id->idAddr()->iiaLclVar.initLclVarAddr(varx, offs);
    id->idSetIsLclVar();
    id->idCodeSize(4);

    appendToCurIG(id);
}

/*****************************************************************************
 *
 *  Add an instruction with a single immediate value.
 */

void emitter::emitIns_I(instruction ins, emitAttr attr, ssize_t imm)
{
    code_t code = emitInsCode(ins);

    switch (ins)
    {
        case INS_fence:
            code |= ((imm & 0xff) << 20);
            break;
        case INS_j:
            assert(imm >= -1048576 && imm < 1048576);
            code |= ((imm >> 12) & 0xff) << 12;
            code |= ((imm >> 11) & 0x1) << 20;
            code |= ((imm >> 1) & 0x3ff) << 21;
            code |= ((imm >> 20) & 0x1) << 31;
            break;
        default:
            NO_WAY("illegal ins within emitIns_I!");
    }

    instrDesc* id = emitNewInstr(attr);

    id->idIns(ins);
    id->idAddr()->iiaSetInstrEncode(code);
    id->idCodeSize(4);

    appendToCurIG(id);
}

void emitter::emitIns_I_I(instruction ins, emitAttr attr, ssize_t cc, ssize_t offs)
{
    NYI_RISCV64("emitIns_I_I-----unimplemented/unused on RISCV64 yet----");
}

/*****************************************************************************
 *
 *  Add an instruction referencing a register and a constant.
 */

void emitter::emitIns_R_I(instruction ins, emitAttr attr, regNumber reg, ssize_t imm, insOpts opt /* = INS_OPTS_NONE */)
{
    code_t code = emitInsCode(ins);

    switch (ins)
    {
        case INS_lui:
        case INS_auipc:
            assert(reg != REG_R0);
            assert(isGeneralRegister(reg));
            assert(isValidSimm20(imm));

            code |= reg << 7;
            code |= (imm & 0xfffff) << 12;
            break;
        case INS_jal:
            assert(isGeneralRegisterOrR0(reg));
            assert(isValidSimm21(imm));

            code |= reg << 7;
            code |= ((imm >> 12) & 0xff) << 12;
            code |= ((imm >> 11) & 0x1) << 20;
            code |= ((imm >> 1) & 0x3ff) << 21;
            code |= ((imm >> 20) & 0x1) << 31;
            break;
        default:
            NO_WAY("illegal ins within emitIns_R_I!");
            break;
    } // end switch (ins)

    instrDesc* id = emitNewInstr(attr);

    id->idIns(ins);
    id->idReg1(reg);
    id->idAddr()->iiaSetInstrEncode(code);
    id->idCodeSize(4);

    appendToCurIG(id);
}

//------------------------------------------------------------------------
// emitIns_Mov: Emits a move instruction
//
// Arguments:
//    ins       -- The instruction being emitted
//    attr      -- The emit attribute
//    dstReg    -- The destination register
//    srcReg    -- The source register
//    canSkip   -- true if the move can be elided when dstReg == srcReg, otherwise false
//    insOpts   -- The instruction options
//
void emitter::emitIns_Mov(
    instruction ins, emitAttr attr, regNumber dstReg, regNumber srcReg, bool canSkip, insOpts opt /* = INS_OPTS_NONE */)
{
    if (!canSkip || (dstReg != srcReg))
    {
        if ((EA_4BYTE == attr) && (INS_mov == ins))
        {
            assert(isGeneralRegisterOrR0(srcReg));
            assert(isGeneralRegisterOrR0(dstReg));
            emitIns_R_R(INS_sext_w, attr, dstReg, srcReg);
        }
        else if (INS_fsgnj_s == ins || INS_fsgnj_d == ins)
        {
            assert(isFloatReg(srcReg));
            assert(isFloatReg(dstReg));
            emitIns_R_R_R(ins, attr, dstReg, srcReg, srcReg);
        }
        else if (genIsValidFloatReg(srcReg) || genIsValidFloatReg(dstReg))
        {
            emitIns_R_R(ins, attr, dstReg, srcReg);
        }
        else
        {
            assert(isGeneralRegisterOrR0(srcReg));
            assert(isGeneralRegisterOrR0(dstReg));
            emitIns_R_R(INS_mov, attr, dstReg, srcReg);
        }
    }
}

void emitter::emitIns_Mov(emitAttr attr, regNumber dstReg, regNumber srcReg, bool canSkip)
{
    if (!canSkip || dstReg != srcReg)
    {
        assert(attr == EA_4BYTE || attr == EA_PTRSIZE);
        if (isGeneralRegisterOrR0(dstReg) && isGeneralRegisterOrR0(srcReg))
        {
            emitIns_R_R(attr == EA_4BYTE ? INS_sext_w : INS_mov, attr, dstReg, srcReg);
        }
        else if (isGeneralRegisterOrR0(dstReg) && genIsValidFloatReg(srcReg))
        {
            emitIns_R_R(attr == EA_4BYTE ? INS_fmv_x_w : INS_fmv_x_d, attr, dstReg, srcReg);
        }
        else if (genIsValidFloatReg(dstReg) && isGeneralRegisterOrR0(srcReg))
        {
            emitIns_R_R(attr == EA_4BYTE ? INS_fmv_w_x : INS_fmv_d_x, attr, dstReg, srcReg);
        }
        else if (genIsValidFloatReg(dstReg) && genIsValidFloatReg(srcReg))
        {
            emitIns_R_R_R(attr == EA_4BYTE ? INS_fsgnj_s : INS_fsgnj_d, attr, dstReg, srcReg, srcReg);
        }
        else
        {
            assert(!"Invalid registers in emitIns_Mov()\n");
        }
    }
}

/*****************************************************************************
 *
 *  Add an instruction referencing two registers
 */

void emitter::emitIns_R_R(
    instruction ins, emitAttr attr, regNumber reg1, regNumber reg2, insOpts opt /* = INS_OPTS_NONE */)
{
    code_t code = emitInsCode(ins);

    if (INS_mov == ins || INS_sext_w == ins || INS_not == ins || (INS_clz <= ins && ins <= INS_rev8))
    {
        assert(isGeneralRegisterOrR0(reg1));
        assert(isGeneralRegisterOrR0(reg2));
        code |= reg1 << 7;
        code |= reg2 << 15;
    }
    else if (INS_fmv_x_d == ins || INS_fmv_x_w == ins || INS_fclass_s == ins || INS_fclass_d == ins)
    {
        assert(isGeneralRegisterOrR0(reg1));
        assert(isFloatReg(reg2));
        code |= reg1 << 7;
        code |= (reg2 & 0x1f) << 15;
    }
    else if (INS_fcvt_w_s == ins || INS_fcvt_wu_s == ins || INS_fcvt_w_d == ins || INS_fcvt_wu_d == ins ||
             INS_fcvt_l_s == ins || INS_fcvt_lu_s == ins || INS_fcvt_l_d == ins || INS_fcvt_lu_d == ins)
    {
        assert(isGeneralRegisterOrR0(reg1));
        assert(isFloatReg(reg2));
        code |= reg1 << 7;
        code |= (reg2 & 0x1f) << 15;
        code |= 0x1 << 12;
    }
    else if (INS_fmv_w_x == ins || INS_fmv_d_x == ins)
    {
        assert(isFloatReg(reg1));
        assert(isGeneralRegisterOrR0(reg2));
        code |= (reg1 & 0x1f) << 7;
        code |= reg2 << 15;
    }
    else if (INS_fcvt_s_w == ins || INS_fcvt_s_wu == ins || INS_fcvt_d_w == ins || INS_fcvt_d_wu == ins ||
             INS_fcvt_s_l == ins || INS_fcvt_s_lu == ins || INS_fcvt_d_l == ins || INS_fcvt_d_lu == ins)
    {
        assert(isFloatReg(reg1));
        assert(isGeneralRegisterOrR0(reg2));
        code |= (reg1 & 0x1f) << 7;
        code |= reg2 << 15;
        if (INS_fcvt_d_w != ins && INS_fcvt_d_wu != ins) // fcvt.d.w[u] always produces an exact result
            code |= 0x7 << 12;                           // round according to frm status register
    }
    else if (INS_fcvt_s_d == ins || INS_fcvt_d_s == ins || INS_fsqrt_s == ins || INS_fsqrt_d == ins)
    {
        assert(isFloatReg(reg1));
        assert(isFloatReg(reg2));
        code |= (reg1 & 0x1f) << 7;
        code |= (reg2 & 0x1f) << 15;
        if (INS_fcvt_d_s != ins) // fcvt.d.s never rounds
            code |= 0x7 << 12;   // round according to frm status register
    }
    else
    {
        NYI_RISCV64("illegal ins within emitIns_R_R!");
    }

    instrDesc* id = emitNewInstr(attr);

    id->idIns(ins);
    id->idReg1(reg1);
    id->idReg2(reg2);
    id->idAddr()->iiaSetInstrEncode(code);
    id->idCodeSize(4);

    appendToCurIG(id);
}

/*****************************************************************************
 *
 *  Add an instruction referencing two registers and a constant.
 */

void emitter::emitIns_R_R_I(
    instruction ins, emitAttr attr, regNumber reg1, regNumber reg2, ssize_t imm, insOpts opt /* = INS_OPTS_NONE */)
{
    code_t     code = emitInsCode(ins);
    instrDesc* id   = emitNewInstr(attr);

    if ((INS_addi <= ins && INS_srai >= ins) || (INS_addiw <= ins && INS_sraiw >= ins) ||
        (INS_lb <= ins && INS_lhu >= ins) || INS_ld == ins || INS_lw == ins || INS_jalr == ins || INS_fld == ins ||
        INS_flw == ins || INS_slli_uw == ins || INS_rori == ins || INS_roriw == ins)
    {
        assert(isGeneralRegisterOrR0(reg2));
        code |= (reg1 & 0x1f) << 7; // rd
        code |= reg2 << 15;         // rs1
        code |= imm << 20;          // imm
    }
    else if (INS_sd == ins || INS_sw == ins || INS_sh == ins || INS_sb == ins || INS_fsw == ins || INS_fsd == ins)
    {
        assert(isGeneralRegister(reg2));
        code |= (reg1 & 0x1f) << 20;                               // rs2
        code |= reg2 << 15;                                        // rs1
        code |= (((imm >> 5) & 0x7f) << 25) | ((imm & 0x1f) << 7); // imm
    }
    else if (INS_beq <= ins && INS_bgeu >= ins)
    {
        assert(isGeneralRegister(reg1));
        assert(isGeneralRegister(reg2));
        assert(isValidSimm13(imm));
        assert(!(imm & 3));
        code |= reg1 << 15;
        code |= reg2 << 20;
        code |= ((imm >> 11) & 0x1) << 7;
        code |= ((imm >> 1) & 0xf) << 8;
        code |= ((imm >> 5) & 0x3f) << 25;
        code |= ((imm >> 12) & 0x1) << 31;
        // TODO-RISCV64: Move jump logic to emitIns_J
        // TODO-RISC64-RVC: Remove this once all branches uses emitIns_J
        id->idAddr()->iiaSetInstrCount(static_cast<int>(imm / sizeof(code_t)));
    }
    else if (ins == INS_csrrs || ins == INS_csrrw || ins == INS_csrrc)
    {
        assert(isGeneralRegisterOrR0(reg1));
        assert(isGeneralRegisterOrR0(reg2));
        assert(isValidUimm12(imm));
        code |= reg1 << 7;
        code |= reg2 << 15;
        code |= imm << 20;
    }
    else
    {
        NYI_RISCV64("illegal ins within emitIns_R_R_I!");
    }

    id->idIns(ins);
    id->idReg1(reg1);
    id->idReg2(reg2);
    id->idAddr()->iiaSetInstrEncode(code);
    id->idCodeSize(4);

    appendToCurIG(id);
}

/*****************************************************************************
 *
 *  Add an instruction referencing register and two constants.
 */

void emitter::emitIns_R_I_I(
    instruction ins, emitAttr attr, regNumber reg1, ssize_t imm1, ssize_t imm2, insOpts opt) /* = INS_OPTS_NONE */
{
    code_t code = emitInsCode(ins);

    if (INS_csrrwi <= ins && ins <= INS_csrrci)
    {
        assert(isGeneralRegisterOrR0(reg1));
        assert(isValidUimm5(imm1));
        assert(isValidUimm12(imm2));
        code |= reg1 << 7;
        code |= imm1 << 15;
        code |= imm2 << 20;
    }
    else
    {
        NYI_RISCV64("illegal ins within emitIns_R_I_I!");
    }
    instrDesc* id = emitNewInstr(attr);

    id->idIns(ins);
    id->idReg1(reg1);
    id->idAddr()->iiaSetInstrEncode(code);
    id->idCodeSize(4);

    appendToCurIG(id);
}

/*****************************************************************************
 *
 *  Add an instruction referencing three registers.
 */

void emitter::emitIns_R_R_R(
    instruction ins, emitAttr attr, regNumber reg1, regNumber reg2, regNumber reg3, insOpts opt) /* = INS_OPTS_NONE */
{
    if (tryEmitCompressedIns_R_R_R(ins, attr, reg1, reg2, reg3, opt))
    {
        return;
    }

    code_t code = emitInsCode(ins);

    if ((INS_add <= ins && ins <= INS_and) || (INS_mul <= ins && ins <= INS_remuw) ||
        (INS_addw <= ins && ins <= INS_sraw) || (INS_fadd_s <= ins && ins <= INS_fmax_s) ||
        (INS_fadd_d <= ins && ins <= INS_fmax_d) || (INS_feq_s <= ins && ins <= INS_fle_s) ||
        (INS_feq_d <= ins && ins <= INS_fle_d) || (INS_lr_w <= ins && ins <= INS_amomaxu_d) ||
        (INS_sh1add <= ins && ins <= INS_sh3add_uw) || (INS_rol <= ins && ins <= INS_maxu))
    {
#ifdef DEBUG
        switch (ins)
        {
            case INS_add:
            case INS_sub:
            case INS_sll:
            case INS_slt:
            case INS_sltu:
            case INS_xor:
            case INS_srl:
            case INS_sra:
            case INS_or:
            case INS_and:

            case INS_addw:
            case INS_subw:
            case INS_sllw:
            case INS_srlw:
            case INS_sraw:

            case INS_mul:
            case INS_mulh:
            case INS_mulhsu:
            case INS_mulhu:
            case INS_div:
            case INS_divu:
            case INS_rem:
            case INS_remu:

            case INS_mulw:
            case INS_divw:
            case INS_divuw:
            case INS_remw:
            case INS_remuw:

            case INS_fadd_s:
            case INS_fsub_s:
            case INS_fmul_s:
            case INS_fdiv_s:
            case INS_fsgnj_s:
            case INS_fsgnjn_s:
            case INS_fsgnjx_s:
            case INS_fmin_s:
            case INS_fmax_s:

            case INS_feq_s:
            case INS_flt_s:
            case INS_fle_s:

            case INS_fadd_d:
            case INS_fsub_d:
            case INS_fmul_d:
            case INS_fdiv_d:
            case INS_fsgnj_d:
            case INS_fsgnjn_d:
            case INS_fsgnjx_d:
            case INS_fmin_d:
            case INS_fmax_d:

            case INS_feq_d:
            case INS_flt_d:
            case INS_fle_d:

            case INS_lr_w:
            case INS_lr_d:
            case INS_sc_w:
            case INS_sc_d:
            case INS_amoswap_w:
            case INS_amoswap_d:
            case INS_amoadd_w:
            case INS_amoadd_d:
            case INS_amoxor_w:
            case INS_amoxor_d:
            case INS_amoand_w:
            case INS_amoand_d:
            case INS_amoor_w:
            case INS_amoor_d:
            case INS_amomin_w:
            case INS_amomin_d:
            case INS_amomax_w:
            case INS_amomax_d:
            case INS_amominu_w:
            case INS_amominu_d:
            case INS_amomaxu_w:
            case INS_amomaxu_d:

            case INS_sh1add:
            case INS_sh2add:
            case INS_sh3add:
            case INS_add_uw:
            case INS_sh1add_uw:
            case INS_sh2add_uw:
            case INS_sh3add_uw:

            case INS_rol:
            case INS_rolw:
            case INS_ror:
            case INS_rorw:
            case INS_xnor:
            case INS_orn:
            case INS_andn:
            case INS_min:
            case INS_minu:
            case INS_max:
            case INS_maxu:
                break;
            default:
                NYI_RISCV64("illegal ins within emitIns_R_R_R!");
        }

#endif
        // Src/data register for load reserved should be empty
        assert((ins != INS_lr_w && ins != INS_lr_d) || reg3 == REG_R0);

        code |= ((reg1 & 0x1f) << 7);
        code |= ((reg2 & 0x1f) << 15);
        code |= ((reg3 & 0x1f) << 20);
        if ((INS_fadd_s <= ins && INS_fdiv_s >= ins) || (INS_fadd_d <= ins && INS_fdiv_d >= ins))
        {
            code |= 0x7 << 12;
        }
        else if (ins == INS_sc_w || ins == INS_sc_d)
        {
            code |= 0b10 << 25; // release ordering, it ends the lr-sc loop
        }
        else if ((ins == INS_lr_w || ins == INS_lr_d) || (INS_amoswap_w <= ins && ins <= INS_amomaxu_d))
        {
            // For now all atomics are seq. consistent as Interlocked.* APIs don't expose acquire/release ordering
            code |= 0b11 << 25;
        }
    }
    else
    {
        NYI_RISCV64("illegal ins within emitIns_R_R_R!");
    }

    instrDesc* id = emitNewInstr(attr);

    id->idIns(ins);
    id->idReg1(reg1);
    id->idReg2(reg2);
    id->idReg3(reg3);
    id->idAddr()->iiaSetInstrEncode(code);
    id->idCodeSize(4);

    appendToCurIG(id);
}

bool emitter::tryEmitCompressedIns_R_R_R(
    instruction ins, emitAttr attr, regNumber rd, regNumber rs1, regNumber rs2, insOpts opt)
{
    // TODO-RISCV64-RVC: Disable this early return once compresed instructions are allowed in prolog / epilog
    if (emitComp->compGeneratingProlog || emitComp->compGeneratingEpilog)
    {
        return false;
    }

    instruction compressedIns = tryGetCompressedIns_R_R_R(ins, attr, rd, rs1, rs2, opt);
    if (compressedIns == INS_none)
    {
        return false;
    }

    code_t code;
    switch (compressedIns)
    {
        case INS_c_mv:
            code = insEncodeCRTypeInstr(compressedIns, rd, rs2);
            break;
        case INS_c_add:
            code = insEncodeCRTypeInstr(compressedIns, rd, rs2);
            break;
        case INS_c_and:
        case INS_c_or:
        case INS_c_xor:
        case INS_c_sub:
        case INS_c_addw:
        case INS_c_subw:
        {
            unsigned rdRvc  = tryGetRvcRegisterNumber(rd);
            unsigned rs2Rvc = tryGetRvcRegisterNumber(rs2);
            assert((rdRvc != -1) && (rs2Rvc != -1));
            code = insEncodeCATypeInstr(compressedIns, rdRvc, rs2Rvc);
            break;
        }
        default:
            return false;
    };

    instrDesc* id = emitNewInstr(attr);

    id->idIns(ins);
    id->idReg1(rd);
    id->idReg2(rs1);
    id->idReg3(rs2);
    id->idAddr()->iiaSetInstrEncode(code);
    id->idCodeSize(2);

    appendToCurIG(id);

    return true;
}

instruction emitter::tryGetCompressedIns_R_R_R(
    instruction ins, emitAttr attr, regNumber rd, regNumber rs1, regNumber rs2, insOpts opt)
{
    switch (ins)
    {
        case INS_add:
        {
            if ((rs1 == REG_R0) && (rd != REG_R0) && (rs2 != REG_R0))
            {
                return INS_c_mv;
            }
            else if ((rd == rs1) && (rd != REG_R0) && (rs2 != REG_R0))
            {
                return INS_c_add;
            }
            break;
        }
        case INS_and:
        case INS_or:
        case INS_xor:
        case INS_sub:
        case INS_addw:
        case INS_subw:
        {
            unsigned rdRvc  = tryGetRvcRegisterNumber(rd);
            unsigned rs2Rvc = tryGetRvcRegisterNumber(rs2);
            if ((rd == rs1) && (rdRvc != -1) && (rs2Rvc != -1))
            {
                return getCompressedArithmeticIns(ins);
            }
            break;
        }
        default:
            break;
    };
    return INS_none;
}

unsigned emitter::tryGetRvcRegisterNumber(regNumber reg)
{
    switch (reg)
    {
        case REG_FP:
            return 0;
        case REG_S1:
            return 1;
        case REG_A0:
            return 2;
        case REG_A1:
            return 3;
        case REG_A2:
            return 4;
        case REG_A3:
            return 5;
        case REG_A4:
            return 6;
        case REG_A5:
            return 7;
        default:
            return -1;
    }
}

regNumber emitter::getRegNumberFromRvcReg(unsigned rvcReg)
{
    assert((rvcReg >> 3) == 0);
    switch (rvcReg)
    {
        case 0:
            return REG_FP;
        case 1:
            return REG_S1;
        case 2:
            return REG_A0;
        case 3:
            return REG_A1;
        case 4:
            return REG_A2;
        case 5:
            return REG_A3;
        case 6:
            return REG_A4;
        case 7:
            return REG_A5;
        default:
            unreached();
    }
}

instruction emitter::getCompressedArithmeticIns(instruction ins)
{
    assert((ins == INS_and) || (ins == INS_or) || (ins == INS_xor) || (ins == INS_sub) || (ins == INS_addw) ||
           (ins == INS_subw));
    switch (ins)
    {
        case INS_and:
            return INS_c_and;
        case INS_or:
            return INS_c_or;
        case INS_xor:
            return INS_c_xor;
        case INS_sub:
            return INS_c_sub;
        case INS_addw:
            return INS_c_addw;
        case INS_subw:
            return INS_c_subw;
        default:
            unreached();
    }
}

/*****************************************************************************
 *
 *  Add an instruction referencing three registers and a constant.
 */

void emitter::emitIns_R_R_R_I(instruction ins,
                              emitAttr    attr,
                              regNumber   reg1,
                              regNumber   reg2,
                              regNumber   reg3,
                              ssize_t     imm,
                              insOpts     opt /* = INS_OPTS_NONE */,
                              emitAttr    attrReg2 /* = EA_UNKNOWN */)
{
    NYI_RISCV64("emitIns_R_R_R_I-----unimplemented/unused on RISCV64 yet----");
}

/*****************************************************************************
 *
 *  Add an instruction referencing two registers and two constants.
 */

void emitter::emitIns_R_R_I_I(
    instruction ins, emitAttr attr, regNumber reg1, regNumber reg2, int imm1, int imm2, insOpts opt)
{
    NYI_RISCV64("emitIns_R_R_I_I-----unimplemented/unused on RISCV64 yet----");
}

/*****************************************************************************
 *
 *  Add an instruction referencing four registers.
 */

void emitter::emitIns_R_R_R_R(
    instruction ins, emitAttr attr, regNumber reg1, regNumber reg2, regNumber reg3, regNumber reg4)
{
    NYI_RISCV64("emitIns_R_R_R_R-----unimplemented/unused on RISCV64 yet----");
}

/*****************************************************************************
 *
 *  Add an instruction with a register + static member operands.
 *  Constant is stored into JIT data which is adjacent to code.
 *
 */
void emitter::emitIns_R_C(
    instruction ins, emitAttr attr, regNumber destReg, regNumber addrReg, CORINFO_FIELD_HANDLE fldHnd)
{
    instrDesc* id = emitNewInstr(attr);
    id->idIns(ins);
    assert(destReg != REG_R0); // for special. reg Must not be R0.
    id->idReg1(destReg);
    id->idInsOpt(INS_OPTS_RC);
    id->idCodeSize(2 * sizeof(code_t)); // auipc + load/addi

    // TODO-RISCV64: this maybe deleted.
    id->idSetIsBound(); // We won't patch address since we will know the exact distance
                        // once JIT code and data are allocated together.

    assert(addrReg == REG_NA); // NOTE: for RISV64, not support addrReg != REG_NA.

    id->idAddr()->iiaFieldHnd = fldHnd;

    appendToCurIG(id);
}

void emitter::emitIns_R_AR(instruction ins, emitAttr attr, regNumber ireg, regNumber reg, int offs)
{
    NYI_RISCV64("emitIns_R_AR-----unimplemented/unused on RISCV64 yet----");
}

// This computes address from the immediate which is relocatable.
void emitter::emitIns_R_AI(instruction  ins,
                           emitAttr     attr,
                           regNumber    dataReg,
                           regNumber    addrReg,
                           ssize_t addr DEBUGARG(size_t targetHandle) DEBUGARG(GenTreeFlags gtFlags))
{
    assert(EA_IS_RELOC(attr));
    assert(emitComp->opts.compReloc || (IMAGE_REL_BASED_REL32 == emitComp->eeGetRelocTypeHint((void*)addr)));
    assert(ins == INS_addi || emitInsIsLoadOrStore(ins));
    assert(emitInsIsStore(ins) || isFloatReg(dataReg) || (dataReg == REG_ZERO) || (dataReg == addrReg));
    assert(isGeneralRegister(addrReg));
    // 2-ins:
    //   auipc  addrReg, off-hi-20bits
    //   ins    dataReg, addrReg, off-lo-12bits

    instrDesc* id = emitNewInstr(attr);

    id->idIns(ins);
    id->idReg1(dataReg);
    id->idReg2(addrReg);

    id->idInsOpt(INS_OPTS_RELOC);
    id->idAddr()->iiaAddr = (BYTE*)addr;
    id->idCodeSize(8);

    appendToCurIG(id);
}

/*****************************************************************************
 *
 *  Record that a jump instruction uses the short encoding
 *
 */
void emitter::emitSetShortJump(instrDescJmp* id)
{
    if (id->idjKeepLong)
        return;

    assert(emitIsCmpJump(id) || emitIsUncondJump(id));
    id->idCodeSize(sizeof(code_t)); // single 32-bit instruction
    id->idjShort = true;

#if DEBUG_EMIT
    if (id->idDebugOnlyInfo()->idNum == (unsigned)INTERESTING_JUMP_NUM || INTERESTING_JUMP_NUM == 0)
    {
        printf("[8] Converting jump %u to short\n", id->idDebugOnlyInfo()->idNum);
    }
#endif // DEBUG_EMIT
}

/*****************************************************************************
 *
 *  Record that a jump instruction uses the medium encoding
 *
 */
void emitter::emitSetMediumJump(instrDescJmp* id)
{
    if (id->idjKeepLong)
        return;

#if DEBUG_EMIT
    if (id->idDebugOnlyInfo()->idNum == (unsigned)INTERESTING_JUMP_NUM || INTERESTING_JUMP_NUM == 0)
    {
        printf("[9] Converting jump %u to medium\n", id->idDebugOnlyInfo()->idNum);
    }
#endif // DEBUG_EMIT

    assert(emitIsCmpJump(id));
    id->idCodeSize(2 * sizeof(code_t)); // two 32-bit instructions
    id->idjShort = false;
}

/*****************************************************************************
 *
 *  Add a label instruction.
 */

void emitter::emitIns_R_L(instruction ins, emitAttr attr, BasicBlock* dst, regNumber reg)
{
    assert(dst->HasFlag(BBF_HAS_LABEL));

    // 2-ins:
    //   auipc reg, offset-hi20
    //   addi  reg, reg, offset-lo12

    instrDesc* id = emitNewInstr(attr);

    id->idIns(ins);
    id->idInsOpt(INS_OPTS_RL);
    id->idAddr()->iiaBBlabel = dst;

    if (emitComp->opts.compReloc)
        id->idSetIsDspReloc();

    id->idCodeSize(2 * sizeof(code_t));
    id->idReg1(reg);

#ifdef DEBUG
    // Mark the catch return
    if (emitComp->compCurBB->KindIs(BBJ_EHCATCHRET))
    {
        id->idDebugOnlyInfo()->idCatchRet = true;
    }
#endif // DEBUG

    appendToCurIG(id);
}

//------------------------------------------------------------------------
// emitIns_R_R_Addr: emit instruction sequence for a long (address pointer) immediate
//
// If the address is approximately in range, emits a PC-relative combo with a relocation:
//     auipc regAddr, offset_hi20
//     ins   regData, regAddr, offset_lo12
// Otherwise, synthesizes an absolute address combo:
//     li regAddr, (addr - lo12)
//     ins regData, regAddr, lo12
//
// Arguments:
//    ins     - an instruction that is a 64-bit adder with 12-bit immediate (addi/load/store)
//    attr    - attribute
//    regData - destination register for addi/load, source for stores
//    regAddr - temporary register to synthesize the address into (pass same as regData if possible)
//    addr    - the address
//
void emitter::emitIns_R_R_Addr(instruction ins, emitAttr attr, regNumber regData, regNumber regAddr, void* addr)
{
    assert(ins == INS_addi || emitInsIsLoadOrStore(ins));
    assert(!EA_IS_RELOC(attr) && EA_SIZE(attr) == EA_PTRSIZE);

    if (IsAddressInRange(addr))
    {
        attr = EA_SET_FLG(attr, EA_PTR_DSP_RELOC);
        emitIns_R_AI(ins, attr, regData, regAddr, (ssize_t)addr);
    }
    else
    {
        ssize_t imm  = (ssize_t)addr;
        ssize_t lo12 = (imm << (64 - 12)) >> (64 - 12);
        imm -= lo12;
        emitLoadImmediate(attr, regAddr, imm);
        emitIns_R_R_I(ins, attr, regData, regAddr, lo12);
    }
}

void emitter::emitIns_J(instruction ins, BasicBlock* dst)
{
    assert(emitIsUncondJump(ins));
    regNumber linkReg = (ins == INS_jal) ? REG_RA : REG_ZERO;
    emitIns_Jump(ins, dst, linkReg, REG_ZERO);
}

void emitter::emitIns_J_cond_la(instruction ins, BasicBlock* dst, regNumber reg1, regNumber reg2)
{
    assert(emitIsCmpJump(ins));
    assert((ins != INS_bnez && ins != INS_beqz) || (reg2 == REG_ZERO));
    emitIns_Jump(ins, dst, reg1, reg2);
}

void emitter::emitIns_Jump(instruction ins, BasicBlock* dst, regNumber reg1, regNumber reg2)
{
    assert(dst != nullptr);
    assert(dst->HasFlag(BBF_HAS_LABEL));

    instrDescJmp* id = emitNewInstrJmp();
    id->idIns(ins);
    id->idReg1(reg1);
    id->idReg2(reg2);
    // Start from the worst case: "[branch (reversed);] auipc; jalr"
    id->idjShort = false;
    id->idCodeSize((emitIsCmpJump(id) ? 3 : 2) * sizeof(code_t));
    id->idInsOpt(INS_OPTS_JUMP);
    id->idAddr()->iiaBBlabel = dst;

    id->idjKeepLong = emitComp->fgInDifferentRegions(emitComp->compCurBB, dst);
#ifdef DEBUG
    if (emitComp->opts.compLongAddress) // Force long branches
        id->idjKeepLong = 1;
#endif // DEBUG

    /* Record the jump's IG and offset within it */
    id->idjIG   = emitCurIG;
    id->idjOffs = emitCurIGsize;

    /* Append this jump to this IG's jump list */
    id->idjNext      = emitCurIGjmpList;
    emitCurIGjmpList = id;

#if EMITTER_STATS
    emitTotalIGjmps++;
#endif

    /* Figure out the max. size of the jump/call instruction */
    insGroup* tgt = (insGroup*)emitCodeGetCookie(dst);
    if (!id->idjKeepLong && (tgt != nullptr))
    {
        /* This is a backward jump - figure out the distance */
        UNATIVE_OFFSET srcOffs = emitCurCodeOffset + emitCurIGsize;

        /* Compute the distance estimate */
        int jmpDist = srcOffs - tgt->igOffs;
        assert(jmpDist >= 0);

        if (emitIsCmpJump(id))
        {
            if (B_DIST_SMALL_MAX_NEG <= -jmpDist)
            {
                emitSetShortJump(id);
            }
            else if (J_DIST_SMALL_MAX_NEG <= -jmpDist - sizeof(code_t)) // the PC will be taken after the reversed
                                                                        // branch
            {
                emitSetMediumJump(id);
            }
        }
        else
        {
            if (J_DIST_SMALL_MAX_NEG <= -jmpDist)
            {
                emitSetShortJump(id);
            }
        }
    }

    appendToCurIG(id);
}

static inline constexpr unsigned WordMask(uint8_t bits);

/*****************************************************************************
 *
 *  Emits load of 64-bit constant to register.
 *
 */
void emitter::emitLoadImmediate(emitAttr size, regNumber reg, ssize_t imm)
{
    assert(!EA_IS_RELOC(size));
    assert(isGeneralRegister(reg));

    if (isValidSimm12(imm))
    {
        emitIns_R_R_I(INS_addi, size, reg, REG_R0, imm & 0xFFF);
        return;
    }

    /* The following algorithm works based on the following equation:
     * `imm = high32 + offset1` OR `imm = high32 - offset2`
     *
     * high32 will be loaded with `lui + addiw`, while offset
     * will be loaded with `slli + addi` in 11-bits chunks
     *
     * First, determine at which position to partition imm into high32 and offset,
     * so that it yields the least instruction.
     * Where high32 = imm[y:x] and imm[63:y] are all zeroes or all ones.
     *
     * From the above equation, the value of offset1 & offset2 are:
     * -> offset1 = imm[x-1:0]
     * -> offset2 = ~(imm[x-1:0] - 1)
     * The smaller offset should yield the least instruction. (is this correct?) */

    // STEP 1: Determine x & y

    int x;
    int y;
    if (((uint64_t)imm >> 63) & 0b1)
    {
        // last one position from MSB
        y = 63 - BitOperations::LeadingZeroCount((uint64_t)~imm) + 1;
    }
    else
    {
        // last zero position from MSB
        y = 63 - BitOperations::LeadingZeroCount((uint64_t)imm) + 1;
    }
    if (imm & 0b1)
    {
        // first zero position from LSB
        x = BitOperations::TrailingZeroCount((uint64_t)~imm);
    }
    else
    {
        // first one position from LSB
        x = BitOperations::TrailingZeroCount((uint64_t)imm);
    }

    // STEP 2: Determine whether to utilize SRLI or not.

    /* SRLI can be utilized when the input has the following pattern:
     *
     * 0...01...10...x
     * <-n-><-m->
     *
     * It will emit instructions to load the left shifted immidiate then
     * followed by a single SRLI instruction.
     *
     * Since it adds 1 instruction, loading the new form should at least remove
     * two instruction. Two instructions can be removed IF:
     *  1. y - x > 31, AND
     *  2. (b - a) < 32, OR
     *  3. (b - a) - (y - x) >= 11
     *
     * Visualization aid:
     * - Original immidiate
     *   0...01...10...x
     *       y       <-x
     * - Left shifted immidiate
     *   1...10...x0...0
     *       b  <-a
     * */

    constexpr int absMaxInsCount  = instrDescLoadImm::absMaxInsCount;
    constexpr int prefMaxInsCount = 5;
    assert(prefMaxInsCount <= absMaxInsCount);

    // If we generate more instructions than the prefered maximum instruction count, we'll instead use emitDataConst +
    // emitIns_R_C combination.
    int insCountLimit = prefMaxInsCount;
    // If we are currently generating prolog / epilog, we are currently not inside a method block, therefore, we should
    // not use the emitDataConst + emitIns_R_C combination.
    if (emitComp->compGeneratingProlog || emitComp->compGeneratingEpilog)
    {
        insCountLimit = absMaxInsCount;
    }

    bool     utilizeSRLI     = false;
    int      srliShiftAmount = 0;
    uint64_t originalImm     = imm;
    bool     cond1           = (y - x) > 31;
    if ((((uint64_t)imm >> 63) & 0b1) == 0 && cond1)
    {
        srliShiftAmount  = BitOperations::LeadingZeroCount((uint64_t)imm);
        uint64_t tempImm = (uint64_t)imm << srliShiftAmount;
        int      m       = BitOperations::LeadingZeroCount(~tempImm);
        int      b       = 64 - m;
        int      a       = BitOperations::TrailingZeroCount(tempImm);
        bool     cond2   = (b - a) < 32;
        bool     cond3   = ((y - x) - (b - a)) >= 11;
        if (cond2 || cond3)
        {
            imm         = tempImm;
            y           = b;
            x           = a;
            utilizeSRLI = true;
            insCountLimit -= 1;
        }
    }

    assert(y >= x);
    assert((1 <= y) && (y <= 63));
    assert((1 <= x) && (x <= 63));

    if (y < 32)
    {
        y = 31;
        x = 0;
    }
    else if ((y - x) < 31)
    {
        y = x + 31;
    }
    else
    {
        x = y - 31;
    }

    uint32_t high32 = ((int64_t)imm >> x) & WordMask(32);

    // STEP 3: Determine whether to use high32 + offset1 or high32 - offset2

    /* TODO: Instead of using subtract / add mode, assume that we're always adding
     * 12-bit chunks. However, if we encounter such 12-bit chunk with MSB == 1,
     * add 1 to the previous chunk, and add the 12-bit chunk as is, which
     * essentially does a subtraction. It will generate the least instruction to
     * load offset.
     * See the following discussion:
     * https://github.com/dotnet/runtime/pull/113250#discussion_r1987576070 */

    uint32_t offset1        = imm & WordMask((uint8_t)x);
    uint32_t offset2        = (~(offset1 - 1)) & WordMask((uint8_t)x);
    uint32_t offset         = offset1;
    bool     isSubtractMode = false;

    if ((high32 == 0x7FFFFFFF) && (y != 63))
    {
        /* Handle corner case: we cannot do subtract mode if high32 == 0x7FFFFFFF
         * Since adding 1 to it will change the sign bit. Instead, shift x and y
         * to the left by one. */
        int      newX       = x + 1;
        uint32_t newOffset1 = imm & WordMask((uint8_t)newX);
        uint32_t newOffset2 = (~(newOffset1 - 1)) & WordMask((uint8_t)newX);
        if (newOffset2 < offset1)
        {
            x              = newX;
            high32         = ((int64_t)imm >> x) & WordMask(32);
            offset2        = newOffset2;
            isSubtractMode = true;
        }
    }
    else if (offset2 < offset1)
    {
        isSubtractMode = true;
    }

    if (isSubtractMode)
    {
        offset = offset2;
        high32 = (high32 + 1) & WordMask(32);
    }

    assert(absMaxInsCount >= 2);
    int         numberOfInstructions = 0;
    instruction ins[absMaxInsCount];
    int32_t     values[absMaxInsCount];

    // STEP 4: Generate instructions to load high32

    uint32_t upper    = (high32 >> 12) & WordMask(20);
    uint32_t lower    = high32 & WordMask(12);
    int      lowerMsb = (lower >> 11) & 0b1;
    if (lowerMsb == 1)
    {
        upper += 1;
        upper &= WordMask(20);
    }
    if (upper != 0)
    {
        ins[numberOfInstructions]    = INS_lui;
        values[numberOfInstructions] = ((upper >> 19) & 0b1) ? (upper + 0xFFF00000) : upper;
        numberOfInstructions += 1;
    }
    if (lower != 0)
    {
        ins[numberOfInstructions]    = INS_addiw;
        values[numberOfInstructions] = lower;
        numberOfInstructions += 1;
    }

    // STEP 5: Generate instructions to load offset in 11-bits chunks

    int chunkLsbPos = (x < 11) ? 0 : (x - 11);
    int shift       = (x < 11) ? x : 11;
    int chunkMask   = (x < 11) ? WordMask((uint8_t)x) : WordMask(11);
    while (true)
    {
        uint32_t chunk = (offset >> chunkLsbPos) & chunkMask;

        if (chunk != 0)
        {
            /* We could move our 11 bit chunk window to the right for as many as the
             * leading zeros.*/
            int leadingZerosOn11BitsChunk = 11 - (32 - BitOperations::LeadingZeroCount(chunk));
            if (leadingZerosOn11BitsChunk > 0)
            {
                int maxAdditionalShift =
                    (chunkLsbPos < leadingZerosOn11BitsChunk) ? chunkLsbPos : leadingZerosOn11BitsChunk;
                chunkLsbPos -= maxAdditionalShift;
                shift += maxAdditionalShift;
                chunk = (offset >> chunkLsbPos) & chunkMask;
            }

            numberOfInstructions += 2;
            if (numberOfInstructions > insCountLimit)
            {
                break;
            }
            ins[numberOfInstructions - 2]    = INS_slli;
            values[numberOfInstructions - 2] = shift;
            if (isSubtractMode)
            {
                ins[numberOfInstructions - 1]    = INS_addi;
                values[numberOfInstructions - 1] = -(int32_t)chunk;
            }
            else
            {
                ins[numberOfInstructions - 1]    = INS_addi;
                values[numberOfInstructions - 1] = chunk;
            }
            shift = 0;
        }
        if (chunkLsbPos == 0)
        {
            break;
        }
        shift += (chunkLsbPos < 11) ? chunkLsbPos : 11;
        chunkMask = (chunkLsbPos < 11) ? (chunkMask >> (11 - chunkLsbPos)) : WordMask(11);
        chunkLsbPos -= (chunkLsbPos < 11) ? chunkLsbPos : 11;
    }
    if (shift > 0)
    {
        numberOfInstructions += 1;
        if (numberOfInstructions <= insCountLimit)
        {
            ins[numberOfInstructions - 1]    = INS_slli;
            values[numberOfInstructions - 1] = shift;
        }
    }

    // STEP 6: Determine whether to use emitDataConst or emit generated instructions

    if (numberOfInstructions <= insCountLimit)
    {
        instrDescLoadImm* id = static_cast<instrDescLoadImm*>(emitNewInstrLoadImm(size, originalImm));
        id->idReg1(reg);
        memcpy(id->ins, ins, sizeof(instruction) * numberOfInstructions);
        memcpy(id->values, values, sizeof(int32_t) * numberOfInstructions);
        if (utilizeSRLI)
        {
            numberOfInstructions += 1;
            assert(numberOfInstructions < absMaxInsCount);
            id->ins[numberOfInstructions - 1]    = INS_srli;
            id->values[numberOfInstructions - 1] = srliShiftAmount;
        }
        id->idCodeSize(numberOfInstructions * 4);
        id->idIns(id->ins[numberOfInstructions - 1]);

        appendToCurIG(id);
    }
    else if (EA_SIZE(size) == EA_PTRSIZE)
    {
        assert(!emitComp->compGeneratingProlog && !emitComp->compGeneratingEpilog);
        auto constAddr = emitDataConst(&originalImm, sizeof(long), sizeof(long), TYP_LONG);
        emitIns_R_C(INS_ld, EA_PTRSIZE, reg, REG_NA, emitComp->eeFindJitDataOffs(constAddr));
    }
    else
    {
        assert(false && "If number of instruction exceeds MAX_NUM_OF_LOAD_IMM_INS, imm must be 8 bytes");
    }
}

/*****************************************************************************
 *
 *  Add a call instruction (direct or indirect).
 *      argSize<0 means that the caller will pop the arguments
 *
 * The other arguments are interpreted depending on callType as shown:
 * Unless otherwise specified, ireg,xreg,xmul,disp should have default values.
 *
 * EC_FUNC_TOKEN       : addr is the method address
 *
 * If callType is one of these emitCallTypes, addr has to be NULL.
 * EC_INDIR_R          : "call ireg".
 *
 * noSafePoint - force not making this call a safe point in partially interruptible code
 *
 */

void emitter::emitIns_Call(const EmitCallParams& params)
{
    /* Sanity check the arguments depending on callType */

    assert(params.callType < EC_COUNT);
    assert(isGeneralRegister(params.ireg));
    assert(params.callType < EC_INDIR_R || params.addr == nullptr);

    // RISCV64 never uses these
    assert(params.xreg == REG_NA && params.xmul == 0 && params.disp == 0);

    // Our stack level should be always greater than the bytes of arguments we push. Just
    // a sanity test.
    assert((unsigned)std::abs(params.argSize) <= codeGen->genStackLevel);

    // Trim out any callee-trashed registers from the live set.
    regMaskTP savedSet  = emitGetGCRegsSavedOrModified(params.methHnd);
    regMaskTP gcrefRegs = params.gcrefRegs & savedSet;
    regMaskTP byrefRegs = params.byrefRegs & savedSet;

#ifdef DEBUG
    if (EMIT_GC_VERBOSE)
    {
        printf("Call: GCvars=%s ", VarSetOps::ToString(emitComp, params.ptrVars));
        dumpConvertedVarSet(emitComp, params.ptrVars);
        printf(", gcrefRegs=");
        printRegMaskInt(gcrefRegs);
        emitDispRegSet(gcrefRegs);
        printf(", byrefRegs=");
        printRegMaskInt(byrefRegs);
        emitDispRegSet(byrefRegs);
        printf("\n");
    }
#endif

    ssize_t jalrOffset = 0;
    if (params.callType == EC_FUNC_TOKEN && !IsAddressInRange(params.addr))
    {
        // Load upper bits of the absolute call address into a register:
        // li   ireg, addr_upper
        // jalr zero/ra, ireg, addr_lo12 (emitted below)
        assert(params.addr != nullptr);
        ssize_t imm = (ssize_t)params.addr;
        jalrOffset  = (imm << (64 - 12)) >> (64 - 12); // low 12-bits, sign-extended
        imm -= jalrOffset;
        emitLoadImmediate(EA_PTRSIZE, params.ireg, imm); // upper bits
    }

    /* Managed RetVal: emit sequence point for the call */
    if (emitComp->opts.compDbgInfo && params.debugInfo.GetLocation().IsValid())
    {
        codeGen->genIPmappingAdd(IPmappingDscKind::Normal, params.debugInfo, false);
    }

    /*
        We need to allocate the appropriate instruction descriptor based
        on whether this is a direct/indirect call, and whether we need to
        record an updated set of live GC variables.
     */
    instrDesc* id;

    assert(params.argSize % REGSIZE_BYTES == 0);
    int argCnt = (int)(params.argSize / (int)REGSIZE_BYTES);

    if (params.callType >= EC_INDIR_R)
    {
        /* Indirect call, virtual calls */

        assert(params.callType == EC_INDIR_R);

        id = emitNewInstrCallInd(argCnt, params.disp, params.ptrVars, gcrefRegs, byrefRegs, params.retSize,
                                 params.secondRetSize, params.hasAsyncRet);
    }
    else
    {
        /* Helper/static/nonvirtual/function calls (direct or through handle),
           and calls to an absolute addr. */

        assert(params.callType == EC_FUNC_TOKEN);

        id = emitNewInstrCallDir(argCnt, params.ptrVars, gcrefRegs, byrefRegs, params.retSize, params.secondRetSize,
                                 params.hasAsyncRet);
    }

    /* Update the emitter's live GC ref sets */

    // If the method returns a GC ref, mark RBM_INTRET appropriately
    if (params.retSize == EA_GCREF)
    {
        gcrefRegs |= RBM_INTRET;
    }
    else if (params.retSize == EA_BYREF)
    {
        byrefRegs |= RBM_INTRET;
    }

    // If is a multi-register return method is called, mark RBM_INTRET_1 appropriately
    if (params.secondRetSize == EA_GCREF)
    {
        gcrefRegs |= RBM_INTRET_1;
    }
    else if (params.secondRetSize == EA_BYREF)
    {
        byrefRegs |= RBM_INTRET_1;
    }

    VarSetOps::Assign(emitComp, emitThisGCrefVars, params.ptrVars);
    emitThisGCrefRegs = gcrefRegs;
    emitThisByrefRegs = byrefRegs;

    // for the purpose of GC safepointing tail-calls are not real calls
    id->idSetIsNoGC(params.isJump || params.noSafePoint || emitNoGChelper(params.methHnd));

    /* Set the instruction - special case jumping a function */
    id->idIns(INS_jalr);

    id->idInsOpt(INS_OPTS_C);

    /* Record the address: method, indirection, or funcptr */
    if ((params.callType == EC_INDIR_R) || (params.callType == EC_FUNC_TOKEN && !IsAddressInRange(params.addr)))
    {
        /* This is an indirect call (either a virtual call or func ptr call) */

        //      jalr zero/ra, ireg, offset

        id->idSetIsCallRegPtr();

        regNumber reg_jalr = params.isJump ? REG_R0 : REG_RA;
        id->idReg4(reg_jalr);
        id->idReg3(params.ireg); // NOTE: for EC_INDIR_R, using idReg3.
        id->idSmallCns(jalrOffset);
        id->idCodeSize(4);
    }
    else
    {
        /* This is a simple direct call: "call helper/method/addr" */

        //      auipc t2/ra, offset-hi20
        //      jalr zero/ra, t2/ra, offset-lo12

        assert(params.callType == EC_FUNC_TOKEN);
        assert(params.addr != nullptr);
        assert(IsAddressInRange(params.addr));

        void* addr =
            (void*)(((size_t)params.addr) + (params.isJump ? 0 : 1)); // NOTE: low-bit0 is used for jalr ra/r0,rd,0
        id->idAddr()->iiaAddr = (BYTE*)addr;
        id->idCodeSize(2 * sizeof(code_t));
        id->idSetIsDspReloc();
    }

#ifdef DEBUG
    if (EMIT_GC_VERBOSE)
    {
        if (id->idIsLargeCall())
        {
            printf("[%02u] Rec call GC vars = %s\n", id->idDebugOnlyInfo()->idNum,
                   VarSetOps::ToString(emitComp, ((instrDescCGCA*)id)->idcGCvars));
        }
    }
#endif // DEBUG

    if (m_debugInfoSize > 0)
    {
        INDEBUG(id->idDebugOnlyInfo()->idCallSig = params.sigInfo);
        id->idDebugOnlyInfo()->idMemCookie = reinterpret_cast<size_t>(params.methHnd); // method token
    }

#ifdef LATE_DISASM
    if (params.addr != nullptr)
    {
        codeGen->getDisAssembler().disSetMethod((size_t)params.addr, params.methHnd);
    }
#endif // LATE_DISASM

    appendToCurIG(id);
}

/*****************************************************************************
 *
 *  Output a call instruction.
 */

unsigned emitter::emitOutputCall(const insGroup* ig, BYTE* dst, instrDesc* id)
{
    regMaskTP gcrefRegs;
    regMaskTP byrefRegs;

    VARSET_TP GCvars(VarSetOps::UninitVal());

    // Is this a "fat" call descriptor?
    if (id->idIsLargeCall())
    {
        instrDescCGCA* idCall = (instrDescCGCA*)id;
        gcrefRegs             = idCall->idcGcrefRegs;
        byrefRegs             = idCall->idcByrefRegs;
        VarSetOps::Assign(emitComp, GCvars, idCall->idcGCvars);
    }
    else
    {
        assert(!id->idIsLargeDsp());
        assert(!id->idIsLargeCns());

        gcrefRegs = emitDecodeCallGCregs(id);
        byrefRegs = 0;
        VarSetOps::AssignNoCopy(emitComp, GCvars, VarSetOps::MakeEmpty(emitComp));
    }

    /* We update the GC info before the call as the variables cannot be
        used by the call. Killing variables before the call helps with
        boundary conditions if the call is CORINFO_HELP_THROW - see bug 50029.
        If we ever track aliased variables (which could be used by the
        call), we would have to keep them alive past the call. */

    emitUpdateLiveGCvars(GCvars, dst);
#ifdef DEBUG
    // NOTEADD:
    // Output any delta in GC variable info, corresponding to the before-call GC var updates done above.
    if (EMIT_GC_VERBOSE || emitComp->opts.disasmWithGC)
    {
        emitDispGCVarDelta(); // define in emit.cpp
    }
#endif // DEBUG

    assert(id->idIns() == INS_jalr);
    BYTE* origDst = dst;
    if (id->idIsCallRegPtr())
    { // EC_INDIR_R
        ssize_t offset = id->idSmallCns();
        dst += emitOutput_ITypeInstr(dst, INS_jalr, id->idReg4(), id->idReg3(), TrimSignedToImm12(offset));
    }
    else
    {
        size_t addr = (size_t)(id->idAddr()->iiaAddr); // get addr.

        regNumber linkReg = (regNumber)(addr & 1);
        assert(linkReg == REG_ZERO || linkReg == REG_RA);
        addr -= linkReg;
        assert((addr & 1) == 0);
        regNumber tempReg = (linkReg == REG_ZERO) ? REG_DEFAULT_HELPER_CALL_TARGET : REG_RA;

        dst += emitOutput_UTypeInstr(dst, INS_auipc, tempReg, 0);
        emitGCregDeadUpd(tempReg, dst);
        dst += emitOutput_ITypeInstr(dst, INS_jalr, linkReg, tempReg, 0);

        assert(id->idIsDspReloc());
<<<<<<< HEAD
        emitRecordRelocation(origDst, (BYTE*)addr, IMAGE_REL_RISCV64_CALL_PLT);
=======
        emitRecordRelocation(origDst, (BYTE*)addr, CorInfoReloc::RISCV64_PC);
>>>>>>> bd364ceb
    }

    // If the method returns a GC ref, mark INTRET (A0) appropriately.
    if (id->idGCref() == GCT_GCREF)
    {
        gcrefRegs |= RBM_INTRET;
    }
    else if (id->idGCref() == GCT_BYREF)
    {
        byrefRegs |= RBM_INTRET;
    }

    // If is a multi-register return method is called, mark INTRET_1 (A1) appropriately
    if (id->idIsLargeCall())
    {
        instrDescCGCA* idCall = (instrDescCGCA*)id;
        if (idCall->idSecondGCref() == GCT_GCREF)
        {
            gcrefRegs |= RBM_INTRET_1;
        }
        else if (idCall->idSecondGCref() == GCT_BYREF)
        {
            byrefRegs |= RBM_INTRET_1;
        }
        if (idCall->hasAsyncContinuationRet())
        {
            gcrefRegs |= RBM_ASYNC_CONTINUATION_RET;
        }
    }

    // If the GC register set has changed, report the new set.
    if (gcrefRegs != emitThisGCrefRegs)
    {
        emitUpdateLiveGCregs(GCT_GCREF, gcrefRegs, dst);
    }
    // If the Byref register set has changed, report the new set.
    if (byrefRegs != emitThisByrefRegs)
    {
        emitUpdateLiveGCregs(GCT_BYREF, byrefRegs, dst);
    }

    // Some helper calls may be marked as not requiring GC info to be recorded.
    if (!id->idIsNoGC())
    {
        // On RISCV64, as on AMD64 and LOONGARCH64, we don't change the stack pointer to push/pop args.
        // So we're not really doing a "stack pop" here (note that "args" is 0), but we use this mechanism
        // to record the call for GC info purposes.  (It might be best to use an alternate call,
        // and protect "emitStackPop" under the EMIT_TRACK_STACK_DEPTH preprocessor variable.)
        emitStackPop(dst, /*isCall*/ true, sizeof(code_t), /*args*/ 0);

        // Do we need to record a call location for GC purposes?
        //
        if (!emitFullGCinfo)
        {
            emitRecordGCcall(dst, sizeof(code_t));
        }
    }

    assert(dst > origDst);
    assert((dst - origDst) <= UINT_MAX);
    return (unsigned)(dst - origDst);
}

/*****************************************************************************
 *
 *  Emit a 16/32-bit RISCV64 instruction
 */

unsigned emitter::emitOutput_Instr(BYTE* dst, code_t code) const
{
    assert(dst != nullptr);
    static_assert(sizeof(code_t) == 4, "code_t must be 4 bytes");
    unsigned codeSize = Is32BitInstruction((WORD)code) ? 4 : 2;
    assert((codeSize == 4) || ((code >> 16) == 0));
    memcpy(dst + writeableOffset, &code, codeSize);
    return codeSize;
}

static inline void assertCodeLength(size_t code, uint8_t size)
{
    assert((code >> size) == 0);
}

/*****************************************************************************
 *
 *  Emit a 32-bit RISCV64 R-Type instruction
 *
 *  Note: Instruction types as per RISC-V Spec, Chapter "RV32/64G Instruction Set Listings"
 *  R-Type layout:
 *  31-------25-24---20-19--15-14------12-11-----------7-6------------0
 *  | funct7   |  rs2  | rs1  |  funct3  |      rd      |   opcode    |
 *  -------------------------------------------------------------------
 */

/*static*/ emitter::code_t emitter::insEncodeRTypeInstr(
    unsigned opcode, unsigned rd, unsigned funct3, unsigned rs1, unsigned rs2, unsigned funct7)
{
    assertCodeLength(opcode, 7);
    assertCodeLength(rd, 5);
    assertCodeLength(funct3, 3);
    assertCodeLength(rs1, 5);
    assertCodeLength(rs2, 5);
    assertCodeLength(funct7, 7);

    return opcode | (rd << 7) | (funct3 << 12) | (rs1 << 15) | (rs2 << 20) | (funct7 << 25);
}

/*****************************************************************************
 *
 *  Emit a 32-bit RISCV64 I-Type instruction
 *
 *  Note: Instruction types as per RISC-V Spec, Chapter "RV32/64G Instruction Set Listings"
 *  I-Type layout:
 *  31------------20-19-----15-14------12-11-----------7-6------------0
 *  |   imm[11:0]   |   rs1   |  funct3  |      rd      |   opcode    |
 *  -------------------------------------------------------------------
 */

/*static*/ emitter::code_t emitter::insEncodeITypeInstr(
    unsigned opcode, unsigned rd, unsigned funct3, unsigned rs1, unsigned imm12)
{
    assertCodeLength(opcode, 7);
    assertCodeLength(rd, 5);
    assertCodeLength(funct3, 3);
    assertCodeLength(rs1, 5);
    // This assert may be triggered by the untrimmed signed integers. Please refer to the TrimSigned helpers
    assertCodeLength(imm12, 12);

    return opcode | (rd << 7) | (funct3 << 12) | (rs1 << 15) | (imm12 << 20);
}

/*****************************************************************************
 *
 *  Emit a 32-bit RISCV64 S-Type instruction
 *
 *  Note: Instruction types as per RISC-V Spec, Chapter "RV32/64G Instruction Set Listings"
 *  S-Type layout:
 *  31-------25-24---20-19--15-14------12-11-----------7-6------------0
 *  |imm[11:5] |  rs2  | rs1  |  funct3  |   imm[4:0]   |   opcode    |
 *  -------------------------------------------------------------------
 */

/*static*/ emitter::code_t emitter::insEncodeSTypeInstr(
    unsigned opcode, unsigned funct3, unsigned rs1, unsigned rs2, unsigned imm12)
{
    static constexpr unsigned kLoMask = 0x1f; // 0b00011111
    static constexpr unsigned kHiMask = 0x7f; // 0b01111111

    assertCodeLength(opcode, 7);
    assertCodeLength(funct3, 3);
    assertCodeLength(rs1, 5);
    assertCodeLength(rs2, 5);
    // This assert may be triggered by the untrimmed signed integers. Please refer to the TrimSigned helpers
    assertCodeLength(imm12, 12);

    unsigned imm12Lo = imm12 & kLoMask;
    unsigned imm12Hi = (imm12 >> 5) & kHiMask;

    return opcode | (imm12Lo << 7) | (funct3 << 12) | (rs1 << 15) | (rs2 << 20) | (imm12Hi << 25);
}

/*****************************************************************************
 *
 *  Emit a 32-bit RISCV64 U-Type instruction
 *
 *  Note: Instruction types as per RISC-V Spec, Chapter "RV32/64G Instruction Set Listings"
 *  U-Type layout:
 *  31---------------------------------12-11-----------7-6------------0
 *  |             imm[31:12]             |      rd      |   opcode    |
 *  -------------------------------------------------------------------
 */

/*static*/ emitter::code_t emitter::insEncodeUTypeInstr(unsigned opcode, unsigned rd, unsigned imm20)
{
    assertCodeLength(opcode, 7);
    assertCodeLength(rd, 5);
    // This assert may be triggered by the untrimmed signed integers. Please refer to the TrimSigned helpers
    assertCodeLength(imm20, 20);

    return opcode | (rd << 7) | (imm20 << 12);
}

/*****************************************************************************
 *
 *  Emit a 32-bit RISCV64 B-Type instruction
 *
 *  Note: Instruction types as per RISC-V Spec, Chapter "RV32/64G Instruction Set Listings"
 *  B-Type layout:
 *  31-------30-----25-24-20-19-15-14--12-11-------8----7----6--------0
 *  |imm[12]|imm[10:5]| rs2 | rs1 |funct3|  imm[4:1]|imm[11]| opcode  |
 *  -------------------------------------------------------------------
 */

/*static*/ emitter::code_t emitter::insEncodeBTypeInstr(
    unsigned opcode, unsigned funct3, unsigned rs1, unsigned rs2, unsigned imm13)
{
    static constexpr unsigned kLoSectionMask = 0x0f; // 0b00001111
    static constexpr unsigned kHiSectionMask = 0x3f; // 0b00111111
    static constexpr unsigned kBitMask       = 0x01;

    assertCodeLength(opcode, 7);
    assertCodeLength(funct3, 3);
    assertCodeLength(rs1, 5);
    assertCodeLength(rs2, 5);
    // This assert may be triggered by the untrimmed signed integers. Please refer to the TrimSigned helpers
    assertCodeLength(imm13, 13);
    assert((imm13 & 0x01) == 0);

    unsigned imm12          = imm13 >> 1;
    unsigned imm12LoSection = imm12 & kLoSectionMask;
    unsigned imm12LoBit     = (imm12 >> 10) & kBitMask;
    unsigned imm12HiSection = (imm12 >> 4) & kHiSectionMask;
    unsigned imm12HiBit     = (imm12 >> 11) & kBitMask;

    return opcode | (imm12LoBit << 7) | (imm12LoSection << 8) | (funct3 << 12) | (rs1 << 15) | (rs2 << 20) |
           (imm12HiSection << 25) | (imm12HiBit << 31);
}

/*****************************************************************************
 *
 *  Emit a 32-bit RISCV64 J-Type instruction
 *
 *  Note: Instruction types as per RISC-V Spec, Chapter "RV32/64G Instruction Set Listings"
 *  J-Type layout:
 *  31-------30--------21----20---19----------12-11----7-6------------0
 *  |imm[20]| imm[10:1]  |imm[11]|  imm[19:12]  |  rd   |   opcode    |
 *  -------------------------------------------------------------------
 */

/*static*/ emitter::code_t emitter::insEncodeJTypeInstr(unsigned opcode, unsigned rd, unsigned imm21)
{
    static constexpr unsigned kHiSectionMask = 0x3ff; // 0b1111111111
    static constexpr unsigned kLoSectionMask = 0xff;  // 0b11111111
    static constexpr unsigned kBitMask       = 0x01;

    assertCodeLength(opcode, 7);
    assertCodeLength(rd, 5);
    // This assert may be triggered by the untrimmed signed integers. Please refer to the TrimSigned helpers
    assertCodeLength(imm21, 21);
    assert((imm21 & 0x01) == 0);

    unsigned imm20          = imm21 >> 1;
    unsigned imm20HiSection = imm20 & kHiSectionMask;
    unsigned imm20HiBit     = (imm20 >> 19) & kBitMask;
    unsigned imm20LoSection = (imm20 >> 11) & kLoSectionMask;
    unsigned imm20LoBit     = (imm20 >> 10) & kBitMask;

    return opcode | (rd << 7) | (imm20LoSection << 12) | (imm20LoBit << 20) | (imm20HiSection << 21) |
           (imm20HiBit << 31);
}

/*****************************************************************************
 *
 *  Emit a 16-bit RISCV64C CR-Type instruction
 *
 *  Note: Instruction types as per RISC-V Spec, Chapter "Compressed Instruction Formats"
 *  CR Format:
 *  15-------------12-11-----------------7-6------------------2-1-----0
 *  |     funct4     |       rd/rs1       |        rs2         |  op  |
 *  -------------------------------------------------------------------
 */

/*static*/ emitter::code_t emitter::insEncodeCRTypeInstr(instruction ins, unsigned rdRs1, unsigned rs2)
{
    assert((INS_c_mv <= ins) && (ins <= INS_c_add));
    code_t insCode = emitInsCode(ins);

    assertCodeLength(insCode, 16);
    assertCodeLength(rdRs1, 5);
    assertCodeLength(rs2, 5);

    return insCode | (rs2 << 2) | (rdRs1 << 7);
}

/*****************************************************************************
 *
 *  Emit a 16-bit RISCV64C CA-Type instruction
 *
 *  Note: Instruction types as per RISC-V Spec, Chapter "Compressed Instruction Formats"
 *  CA Format:
 *  15-----------------------10-9----------7-6------5-4---------2-1---0
 *  |          funct6          |  rd'/rs1' | funct2 |    rs2'   | op |
 *  -------------------------------------------------------------------
 */

/*static*/ emitter::code_t emitter::insEncodeCATypeInstr(instruction ins, unsigned rdRs1Rvc, unsigned rs2Rvc)
{
    assert((INS_c_and <= ins) && (ins <= INS_c_subw));
    code_t insCode = emitInsCode(ins);

    assertCodeLength(insCode, 16);
    assertCodeLength(rdRs1Rvc, 3);
    assertCodeLength(rs2Rvc, 3);

    return insCode | (rs2Rvc << 2) | (rdRs1Rvc << 7);
}

static constexpr unsigned kInstructionOpcodeMask = 0x7f;
static constexpr unsigned kInstructionFunct3Mask = 0x7000;
static constexpr unsigned kInstructionFunct5Mask = 0xf8000000;
static constexpr unsigned kInstructionFunct7Mask = 0xfe000000;
static constexpr unsigned kInstructionFunct2Mask = 0x06000000;

#ifdef DEBUG

/*static*/ void emitter::emitOutput_RTypeInstr_SanityCheck(instruction ins, regNumber rd, regNumber rs1, regNumber rs2)
{
    switch (ins)
    {
        case INS_add:
        case INS_sub:
        case INS_sll:
        case INS_slt:
        case INS_sltu:
        case INS_xor:
        case INS_srl:
        case INS_sra:
        case INS_or:
        case INS_and:
        case INS_addw:
        case INS_subw:
        case INS_sllw:
        case INS_srlw:
        case INS_sraw:
        case INS_mul:
        case INS_mulh:
        case INS_mulhsu:
        case INS_mulhu:
        case INS_div:
        case INS_divu:
        case INS_rem:
        case INS_remu:
        case INS_mulw:
        case INS_divw:
        case INS_divuw:
        case INS_remw:
        case INS_remuw:
            assert(isGeneralRegisterOrR0(rd));
            assert(isGeneralRegisterOrR0(rs1));
            assert(isGeneralRegisterOrR0(rs2));
            break;
        case INS_fsgnj_s:
        case INS_fsgnjn_s:
        case INS_fsgnjx_s:
        case INS_fmin_s:
        case INS_fmax_s:
        case INS_fsgnj_d:
        case INS_fsgnjn_d:
        case INS_fsgnjx_d:
        case INS_fmin_d:
        case INS_fmax_d:
            assert(isFloatReg(rd));
            assert(isFloatReg(rs1));
            assert(isFloatReg(rs2));
            break;
        case INS_feq_s:
        case INS_feq_d:
        case INS_flt_d:
        case INS_flt_s:
        case INS_fle_s:
        case INS_fle_d:
            assert(isGeneralRegisterOrR0(rd));
            assert(isFloatReg(rs1));
            assert(isFloatReg(rs2));
            break;
        case INS_fmv_w_x:
        case INS_fmv_d_x:
            assert(isFloatReg(rd));
            assert(isGeneralRegisterOrR0(rs1));
            assert(rs2 == 0);
            break;
        case INS_fmv_x_d:
        case INS_fmv_x_w:
        case INS_fclass_s:
        case INS_fclass_d:
            assert(isGeneralRegisterOrR0(rd));
            assert(isFloatReg(rs1));
            assert(rs2 == 0);
            break;
        default:
            NO_WAY("Illegal ins within emitOutput_RTypeInstr!");
            break;
    }
}

/*static*/ void emitter::emitOutput_ITypeInstr_SanityCheck(
    instruction ins, regNumber rd, regNumber rs1, unsigned immediate, unsigned opcode)
{
    switch (ins)
    {
        case INS_mov:
        case INS_jalr:
        case INS_lb:
        case INS_lh:
        case INS_lw:
        case INS_lbu:
        case INS_lhu:
        case INS_addi:
        case INS_slti:
        case INS_sltiu:
        case INS_xori:
        case INS_ori:
        case INS_andi:
        case INS_lwu:
        case INS_ld:
        case INS_addiw:
        case INS_csrrw:
        case INS_csrrs:
        case INS_csrrc:
            assert(isGeneralRegisterOrR0(rd));
            assert(isGeneralRegisterOrR0(rs1));
            assert((opcode & kInstructionFunct7Mask) == 0);
            break;
        case INS_flw:
        case INS_fld:
            assert(isFloatReg(rd));
            assert(isGeneralRegisterOrR0(rs1));
            assert((opcode & kInstructionFunct7Mask) == 0);
            break;
        case INS_slli:
        case INS_srli:
        case INS_srai:
            assert(immediate < 64);
            assert(isGeneralRegisterOrR0(rd));
            assert(isGeneralRegisterOrR0(rs1));
            break;
        case INS_slliw:
        case INS_srliw:
        case INS_sraiw:
            assert(immediate < 32);
            assert(isGeneralRegisterOrR0(rd));
            assert(isGeneralRegisterOrR0(rs1));
            break;
        case INS_csrrwi:
        case INS_csrrsi:
        case INS_csrrci:
            assert(isGeneralRegisterOrR0(rd));
            assert(rs1 < 32);
            assert((opcode & kInstructionFunct7Mask) == 0);
            break;
        case INS_fence:
        {
            assert(rd == REG_ZERO);
            assert(rs1 == REG_ZERO);
            ssize_t format = immediate >> 8;
            assert((format == 0) || (format == 0x8));
            assert((opcode & kInstructionFunct7Mask) == 0);
        }
        break;
        default:
            NO_WAY("Illegal ins within emitOutput_ITypeInstr!");
            break;
    }
}

/*static*/ void emitter::emitOutput_STypeInstr_SanityCheck(instruction ins, regNumber rs1, regNumber rs2)
{
    switch (ins)
    {
        case INS_sb:
        case INS_sh:
        case INS_sw:
        case INS_sd:
            assert(isGeneralRegister(rs1));
            assert(isGeneralRegisterOrR0(rs2));
            break;
        case INS_fsw:
        case INS_fsd:
            assert(isGeneralRegister(rs1));
            assert(isFloatReg(rs2));
            break;
        default:
            NO_WAY("Illegal ins within emitOutput_STypeInstr!");
            break;
    }
}

/*static*/ void emitter::emitOutput_UTypeInstr_SanityCheck(instruction ins, regNumber rd)
{
    switch (ins)
    {
        case INS_lui:
        case INS_auipc:
            assert(isGeneralRegisterOrR0(rd));
            break;
        default:
            NO_WAY("Illegal ins within emitOutput_UTypeInstr!");
            break;
    }
}

/*static*/ void emitter::emitOutput_BTypeInstr_SanityCheck(instruction ins, regNumber rs1, regNumber rs2)
{
    switch (ins)
    {
        case INS_beqz:
        case INS_bnez:
            assert((rs1 == REG_ZERO) || (rs2 == REG_ZERO));
            FALLTHROUGH;
        case INS_beq:
        case INS_bne:
        case INS_blt:
        case INS_bge:
        case INS_bltu:
        case INS_bgeu:
            assert(isGeneralRegisterOrR0(rs1));
            assert(isGeneralRegisterOrR0(rs2));
            break;
        default:
            NO_WAY("Illegal ins within emitOutput_BTypeInstr!");
            break;
    }
}

/*static*/ void emitter::emitOutput_JTypeInstr_SanityCheck(instruction ins, regNumber rd)
{
    switch (ins)
    {
        case INS_j:
            assert(rd == REG_ZERO);
            break;
        case INS_jal:
            assert(isGeneralRegisterOrR0(rd));
            break;
        default:
            NO_WAY("Illegal ins within emitOutput_JTypeInstr!");
            break;
    }
}

#endif // DEBUG

/*****************************************************************************
 *
 *  Casts an integral or float register from their identification number to
 *  theirs binary format. In case of the integral registers the encoded number
 *  is the register id. In case of the floating point registers the encoded
 *  number is shifted back by the floating point register base (32) (The
 *  instruction itself specifies whether the register contains floating
 *  point or integer, in their encoding they are indistinguishable)
 *
 */

/*static*/ unsigned emitter::castFloatOrIntegralReg(regNumber reg)
{
    static constexpr unsigned kRegisterMask = 0x1f;

    assert(isGeneralRegisterOrR0(reg) || isFloatReg(reg));

    return reg & kRegisterMask;
}

/*****************************************************************************
 *
 *  Emit a 32-bit RISCV64 R-Type instruction to the given buffer. Returns a
 *  length of an encoded instruction opcode
 *
 */

unsigned emitter::emitOutput_RTypeInstr(BYTE* dst, instruction ins, regNumber rd, regNumber rs1, regNumber rs2) const
{
    unsigned insCode = emitInsCode(ins);
#ifdef DEBUG
    emitOutput_RTypeInstr_SanityCheck(ins, rd, rs1, rs2);
#endif // DEBUG
    unsigned opcode = insCode & kInstructionOpcodeMask;
    unsigned funct3 = (insCode & kInstructionFunct3Mask) >> 12;
    unsigned funct7 = (insCode & kInstructionFunct7Mask) >> 25;
    return emitOutput_Instr(dst, insEncodeRTypeInstr(opcode, castFloatOrIntegralReg(rd), funct3,
                                                     castFloatOrIntegralReg(rs1), castFloatOrIntegralReg(rs2), funct7));
}

/*****************************************************************************
 *
 *  Emit a 32-bit RISCV64 I-Type instruction to the given buffer. Returns a
 *  length of an encoded instruction opcode
 *
 */

unsigned emitter::emitOutput_ITypeInstr(BYTE* dst, instruction ins, regNumber rd, regNumber rs1, unsigned imm12) const
{
    unsigned insCode = emitInsCode(ins);
#ifdef DEBUG
    emitOutput_ITypeInstr_SanityCheck(ins, rd, rs1, imm12, insCode);
#endif // DEBUG
    unsigned opcode = insCode & kInstructionOpcodeMask;
    unsigned funct3 = (insCode & kInstructionFunct3Mask) >> 12;
    unsigned funct7 = (insCode & kInstructionFunct7Mask) >> 20; // only used by some of the immediate shifts
    return emitOutput_Instr(dst, insEncodeITypeInstr(opcode, castFloatOrIntegralReg(rd), funct3, rs1, imm12 | funct7));
}

/*****************************************************************************
 *
 *  Emit a 32-bit RISCV64 S-Type instruction to the given buffer. Returns a
 *  length of an encoded instruction opcode
 *
 */

unsigned emitter::emitOutput_STypeInstr(BYTE* dst, instruction ins, regNumber rs1, regNumber rs2, unsigned imm12) const
{
    unsigned insCode = emitInsCode(ins);
#ifdef DEBUG
    emitOutput_STypeInstr_SanityCheck(ins, rs1, rs2);
#endif // DEBUG
    unsigned opcode = insCode & kInstructionOpcodeMask;
    unsigned funct3 = (insCode & kInstructionFunct3Mask) >> 12;
    return emitOutput_Instr(dst, insEncodeSTypeInstr(opcode, funct3, rs1, castFloatOrIntegralReg(rs2), imm12));
}

/*****************************************************************************
 *
 *  Emit a 32-bit RISCV64 U-Type instruction to the given buffer. Returns a
 *  length of an encoded instruction opcode
 *
 */

unsigned emitter::emitOutput_UTypeInstr(BYTE* dst, instruction ins, regNumber rd, unsigned imm20) const
{
    unsigned insCode = emitInsCode(ins);
#ifdef DEBUG
    emitOutput_UTypeInstr_SanityCheck(ins, rd);
#endif // DEBUG
    return emitOutput_Instr(dst, insEncodeUTypeInstr(insCode, rd, imm20));
}

/*****************************************************************************
 *
 *  Emit a 32-bit RISCV64 B-Type instruction to the given buffer. Returns a
 *  length of an encoded instruction opcode
 *
 */

unsigned emitter::emitOutput_BTypeInstr(BYTE* dst, instruction ins, regNumber rs1, regNumber rs2, unsigned imm13) const
{
    unsigned insCode = emitInsCode(ins);
#ifdef DEBUG
    emitOutput_BTypeInstr_SanityCheck(ins, rs1, rs2);
#endif // DEBUG
    unsigned opcode = insCode & kInstructionOpcodeMask;
    unsigned funct3 = (insCode & kInstructionFunct3Mask) >> 12;
    return emitOutput_Instr(dst, insEncodeBTypeInstr(opcode, funct3, rs1, rs2, imm13));
}

/*****************************************************************************
 *
 *  Emit a 32-bit RISCV64 B-Type instruction with inverted comparation to
 *  the given buffer. Returns a length of an encoded instruction opcode
 *
 *  Note: Replaces:
 *      - beqz with bnez and vice versa
 *      - beq with bne and vice versa
 *      - blt with bge and vice versa
 *      - bltu with bgeu and vice versa
 */

unsigned emitter::emitOutput_BTypeInstr_InvertComparation(
    BYTE* dst, instruction ins, regNumber rs1, regNumber rs2, unsigned imm13) const
{
    unsigned insCode = emitInsCode(ins) ^ 0x1000;
#ifdef DEBUG
    emitOutput_BTypeInstr_SanityCheck(ins, rs1, rs2);
#endif // DEBUG
    unsigned opcode = insCode & kInstructionOpcodeMask;
    unsigned funct3 = (insCode & kInstructionFunct3Mask) >> 12;
    return emitOutput_Instr(dst, insEncodeBTypeInstr(opcode, funct3, rs1, rs2, imm13));
}

/*****************************************************************************
 *
 *  Emit a 32-bit RISCV64 J-Type instruction to the given buffer. Returns a
 *  length of an encoded instruction opcode
 *
 */

unsigned emitter::emitOutput_JTypeInstr(BYTE* dst, instruction ins, regNumber rd, unsigned imm21) const
{
    unsigned insCode = emitInsCode(ins);
#ifdef DEBUG
    emitOutput_JTypeInstr_SanityCheck(ins, rd);
#endif // JTypeInstructionSanityCheck
    return emitOutput_Instr(dst, insEncodeJTypeInstr(insCode, rd, imm21));
}

void emitter::emitOutputInstrJumpDistanceHelper(const insGroup* ig,
                                                instrDescJmp*   jmp,
                                                UNATIVE_OFFSET& dstOffs,
                                                const BYTE*&    dstAddr) const
{
    if (jmp->idAddr()->iiaHasInstrCount())
    {
        assert(ig != nullptr);
        int      instrCount = jmp->idAddr()->iiaGetInstrCount();
        unsigned insNum     = emitFindInsNum(ig, jmp);
        if (instrCount < 0)
        {
            // Backward branches using instruction count must be within the same instruction group.
            assert(insNum + 1 >= static_cast<unsigned>(-instrCount));
        }
        dstOffs = ig->igOffs + emitFindOffset(ig, insNum + 1 + instrCount);
        dstAddr = emitOffsetToPtr(dstOffs);
        return;
    }
    dstOffs = jmp->idAddr()->iiaIGlabel->igOffs;
    dstAddr = emitOffsetToPtr(dstOffs);
}

/*****************************************************************************
 *
 *  Calculates a current jump instruction distance
 *
 */

ssize_t emitter::emitOutputInstrJumpDistance(const BYTE* src, const insGroup* ig, instrDescJmp* jmp)
{
    UNATIVE_OFFSET srcOffs = emitCurCodeOffs(src);
    const BYTE*    srcAddr = emitOffsetToPtr(srcOffs);

    assert(!jmp->idAddr()->iiaIsJitDataOffset()); // not used by riscv64 impl

    UNATIVE_OFFSET dstOffs{};
    const BYTE*    dstAddr = nullptr;
    emitOutputInstrJumpDistanceHelper(ig, jmp, dstOffs, dstAddr);

    ssize_t distVal = static_cast<ssize_t>(dstAddr - srcAddr);

    if (dstOffs > srcOffs)
    {
        // This is a forward jump

        emitFwdJumps = true;

        // The target offset will be closer by at least 'emitOffsAdj', but only if this
        // jump doesn't cross the hot-cold boundary.
        if (!emitJumpCrossHotColdBoundary(srcOffs, dstOffs))
        {
            distVal -= emitOffsAdj;
            dstOffs -= emitOffsAdj;
        }
        jmp->idjOffs = dstOffs;
        if (jmp->idjOffs != dstOffs)
        {
            IMPL_LIMITATION("Method is too large");
        }
    }
    return distVal;
}

static inline constexpr unsigned WordMask(uint8_t bits)
{
    return static_cast<unsigned>((1ull << bits) - 1);
}

template <uint8_t MaskSize>
static unsigned LowerNBitsOfWord(ssize_t word)
{
    static_assert(MaskSize < 32, "Given mask size is bigger than the word itself");
    static_assert(MaskSize > 0, "Given mask size cannot be zero");

    static constexpr unsigned kMask = WordMask(MaskSize);

    return static_cast<unsigned>(word & kMask);
}

template <uint8_t MaskSize>
static unsigned UpperNBitsOfWord(ssize_t word)
{
    static constexpr unsigned kShift = 32 - MaskSize;

    return LowerNBitsOfWord<MaskSize>(word >> kShift);
}

template <uint8_t MaskSize>
static unsigned UpperNBitsOfWordSignExtend(ssize_t word)
{
    static constexpr unsigned kSignExtend = 1 << (31 - MaskSize);

    return UpperNBitsOfWord<MaskSize>(word + kSignExtend);
}

static unsigned UpperWordOfDoubleWord(ssize_t immediate)
{
    return static_cast<unsigned>(immediate >> 32);
}

static unsigned LowerWordOfDoubleWord(ssize_t immediate)
{
    static constexpr size_t kWordMask = WordMask(32);

    return static_cast<unsigned>(immediate & kWordMask);
}

template <uint8_t UpperMaskSize, uint8_t LowerMaskSize>
static ssize_t DoubleWordSignExtend(ssize_t doubleWord)
{
    static constexpr size_t kLowerSignExtend = static_cast<size_t>(1) << (63 - LowerMaskSize);
    static constexpr size_t kUpperSignExtend = static_cast<size_t>(1) << (63 - UpperMaskSize);

    return doubleWord + (kLowerSignExtend | kUpperSignExtend);
}

template <uint8_t UpperMaskSize>
static ssize_t UpperWordOfDoubleWordSingleSignExtend(ssize_t doubleWord)
{
    static constexpr size_t kUpperSignExtend = static_cast<size_t>(1) << (31 - UpperMaskSize);

    return UpperWordOfDoubleWord(doubleWord + kUpperSignExtend);
}

template <uint8_t UpperMaskSize, uint8_t LowerMaskSize>
static ssize_t UpperWordOfDoubleWordDoubleSignExtend(ssize_t doubleWord)
{
    return UpperWordOfDoubleWord(DoubleWordSignExtend<UpperMaskSize, LowerMaskSize>(doubleWord));
}

/*static*/ unsigned emitter::TrimSignedToImm12(ssize_t imm12)
{
    assert(isValidSimm12(imm12));

    return static_cast<unsigned>(LowerNBitsOfWord<12>(imm12));
}

/*static*/ unsigned emitter::TrimSignedToImm13(ssize_t imm13)
{
    assert(isValidSimm13(imm13));

    return static_cast<unsigned>(LowerNBitsOfWord<13>(imm13));
}

/*static*/ unsigned emitter::TrimSignedToImm20(ssize_t imm20)
{
    assert(isValidSimm20(imm20));

    return static_cast<unsigned>(LowerNBitsOfWord<20>(imm20));
}

/*static*/ unsigned emitter::TrimSignedToImm21(ssize_t imm21)
{
    assert(isValidSimm21(imm21));

    return static_cast<unsigned>(LowerNBitsOfWord<21>(imm21));
}

BYTE* emitter::emitOutputInstr_OptsReloc(BYTE* dst, const instrDesc* id, instruction* ins)
{
    BYTE* const dstBase = dst;

    regNumber dataReg = id->idReg1();
    regNumber addrReg = id->idReg2();

<<<<<<< HEAD
    *ins = id->idIns();
    assert(*ins == INS_addi || emitInsIsLoadOrStore(*ins));
    dst += emitOutput_UTypeInstr(dst, INS_auipc, addrReg, 0);
    emitGCregDeadUpd(addrReg, dst);
    dst += emitInsIsStore(*ins) ? emitOutput_STypeInstr(dst, *ins, addrReg, dataReg, 0)
                                : emitOutput_ITypeInstr(dst, *ins, dataReg, addrReg, 0);
=======
    dst += emitOutput_ITypeInstr(dst, *ins, reg1, reg1, 0);

    emitRecordRelocation(dstBase, id->idAddr()->iiaAddr, CorInfoReloc::RISCV64_PC);
>>>>>>> bd364ceb

    uint16_t type = emitInsIsStore(*ins) ? IMAGE_REL_RISCV64_PCREL_S : IMAGE_REL_RISCV64_PCREL_I;
    emitRecordRelocation(dstBase, id->idAddr()->iiaAddr, type);
    return dst;
}

BYTE* emitter::emitOutputInstr_OptsRc(BYTE* dst, const instrDesc* id, instruction* ins)
{
    assert(id->idAddr()->iiaIsJitDataOffset());
    assert(id->idGCref() == GCT_NONE);

    const int offset = id->idAddr()->iiaGetJitDataOffset();
    assert(offset >= 0);
    assert((UNATIVE_OFFSET)offset < emitDataSize());

    *ins                 = id->idIns();
    const regNumber reg1 = id->idReg1();
    assert(reg1 != REG_ZERO);
    assert(id->idCodeSize() == 2 * sizeof(code_t));
    const ssize_t immediate = (emitConsBlock - dst) + offset;
    assert((immediate > 0) && ((immediate & 0x01) == 0));
    assert(isValidSimm32(immediate));

    const regNumber tempReg = isFloatReg(reg1) ? codeGen->rsGetRsvdReg() : reg1;
    dst += emitOutput_UTypeInstr(dst, INS_auipc, tempReg, UpperNBitsOfWordSignExtend<20>(immediate));
    dst += emitOutput_ITypeInstr(dst, *ins, reg1, tempReg, LowerNBitsOfWord<12>(immediate));
    return dst;
}

BYTE* emitter::emitOutputInstr_OptsRl(BYTE* dst, instrDesc* id, instruction* ins)
{
    insGroup* targetInsGroup = static_cast<insGroup*>(emitCodeGetCookie(id->idAddr()->iiaBBlabel));
    id->idAddr()->iiaIGlabel = targetInsGroup;

    const regNumber reg1   = id->idReg1();
    const ssize_t   igOffs = targetInsGroup->igOffs;

    *ins = INS_auipc;

    const ssize_t immediate = (emitCodeBlock - dst) + igOffs;
    assert((immediate & 0x01) == 0);
    assert(isValidSimm32(immediate));
    dst += emitOutput_UTypeInstr(dst, INS_auipc, reg1, UpperNBitsOfWordSignExtend<20>(immediate));
    dst += emitOutput_ITypeInstr(dst, INS_addi, reg1, reg1, LowerNBitsOfWord<12>(immediate));
    return dst;
}

BYTE* emitter::emitOutputInstr_OptsJump(BYTE* dst, instrDescJmp* jmp, const insGroup* ig, instruction* ins)
{
    ssize_t immediate = emitOutputInstrJumpDistance(dst, ig, jmp);
    assert((immediate & 0x01) == 0);
    assert(emitIsUncondJump(jmp) || emitIsCmpJump(jmp));

    *ins = jmp->idIns();
    if (jmp->idjShort)
    {
        assert(jmp->idCodeSize() == sizeof(code_t));
        if (emitIsUncondJump(jmp))
        {
            dst += emitOutput_JTypeInstr(dst, *ins, jmp->idReg1(), TrimSignedToImm21(immediate));
        }
        else
        {
            dst += emitOutput_BTypeInstr(dst, *ins, jmp->idReg1(), jmp->idReg2(), TrimSignedToImm13(immediate));
        }
    }
    else // far jump
    {
        if (emitIsUncondJump(jmp))
        {
            assert(jmp->idCodeSize() == 2 * sizeof(code_t));
            assert(isValidSimm32(immediate));
            regNumber linkReg = jmp->idReg1();
            regNumber tempReg = (linkReg == REG_ZERO) ? codeGen->rsGetRsvdReg() : linkReg;
            dst += emitOutput_UTypeInstr(dst, INS_auipc, tempReg, UpperNBitsOfWordSignExtend<20>(immediate));
            dst += emitOutput_ITypeInstr(dst, INS_jalr, linkReg, tempReg, LowerNBitsOfWord<12>(immediate));
        }
        else // opposite branch + jump
        {
            assert(!jmp->idInsIs(INS_beqz, INS_bnez) || (jmp->idReg2() == REG_ZERO));
            dst += emitOutput_BTypeInstr_InvertComparation(dst, *ins, jmp->idReg1(), jmp->idReg2(), jmp->idCodeSize());
            immediate -= sizeof(code_t);
            if (jmp->idCodeSize() == 2 * sizeof(code_t))
            {
                dst += emitOutput_JTypeInstr(dst, INS_jal, REG_ZERO, TrimSignedToImm21(immediate));
            }
            else
            {
                assert(jmp->idCodeSize() == 3 * sizeof(code_t));
                assert(isValidSimm32(immediate));
                regNumber tempReg = codeGen->rsGetRsvdReg();
                dst += emitOutput_UTypeInstr(dst, INS_auipc, tempReg, UpperNBitsOfWordSignExtend<20>(immediate));
                dst += emitOutput_ITypeInstr(dst, INS_jalr, REG_ZERO, tempReg, LowerNBitsOfWord<12>(immediate));
            }
        }
    }
    return dst;
}

BYTE* emitter::emitOutputInstr_OptsC(BYTE* dst, instrDesc* id, const insGroup* ig, size_t* size)
{
    if (id->idIsLargeCall())
    {
        *size = sizeof(instrDescCGCA);
    }
    else
    {
        assert(!id->idIsLargeDsp());
        assert(!id->idIsLargeCns());
        *size = sizeof(instrDesc);
    }
    dst += emitOutputCall(ig, dst, id);
    return dst;
}

BYTE* emitter::emitOutputInstr_OptsI(BYTE* dst, instrDesc* id, instruction* lastIns)
{
    assert(id->idInsOpt() == INS_OPTS_I);

    instrDescLoadImm* idli   = static_cast<instrDescLoadImm*>(id);
    instruction*      ins    = idli->ins;
    int32_t*          values = idli->values;
    regNumber         reg    = idli->idReg1();

    assert((reg != REG_NA) && (reg != REG_R0));

    int numberOfInstructions = idli->idCodeSize() / sizeof(code_t);
    for (int i = 0; i < numberOfInstructions; i++)
    {
        if ((i == 0) && (ins[0] == INS_lui))
        {
            assert(isValidSimm20(values[i]));
            dst += emitOutput_UTypeInstr(dst, ins[i], reg, values[i] & 0xfffff);
        }
        else if ((i == 0) && ((ins[0] == INS_addiw) || (ins[0] == INS_addi)))
        {
            assert(isValidSimm12(values[i]) || ((ins[i] == INS_addiw) && isValidUimm12(values[i])));
            dst += emitOutput_ITypeInstr(dst, ins[i], reg, REG_R0, values[i] & 0xfff);
        }
        else if (i == 0)
        {
            assert(false && "First instruction must be lui / addiw / addi");
        }
        else if ((ins[i] == INS_addi) || (ins[i] == INS_addiw) || (ins[i] == INS_slli) || (ins[i] == INS_srli))
        {
            assert(isValidSimm12(values[i]) || ((ins[i] == INS_addiw) && isValidUimm12(values[i])));
            dst += emitOutput_ITypeInstr(dst, ins[i], reg, reg, values[i] & 0xfff);
        }
        else
        {
            assert(false && "Remaining instructions must be addi / addiw / slli / srli");
        }
    }

    *lastIns = ins[numberOfInstructions - 1];

    return dst;
}

/*****************************************************************************
 *
 *  Append the machine code corresponding to the given instruction descriptor
 *  to the code block at '*dp'; the base of the code block is 'bp', and 'ig'
 *  is the instruction group that contains the instruction. Updates '*dp' to
 *  point past the generated code, and returns the size of the instruction
 *  descriptor in bytes.
 */

size_t emitter::emitOutputInstr(insGroup* ig, instrDesc* id, BYTE** dp)
{
    BYTE*             dst  = *dp;
    BYTE*             dst2 = dst + 4;
    const BYTE* const odst = *dp;
    instruction       ins;
    size_t            sz = 0;

    static_assert(REG_NA == static_cast<int>(REG_NA), "REG_NA must fit in an int");

    insOpts insOp = id->idInsOpt();

    switch (insOp)
    {
        case INS_OPTS_RELOC:
            dst = emitOutputInstr_OptsReloc(dst, id, &ins);
            sz  = sizeof(instrDesc);
            break;
        case INS_OPTS_RC:
            dst = emitOutputInstr_OptsRc(dst, id, &ins);
            sz  = sizeof(instrDesc);
            break;
        case INS_OPTS_RL:
            dst = emitOutputInstr_OptsRl(dst, id, &ins);
            sz  = sizeof(instrDesc);
            break;
        case INS_OPTS_JUMP:
            dst = emitOutputInstr_OptsJump(dst, static_cast<instrDescJmp*>(id), ig, &ins);
            sz  = sizeof(instrDescJmp);
            break;
        case INS_OPTS_C:
            dst  = emitOutputInstr_OptsC(dst, id, ig, &sz);
            dst2 = dst;
            ins  = INS_nop;
            break;
        case INS_OPTS_I:
            dst = emitOutputInstr_OptsI(dst, id, &ins);
            sz  = sizeof(instrDescLoadImm);
            break;
        default: // case INS_OPTS_NONE:
            dst += emitOutput_Instr(dst, id->idAddr()->iiaGetInstrEncode());
            ins = id->idIns();
            sz  = sizeof(instrDesc);
            break;
    }

    // Determine if any registers now hold GC refs, or whether a register that was overwritten held a GC ref.
    // We assume here that "id->idGCref()" is not GC_NONE only if the instruction described by "id" writes a
    // GC ref to register "id->idReg1()".  (It may, apparently, also not be GC_NONE in other cases, such as
    // for stores, but we ignore those cases here.)
    if (emitInsMayWriteToGCReg(ins)) // True if "id->idIns()" writes to a register than can hold GC ref.
    {
        // We assume that "idReg1" is the primary destination register for all instructions
        if (id->idGCref() != GCT_NONE)
        {
            emitGCregLiveUpd(id->idGCref(), id->idReg1(), dst2);
        }
        else
        {
            emitGCregDeadUpd(id->idReg1(), dst2);
        }
    }

    // Now we determine if the instruction has written to a (local variable) stack location, and either written a GC
    // ref or overwritten one.
    if (emitInsWritesToLclVarStackLoc(id) /*|| emitInsWritesToLclVarStackLocPair(id)*/)
    {
        int      varNum = id->idAddr()->iiaLclVar.lvaVarNum();
        unsigned ofs    = AlignDown(id->idAddr()->iiaLclVar.lvaOffset(), TARGET_POINTER_SIZE);
        bool     FPbased;
        int      adr = emitComp->lvaFrameAddress(varNum, &FPbased);
        if (id->idGCref() != GCT_NONE)
        {
            emitGCvarLiveUpd(adr + ofs, varNum, id->idGCref(), dst2 DEBUG_ARG(varNum));
        }
        else
        {
            // If the type of the local is a gc ref type, update the liveness.
            var_types vt;
            if (varNum >= 0)
            {
                // "Regular" (non-spill-temp) local.
                vt = var_types(emitComp->lvaTable[varNum].lvType);
            }
            else
            {
                TempDsc* tmpDsc = codeGen->regSet.tmpFindNum(varNum);
                vt              = tmpDsc->tdTempType();
            }
            if (vt == TYP_REF || vt == TYP_BYREF)
                emitGCvarDeadUpd(adr + ofs, dst2 DEBUG_ARG(varNum));
        }
    }

#ifdef DEBUG
    /* Make sure we set the instruction descriptor size correctly */

    if (emitComp->opts.disAsm || emitComp->verbose)
    {
#if DUMP_GC_TABLES
        bool dspOffs = emitComp->opts.dspGCtbls;
#else  // !DUMP_GC_TABLES
        bool dspOffs = !emitComp->opts.disDiffable;
#endif // !DUMP_GC_TABLES
        emitDispIns(id, false, dspOffs, true, emitCurCodeOffs(odst), *dp, (dst - odst), ig);
    }

    if (emitComp->compDebugBreak)
    {
        // For example, set JitBreakEmitOutputInstr=a6 will break when this method is called for
        // emitting instruction a6, (i.e. IN00a6 in jitdump).
        if ((unsigned)JitConfig.JitBreakEmitOutputInstr() == id->idDebugOnlyInfo()->idNum)
        {
            assert(!"JitBreakEmitOutputInstr reached");
        }
    }

    // Output any delta in GC info.
    if (EMIT_GC_VERBOSE || emitComp->opts.disasmWithGC)
    {
        emitDispGCInfoDelta();
    }

#else  // !DEBUG
    if (emitComp->opts.disAsm)
    {
        emitDispIns(id, false, false, true, emitCurCodeOffs(odst), *dp, (dst - odst), ig);
    }
#endif // !DEBUG

    /* All instructions are expected to generate code */

    assert(*dp != dst);

    *dp = dst;

    return sz;
}

/*****************************************************************************/
/*****************************************************************************/

// clang-format off
static const char* const RegNames[] =
{
    #define REGDEF(name, rnum, mask, sname) sname,
    #include "register.h"
};
// clang-format on

bool emitter::emitDispBranchInstrType(unsigned opcode2, bool is_zero_reg, bool& print_second_reg) const
{
    print_second_reg = true;
    switch (opcode2)
    {
        case 0:
            printf(is_zero_reg ? "beqz" : "beq ");
            print_second_reg = !is_zero_reg;
            break;
        case 1:
            printf(is_zero_reg ? "bnez" : "bne ");
            print_second_reg = !is_zero_reg;
            break;
        case 4:
            printf("blt ");
            break;
        case 5:
            printf("bge ");
            break;
        case 6:
            printf("bltu");
            break;
        case 7:
            printf("bgeu");
            break;
        default:
            return false;
    }
    return true;
}

void emitter::emitDispBranchOffset(const instrDesc* id, const insGroup* ig) const
{
    int instrCount = id->idAddr()->iiaGetInstrCount();
    if (ig == nullptr)
    {
        printf("pc%+d instructions", instrCount);
        return;
    }
    unsigned insNum = emitFindInsNum(ig, id);

    if (ig->igInsCnt < insNum + 1 + instrCount)
    {
        // TODO-RISCV64-BUG: This should be a labeled offset but does not contain an iiaIGlabel
        printf("pc%+d instructions", instrCount);
        return;
    }

    UNATIVE_OFFSET srcOffs = ig->igOffs + emitFindOffset(ig, insNum + 1);
    UNATIVE_OFFSET dstOffs = ig->igOffs + emitFindOffset(ig, insNum + 1 + instrCount);
    ssize_t        relOffs = static_cast<ssize_t>(emitOffsetToPtr(dstOffs) - emitOffsetToPtr(srcOffs));
    printf("pc%+d (%d instructions)", static_cast<int>(relOffs), instrCount);
}

void emitter::emitDispBranchLabel(const instrDesc* id) const
{
    if (id->idIsBound())
    {
        return emitPrintLabel(id->idAddr()->iiaIGlabel);
    }
    printf("L_M%03u_", FMT_BB, emitComp->compMethodID, id->idAddr()->iiaBBlabel->bbNum);
}

bool emitter::emitDispBranch(
    unsigned opcode2, unsigned rs1, unsigned rs2, const instrDesc* id, const insGroup* ig) const
{
    bool print_second_reg = true;
    if (!emitDispBranchInstrType(opcode2, rs2 == REG_ZERO, print_second_reg))
    {
        return false;
    }
    printf("           %s, ", RegNames[rs1]);
    if (print_second_reg)
    {
        printf("%s, ", RegNames[rs2]);
    }
    assert(id != nullptr);
    if (id->idAddr()->iiaHasInstrCount())
    {
        // Branch is jumping to some non-labeled offset
        emitDispBranchOffset(id, ig);
    }
    else
    {
        // Branch is jumping to the labeled offset
        emitDispBranchLabel(id);
    }
    printf("\n");
    return true;
}

void emitter::emitDispIllegalInstruction(code_t instructionCode)
{
    printf("RISCV64 illegal instruction: 0x%08X\n", instructionCode);
    assert(!"RISCV64 illegal instruction");
}

void emitter::emitDispImmediate(ssize_t imm, bool newLine /*= true*/, unsigned regBase /*= REG_ZERO*/)
{
    if (emitComp->opts.disDiffable && (regBase != REG_FP) && (regBase != REG_SP))
    {
        printf("0xD1FFAB1E");
    }
    else
    {
        printf("%li", imm);
    }

    if (newLine)
        printf("\n");
}

//----------------------------------------------------------------------------------------
// Disassemble the given instruction.
// The `emitter::emitDispInsName` is focused on the most important for debugging.
// So it implemented as far as simply and independently which is very useful for
// porting easily to the release mode.
//
// Arguments:
//    code - The instruction's encoding.
//    addr - The address of the code.
//    doffs - Flag informing whether the instruction's offset should be displayed.
//    insOffset - The instruction's offset.
//    id   - The instrDesc of the code if needed.
//    ig   - The insGroup of the code if needed
//
// Note:
//    The length of the instruction's name include aligned space is 15.
//

void emitter::emitDispInsName(
    code_t code, const BYTE* addr, bool doffs, unsigned insOffset, const instrDesc* id, const insGroup* ig)
{
    static constexpr int kMaxInstructionLength = 14;

    const BYTE* insAdr = addr - writeableOffset;
    emitDispInsAddr(insAdr);
    emitDispInsOffs(insOffset, doffs);

    if (emitComp->opts.disCodeBytes && !emitComp->opts.disDiffable)
    {
        int nNibbles = Is32BitInstruction((WORD)code) ? 8 : 4;
        printf("  %-8.*X    ", nNibbles, code);
    }

    printf("      ");

    bool willPrintLoadImmValue = (id->idInsOpt() == INS_OPTS_I) && !emitComp->opts.disDiffable;

    switch (GetMajorOpcode(code))
    {
        case MajorOpcode::Lui:
        {
            const char* rd    = RegNames[(code >> 7) & 0x1f];
            int         imm20 = (code >> 12) & 0xfffff;
            if (imm20 & 0x80000)
            {
                imm20 |= 0xfff00000;
            }
            printf("lui            %s, ", rd);
            emitDispImmediate(imm20, !willPrintLoadImmValue);
            return;
        }
        case MajorOpcode::Auipc:
        {
            const char* rd    = RegNames[(code >> 7) & 0x1f];
            int         imm20 = (code >> 12) & 0xfffff;
            if (imm20 & 0x80000)
            {
                imm20 |= 0xfff00000;
            }
            printf("auipc          %s, ", rd);
            emitDispImmediate(imm20);
            return;
        }
        case MajorOpcode::OpImm:
        {
            unsigned opcode2      = (code >> 12) & 0x7;
            unsigned rd           = (code >> 7) & 0x1f;
            unsigned rs1          = (code >> 15) & 0x1f;
            int      imm12        = static_cast<int>(code) >> 20;
            bool     hasImmediate = true;
            int      printLength  = 0;

            switch (opcode2)
            {
                case 0x0: // ADDI & MV & NOP
                    if (code == emitInsCode(INS_nop))
                    {
                        printf("nop\n");
                        return;
                    }
                    else if (imm12 != 0)
                    {
                        printLength = printf("addi");
                    }
                    else
                    {
                        printLength  = printf("mv");
                        hasImmediate = false;
                    }
                    break;
                case 0x1:
                {
                    unsigned funct6 = (imm12 >> 6) & 0x3f;
                    unsigned shamt  = imm12 & 0x3f; // 6 BITS for SHAMT in RISCV6
                    switch (funct6)
                    {
                        case 0b011000:
                        {
                            static const char* names[] = {"clz", "ctz", "cpop", nullptr, "sext.b", "sext.h"};
                            // shift amount is treated as additional funct opcode
                            if (shamt >= ARRAY_SIZE(names) || shamt == 3)
                                return emitDispIllegalInstruction(code);

                            assert(names[shamt] != nullptr);
                            printLength  = printf("%s", names[shamt]);
                            hasImmediate = false;
                            break;
                        }
                        case 0b000000:
                            printLength = printf("slli");
                            imm12       = shamt;
                            break;

                        default:
                            return emitDispIllegalInstruction(code);
                    }
                }
                break;
                case 0x2: // SLTI
                    printLength = printf("slti");
                    break;
                case 0x3: // SLTIU
                    printLength = printf("sltiu");
                    break;
                case 0x4: // XORI
                    if (imm12 == -1)
                    {
                        printLength  = printf("not");
                        hasImmediate = false;
                    }
                    else
                    {
                        printLength = printf("xori");
                    }
                    break;
                case 0x5: // SRLI & SRAI
                {
                    unsigned funct6 = (imm12 >> 6) & 0x3f;
                    imm12 &= 0x3f; // 6BITS for SHAMT in RISCV64
                    switch (funct6)
                    {
                        case 0b000000:
                            printLength = printf("srli");
                            break;
                        case 0b010000:
                            printLength = printf("srai");
                            break;
                        case 0b011000:
                            printLength = printf("rori");
                            break;
                        case 0b011010:
                            if (imm12 != 0b111000) // shift amount is treated as additional funct opcode
                                return emitDispIllegalInstruction(code);

                            printLength  = printf("rev8");
                            hasImmediate = false;
                            break;
                        default:
                            return emitDispIllegalInstruction(code);
                    }
                }
                break;
                case 0x6: // ORI
                    printLength = printf("ori");
                    break;
                case 0x7: // ANDI
                    printLength = printf("andi");
                    break;
                default:
                    return emitDispIllegalInstruction(code);
            }
            assert(printLength > 0);
            int paddingLength = kMaxInstructionLength - printLength;

            printf("%*s %s, %s", paddingLength, "", RegNames[rd], RegNames[rs1]);
            if (hasImmediate)
            {
                printf(", ");
                if (opcode2 == 0x0) // ADDI
                {
                    emitDispImmediate(imm12, false, rs1);
                }
                else
                {
                    printf("%d", imm12);
                }
            }
            if (!willPrintLoadImmValue)
            {
                printf("\n");
            }

            return;
        }
        case MajorOpcode::OpImm32:
        {
            unsigned int opcode2 = (code >> 12) & 0x7;
            const char*  rd      = RegNames[(code >> 7) & 0x1f];
            const char*  rs1     = RegNames[(code >> 15) & 0x1f];
            int          imm12   = (((int)code) >> 20);
            switch (opcode2)
            {
                case 0x0: // ADDIW & SEXT.W
                    if (imm12 == 0)
                    {
                        printf("sext.w         %s, %s\n", rd, rs1);
                    }
                    else
                    {
                        printf("addiw          %s, %s, ", rd, rs1);
                        emitDispImmediate(imm12, !willPrintLoadImmValue);
                    }
                    return;
                case 0x1: // SLLIW, SLLI.UW, CLZW, CTZW, & CPOPW
                {
                    static constexpr unsigned kSlliwFunct7  = 0b0000000;
                    static constexpr unsigned kSlliUwFunct6 = 0b000010;

                    unsigned funct7 = (imm12 >> 5) & 0x7f;
                    unsigned funct6 = (imm12 >> 6) & 0x3f;
                    // SLLIW's instruction code's upper 7 bits have to be equal to zero
                    if (funct7 == kSlliwFunct7)
                    {
                        printf("slliw          %s, %s, %d\n", rd, rs1, imm12 & 0x1f); // 5 BITS for SHAMT in RISCV64
                    }
                    // SLLI.UW's instruction code's upper 6 bits have to be equal to 0b000010
                    else if (funct6 == kSlliUwFunct6)
                    {
                        printf("slli.uw        %s, %s, %d\n", rd, rs1, imm12 & 0x3f); // 6 BITS for SHAMT in RISCV64
                    }
                    else if (funct7 == 0b0110000)
                    {
                        static const char* names[] = {"clzw ", "ctzw ", "cpopw"};
                        // shift amount is treated as funct additional opcode bits
                        unsigned shamt = imm12 & 0x1f; // 5 BITS for SHAMT in RISCV64
                        if (shamt >= ARRAY_SIZE(names))
                            return emitDispIllegalInstruction(code);

                        printf("%s          %s, %s\n", names[shamt], rd, rs1);
                    }
                    else
                    {
                        emitDispIllegalInstruction(code);
                    }
                }
                    return;
                case 0x5: // SRLIW & SRAIW
                {
                    unsigned funct7 = (imm12 >> 5) & 0x7f;
                    imm12 &= 0x1f; // 5BITS for SHAMT in RISCV64
                    switch (funct7)
                    {
                        case 0b0000000:
                            printf("srliw          %s, %s, %d\n", rd, rs1, imm12);
                            return;
                        case 0b0100000:
                            printf("sraiw          %s, %s, %d\n", rd, rs1, imm12);
                            return;
                        case 0b0110000:
                            printf("roriw          %s, %s, %d\n", rd, rs1, imm12);
                            return;
                        default:
                            return emitDispIllegalInstruction(code);
                    }
                }
                    return;
                default:
                    return emitDispIllegalInstruction(code);
            }
        }
        case MajorOpcode::Op:
        {
            unsigned int opcode2 = (code >> 25) & 0x7f;
            unsigned int opcode3 = (code >> 12) & 0x7;
            const char*  rd      = RegNames[(code >> 7) & 0x1f];
            const char*  rs1     = RegNames[(code >> 15) & 0x1f];
            const char*  rs2     = RegNames[(code >> 20) & 0x1f];

            switch (opcode2)
            {
                case 0b0000000:
                    switch (opcode3)
                    {
                        case 0x0: // ADD
                            printf("add            %s, %s, %s\n", rd, rs1, rs2);
                            return;
                        case 0x1: // SLL
                            printf("sll            %s, %s, %s\n", rd, rs1, rs2);
                            return;
                        case 0x2: // SLT
                            printf("slt            %s, %s, %s\n", rd, rs1, rs2);
                            return;
                        case 0x3: // SLTU
                            printf("sltu           %s, %s, %s\n", rd, rs1, rs2);
                            return;
                        case 0x4: // XOR
                            printf("xor            %s, %s, %s\n", rd, rs1, rs2);
                            return;
                        case 0x5: // SRL
                            printf("srl            %s, %s, %s\n", rd, rs1, rs2);
                            return;
                        case 0x6: // OR
                            printf("or             %s, %s, %s\n", rd, rs1, rs2);
                            return;
                        case 0x7: // AND
                            printf("and            %s, %s, %s\n", rd, rs1, rs2);
                            return;
                        default:
                            return emitDispIllegalInstruction(code);
                    }
                    return;
                case 0b0100000:
                    switch (opcode3)
                    {
                        case 0x0: // SUB
                            printf("sub            %s, %s, %s\n", rd, rs1, rs2);
                            return;
                        case 0x4: // XNOR
                            printf("xnor           %s, %s, %s\n", rd, rs1, rs2);
                            return;
                        case 0x5: // SRA
                            printf("sra            %s, %s, %s\n", rd, rs1, rs2);
                            return;
                        case 0x6: // ORN
                            printf("orn            %s, %s, %s\n", rd, rs1, rs2);
                            return;
                        case 0x7: // ANDN
                            printf("andn           %s, %s, %s\n", rd, rs1, rs2);
                            return;
                        default:
                            return emitDispIllegalInstruction(code);
                    }
                    return;
                case 0b0000001:
                    switch (opcode3)
                    {
                        case 0x0: // MUL
                            printf("mul            %s, %s, %s\n", rd, rs1, rs2);
                            return;
                        case 0x1: // MULH
                            printf("mulh           %s, %s, %s\n", rd, rs1, rs2);
                            return;
                        case 0x2: // MULHSU
                            printf("mulhsu         %s, %s, %s\n", rd, rs1, rs2);
                            return;
                        case 0x3: // MULHU
                            printf("mulhu          %s, %s, %s\n", rd, rs1, rs2);
                            return;
                        case 0x4: // DIV
                            printf("div            %s, %s, %s\n", rd, rs1, rs2);
                            return;
                        case 0x5: // DIVU
                            printf("divu           %s, %s, %s\n", rd, rs1, rs2);
                            return;
                        case 0x6: // REM
                            printf("rem            %s, %s, %s\n", rd, rs1, rs2);
                            return;
                        case 0x7: // REMU
                            printf("remu           %s, %s, %s\n", rd, rs1, rs2);
                            return;
                        default:
                            return emitDispIllegalInstruction(code);
                    }
                    return;
                case 0b0010000:
                    switch (opcode3)
                    {
                        case 0x2: // SH1ADD
                            printf("sh1add         %s, %s, %s\n", rd, rs1, rs2);
                            return;
                        case 0x4: // SH2ADD
                            printf("sh2add         %s, %s, %s\n", rd, rs1, rs2);
                            return;
                        case 0x6: // SH3ADD
                            printf("sh3add         %s, %s, %s\n", rd, rs1, rs2);
                            return;
                    }
                    return;
                case 0b0110000:
                    switch (opcode3)
                    {
                        case 0b001:
                            printf("rol            %s, %s, %s\n", rd, rs1, rs2);
                            return;
                        case 0b101:
                            printf("ror            %s, %s, %s\n", rd, rs1, rs2);
                            return;
                        default:
                            return emitDispIllegalInstruction(code);
                    }
                    return;
                case 0b0000101:
                {
                    if ((opcode3 >> 2) != 1) // clmul[h] unsupported
                        return emitDispIllegalInstruction(code);

                    static const char names[][5] = {"min ", "minu", "max ", "maxu"};
                    printf("%s           %s, %s, %s\n", names[opcode3 & 0b11], rd, rs1, rs2);
                    return;
                }
                default:
                    return emitDispIllegalInstruction(code);
            }
        }
        case MajorOpcode::Op32:
        {
            unsigned int opcode2 = (code >> 25) & 0x7f;
            unsigned int opcode3 = (code >> 12) & 0x7;
            unsigned int rs2Num  = (code >> 20) & 0x1f;
            const char*  rd      = RegNames[(code >> 7) & 0x1f];
            const char*  rs1     = RegNames[(code >> 15) & 0x1f];
            const char*  rs2     = RegNames[rs2Num];

            switch (opcode2)
            {
                case 0b0000000:
                    switch (opcode3)
                    {
                        case 0x0: // ADDW
                            printf("addw           %s, %s, %s\n", rd, rs1, rs2);
                            return;
                        case 0x1: // SLLW
                            printf("sllw           %s, %s, %s\n", rd, rs1, rs2);
                            return;
                        case 0x5: // SRLW
                            printf("srlw           %s, %s, %s\n", rd, rs1, rs2);
                            return;
                        default:
                            return emitDispIllegalInstruction(code);
                    }
                    return;
                case 0b0100000:
                    switch (opcode3)
                    {
                        case 0x0: // SUBW
                            printf("subw           %s, %s, %s\n", rd, rs1, rs2);
                            return;
                        case 0x5: // SRAW
                            printf("sraw           %s, %s, %s\n", rd, rs1, rs2);
                            return;
                        default:
                            return emitDispIllegalInstruction(code);
                    }
                    return;
                case 0b0000001:
                    switch (opcode3)
                    {
                        case 0x0: // MULW
                            printf("mulw           %s, %s, %s\n", rd, rs1, rs2);
                            return;
                        case 0x4: // DIVW
                            printf("divw           %s, %s, %s\n", rd, rs1, rs2);
                            return;
                        case 0x5: // DIVUW
                            printf("divuw          %s, %s, %s\n", rd, rs1, rs2);
                            return;
                        case 0x6: // REMW
                            printf("remw           %s, %s, %s\n", rd, rs1, rs2);
                            return;
                        case 0x7: // REMUW
                            printf("remuw          %s, %s, %s\n", rd, rs1, rs2);
                            return;
                        default:
                            return emitDispIllegalInstruction(code);
                    }
                    return;
                case 0b0010000:
                    switch (opcode3)
                    {
                        case 0x2: // SH1ADD.UW
                            printf("sh1add.uw      %s, %s, %s\n", rd, rs1, rs2);
                            return;
                        case 0x4: // SH2ADD.UW
                            printf("sh2add.uw      %s, %s, %s\n", rd, rs1, rs2);
                            return;
                        case 0x6: // SH3ADD.UW
                            printf("sh3add.uw      %s, %s, %s\n", rd, rs1, rs2);
                            return;
                        default:
                            return emitDispIllegalInstruction(code);
                    }
                    return;
                case 0b0110000:
                    switch (opcode3)
                    {
                        case 0b001:
                            printf("rolw           %s, %s, %s\n", rd, rs1, rs2);
                            return;
                        case 0b101:
                            printf("rorw          %s, %s, %s\n", rd, rs1, rs2);
                            return;
                        default:
                            return emitDispIllegalInstruction(code);
                    }
                    return;
                case 0b0000100:
                    switch (opcode3)
                    {
                        case 0b000: // ZEXT.W & ADD.UW
                            if (rs2Num == REG_ZERO)
                            {
                                printf("zext.w         %s, %s\n", rd, rs1);
                            }
                            else
                            {
                                printf("add.uw         %s, %s, %s\n", rd, rs1, rs2);
                            }
                            return;
                        case 0b100: // ZEXT.H
                            // Note: zext.h is encoded as a pseudo for 'packw rd, rs1, zero' which is not in Zbb.
                            if (rs2Num != REG_ZERO)
                                return emitDispIllegalInstruction(code);

                            printf("zext.h         %s, %s\n", rd, rs1);
                            return;
                        default:
                            return emitDispIllegalInstruction(code);
                    }
                    return;

                default:
                    return emitDispIllegalInstruction(code);
            }
        }
        case MajorOpcode::Store:
        {
            unsigned int opcode2 = (code >> 12) & 0x7;
            if (opcode2 >= 4)
                return emitDispIllegalInstruction(code);

            unsigned    rs1Num = (code >> 15) & 0x1f;
            const char* rs1    = RegNames[rs1Num];
            const char* rs2    = RegNames[(code >> 20) & 0x1f];
            int         offset = (((code >> 25) & 0x7f) << 5) | ((code >> 7) & 0x1f);
            if (offset & 0x800)
            {
                offset |= 0xfffff000;
            }

            char width = "bhwd"[opcode2];
            printf("s%c             %s, ", width, rs2);
            emitDispImmediate(offset, false, rs1Num);
            printf("(%s)\n", rs1);
            return;
        }
        case MajorOpcode::Branch:
        {
            unsigned opcode2 = (code >> 12) & 0x7;
            unsigned rs1     = (code >> 15) & 0x1f;
            unsigned rs2     = (code >> 20) & 0x1f;
            if (!emitDispBranch(opcode2, rs1, rs2, id, ig))
            {
                emitDispIllegalInstruction(code);
            }
            return;
        }
        case MajorOpcode::Load:
        {
            unsigned int opcode2 = (code >> 12) & 0x7;
            unsigned     rs1Num  = (code >> 15) & 0x1f;
            const char*  rs1     = RegNames[rs1Num];
            const char*  rd      = RegNames[(code >> 7) & 0x1f];
            int          offset  = ((code >> 20) & 0xfff);
            if (offset & 0x800)
            {
                offset |= 0xfffff000;
            }

            char width  = "bhwd"[opcode2 & 0b011];
            char unsign = ((opcode2 & 0b100) != 0) ? 'u' : ' ';
            if (width == 'd' && unsign == 'u')
                return emitDispIllegalInstruction(code);

            printf("l%c%c            %s, ", width, unsign, rd);
            emitDispImmediate(offset, false, rs1Num);
            printf("(%s)\n", rs1);
            return;
        }
        case MajorOpcode::Jalr:
        {
            const unsigned rs1    = (code >> 15) & 0x1f;
            const unsigned rd     = (code >> 7) & 0x1f;
            int            offset = ((code >> 20) & 0xfff);
            if (offset & 0x800)
            {
                offset |= 0xfffff000;
            }

            if ((offset == 0) && (rs1 == REG_RA) && (rd == REG_ZERO))
            {
                printf("ret");
                return;
            }

            if ((offset == 0) && ((rd == REG_RA) || (rd == REG_ZERO)))
            {
                const char* name = (rd == REG_RA) ? "jalr" : "jr  ";
                printf("%s           %s", name, RegNames[rs1]);
            }
            else
            {
                printf("jalr           %s, ", RegNames[rd]);
                emitDispImmediate(offset, false);
                printf("(%s)", RegNames[rs1]);
            }
            CORINFO_METHOD_HANDLE handle = (CORINFO_METHOD_HANDLE)id->idDebugOnlyInfo()->idMemCookie;
            // Target for ret call is unclear, e.g.:
            //   jalr zero, 0(ra)
            // So, skip it
            if (handle != 0)
            {
                const char* methodName = emitComp->eeGetMethodFullName(handle);
                printf("\t\t// %s", methodName);
            }

            printf("\n");
            return;
        }
        case MajorOpcode::Jal:
        {
            unsigned rd = (code >> 7) & 0x1f;
            int offset  = (((code >> 31) & 0x1) << 20) | (((code >> 12) & 0xff) << 12) | (((code >> 20) & 0x1) << 11) |
                         (((code >> 21) & 0x3ff) << 1);
            if (offset & 0x80000)
            {
                offset |= 0xfff00000;
            }
            if ((rd == REG_ZERO) || (rd == REG_RA))
            {
                const char* name = (rd == REG_RA) ? "jal" : "j  ";
                printf("%s            ", name);

                if (id->idIsBound())
                {
                    emitPrintLabel(id->idAddr()->iiaIGlabel);
                }
                else
                {
                    printf("pc%+");
                    emitDispImmediate(offset / sizeof(code_t));
                    printf(" instructions");
                }
            }
            else
            {
                printf("jal            %s, ", RegNames[rd]);
                emitDispImmediate(offset, false);
            }
            CORINFO_METHOD_HANDLE handle = (CORINFO_METHOD_HANDLE)id->idDebugOnlyInfo()->idMemCookie;
            if (handle != 0)
            {
                const char* methodName = emitComp->eeGetMethodFullName(handle);
                printf("\t\t// %s", methodName);
            }

            printf("\n");
            return;
        }
        case MajorOpcode::MiscMem:
        {
            int pred = ((code) >> 24) & 0xf;
            int succ = ((code) >> 20) & 0xf;
            printf("fence          %d, %d\n", pred, succ);
            return;
        }
        case MajorOpcode::System:
        {
            unsigned int opcode2 = (code >> 12) & 0x7;
            if (opcode2 != 0)
            {
                const char* rd      = RegNames[(code >> 7) & 0x1f];
                int         csrtype = (code >> 20);
                if (opcode2 <= 0x3)
                {
                    const char* rs1 = RegNames[(code >> 15) & 0x1f];
                    switch (opcode2)
                    {
                        case 0x1: // CSRRW
                            printf("csrrw           %s, %d, %s\n", rd, csrtype, rs1);
                            return;
                        case 0x2: // CSRRS
                            printf("csrrs           %s, %d, %s\n", rd, csrtype, rs1);
                            return;
                        case 0x3: // CSRRC
                            printf("csrrc           %s, %d, %s\n", rd, csrtype, rs1);
                            return;
                        default:
                            printf("RISCV64 illegal instruction: 0x%08X\n", code);
                            break;
                    }
                }
                else
                {
                    unsigned imm5 = ((code >> 15) & 0x1f);
                    switch (opcode2)
                    {
                        case 0x5: // CSRRWI
                            printf("csrrwi           %s, %d, %d\n", rd, csrtype, imm5);
                            return;
                        case 0x6: // CSRRSI
                            printf("csrrsi           %s, %d, %d\n", rd, csrtype, imm5);
                            return;
                        case 0x7: // CSRRCI
                            printf("csrrci           %s, %d, %d\n", rd, csrtype, imm5);
                            return;
                        default:
                            printf("RISCV64 illegal instruction: 0x%08X\n", code);
                            break;
                    }
                }
            }

            if (code == emitInsCode(INS_ebreak))
            {
                printf("ebreak\n");
            }
            else if (code == emitInsCode(INS_ecall))
            {
                printf("ecall\n");
            }
            else
            {
                NYI_RISCV64("illegal ins within emitDisInsName!");
            }
            return;
        }
        case MajorOpcode::OpFp:
        {
            unsigned int opcode2 = (code >> 27) & 0x1f;
            unsigned int opType  = (code >> 25) & 0x3;
            unsigned int opcode3 = (code >> 20) & 0x1f;
            unsigned int opcode4 = (code >> 12) & 0x7;

            if (opType > 1)
                return emitDispIllegalInstruction(code); // half- and quad-precision FP instructions unsupported

            char type = "sdhq"[opType];

            const char* fd  = RegNames[((code >> 7) & 0x1f) | 0x20];
            const char* fs1 = RegNames[((code >> 15) & 0x1f) | 0x20];
            const char* fs2 = RegNames[((code >> 20) & 0x1f) | 0x20];

            const char* xd  = RegNames[(code >> 7) & 0x1f];
            const char* xs1 = RegNames[(code >> 15) & 0x1f];
            const char* xs2 = RegNames[(code >> 20) & 0x1f];

            switch (opcode2)
            {
                case 0b00000: // FADD
                    printf("fadd.%c         %s, %s, %s\n", type, fd, fs1, fs2);
                    return;
                case 0b00001: // FSUB
                    printf("fsub.%c         %s, %s, %s\n", type, fd, fs1, fs2);
                    return;
                case 0b00010: // FMUL
                    printf("fmul.%c         %s, %s, %s\n", type, fd, fs1, fs2);
                    return;
                case 0b00011: // FDIV
                    printf("fdiv.%c         %s, %s, %s\n", type, fd, fs1, fs2);
                    return;
                case 0b01011: // FSQRT
                    if (opcode3 == 0)
                    {
                        printf("fsqrt.%c        %s, %s\n", type, fd, fs1);
                    }
                    else
                    {
                        emitDispIllegalInstruction(code);
                    }
                    return;
                case 0b00100: // FSGNJ
                    NYI_IF(opcode4 >= 3, "RISC-V illegal fsgnj variant");
                    if (fs1 != fs2)
                    {
                        const char* variants[2][3] = {{".s ", "n.s", "x.s"}, {".d ", "n.d", "x.d"}};
                        printf("fsgnj%s        %s, %s, %s\n", variants[opType][opcode4], fd, fs1, fs2);
                    }
                    else // pseudos
                    {
                        const char* names[2][3] = {{"fmv.s ", "fneg.s", "fabs.s"}, {"fmv.d ", "fneg.d", "fabs.d"}};
                        printf("%s         %s, %s\n", names[opType][opcode4], fd, fs1);
                    }
                    return;
                case 0b00101: // FMIN & FMAX
                    if (opcode4 == 0)
                    {
                        printf("fmin.%c         %s, %s, %s\n", type, fd, fs1, fs2);
                    }
                    else if (opcode4 == 1)
                    {
                        printf("fmax.%c         %s, %s, %s\n", type, fd, fs1, fs2);
                    }
                    else
                    {
                        NYI_RISCV64("illegal ins within emitDisInsName!");
                    }
                    return;
                case 0b01000: // FCVT (float-float)
                    if (opcode3 > 1)
                        return emitDispIllegalInstruction(code); // half- and quad-precision FP instructions unsupported

                    printf("fcvt.%c.%c       %s, %s\n", type, "sdhq"[opcode3], fd, fs1);
                    return;
                case 0b11000: // FCVT (to int)
                    if (opcode3 == 0)
                    {
                        printf("fcvt.w.%c       %s, %s\n", type, xd, fs1);
                    }
                    else if (opcode3 == 1)
                    {
                        printf("fcvt.wu.%c      %s, %s\n", type, xd, fs1);
                    }
                    else if (opcode3 == 2)
                    {
                        printf("fcvt.l.%c       %s, %s\n", type, xd, fs1);
                    }
                    else if (opcode3 == 3)
                    {
                        printf("fcvt.lu.%c      %s, %s\n", type, xd, fs1);
                    }
                    else
                    {
                        NYI_RISCV64("illegal ins within emitDisInsName!");
                    }
                    return;
                case 0b11100: // FMV (to int) & FCLASS
                    if (opcode3 != 0)
                        emitDispIllegalInstruction(code);

                    if (opcode4 == 0)
                    {
                        type = (type == 's') ? 'w' : type;
                        printf("fmv.x.%c        %s, %s\n", type, xd, fs1);
                    }
                    else if (opcode4 == 1)
                    {
                        printf("fclass.%c       %s, %s\n", type, xd, fs1);
                    }
                    else
                    {
                        NYI_RISCV64("illegal ins within emitDisInsName!");
                    }
                    return;
                case 0b10100: // FCMP
                    if (opcode4 == 0)
                    {
                        printf("fle.%c          %s, %s, %s\n", type, xd, fs1, fs2);
                    }
                    else if (opcode4 == 1)
                    {
                        printf("flt.%c          %s, %s, %s\n", type, xd, fs1, fs2);
                    }
                    else if (opcode4 == 2)
                    {
                        printf("feq.%c          %s, %s, %s\n", type, xd, fs1, fs2);
                    }
                    else
                    {
                        NYI_RISCV64("illegal ins within emitDisInsName!");
                    }
                    return;
                case 0b11010: // FCVT (from int)
                    if (opcode3 == 0)
                    {
                        printf("fcvt.%c.w       %s, %s\n", type, fd, xs1);
                    }
                    else if (opcode3 == 1)
                    {
                        printf("fcvt.%c.wu      %s, %s\n", type, fd, xs1);
                    }
                    else if (opcode3 == 2)
                    {
                        printf("fcvt.%c.l       %s, %s\n", type, fd, xs1);
                    }
                    else if (opcode3 == 3)
                    {
                        printf("fcvt.%c.lu      %s, %s\n", type, fd, xs1);
                    }
                    else
                    {
                        NYI_RISCV64("illegal ins within emitDisInsName!");
                    }
                    return;
                case 0b11110: // FMV (from int)
                    if (opcode3 != 0 || opcode4 != 0)
                        emitDispIllegalInstruction(code);

                    type = (type == 's') ? 'w' : type;
                    printf("fmv.%c.x        %s, %s\n", type, fd, xs1);
                    return;
                default:
                    NYI_RISCV64("illegal ins within emitDisInsName!");
                    return;
            }
            return;
        }
        case MajorOpcode::StoreFp:
        {
            unsigned int opcode2 = (code >> 12) & 0x7;
            if ((opcode2 != 2) && (opcode2 != 3))
                return emitDispIllegalInstruction(code);

            unsigned    rs1Num = (code >> 15) & 0x1f;
            const char* rs1    = RegNames[rs1Num];
            const char* rs2    = RegNames[((code >> 20) & 0x1f) | 0x20];
            int         offset = (((code >> 25) & 0x7f) << 5) | ((code >> 7) & 0x1f);
            if (offset & 0x800)
            {
                offset |= 0xfffff000;
            }

            char width = "bhwd"[opcode2];
            printf("fs%c            %s, ", width, rs2);
            emitDispImmediate(offset, false, rs1Num);
            printf("(%s)\n", rs1);
            return;
        }
        case MajorOpcode::LoadFp:
        {
            unsigned int opcode2 = (code >> 12) & 0x7;
            if ((opcode2 != 2) && (opcode2 != 3))
                return emitDispIllegalInstruction(code);

            unsigned    rs1Num = (code >> 15) & 0x1f;
            const char* rs1    = RegNames[rs1Num];
            const char* rd     = RegNames[((code >> 7) & 0x1f) | 0x20];
            int         offset = ((code >> 20) & 0xfff);
            if (offset & 0x800)
            {
                offset |= 0xfffff000;
            }

            char width = "bhwd"[opcode2];
            printf("fl%c            %s, ", width, rd);
            emitDispImmediate(offset, false, rs1Num);
            printf("(%s)\n", rs1);
            return;
        }
        case MajorOpcode::Amo:
        {
            bool        hasDataReg = true;
            const char* name;
            switch (code >> 27) // funct5
            {
                case 0b00010:
                    name       = "lr";
                    hasDataReg = false;
                    break;
                case 0b00011:
                    name = "sc";
                    break;
                case 0b00001:
                    name = "amoswap";
                    break;
                case 0b00000:
                    name = "amoadd";
                    break;
                case 0b00100:
                    name = "amoxor";
                    break;
                case 0b01100:
                    name = "amoand";
                    break;
                case 0b01000:
                    name = "amoor";
                    break;
                case 0b10000:
                    name = "amomin";
                    break;
                case 0b10100:
                    name = "amomax";
                    break;
                case 0b11000:
                    name = "amominu";
                    break;
                case 0b11100:
                    name = "amomaxu";
                    break;
                default:
                    assert(!"Illegal funct5 within atomic memory operation, emitDisInsName");
                    name = "?";
            }

            char width;
            switch ((code >> 12) & 0x7) // funct3: width
            {
                case 0x2:
                    width = 'w';
                    break;
                case 0x3:
                    width = 'd';
                    break;
                default:
                    assert(!"Illegal width tag within atomic memory operation, emitDisInsName");
                    width = '?';
            }

            const char* aq = code & (1 << 25) ? "aq" : "";
            const char* rl = code & (1 << 26) ? "rl" : "";

            int len = printf("%s.%c.%s%s", name, width, aq, rl);
            if (len <= 0)
            {
                return;
            }
            static const int INS_LEN = 14;
            assert(len <= INS_LEN);

            const char* dest = RegNames[(code >> 7) & 0x1f];
            const char* addr = RegNames[(code >> 15) & 0x1f];

            int dataReg = (code >> 20) & 0x1f;
            if (hasDataReg)
            {
                const char* data = RegNames[dataReg];
                printf("%*s %s, %s, (%s)\n", INS_LEN - len, "", dest, data, addr);
            }
            else
            {
                assert(dataReg == REG_R0);
                printf("%*s %s, (%s)\n", INS_LEN - len, "", dest, addr);
            }
            return;
        }
        case MajorOpcode::JrJalrMvAdd:
        {
            unsigned funct4 = (code >> 12) & 0xf;
            unsigned rdRs1  = (code >> 7) & 0x1f;
            unsigned rs2    = (code >> 2) & 0x1f;
            if (funct4 == 0b1001 && rdRs1 != REG_R0 && rs2 != REG_R0)
            {
                if (emitComp->opts.disCodeBytes)
                {
                    printf("c.add          %s, %s\n", RegNames[rdRs1], RegNames[rs2]);
                }
                else
                {
                    printf("add            %s, %s, %s\n", RegNames[rdRs1], RegNames[rdRs1], RegNames[rs2]);
                }
            }
            else if (funct4 == 0b1000 && rdRs1 != REG_R0 && rs2 != REG_R0)
            {
                const char* name = emitComp->opts.disCodeBytes ? "c.mv" : "mv  ";
                printf("%s           %s, %s\n", name, RegNames[rdRs1], RegNames[rs2]);
            }
            else
            {
                return emitDispIllegalInstruction(code);
            }
            return;
        }
        case MajorOpcode::MiscAlu:
        {
            unsigned funct6 = (code >> 10) & 0x3f;
            unsigned funct2 = (code >> 5) & 0x3;
            unsigned rdRs1  = getRegNumberFromRvcReg(((code >> 7) & 0x7));
            unsigned rs2    = getRegNumberFromRvcReg(((code >> 2) & 0x7));

            const char* name = nullptr;
            if (funct6 == 0b100011 && funct2 == 0b00)
            {
                name = "sub ";
            }
            else if (funct6 == 0b100011 && funct2 == 0b01)
            {
                name = "xor ";
            }
            else if (funct6 == 0b100011 && funct2 == 0b10)
            {
                name = "or  ";
            }
            else if (funct6 == 0b100011 && funct2 == 0b11)
            {
                name = "and ";
            }
            else if (funct6 == 0b100111 && funct2 == 0b00)
            {
                name = "subw";
            }
            else if (funct6 == 0b100111 && funct2 == 0b01)
            {
                name = "addw";
            }
            else
            {
                emitDispIllegalInstruction(code);
            }

            if (emitComp->opts.disCodeBytes)
            {
                printf("c.%s         %s, %s\n", name, RegNames[rdRs1], RegNames[rs2]);
            }
            else
            {
                printf("%s           %s, %s, %s\n", name, RegNames[rdRs1], RegNames[rdRs1], RegNames[rs2]);
            }
            return;
        }
        default:
            NO_WAY("illegal ins within emitDisInsName!");
    }

    NO_WAY("illegal ins within emitDisInsName!");
}

void emitter::emitDispInsInstrNum(const instrDesc* id) const
{
#ifdef DEBUG
    if (!emitComp->verbose)
        return;

    printf("IN%04x: ", id->idDebugOnlyInfo()->idNum);
#endif // DEBUG
}

void emitter::emitDispIns(
    instrDesc* id, bool isNew, bool doffs, bool asmfm, unsigned offset, BYTE* pCode, size_t sz, insGroup* ig)
{
    if (pCode == nullptr)
        return;

    emitDispInsInstrNum(id);

    bool willPrintLoadImmValue = (id->idInsOpt() == INS_OPTS_I) && !emitComp->opts.disDiffable;

    const BYTE* instr = pCode + writeableOffset;
    unsigned    instrSize;
    for (size_t i = 0; i < sz; instr += instrSize, i += instrSize, offset += instrSize)
    {
        WORD word;
        memcpy(&word, instr, sizeof(word));
        code_t instruction = word;
        instrSize          = sizeof(word);
        if (Is32BitInstruction(word))
        {
            memcpy(&word, instr + sizeof(word), sizeof(word));
            instruction |= word << 16;
            instrSize = 4;
        }
#ifdef DEBUG
        if (emitComp->verbose && i != 0)
        {
            printf("        ");
        }
#endif
        emitDispInsName(instruction, instr, doffs, offset, id, ig);

        if (willPrintLoadImmValue && ((i + instrSize) < sz))
        {
            printf("\n");
        }
    }

    if (willPrintLoadImmValue)
    {
        instrDescLoadImm* liid = static_cast<instrDescLoadImm*>(id);
        printf("\t\t;; load imm: hex=0x%016lX dec=%ld\n", liid->idcCnsVal, liid->idcCnsVal);
    }
}

#ifdef DEBUG

/*****************************************************************************
 *
 *  Display a stack frame reference.
 */

void emitter::emitDispFrameRef(int varx, int disp, int offs, bool asmfm)
{
    NYI_RISCV64("emitDispFrameRef-----unimplemented/unused on RISCV64 yet----");
}

#endif // DEBUG

// Generate code for a load or store operation with a potentially complex addressing mode
// This method handles the case of a GT_IND with contained GT_LEA op1 of the x86 form [base + index*sccale + offset]
//
void emitter::emitInsLoadStoreOp(instruction ins, emitAttr attr, regNumber dataReg, GenTreeIndir* indir)
{
    GenTree* addr = indir->Addr();

    if (addr->isContained())
    {
        assert(addr->OperIs(GT_LCL_ADDR, GT_LEA, GT_CNS_INT));

        int   offset = 0;
        DWORD lsl    = 0;

        if (addr->OperIs(GT_LEA))
        {
            offset = addr->AsAddrMode()->Offset();
            if (addr->AsAddrMode()->gtScale > 0)
            {
                assert(isPow2(addr->AsAddrMode()->gtScale));
                BitScanForward(&lsl, addr->AsAddrMode()->gtScale);
            }
        }

        GenTree* memBase = indir->Base();
        emitAttr addType = varTypeIsGC(memBase) ? EA_BYREF : EA_PTRSIZE;

        if (indir->HasIndex())
        {
            GenTree* index = indir->Index();

            if (offset != 0)
            {
                regNumber tmpReg = codeGen->internalRegisters.GetSingle(indir);

                if (isValidSimm12(offset))
                {
                    if (lsl > 0)
                    {
                        // Generate code to set tmpReg = base + index*scale
                        emitIns_R_R_I(INS_slli, addType, tmpReg, index->GetRegNum(), lsl);
                        emitIns_R_R_R(INS_add, addType, tmpReg, memBase->GetRegNum(), tmpReg);
                    }
                    else // no scale
                    {
                        // Generate code to set tmpReg = base + index
                        emitIns_R_R_R(INS_add, addType, tmpReg, memBase->GetRegNum(), index->GetRegNum());
                    }

                    noway_assert(emitInsIsLoad(ins) || (tmpReg != dataReg));

                    // Then load/store dataReg from/to [tmpReg + offset]
                    emitIns_R_R_I(ins, attr, dataReg, tmpReg, offset);
                }
                else // large offset
                {
                    // First load/store tmpReg with the large offset constant
                    emitLoadImmediate(EA_PTRSIZE, tmpReg,
                                      offset); // codeGen->instGen_Set_Reg_To_Imm(EA_PTRSIZE, tmpReg, offset);
                    // Then add the base register
                    //      rd = rd + base
                    emitIns_R_R_R(INS_add, addType, tmpReg, tmpReg, memBase->GetRegNum());

                    noway_assert(emitInsIsLoad(ins) || (tmpReg != dataReg));
                    noway_assert(tmpReg != index->GetRegNum());

                    regNumber scaleReg = codeGen->internalRegisters.GetSingle(indir);
                    // Then load/store dataReg from/to [tmpReg + index*scale]
                    emitIns_R_R_I(INS_slli, addType, scaleReg, index->GetRegNum(), lsl);
                    emitIns_R_R_R(INS_add, addType, tmpReg, tmpReg, scaleReg);
                    emitIns_R_R_I(ins, attr, dataReg, tmpReg, 0);
                }
            }
            else // (offset == 0)
            {
                // Then load/store dataReg from/to [memBase + index]
                switch (EA_SIZE(emitTypeSize(indir->TypeGet())))
                {
                    case EA_1BYTE:
                        assert(((ins <= INS_lhu) && (ins >= INS_lb)) || ins == INS_lwu || ins == INS_ld ||
                               ((ins <= INS_sw) && (ins >= INS_sb)) || ins == INS_sd);
                        if (ins <= INS_lhu || ins == INS_lwu || ins == INS_ld)
                        {
                            if (varTypeIsUnsigned(indir->TypeGet()))
                                ins = INS_lbu;
                            else
                                ins = INS_lb;
                        }
                        else
                            ins = INS_sb;
                        break;
                    case EA_2BYTE:
                        assert(((ins <= INS_lhu) && (ins >= INS_lb)) || ins == INS_lwu || ins == INS_ld ||
                               ((ins <= INS_sw) && (ins >= INS_sb)) || ins == INS_sd);
                        if (ins <= INS_lhu || ins == INS_lwu || ins == INS_ld)
                        {
                            if (varTypeIsUnsigned(indir->TypeGet()))
                                ins = INS_lhu;
                            else
                                ins = INS_lh;
                        }
                        else
                            ins = INS_sh;
                        break;
                    case EA_4BYTE:
                        assert(((ins <= INS_lhu) && (ins >= INS_lb)) || ins == INS_lwu || ins == INS_ld ||
                               ((ins <= INS_sw) && (ins >= INS_sb)) || ins == INS_sd || ins == INS_fsw ||
                               ins == INS_flw);
                        assert(INS_fsw > INS_sd);
                        if (ins <= INS_lhu || ins == INS_lwu || ins == INS_ld)
                        {
                            if (varTypeIsUnsigned(indir->TypeGet()))
                                ins = INS_lwu;
                            else
                                ins = INS_lw;
                        }
                        else if (ins != INS_flw && ins != INS_fsw)
                            ins = INS_sw;
                        break;
                    case EA_8BYTE:
                        assert(((ins <= INS_lhu) && (ins >= INS_lb)) || ins == INS_lwu || ins == INS_ld ||
                               ((ins <= INS_sw) && (ins >= INS_sb)) || ins == INS_sd || ins == INS_fld ||
                               ins == INS_fsd);
                        assert(INS_fsd > INS_sd);
                        if (ins <= INS_lhu || ins == INS_lwu || ins == INS_ld)
                        {
                            ins = INS_ld;
                        }
                        else if (ins != INS_fld && ins != INS_fsd)
                            ins = INS_sd;
                        break;
                    default:
                        NO_WAY("illegal ins within emitInsLoadStoreOp!");
                }

                if (lsl > 0)
                {
                    // Then load/store dataReg from/to [memBase + index*scale]
                    emitIns_R_R_I(INS_slli, emitActualTypeSize(index->TypeGet()), codeGen->rsGetRsvdReg(),
                                  index->GetRegNum(), lsl);
                    emitIns_R_R_R(INS_add, addType, codeGen->rsGetRsvdReg(), memBase->GetRegNum(),
                                  codeGen->rsGetRsvdReg());
                    emitIns_R_R_I(ins, attr, dataReg, codeGen->rsGetRsvdReg(), 0);
                }
                else // no scale
                {
                    emitIns_R_R_R(INS_add, addType, codeGen->rsGetRsvdReg(), memBase->GetRegNum(), index->GetRegNum());
                    emitIns_R_R_I(ins, attr, dataReg, codeGen->rsGetRsvdReg(), 0);
                }
            }
        }
        else // no Index register
        {
            if (addr->OperIs(GT_LCL_ADDR))
            {
                GenTreeLclVarCommon* varNode = addr->AsLclVarCommon();
                unsigned             lclNum  = varNode->GetLclNum();
                unsigned             offset  = varNode->GetLclOffs();
                if (emitInsIsStore(ins))
                {
                    emitIns_S_R(ins, attr, dataReg, lclNum, offset);
                }
                else
                {
                    emitIns_R_S(ins, attr, dataReg, lclNum, offset);
                }
            }
            else if (addr->OperIs(GT_CNS_INT))
            {
                assert(memBase == indir->Addr());
                ssize_t cns = addr->AsIntCon()->IconValue();

                bool      needTemp = emitInsIsStore(ins) || isFloatReg(dataReg) || (dataReg == REG_ZERO);
                regNumber addrReg  = needTemp ? codeGen->rsGetRsvdReg() : dataReg;
                if (addr->AsIntCon()->FitsInAddrBase(emitComp) && addr->AsIntCon()->AddrNeedsReloc(emitComp))
                {
                    attr = EA_SET_FLG(attr, EA_DSP_RELOC_FLG);
                    emitIns_R_AI(ins, attr, dataReg, addrReg, (size_t)cns, cns, addr->GetIconHandleFlag());
                }
                else
                {
                    ssize_t off = (cns << (64 - 12)) >> (64 - 12); // low 12 bits, sign-extended
                    cns -= off;

                    emitLoadImmediate(EA_PTRSIZE, addrReg, cns);
                    emitIns_R_R_I(ins, attr, dataReg, addrReg, off);
                }
            }
            else if (isValidSimm12(offset))
            {
                // Then load/store dataReg from/to [memBase + offset]
                emitIns_R_R_I(ins, attr, dataReg, memBase->GetRegNum(), offset);
            }
            else
            {
                // We require a tmpReg to hold the offset
                regNumber tmpReg = codeGen->internalRegisters.GetSingle(indir);

                // First load/store tmpReg with the large offset constant
                emitLoadImmediate(EA_PTRSIZE, tmpReg, offset);
                // codeGen->instGen_Set_Reg_To_Imm(EA_PTRSIZE, tmpReg, offset);

                // Then load/store dataReg from/to [memBase + tmpReg]
                emitIns_R_R_R(INS_add, addType, tmpReg, memBase->GetRegNum(), tmpReg);
                emitIns_R_R_I(ins, attr, dataReg, tmpReg, 0);
            }
        }
    }
    else // addr is not contained, so we evaluate it into a register
    {
#ifdef DEBUG
        if (addr->OperIs(GT_LCL_ADDR))
        {
            // If the local var is a gcref or byref, the local var better be untracked, because we have
            // no logic here to track local variable lifetime changes, like we do in the contained case
            // above. E.g., for a `st a0,[a1]` for byref `a1` to local `V01`, we won't store the local
            // `V01` and so the emitter can't update the GC lifetime for `V01` if this is a variable birth.
            LclVarDsc* varDsc = emitComp->lvaGetDesc(addr->AsLclVarCommon());
            assert(!varDsc->lvTracked);
        }
#endif // DEBUG

        // Then load/store dataReg from/to [addrReg]
        emitIns_R_R_I(ins, attr, dataReg, addr->GetRegNum(), 0);
    }
}

// The callee must call genConsumeReg() for any non-contained srcs
// and genProduceReg() for any non-contained dsts.

regNumber emitter::emitInsBinary(instruction ins, emitAttr attr, GenTree* dst, GenTree* src)
{
    NYI_RISCV64("emitInsBinary-----unimplemented/unused on RISCV64 yet----");
    return REG_R0;
}

// The callee must call genConsumeReg() for any non-contained srcs
// and genProduceReg() for any non-contained dsts.
regNumber emitter::emitInsTernary(instruction ins, emitAttr attr, GenTree* dst, GenTree* src1, GenTree* src2)
{
    // dst can only be a reg
    assert(!dst->isContained());

    // find immed (if any) - it cannot be a dst
    // Only one src can be an int.
    GenTreeIntConCommon* intConst  = nullptr;
    GenTree*             nonIntReg = nullptr;

    const bool needCheckOv = dst->gtOverflowEx();

    if (varTypeIsFloating(dst))
    {
        // src1 can only be a reg
        assert(!src1->isContained());
        // src2 can only be a reg
        assert(!src2->isContained());
    }
    else // not floating point
    {
        // src2 can be immed or reg
        assert(!src2->isContained() || src2->isContainedIntOrIImmed());

        // Check src2 first as we can always allow it to be a contained immediate
        if (src2->isContainedIntOrIImmed())
        {
            intConst  = src2->AsIntConCommon();
            nonIntReg = src1;
        }
        // Only for commutative operations do we check src1 and allow it to be a contained immediate
        else if (dst->OperIsCommutative())
        {
            // src1 can be immed or reg
            assert(!src1->isContained() || src1->isContainedIntOrIImmed());

            // Check src1 and allow it to be a contained immediate
            if (src1->isContainedIntOrIImmed())
            {
                assert(!src2->isContainedIntOrIImmed());
                intConst  = src1->AsIntConCommon();
                nonIntReg = src2;
            }
        }
        else
        {
            // src1 can only be a reg
            assert(!src1->isContained());
        }
    }

#ifdef DEBUG
    if (needCheckOv)
    {
        if (ins == INS_add)
        {
            assert(attr == EA_8BYTE);
        }
        else if (ins == INS_addw) // || ins == INS_add
        {
            assert(attr == EA_4BYTE);
        }
        else if (ins == INS_addi)
        {
            assert(intConst != nullptr);
        }
        else if (ins == INS_addiw)
        {
            assert(intConst != nullptr);
        }
        else if (ins == INS_sub)
        {
            assert(attr == EA_8BYTE);
        }
        else if (ins == INS_subw)
        {
            assert(attr == EA_4BYTE);
        }
        else if ((ins == INS_mul) || (ins == INS_mulh) || (ins == INS_mulhu))
        {
            assert(attr == EA_8BYTE);
            // NOTE: overflow format doesn't support an int constant operand directly.
            assert(intConst == nullptr);
        }
        else if (ins == INS_mulw)
        {
            assert(attr == EA_4BYTE);
            // NOTE: overflow format doesn't support an int constant operand directly.
            assert(intConst == nullptr);
        }
        else
        {
            printf("RISCV64-Invalid ins for overflow check: %s\n", codeGen->genInsName(ins));
            assert(!"Invalid ins for overflow check");
        }
    }
#endif // DEBUG

    regNumber dstReg  = dst->GetRegNum();
    regNumber src1Reg = src1->GetRegNum();
    regNumber src2Reg = src2->GetRegNum();

    if (intConst != nullptr)
    {
        ssize_t imm = intConst->IconValue();
        assert(isValidSimm12(imm));

        if (ins == INS_sub)
        {
            assert(attr == EA_8BYTE);
            assert(imm != -2048);
            ins = INS_addi;
            imm = -imm;
        }
        else if (ins == INS_subw)
        {
            assert(attr == EA_4BYTE);
            assert(imm != -2048);
            ins = INS_addiw;
            imm = -imm;
        }

        assert(ins == INS_addi || ins == INS_addiw || ins == INS_andi || ins == INS_ori || ins == INS_xori);

        regNumber tempReg = needCheckOv ? codeGen->internalRegisters.Extract(dst) : REG_NA;

        if (needCheckOv)
        {
            emitIns_R_R(INS_mov, attr, tempReg, nonIntReg->GetRegNum());
        }

        emitIns_R_R_I(ins, attr, dstReg, nonIntReg->GetRegNum(), imm);

        if (needCheckOv)
        {
            // At this point andi/ori/xori are excluded by previous checks
            assert(ins == INS_addi || ins == INS_addiw);

            // AS11 = B + C
            if ((dst->gtFlags & GTF_UNSIGNED) != 0)
            {
                codeGen->genJumpToThrowHlpBlk_la(SCK_OVERFLOW, INS_bltu, dstReg, nullptr, tempReg);
            }
            else
            {
                if (imm > 0)
                {
                    // B > 0 and C > 0, if A < B, goto overflow
                    BasicBlock* tmpLabel = codeGen->genCreateTempLabel();
                    emitIns_J_cond_la(INS_bge, tmpLabel, REG_R0, tempReg);
                    emitIns_R_R_I(INS_slti, EA_PTRSIZE, tempReg, dstReg, imm);

                    codeGen->genJumpToThrowHlpBlk_la(SCK_OVERFLOW, INS_bne, tempReg);

                    codeGen->genDefineTempLabel(tmpLabel);
                }
                else if (imm < 0)
                {
                    // B < 0 and C < 0, if A > B, goto overflow
                    BasicBlock* tmpLabel = codeGen->genCreateTempLabel();
                    emitIns_J_cond_la(INS_bge, tmpLabel, tempReg, REG_R0);
                    emitIns_R_R_I(INS_addi, attr, tempReg, REG_R0, imm);

                    codeGen->genJumpToThrowHlpBlk_la(SCK_OVERFLOW, INS_blt, tempReg, nullptr, dstReg);

                    codeGen->genDefineTempLabel(tmpLabel);
                }
            }
        }
    }
    else if (varTypeIsFloating(dst))
    {
        emitIns_R_R_R(ins, attr, dstReg, src1Reg, src2Reg);
    }
    else
    {
        regNumber tempReg = needCheckOv ? codeGen->internalRegisters.Extract(dst) : REG_NA;

        switch (dst->OperGet())
        {
            case GT_MUL:
            {
                if (!needCheckOv && !(dst->gtFlags & GTF_UNSIGNED))
                {
                    emitIns_R_R_R(ins, attr, dstReg, src1Reg, src2Reg);
                }
                else
                {
                    if (needCheckOv)
                    {
                        assert(tempReg != dstReg);
                        assert(tempReg != src1Reg);
                        assert(tempReg != src2Reg);

                        assert(REG_RA != dstReg);
                        assert(REG_RA != src1Reg);
                        assert(REG_RA != src2Reg);

                        if ((dst->gtFlags & GTF_UNSIGNED) != 0)
                        {
                            if (attr == EA_4BYTE)
                            {
                                emitIns_R_R_I(INS_slli, EA_8BYTE, tempReg, src1Reg, 32);
                                emitIns_R_R_I(INS_slli, EA_8BYTE, REG_RA, src2Reg, 32);
                                emitIns_R_R_R(INS_mulhu, EA_8BYTE, tempReg, tempReg, REG_RA);
                                emitIns_R_R_I(INS_srai, attr, tempReg, tempReg, 32);
                            }
                            else
                            {
                                emitIns_R_R_R(INS_mulhu, attr, tempReg, src1Reg, src2Reg);
                            }
                        }
                        else
                        {
                            if (attr == EA_4BYTE)
                            {
                                emitIns_R_R_R(INS_mul, EA_8BYTE, tempReg, src1Reg, src2Reg);
                                emitIns_R_R_I(INS_srai, attr, tempReg, tempReg, 32);
                            }
                            else
                            {
                                emitIns_R_R_R(INS_mulh, attr, tempReg, src1Reg, src2Reg);
                            }
                        }
                    }

                    // n * n bytes will store n bytes result
                    emitIns_R_R_R(ins, attr, dstReg, src1Reg, src2Reg);

                    if (needCheckOv)
                    {
                        assert(tempReg != dstReg);
                        assert(tempReg != src1Reg);
                        assert(tempReg != src2Reg);

                        if ((dst->gtFlags & GTF_UNSIGNED) != 0)
                        {
                            codeGen->genJumpToThrowHlpBlk_la(SCK_OVERFLOW, INS_bne, tempReg);
                        }
                        else
                        {
                            regNumber tempReg2 = codeGen->internalRegisters.Extract(dst);
                            assert(tempReg2 != dstReg);
                            assert(tempReg2 != src1Reg);
                            assert(tempReg2 != src2Reg);
                            size_t imm = (EA_SIZE(attr) == EA_8BYTE) ? 63 : 31;
                            emitIns_R_R_I(EA_SIZE(attr) == EA_8BYTE ? INS_srai : INS_sraiw, attr, tempReg2, dstReg,
                                          imm);
                            codeGen->genJumpToThrowHlpBlk_la(SCK_OVERFLOW, INS_bne, tempReg, nullptr, tempReg2);
                        }
                    }
                }
            }
            break;

            case GT_AND:
            case GT_AND_NOT:
            case GT_OR:
            case GT_OR_NOT:
            case GT_XOR:
            case GT_XOR_NOT:
            {
                emitIns_R_R_R(ins, attr, dstReg, src1Reg, src2Reg);

                // TODO-RISCV64-CQ: here sign-extend dst when deal with 32bit data is too conservative.
                if (EA_SIZE(attr) == EA_4BYTE)
                    emitIns_R_R(INS_sext_w, attr, dstReg, dstReg);
            }
            break;

            case GT_ADD:
            case GT_SUB:
            {
                regNumber regOp1       = src1Reg;
                regNumber regOp2       = src2Reg;
                regNumber saveOperReg1 = REG_NA;
                regNumber saveOperReg2 = REG_NA;

                if ((dst->gtFlags & GTF_UNSIGNED) && (attr == EA_8BYTE))
                {
                    if (src1->TypeIs(TYP_INT))
                    {
                        emitIns_R_R_I(INS_slli, EA_8BYTE, regOp1, regOp1, 32);
                        emitIns_R_R_I(INS_srli, EA_8BYTE, regOp1, regOp1, 32);
                    }
                    if (src2->TypeIs(TYP_INT))
                    {
                        emitIns_R_R_I(INS_slli, EA_8BYTE, regOp2, regOp2, 32);
                        emitIns_R_R_I(INS_srli, EA_8BYTE, regOp2, regOp2, 32);
                    }
                }

                if (needCheckOv)
                {
                    assert(!varTypeIsFloating(dst));

                    assert(tempReg != dstReg);

                    if (dstReg == regOp1)
                    {
                        assert(tempReg != regOp1);
                        saveOperReg1 = tempReg;
                        saveOperReg2 = (regOp1 == regOp2) ? tempReg : regOp2;
                        emitIns_R_R(INS_mov, attr, tempReg, regOp1);
                    }
                    else if (dstReg == regOp2)
                    {
                        assert(tempReg != regOp2);
                        saveOperReg1 = regOp1;
                        saveOperReg2 = tempReg;
                        emitIns_R_R(INS_mov, attr, tempReg, regOp2);
                    }
                    else
                    {
                        saveOperReg1 = regOp1;
                        saveOperReg2 = regOp2;
                    }
                }

                emitIns_R_R_R(ins, attr, dstReg, regOp1, regOp2);

                /*
                    Check if A = B + C
                    ADD : A = B + C
                    SUB : B = A - C
                    In case of addition:
                    dst = src1 + src2
                    A = dst
                    B = src1
                    C = src2
                    In case of subtraction:
                    dst = src1 - src2
                    src1 = dst + src2
                    A = src1
                    B = dst
                    C = src2
                */
                if (needCheckOv)
                {
                    regNumber resultReg = REG_NA;

                    if (dst->OperIs(GT_ADD))
                    {
                        resultReg = dstReg;
                        regOp1    = saveOperReg1;
                        regOp2    = saveOperReg2;
                    }
                    else
                    {
                        resultReg = saveOperReg1;
                        regOp1    = dstReg;
                        regOp2    = saveOperReg2;
                    }

                    instruction branchIns  = INS_none;
                    regNumber   branchReg1 = REG_NA;
                    regNumber   branchReg2 = REG_NA;

                    if ((dst->gtFlags & GTF_UNSIGNED) != 0)
                    {
                        // if A < B then overflow
                        branchIns  = INS_bltu;
                        branchReg1 = resultReg;
                        branchReg2 = regOp1;
                    }
                    else
                    {
                        regNumber tempReg1 = codeGen->internalRegisters.GetSingle(dst);

                        branchIns = INS_bne;

                        if (attr == EA_4BYTE)
                        {
                            assert(!src1->TypeIs(TYP_LONG));
                            assert(!src2->TypeIs(TYP_LONG));

                            emitIns_R_R_R(INS_add, attr, tempReg1, regOp1, regOp2);

                            // if 64-bit addition is not equal to 32-bit addition for 32-bit operands then overflow
                            branchReg1 = resultReg;
                            branchReg2 = tempReg1;
                        }
                        else
                        {
                            assert(attr == EA_8BYTE);
                            assert(tempReg != tempReg1);
                            // When the tempReg2 is being used then the tempReg has to be already dead
                            regNumber tempReg2 = tempReg;

                            emitIns_R_R_R(INS_slt, attr, tempReg1, resultReg, regOp1);
                            emitIns_R_R_I(INS_slti, attr, tempReg2, regOp2, 0);

                            // if ((A < B) != (C < 0)) then overflow
                            branchReg1 = tempReg1;
                            branchReg2 = tempReg2;
                        }
                    }

                    codeGen->genJumpToThrowHlpBlk_la(SCK_OVERFLOW, branchIns, branchReg1, nullptr, branchReg2);
                }
            }
            break;

            default:
                NO_WAY("unexpected instruction within emitInsTernary!");
        }
    }

    return dstReg;
}

unsigned emitter::get_curTotalCodeSize()
{
    return emitTotalCodeSize;
}

//----------------------------------------------------------------------------------------
// IsAddressInRange: Returns whether an address should be attempted to be reached with an auipc + load/store/jalr/addi
// instruction combo.
//
// Arguments:
//    addr - The address to check
//
// Return Value:
//    A struct containing the current instruction execution characteristics
bool emitter::IsAddressInRange(void* addr)
{
    return emitComp->opts.compReloc ||
           (INDEBUG(emitComp->opts.compEnablePCRelAddr&&)(IMAGE_REL_BASED_REL32 == emitComp->eeGetRelocTypeHint(addr)));
}

#if defined(DEBUG) || defined(LATE_DISASM)

//----------------------------------------------------------------------------------------
// getInsExecutionCharacteristics:
//    Returns the current instruction execution characteristics based on the SiFive U74 core:
//    https://www.starfivetech.com/uploads/u74_core_complex_manual_21G1.pdf
//
// Arguments:
//    id  - The current instruction descriptor to be evaluated
//
// Return Value:
//    A struct containing the current instruction execution characteristics
//
// Notes:
//    The instruction latencies and throughput values returned by this function
//    are NOT accurate and just a function feature.
emitter::insExecutionCharacteristics emitter::getInsExecutionCharacteristics(instrDesc* id)
{
    insExecutionCharacteristics result;
    result.insThroughput       = PERFSCORE_LATENCY_1C;
    result.insLatency          = PERFSCORE_THROUGHPUT_1C;
    result.insMemoryAccessKind = PERFSCORE_MEMORY_NONE;

    unsigned codeSize = id->idCodeSize();
    assert((codeSize >= 2) && ((codeSize % 2) == 0));

    // Some instructions like jumps or loads may have not-yet-known simple auxilliary instructions (lui, addi, slli,
    // etc) for building immediates, assume cost of one each.
    // instrDescLoadImm consists of OpImm, OpImm32, and Lui instructions.
    float immediateBuildingCost = ((codeSize / sizeof(code_t)) - 1) * PERFSCORE_LATENCY_1C;

    instruction ins = id->idIns();
    assert(ins != INS_invalid);
    if ((ins == INS_lea) || (id->idInsOpt() == INS_OPTS_I))
    {
        result.insLatency += immediateBuildingCost;
        result.insThroughput += immediateBuildingCost;
        return result;
    }

    MajorOpcode opcode = GetMajorOpcode(emitInsCode(ins));
    switch (opcode)
    {
        case MajorOpcode::OpImm:
        case MajorOpcode::OpImm32:
        case MajorOpcode::Lui:
        case MajorOpcode::Auipc:
            result.insLatency    = PERFSCORE_LATENCY_1C;
            result.insThroughput = PERFSCORE_THROUGHPUT_2X;
            break;

        case MajorOpcode::Op:
        case MajorOpcode::Op32:
        case MajorOpcode::JrJalrMvAdd:
        case MajorOpcode::MiscAlu:
            if (id->idInsIs(INS_mul, INS_mulh, INS_mulhu, INS_mulhsu, INS_mulw))
            {
                result.insLatency = PERFSCORE_LATENCY_3C;
            }
            else if (id->idInsIs(INS_div, INS_divu, INS_rem, INS_remu))
            {
                result.insLatency = result.insThroughput = (6.0f + 68.0f) / 2;
            }
            else if (id->idInsIs(INS_divw, INS_divuw, INS_remw, INS_remuw))
            {
                result.insLatency = result.insThroughput = (6.0f + 36.0f) / 2;
            }
            else
            {
                result.insThroughput = PERFSCORE_THROUGHPUT_2X;
            }
            break;

        case MajorOpcode::MAdd:
        case MajorOpcode::MSub:
        case MajorOpcode::NmAdd:
        case MajorOpcode::NmSub:
        case MajorOpcode::OpFp:
            if (id->idInsIs(INS_fadd_s, INS_fsub_s, INS_fmul_s, INS_fmadd_s, INS_fmsub_s, INS_fnmadd_s, INS_fnmsub_s))
            {
                result.insLatency = PERFSCORE_LATENCY_5C;
            }
            else if (id->idInsIs(INS_fadd_d, INS_fsub_d, INS_fmul_d, INS_fmadd_d, INS_fmsub_d, INS_fnmadd_d,
                                 INS_fnmsub_d))
            {
                result.insLatency = PERFSCORE_LATENCY_7C;
            }
            else if (id->idInsIs(INS_fdiv_s))
            {
                result.insLatency    = (9.0f + 36.0f) / 2;
                result.insThroughput = (8.0f + 33.0f) / 2;
            }
            else if (id->idInsIs(INS_fsqrt_s))
            {
                result.insLatency    = (9.0f + 28.0f) / 2;
                result.insThroughput = (8.0f + 33.0f) / 2;
            }
            else if (id->idInsIs(INS_fdiv_d))
            {
                result.insLatency    = (9.0f + 58.0f) / 2;
                result.insThroughput = (8.0f + 58.0f) / 2;
            }
            else if (id->idInsIs(INS_fsqrt_d))
            {
                result.insLatency    = (9.0f + 57.0f) / 2;
                result.insThroughput = (8.0f + 58.0f) / 2;
            }
            else if (id->idInsIs(INS_feq_s, INS_fle_s, INS_flt_s, INS_fclass_s, INS_feq_d, INS_fle_d, INS_flt_d,
                                 INS_fclass_d, INS_fcvt_w_s, INS_fcvt_l_s, INS_fcvt_s_l, INS_fcvt_wu_s, INS_fcvt_lu_s,
                                 INS_fcvt_s_lu, INS_fcvt_w_d, INS_fcvt_l_d, INS_fcvt_wu_d, INS_fcvt_lu_d))
            {
                result.insLatency = PERFSCORE_LATENCY_4C;
            }
            else if (id->idInsIs(INS_fcvt_d_l, INS_fcvt_d_lu, INS_fmv_d_x))
            {
                result.insLatency = PERFSCORE_LATENCY_6C;
            }
            else if (id->idInsIs(INS_fmv_x_w, INS_fmv_x_d))
            {
                result.insLatency = PERFSCORE_LATENCY_1C;
            }
            else
            {
                result.insLatency = PERFSCORE_LATENCY_2C;
            }
            break;

        case MajorOpcode::Amo:
            result.insLatency = result.insThroughput = PERFSCORE_LATENCY_5C;
            result.insMemoryAccessKind               = PERFSCORE_MEMORY_READ_WRITE;
            break;

        case MajorOpcode::Branch:
            result.insLatency = result.insThroughput =
                immediateBuildingCost + (PERFSCORE_LATENCY_1C + PERFSCORE_LATENCY_6C) / 2;
            break;

        case MajorOpcode::Jalr:
            result.insLatency = result.insThroughput =
                immediateBuildingCost + (PERFSCORE_LATENCY_1C + PERFSCORE_LATENCY_5C) / 2;
            break;

        case MajorOpcode::Jal:
            result.insLatency = result.insThroughput =
                immediateBuildingCost + (PERFSCORE_LATENCY_1C + PERFSCORE_LATENCY_2C) / 2;
            break;

        case MajorOpcode::System:
        {
            code_t code   = id->idAddr()->iiaGetInstrEncode();
            code_t funct3 = (code >> 12) & 0b111;
            if (funct3 != 0)
            {
                bool isCsrrw      = ((funct3 & 0b11) == 0b01);
                bool isZero       = (((code >> 15) & 0b11111) == 0); // source register or 5-bit immediate is zero
                bool isWrite      = (isCsrrw || !isZero);
                result.insLatency = isWrite ? PERFSCORE_LATENCY_7C : PERFSCORE_LATENCY_1C;
            }
            break;
        }

        case MajorOpcode::Load:
        case MajorOpcode::Store:
        case MajorOpcode::LoadFp:
        case MajorOpcode::StoreFp:
        {
            bool isLoad = (opcode == MajorOpcode::Load || opcode == MajorOpcode::LoadFp);

            result.insLatency = isLoad ? PERFSCORE_LATENCY_2C : PERFSCORE_LATENCY_4C;
            if (isLoad)
            {
                code_t log2Size = (emitInsCode(ins) >> 12) & 0b11;
                if (log2Size < 2) // sub-word loads
                    result.insLatency += PERFSCORE_LATENCY_1C;
            }

            regNumber baseReg = id->idReg2();
            if (baseReg != REG_SP || baseReg != REG_FP)
                result.insLatency += PERFSCORE_LATENCY_1C; // assume non-stack load/stores are more likely to cache-miss

            result.insThroughput += immediateBuildingCost;
            result.insMemoryAccessKind = isLoad ? PERFSCORE_MEMORY_READ : PERFSCORE_MEMORY_WRITE;
            break;
        }

        case MajorOpcode::MiscMem:
            result.insLatency    = PERFSCORE_LATENCY_5C;
            result.insThroughput = PERFSCORE_THROUGHPUT_5C;
            break;

        default:
            perfScoreUnhandledInstruction(id, &result);
    }

    return result;
}

#endif // defined(DEBUG) || defined(LATE_DISASM)

#ifdef DEBUG
//------------------------------------------------------------------------
// emitRegName: Returns a general-purpose register name or SIMD and floating-point scalar register name.
//
// TODO-RISCV64: supporting SIMD.
// Arguments:
//    reg - A general-purpose register orfloating-point register.
//    size - unused parameter.
//    varName - unused parameter.
//
// Return value:
//    A string that represents a general-purpose register name or floating-point scalar register name.
//
const char* emitter::emitRegName(regNumber reg, emitAttr size, bool varName) const
{
    assert(reg < REG_COUNT);

    const char* rn = nullptr;

    rn = RegNames[reg];
    assert(rn != nullptr);

    return rn;
}
#endif

#endif // defined(TARGET_RISCV64)<|MERGE_RESOLUTION|>--- conflicted
+++ resolved
@@ -2020,11 +2020,7 @@
         dst += emitOutput_ITypeInstr(dst, INS_jalr, linkReg, tempReg, 0);
 
         assert(id->idIsDspReloc());
-<<<<<<< HEAD
-        emitRecordRelocation(origDst, (BYTE*)addr, IMAGE_REL_RISCV64_CALL_PLT);
-=======
-        emitRecordRelocation(origDst, (BYTE*)addr, CorInfoReloc::RISCV64_PC);
->>>>>>> bd364ceb
+        emitRecordRelocation(origDst, (BYTE*)addr, CorInfoReloc::RISCV64_CALL_PLT);
     }
 
     // If the method returns a GC ref, mark INTRET (A0) appropriately.
@@ -2874,20 +2870,14 @@
     regNumber dataReg = id->idReg1();
     regNumber addrReg = id->idReg2();
 
-<<<<<<< HEAD
     *ins = id->idIns();
     assert(*ins == INS_addi || emitInsIsLoadOrStore(*ins));
     dst += emitOutput_UTypeInstr(dst, INS_auipc, addrReg, 0);
     emitGCregDeadUpd(addrReg, dst);
     dst += emitInsIsStore(*ins) ? emitOutput_STypeInstr(dst, *ins, addrReg, dataReg, 0)
                                 : emitOutput_ITypeInstr(dst, *ins, dataReg, addrReg, 0);
-=======
-    dst += emitOutput_ITypeInstr(dst, *ins, reg1, reg1, 0);
-
-    emitRecordRelocation(dstBase, id->idAddr()->iiaAddr, CorInfoReloc::RISCV64_PC);
->>>>>>> bd364ceb
-
-    uint16_t type = emitInsIsStore(*ins) ? IMAGE_REL_RISCV64_PCREL_S : IMAGE_REL_RISCV64_PCREL_I;
+
+    uint16_t type = emitInsIsStore(*ins) ? CorInfoReloc::RISCV64_PCREL_S : CorInfoReloc::RISCV64_PCREL_I;
     emitRecordRelocation(dstBase, id->idAddr()->iiaAddr, type);
     return dst;
 }
