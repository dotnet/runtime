--- conflicted
+++ resolved
@@ -1838,88 +1838,6 @@
         assert(id->idIsDspReloc());
         emitRecordRelocation(origDst, (BYTE*)addr, IMAGE_REL_RISCV64_PC);
     }
-<<<<<<< HEAD
-    else
-    {
-        // lui  t2, dst_offset_hi32-hi
-        // addi t2, t2, dst_offset_hi32-lo
-        // slli t2, t2, 11
-        // addi t2, t2, dst_offset_low32-hi
-        // slli t2, t2, 11
-        // addi t2, t2, dst_offset_low32-md
-        // slli t2, t2, 10
-        // jalr t2
-
-        ssize_t imm = (ssize_t)(id->idAddr()->iiaAddr);
-        assert((uint64_t)(imm >> 32) <= 0x7fffUL); // RISC-V Linux Kernel SV48
-
-        int reg2 = (int)(imm & 1);
-        imm -= reg2;
-
-        UINT32 high = imm >> 32;
-        code        = emitInsCode(INS_lui);
-        code |= (code_t)REG_DEFAULT_HELPER_CALL_TARGET << 7;
-        code |= ((code_t)((high + 0x800) >> 12) & 0xfffff) << 12;
-        emitOutput_Instr(dst, code);
-        dst += 4;
-
-        emitGCregDeadUpd(REG_DEFAULT_HELPER_CALL_TARGET, dst);
-
-        code = emitInsCode(INS_addi);
-        code |= (code_t)REG_DEFAULT_HELPER_CALL_TARGET << 7;
-        code |= (code_t)REG_DEFAULT_HELPER_CALL_TARGET << 15;
-        code |= (code_t)(high & 0xfff) << 20;
-        emitOutput_Instr(dst, code);
-        dst += 4;
-
-        code = emitInsCode(INS_slli);
-        code |= (code_t)REG_DEFAULT_HELPER_CALL_TARGET << 7;
-        code |= (code_t)REG_DEFAULT_HELPER_CALL_TARGET << 15;
-        code |= (code_t)(11 << 20);
-        emitOutput_Instr(dst, code);
-        dst += 4;
-
-        UINT32 low = imm & 0xffffffff;
-
-        code = emitInsCode(INS_addi);
-        code |= (code_t)REG_DEFAULT_HELPER_CALL_TARGET << 7;
-        code |= (code_t)REG_DEFAULT_HELPER_CALL_TARGET << 15;
-        code |= ((low >> 21) & 0x7ff) << 20;
-        emitOutput_Instr(dst, code);
-        dst += 4;
-
-        code = emitInsCode(INS_slli);
-        code |= (code_t)REG_DEFAULT_HELPER_CALL_TARGET << 7;
-        code |= (code_t)REG_DEFAULT_HELPER_CALL_TARGET << 15;
-        code |= (code_t)(11 << 20);
-        emitOutput_Instr(dst, code);
-        dst += 4;
-
-        code = emitInsCode(INS_addi);
-        code |= (code_t)REG_DEFAULT_HELPER_CALL_TARGET << 7;
-        code |= (code_t)REG_DEFAULT_HELPER_CALL_TARGET << 15;
-        code |= ((low >> 10) & 0x7ff) << 20;
-        emitOutput_Instr(dst, code);
-        dst += 4;
-
-        code = emitInsCode(INS_slli);
-        code |= (code_t)REG_DEFAULT_HELPER_CALL_TARGET << 7;
-        code |= (code_t)REG_DEFAULT_HELPER_CALL_TARGET << 15;
-        code |= (code_t)(10 << 20);
-        emitOutput_Instr(dst, code);
-        dst += 4;
-
-        code = emitInsCode(INS_jalr);
-        code |= (code_t)reg2 << 7;
-        code |= (code_t)REG_DEFAULT_HELPER_CALL_TARGET << 15;
-        code |= (low & 0x3ff) << 20;
-        // the offset default is 0;
-        emitOutput_Instr(dst, code);
-    }
-
-    dst += 4;
-=======
->>>>>>> 0549417c
 
     // If the method returns a GC ref, mark INTRET (A0) appropriately.
     if (id->idGCref() == GCT_GCREF)
