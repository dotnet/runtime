// Licensed to the .NET Foundation under one or more agreements.
// The .NET Foundation licenses this file to you under the MIT license.

/*XXXXXXXXXXXXXXXXXXXXXXXXXXXXXXXXXXXXXXXXXXXXXXXXXXXXXXXXXXXXXXXXXXXXXXXXXXXXX
XXXXXXXXXXXXXXXXXXXXXXXXXXXXXXXXXXXXXXXXXXXXXXXXXXXXXXXXXXXXXXXXXXXXXXXXXXXXXXX
XX                                                                           XX
XX                        RISCV64 Code Generator                             XX
XX                                                                           XX
XXXXXXXXXXXXXXXXXXXXXXXXXXXXXXXXXXXXXXXXXXXXXXXXXXXXXXXXXXXXXXXXXXXXXXXXXXXXXXX
XXXXXXXXXXXXXXXXXXXXXXXXXXXXXXXXXXXXXXXXXXXXXXXXXXXXXXXXXXXXXXXXXXXXXXXXXXXXXXX
*/
#include "jitpch.h"
#ifdef _MSC_VER
#pragma hdrstop
#endif

#ifdef TARGET_RISCV64
#include "emit.h"
#include "codegen.h"
#include "lower.h"
#include "gcinfo.h"
#include "gcinfoencoder.h"
#include "patchpointinfo.h"

//------------------------------------------------------------------------
// genInstrWithConstant:   we will typically generate one instruction
//
//    ins  reg1, reg2, imm
//
// However the imm might not fit as a directly encodable immediate,
// when it doesn't fit we generate extra instruction(s) that sets up
// the 'regTmp' with the proper immediate value.
//
//     mov  regTmp, imm
//     ins  reg1, reg2, regTmp
//
// Arguments:
//    ins                 - instruction
//    attr                - operation size and GC attribute
//    reg1, reg2          - first and second register operands
//    imm                 - immediate value (third operand when it fits)
//    tmpReg              - temp register to use when the 'imm' doesn't fit. Can be REG_NA
//                          if caller knows for certain the constant will fit.
//    inUnwindRegion      - true if we are in a prolog/epilog region with unwind codes.
//                          Default: false.
//
// Return Value:
//    returns true if the immediate was small enough to be encoded inside instruction. If not,
//    returns false meaning the immediate was too large and tmpReg was used and modified.
//
bool CodeGen::genInstrWithConstant(instruction ins,
                                   emitAttr    attr,
                                   regNumber   reg1,
                                   regNumber   reg2,
                                   ssize_t     imm,
                                   regNumber   tmpReg,
                                   bool        inUnwindRegion /* = false */)
{
    emitAttr size = EA_SIZE(attr);

    // reg1 is usually a dest register
    // reg2 is always source register
    assert(tmpReg != reg2); // tmpReg can not match any source register

#ifdef DEBUG
    switch (ins)
    {
        case INS_addi:

        case INS_sb:
        case INS_sh:
        case INS_sw:
        case INS_fsw:
        case INS_sd:
        case INS_fsd:

        case INS_lb:
        case INS_lh:
        case INS_lw:
        case INS_flw:
        case INS_ld:
        case INS_fld:
        case INS_lbu:
        case INS_lhu:
        case INS_lwu:
            break;

        default:
            assert(!"Unexpected instruction in genInstrWithConstant");
            break;
    }
#endif
    bool immFitsInIns = emitter::isValidSimm12(imm);

    if (immFitsInIns)
    {
        // generate a single instruction that encodes the immediate directly
        GetEmitter()->emitIns_R_R_I(ins, attr, reg1, reg2, imm);
    }
    else
    {
        // caller can specify REG_NA  for tmpReg, when it "knows" that the immediate will always fit
        assert(tmpReg != REG_NA);

        // generate two or more instructions

        // first we load the immediate into tmpReg
        assert(!EA_IS_RELOC(size));
        GetEmitter()->emitLoadImmediate(size, tmpReg, imm);
        regSet.verifyRegUsed(tmpReg);

        // when we are in an unwind code region
        // we record the extra instructions using unwindPadding()
        if (inUnwindRegion)
        {
            compiler->unwindPadding();
        }

        if (ins == INS_addi)
        {
            GetEmitter()->emitIns_R_R_R(INS_add, attr, reg1, reg2, tmpReg);
        }
        else
        {
            GetEmitter()->emitIns_R_R_R(INS_add, attr, tmpReg, reg2, tmpReg);
            GetEmitter()->emitIns_R_R_I(ins, attr, reg1, tmpReg, 0);
        }
    }
    return immFitsInIns;
}

//------------------------------------------------------------------------
// genStackPointerAdjustment: add a specified constant value to the stack pointer in either the prolog
// or the epilog. The unwind codes for the generated instructions are produced. An available temporary
// register is required to be specified, in case the constant is too large to encode in an "add"
// instruction, such that we need to load the constant
// into a register first, before using it.
//
// Arguments:
//    spDelta                 - the value to add to SP (can be negative)
//    tmpReg                  - an available temporary register
//    pTmpRegIsZero           - If we use tmpReg, and pTmpRegIsZero is non-null, we set *pTmpRegIsZero to 'false'.
//                              Otherwise, we don't touch it.
//    reportUnwindData        - If true, report the change in unwind data. Otherwise, do not report it.
//
// Return Value:
//    None.
void CodeGen::genStackPointerAdjustment(ssize_t spDelta, regNumber tmpReg, bool* pTmpRegIsZero, bool reportUnwindData)
{
    // Even though INS_addi is specified here, the encoder will replace it with INS_add
    //
    bool wasTempRegisterUsedForImm =
        !genInstrWithConstant(INS_addi, EA_PTRSIZE, REG_SPBASE, REG_SPBASE, spDelta, tmpReg, true);
    if (wasTempRegisterUsedForImm)
    {
        if (pTmpRegIsZero != nullptr)
        {
            *pTmpRegIsZero = false;
        }
    }

    if (reportUnwindData)
    {
        // spDelta is negative in the prolog, positive in the epilog,
        // but we always tell the unwind codes the positive value.
        ssize_t  spDeltaAbs    = std::abs(spDelta);
        unsigned unwindSpDelta = (unsigned)spDeltaAbs;
        assert((ssize_t)unwindSpDelta == spDeltaAbs); // make sure that it fits in a unsigned

        compiler->unwindAllocStack(unwindSpDelta);
    }
}

//------------------------------------------------------------------------
// genSaveCalleeSavedRegistersHelp: Save the callee-saved registers in 'regsToSaveMask' to the stack frame
// in the function or funclet prolog. Registers are saved in register number order from low addresses
// to high addresses. This means that integer registers are saved at lower addresses than floatint-point/SIMD
// registers.
//
// If establishing frame pointer chaining, it must be done after saving the callee-saved registers.
//
// We can only use the instructions that are allowed by the unwind codes. The caller ensures that
// there is enough space on the frame to store these registers, and that the store instructions
// we need to use (SD) are encodable with the stack-pointer immediate offsets we need to use.
//
// The caller can tell us to fold in a stack pointer adjustment, which we will do with the first instruction.
// Note that the stack pointer adjustment must be by a multiple of 16 to preserve the invariant that the
// stack pointer is always 16 byte aligned. If we are saving an odd number of callee-saved
// registers, though, we will have an empty alignment slot somewhere. It turns out we will put
// it below (at a lower address) the callee-saved registers, as that is currently how we
// do frame layout. This means that the first stack offset will be 8 and the stack pointer
// adjustment must be done by an ADDI (or ADD), and not folded in to a pre-indexed store.
//
// Arguments:
//    regsToSaveMask          - The mask of callee-saved registers to save. If empty, this function does nothing.
//    lowestCalleeSavedOffset - The offset from SP that is the beginning of the callee-saved register area. Note that
//
// Notes:
//    The save set can not contain FP/RA in which case FP/RA is saved along with the other callee-saved registers.
//
void CodeGen::genSaveCalleeSavedRegistersHelp(regMaskTP regsToSaveMask, int lowestCalleeSavedOffset)
{
    if (regsToSaveMask == 0)
    {
        return;
    }
    // The FP and RA are not in RBM_CALLEE_SAVED.
    assert(!(regsToSaveMask & (~RBM_CALLEE_SAVED)));
    assert(lowestCalleeSavedOffset >= 0);

    emitter*  emit         = GetEmitter();
    int       regNum       = FIRST_INT_CALLEE_SAVED;
    regMaskTP regsMask     = regsToSaveMask & RBM_INT_CALLEE_SAVED;
    uint64_t  maskSaveRegs = (uint64_t)regsMask.getLow() >> FIRST_INT_CALLEE_SAVED;
    do
    {
        if (maskSaveRegs & 1)
        {
            emit->emitIns_R_R_I(INS_sd, EA_8BYTE, (regNumber)regNum, REG_SP, lowestCalleeSavedOffset);
            compiler->unwindSaveReg((regNumber)regNum, lowestCalleeSavedOffset);
            lowestCalleeSavedOffset += REGSIZE_BYTES;
        }
        maskSaveRegs >>= 1;
        regNum += 1;
    } while (maskSaveRegs != 0);

    regsMask     = regsToSaveMask & RBM_FLT_CALLEE_SAVED;
    maskSaveRegs = (uint64_t)regsMask.getLow() >> FIRST_FLT_CALLEE_SAVED;
    regNum       = FIRST_FLT_CALLEE_SAVED;
    do
    {
        if (maskSaveRegs & 1)
        {
            emit->emitIns_R_R_I(INS_fsd, EA_8BYTE, (regNumber)regNum, REG_SP, lowestCalleeSavedOffset);
            compiler->unwindSaveReg((regNumber)regNum, lowestCalleeSavedOffset);
            lowestCalleeSavedOffset += REGSIZE_BYTES;
        }
        maskSaveRegs >>= 1;
        regNum += 1;
    } while (maskSaveRegs != 0);
}

//------------------------------------------------------------------------
// genRestoreCalleeSavedRegistersHelp: Restore the callee-saved registers in 'regsToRestoreMask' from the stack frame
// in the function or funclet epilog. This exactly reverses the actions of genSaveCalleeSavedRegistersHelp().
//
// Arguments:
//    regsToRestoreMask       - The mask of callee-saved registers to restore. If empty, this function does nothing.
//    lowestCalleeSavedOffset - The offset from SP that is the beginning of the callee-saved register area.
//
// Here's an example restore sequence:
//      ld    s11, #xxx(sp)
//      ld    s10, #xxx(sp)
//      ld    s9, #xxx(sp)
//      ld    s8, #xxx(sp)
//      ld    s7, #xxx(sp)
//      ld    s6, #xxx(sp)
//      ld    s5, #xxx(sp)
//      ld    s4, #xxx(sp)
//      ld    s3, #xxx(sp)
//      ld    s2, #xxx(sp)
//      ld    s1, #xxx(sp)
//
// Return Value:
//    None.

void CodeGen::genRestoreCalleeSavedRegistersHelp(regMaskTP regsToRestoreMask, int lowestCalleeSavedOffset)
{
    // The FP and RA are not in RBM_CALLEE_SAVED.
    assert(!(regsToRestoreMask & (~RBM_CALLEE_SAVED)));
    if (regsToRestoreMask == 0)
    {
        return;
    }
    int highestCalleeSavedOffset = (genCountBits(regsToRestoreMask) << 3) + lowestCalleeSavedOffset;
    assert((highestCalleeSavedOffset & 7) == 0);
    assert(highestCalleeSavedOffset >= 16);

    emitter*  emit         = GetEmitter();
    regMaskTP regsMask     = regsToRestoreMask & RBM_FLT_CALLEE_SAVED;
    int64_t   maskSaveRegs = (int64_t)regsMask.getLow() << (63 - LAST_FLT_CALLEE_SAVED);
    int       regNum       = LAST_FLT_CALLEE_SAVED;
    do
    {
        if (maskSaveRegs < 0)
        {
            highestCalleeSavedOffset -= REGSIZE_BYTES;
            emit->emitIns_R_R_I(INS_fld, EA_8BYTE, (regNumber)regNum, REG_SP, highestCalleeSavedOffset);
            compiler->unwindSaveReg((regNumber)regNum, highestCalleeSavedOffset);
        }
        maskSaveRegs <<= 1;
        regNum -= 1;
    } while (maskSaveRegs != 0);

    regsMask     = regsToRestoreMask & RBM_INT_CALLEE_SAVED;
    maskSaveRegs = (int64_t)regsMask.getLow() << (63 - LAST_INT_CALLEE_SAVED);
    regNum       = LAST_INT_CALLEE_SAVED;
    do
    {
        if (maskSaveRegs < 0)
        {
            highestCalleeSavedOffset -= REGSIZE_BYTES;
            emit->emitIns_R_R_I(INS_ld, EA_8BYTE, (regNumber)regNum, REG_SP, highestCalleeSavedOffset);
            compiler->unwindSaveReg((regNumber)regNum, highestCalleeSavedOffset);
        }
        maskSaveRegs <<= 1;
        regNum -= 1;
    } while (maskSaveRegs != 0);

    assert(highestCalleeSavedOffset >= 16); // the callee-saved regs always above ra/fp.
}

// clang-format off
/*****************************************************************************
 *
 *  Generates code for an EH funclet prolog.
 *
 *  Funclets have the following incoming arguments:
 *
 *      catch:          a0 = the exception object that was caught (see GT_CATCH_ARG)
 *      filter:         a0 = the exception object to filter (see GT_CATCH_ARG)
 *      finally/fault:  none
 *
 *  Funclets set the following registers on exit:
 *
 *     catch:          a0 = the address at which execution should resume (see BBJ_EHCATCHRET)
 *     filter:         a0 = non-zero if the handler should handle the exception, zero otherwise (see GT_RETFILT)
 *     finally/fault:  none
 *
 *  The RISC-V64 funclet prolog is the following (Note: #framesz is total funclet frame size,
 *  including everything; #outsz is outgoing argument space. #framesz must be a multiple of 16):
 *
 *  Frame type liking:
 *     addi sp, sp, -#framesz    ; establish the frame
 *     sd s1, #outsz(sp)         ; save callee-saved registers, as necessary
 *     sd s2, #(outsz+8)(sp)
 *     sd ra, #(outsz+?+8)(sp)   ; save RA (8 bytes)
 *     sd fp, #(outsz+?)(sp)     ; save FP (8 bytes)
 *
 *  The funclet frame layout:
 *
 *      |                       |
 *      |-----------------------|
 *      |  incoming arguments   |
 *      +=======================+ <---- Caller's SP
 *      |  Varargs regs space   | // Only for varargs main functions; not used for RV64.
 *      |-----------------------|
 *      |    MonitorAcquired    | // 8 bytes; for synchronized methods
 *      |-----------------------|
 *      ~  alignment padding    ~ // To make the whole frame 16 byte aligned
 *      |-----------------------|
 *      |Callee saved registers | // multiple of 8 bytes, not including FP/RA
 *      |-----------------------|
 *      |      Saved FP, RA     | // 16 bytes
 *      |-----------------------|
 *      |   Outgoing arg space  | // multiple of 8 bytes; if required (i.e., #outsz != 0)
 *      |-----------------------| <---- Ambient SP
 *      |       |               |
 *      ~       | Stack grows   ~
 *      |       | downward      |
 *              V
 *
 *
 * The outgoing argument size, however, can be very large, if we call a function that takes a large number of
 * arguments (note that we currently use the same outgoing argument space size in the funclet as for the main
 * function, even if the funclet doesn't have any calls, or has a much smaller, or larger, maximum number of
 * outgoing arguments for any call).
 *
 * Funclets do not have varargs arguments.
 *
 * Note that localloc cannot be used in a funclet.
 *
 *  An example epilog sequence:
 *     addi sp, sp, #outsz       ; if any outgoing argument space
 *     ld s1, #(xxx-8)(sp)       ; restore callee-saved registers
 *     ld s2, #xxx(sp)
 *     ld ra, #(xxx+?+8)(sp)     ; restore RA
 *     ld fp, #(xxx+?)(sp)       ; restore FP
 *     addi sp, sp, #framesz
 *     jarl zero, ra
 */
// clang-format on

void CodeGen::genFuncletProlog(BasicBlock* block)
{
#ifdef DEBUG
    if (verbose)
    {
        printf("*************** In genFuncletProlog()\n");
    }
#endif

    // TODO-RISCV64: Implement varargs (NYI_RISCV64)

    assert(block != NULL);
    assert(compiler->bbIsFuncletBeg(block));

    ScopedSetVariable<bool> _setGeneratingProlog(&compiler->compGeneratingProlog, true);

    gcInfo.gcResetForBB();

    compiler->unwindBegProlog();

    bool isFilter  = (block->bbCatchTyp == BBCT_FILTER);
    int  frameSize = genFuncletInfo.fiSpDelta;
    assert(frameSize < 0);

    regMaskTP maskArgRegsLiveIn;
    if (isFilter)
    {
        maskArgRegsLiveIn = RBM_A0 | RBM_A1;
    }
    else if ((block->bbCatchTyp == BBCT_FINALLY) || (block->bbCatchTyp == BBCT_FAULT))
    {
        maskArgRegsLiveIn = RBM_NONE;
    }
    else
    {
        maskArgRegsLiveIn = RBM_A0;
    }

    regMaskTP maskSaveRegs = genFuncletInfo.fiSaveRegs & RBM_CALLEE_SAVED;
    int       FP_offset    = genFuncletInfo.fiSP_to_CalleeSaved_delta;

    if ((FP_offset + (genCountBits(maskSaveRegs) << 3)) <= (2040 - 16)) // no FP/RA.
    {
        genStackPointerAdjustment(frameSize, REG_SCRATCH, nullptr, /* reportUnwindData */ true);

        GetEmitter()->emitIns_R_R_I(INS_sd, EA_PTRSIZE, REG_FP, REG_SPBASE, FP_offset);
        compiler->unwindSaveReg(REG_FP, FP_offset);

        GetEmitter()->emitIns_R_R_I(INS_sd, EA_PTRSIZE, REG_RA, REG_SPBASE, FP_offset + 8);
        compiler->unwindSaveReg(REG_RA, FP_offset + 8);

        genSaveCalleeSavedRegistersHelp(maskSaveRegs, FP_offset + 16);
    }
    else
    {
        assert(frameSize < -2040);

        genStackPointerAdjustment(frameSize + (FP_offset & -16), REG_SCRATCH, nullptr, true);

        frameSize = -(FP_offset & -16);
        FP_offset &= 0xf;

        GetEmitter()->emitIns_R_R_I(INS_sd, EA_PTRSIZE, REG_FP, REG_SPBASE, FP_offset);
        compiler->unwindSaveReg(REG_FP, FP_offset);

        GetEmitter()->emitIns_R_R_I(INS_sd, EA_PTRSIZE, REG_RA, REG_SPBASE, FP_offset + 8);
        compiler->unwindSaveReg(REG_RA, FP_offset + 8);

        genSaveCalleeSavedRegistersHelp(maskSaveRegs, FP_offset + 16);

        genStackPointerAdjustment(frameSize, REG_SCRATCH, nullptr, true);
    }

    // This is the end of the OS-reported prolog for purposes of unwinding
    compiler->unwindEndProlog();
}

/*****************************************************************************
 *
 *  Generates code for an EH funclet epilog.
 *
 *  See the description of frame shapes at genFuncletProlog().
 */
void CodeGen::genFuncletEpilog()
{
#ifdef DEBUG
    if (verbose)
    {
        printf("*************** In genFuncletEpilog()\n");
    }
#endif

    ScopedSetVariable<bool> _setGeneratingEpilog(&compiler->compGeneratingEpilog, true);

    compiler->unwindBegEpilog();

    int frameSize = genFuncletInfo.fiSpDelta;
    assert(frameSize < 0);

    regMaskTP maskSaveRegs = genFuncletInfo.fiSaveRegs & RBM_CALLEE_SAVED;
    int       FP_offset    = genFuncletInfo.fiSP_to_CalleeSaved_delta;

    if ((FP_offset + (genCountBits(maskSaveRegs) << 3)) > (2040 - 16)) // no FP/RA.
    {
        assert(frameSize < -2040);

        genStackPointerAdjustment(FP_offset & -16, REG_SCRATCH, nullptr, /* reportUnwindData */ true);

        frameSize += FP_offset & -16;
        FP_offset = FP_offset & 0xf;
    }

    genRestoreCalleeSavedRegistersHelp(maskSaveRegs, FP_offset + 16);

    GetEmitter()->emitIns_R_R_I(INS_ld, EA_PTRSIZE, REG_RA, REG_SPBASE, FP_offset + 8);
    compiler->unwindSaveReg(REG_RA, FP_offset + 8);

    GetEmitter()->emitIns_R_R_I(INS_ld, EA_PTRSIZE, REG_FP, REG_SPBASE, FP_offset);
    compiler->unwindSaveReg(REG_FP, FP_offset);

    genStackPointerAdjustment(-frameSize, REG_SCRATCH, nullptr, /* reportUnwindData */ true);

    GetEmitter()->emitIns_R_R_I(INS_jalr, emitActualTypeSize(TYP_I_IMPL), REG_R0, REG_RA, 0);
    compiler->unwindReturn(REG_RA);

    compiler->unwindEndEpilog();
}

/*****************************************************************************
 *
 *  Capture the information used to generate the funclet prologs and epilogs.
 *  Note that all funclet prologs are identical, and all funclet epilogs are
 *  identical (per type: filters are identical, and non-filters are identical).
 *  Thus, we compute the data used for these just once.
 *
 *  See genFuncletProlog() for more information about the prolog/epilog sequences.
 */
void CodeGen::genCaptureFuncletPrologEpilogInfo()
{
    if (!compiler->ehAnyFunclets())
    {
        return;
    }

    assert(isFramePointerUsed());
    // The frame size and offsets must be finalized
    assert(compiler->lvaDoneFrameLayout == Compiler::FINAL_FRAME_LAYOUT);

    regMaskTP rsMaskSaveRegs = regSet.rsMaskCalleeSaved;
    assert((rsMaskSaveRegs & RBM_RA) != 0);
    assert((rsMaskSaveRegs & RBM_FP) != 0);

    /* Now save it for future use */
    int funcletFrameSize = compiler->lvaOutgoingArgSpaceSize;

    genFuncletInfo.fiSP_to_CalleeSaved_delta = funcletFrameSize;

    funcletFrameSize += genCountBits(rsMaskSaveRegs) * REGSIZE_BYTES;

    int delta_PSP = -TARGET_POINTER_SIZE;
    if ((compiler->lvaMonAcquired != BAD_VAR_NUM) && !compiler->opts.IsOSR())
    {
        delta_PSP -= TARGET_POINTER_SIZE;
    }

    funcletFrameSize = funcletFrameSize - delta_PSP;
    funcletFrameSize = roundUp((unsigned)funcletFrameSize, STACK_ALIGN);

    genFuncletInfo.fiSpDelta  = -funcletFrameSize;
    genFuncletInfo.fiSaveRegs = rsMaskSaveRegs;

#ifdef DEBUG
    if (verbose)
    {
        printf("\n");
        printf("Funclet prolog / epilog info\n");
        printf("                        Save regs: ");
        dspRegMask(genFuncletInfo.fiSaveRegs);
        printf("\n");
        printf("  SP to CalleeSaved location delta: %d\n", genFuncletInfo.fiSP_to_CalleeSaved_delta);
        printf("                       SP delta: %d\n", genFuncletInfo.fiSpDelta);
    }
    assert(genFuncletInfo.fiSP_to_CalleeSaved_delta >= 0);
#endif // DEBUG
}

void CodeGen::genFnEpilog(BasicBlock* block)
{
#ifdef DEBUG
    if (verbose)
    {
        printf("*************** In genFnEpilog()\n");
    }
#endif // DEBUG

    ScopedSetVariable<bool> _setGeneratingEpilog(&compiler->compGeneratingEpilog, true);

    VarSetOps::Assign(compiler, gcInfo.gcVarPtrSetCur, GetEmitter()->emitInitGCrefVars);
    gcInfo.gcRegGCrefSetCur = GetEmitter()->emitInitGCrefRegs;
    gcInfo.gcRegByrefSetCur = GetEmitter()->emitInitByrefRegs;

#ifdef DEBUG
    if (compiler->opts.dspCode)
    {
        printf("\n__epilog:\n");
    }

    if (verbose)
    {
        printf("gcVarPtrSetCur=%s ", VarSetOps::ToString(compiler, gcInfo.gcVarPtrSetCur));
        dumpConvertedVarSet(compiler, gcInfo.gcVarPtrSetCur);
        printf(", gcRegGCrefSetCur=");
        printRegMaskInt(gcInfo.gcRegGCrefSetCur);
        GetEmitter()->emitDispRegSet(gcInfo.gcRegGCrefSetCur);
        printf(", gcRegByrefSetCur=");
        printRegMaskInt(gcInfo.gcRegByrefSetCur);
        GetEmitter()->emitDispRegSet(gcInfo.gcRegByrefSetCur);
        printf("\n");
    }
#endif // DEBUG

    bool jmpEpilog = block->HasFlag(BBF_HAS_JMP);

    GenTree* lastNode = block->lastNode();

    // Method handle and address info used in case of jump epilog
    CORINFO_METHOD_HANDLE methHnd = nullptr;
    CORINFO_CONST_LOOKUP  addrInfo;
    addrInfo.addr       = nullptr;
    addrInfo.accessType = IAT_VALUE;

    if (jmpEpilog && lastNode->OperIs(GT_JMP))
    {
        methHnd = (CORINFO_METHOD_HANDLE)lastNode->AsVal()->gtVal1;
        compiler->info.compCompHnd->getFunctionEntryPoint(methHnd, &addrInfo);
    }

    compiler->unwindBegEpilog();

    if (jmpEpilog)
    {
        SetHasTailCalls(true);

        noway_assert(block->KindIs(BBJ_RETURN));
        noway_assert(block->GetFirstLIRNode() != nullptr);

        /* figure out what jump we have */
        GenTree* jmpNode = lastNode;
#if !FEATURE_FASTTAILCALL
        noway_assert(jmpNode->OperIs(GT_JMP));
#else  // FEATURE_FASTTAILCALL
       // armarch
       // If jmpNode is GT_JMP then gtNext must be null.
       // If jmpNode is a fast tail call, gtNext need not be null since it could have embedded stmts.
        noway_assert(!jmpNode->OperIs(GT_JMP) || (jmpNode->gtNext == nullptr));

        // Could either be a "jmp method" or "fast tail call" implemented as epilog+jmp
        noway_assert(jmpNode->OperIs(GT_JMP) || (jmpNode->OperIs(GT_CALL) && jmpNode->AsCall()->IsFastTailCall()));

        // The next block is associated with this "if" stmt
        if (jmpNode->OperIs(GT_JMP))
#endif // FEATURE_FASTTAILCALL
        {
            // Simply emit a jump to the methodHnd. This is similar to a call so we can use
            // the same descriptor with some minor adjustments.
            assert(methHnd != nullptr);
            assert(addrInfo.addr != nullptr);

            EmitCallParams params;
            params.methHnd = methHnd;

            switch (addrInfo.accessType)
            {
                case IAT_VALUE:
                // TODO-RISCV64-CQ: using B/BL for optimization.
                case IAT_PVALUE:
                    // Load the address into a register, load indirect and call  through a register
                    // We have to use REG_INDIRECT_CALL_TARGET_REG since we assume the argument registers are in use
                    params.callType = EC_INDIR_R;
                    params.ireg     = REG_INDIRECT_CALL_TARGET_REG;
                    instGen_Set_Reg_To_Imm(EA_HANDLE_CNS_RELOC, params.ireg, (ssize_t)addrInfo.addr);
                    if (addrInfo.accessType == IAT_PVALUE)
                    {
                        GetEmitter()->emitIns_R_R_I(INS_ld, EA_PTRSIZE, params.ireg, params.ireg, 0);
                        regSet.verifyRegUsed(params.ireg);
                    }
                    break;

                case IAT_RELPVALUE:
                {
                    // Load the address into a register, load relative indirect and call through a register
                    // We have to use R12 since we assume the argument registers are in use
                    // LR is used as helper register right before it is restored from stack, thus,
                    // all relative address calculations are performed before LR is restored.
                    params.callType = EC_INDIR_R;
                    params.ireg     = REG_T2;

                    regSet.verifyRegUsed(params.ireg);
                    break;
                }

                case IAT_PPVALUE:
                default:
                    NO_WAY("Unsupported JMP indirection");
            }

            /* Simply emit a jump to the methodHnd. This is similar to a call so we can use
             * the same descriptor with some minor adjustments.
             */

            genPopCalleeSavedRegisters(true);

            params.isJump = true;

            genEmitCallWithCurrentGC(params);
        }
#if FEATURE_FASTTAILCALL
        else
        {
            genPopCalleeSavedRegisters(true);
            genCallInstruction(jmpNode->AsCall());
        }
#endif // FEATURE_FASTTAILCALL
    }
    else
    {
        genPopCalleeSavedRegisters(false);

        GetEmitter()->emitIns_R_R_I(INS_jalr, EA_PTRSIZE, REG_R0, REG_RA, 0);
        compiler->unwindReturn(REG_RA);
    }

    compiler->unwindEndEpilog();
}

void CodeGen::genZeroInitFrameUsingBlockInit(int untrLclHi, int untrLclLo, regNumber initReg, bool* pInitRegZeroed)
{
    regNumber rAddr;
    regMaskTP regMask;

    regMaskTP availMask = regSet.rsGetModifiedRegsMask() | RBM_INT_CALLEE_TRASH; // Set of available registers
    // see: src/jit/registerriscv64.h
    availMask &= ~intRegState.rsCalleeRegArgMaskLiveIn; // Remove all of the incoming argument registers as they are
                                                        // currently live
    availMask &= ~genRegMask(initReg); // Remove the pre-calculated initReg as we will zero it and maybe use it for
                                       // a large constant.

    rAddr           = initReg;
    *pInitRegZeroed = false;

    // rAddr is not a live incoming argument reg
    assert((genRegMask(rAddr) & intRegState.rsCalleeRegArgMaskLiveIn) == 0);
    assert(untrLclLo % 4 == 0);

    if (emitter::isValidSimm12(untrLclLo))
    {
        GetEmitter()->emitIns_R_R_I(INS_addi, EA_PTRSIZE, rAddr, genFramePointerReg(), untrLclLo);
    }
    else
    {
        // Load immediate into the InitReg register
        instGen_Set_Reg_To_Imm(EA_PTRSIZE, initReg, (ssize_t)untrLclLo);
        GetEmitter()->emitIns_R_R_R(INS_add, EA_PTRSIZE, rAddr, genFramePointerReg(), initReg);
        *pInitRegZeroed = false;
    }

    ssize_t uLclBytes = untrLclHi - untrLclLo;
    assert((uLclBytes % 4) == 0); // The smallest stack slot is always 4 bytes.
    ssize_t padding = untrLclLo & 0x7;

    if (padding)
    {
        assert(padding == 4);
        GetEmitter()->emitIns_R_R_I(INS_sw, EA_4BYTE, REG_R0, rAddr, 0);
        uLclBytes -= 4;
    }

    ssize_t uRegSlots = uLclBytes / REGSIZE_BYTES;
    ssize_t uAddrCurr = 0;

    if (uRegSlots >= 12)
    {
        regNumber rEndAddr;
        noway_assert(availMask != RBM_NONE);
        regMask  = genFindLowestBit(availMask);
        rEndAddr = genRegNumFromMask(regMask);
        availMask &= ~regMask;

        // rEndAddr is not a live incoming argument reg
        assert((genRegMask(rEndAddr) & intRegState.rsCalleeRegArgMaskLiveIn) == 0);

        ssize_t uLoopBytes = (uRegSlots & ~0x3) * REGSIZE_BYTES;

        if (uLoopBytes)
        {
            if (emitter::isValidSimm12(uLoopBytes))
            {
                GetEmitter()->emitIns_R_R_I(INS_addi, EA_PTRSIZE, rEndAddr, rAddr, uLoopBytes);
            }
            else
            {
                instGen_Set_Reg_To_Imm(EA_PTRSIZE, rEndAddr, uLoopBytes);
                GetEmitter()->emitIns_R_R_R(INS_add, EA_PTRSIZE, rEndAddr, rEndAddr, rAddr);
            }

            // TODO-RISCV64-RVC: Remove hardcoded branch offset here
            GetEmitter()->emitIns_R_R_I(INS_sd, EA_PTRSIZE, REG_R0, rAddr, padding);
            GetEmitter()->emitIns_R_R_I(INS_sd, EA_PTRSIZE, REG_R0, rAddr, padding + REGSIZE_BYTES);
            GetEmitter()->emitIns_R_R_I(INS_sd, EA_PTRSIZE, REG_R0, rAddr, padding + 2 * REGSIZE_BYTES);
            GetEmitter()->emitIns_R_R_I(INS_sd, EA_PTRSIZE, REG_R0, rAddr, padding + 3 * REGSIZE_BYTES);

            GetEmitter()->emitIns_R_R_I(INS_addi, EA_PTRSIZE, rAddr, rAddr, 4 * REGSIZE_BYTES);
            GetEmitter()->emitIns_R_R_I(INS_bltu, EA_PTRSIZE, rAddr, rEndAddr, -5 << 2);

            uLclBytes -= uLoopBytes;
            uAddrCurr = 0;
        }
    }

    while (uLclBytes >= REGSIZE_BYTES)
    {
        GetEmitter()->emitIns_R_R_I(INS_sd, EA_PTRSIZE, REG_R0, rAddr, uAddrCurr + padding);
        uLclBytes -= REGSIZE_BYTES;
        uAddrCurr += REGSIZE_BYTES;
    }

    if (uAddrCurr != 0)
    {
        uAddrCurr -= REGSIZE_BYTES;
    }

    if (uLclBytes != 0)
    {
        assert(uLclBytes == 4);
        GetEmitter()->emitIns_R_R_I(INS_sw, EA_4BYTE, REG_R0, rAddr, uAddrCurr + padding);
        uLclBytes -= 4;
    }
    noway_assert(uLclBytes == 0);
}

void CodeGen::inst_JMP(emitJumpKind jmp, BasicBlock* tgtBlock)
{
#if !FEATURE_FIXED_OUT_ARGS
    assert((tgtBlock->bbTgtStkDepth * sizeof(int) == genStackLevel) || isFramePointerUsed());
#endif // !FEATURE_FIXED_OUT_ARGS

    GetEmitter()->emitIns_J(emitter::emitJumpKindToIns(jmp), tgtBlock);
}

BasicBlock* CodeGen::genCallFinally(BasicBlock* block)
{
    assert(block->KindIs(BBJ_CALLFINALLY));

    BasicBlock* const nextBlock = block->Next();

    // Generate a call to the finally, like this:
    //      jal  finally-funclet
    //      j    finally-return                  // Only for non-retless finally calls
    // The 'b' can be a NOP if we're going to the next block.

    if (block->HasFlag(BBF_RETLESS_CALL))
    {
        GetEmitter()->emitIns_J(INS_jal, block->GetTarget());

        // We have a retless call, and the last instruction generated was a call.
        // If the next block is in a different EH region (or is the end of the code
        // block), then we need to generate a breakpoint here (since it will never
        // get executed) to get proper unwind behavior.

        if ((nextBlock == nullptr) || !BasicBlock::sameEHRegion(block, nextBlock))
        {
            instGen(INS_ebreak); // This should never get executed
        }

        return block;
    }
    else
    {
        // Because of the way the flowgraph is connected, the liveness info for this one instruction
        // after the call is not (can not be) correct in cases where a variable has a last use in the
        // handler.  So turn off GC reporting once we execute the call and reenable after the jmp/nop
        GetEmitter()->emitDisableGC();
        GetEmitter()->emitIns_J(INS_jal, block->GetTarget());

        // Now go to where the finally funclet needs to return to.
        BasicBlock* const finallyContinuation = nextBlock->GetFinallyContinuation();
        if (nextBlock->NextIs(finallyContinuation) && !compiler->fgInDifferentRegions(nextBlock, finallyContinuation))
        {
            // Fall-through.
            // TODO-RISCV64-CQ: Can we get rid of this instruction, and just have the call return directly
            // to the next instruction? This would depend on stack walking from within the finally
            // handler working without this instruction being in this special EH region.
            instGen(INS_nop);
        }
        else
        {
            inst_JMP(EJ_jmp, finallyContinuation);
        }

        GetEmitter()->emitEnableGC();

        return nextBlock;
    }
}

void CodeGen::genEHCatchRet(BasicBlock* block)
{
    GetEmitter()->emitIns_R_L(INS_lea, EA_PTRSIZE, block->GetTarget(), REG_INTRET);
}

//  move an immediate value into an integer register
void CodeGen::instGen_Set_Reg_To_Imm(emitAttr       size,
                                     regNumber      reg,
                                     ssize_t        imm,
                                     insFlags flags DEBUGARG(size_t targetHandle) DEBUGARG(GenTreeFlags gtFlags))
{
    emitter* emit = GetEmitter();

    if (!compiler->opts.compReloc)
    {
        size = EA_SIZE(size); // Strip any Reloc flags from size if we aren't doing relocs.
    }

    if (EA_IS_RELOC(size))
    {
        assert(genIsValidIntReg(reg));
        GetEmitter()->emitIns_R_AI(INS_jal, size, reg, imm);
    }
    else
    {
        emit->emitLoadImmediate(size, reg, imm);
    }

    regSet.verifyRegUsed(reg);
}

void CodeGen::genSetRegToConst(regNumber targetReg, var_types targetType, GenTree* tree)
{
    switch (tree->gtOper)
    {
        case GT_CNS_INT:
        {
            // relocatable values tend to come down as a CNS_INT of native int type
            // so the line between these two opcodes is kind of blurry
            GenTreeIntCon* con    = tree->AsIntCon();
            ssize_t        cnsVal = con->IconValue();

            emitAttr attr = emitActualTypeSize(targetType);
            // TODO-RISCV64-CQ: Currently we cannot do this for all handles because of
            // https://github.com/dotnet/runtime/issues/60712
            if (con->ImmedValNeedsReloc(compiler))
            {
                attr = EA_SET_FLG(attr, EA_CNS_RELOC_FLG);
            }

            if (targetType == TYP_BYREF)
            {
                attr = EA_SET_FLG(attr, EA_BYREF_FLG);
            }

            instGen_Set_Reg_To_Imm(attr, targetReg, cnsVal,
                                   INS_FLAGS_DONT_CARE DEBUGARG(con->gtTargetHandle) DEBUGARG(con->gtFlags));
            regSet.verifyRegUsed(targetReg);
        }
        break;

        case GT_CNS_DBL:
        {
            emitter* emit       = GetEmitter();
            emitAttr size       = emitActualTypeSize(tree);
            double   constValue = tree->AsDblCon()->DconValue();

            assert(emitter::isFloatReg(targetReg));
            int64_t bits;
            if (emitter::isSingleInstructionFpImm(constValue, size, &bits))
            {
                regNumber temp = REG_ZERO;
                if (bits != 0)
                {
                    temp = internalRegisters.GetSingle(tree);
                    if (emitter::isValidSimm12(bits))
                    {
                        emit->emitIns_R_R_I(INS_addi, size, temp, REG_ZERO, bits);
                    }
                    else
                    {
                        int64_t upperBits = bits >> 12;
                        assert((upperBits << 12) == bits);
                        emit->emitIns_R_I(INS_lui, size, temp, upperBits);
                    }
                }

                emit->emitIns_R_R(size == EA_4BYTE ? INS_fmv_w_x : INS_fmv_d_x, size, targetReg, temp);
                break;
            }

            // We must load the FP constant from the constant pool
            // Emit a data section constant for the float or double constant.
            CORINFO_FIELD_HANDLE hnd = emit->emitFltOrDblConst(constValue, size);

            // Compute the address of the FP constant and load the data.
            emit->emitIns_R_C(size == EA_4BYTE ? INS_flw : INS_fld, size, targetReg, REG_NA, hnd);
        }
        break;

        default:
            unreached();
    }
}

// Produce code for a GT_INC_SATURATE node.
void CodeGen::genCodeForIncSaturate(GenTree* tree)
{
    regNumber targetReg = tree->GetRegNum();

    // The arithmetic node must be sitting in a register (since it's not contained)
    assert(!tree->isContained());
    // The dst can only be a register.
    assert(targetReg != REG_NA);

    GenTree* operand = tree->gtGetOp1();
    assert(!operand->isContained());
    // The src must be a register.
    regNumber operandReg = genConsumeReg(operand);
    emitAttr  attr       = emitActualTypeSize(tree);
    assert(EA_SIZE(attr) == EA_PTRSIZE);
    noway_assert(targetReg != operandReg); // lifetime of the operand register should have been extended

<<<<<<< HEAD
    GetEmitter()->emitIns_R_R_I(INS_sltiu, attr, targetReg, operandReg, SIZE_T_MAX); // temp = (operand < max) ? 1 : 0;
    GetEmitter()->emitIns_R_R_R(INS_add, attr, targetReg, operandReg, targetReg);    // target = operand + temp;
=======
    BasicBlock* skip = genCreateTempLabel();
    GetEmitter()->emitIns_R_R_I(INS_addi, attr, targetReg, operandReg, 1);
    GetEmitter()->emitIns_J_cond_la(INS_bne, skip, targetReg, REG_R0);
    GetEmitter()->emitIns_R_R(INS_not, attr, targetReg, targetReg);
    genDefineTempLabel(skip);
>>>>>>> 6265b719

    genProduceReg(tree);
}

// Generate code to get the high N bits of a N*N=2N bit multiplication result
void CodeGen::genCodeForMulHi(GenTreeOp* treeNode)
{
    assert(!treeNode->gtOverflowEx());

    genConsumeOperands(treeNode);

    regNumber targetReg  = treeNode->GetRegNum();
    var_types targetType = treeNode->TypeGet();
    emitter*  emit       = GetEmitter();
    emitAttr  attr       = emitActualTypeSize(treeNode);
    unsigned  isUnsigned = (treeNode->gtFlags & GTF_UNSIGNED);

    GenTree* op1 = treeNode->gtGetOp1();
    GenTree* op2 = treeNode->gtGetOp2();

    assert(!varTypeIsFloating(targetType));

    // op1 and op2 can only be a reg at present, will amend in the future.
    assert(!op1->isContained());
    assert(!op2->isContained());

    // The arithmetic node must be sitting in a register (since it's not contained)
    assert(targetReg != REG_NA);

    if (EA_SIZE(attr) == EA_8BYTE)
    {
        instruction ins = isUnsigned ? INS_mulhu : INS_mulh;

        emit->emitIns_R_R_R(ins, attr, targetReg, op1->GetRegNum(), op2->GetRegNum());
    }
    else
    {
        assert(EA_SIZE(attr) == EA_4BYTE);
        if (isUnsigned)
        {
            regNumber tempReg = internalRegisters.GetSingle(treeNode);
            emit->emitIns_R_R_I(INS_slli, EA_8BYTE, tempReg, op1->GetRegNum(), 32);
            emit->emitIns_R_R_I(INS_slli, EA_8BYTE, targetReg, op2->GetRegNum(), 32);
            emit->emitIns_R_R_R(INS_mulhu, EA_8BYTE, targetReg, tempReg, targetReg);
            emit->emitIns_R_R_I(INS_srai, attr, targetReg, targetReg, 32);
        }
        else
        {
            emit->emitIns_R_R_R(INS_mul, EA_8BYTE, targetReg, op1->GetRegNum(), op2->GetRegNum());
            emit->emitIns_R_R_I(INS_srai, attr, targetReg, targetReg, 32);
        }
    }

    genProduceReg(treeNode);
}

// Generate code for ADD, SUB, MUL, AND, AND_NOT, OR, OR_NOT, XOR, and XOR_NOT
// This method is expected to have called genConsumeOperands() before calling it.
void CodeGen::genCodeForBinary(GenTreeOp* treeNode)
{
    const genTreeOps oper      = treeNode->OperGet();
    regNumber        targetReg = treeNode->GetRegNum();
    emitter*         emit      = GetEmitter();

    assert(treeNode->OperIs(GT_ADD, GT_SUB, GT_MUL, GT_AND, GT_AND_NOT, GT_OR, GT_OR_NOT, GT_XOR, GT_XOR_NOT));

    GenTree*    op1 = treeNode->gtGetOp1();
    GenTree*    op2 = treeNode->gtGetOp2();
    instruction ins = genGetInsForOper(treeNode);

    // The arithmetic node must be sitting in a register (since it's not contained)
    assert(targetReg != REG_NA);

    regNumber r = emit->emitInsTernary(ins, emitActualTypeSize(treeNode), treeNode, op1, op2);
    assert(r == targetReg);

    genProduceReg(treeNode);
}

//------------------------------------------------------------------------
// genCodeForLclVar: Produce code for a GT_LCL_VAR node.
//
// Arguments:
//    tree - the GT_LCL_VAR node
//
void CodeGen::genCodeForLclVar(GenTreeLclVar* tree)
{
    unsigned varNum = tree->GetLclNum();
    assert(varNum < compiler->lvaCount);
    LclVarDsc* varDsc         = &(compiler->lvaTable[varNum]);
    bool       isRegCandidate = varDsc->lvIsRegCandidate();

    // lcl_vars are not defs
    assert((tree->gtFlags & GTF_VAR_DEF) == 0);

    // If this is a register candidate that has been spilled, genConsumeReg() will
    // reload it at the point of use.  Otherwise, if it's not in a register, we load it here.

    if (!isRegCandidate && !tree->IsMultiReg() && !(tree->gtFlags & GTF_SPILLED))
    {
        var_types targetType = varDsc->GetRegisterType(tree);
        // targetType must be a normal scalar type and not a TYP_STRUCT
        assert(targetType != TYP_STRUCT);

        instruction ins  = ins_Load(targetType);
        emitAttr    attr = emitTypeSize(targetType);

        GetEmitter()->emitIns_R_S(ins, attr, tree->GetRegNum(), varNum, 0);
        genProduceReg(tree);
    }
}

//------------------------------------------------------------------------
// genCodeForStoreLclFld: Produce code for a GT_STORE_LCL_FLD node.
//
// Arguments:
//    tree - the GT_STORE_LCL_FLD node
//
void CodeGen::genCodeForStoreLclFld(GenTreeLclFld* tree)
{
    var_types targetType = tree->TypeGet();
    regNumber targetReg  = tree->GetRegNum();
    emitter*  emit       = GetEmitter();
    noway_assert(targetType != TYP_STRUCT);

#ifdef FEATURE_SIMD
    // storing of TYP_SIMD12 (i.e. Vector3) field
    if (tree->TypeIs(TYP_SIMD12))
    {
        genStoreLclTypeSIMD12(tree);
        return;
    }
#endif // FEATURE_SIMD

    // record the offset
    unsigned offset = tree->GetLclOffs();

    // We must have a stack store with GT_STORE_LCL_FLD
    noway_assert(targetReg == REG_NA);

    unsigned varNum = tree->GetLclNum();
    assert(varNum < compiler->lvaCount);
    LclVarDsc* varDsc = &(compiler->lvaTable[varNum]);

    // Ensure that lclVar nodes are typed correctly.
    assert(!varDsc->lvNormalizeOnStore() || targetType == genActualType(varDsc->TypeGet()));

    GenTree* data = tree->gtOp1;
    genConsumeRegs(data);

    regNumber dataReg = REG_NA;
    if (data->isContainedIntOrIImmed())
    {
        assert(data->IsIntegralConst(0));
        dataReg = REG_R0;
    }
    else if (data->isContained())
    {
        assert(data->OperIs(GT_BITCAST));
        const GenTree* bitcastSrc = data->AsUnOp()->gtGetOp1();
        assert(!bitcastSrc->isContained());
        dataReg = bitcastSrc->GetRegNum();
    }
    else
    {
        assert(!data->isContained());
        dataReg = data->GetRegNum();
    }
    assert(dataReg != REG_NA);

    instruction ins = ins_StoreFromSrc(dataReg, targetType);

    emitAttr attr = emitTypeSize(targetType);

    emit->emitIns_S_R(ins, attr, dataReg, varNum, offset);

    genUpdateLife(tree);

    varDsc->SetRegNum(REG_STK);
}

//------------------------------------------------------------------------
// genCodeForStoreLclVar: Produce code for a GT_STORE_LCL_VAR node.
//
// Arguments:
//    lclNode - the GT_STORE_LCL_VAR node
//
void CodeGen::genCodeForStoreLclVar(GenTreeLclVar* lclNode)
{
    GenTree* data = lclNode->gtOp1;

    // var = call, where call returns a multi-reg return value
    // case is handled separately.
    if (data->gtSkipReloadOrCopy()->IsMultiRegNode())
    {
        genMultiRegStoreToLocal(lclNode);
        return;
    }

    LclVarDsc* varDsc = compiler->lvaGetDesc(lclNode);
    if (lclNode->IsMultiReg())
    {
        // This is the case of storing to a multi-reg local, currently supported
        // only in ARM64 CodeGen. It may require HFA and SIMD features enabled.
        NYI_RISCV64("genCodeForStoreLclVar-----unimplemented on RISCV64 yet----");
    }
    else
    {
        regNumber targetReg  = lclNode->GetRegNum();
        emitter*  emit       = GetEmitter();
        unsigned  varNum     = lclNode->GetLclNum();
        var_types targetType = varDsc->GetRegisterType(lclNode);

#ifdef FEATURE_SIMD
        // storing of TYP_SIMD12 (i.e. Vector3) field
        if (lclNode->TypeIs(TYP_SIMD12))
        {
            genStoreLclTypeSIMD12(lclNode);
            return;
        }
#endif // FEATURE_SIMD

        genConsumeRegs(data);

        regNumber dataReg = REG_NA;
        if (data->isContained())
        {
            // This is only possible for a zero-init or bitcast.
            const bool zeroInit = data->IsIntegralConst(0);

            // TODO-RISCV64-CQ: supporting the SIMD.
            assert(!varTypeIsSIMD(targetType));

            if (zeroInit)
            {
                dataReg = REG_R0;
            }
            else if (data->IsIntegralConst())
            {
                ssize_t imm = data->AsIntConCommon()->IconValue();
                emit->emitLoadImmediate(EA_PTRSIZE, rsGetRsvdReg(), imm);
                dataReg = rsGetRsvdReg();
            }
            else
            {
                assert(data->OperIs(GT_BITCAST));
                const GenTree* bitcastSrc = data->AsUnOp()->gtGetOp1();
                assert(!bitcastSrc->isContained());
                dataReg = bitcastSrc->GetRegNum();
            }
        }
        else
        {
            assert(!data->isContained());
            dataReg = data->GetRegNum();
        }
        assert(dataReg != REG_NA);

        if (targetReg == REG_NA) // store into stack based LclVar
        {
            inst_set_SV_var(lclNode);

            instruction ins  = ins_StoreFromSrc(dataReg, targetType);
            emitAttr    attr = emitActualTypeSize(targetType);

            emit->emitIns_S_R(ins, attr, dataReg, varNum, /* offset */ 0);

            genUpdateLife(lclNode);

            varDsc->SetRegNum(REG_STK);
        }
        else // store into register (i.e move into register)
        {
            if (data->IsIconHandle(GTF_ICON_TLS_HDL))
            {
                assert(data->AsIntCon()->IconValue() == 0);
                emitAttr attr = emitActualTypeSize(targetType);
                // need to load the address from thread pointer reg
                emit->emitIns_R_R(INS_mov, attr, targetReg, REG_TP);
            }
            else
            {
                inst_Mov(targetType, targetReg, dataReg, true);
            }
            genProduceReg(lclNode);
        }
    }
}

void CodeGen::genSimpleReturn(GenTree* treeNode)
{
    assert(treeNode->OperIs(GT_RETURN) || treeNode->OperIs(GT_RETFILT));
    GenTree*  op1        = treeNode->gtGetOp1();
    var_types targetType = treeNode->TypeGet();

    assert(targetType != TYP_STRUCT);
    assert(targetType != TYP_VOID);

    regNumber retReg = varTypeUsesFloatArgReg(treeNode) ? REG_FLOATRET : REG_INTRET;

    bool movRequired = (op1->GetRegNum() != retReg);

    if (!movRequired)
    {
        if (op1->OperIs(GT_LCL_VAR))
        {
            GenTreeLclVarCommon* lcl            = op1->AsLclVarCommon();
            bool                 isRegCandidate = compiler->lvaTable[lcl->GetLclNum()].lvIsRegCandidate();
            if (isRegCandidate && ((op1->gtFlags & GTF_SPILLED) == 0))
            {
                // We may need to generate a zero-extending mov instruction to load the value from this GT_LCL_VAR

                unsigned   lclNum  = lcl->GetLclNum();
                LclVarDsc* varDsc  = &(compiler->lvaTable[lclNum]);
                var_types  op1Type = genActualType(op1->TypeGet());
                var_types  lclType = genActualType(varDsc->TypeGet());

                if (genTypeSize(op1Type) < genTypeSize(lclType))
                {
                    movRequired = true;
                }
            }
        }
    }
    if (movRequired)
    {
        emitAttr attr = emitActualTypeSize(targetType);
        if (varTypeUsesFloatArgReg(treeNode))
        {
            GetEmitter()->emitIns_R_R_R(attr == EA_4BYTE ? INS_fsgnj_s : INS_fsgnj_d, attr, retReg, op1->GetRegNum(),
                                        op1->GetRegNum());
        }
        else
        {
            GetEmitter()->emitIns_R_R(attr == EA_4BYTE ? INS_sext_w : INS_mov, attr, retReg, op1->GetRegNum());
        }
    }
}

/***********************************************************************************************
 *  Generate code for localloc
 */
void CodeGen::genLclHeap(GenTree* tree)
{
    assert(tree->OperIs(GT_LCLHEAP));
    assert(compiler->compLocallocUsed);

    emitter* emit = GetEmitter();
    GenTree* size = tree->AsOp()->gtOp1;
    noway_assert((genActualType(size->gtType) == TYP_INT) || (genActualType(size->gtType) == TYP_I_IMPL));

    regNumber            targetReg                = tree->GetRegNum();
    regNumber            regCnt                   = REG_NA;
    regNumber            tempReg                  = REG_NA;
    regNumber            spSourceReg              = REG_SPBASE;
    var_types            type                     = genActualType(size->gtType);
    emitAttr             easz                     = emitTypeSize(type);
    BasicBlock*          endLabel                 = nullptr; // can optimize for riscv64.
    unsigned             stackAdjustment          = 0;
    const target_ssize_t ILLEGAL_LAST_TOUCH_DELTA = (target_ssize_t)-1;

    // The number of bytes from SP to the last stack address probed.
    target_ssize_t lastTouchDelta = ILLEGAL_LAST_TOUCH_DELTA;

    noway_assert(isFramePointerUsed()); // localloc requires Frame Pointer to be established since SP changes
    noway_assert(genStackLevel == 0);   // Can't have anything on the stack

    const target_size_t pageSize = compiler->eeGetPageSize();

    // According to RISC-V Privileged ISA page size is 4KiB
    noway_assert(pageSize == 0x1000);

    // compute the amount of memory to allocate to properly STACK_ALIGN.
    size_t amount = 0;
    if (size->IsCnsIntOrI())
    {
        // If size is a constant, then it must be contained.
        assert(size->isContained());

        // If amount is zero then return null in targetReg
        amount = size->AsIntCon()->gtIconVal;
        if (amount == 0)
        {
            instGen_Set_Reg_To_Zero(EA_PTRSIZE, targetReg);
            goto BAILOUT;
        }

        // 'amount' is the total number of bytes to localloc to properly STACK_ALIGN
        amount = AlignUp(amount, STACK_ALIGN);
    }
    else
    {
        // If 0 bail out by returning null in targetReg
        genConsumeRegAndCopy(size, targetReg);
        endLabel = genCreateTempLabel();
        emit->emitIns_J_cond_la(INS_beq, endLabel, targetReg, REG_R0);

        // Compute the size of the block to allocate and perform alignment.
        // If compInitMem=true, we can reuse targetReg as regcnt,
        // since we don't need any internal registers.
        if (compiler->info.compInitMem)
        {
            regCnt = targetReg;
        }
        else
        {
            regCnt = internalRegisters.Extract(tree);
            if (regCnt != targetReg)
            {
                emit->emitIns_R_R(INS_mov, easz, regCnt, targetReg);
            }
        }

        // Align to STACK_ALIGN
        // regCnt will be the total number of bytes to localloc
        inst_RV_IV(INS_addi, regCnt, (STACK_ALIGN - 1), emitActualTypeSize(type));

        emit->emitIns_R_R_I(INS_andi, emitActualTypeSize(type), regCnt, regCnt, ~(STACK_ALIGN - 1));
    }

    // If we have an outgoing arg area then we must adjust the SP by popping off the
    // outgoing arg area. We will restore it right before we return from this method.
    //
    // Localloc returns stack space that aligned to STACK_ALIGN bytes. The following
    // are the cases that need to be handled:
    //   i) Method has out-going arg area.
    //      It is guaranteed that size of out-going arg area is STACK_ALIGN'ed (see fgMorphArgs).
    //      Therefore, we will pop off the out-going arg area from the stack pointer before allocating the localloc
    //      space.
    //  ii) Method has no out-going arg area.
    //      Nothing to pop off from the stack.
    if (compiler->lvaOutgoingArgSpaceSize > 0)
    {
        unsigned outgoingArgSpaceAligned = roundUp(compiler->lvaOutgoingArgSpaceSize, STACK_ALIGN);
        // assert((compiler->lvaOutgoingArgSpaceSize % STACK_ALIGN) == 0); // This must be true for the stack to remain
        //                                                                // aligned
        tempReg = internalRegisters.Extract(tree);
        genInstrWithConstant(INS_addi, EA_PTRSIZE, REG_SPBASE, REG_SPBASE, outgoingArgSpaceAligned, tempReg);
        stackAdjustment += outgoingArgSpaceAligned;
    }

    if (size->IsCnsIntOrI())
    {
        // We should reach here only for non-zero, constant size allocations.
        assert(amount > 0);
        ssize_t imm = -16;

        // For small allocations we will generate up to four stp instructions, to zero 16 to 64 bytes.
        static_assert_no_msg(STACK_ALIGN == (REGSIZE_BYTES * 2));
        assert(amount % (REGSIZE_BYTES * 2) == 0); // stp stores two registers at a time
        size_t stpCount = amount / (REGSIZE_BYTES * 2);
        if (compiler->info.compInitMem)
        {
            if (stpCount <= 4)
            {
                imm = -16 * stpCount;
                emit->emitIns_R_R_I(INS_addi, EA_PTRSIZE, REG_SPBASE, REG_SPBASE, imm);

                imm = -imm;
                while (stpCount != 0)
                {
                    imm -= 8;
                    emit->emitIns_R_R_I(INS_sd, EA_PTRSIZE, REG_R0, REG_SPBASE, imm);
                    imm -= 8;
                    emit->emitIns_R_R_I(INS_sd, EA_PTRSIZE, REG_R0, REG_SPBASE, imm);
                    stpCount -= 1;
                }

                lastTouchDelta = 0;

                goto ALLOC_DONE;
            }
        }
        else if (amount < pageSize) // must be < not <=
        {
            // Since the size is less than a page, simply adjust the SP value.
            // The SP might already be in the guard page, so we must touch it BEFORE
            // the alloc, not after.

            // tickle the page - this triggers a page fault when on the guard page
            emit->emitIns_R_R_I(INS_lw, EA_4BYTE, REG_R0, REG_SP, 0);

            lastTouchDelta = amount;
            imm            = -(ssize_t)amount;
            if (emitter::isValidSimm12(imm))
            {
                emit->emitIns_R_R_I(INS_addi, EA_PTRSIZE, REG_SPBASE, REG_SPBASE, imm);
            }
            else
            {
                if (tempReg == REG_NA)
                    tempReg = internalRegisters.Extract(tree);
                emit->emitLoadImmediate(EA_PTRSIZE, tempReg, amount);
                emit->emitIns_R_R_R(INS_sub, EA_PTRSIZE, REG_SPBASE, REG_SPBASE, tempReg);
            }

            goto ALLOC_DONE;
        }

        // else, "mov regCnt, amount"
        // If compInitMem=true, we can reuse targetReg as regcnt.
        // Since size is a constant, regCnt is not yet initialized.
        assert(regCnt == REG_NA);
        if (compiler->info.compInitMem)
        {
            regCnt = targetReg;
        }
        else
        {
            regCnt = internalRegisters.Extract(tree);
        }
        instGen_Set_Reg_To_Imm(((unsigned int)amount == amount) ? EA_4BYTE : EA_8BYTE, regCnt, amount);
    }

    if (compiler->info.compInitMem)
    {
        // At this point 'regCnt' is set to the total number of bytes to locAlloc.
        // Since we have to zero out the allocated memory AND ensure that the stack pointer is always valid
        // by tickling the pages, we will just push 0's on the stack.
        //
        // Note: regCnt is guaranteed to be even on Amd64 since STACK_ALIGN/TARGET_POINTER_SIZE = 2
        // and localloc size is a multiple of STACK_ALIGN.

        // Loop:
        BasicBlock* loop = genCreateTempLabel();
        genDefineTempLabel(loop);
        emit->emitIns_R_R_I(INS_addi, EA_PTRSIZE, REG_SPBASE, REG_SPBASE, -16);

        emit->emitIns_R_R_I(INS_sd, EA_PTRSIZE, REG_R0, REG_SPBASE, 8);
        emit->emitIns_R_R_I(INS_sd, EA_PTRSIZE, REG_R0, REG_SPBASE, 0);

        // If not done, loop
        // Note that regCnt is the number of bytes to stack allocate.
        // Therefore we need to subtract 16 from regcnt here.
        assert(genIsValidIntReg(regCnt));

        emit->emitIns_R_R_I(INS_addi, emitActualTypeSize(type), regCnt, regCnt, -16);

        // goto Loop
        emit->emitIns_J_cond_la(INS_bne, loop, regCnt, REG_R0);

        lastTouchDelta = 0;
    }
    else
    {
        // At this point 'regCnt' is set to the total number of bytes to localloc.
        //
        // We don't need to zero out the allocated memory. However, we do have
        // to tickle the pages to ensure that SP is always valid and is
        // in sync with the "stack guard page".  Note that in the worst
        // case SP is on the last byte of the guard page.  Thus you must
        // touch SP-0 first not SP-0x1000.
        //
        // Note that we go through a few hoops so that SP never points to
        // illegal pages at any time during the tickling process.

        if (tempReg == REG_NA)
            tempReg = internalRegisters.Extract(tree);

        assert(regCnt != tempReg);
        if (compiler->compOpportunisticallyDependsOn(InstructionSet_Zbb))
        {
            emit->emitIns_R_R_R(INS_maxu, EA_PTRSIZE, tempReg, REG_SPBASE, regCnt);
            emit->emitIns_R_R_R(INS_sub, EA_PTRSIZE, regCnt, tempReg, regCnt); // regCnt now holds ultimate SP
        }
        else
        {
            emit->emitIns_R_R_R(INS_sltu, EA_PTRSIZE, tempReg, REG_SPBASE, regCnt); // temp = overflow ? 1 : 0;

            // sub  regCnt, SP, regCnt      // regCnt now holds ultimate SP
            emit->emitIns_R_R_R(INS_sub, EA_PTRSIZE, regCnt, REG_SPBASE, regCnt);

<<<<<<< HEAD
            // If overflow, set regCnt to lowest possible value
            emit->emitIns_R_R_I(INS_addi, EA_PTRSIZE, tempReg, tempReg, -1);   // temp = overflow ? 0 : full_mask;
            emit->emitIns_R_R_R(INS_and, EA_PTRSIZE, regCnt, regCnt, tempReg); // cnt  = overflow ? 0 : cnt;
        }
=======
        // Overflow, set regCnt to lowest possible value
        BasicBlock* skip = genCreateTempLabel();
        emit->emitIns_J_cond_la(INS_beq, skip, tempReg, REG_R0);
        emit->emitIns_R_R(INS_mov, EA_PTRSIZE, regCnt, REG_R0);
        genDefineTempLabel(skip);
>>>>>>> 6265b719

        regNumber rPageSize = internalRegisters.GetSingle(tree);
        noway_assert(rPageSize != tempReg);

        emit->emitIns_R_I(INS_lui, EA_PTRSIZE, rPageSize, pageSize >> 12);
        regSet.verifyRegUsed(rPageSize);
        emit->emitIns_R_R(INS_mov, EA_PTRSIZE, tempReg, REG_SPBASE);

        // tickle the page - this triggers a page fault when on the guard page
        BasicBlock* loop = genCreateTempLabel();
        genDefineTempLabel(loop);
        emit->emitIns_R_R_I(INS_lw, EA_4BYTE, REG_R0, tempReg, 0);
        emit->emitIns_R_R_R(INS_sub, EA_4BYTE, tempReg, tempReg, rPageSize);

        emit->emitIns_J_cond_la(INS_bgeu, loop, tempReg, regCnt);

        // lastTouchDelta is dynamic, and can be up to a page. So if we have outgoing arg space,
        // we're going to assume the worst and probe.
        // Move the final value to SP
        emit->emitIns_R_R(INS_mov, EA_PTRSIZE, REG_SPBASE, regCnt);
        spSourceReg = regCnt; // regCnt may be same as targetReg which gives advantage in returning the address below
    }

ALLOC_DONE:
    // Re-adjust SP to allocate outgoing arg area. We must probe this adjustment.
    if (stackAdjustment != 0)
    {
        assert((stackAdjustment % STACK_ALIGN) == 0); // This must be true for the stack to remain aligned
        assert((lastTouchDelta == ILLEGAL_LAST_TOUCH_DELTA) || (lastTouchDelta >= 0));

        if ((lastTouchDelta == ILLEGAL_LAST_TOUCH_DELTA) ||
            (stackAdjustment + (unsigned)lastTouchDelta + STACK_PROBE_BOUNDARY_THRESHOLD_BYTES > pageSize))
        {
            genStackPointerConstantAdjustmentLoopWithProbe(-(ssize_t)stackAdjustment, tempReg);
        }
        else
        {
            genStackPointerConstantAdjustment(-(ssize_t)stackAdjustment, tempReg);
        }

        // Return the stackalloc'ed address in result register.
        // TargetReg = SP + stackAdjustment.
        //
        genInstrWithConstant(INS_addi, EA_PTRSIZE, targetReg, REG_SPBASE, (ssize_t)stackAdjustment, tempReg);
    }
    else // stackAdjustment == 0
    {
        // Move the final value of SP to targetReg
        emit->emitIns_Mov(EA_PTRSIZE, targetReg, spSourceReg, true);
    }

BAILOUT:
    if (endLabel != nullptr)
        genDefineTempLabel(endLabel);

    genProduceReg(tree);
}

//------------------------------------------------------------------------
// genCodeForNegNot: Produce code for a GT_NEG/GT_NOT node.
//
// Arguments:
//    tree - the node
//
void CodeGen::genCodeForNegNot(GenTree* tree)
{
    assert(tree->OperIs(GT_NEG, GT_NOT));

    var_types targetType = tree->TypeGet();

    assert(!tree->OperIs(GT_NOT) || !varTypeIsFloating(targetType));

    regNumber targetReg = tree->GetRegNum();

    // The arithmetic node must be sitting in a register (since it's not contained)
    assert(!tree->isContained());
    // The dst can only be a register.
    assert(targetReg != REG_NA);

    GenTree* operand = tree->gtGetOp1();
    assert(!operand->isContained());
    // The src must be a register.
    regNumber operandReg = genConsumeReg(operand);

    emitAttr attr = emitActualTypeSize(tree);
    if (tree->OperIs(GT_NEG))
    {
        if (varTypeIsFloating(targetType))
        {
            GetEmitter()->emitIns_R_R_R(targetType == TYP_DOUBLE ? INS_fsgnjn_d : INS_fsgnjn_s, attr, targetReg,
                                        operandReg, operandReg);
        }
        else
        {
            GetEmitter()->emitIns_R_R_R(attr == EA_4BYTE ? INS_subw : INS_sub, attr, targetReg, REG_R0, operandReg);
        }
    }
    else if (tree->OperIs(GT_NOT))
    {
        assert(!varTypeIsFloating(targetType));
        GetEmitter()->emitIns_R_R(INS_not, attr, targetReg, operandReg);
    }

    genProduceReg(tree);
}

//------------------------------------------------------------------------
// genCodeForBswap: Produce code for a GT_BSWAP / GT_BSWAP16 node.
//
// Arguments:
//    tree - the node
//
void CodeGen::genCodeForBswap(GenTree* tree)
{
    assert(tree->OperIs(GT_BSWAP, GT_BSWAP16));
    var_types type = tree->gtGetOp1()->TypeGet();
    emitAttr  size = emitTypeSize(type);
    regNumber dest = tree->GetRegNum();
    regNumber src  = genConsumeReg(tree->gtGetOp1());

    assert(compiler->compOpportunisticallyDependsOn(InstructionSet_Zbb));
    emitter& emit = *GetEmitter();
    emit.emitIns_R_R(INS_rev8, size, dest, src);
    if (size < EA_PTRSIZE)
    {
        int shiftAmount = tree->OperIs(GT_BSWAP16) ? 48 : 32;
        // TODO: we need to right-shift the byte-reversed register anyway. Remove the cast (in Lowering::LowerCast?)
        // wrapping GT_BSWAP16 and pass the exact destination type here, so that this codegen could leave the register
        // properly extended.
        emit.emitIns_R_R_I(INS_srli, size, dest, dest, shiftAmount);
    }

    genProduceReg(tree);
}

//------------------------------------------------------------------------
// genCodeForDivMod: Produce code for a GT_DIV/GT_UDIV node.
// (1) float/double MOD is morphed into a helper call by front-end.
//
// Arguments:
//    tree - the node
//
void CodeGen::genCodeForDivMod(GenTreeOp* tree)
{
    assert(tree->OperIs(GT_MOD, GT_UMOD, GT_DIV, GT_UDIV));

    var_types targetType = tree->TypeGet();
    emitter*  emit       = GetEmitter();

    genConsumeOperands(tree);

    if (varTypeIsFloating(targetType))
    {
        // Floating point divide never raises an exception
        assert(varTypeIsFloating(tree->gtOp1));
        assert(varTypeIsFloating(tree->gtOp2));
        assert(tree->OperIs(GT_DIV));

        instruction ins = genGetInsForOper(tree);
        emit->emitIns_R_R_R(ins, emitActualTypeSize(targetType), tree->GetRegNum(), tree->gtOp1->GetRegNum(),
                            tree->gtOp2->GetRegNum());
    }
    else // an integer divide operation
    {
        GenTree*  dividendOp  = tree->gtGetOp1();
        GenTree*  divisorOp   = tree->gtGetOp2();
        regNumber dividendReg = dividendOp->GetRegNum();
        regNumber divisorReg  = divisorOp->GetRegNum();

        // divisorOp can be immed or reg
        assert(!dividendOp->isContained() && !dividendOp->isContainedIntOrIImmed());
        assert(!divisorOp->isContained() || divisorOp->isContainedIntOrIImmed());

        ExceptionSetFlags exceptions = tree->OperExceptions(compiler);
        if ((exceptions & ExceptionSetFlags::DivideByZeroException) != ExceptionSetFlags::None)
        {
            if (divisorOp->IsIntegralConst(0) || divisorOp->GetRegNum() == REG_ZERO)
            {
                // We unconditionally throw a divide by zero exception
                genJumpToThrowHlpBlk(EJ_jmp, SCK_DIV_BY_ZERO);
                genProduceReg(tree);
                return;
            }
            else // the divisor is not the constant zero
            {
                assert(emitter::isGeneralRegister(divisorReg));

                // Check if the divisor is zero throw a DivideByZeroException
                genJumpToThrowHlpBlk_la(SCK_DIV_BY_ZERO, INS_beq, divisorReg);
            }
        }

        assert(!divisorOp->IsIntegralConst(0));

        regNumber   tempReg = REG_NA;
        instruction ins;

        // Check divisorOp first as we can always allow it to be a contained immediate
        if (divisorOp->isContainedIntOrIImmed())
        {
            ssize_t intConst = (int)(divisorOp->AsIntCon()->gtIconVal);
            if (!emitter::isGeneralRegister(divisorReg))
            {
                tempReg    = internalRegisters.GetSingle(tree);
                divisorReg = tempReg;
            }
            emit->emitLoadImmediate(EA_PTRSIZE, divisorReg, intConst);
        }
        else
        {
            // dividend can only be a reg
            assert(!dividendOp->isContained());
            assert(emitter::isGeneralRegister(dividendReg));
            assert(emitter::isGeneralRegister(divisorReg));
        }

        emitAttr size = EA_ATTR(genTypeSize(genActualType(tree)));
        bool     is4  = (size == EA_4BYTE);
        assert(is4 || (size == EA_8BYTE));

        // check (MinInt / -1) => ArithmeticException
        if (tree->OperIs(GT_DIV, GT_MOD))
        {
            if ((exceptions & ExceptionSetFlags::ArithmeticException) != ExceptionSetFlags::None)
            {
                if (tempReg == REG_NA)
                    tempReg = internalRegisters.GetSingle(tree);

                // Check if the divisor is not -1 branch to 'sdivLabel'
                emit->emitIns_R_R_I(INS_addi, EA_PTRSIZE, tempReg, REG_ZERO, -1);
                BasicBlock* sdivLabel = genCreateTempLabel(); // can optimize for riscv64.
                emit->emitIns_J_cond_la(INS_bne, sdivLabel, tempReg, divisorReg);

                // If control flow continues past here the 'divisorReg' is known to be -1
                regNumber dividendReg = tree->gtGetOp1()->GetRegNum();

                // Build MinInt=0x80000000(00000000) in tempReg from -1
                instruction shiftIns = is4 ? INS_slliw : INS_slli;
                int         shiftBy  = is4 ? 31 : 63;
                emit->emitIns_R_R_I(shiftIns, size, tempReg, tempReg, shiftBy);

                // Check whether dividendReg is MinInt or not
                genJumpToThrowHlpBlk_la(SCK_ARITH_EXCPN, INS_beq, tempReg, nullptr, dividendReg);
                genDefineTempLabel(sdivLabel);
            }

            // Generate the sdiv instruction
            if (tree->OperIs(GT_DIV))
            {
                ins = is4 ? INS_divw : INS_div;
            }
            else
            {
                ins = is4 ? INS_remw : INS_rem;
            }
            emit->emitIns_R_R_R(ins, size, tree->GetRegNum(), dividendReg, divisorReg);
        }
        else // if (tree->OperIs(GT_UDIV, GT_UMOD))
        {
            if (tree->OperIs(GT_UDIV))
            {
                ins = is4 ? INS_divuw : INS_divu;
            }
            else
            {
                ins = is4 ? INS_remuw : INS_remu;
            }
            emit->emitIns_R_R_R(ins, size, tree->GetRegNum(), dividendReg, divisorReg);
        }
    }
    genProduceReg(tree);
}

// Generate code for InitBlk by performing a loop unroll
// Preconditions:
//   a) Both the size and fill byte value are integer constants.
//   b) The size of the struct to initialize is smaller than getUnrollThreshold() bytes.
void CodeGen::genCodeForInitBlkUnroll(GenTreeBlk* node)
{
    assert(node->OperIs(GT_STORE_BLK));

    unsigned  dstLclNum      = BAD_VAR_NUM;
    regNumber dstAddrBaseReg = REG_NA;
    int       dstOffset      = 0;
    GenTree*  dstAddr        = node->Addr();

    if (!dstAddr->isContained())
    {
        dstAddrBaseReg = genConsumeReg(dstAddr);
    }
    else if (dstAddr->OperIsAddrMode())
    {
        assert(!dstAddr->AsAddrMode()->HasIndex());

        dstAddrBaseReg = genConsumeReg(dstAddr->AsAddrMode()->Base());
        dstOffset      = dstAddr->AsAddrMode()->Offset();
    }
    else
    {
        assert(dstAddr->OperIs(GT_LCL_ADDR));
        dstLclNum = dstAddr->AsLclVarCommon()->GetLclNum();
        dstOffset = dstAddr->AsLclVarCommon()->GetLclOffs();
    }

    regNumber srcReg;
    GenTree*  src = node->Data();

    if (src->OperIs(GT_INIT_VAL))
    {
        assert(src->isContained());
        src = src->gtGetOp1();
    }

    if (!src->isContained())
    {
        srcReg = genConsumeReg(src);
    }
    else
    {
        assert(src->IsIntegralConst(0));
        srcReg = REG_R0;
    }

    if (node->IsVolatile())
    {
        instGen_MemoryBarrier();
    }

    emitter* emit = GetEmitter();
    unsigned size = node->GetLayout()->GetSize();

    assert(size <= INT32_MAX);
    assert(dstOffset < INT32_MAX - static_cast<int>(size));

    for (unsigned regSize = 2 * REGSIZE_BYTES; size >= regSize; size -= regSize, dstOffset += regSize)
    {
        if (dstLclNum != BAD_VAR_NUM)
        {
            emit->emitIns_S_R(INS_sd, EA_8BYTE, srcReg, dstLclNum, dstOffset);
            emit->emitIns_S_R(INS_sd, EA_8BYTE, srcReg, dstLclNum, dstOffset + 8);
        }
        else
        {
            emit->emitIns_R_R_I(INS_sd, EA_8BYTE, srcReg, dstAddrBaseReg, dstOffset);
            emit->emitIns_R_R_I(INS_sd, EA_8BYTE, srcReg, dstAddrBaseReg, dstOffset + 8);
        }
    }

    for (unsigned regSize = REGSIZE_BYTES; size > 0; size -= regSize, dstOffset += regSize)
    {
        while (regSize > size)
        {
            regSize /= 2;
        }

        instruction storeIns;
        emitAttr    attr;

        switch (regSize)
        {
            case 1:
                storeIns = INS_sb;
                attr     = EA_4BYTE;
                break;
            case 2:
                storeIns = INS_sh;
                attr     = EA_4BYTE;
                break;
            case 4:
                storeIns = INS_sw;
                attr     = EA_ATTR(regSize);
                break;
            case 8:
                storeIns = INS_sd;
                attr     = EA_ATTR(regSize);
                break;
            default:
                unreached();
        }

        if (dstLclNum != BAD_VAR_NUM)
        {
            emit->emitIns_S_R(storeIns, attr, srcReg, dstLclNum, dstOffset);
        }
        else
        {
            emit->emitIns_R_R_I(storeIns, attr, srcReg, dstAddrBaseReg, dstOffset);
        }
    }
}

// Generate code for CpObj nodes which copy structs that have interleaved
// GC pointers.
// For this case we'll generate a sequence of loads/stores in the case of struct
// slots that don't contain GC pointers.  The generated code will look like:
// ld tempReg, 8(a5)
// sd tempReg, 8(a6)
//
// In the case of a GC-Pointer we'll call the ByRef write barrier helper
// who happens to use the same registers as the previous call to maintain
// the same register requirements and register killsets:
// call CORINFO_HELP_ASSIGN_BYREF
//
// So finally an example would look like this:
// ld tempReg, 8(a5)
// sd tempReg 8(a6)
// call CORINFO_HELP_ASSIGN_BYREF
// ld tempReg, 8(a5)
// sd tempReg, 8(a6)
// call CORINFO_HELP_ASSIGN_BYREF
// ld tempReg, 8(a5)
// sd tempReg, 8(a6)
void CodeGen::genCodeForCpObj(GenTreeBlk* cpObjNode)
{
    GenTree*  dstAddr       = cpObjNode->Addr();
    GenTree*  source        = cpObjNode->Data();
    var_types srcAddrType   = TYP_BYREF;
    bool      sourceIsLocal = false;

    assert(source->isContained());
    if (source->OperIs(GT_IND))
    {
        GenTree* srcAddr = source->gtGetOp1();
        assert(!srcAddr->isContained());
        srcAddrType = srcAddr->TypeGet();
    }
    else
    {
        noway_assert(source->IsLocal());
        sourceIsLocal = true;
    }

    bool dstOnStack = cpObjNode->IsAddressNotOnHeap(compiler);

#ifdef DEBUG
    assert(!dstAddr->isContained());

    // This GenTree node has data about GC pointers, this means we're dealing
    // with CpObj.
    assert(cpObjNode->GetLayout()->HasGCPtr());
#endif // DEBUG

    // Consume the operands and get them into the right registers.
    // They may now contain gc pointers (depending on their type; gcMarkRegPtrVal will "do the right thing").
    genConsumeBlockOp(cpObjNode, REG_WRITE_BARRIER_DST_BYREF, REG_WRITE_BARRIER_SRC_BYREF, REG_NA);
    gcInfo.gcMarkRegPtrVal(REG_WRITE_BARRIER_SRC_BYREF, srcAddrType);
    gcInfo.gcMarkRegPtrVal(REG_WRITE_BARRIER_DST_BYREF, dstAddr->TypeGet());

    ClassLayout* layout = cpObjNode->GetLayout();
    unsigned     slots  = layout->GetSlotCount();

    // Temp register(s) used to perform the sequence of loads and stores.
    regNumber tmpReg  = internalRegisters.Extract(cpObjNode);
    regNumber tmpReg2 = REG_NA;

    assert(genIsValidIntReg(tmpReg));
    assert(tmpReg != REG_WRITE_BARRIER_SRC_BYREF);
    assert(tmpReg != REG_WRITE_BARRIER_DST_BYREF);

    if (slots > 1)
    {
        tmpReg2 = internalRegisters.GetSingle(cpObjNode);
        assert(tmpReg2 != tmpReg);
        assert(genIsValidIntReg(tmpReg2));
        assert(tmpReg2 != REG_WRITE_BARRIER_DST_BYREF);
        assert(tmpReg2 != REG_WRITE_BARRIER_SRC_BYREF);
    }

    if (cpObjNode->IsVolatile())
    {
        // issue a full memory barrier before a volatile CpObj operation
        instGen_MemoryBarrier();
    }

    emitter* emit = GetEmitter();

    emitAttr attrSrcAddr = emitActualTypeSize(srcAddrType);
    emitAttr attrDstAddr = emitActualTypeSize(dstAddr->TypeGet());

    // If we can prove it's on the stack we don't need to use the write barrier.
    if (dstOnStack)
    {
        unsigned i = 0;
        // Check if two or more remaining slots and use two ld/sd sequence
        while (i < slots - 1)
        {
            emitAttr attr0 = emitTypeSize(layout->GetGCPtrType(i + 0));
            emitAttr attr1 = emitTypeSize(layout->GetGCPtrType(i + 1));
            if ((i + 2) == slots)
            {
                attrSrcAddr = EA_8BYTE;
                attrDstAddr = EA_8BYTE;
            }

            emit->emitIns_R_R_I(INS_ld, attr0, tmpReg, REG_WRITE_BARRIER_SRC_BYREF, 0);
            emit->emitIns_R_R_I(INS_ld, attr1, tmpReg2, REG_WRITE_BARRIER_SRC_BYREF, TARGET_POINTER_SIZE);
            emit->emitIns_R_R_I(INS_addi, attrSrcAddr, REG_WRITE_BARRIER_SRC_BYREF, REG_WRITE_BARRIER_SRC_BYREF,
                                2 * TARGET_POINTER_SIZE);
            emit->emitIns_R_R_I(INS_sd, attr0, tmpReg, REG_WRITE_BARRIER_DST_BYREF, 0);
            emit->emitIns_R_R_I(INS_sd, attr1, tmpReg2, REG_WRITE_BARRIER_DST_BYREF, TARGET_POINTER_SIZE);
            emit->emitIns_R_R_I(INS_addi, attrDstAddr, REG_WRITE_BARRIER_DST_BYREF, REG_WRITE_BARRIER_DST_BYREF,
                                2 * TARGET_POINTER_SIZE);
            i += 2;
        }

        // Use a ld/sd sequence for the last remainder
        if (i < slots)
        {
            emitAttr attr0 = emitTypeSize(layout->GetGCPtrType(i + 0));
            if (i + 1 >= slots)
            {
                attrSrcAddr = EA_8BYTE;
                attrDstAddr = EA_8BYTE;
            }

            emit->emitIns_R_R_I(INS_ld, attr0, tmpReg, REG_WRITE_BARRIER_SRC_BYREF, 0);
            emit->emitIns_R_R_I(INS_addi, attrSrcAddr, REG_WRITE_BARRIER_SRC_BYREF, REG_WRITE_BARRIER_SRC_BYREF,
                                TARGET_POINTER_SIZE);
            emit->emitIns_R_R_I(INS_sd, attr0, tmpReg, REG_WRITE_BARRIER_DST_BYREF, 0);
            emit->emitIns_R_R_I(INS_addi, attrDstAddr, REG_WRITE_BARRIER_DST_BYREF, REG_WRITE_BARRIER_DST_BYREF,
                                TARGET_POINTER_SIZE);
        }
    }
    else
    {
        unsigned gcPtrCount = cpObjNode->GetLayout()->GetGCPtrCount();

        unsigned i = 0;
        while (i < slots)
        {
            if (!layout->IsGCPtr(i))
            {
                // Check if the next slot's type is also TYP_GC_NONE and use two ld/sd
                if ((i + 1 < slots) && !layout->IsGCPtr(i + 1))
                {
                    if ((i + 2) == slots)
                    {
                        attrSrcAddr = EA_8BYTE;
                        attrDstAddr = EA_8BYTE;
                    }
                    emit->emitIns_R_R_I(INS_ld, EA_8BYTE, tmpReg, REG_WRITE_BARRIER_SRC_BYREF, 0);
                    emit->emitIns_R_R_I(INS_ld, EA_8BYTE, tmpReg2, REG_WRITE_BARRIER_SRC_BYREF, TARGET_POINTER_SIZE);
                    emit->emitIns_R_R_I(INS_addi, attrSrcAddr, REG_WRITE_BARRIER_SRC_BYREF, REG_WRITE_BARRIER_SRC_BYREF,
                                        2 * TARGET_POINTER_SIZE);
                    emit->emitIns_R_R_I(INS_sd, EA_8BYTE, tmpReg, REG_WRITE_BARRIER_DST_BYREF, 0);
                    emit->emitIns_R_R_I(INS_sd, EA_8BYTE, tmpReg2, REG_WRITE_BARRIER_DST_BYREF, TARGET_POINTER_SIZE);
                    emit->emitIns_R_R_I(INS_addi, attrDstAddr, REG_WRITE_BARRIER_DST_BYREF, REG_WRITE_BARRIER_DST_BYREF,
                                        2 * TARGET_POINTER_SIZE);
                    ++i; // extra increment of i, since we are copying two items
                }
                else
                {
                    if (i + 1 >= slots)
                    {
                        attrSrcAddr = EA_8BYTE;
                        attrDstAddr = EA_8BYTE;
                    }
                    emit->emitIns_R_R_I(INS_ld, EA_8BYTE, tmpReg, REG_WRITE_BARRIER_SRC_BYREF, 0);
                    emit->emitIns_R_R_I(INS_addi, attrSrcAddr, REG_WRITE_BARRIER_SRC_BYREF, REG_WRITE_BARRIER_SRC_BYREF,
                                        TARGET_POINTER_SIZE);
                    emit->emitIns_R_R_I(INS_sd, EA_8BYTE, tmpReg, REG_WRITE_BARRIER_DST_BYREF, 0);
                    emit->emitIns_R_R_I(INS_addi, attrDstAddr, REG_WRITE_BARRIER_DST_BYREF, REG_WRITE_BARRIER_DST_BYREF,
                                        TARGET_POINTER_SIZE);
                }
            }
            else
            {
                // In the case of a GC-Pointer we'll call the ByRef write barrier helper
                genEmitHelperCall(CORINFO_HELP_ASSIGN_BYREF, 0, EA_PTRSIZE);
                gcPtrCount--;
            }
            ++i;
        }
        assert(gcPtrCount == 0);
    }

    if (cpObjNode->IsVolatile())
    {
        // issue a INS_BARRIER_RMB after a volatile CpObj operation
        // TODO-RISCV64: there is only BARRIER_FULL for RISCV64.
        instGen_MemoryBarrier(BARRIER_FULL);
    }

    // Clear the gcInfo for REG_WRITE_BARRIER_SRC_BYREF and REG_WRITE_BARRIER_DST_BYREF.
    // While we normally update GC info prior to the last instruction that uses them,
    // these actually live into the helper call.
    gcInfo.gcMarkRegSetNpt(RBM_WRITE_BARRIER_SRC_BYREF | RBM_WRITE_BARRIER_DST_BYREF);
}

// generate code do a switch statement based on a table of ip-relative offsets
void CodeGen::genTableBasedSwitch(GenTree* treeNode)
{
    genConsumeOperands(treeNode->AsOp());
    regNumber idxReg  = treeNode->AsOp()->gtOp1->GetRegNum();
    regNumber baseReg = treeNode->AsOp()->gtOp2->GetRegNum();

    regNumber tmpReg = internalRegisters.GetSingle(treeNode);

    // load the ip-relative offset (which is relative to start of fgFirstBB)
    assert(treeNode->gtGetOp2()->TypeIs(TYP_I_IMPL));
    if (compiler->compOpportunisticallyDependsOn(InstructionSet_Zba))
    {
        emitAttr    idxSize = emitTypeSize(treeNode->gtGetOp1());
        instruction sh2add  = (idxSize == EA_4BYTE) ? INS_sh2add_uw : INS_sh2add;
        GetEmitter()->emitIns_R_R_R(sh2add, idxSize, baseReg, idxReg, baseReg);
    }
    else
    {
        assert(treeNode->gtGetOp1()->TypeIs(TYP_I_IMPL));
        GetEmitter()->emitIns_R_R_I(INS_slli, EA_8BYTE, tmpReg, idxReg, 2);
        GetEmitter()->emitIns_R_R_R(INS_add, EA_8BYTE, baseReg, baseReg, tmpReg);
    }
    GetEmitter()->emitIns_R_R_I(INS_lw, EA_4BYTE, baseReg, baseReg, 0);

    // add it to the absolute address of fgFirstBB
    GetEmitter()->emitIns_R_L(INS_lea, EA_PTRSIZE, compiler->fgFirstBB, tmpReg);
    GetEmitter()->emitIns_R_R_R(INS_add, EA_PTRSIZE, baseReg, baseReg, tmpReg);

    // jr baseReg
    GetEmitter()->emitIns_R_R_I(INS_jalr, emitActualTypeSize(TYP_I_IMPL), REG_R0, baseReg, 0);
}

// emits the table and an instruction to get the address of the first element
void CodeGen::genJumpTable(GenTree* treeNode)
{
    unsigned jmpTabBase = genEmitJumpTable(treeNode, true);
    // Access to inline data is 'abstracted' by a special type of static member
    // (produced by eeFindJitDataOffs) which the emitter recognizes as being a reference
    // to constant data, not a real static field.
    GetEmitter()->emitIns_R_C(INS_addi, emitActualTypeSize(TYP_I_IMPL), treeNode->GetRegNum(), REG_NA,
                              compiler->eeFindJitDataOffs(jmpTabBase));
    genProduceReg(treeNode);
}

//------------------------------------------------------------------------
// genLockedInstructions: Generate code for a GT_XADD, GT_XAND, GT_XORR or GT_XCHG node.
//
// Arguments:
//    treeNode - the GT_XADD/XAND/XORR/XCHG node
//
void CodeGen::genLockedInstructions(GenTreeOp* treeNode)
{
    assert(!varTypeIsSmall(treeNode->TypeGet()));

    GenTree*  data      = treeNode->AsOp()->gtOp2;
    GenTree*  addr      = treeNode->AsOp()->gtOp1;
    regNumber dataReg   = !data->isContained() ? data->GetRegNum() : REG_ZERO;
    regNumber addrReg   = addr->GetRegNum();
    regNumber targetReg = treeNode->GetRegNum();
    if (targetReg == REG_NA)
    {
        targetReg = REG_ZERO;
    }

    genConsumeAddress(addr);
    genConsumeRegs(data);

    emitAttr dataSize = emitActualTypeSize(data);
    bool     is4      = (dataSize == EA_4BYTE);

    instruction ins = INS_none;
    switch (treeNode->gtOper)
    {
        case GT_XORR:
            ins = is4 ? INS_amoor_w : INS_amoor_d;
            break;
        case GT_XAND:
            ins = is4 ? INS_amoand_w : INS_amoand_d;
            break;
        case GT_XCHG:
            ins = is4 ? INS_amoswap_w : INS_amoswap_d;
            break;
        case GT_XADD:
            ins = is4 ? INS_amoadd_w : INS_amoadd_d;
            break;
        default:
            noway_assert(!"Unexpected treeNode->gtOper");
    }
    GetEmitter()->emitIns_R_R_R(ins, dataSize, targetReg, addrReg, dataReg);

    if (targetReg != REG_ZERO)
    {
        genProduceReg(treeNode);
    }
}

//------------------------------------------------------------------------
// genCodeForCmpXchg: Produce code for a GT_CMPXCHG node.
//
// Arguments:
//    tree - the GT_CMPXCHG node
//
void CodeGen::genCodeForCmpXchg(GenTreeCmpXchg* treeNode)
{
    assert(treeNode->OperIs(GT_CMPXCHG));
    assert(!varTypeIsSmall(treeNode->TypeGet()));

    GenTree* locOp       = treeNode->Addr();
    GenTree* valOp       = treeNode->Data();
    GenTree* comparandOp = treeNode->Comparand();

    regNumber target    = treeNode->GetRegNum();
    regNumber loc       = locOp->GetRegNum();
    regNumber val       = !valOp->isContained() ? valOp->GetRegNum() : REG_ZERO;
    regNumber comparand = REG_ZERO;
    if (!comparandOp->isContained())
    {
        comparand = comparandOp->GetRegNum();
        if (comparandOp->TypeIs(TYP_INT, TYP_UINT))
        {
            regNumber signExtendedComparand = internalRegisters.Extract(treeNode);
            GetEmitter()->emitIns_R_R(INS_sext_w, EA_4BYTE, signExtendedComparand, comparand);
            comparand = signExtendedComparand;
        }
    }
    regNumber storeErr = internalRegisters.GetSingle(treeNode);

    // Register allocator should have extended the lifetimes of all input and internal registers
    // They should all be different
    noway_assert(target != loc);
    noway_assert(target != val);
    noway_assert(target != comparand);
    noway_assert(target != storeErr);
    noway_assert(loc != val);
    noway_assert(loc != comparand);
    noway_assert(loc != storeErr);
    noway_assert((val != comparand) || (val == REG_ZERO));
    noway_assert(val != storeErr);
    noway_assert(comparand != storeErr);
    noway_assert(target != REG_NA);
    noway_assert(storeErr != REG_NA);

    genConsumeAddress(locOp);
    genConsumeRegs(valOp);
    genConsumeRegs(comparandOp);

    // NOTE: `genConsumeAddress` marks consumed register as not a GC pointer, assuming the input
    // registers die at the first generated instruction. However, here the input registers are reused,
    // so mark the location register as a GC pointer until code generation for this node is finished.
    gcInfo.gcMarkRegPtrVal(loc, locOp->TypeGet());

    BasicBlock* retry = genCreateTempLabel();
    BasicBlock* fail  = genCreateTempLabel();

    emitter* e    = GetEmitter();
    emitAttr size = emitActualTypeSize(valOp);
    bool     is4  = (size == EA_4BYTE);

    genDefineTempLabel(retry);
    e->emitIns_R_R_R(is4 ? INS_lr_w : INS_lr_d, size, target, loc, REG_R0); // load original value
    e->emitIns_J_cond_la(INS_bne, fail, target, comparand);                 // fail if doesn’t match
    e->emitIns_R_R_R(is4 ? INS_sc_w : INS_sc_d, size, storeErr, loc, val);  // try to update
    e->emitIns_J(INS_bnez, retry, storeErr);                                // retry if update failed
    genDefineTempLabel(fail);

    gcInfo.gcMarkRegSetNpt(locOp->gtGetRegMask());
    genProduceReg(treeNode);
}

static inline bool isImmed(GenTree* treeNode)
{
    assert(treeNode->OperIsBinary());

    if (treeNode->gtGetOp2()->isContainedIntOrIImmed())
    {
        return true;
    }

    return false;
}

instruction CodeGen::genGetInsForOper(GenTree* treeNode)
{
    var_types  type = treeNode->TypeGet();
    genTreeOps oper = treeNode->OperGet();
    GenTree*   op1  = treeNode->gtGetOp1();
    GenTree*   op2;
    emitAttr   attr  = emitActualTypeSize(treeNode);
    bool       isImm = false;

    instruction ins = INS_ebreak;

    if (varTypeIsFloating(type))
    {
        switch (oper)
        {
            case GT_ADD:
                if (attr == EA_4BYTE)
                {
                    ins = INS_fadd_s;
                }
                else
                {
                    ins = INS_fadd_d;
                }
                break;
            case GT_SUB:
                if (attr == EA_4BYTE)
                {
                    ins = INS_fsub_s;
                }
                else
                {
                    ins = INS_fsub_d;
                }
                break;
            case GT_MUL:
                if (attr == EA_4BYTE)
                {
                    ins = INS_fmul_s;
                }
                else
                {
                    ins = INS_fmul_d;
                }
                break;
            case GT_DIV:
                if (attr == EA_4BYTE)
                {
                    ins = INS_fdiv_s;
                }
                else
                {
                    ins = INS_fdiv_d;
                }
                break;

            default:
                NO_WAY("Unhandled oper in genGetInsForOper() - float");
                break;
        }
    }
    else
    {
        switch (oper)
        {
            case GT_ADD:
                isImm = isImmed(treeNode);
                if (isImm)
                {
                    if ((attr == EA_8BYTE) || (attr == EA_BYREF))
                    {
                        ins = INS_addi;
                    }
                    else
                    {
                        assert(attr == EA_4BYTE);
                        ins = INS_addiw;
                    }
                }
                else
                {
                    if ((attr == EA_8BYTE) || (attr == EA_BYREF))
                    {
                        ins = INS_add;
                    }
                    else
                    {
                        assert(attr == EA_4BYTE);
                        ins = INS_addw;
                    }
                }
                break;

            case GT_SUB:
                if ((attr == EA_8BYTE) || (attr == EA_BYREF))
                {
                    ins = INS_sub;
                }
                else
                {
                    assert(attr == EA_4BYTE);
                    ins = INS_subw;
                }
                break;

            case GT_MOD:
                if ((attr == EA_8BYTE) || (attr == EA_BYREF))
                {
                    ins = INS_rem;
                }
                else
                {
                    assert(attr == EA_4BYTE);
                    ins = INS_remw;
                }
                break;

            case GT_DIV:
                if ((attr == EA_8BYTE) || (attr == EA_BYREF))
                {
                    ins = INS_div;
                }
                else
                {
                    assert(attr == EA_4BYTE);
                    ins = INS_divw;
                }
                break;

            case GT_UMOD:
                if ((attr == EA_8BYTE) || (attr == EA_BYREF))
                {
                    ins = INS_remu;
                }
                else
                {
                    assert(attr == EA_4BYTE);
                    ins = INS_remuw;
                }
                break;

            case GT_UDIV:
                if ((attr == EA_8BYTE) || (attr == EA_BYREF))
                {
                    ins = INS_divu;
                }
                else
                {
                    assert(attr == EA_4BYTE);
                    ins = INS_divuw;
                }
                break;

            case GT_MUL:
                // TODO-RISCV64-CQ: Need to implement for complex cases
                if ((attr == EA_8BYTE) || (attr == EA_BYREF))
                {
                    op2 = treeNode->gtGetOp2();
                    if (genActualTypeIsInt(op1) && genActualTypeIsInt(op2))
                        ins = INS_mulw;
                    else
                        ins = INS_mul;
                }
                else
                {
                    ins = INS_mulw;
                }
                break;

            case GT_AND:
                isImm = isImmed(treeNode);
                if (isImm)
                {
                    ins = INS_andi;
                }
                else
                {
                    ins = INS_and;
                }
                break;

            case GT_AND_NOT:
                assert(compiler->compOpportunisticallyDependsOn(InstructionSet_Zbb));
                assert(!isImmed(treeNode));
                ins = INS_andn;
                break;

            case GT_OR:
                isImm = isImmed(treeNode);
                if (isImm)
                {
                    ins = INS_ori;
                }
                else
                {
                    ins = INS_or;
                }
                break;

            case GT_OR_NOT:
                assert(compiler->compOpportunisticallyDependsOn(InstructionSet_Zbb));
                assert(!isImmed(treeNode));
                ins = INS_orn;
                break;

            case GT_LSH:
                isImm = isImmed(treeNode);
                if (isImm)
                {
                    // it's better to check sa.
                    if (attr == EA_4BYTE)
                    {
                        ins = INS_slliw;
                    }
                    else
                    {
                        ins = INS_slli;
                    }
                }
                else
                {
                    if (attr == EA_4BYTE)
                    {
                        ins = INS_sllw;
                    }
                    else
                    {
                        ins = INS_sll;
                    }
                }
                break;

            case GT_RSZ:
                isImm = isImmed(treeNode);
                if (isImm)
                {
                    // it's better to check sa.
                    if (attr == EA_4BYTE)
                    {
                        ins = INS_srliw;
                    }
                    else
                    {
                        ins = INS_srli;
                    }
                }
                else
                {
                    if (attr == EA_4BYTE)
                    {
                        ins = INS_srlw;
                    }
                    else
                    {
                        ins = INS_srl;
                    }
                }
                break;

            case GT_RSH:
                isImm = isImmed(treeNode);
                if (isImm)
                {
                    // it's better to check sa.
                    if (attr == EA_4BYTE)
                    {
                        ins = INS_sraiw;
                    }
                    else
                    {
                        ins = INS_srai;
                    }
                }
                else
                {
                    if (attr == EA_4BYTE)
                    {
                        ins = INS_sraw;
                    }
                    else
                    {
                        ins = INS_sra;
                    }
                }
                break;

            case GT_ROR:
                NYI_RISCV64("GT_ROR-----unimplemented/unused on RISCV64 yet----");
                break;

            case GT_XOR:
                isImm = isImmed(treeNode);
                if (isImm)
                {
                    ins = INS_xori;
                }
                else
                {
                    ins = INS_xor;
                }
                break;

            case GT_SH1ADD:
                ins = INS_sh1add;
                break;

            case GT_SH2ADD:
                ins = INS_sh2add;
                break;

            case GT_SH3ADD:
                ins = INS_sh3add;
                break;

            case GT_SH1ADD_UW:
                ins = INS_sh1add_uw;
                break;

            case GT_SH2ADD_UW:
                ins = INS_sh2add_uw;
                break;

            case GT_SH3ADD_UW:
                ins = INS_sh3add_uw;
                break;

            case GT_XOR_NOT:
                assert(compiler->compOpportunisticallyDependsOn(InstructionSet_Zbb));
                assert(!isImmed(treeNode));
                ins = INS_xnor;
                break;

            default:
                NO_WAY("Unhandled oper in genGetInsForOper() - integer");
                break;
        }
    }
    return ins;
}

//------------------------------------------------------------------------
// genCodeForReturnTrap: Produce code for a GT_RETURNTRAP node.
//
// Arguments:
//    tree - the GT_RETURNTRAP node
//
void CodeGen::genCodeForReturnTrap(GenTreeOp* tree)
{
    assert(tree->OperIs(GT_RETURNTRAP));

    // this is nothing but a conditional call to CORINFO_HELP_STOP_FOR_GC
    // based on the contents of 'data'

    GenTree* data = tree->gtOp1;
    genConsumeRegs(data);

    BasicBlock* skipLabel = genCreateTempLabel();
    GetEmitter()->emitIns_J_cond_la(INS_beq, skipLabel, data->GetRegNum(), REG_R0);

    EmitCallParams params;

    CORINFO_CONST_LOOKUP helperFunction = compiler->compGetHelperFtn(CORINFO_HELP_STOP_FOR_GC);
    if (helperFunction.accessType == IAT_VALUE)
    {
        // If the helper is a value, we need to use the address of the helper.
        params.addr     = helperFunction.addr;
        params.callType = EC_FUNC_TOKEN;
    }
    else
    {
        params.addr     = nullptr;
        params.callType = EC_INDIR_R;
        params.ireg     = REG_DEFAULT_HELPER_CALL_TARGET;

        if (compiler->opts.compReloc)
        {
            GetEmitter()->emitIns_R_AI(INS_jal, EA_PTR_DSP_RELOC, params.ireg, (ssize_t)helperFunction.addr);
        }
        else
        {
            // TODO-RISCV64: maybe optimize further.
            GetEmitter()->emitLoadImmediate(EA_PTRSIZE, params.ireg, (ssize_t)helperFunction.addr);
            GetEmitter()->emitIns_R_R_I(INS_ld, EA_PTRSIZE, params.ireg, params.ireg, 0);
        }
        regSet.verifyRegUsed(params.ireg);
    }

    // TODO-RISCV64: can optimize further !!!
    // TODO-RISCV64: Why does this not use genEmitHelperCall?
    params.methHnd = compiler->eeFindHelper(CORINFO_HELP_STOP_FOR_GC);

    genEmitCallWithCurrentGC(params);

    regMaskTP killMask = compiler->compHelperCallKillSet(CORINFO_HELP_STOP_FOR_GC);
    regSet.verifyRegistersUsed(killMask);

    genDefineTempLabel(skipLabel);
}

//------------------------------------------------------------------------
// genCodeForStoreInd: Produce code for a GT_STOREIND node.
//
// Arguments:
//    tree - the GT_STOREIND node
//
void CodeGen::genCodeForStoreInd(GenTreeStoreInd* tree)
{
#ifdef FEATURE_SIMD
    // Storing Vector3 of size 12 bytes through indirection
    if (tree->TypeIs(TYP_SIMD12))
    {
        genStoreIndTypeSIMD12(tree);
        return;
    }
#endif // FEATURE_SIMD

    GenTree* data = tree->Data();
    GenTree* addr = tree->Addr();

    GCInfo::WriteBarrierForm writeBarrierForm = gcInfo.gcIsWriteBarrierCandidate(tree);
    if (writeBarrierForm != GCInfo::WBF_NoBarrier)
    {
        // data and addr must be in registers.
        // Consume both registers so that any copies of interfering
        // registers are taken care of.
        genConsumeOperands(tree);

        // At this point, we should not have any interference.
        // That is, 'data' must not be in REG_WRITE_BARRIER_DST,
        //  as that is where 'addr' must go.
        noway_assert(data->GetRegNum() != REG_WRITE_BARRIER_DST);

        // 'addr' goes into REG_T3 (REG_WRITE_BARRIER_DST)
        genCopyRegIfNeeded(addr, REG_WRITE_BARRIER_DST);

        // 'data' goes into REG_T4 (REG_WRITE_BARRIER_SRC)
        genCopyRegIfNeeded(data, REG_WRITE_BARRIER_SRC);

        genGCWriteBarrier(tree, writeBarrierForm);
    }
    else // A normal store, not a WriteBarrier store
    {
        // We must consume the operands in the proper execution order,
        // so that liveness is updated appropriately.
        genConsumeAddress(addr);

        if (!data->isContained())
        {
            genConsumeRegs(data);
        }

        regNumber dataReg;
        if (data->isContainedIntOrIImmed())
        {
            assert(data->IsIntegralConst(0));
            dataReg = REG_R0;
        }
        else // data is not contained, so evaluate it into a register
        {
            assert(!data->isContained());
            dataReg = data->GetRegNum();
        }

        var_types   type = tree->TypeGet();
        instruction ins  = ins_Store(type);

        if ((tree->gtFlags & GTF_IND_VOLATILE) != 0)
        {
            // issue a full memory barrier before a volatile StInd
            instGen_MemoryBarrier();
        }

        GetEmitter()->emitInsLoadStoreOp(ins, emitActualTypeSize(type), dataReg, tree);
    }
}

//------------------------------------------------------------------------
// genCodeForSwap: Produce code for a GT_SWAP node.
//
// Arguments:
//    tree - the GT_SWAP node
//
void CodeGen::genCodeForSwap(GenTreeOp*)
{
    // For now GT_SWAP handling is only (partially) supported in ARM64 and XARCH CodeGens.
    NYI_RISCV64("genCodeForSwap-----unimplemented/unused on RISCV64 yet----");
}

//------------------------------------------------------------------------
// genIntToFloatCast: Generate code to cast an int/long to float/double
//
// Arguments:
//    treeNode - The GT_CAST node
//
// Return Value:
//    None.
//
// Assumptions:
//    Cast is a non-overflow conversion.
//    The treeNode must have an assigned register.
//    SrcType= int32/uint32/int64/uint64 and DstType=float/double.
//
void CodeGen::genIntToFloatCast(GenTree* treeNode)
{
    // int type --> float/double conversions are always non-overflow ones
    assert(treeNode->OperIs(GT_CAST));
    assert(!treeNode->gtOverflow());

    regNumber targetReg = treeNode->GetRegNum();
    assert(genIsValidFloatReg(targetReg));

    GenTree* op1 = treeNode->AsOp()->gtOp1;
    assert(!op1->isContained());                // Cannot be contained
    assert(genIsValidIntReg(op1->GetRegNum())); // Must be a valid int reg.

    var_types dstType = treeNode->CastToType();
    var_types srcType = genActualType(op1->TypeGet());
    assert(!varTypeIsFloating(srcType) && varTypeIsFloating(dstType));

    // We should never see a srcType whose size is neither EA_4BYTE or EA_8BYTE
    emitAttr srcSize = EA_ATTR(genTypeSize(srcType));
    noway_assert((srcSize == EA_4BYTE) || (srcSize == EA_8BYTE));

    bool        isUnsigned = treeNode->gtFlags & GTF_UNSIGNED;
    instruction ins        = INS_invalid;

    if (isUnsigned)
    {
        if (dstType == TYP_DOUBLE)
        {
            if (srcSize == EA_4BYTE)
            {
                ins = INS_fcvt_d_wu;
            }
            else
            {
                assert(srcSize == EA_8BYTE);
                ins = INS_fcvt_d_lu;
            }
        }
        else
        {
            assert(dstType == TYP_FLOAT);
            if (srcSize == EA_4BYTE)
            {
                ins = INS_fcvt_s_wu;
            }
            else
            {
                assert(srcSize == EA_8BYTE);
                ins = INS_fcvt_s_lu;
            }
        }
    }
    else
    {
        if (dstType == TYP_DOUBLE)
        {
            if (srcSize == EA_4BYTE)
            {
                ins = INS_fcvt_d_w;
            }
            else
            {
                assert(srcSize == EA_8BYTE);
                ins = INS_fcvt_d_l;
            }
        }
        else
        {
            assert(dstType == TYP_FLOAT);
            if (srcSize == EA_4BYTE)
            {
                ins = INS_fcvt_s_w;
            }
            else
            {
                assert(srcSize == EA_8BYTE);
                ins = INS_fcvt_s_l;
            }
        }
    }

    genConsumeOperands(treeNode->AsOp());

    GetEmitter()->emitIns_R_R(ins, emitActualTypeSize(dstType), treeNode->GetRegNum(), op1->GetRegNum());

    genProduceReg(treeNode);
}

//------------------------------------------------------------------------
// genFloatToIntCast: Generate code to cast float/double to int/long
//
// Arguments:
//    treeNode - The GT_CAST node
//
// Return Value:
//    None.
//
// Assumptions:
//    Cast is a non-overflow conversion.
//    The treeNode must have an assigned register.
//    SrcType=float/double and DstType= int32/uint32/int64/uint64
//
void CodeGen::genFloatToIntCast(GenTree* treeNode)
{
    // int type --> float/double conversions are always non-overflow ones
    assert(treeNode->OperIs(GT_CAST));
    assert(!treeNode->gtOverflow());

    assert(genIsValidIntReg(treeNode->GetRegNum())); // Must be a valid int reg.

    GenTree* op1 = treeNode->AsOp()->gtOp1;
    assert(!op1->isContained());                  // Cannot be contained
    assert(genIsValidFloatReg(op1->GetRegNum())); // Must be a valid float reg.

    var_types dstType = treeNode->CastToType();
    var_types srcType = genActualType(op1->TypeGet());
    assert(varTypeIsFloating(srcType) && !varTypeIsFloating(dstType));

    // We should never see a dstType whose size is neither EA_4BYTE or EA_8BYTE
    emitAttr dstSize = EA_ATTR(genTypeSize(dstType));
    noway_assert((dstSize == EA_4BYTE) || (dstSize == EA_8BYTE));

    bool        isUnsigned = varTypeIsUnsigned(dstType);
    instruction ins        = INS_invalid;

    if (isUnsigned)
    {
        if (srcType == TYP_DOUBLE)
        {
            if (dstSize == EA_4BYTE)
            {
                ins = INS_fcvt_wu_d;
            }
            else
            {
                ins = INS_fcvt_lu_d;
            }
        }
        else
        {
            assert(srcType == TYP_FLOAT);
            if (dstSize == EA_4BYTE)
            {
                ins = INS_fcvt_wu_s;
            }
            else
            {
                ins = INS_fcvt_lu_s;
            }
        }
    }
    else
    {
        if (srcType == TYP_DOUBLE)
        {
            if (dstSize == EA_4BYTE)
            {
                ins = INS_fcvt_w_d;
            }
            else
            {
                ins = INS_fcvt_l_d;
            }
        }
        else
        {
            assert(srcType == TYP_FLOAT);
            if (dstSize == EA_4BYTE)
            {
                ins = INS_fcvt_w_s;
            }
            else
            {
                ins = INS_fcvt_l_s;
            }
        }
    }

    genConsumeOperands(treeNode->AsOp());

    regNumber tmpReg = internalRegisters.GetSingle(treeNode);
    assert(tmpReg != treeNode->GetRegNum());
    assert(tmpReg != op1->GetRegNum());

    GetEmitter()->emitIns_R_R(ins, dstSize, treeNode->GetRegNum(), op1->GetRegNum());

    // This part emulates the "flush to zero" option because the RISC-V specification does not provide it.
    instruction feq_ins = INS_feq_s;
    if (srcType == TYP_DOUBLE)
    {
        feq_ins = INS_feq_d;
    }
    // Compare op1 with itself to get 0 if op1 is NaN and 1 for any other value
    GetEmitter()->emitIns_R_R_R(feq_ins, dstSize, tmpReg, op1->GetRegNum(), op1->GetRegNum());
    // Get subtraction result of REG_ZERO (always 0) and feq result
    // As a result we get 0 for NaN and -1 (all bits set) for any other value
    GetEmitter()->emitIns_R_R_R(INS_sub, dstSize, tmpReg, REG_ZERO, tmpReg);
    // and instruction with received mask produces 0 for NaN and preserves any other value
    GetEmitter()->emitIns_R_R_R(INS_and, dstSize, treeNode->GetRegNum(), treeNode->GetRegNum(), tmpReg);

    genProduceReg(treeNode);
}

//------------------------------------------------------------------------
// genCkfinite: Generate code for ckfinite opcode.
//
// Arguments:
//    treeNode - The GT_CKFINITE node
//
// Return Value:
//    None.
//
// Assumptions:
//    GT_CKFINITE node has reserved an internal register.
//
void CodeGen::genCkfinite(GenTree* treeNode)
{
    assert(treeNode->OperIs(GT_CKFINITE));

    GenTree*  op1        = treeNode->AsOp()->gtOp1;
    var_types targetType = treeNode->TypeGet();
    int       expMask    = 0x381; // 0b1110000001;

    emitter* emit = GetEmitter();
    emitAttr attr = emitActualTypeSize(treeNode);

    // Extract exponent into a register.
    regNumber intReg = internalRegisters.GetSingle(treeNode);
    regNumber fpReg  = genConsumeReg(op1);

    emit->emitIns_R_R(attr == EA_4BYTE ? INS_fclass_s : INS_fclass_d, attr, intReg, fpReg);
    // Mask of exponent with all 1's and check if the exponent is all 1's
    emit->emitIns_R_R_I(INS_andi, EA_PTRSIZE, intReg, intReg, expMask);
    // If exponent is all 1's, throw ArithmeticException
    genJumpToThrowHlpBlk_la(SCK_ARITH_EXCPN, INS_bne, intReg);

    // if it is a finite value copy it to targetReg
    if (treeNode->GetRegNum() != fpReg)
    {
        inst_Mov(targetType, treeNode->GetRegNum(), fpReg, /* canSkip */ true);
    }

    genProduceReg(treeNode);
}

//------------------------------------------------------------------------
// genCodeForCompare: Produce code for a GT_EQ/GT_NE/GT_LT/GT_LE/GT_GE/GT_GT node.
//
// Arguments:
//    tree - the node
//
void CodeGen::genCodeForCompare(GenTreeOp* tree)
{
    GenTree*  op1     = tree->gtOp1;
    GenTree*  op2     = tree->gtOp2;
    var_types op1Type = genActualType(op1->TypeGet());
    var_types op2Type = genActualType(op2->TypeGet());

    assert(!op1->isUsedFromMemory());
    assert(!op2->isUsedFromMemory());

    emitAttr cmpSize = EA_ATTR(genTypeSize(op1Type));
    assert(cmpSize == EA_4BYTE || cmpSize == EA_8BYTE);

    assert(genTypeSize(op1Type) == genTypeSize(op2Type));

    emitter*  emit      = GetEmitter();
    regNumber targetReg = tree->GetRegNum();

    assert(targetReg != REG_NA);
    assert(!tree->TypeIs(TYP_VOID));
    assert(!op1->isContainedIntOrIImmed());
    assert(tree->OperIs(GT_LT, GT_LE, GT_EQ, GT_NE, GT_GT, GT_GE));

    if (varTypeIsFloating(op1Type))
    {
        assert(!op2->isContainedIntOrIImmed());
        assert(op1Type == op2Type);
        genTreeOps oper = tree->OperGet();

        bool isUnordered = (tree->gtFlags & GTF_RELOP_NAN_UN) != 0;
        if (isUnordered)
        {
            oper = GenTree::ReverseRelop(oper);
        }
        if (oper == GT_GT || oper == GT_GE)
        {
            oper = GenTree::SwapRelop(oper);
            std::swap(op1, op2);
        }
        instruction instr = INS_none;
        switch (oper)
        {
            case GT_LT:
                instr = (cmpSize == EA_4BYTE) ? INS_flt_s : INS_flt_d;
                break;
            case GT_LE:
                instr = (cmpSize == EA_4BYTE) ? INS_fle_s : INS_fle_d;
                break;
            case GT_EQ:
                instr = (cmpSize == EA_4BYTE) ? INS_feq_s : INS_feq_d;
                break;
            default:
                unreached();
        }
        emit->emitIns_R_R_R(instr, cmpSize, targetReg, op1->GetRegNum(), op2->GetRegNum());
        if (isUnordered)
            emit->emitIns_R_R_I(INS_xori, EA_8BYTE, targetReg, targetReg, 1);
    }
    else
    {
        bool      isUnsigned = (tree->gtFlags & GTF_UNSIGNED) != 0;
        regNumber regOp1     = op1->GetRegNum();

        if (op2->isContainedIntOrIImmed())
        {
            ssize_t imm = op2->AsIntCon()->gtIconVal;

            bool useAddSub = !(!tree->OperIs(GT_EQ, GT_NE) || (imm == -2048));
            bool useShiftRight =
                !isUnsigned && ((tree->OperIs(GT_LT) && (imm == 0)) || (tree->OperIs(GT_LE) && (imm == -1)));
            bool useLoadImm = isUnsigned && ((tree->OperIs(GT_LT, GT_GE) && (imm == 0)) ||
                                             (tree->OperIs(GT_LE, GT_GT) && (imm == -1)));

            if (cmpSize == EA_4BYTE)
            {
                if (!useAddSub && !useShiftRight && !useLoadImm)
                {
                    regNumber tmpRegOp1 = internalRegisters.GetSingle(tree);
                    assert(regOp1 != tmpRegOp1);
                    imm = static_cast<int32_t>(imm);
                    emit->emitIns_R_R(INS_sext_w, EA_8BYTE, tmpRegOp1, regOp1);
                    regOp1 = tmpRegOp1;
                }
            }

            if (tree->OperIs(GT_EQ, GT_NE))
            {
                if ((imm != 0) || (cmpSize == EA_4BYTE))
                {
                    instruction diff = INS_xori;
                    if (imm != -2048)
                    {
                        assert(useAddSub);
                        diff = (cmpSize == EA_4BYTE) ? INS_addiw : INS_addi;
                        imm  = -imm;
                    }
                    emit->emitIns_R_R_I(diff, cmpSize, targetReg, regOp1, imm);
                    regOp1 = targetReg;
                }
                assert(emitter::isValidSimm12(imm));

                if (tree->OperIs(GT_EQ))
                {
                    emit->emitIns_R_R_I(INS_sltiu, EA_PTRSIZE, targetReg, regOp1, 1);
                }
                else
                {
                    assert(tree->OperIs(GT_NE));
                    emit->emitIns_R_R_R(INS_sltu, EA_PTRSIZE, targetReg, REG_ZERO, regOp1);
                }
            }
            else
            {
                assert(tree->OperIs(GT_LT, GT_LE, GT_GT, GT_GE));
                if (useLoadImm)
                {
                    // unsigned (a <= ~0), (a >= 0) / (a > ~0), (a < 0) is always true / false
                    imm = tree->OperIs(GT_GE, GT_LE) ? 1 : 0;
                    emit->emitIns_R_R_I(INS_addi, EA_PTRSIZE, targetReg, REG_ZERO, imm);
                }
                else if (useShiftRight)
                {
                    // signed (a < 0) or (a <= -1) is just the sign bit
                    instruction srli = (cmpSize == EA_4BYTE) ? INS_srliw : INS_srli;
                    emit->emitIns_R_R_I(srli, cmpSize, targetReg, regOp1, cmpSize * 8 - 1);
                }
                else if ((tree->OperIs(GT_GT) && (imm == 0)) || (tree->OperIs(GT_GE) && (imm == 1)))
                {
                    instruction slt = isUnsigned ? INS_sltu : INS_slt;
                    emit->emitIns_R_R_R(slt, EA_PTRSIZE, targetReg, REG_ZERO, regOp1);
                }
                else
                {
                    instruction slti = isUnsigned ? INS_sltiu : INS_slti;
                    if (tree->OperIs(GT_LE, GT_GT))
                        imm += 1;
                    assert(emitter::isValidSimm12(imm));
                    assert(!isUnsigned || (imm != 0)); // should be handled in useLoadImm

                    emit->emitIns_R_R_I(slti, EA_PTRSIZE, targetReg, regOp1, imm);

                    if (tree->OperIs(GT_GT, GT_GE))
                        emit->emitIns_R_R_I(INS_xori, EA_PTRSIZE, targetReg, targetReg, 1);
                }
            }
        }
        else
        {
            regNumber regOp2 = op2->GetRegNum();

            if (tree->OperIs(GT_EQ, GT_NE))
            {
                instruction sub = (cmpSize == EA_4BYTE) ? INS_subw : INS_sub;
                emit->emitIns_R_R_R(sub, EA_PTRSIZE, targetReg, regOp1, regOp2);
                if (tree->OperIs(GT_EQ))
                {
                    emit->emitIns_R_R_I(INS_sltiu, EA_PTRSIZE, targetReg, targetReg, 1);
                }
                else
                {
                    assert(tree->OperIs(GT_NE));
                    emit->emitIns_R_R_R(INS_sltu, EA_PTRSIZE, targetReg, REG_ZERO, targetReg);
                }
            }
            else
            {
                assert(tree->OperIs(GT_LT, GT_LE, GT_GT, GT_GE));
                if (cmpSize == EA_4BYTE)
                {
                    regNumber tmpRegOp1 = REG_RA;
                    regNumber tmpRegOp2 = internalRegisters.GetSingle(tree);
                    assert(regOp1 != tmpRegOp2);
                    assert(regOp2 != tmpRegOp2);
                    emit->emitIns_R_R(INS_sext_w, EA_8BYTE, tmpRegOp1, regOp1);
                    emit->emitIns_R_R(INS_sext_w, EA_8BYTE, tmpRegOp2, regOp2);
                    regOp1 = tmpRegOp1;
                    regOp2 = tmpRegOp2;
                }

                instruction slt = isUnsigned ? INS_sltu : INS_slt;
                if (tree->OperIs(GT_LE, GT_GT))
                    std::swap(regOp1, regOp2);

                emit->emitIns_R_R_R(slt, EA_8BYTE, targetReg, regOp1, regOp2);

                if (tree->OperIs(GT_LE, GT_GE))
                    emit->emitIns_R_R_I(INS_xori, EA_PTRSIZE, targetReg, targetReg, 1);
            }
        }
    }

    genProduceReg(tree);
}

//------------------------------------------------------------------------
// genCodeForJumpCompare: Generates code for jmpCompare statement.
//
// A GT_JCMP node is created when a comparison and conditional branch
// can be executed in a single instruction.
//
// Arguments:
//    tree - The GT_JCMP tree node.
//
// Return Value:
//    None
//
void CodeGen::genCodeForJumpCompare(GenTreeOpCC* tree)
{
    assert(compiler->compCurBB->KindIs(BBJ_COND));

    assert(tree->OperIs(GT_JCMP));
    assert(!varTypeIsFloating(tree));
    assert(tree->TypeIs(TYP_VOID));
    assert(tree->GetRegNum() == REG_NA);

    GenTree* op1 = tree->gtGetOp1();
    GenTree* op2 = tree->gtGetOp2();
    assert(!op1->isUsedFromMemory());
    assert(!op2->isUsedFromMemory());
    assert(!op1->isContainedIntOrIImmed());

    var_types op1Type = genActualType(op1->TypeGet());
    var_types op2Type = genActualType(op2->TypeGet());
    assert(genTypeSize(op1Type) == genTypeSize(op2Type));

    genConsumeOperands(tree);

    emitter*    emit = GetEmitter();
    instruction ins  = INS_invalid;
    int         regs = 0;

    GenCondition cond = tree->gtCondition;

    emitAttr  cmpSize = EA_ATTR(genTypeSize(op1Type));
    regNumber regOp1  = op1->GetRegNum();

    if (op2->isContainedIntOrIImmed())
    {
        ssize_t imm = op2->AsIntCon()->gtIconVal;
        if (imm)
        {
            assert(regOp1 != REG_R0);
            switch (cmpSize)
            {
                case EA_4BYTE:
                {
                    regNumber tmpRegOp1 = rsGetRsvdReg();
                    assert(regOp1 != tmpRegOp1);
                    imm = static_cast<int32_t>(imm);
                    emit->emitIns_R_R(INS_sext_w, EA_8BYTE, tmpRegOp1, regOp1);
                    regOp1 = tmpRegOp1;
                    break;
                }
                case EA_8BYTE:
                    break;
                default:
                    unreached();
            }

            GenTreeIntCon* con = op2->AsIntCon();

            emitAttr attr = emitActualTypeSize(op2Type);
            // TODO-CQ: Currently we cannot do this for all handles because of
            // https://github.com/dotnet/runtime/issues/60712
            if (con->ImmedValNeedsReloc(compiler))
            {
                attr = EA_SET_FLG(attr, EA_CNS_RELOC_FLG);
            }

            if (op2Type == TYP_BYREF)
            {
                attr = EA_SET_FLG(attr, EA_BYREF_FLG);
            }

            instGen_Set_Reg_To_Imm(attr, REG_RA, imm,
                                   INS_FLAGS_DONT_CARE DEBUGARG(con->gtTargetHandle) DEBUGARG(con->gtFlags));
            regSet.verifyRegUsed(REG_RA);
            regs = (int)REG_RA << 5;
        }
        else
        {
            if (cmpSize == EA_4BYTE)
            {
                regNumber tmpRegOp1 = rsGetRsvdReg();
                assert(regOp1 != tmpRegOp1);
                emit->emitIns_R_R(INS_sext_w, EA_8BYTE, tmpRegOp1, regOp1);
                regOp1 = tmpRegOp1;
            }
        }

        switch (cond.GetCode())
        {
            case GenCondition::EQ:
                regs |= ((int)regOp1);
                ins = INS_beq;
                break;
            case GenCondition::NE:
                regs |= ((int)regOp1);
                ins = INS_bne;
                break;
            case GenCondition::UGE:
            case GenCondition::SGE:
                regs |= ((int)regOp1);
                ins = cond.IsUnsigned() ? INS_bgeu : INS_bge;
                break;
            case GenCondition::UGT:
            case GenCondition::SGT:
                regs = imm ? ((((int)regOp1) << 5) | (int)REG_RA) : (((int)regOp1) << 5);
                ins  = cond.IsUnsigned() ? INS_bltu : INS_blt;
                break;
            case GenCondition::ULT:
            case GenCondition::SLT:
                regs |= ((int)regOp1);
                ins = cond.IsUnsigned() ? INS_bltu : INS_blt;
                break;
            case GenCondition::ULE:
            case GenCondition::SLE:
                regs = imm ? ((((int)regOp1) << 5) | (int)REG_RA) : (((int)regOp1) << 5);
                ins  = cond.IsUnsigned() ? INS_bgeu : INS_bge;
                break;
            default:
                NO_WAY("unexpected condition type");
                break;
        }
    }
    else
    {
        regNumber regOp2 = op2->GetRegNum();
        if (cmpSize == EA_4BYTE)
        {
            regNumber tmpRegOp1 = REG_RA;
            regNumber tmpRegOp2 = rsGetRsvdReg();
            assert(regOp1 != tmpRegOp2);
            assert(regOp2 != tmpRegOp2);
            emit->emitIns_R_R(INS_sext_w, EA_8BYTE, tmpRegOp1, regOp1);
            emit->emitIns_R_R(INS_sext_w, EA_8BYTE, tmpRegOp2, regOp2);
            regOp1 = tmpRegOp1;
            regOp2 = tmpRegOp2;
        }

        switch (cond.GetCode())
        {
            case GenCondition::EQ:
                regs = (((int)regOp1) << 5) | (int)regOp2;
                ins  = INS_beq;
                break;
            case GenCondition::NE:
                regs = (((int)regOp1) << 5) | (int)regOp2;
                ins  = INS_bne;
                break;
            case GenCondition::UGE:
            case GenCondition::SGE:
                regs = ((int)regOp1 | ((int)regOp2 << 5));
                ins  = cond.IsUnsigned() ? INS_bgeu : INS_bge;
                break;
            case GenCondition::UGT:
            case GenCondition::SGT:
                regs = (((int)regOp1) << 5) | (int)regOp2;
                ins  = cond.IsUnsigned() ? INS_bltu : INS_blt;
                break;
            case GenCondition::ULT:
            case GenCondition::SLT:
                regs = ((int)regOp1 | ((int)regOp2 << 5));
                ins  = cond.IsUnsigned() ? INS_bltu : INS_blt;
                break;
            case GenCondition::ULE:
            case GenCondition::SLE:
                regs = (((int)regOp1) << 5) | (int)regOp2;
                ins  = cond.IsUnsigned() ? INS_bgeu : INS_bge;
                break;
            default:
                NO_WAY("unexpected condition type-regs");
                break;
        }
    }
    assert(ins != INS_invalid);
    assert(regs != 0);

    emit->emitIns_J(ins, compiler->compCurBB->GetTrueTarget(), regs); // 5-bits;

    // If we cannot fall into the false target, emit a jump to it
    BasicBlock* falseTarget = compiler->compCurBB->GetFalseTarget();
    if (!compiler->compCurBB->CanRemoveJumpToTarget(falseTarget, compiler))
    {
        inst_JMP(EJ_jmp, falseTarget);
    }
}

//---------------------------------------------------------------------
// genSPtoFPdelta - return offset from the stack pointer (Initial-SP) to the frame pointer. The frame pointer
// will point to the saved frame pointer slot (i.e., there will be frame pointer chaining).
//
int CodeGenInterface::genSPtoFPdelta() const
{
    assert(isFramePointerUsed());
    assert(compiler->compCalleeRegsPushed >= 2); // always FP/RA.

    int delta = compiler->compLclFrameSize;
    if ((compiler->lvaMonAcquired != BAD_VAR_NUM) && !compiler->opts.IsOSR())
    {
        delta -= TARGET_POINTER_SIZE;
    }

    assert(delta >= 0);
    return delta;
}

//---------------------------------------------------------------------
// genTotalFrameSize - return the total size of the stack frame, including local size,
// callee-saved register size, etc.
//
// Return value:
//    Total frame size
//

int CodeGenInterface::genTotalFrameSize() const
{
    // For varargs functions, we home all the incoming register arguments. They are not
    // included in the compCalleeRegsPushed count. This is like prespill on ARM32, but
    // since we don't use "push" instructions to save them, we don't have to do the
    // save of these varargs register arguments as the first thing in the prolog.

    assert(!IsUninitialized(compiler->compCalleeRegsPushed));

    int totalFrameSize = compiler->compCalleeRegsPushed * REGSIZE_BYTES + compiler->compLclFrameSize;

    assert(totalFrameSize > 0);
    return totalFrameSize;
}

//---------------------------------------------------------------------
// genCallerSPtoFPdelta - return the offset from Caller-SP to the frame pointer.
// This number is going to be negative, since the Caller-SP is at a higher
// address than the frame pointer.
//
// There must be a frame pointer to call this function!

int CodeGenInterface::genCallerSPtoFPdelta() const
{
    assert(isFramePointerUsed());
    int callerSPtoFPdelta;

    callerSPtoFPdelta = genCallerSPtoInitialSPdelta() + genSPtoFPdelta();

    assert(callerSPtoFPdelta <= 0);
    return callerSPtoFPdelta;
}

//---------------------------------------------------------------------
// genCallerSPtoInitialSPdelta - return the offset from Caller-SP to Initial SP.
//
// This number will be negative.

int CodeGenInterface::genCallerSPtoInitialSPdelta() const
{
    int callerSPtoSPdelta = -genTotalFrameSize();

    assert(callerSPtoSPdelta <= 0);
    return callerSPtoSPdelta;
}

// Produce generic and unoptimized code for loading constant to register and dereferencing it
// at the end
static void emitLoadConstAtAddr(emitter* emit, regNumber dstRegister, ssize_t imm)
{
    ssize_t high = imm >> 32;
    emit->emitIns_R_I(INS_lui, EA_PTRSIZE, dstRegister, (high + 0x800) >> 12);
    emit->emitIns_R_R_I(INS_addi, EA_PTRSIZE, dstRegister, dstRegister, (high & 0xfff));

    ssize_t low = imm & 0xffffffff;
    emit->emitIns_R_R_I(INS_slli, EA_PTRSIZE, dstRegister, dstRegister, 11);
    emit->emitIns_R_R_I(INS_addi, EA_PTRSIZE, dstRegister, dstRegister, ((low >> 21) & 0x7ff));

    emit->emitIns_R_R_I(INS_slli, EA_PTRSIZE, dstRegister, dstRegister, 11);
    emit->emitIns_R_R_I(INS_addi, EA_PTRSIZE, dstRegister, dstRegister, ((low >> 10) & 0x7ff));
    emit->emitIns_R_R_I(INS_ld, EA_PTRSIZE, dstRegister, dstRegister, (low & 0x3ff));
}

/*****************************************************************************
 *  Emit a call to a helper function.
 */

void CodeGen::genEmitHelperCall(unsigned helper, int argSize, emitAttr retSize, regNumber callTargetReg /*= REG_NA */)
{
    EmitCallParams params;

    CORINFO_CONST_LOOKUP helperFunction = compiler->compGetHelperFtn((CorInfoHelpFunc)helper);
    regMaskTP            killSet        = compiler->compHelperCallKillSet((CorInfoHelpFunc)helper);

    params.callType = EC_FUNC_TOKEN;

    if (helperFunction.accessType == IAT_VALUE)
    {
        params.addr = (void*)helperFunction.addr;
    }
    else
    {
        params.addr = nullptr;
        assert(helperFunction.accessType == IAT_PVALUE);
        void* pAddr = helperFunction.addr;

        // This is call to a runtime helper.
        // lui reg, pAddr     #NOTE: this maybe multi-instructions.
        // ld reg, reg
        // jalr reg

        if (callTargetReg == REG_NA)
        {
            // If a callTargetReg has not been explicitly provided, we will use REG_DEFAULT_HELPER_CALL_TARGET, but
            // this is only a valid assumption if the helper call is known to kill REG_DEFAULT_HELPER_CALL_TARGET.
            callTargetReg = REG_DEFAULT_HELPER_CALL_TARGET;
        }

        regMaskTP callTargetMask = genRegMask(callTargetReg);

        // assert that all registers in callTargetMask are in the callKillSet
        noway_assert((callTargetMask & killSet) == callTargetMask);

        if (compiler->opts.compReloc)
        {
            // TODO-RISCV64: here the jal is special flag rather than a real instruction.
            GetEmitter()->emitIns_R_AI(INS_jal, EA_PTR_DSP_RELOC, callTargetReg, (ssize_t)pAddr);
        }
        else
        {
            emitLoadConstAtAddr(GetEmitter(), callTargetReg, (ssize_t)pAddr);
        }
        regSet.verifyRegUsed(callTargetReg);

        params.callType = EC_INDIR_R;
        params.ireg     = callTargetReg;
    }

    params.methHnd = compiler->eeFindHelper(helper);
    params.argSize = argSize;
    params.retSize = retSize;

    genEmitCallWithCurrentGC(params);

    regSet.verifyRegistersUsed(killSet);
}

#ifdef FEATURE_SIMD

//------------------------------------------------------------------------
// genSIMDIntrinsic: Generate code for a SIMD Intrinsic.  This is the main
// routine which in turn calls appropriate genSIMDIntrinsicXXX() routine.
//
// Arguments:
//    simdNode - The GT_SIMD node
//
// Return Value:
//    None.
//
// Notes:
//    Currently, we only recognize SIMDVector<float> and SIMDVector<int>, and
//    a limited set of methods.
//
// TODO-CLEANUP Merge all versions of this function and move to new file simdcodegencommon.cpp.
void CodeGen::genSIMDIntrinsic(GenTreeSIMD* simdNode)
{
    NYI_RISCV64("genSIMDIntrinsic-----unimplemented/unused on RISCV64 yet----");
}

insOpts CodeGen::genGetSimdInsOpt(emitAttr size, var_types elementType)
{
    NYI_RISCV64("genGetSimdInsOpt-----unimplemented/unused on RISCV64 yet----");
    return INS_OPTS_NONE;
}

// getOpForSIMDIntrinsic: return the opcode for the given SIMD Intrinsic
//
// Arguments:
//   intrinsicId    -   SIMD intrinsic Id
//   baseType       -   Base type of the SIMD vector
//   immed          -   Out param. Any immediate byte operand that needs to be passed to SSE2 opcode
//
//
// Return Value:
//   Instruction (op) to be used, and immed is set if instruction requires an immediate operand.
//
instruction CodeGen::getOpForSIMDIntrinsic(SIMDIntrinsicID intrinsicId, var_types baseType, unsigned* ival /*=nullptr*/)
{
    NYI_RISCV64("getOpForSIMDIntrinsic-----unimplemented/unused on RISCV64 yet----");
    return INS_invalid;
}

//------------------------------------------------------------------------
// genSIMDIntrinsicInit: Generate code for SIMD Intrinsic Initialize.
//
// Arguments:
//    simdNode - The GT_SIMD node
//
// Return Value:
//    None.
//
void CodeGen::genSIMDIntrinsicInit(GenTreeSIMD* simdNode)
{
    NYI_RISCV64("genSIMDIntrinsicInit-----unimplemented/unused on RISCV64 yet----");
}

//-------------------------------------------------------------------------------------------
// genSIMDIntrinsicInitN: Generate code for SIMD Intrinsic Initialize for the form that takes
//                        a number of arguments equal to the length of the Vector.
//
// Arguments:
//    simdNode - The GT_SIMD node
//
// Return Value:
//    None.
//
void CodeGen::genSIMDIntrinsicInitN(GenTreeSIMD* simdNode)
{
    NYI_RISCV64("genSIMDIntrinsicInitN-----unimplemented/unused on RISCV64 yet----");
}

//----------------------------------------------------------------------------------
// genSIMDIntrinsicUnOp: Generate code for SIMD Intrinsic unary operations like sqrt.
//
// Arguments:
//    simdNode - The GT_SIMD node
//
// Return Value:
//    None.
//
void CodeGen::genSIMDIntrinsicUnOp(GenTreeSIMD* simdNode)
{
    NYI_RISCV64("genSIMDIntrinsicUnOp-----unimplemented/unused on RISCV64 yet----");
}

//--------------------------------------------------------------------------------
// genSIMDIntrinsicWiden: Generate code for SIMD Intrinsic Widen operations
//
// Arguments:
//    simdNode - The GT_SIMD node
//
// Notes:
//    The Widen intrinsics are broken into separate intrinsics for the two results.
//
void CodeGen::genSIMDIntrinsicWiden(GenTreeSIMD* simdNode)
{
    NYI_RISCV64("genSIMDIntrinsicWiden-----unimplemented/unused on RISCV64 yet----");
}

//--------------------------------------------------------------------------------
// genSIMDIntrinsicNarrow: Generate code for SIMD Intrinsic Narrow operations
//
// Arguments:
//    simdNode - The GT_SIMD node
//
// Notes:
//    This intrinsic takes two arguments. The first operand is narrowed to produce the
//    lower elements of the results, and the second operand produces the high elements.
//
void CodeGen::genSIMDIntrinsicNarrow(GenTreeSIMD* simdNode)
{
    NYI_RISCV64("genSIMDIntrinsicNarrow-----unimplemented/unused on RISCV64 yet----");
}

//--------------------------------------------------------------------------------
// genSIMDIntrinsicBinOp: Generate code for SIMD Intrinsic binary operations
// add, sub, mul, bit-wise And, AndNot and Or.
//
// Arguments:
//    simdNode - The GT_SIMD node
//
// Return Value:
//    None.
//
void CodeGen::genSIMDIntrinsicBinOp(GenTreeSIMD* simdNode)
{
    NYI_RISCV64("genSIMDIntrinsicBinOp-----unimplemented/unused on RISCV64 yet----");
}

//--------------------------------------------------------------------------------
// genSIMDIntrinsicRelOp: Generate code for a SIMD Intrinsic relational operator
// == and !=
//
// Arguments:
//    simdNode - The GT_SIMD node
//
// Return Value:
//    None.
//
void CodeGen::genSIMDIntrinsicRelOp(GenTreeSIMD* simdNode)
{
    NYI_RISCV64("genSIMDIntrinsicRelOp-----unimplemented/unused on RISCV64 yet----");
}

//--------------------------------------------------------------------------------
// genSIMDIntrinsicDotProduct: Generate code for SIMD Intrinsic Dot Product.
//
// Arguments:
//    simdNode - The GT_SIMD node
//
// Return Value:
//    None.
//
void CodeGen::genSIMDIntrinsicDotProduct(GenTreeSIMD* simdNode)
{
    NYI_RISCV64("genSIMDIntrinsicDotProduct-----unimplemented/unused on RISCV64 yet----");
}

//------------------------------------------------------------------------------------
// genSIMDIntrinsicGetItem: Generate code for SIMD Intrinsic get element at index i.
//
// Arguments:
//    simdNode - The GT_SIMD node
//
// Return Value:
//    None.
//
void CodeGen::genSIMDIntrinsicGetItem(GenTreeSIMD* simdNode)
{
    NYI_RISCV64("genSIMDIntrinsicGetItem-----unimplemented/unused on RISCV64 yet----");
}

//------------------------------------------------------------------------------------
// genSIMDIntrinsicSetItem: Generate code for SIMD Intrinsic set element at index i.
//
// Arguments:
//    simdNode - The GT_SIMD node
//
// Return Value:
//    None.
//
void CodeGen::genSIMDIntrinsicSetItem(GenTreeSIMD* simdNode)
{
    NYI_RISCV64("genSIMDIntrinsicSetItem-----unimplemented/unused on RISCV64 yet----");
}

//-----------------------------------------------------------------------------
// genSIMDIntrinsicUpperSave: save the upper half of a TYP_SIMD16 vector to
//                            the given register, if any, or to memory.
//
// Arguments:
//    simdNode - The GT_SIMD node
//
// Return Value:
//    None.
//
// Notes:
//    The upper half of all SIMD registers are volatile, even the callee-save registers.
//    When a 16-byte SIMD value is live across a call, the register allocator will use this intrinsic
//    to cause the upper half to be saved.  It will first attempt to find another, unused, callee-save
//    register.  If such a register cannot be found, it will save it to an available caller-save register.
//    In that case, this node will be marked GTF_SPILL, which will cause this method to save
//    the upper half to the lclVar's home location.
//
void CodeGen::genSIMDIntrinsicUpperSave(GenTreeSIMD* simdNode)
{
    NYI_RISCV64("genSIMDIntrinsicUpperSave-----unimplemented/unused on RISCV64 yet----");
}

//-----------------------------------------------------------------------------
// genSIMDIntrinsicUpperRestore: Restore the upper half of a TYP_SIMD16 vector to
//                               the given register, if any, or to memory.
//
// Arguments:
//    simdNode - The GT_SIMD node
//
// Return Value:
//    None.
//
// Notes:
//    For consistency with genSIMDIntrinsicUpperSave, and to ensure that lclVar nodes always
//    have their home register, this node has its targetReg on the lclVar child, and its source
//    on the simdNode.
//    Regarding spill, please see the note above on genSIMDIntrinsicUpperSave.  If we have spilled
//    an upper-half to the lclVar's home location, this node will be marked GTF_SPILLED.
//
void CodeGen::genSIMDIntrinsicUpperRestore(GenTreeSIMD* simdNode)
{
    NYI_RISCV64("genSIMDIntrinsicUpperRestore-----unimplemented/unused on RISCV64 yet----");
}

//-----------------------------------------------------------------------------
// genStoreIndTypeSIMD12: store indirect a TYP_SIMD12 (i.e. Vector3) to memory.
// Since Vector3 is not a hardware supported write size, it is performed
// as two writes: 8 byte followed by 4-byte.
//
// Arguments:
//    treeNode - tree node that is attempting to store indirect
//
//
// Return Value:
//    None.
//
void CodeGen::genStoreIndTypeSIMD12(GenTree* treeNode)
{
    NYI_RISCV64("genStoreIndTypeSIMD12-----unimplemented/unused on RISCV64 yet----");
}

//-----------------------------------------------------------------------------
// genLoadIndTypeSIMD12: load indirect a TYP_SIMD12 (i.e. Vector3) value.
// Since Vector3 is not a hardware supported write size, it is performed
// as two loads: 8 byte followed by 4-byte.
//
// Arguments:
//    treeNode - tree node of GT_IND
//
//
// Return Value:
//    None.
//
void CodeGen::genLoadIndTypeSIMD12(GenTree* treeNode)
{
    NYI_RISCV64("genLoadIndTypeSIMD12-----unimplemented/unused on RISCV64 yet----");
}

//-----------------------------------------------------------------------------
// genStoreLclTypeSIMD12: store a TYP_SIMD12 (i.e. Vector3) type field.
// Since Vector3 is not a hardware supported write size, it is performed
// as two stores: 8 byte followed by 4-byte.
//
// Arguments:
//    treeNode - tree node that is attempting to store TYP_SIMD12 field
//
// Return Value:
//    None.
//
void CodeGen::genStoreLclTypeSIMD12(GenTree* treeNode)
{
    NYI_RISCV64("genStoreLclTypeSIMD12-----unimplemented/unused on RISCV64 yet----");
}

#endif // FEATURE_SIMD

void CodeGen::genStackPointerConstantAdjustment(ssize_t spDelta, regNumber regTmp)
{
    assert(spDelta < 0);

    // We assert that the SP change is less than one page. If it's greater, you should have called a
    // function that does a probe, which will in turn call this function.
    assert((target_size_t)(-spDelta) <= compiler->eeGetPageSize());

    if (emitter::isValidSimm12(spDelta))
    {
        GetEmitter()->emitIns_R_R_I(INS_addi, EA_PTRSIZE, REG_SPBASE, REG_SPBASE, spDelta);
    }
    else
    {
        GetEmitter()->emitLoadImmediate(EA_PTRSIZE, regTmp, spDelta);
        GetEmitter()->emitIns_R_R_R(INS_add, EA_PTRSIZE, REG_SPBASE, REG_SPBASE, regTmp);
    }
}

//------------------------------------------------------------------------
// genStackPointerConstantAdjustmentWithProbe: add a specified constant value to the stack pointer,
// and probe the stack as appropriate. Should only be called as a helper for
// genStackPointerConstantAdjustmentLoopWithProbe.
//
// Arguments:
//    spDelta                 - the value to add to SP. Must be negative or zero. If zero, the probe happens,
//                              but the stack pointer doesn't move.
//    regTmp                  - temporary register to use as target for probe load instruction
//
// Return Value:
//    None.
//
void CodeGen::genStackPointerConstantAdjustmentWithProbe(ssize_t spDelta, regNumber regTmp)
{
    GetEmitter()->emitIns_R_R_I(INS_lw, EA_4BYTE, regTmp, REG_SP, 0);
    genStackPointerConstantAdjustment(spDelta, regTmp);
}

//------------------------------------------------------------------------
// genStackPointerConstantAdjustmentLoopWithProbe: Add a specified constant value to the stack pointer,
// and probe the stack as appropriate. Generates one probe per page, up to the total amount required.
// This will generate a sequence of probes in-line.
//
// Arguments:
//    spDelta                 - the value to add to SP. Must be negative.
//    regTmp                  - temporary register to use as target for probe load instruction
//
// Return Value:
//    Offset in bytes from SP to last probed address.
//
target_ssize_t CodeGen::genStackPointerConstantAdjustmentLoopWithProbe(ssize_t spDelta, regNumber regTmp)
{
    assert(spDelta < 0);

    const target_size_t pageSize = compiler->eeGetPageSize();

    ssize_t spRemainingDelta = spDelta;
    do
    {
        ssize_t spOneDelta = -(ssize_t)min((target_size_t)-spRemainingDelta, pageSize);
        genStackPointerConstantAdjustmentWithProbe(spOneDelta, regTmp);
        spRemainingDelta -= spOneDelta;
    } while (spRemainingDelta < 0);

    // What offset from the final SP was the last probe? This depends on the fact that
    // genStackPointerConstantAdjustmentWithProbe() probes first, then does "SUB SP".
    target_size_t lastTouchDelta = (target_size_t)(-spDelta) % pageSize;
    if ((lastTouchDelta == 0) || (lastTouchDelta + STACK_PROBE_BOUNDARY_THRESHOLD_BYTES > pageSize))
    {
        // We haven't probed almost a complete page. If lastTouchDelta==0, then spDelta was an exact
        // multiple of pageSize, which means we last probed exactly one page back. Otherwise, we probed
        // the page, but very far from the end. If the next action on the stack might subtract from SP
        // first, before touching the current SP, then we do one more probe at the very bottom. This can
        // happen on x86, for example, when we copy an argument to the stack using a "SUB ESP; REP MOV"
        // strategy.

        GetEmitter()->emitIns_R_R_I(INS_lw, EA_4BYTE, regTmp, REG_SP, 0);
        lastTouchDelta = 0;
    }

    return lastTouchDelta;
}

//------------------------------------------------------------------------
// genCodeForTreeNode Generate code for a single node in the tree.
//
// Preconditions:
//    All operands have been evaluated.
//
void CodeGen::genCodeForTreeNode(GenTree* treeNode)
{
    regNumber targetReg  = treeNode->GetRegNum();
    var_types targetType = treeNode->TypeGet();
    emitter*  emit       = GetEmitter();

#ifdef DEBUG
    // Validate that all the operands for the current node are consumed in order.
    // This is important because LSRA ensures that any necessary copies will be
    // handled correctly.
    lastConsumedNode = nullptr;
    if (compiler->verbose)
    {
        unsigned seqNum = treeNode->gtSeqNum; // Useful for setting a conditional break in Visual Studio
        compiler->gtDispLIRNode(treeNode, "Generating: ");
    }
#endif // DEBUG

    // Is this a node whose value is already in a register?  LSRA denotes this by
    // setting the GTF_REUSE_REG_VAL flag.
    if (treeNode->IsReuseRegVal())
    {
        // For now, this is only used for constant nodes.
        assert(treeNode->OperIs(GT_CNS_INT) || treeNode->OperIs(GT_CNS_DBL));
        JITDUMP("  TreeNode is marked ReuseReg\n");
        return;
    }

    // contained nodes are part of their parents for codegen purposes
    // ex : immediates, most LEAs
    if (treeNode->isContained())
    {
        return;
    }

    switch (treeNode->gtOper)
    {
        case GT_START_NONGC:
            GetEmitter()->emitDisableGC();
            break;

        case GT_START_PREEMPTGC:
            // Kill callee saves GC registers, and create a label
            // so that information gets propagated to the emitter.
            gcInfo.gcMarkRegSetNpt(RBM_INT_CALLEE_SAVED);
            genDefineTempLabel(genCreateTempLabel());
            break;

        case GT_PROF_HOOK:
            // We should be seeing this only if profiler hook is needed
            noway_assert(compiler->compIsProfilerHookNeeded());

#ifdef PROFILING_SUPPORTED
            // Right now this node is used only for tail calls. In future if
            // we intend to use it for Enter or Leave hooks, add a data member
            // to this node indicating the kind of profiler hook. For example,
            // helper number can be used.
            genProfilingLeaveCallback(CORINFO_HELP_PROF_FCN_TAILCALL);
#endif // PROFILING_SUPPORTED
            break;

        case GT_LCLHEAP:
            genLclHeap(treeNode);
            break;

        case GT_CNS_INT:
            if ((targetType == TYP_DOUBLE) || (targetType == TYP_FLOAT))
            {
                treeNode->gtOper = GT_CNS_DBL;
            }
            FALLTHROUGH;
        case GT_CNS_DBL:
            genSetRegToConst(targetReg, targetType, treeNode);
            genProduceReg(treeNode);
            break;

        case GT_NOT:
        case GT_NEG:
            genCodeForNegNot(treeNode);
            break;

        case GT_BSWAP:
        case GT_BSWAP16:
            genCodeForBswap(treeNode);
            break;

        case GT_MOD:
        case GT_UMOD:
        case GT_DIV:
        case GT_UDIV:
            genCodeForDivMod(treeNode->AsOp());
            break;

        case GT_OR:
        case GT_XOR:
        case GT_AND:
        case GT_AND_NOT:
        case GT_OR_NOT:
        case GT_XOR_NOT:
            assert(varTypeIsIntegralOrI(treeNode));

            FALLTHROUGH;

        case GT_ADD:
        case GT_SUB:
        case GT_MUL:
            genConsumeOperands(treeNode->AsOp());
            genCodeForBinary(treeNode->AsOp());
            break;

        case GT_LSH:
        case GT_RSH:
        case GT_RSZ:
        case GT_ROR:
        case GT_ROL:
            genCodeForShift(treeNode);
            break;

        case GT_CAST:
            genCodeForCast(treeNode->AsOp());
            break;

        case GT_BITCAST:
            genCodeForBitCast(treeNode->AsOp());
            break;

        case GT_LCL_ADDR:
            genCodeForLclAddr(treeNode->AsLclFld());
            break;

        case GT_LCL_FLD:
            genCodeForLclFld(treeNode->AsLclFld());
            break;

        case GT_LCL_VAR:
            genCodeForLclVar(treeNode->AsLclVar());
            break;

        case GT_STORE_LCL_FLD:
            genCodeForStoreLclFld(treeNode->AsLclFld());
            break;

        case GT_STORE_LCL_VAR:
            genCodeForStoreLclVar(treeNode->AsLclVar());
            break;

        case GT_RETFILT:
        case GT_RETURN:
            genReturn(treeNode);
            break;

        case GT_LEA:
            // If we are here, it is the case where there is an LEA that cannot be folded into a parent instruction.
            genLeaInstruction(treeNode->AsAddrMode());
            break;

        case GT_INDEX_ADDR:
            genCodeForIndexAddr(treeNode->AsIndexAddr());
            break;

        case GT_IND:
            genCodeForIndir(treeNode->AsIndir());
            break;

        case GT_INC_SATURATE:
            genCodeForIncSaturate(treeNode);
            break;

        case GT_MULHI:
            genCodeForMulHi(treeNode->AsOp());
            break;

        case GT_SWAP:
            genCodeForSwap(treeNode->AsOp());
            break;

        case GT_JMP:
            genJmpPlaceArgs(treeNode);
            break;

        case GT_CKFINITE:
            genCkfinite(treeNode);
            break;

        case GT_INTRINSIC:
            genIntrinsic(treeNode->AsIntrinsic());
            break;

#ifdef FEATURE_SIMD
        case GT_SIMD:
            genSIMDIntrinsic(treeNode->AsSIMD());
            break;
#endif // FEATURE_SIMD

#ifdef FEATURE_HW_INTRINSICS
        case GT_HWINTRINSIC:
            genHWIntrinsic(treeNode->AsHWIntrinsic());
            break;
#endif // FEATURE_HW_INTRINSICS

        case GT_EQ:
        case GT_NE:
        case GT_LT:
        case GT_LE:
        case GT_GE:
        case GT_GT:
            genConsumeOperands(treeNode->AsOp());
            genCodeForCompare(treeNode->AsOp());
            break;

        case GT_JCMP:
            genCodeForJumpCompare(treeNode->AsOpCC());
            break;

        case GT_RETURNTRAP:
            genCodeForReturnTrap(treeNode->AsOp());
            break;

        case GT_STOREIND:
            genCodeForStoreInd(treeNode->AsStoreInd());
            break;

        case GT_COPY:
            // This is handled at the time we call genConsumeReg() on the GT_COPY
            break;

        case GT_FIELD_LIST:
            // Should always be marked contained.
            assert(!"LIST, FIELD_LIST nodes should always be marked contained.");
            break;

        case GT_PUTARG_STK:
            genPutArgStk(treeNode->AsPutArgStk());
            break;

        case GT_PUTARG_REG:
            genPutArgReg(treeNode->AsOp());
            break;

        case GT_CALL:
            genCall(treeNode->AsCall());
            break;

        case GT_MEMORYBARRIER:
        {
            BarrierKind barrierKind =
                treeNode->gtFlags & GTF_MEMORYBARRIER_LOAD
                    ? BARRIER_LOAD_ONLY
                    : (treeNode->gtFlags & GTF_MEMORYBARRIER_STORE ? BARRIER_STORE_ONLY : BARRIER_FULL);

            instGen_MemoryBarrier(barrierKind);
            break;
        }

        case GT_XCHG:
        case GT_XADD:
        case GT_XORR:
        case GT_XAND:
            genLockedInstructions(treeNode->AsOp());
            break;

        case GT_CMPXCHG:
            genCodeForCmpXchg(treeNode->AsCmpXchg());
            break;

        case GT_RELOAD:
            // do nothing - reload is just a marker.
            // The parent node will call genConsumeReg on this which will trigger the unspill of this node's child
            // into the register specified in this node.
            break;

        case GT_NOP:
            break;

        case GT_KEEPALIVE:
            if (treeNode->AsOp()->gtOp1->isContained())
            {
                // For this case we simply need to update the lifetime of the local.
                genUpdateLife(treeNode->AsOp()->gtOp1);
            }
            else
            {
                genConsumeReg(treeNode->AsOp()->gtOp1);
            }
            break;

        case GT_NO_OP:
            instGen(INS_nop);
            break;

        case GT_BOUNDS_CHECK:
            genRangeCheck(treeNode);
            break;

        case GT_PHYSREG:
            genCodeForPhysReg(treeNode->AsPhysReg());
            break;

        case GT_NULLCHECK:
            genCodeForNullCheck(treeNode->AsIndir());
            break;

        case GT_CATCH_ARG:

            noway_assert(handlerGetsXcptnObj(compiler->compCurBB->bbCatchTyp));

            /* Catch arguments get passed in a register. genCodeForBBlist()
               would have marked it as holding a GC object, but not used. */

            noway_assert(gcInfo.gcRegGCrefSetCur & RBM_EXCEPTION_OBJECT);
            genConsumeReg(treeNode);
            break;

        case GT_PINVOKE_PROLOG:
            noway_assert(((gcInfo.gcRegGCrefSetCur | gcInfo.gcRegByrefSetCur) &
                          ~fullIntArgRegMask(compiler->info.compCallConv)) == 0);

// the runtime side requires the codegen here to be consistent
#ifdef PSEUDORANDOM_NOP_INSERTION
            emit->emitDisableRandomNops();
#endif // PSEUDORANDOM_NOP_INSERTION
            break;

        case GT_LABEL:
            genPendingCallLabel = genCreateTempLabel();
            emit->emitIns_R_L(INS_ld, EA_PTRSIZE, genPendingCallLabel, targetReg);
            break;

        case GT_STORE_BLK:
            genCodeForStoreBlk(treeNode->AsBlk());
            break;

        case GT_JMPTABLE:
            genJumpTable(treeNode);
            break;

        case GT_SWITCH_TABLE:
            genTableBasedSwitch(treeNode);
            break;

        case GT_IL_OFFSET:
            // Do nothing; these nodes are simply markers for debug info.
            break;

        case GT_SH1ADD:
        case GT_SH1ADD_UW:
        case GT_SH2ADD:
        case GT_SH2ADD_UW:
        case GT_SH3ADD:
        case GT_SH3ADD_UW:
            genCodeForShxadd(treeNode->AsOp());
            break;

        case GT_ADD_UW:
            genCodeForAddUw(treeNode->AsOp());
            break;

        case GT_SLLI_UW:
            genCodeForSlliUw(treeNode->AsOp());
            break;

        default:
        {
#ifdef DEBUG
            char message[256];
            _snprintf_s(message, ArrLen(message), _TRUNCATE, "NYI: Unimplemented node type %s",
                        GenTree::OpName(treeNode->OperGet()));
            NYIRAW(message);
#else
            NYI_RISCV64("some node type in genCodeForTreeNode-----unimplemented/unused on RISCV64 yet----");
#endif
        }
        break;
    }
}

//---------------------------------------------------------------------
// genSetGSSecurityCookie: Set the "GS" security cookie in the prolog.
//
// Arguments:
//     initReg        - register to use as a scratch register
//     pInitRegZeroed - OUT parameter. *pInitRegZeroed is set to 'false' if and only if
//                      this call sets 'initReg' to a non-zero value.
//
// Return Value:
//     None
//
void CodeGen::genSetGSSecurityCookie(regNumber initReg, bool* pInitRegZeroed)
{
    assert(compiler->compGeneratingProlog);

    if (!compiler->getNeedsGSSecurityCookie())
    {
        return;
    }

    if (compiler->opts.IsOSR() && compiler->info.compPatchpointInfo->HasSecurityCookie())
    {
        // Security cookie is on original frame and was initialized there.
        return;
    }

    emitter* emit = GetEmitter();

    if (compiler->gsGlobalSecurityCookieAddr == nullptr)
    {
        noway_assert(compiler->gsGlobalSecurityCookieVal != 0);
        instGen_Set_Reg_To_Imm(EA_PTRSIZE, initReg, compiler->gsGlobalSecurityCookieVal);

        emit->emitIns_S_R(INS_sd, EA_PTRSIZE, initReg, compiler->lvaGSSecurityCookie, 0);
    }
    else
    {
        if (compiler->opts.compReloc)
        {
            emit->emitIns_R_AI(INS_jal, EA_PTR_DSP_RELOC, initReg, (ssize_t)compiler->gsGlobalSecurityCookieAddr);
        }
        else
        {
            emit->emitLoadImmediate(EA_PTRSIZE, initReg, ((size_t)compiler->gsGlobalSecurityCookieAddr));
            emit->emitIns_R_R_I(INS_ld, EA_PTRSIZE, initReg, initReg, 0);
        }
        regSet.verifyRegUsed(initReg);
        emit->emitIns_S_R(INS_sd, EA_PTRSIZE, initReg, compiler->lvaGSSecurityCookie, 0);
    }

    *pInitRegZeroed = false;
}

//------------------------------------------------------------------------
// genEmitGSCookieCheck: Generate code to check that the GS cookie
// wasn't thrashed by a buffer overrun.
//
void CodeGen::genEmitGSCookieCheck(bool pushReg)
{
    noway_assert(compiler->gsGlobalSecurityCookieAddr || compiler->gsGlobalSecurityCookieVal);

    // We need two temporary registers, to load the GS cookie values and compare them. We can't use
    // any argument registers if 'pushReg' is true (meaning we have a JMP call). They should be
    // callee-trash registers, which should not contain anything interesting at this point.
    // We don't have any IR node representing this check, so LSRA can't communicate registers
    // for us to use.

    regNumber regGSConst = REG_GSCOOKIE_TMP_0;
    regNumber regGSValue = REG_GSCOOKIE_TMP_1;

    if (compiler->gsGlobalSecurityCookieAddr == nullptr)
    {
        // load the GS cookie constant into a reg
        //
        instGen_Set_Reg_To_Imm(EA_PTRSIZE, regGSConst, compiler->gsGlobalSecurityCookieVal);
    }
    else
    {
        // AOT case - GS cookie constant needs to be accessed through an indirection.
        // instGen_Set_Reg_To_Imm(EA_HANDLE_CNS_RELOC, regGSConst, (ssize_t)compiler->gsGlobalSecurityCookieAddr);
        // GetEmitter()->emitIns_R_R_I(INS_ld_d, EA_PTRSIZE, regGSConst, regGSConst, 0);
        if (compiler->opts.compReloc)
        {
            GetEmitter()->emitIns_R_AI(INS_jal, EA_PTR_DSP_RELOC, regGSConst,
                                       (ssize_t)compiler->gsGlobalSecurityCookieAddr);
        }
        else
        {
            // TODO-RISCV64: maybe optimize furtherk!
            UINT32 high = ((ssize_t)compiler->gsGlobalSecurityCookieAddr) >> 32;
            if (((high + 0x800) >> 12) != 0)
            {
                GetEmitter()->emitIns_R_I(INS_lui, EA_PTRSIZE, regGSConst, ((int32_t)(high + 0x800)) >> 12);
            }
            if ((high & 0xFFF) != 0)
            {
                GetEmitter()->emitIns_R_R_I(INS_addi, EA_PTRSIZE, regGSConst, REG_R0, (high & 0xfff));
            }
            UINT32 low = ((ssize_t)compiler->gsGlobalSecurityCookieAddr) & 0xffffffff;
            GetEmitter()->emitIns_R_R_I(INS_slli, EA_PTRSIZE, regGSConst, regGSConst, 11);
            GetEmitter()->emitIns_R_R_I(INS_addi, EA_PTRSIZE, regGSConst, regGSConst, (low >> 21) & 0x7FF);
            GetEmitter()->emitIns_R_R_I(INS_slli, EA_PTRSIZE, regGSConst, regGSConst, 11);
            GetEmitter()->emitIns_R_R_I(INS_addi, EA_PTRSIZE, regGSConst, regGSConst, (low >> 10) & 0x7FF);
            GetEmitter()->emitIns_R_R_I(INS_slli, EA_PTRSIZE, regGSConst, regGSConst, 10);
            GetEmitter()->emitIns_R_R_I(INS_ld, EA_PTRSIZE, regGSConst, regGSConst, low & 0x3FF);
        }
        regSet.verifyRegUsed(regGSConst);
    }
    // Load this method's GS value from the stack frame
    GetEmitter()->emitIns_R_S(INS_ld, EA_PTRSIZE, regGSValue, compiler->lvaGSSecurityCookie, 0);

    // Compare with the GC cookie constant
    BasicBlock* gsCheckBlk = genCreateTempLabel();
    GetEmitter()->emitIns_J_cond_la(INS_beq, gsCheckBlk, regGSConst, regGSValue);

    // regGSConst and regGSValue aren't needed anymore, we can use them for helper call
    genEmitHelperCall(CORINFO_HELP_FAIL_FAST, 0, EA_UNKNOWN, regGSConst);
    genDefineTempLabel(gsCheckBlk);
}

//---------------------------------------------------------------------
// genIntrinsic - generate code for a given intrinsic
//
// Arguments
//    treeNode - the GT_INTRINSIC node
//
// Return value:
//    None
//
void CodeGen::genIntrinsic(GenTreeIntrinsic* treeNode)
{
    GenTree* op1 = treeNode->gtGetOp1();
    GenTree* op2 = treeNode->gtGetOp2IfPresent();

    emitAttr size = emitActualTypeSize(op1);
    bool     is4  = (size == EA_4BYTE);

    instruction instr = INS_invalid;
    switch (treeNode->gtIntrinsicName)
    {
        case NI_System_Math_Abs:
            instr = is4 ? INS_fsgnjx_s : INS_fsgnjx_d;
            op2   = op1; // "fabs rd, rs" is a pseudo-instruction for "fsgnjx rd, rs, rs"
            break;
        case NI_System_Math_Sqrt:
            instr = is4 ? INS_fsqrt_s : INS_fsqrt_d;
            break;
        case NI_System_Math_MinNumber:
            instr = is4 ? INS_fmin_s : INS_fmin_d;
            break;
        case NI_System_Math_MaxNumber:
            instr = is4 ? INS_fmax_s : INS_fmax_d;
            break;
        case NI_System_Math_Min:
            instr = INS_min;
            break;
        case NI_System_Math_MinUnsigned:
            instr = INS_minu;
            break;
        case NI_System_Math_Max:
            instr = INS_max;
            break;
        case NI_System_Math_MaxUnsigned:
            instr = INS_maxu;
            break;
        case NI_PRIMITIVE_LeadingZeroCount:
            instr = is4 ? INS_clzw : INS_clz;
            break;
        case NI_PRIMITIVE_TrailingZeroCount:
            instr = is4 ? INS_ctzw : INS_ctz;
            break;
        case NI_PRIMITIVE_PopCount:
            instr = is4 ? INS_cpopw : INS_cpop;
            break;
        default:
            NO_WAY("Unknown intrinsic");
    }

    genConsumeOperands(treeNode->AsOp());
    regNumber dest = treeNode->GetRegNum();
    regNumber src1 = op1->GetRegNum();
    if (op2 == nullptr)
    {
        GetEmitter()->emitIns_R_R(instr, size, dest, src1);
    }
    else
    {
        GetEmitter()->emitIns_R_R_R(instr, size, dest, src1, op2->GetRegNum());
    }
    genProduceReg(treeNode);
}

//---------------------------------------------------------------------
// genPutArgStk - generate code for a GT_PUTARG_STK node
//
// Arguments
//    treeNode - the GT_PUTARG_STK node
//
// Return value:
//    None
//
void CodeGen::genPutArgStk(GenTreePutArgStk* treeNode)
{
    assert(treeNode->OperIs(GT_PUTARG_STK));
    emitter* emit = GetEmitter();

    // This is the varNum for our store operations,
    // typically this is the varNum for the Outgoing arg space
    // When we are generating a tail call it will be the varNum for arg0
    unsigned varNumOut    = (unsigned)-1;
    unsigned argOffsetMax = (unsigned)-1; // Records the maximum size of this area for assert checks

    // Get argument offset to use with 'varNumOut'
    // Here we cross check that argument offset hasn't changed from lowering to codegen since
    // we are storing arg slot number in GT_PUTARG_STK node in lowering phase.
    unsigned argOffsetOut = treeNode->getArgOffset();

    // Whether to setup stk arg in incoming or out-going arg area?
    // Fast tail calls implemented as epilog+jmp = stk arg is setup in incoming arg area.
    // All other calls - stk arg is setup in out-going arg area.
    if (treeNode->putInIncomingArgArea())
    {
        varNumOut    = getFirstArgWithStackSlot();
        argOffsetMax = compiler->lvaParameterStackSize;
#if FEATURE_FASTTAILCALL
        // This must be a fast tail call.
        assert(treeNode->gtCall->IsFastTailCall());

        // Since it is a fast tail call, the existence of first incoming arg is guaranteed
        // because fast tail call requires that in-coming arg area of caller is >= out-going
        // arg area required for tail call.
        LclVarDsc* varDsc = compiler->lvaGetDesc(varNumOut);
        assert(varDsc != nullptr);
#endif // FEATURE_FASTTAILCALL
    }
    else
    {
        varNumOut    = compiler->lvaOutgoingArgSpaceVar;
        argOffsetMax = compiler->lvaOutgoingArgSpaceSize;
    }

    GenTree* source = treeNode->gtGetOp1();

    if (!source->TypeIs(TYP_STRUCT)) // a normal non-Struct argument
    {
        if (varTypeIsSIMD(source->TypeGet()))
        {
            NYI_RISCV64("SIMD in genPutArgStk-----unimplemented/unused on RISCV64 yet----");
        }

        var_types   slotType  = genActualType(source);
        instruction storeIns  = ins_Store(slotType);
        emitAttr    storeAttr = emitTypeSize(slotType);

        // When passed in registers or on the stack, integer scalars narrower than XLEN bits
        // are widened according to the sign of their type up to 32 bits, then sign-extended to XLEN bits.
        if (EA_SIZE(storeAttr) < EA_PTRSIZE && varTypeUsesIntReg(slotType))
        {
            storeAttr = EA_PTRSIZE;
            storeIns  = INS_sd;
        }

        // If it is contained then source must be the integer constant zero
        if (source->isContained())
        {
            assert(source->OperIs(GT_CNS_INT));
            assert(source->AsIntConCommon()->IconValue() == 0);
            emit->emitIns_S_R(storeIns, storeAttr, REG_R0, varNumOut, argOffsetOut);
        }
        else
        {
            genConsumeReg(source);
            emit->emitIns_S_R(storeIns, storeAttr, source->GetRegNum(), varNumOut, argOffsetOut);
        }
        argOffsetOut += EA_SIZE_IN_BYTES(storeAttr);
        assert(argOffsetOut <= argOffsetMax); // We can't write beyond the outgoing arg area
    }
    else // We have some kind of a struct argument
    {
        assert(source->isContained()); // We expect that this node was marked as contained in Lower

        if (source->OperIs(GT_FIELD_LIST))
        {
            genPutArgStkFieldList(treeNode, varNumOut);
        }
        else
        {
            noway_assert(source->OperIsLocalRead() || source->OperIs(GT_BLK));

            var_types targetType = source->TypeGet();
            noway_assert(varTypeIsStruct(targetType));

            // Setup loReg from the internal registers that we reserved in lower.
            //
            regNumber loReg = internalRegisters.Extract(treeNode);

            GenTreeLclVarCommon* srcLclNode = nullptr;
            regNumber            addrReg    = REG_NA;
            ClassLayout*         layout     = nullptr;

            // Setup "layout", "srcLclNode" and "addrReg".
            if (source->OperIsLocalRead())
            {
                srcLclNode        = source->AsLclVarCommon();
                layout            = srcLclNode->GetLayout(compiler);
                LclVarDsc* varDsc = compiler->lvaGetDesc(srcLclNode);

                // This struct must live on the stack frame.
                assert(varDsc->lvOnFrame && !varDsc->lvRegister);
            }
            else // we must have a GT_BLK
            {
                layout  = source->AsBlk()->GetLayout();
                addrReg = genConsumeReg(source->AsBlk()->Addr());
            }

            unsigned srcSize = layout->GetSize();

            noway_assert(srcSize <= MAX_PASS_MULTIREG_BYTES);

            unsigned dstSize = treeNode->GetStackByteSize();

            // We can generate smaller code if store size is a multiple of TARGET_POINTER_SIZE.
            // The dst size can be rounded up to PUTARG_STK size. The src size can be rounded up
            // if it reads a local variable because reading "too much" from a local cannot fault.
            //
            if ((dstSize != srcSize) && (srcLclNode != nullptr))
            {
                unsigned widenedSrcSize = roundUp(srcSize, TARGET_POINTER_SIZE);
                if (widenedSrcSize <= dstSize)
                {
                    srcSize = widenedSrcSize;
                }
            }

            assert(srcSize <= dstSize);

            int      remainingSize = srcSize;
            unsigned structOffset  = 0;
            unsigned lclOffset     = (srcLclNode != nullptr) ? srcLclNode->GetLclOffs() : 0;
            unsigned nextIndex     = 0;

            while (remainingSize > 0)
            {
                nextIndex = structOffset / TARGET_POINTER_SIZE;

                var_types type;
                if (remainingSize >= TARGET_POINTER_SIZE)
                {
                    type = layout->GetGCPtrType(nextIndex);
                }
                else // (remainingSize < TARGET_POINTER_SIZE)
                {
                    // the left over size is smaller than a pointer and thus can never be a GC type
                    assert(!layout->IsGCPtr(nextIndex));

                    if (remainingSize >= 4)
                    {
                        type = TYP_INT;
                    }
                    else if (remainingSize >= 2)
                    {
                        type = TYP_USHORT;
                    }
                    else
                    {
                        assert(remainingSize == 1);
                        type = TYP_UBYTE;
                    }
                }

                const emitAttr attr     = emitActualTypeSize(type);
                const unsigned moveSize = genTypeSize(type);

                remainingSize -= moveSize;

                instruction loadIns = ins_Load(type);
                if (srcLclNode != nullptr)
                {
                    // Load from our local source
                    emit->emitIns_R_S(loadIns, attr, loReg, srcLclNode->GetLclNum(), lclOffset + structOffset);
                }
                else
                {
                    assert(loReg != addrReg);
                    // Load from our address expression source
                    emit->emitIns_R_R_I(loadIns, attr, loReg, addrReg, structOffset);
                }

                // Emit a store instruction to store the register into the outgoing argument area
                instruction storeIns = ins_Store(type);
                emit->emitIns_S_R(storeIns, attr, loReg, varNumOut, argOffsetOut);
                argOffsetOut += moveSize;
                assert(argOffsetOut <= argOffsetMax); // We can't write beyond the outgoing arg area

                structOffset += moveSize;
            }
        }
    }
}

//---------------------------------------------------------------------
// genPutArgReg - generate code for a T_PUTARG_REG node
//
// Arguments
//    tree - the GT_PUTARG_REG node
//
// Return value:
//    None
//
void CodeGen::genPutArgReg(GenTreeOp* tree)
{
    assert(tree->OperIs(GT_PUTARG_REG));

    var_types targetType = tree->TypeGet();
    regNumber targetReg  = tree->GetRegNum();

    assert(targetType != TYP_STRUCT);

    GenTree* op1 = tree->gtOp1;
    genConsumeReg(op1);

    if (varTypeIsFloating(tree) && emitter::isGeneralRegister(targetReg))
    {
        // Pass the float args by integer register
        targetType = emitActualTypeSize(targetType) == EA_4BYTE ? TYP_INT : TYP_LONG;
    }

    // If child node is not already in the register we need, move it
    GetEmitter()->emitIns_Mov(ins_Copy(op1->GetRegNum(), targetType), emitActualTypeSize(targetType), targetReg,
                              op1->GetRegNum(), true);
    genProduceReg(tree);
}

//------------------------------------------------------------------------
// genRangeCheck: generate code for GT_BOUNDS_CHECK node.
//
void CodeGen::genRangeCheck(GenTree* oper)
{
    noway_assert(oper->OperIs(GT_BOUNDS_CHECK));
    GenTreeBoundsChk* bndsChk = oper->AsBoundsChk();

    GenTree*  index     = bndsChk->GetIndex();
    GenTree*  length    = bndsChk->GetArrayLength();
    regNumber indexReg  = index->GetRegNum();
    regNumber lengthReg = length->GetRegNum();

    genConsumeRegs(index);
    genConsumeRegs(length);

    if (genActualType(length) == TYP_INT)
    {
        regNumber tempReg = internalRegisters.Extract(oper);
        GetEmitter()->emitIns_R_R(INS_sext_w, EA_4BYTE, tempReg, lengthReg);
        lengthReg = tempReg;
    }
    if (genActualType(index) == TYP_INT)
    {
        regNumber tempReg = internalRegisters.GetSingle(oper);
        GetEmitter()->emitIns_R_R(INS_sext_w, EA_4BYTE, tempReg, indexReg);
        indexReg = tempReg;
    }

#ifdef DEBUG
    var_types lengthType = genActualType(length);
    var_types indexType  = genActualType(index);
    // Bounds checks can only be 32 or 64 bit sized comparisons.
    assert(lengthType == TYP_INT || lengthType == TYP_LONG);
    assert(indexType == TYP_INT || indexType == TYP_LONG);
#endif // DEBUG

    genJumpToThrowHlpBlk_la(bndsChk->gtThrowKind, INS_bgeu, indexReg, nullptr, lengthReg);
}

//---------------------------------------------------------------------
// genCodeForPhysReg - generate code for a GT_PHYSREG node
//
// Arguments
//    tree - the GT_PHYSREG node
//
// Return value:
//    None
//
void CodeGen::genCodeForPhysReg(GenTreePhysReg* tree)
{
    assert(tree->OperIs(GT_PHYSREG));

    var_types targetType = tree->TypeGet();
    regNumber targetReg  = tree->GetRegNum();

    if (targetReg != tree->gtSrcReg)
    {
        GetEmitter()->emitIns_Mov(ins_Copy(targetType), emitActualTypeSize(targetType), targetReg, tree->gtSrcReg,
                                  false);
        genTransferRegGCState(targetReg, tree->gtSrcReg);
    }

    genProduceReg(tree);
}

//---------------------------------------------------------------------
// genCodeForNullCheck - generate code for a GT_NULLCHECK node
//
// Arguments
//    tree - the GT_NULLCHECK node
//
// Return value:
//    None
//
void CodeGen::genCodeForNullCheck(GenTreeIndir* tree)
{
    assert(tree->OperIs(GT_NULLCHECK));

    genConsumeRegs(tree->gtOp1);

    GetEmitter()->emitInsLoadStoreOp(ins_Load(tree->TypeGet()), emitActualTypeSize(tree), REG_R0, tree);
}

//------------------------------------------------------------------------
// genCodeForShift: Generates the code sequence for a GenTree node that
// represents a bit shift or rotate operation (<<, >>, >>>, rol, ror).
//
// Arguments:
//    tree - the bit shift node (that specifies the type of bit shift to perform).
//
// Assumptions:
//    a) All GenTrees are register allocated.
//
void CodeGen::genCodeForShift(GenTree* tree)
{
    emitAttr size = emitActualTypeSize(tree);

    assert(tree->GetRegNum() != REG_NA);

    genConsumeOperands(tree->AsOp());

    GenTree* operand = tree->gtGetOp1();
    GenTree* shiftBy = tree->gtGetOp2();

    unsigned immWidth = emitter::getBitWidth(size); // For RISCV64, immWidth will be set to 32 or 64

    if (tree->OperIs(GT_ROR, GT_ROL))
    {
        if (compiler->compOpportunisticallyDependsOn(InstructionSet_Zbb))
        {
            bool is4 = (size == EA_4BYTE);
            bool isR = tree->OperIs(GT_ROR);
            if (!shiftBy->IsCnsIntOrI())
            {
                instruction ins;
                if (isR)
                {
                    ins = is4 ? INS_rorw : INS_ror;
                }
                else
                {
                    ins = is4 ? INS_rolw : INS_rol;
                }
                GetEmitter()->emitIns_R_R_R(ins, size, tree->GetRegNum(), operand->GetRegNum(), shiftBy->GetRegNum());
            }
            else
            {
                unsigned shiftByImm = (unsigned)shiftBy->AsIntCon()->gtIconVal;
                assert(shiftByImm < immWidth);
                if (!isR)
                {
                    shiftByImm = immWidth - shiftByImm;
                }
                instruction ins = is4 ? INS_roriw : INS_rori;
                GetEmitter()->emitIns_R_R_I(ins, size, tree->GetRegNum(), operand->GetRegNum(), shiftByImm);
            }
        }
        else
        {
            regNumber tempReg = internalRegisters.GetSingle(tree);
            if (!shiftBy->IsCnsIntOrI())
            {
                regNumber shiftRight = tree->OperIs(GT_ROR) ? shiftBy->GetRegNum() : tempReg;
                regNumber shiftLeft  = tree->OperIs(GT_ROR) ? tempReg : shiftBy->GetRegNum();
                GetEmitter()->emitIns_R_R_I(INS_addi, size, tempReg, REG_R0, immWidth);
                GetEmitter()->emitIns_R_R_R(INS_sub, size, tempReg, tempReg, shiftBy->GetRegNum());
                if (size == EA_8BYTE)
                {
                    GetEmitter()->emitIns_R_R_R(INS_srl, size, REG_RA, operand->GetRegNum(), shiftRight);
                    GetEmitter()->emitIns_R_R_R(INS_sll, size, tempReg, operand->GetRegNum(), shiftLeft);
                }
                else
                {
                    GetEmitter()->emitIns_R_R_R(INS_srlw, size, REG_RA, operand->GetRegNum(), shiftRight);
                    GetEmitter()->emitIns_R_R_R(INS_sllw, size, tempReg, operand->GetRegNum(), shiftLeft);
                }
            }
            else
            {
                unsigned shiftByImm = (unsigned)shiftBy->AsIntCon()->gtIconVal;
                if (shiftByImm >= 32 && shiftByImm < 64)
                {
                    immWidth = 64;
                }
                unsigned shiftRight = tree->OperIs(GT_ROR) ? shiftByImm : immWidth - shiftByImm;
                unsigned shiftLeft  = tree->OperIs(GT_ROR) ? immWidth - shiftByImm : shiftByImm;
                if ((shiftByImm >= 32 && shiftByImm < 64) || size == EA_8BYTE)
                {
                    GetEmitter()->emitIns_R_R_I(INS_srli, size, REG_RA, operand->GetRegNum(), shiftRight);
                    GetEmitter()->emitIns_R_R_I(INS_slli, size, tempReg, operand->GetRegNum(), shiftLeft);
                }
                else
                {
                    GetEmitter()->emitIns_R_R_I(INS_srliw, size, REG_RA, operand->GetRegNum(), shiftRight);
                    GetEmitter()->emitIns_R_R_I(INS_slliw, size, tempReg, operand->GetRegNum(), shiftLeft);
                }
            }
            GetEmitter()->emitIns_R_R_R(INS_or, size, tree->GetRegNum(), REG_RA, tempReg);
        }
    }
    else
    {
        if (!shiftBy->IsCnsIntOrI())
        {
            instruction ins = genGetInsForOper(tree);
            GetEmitter()->emitIns_R_R_R(ins, size, tree->GetRegNum(), operand->GetRegNum(), shiftBy->GetRegNum());
        }
        else
        {
            instruction ins        = genGetInsForOper(tree);
            unsigned    shiftByImm = (unsigned)shiftBy->AsIntCon()->gtIconVal;

            // should check shiftByImm for riscv64-ins.
            shiftByImm &= (immWidth - 1);

            if (ins == INS_slliw && shiftByImm >= 32)
            {
                ins = INS_slli;
            }
            else if (ins == INS_slli && shiftByImm >= 32 && shiftByImm < 64)
            {
                ins = INS_slli;
            }
            else if (ins == INS_srai && shiftByImm >= 32 && shiftByImm < 64)
            {
                ins = INS_srai;
            }
            else if (ins == INS_srli && shiftByImm >= 32 && shiftByImm < 64)
            {
                ins = INS_srli;
            }
            GetEmitter()->emitIns_R_R_I(ins, size, tree->GetRegNum(), operand->GetRegNum(), shiftByImm);
        }
    }

    genProduceReg(tree);
}

//------------------------------------------------------------------------
// genCodeForLclAddr: Generates the code for GT_LCL_ADDR
//
// Arguments:
//    lclAddrNode - the node.
//
void CodeGen::genCodeForLclAddr(GenTreeLclFld* lclAddrNode)
{
    assert(lclAddrNode->OperIs(GT_LCL_ADDR));

    var_types targetType = lclAddrNode->TypeGet();
    emitAttr  size       = emitTypeSize(targetType);
    regNumber targetReg  = lclAddrNode->GetRegNum();

    // Address of a local var.
    noway_assert((targetType == TYP_BYREF) || (targetType == TYP_I_IMPL));

    GetEmitter()->emitIns_R_S(INS_lea, size, targetReg, lclAddrNode->GetLclNum(), lclAddrNode->GetLclOffs());

    genProduceReg(lclAddrNode);
}

//------------------------------------------------------------------------
// genCodeForLclFld: Produce code for a GT_LCL_FLD node.
//
// Arguments:
//    tree - the GT_LCL_FLD node
//
void CodeGen::genCodeForLclFld(GenTreeLclFld* tree)
{
    assert(tree->OperIs(GT_LCL_FLD));

    var_types targetType = tree->TypeGet();
    regNumber targetReg  = tree->GetRegNum();
    emitter*  emit       = GetEmitter();

    NYI_IF(targetType == TYP_STRUCT, "GT_LCL_FLD: struct load local field not supported");
    assert(targetReg != REG_NA);

    emitAttr size   = emitTypeSize(targetType);
    unsigned offs   = tree->GetLclOffs();
    unsigned varNum = tree->GetLclNum();
    assert(varNum < compiler->lvaCount);

    emit->emitIns_R_S(ins_Load(targetType), size, targetReg, varNum, offs);

    genProduceReg(tree);
}

//------------------------------------------------------------------------
// genScaledAdd: A helper for `dest = base + (index << scale)`
//               and maybe optimize the instruction(s) for this operation.
//
void CodeGen::genScaledAdd(
    emitAttr attr, regNumber targetReg, regNumber baseReg, regNumber indexReg, int scale, regNumber scaleTempReg)
{
    assert((scale >> 5) == 0);
    emitter* emit = GetEmitter();
    if (scale == 0)
    {
        instruction ins = attr == EA_4BYTE ? INS_addw : INS_add;
        // target = base + index
        emit->emitIns_R_R_R(ins, attr, targetReg, baseReg, indexReg);
    }
    else
    {
        instruction ins;
        instruction ins2;
        if (attr == EA_4BYTE)
        {
            ins  = INS_slliw;
            ins2 = INS_addw;
        }
        else
        {
            ins  = INS_slli;
            ins2 = INS_add;
        }
        assert(scaleTempReg != REG_NA);
        // target = base + index << scale
        emit->emitIns_R_R_I(ins, attr, scaleTempReg, indexReg, scale);
        emit->emitIns_R_R_R(ins2, attr, targetReg, baseReg, scaleTempReg);
    }
}

//------------------------------------------------------------------------
// genCodeForIndexAddr: Produce code for a GT_INDEX_ADDR node.
//
// Arguments:
//    tree - the GT_INDEX_ADDR node
//
void CodeGen::genCodeForIndexAddr(GenTreeIndexAddr* node)
{
    GenTree* const base  = node->Arr();
    GenTree* const index = node->Index();

    genConsumeReg(base);
    genConsumeReg(index);

    // NOTE: `genConsumeReg` marks the consumed register as not a GC pointer, as it assumes that the input registers
    // die at the first instruction generated by the node. This is not the case for `INDEX_ADDR`, however, as the
    // base register is multiply-used. As such, we need to mark the base register as containing a GC pointer until
    // we are finished generating the code for this node.

    gcInfo.gcMarkRegPtrVal(base->GetRegNum(), base->TypeGet());
    assert(!varTypeIsGC(index->TypeGet()));

    // The index is never contained, even if it is a constant.
    assert(index->isUsedFromReg());

    regNumber tempReg = internalRegisters.GetSingle(node);

    // Generate the bounds check if necessary.
    if (node->IsBoundsChecked())
    {
        GetEmitter()->emitIns_R_R_I(INS_lw, EA_4BYTE, tempReg, base->GetRegNum(), node->gtLenOffset);
        // if (index >= tempReg)
        // {
        //   JumpToThrowHlpBlk;
        // }
        //
        // sltu  tempReg, index, tempReg
        // bne  tempReg, zero, RngChkExit
        // IndRngFail:
        // ...
        // RngChkExit:
        genJumpToThrowHlpBlk_la(SCK_RNGCHK_FAIL, INS_bgeu, index->GetRegNum(), nullptr, tempReg);
    }

    emitAttr attr = emitActualTypeSize(node);
    // Can we use a shift instruction for multiply ?
    //
    if (isPow2(node->gtElemSize))
    {
        DWORD scale;
        BitScanForward(&scale, node->gtElemSize);

        // dest = base + (index << scale)
        if (node->gtElemSize <= 64)
        {
            instruction shxaddIns = getShxaddVariant(scale, (genTypeSize(index) == 4));

            if (compiler->compOpportunisticallyDependsOn(InstructionSet_Zba) && (shxaddIns != INS_none))
            {
                GetEmitter()->emitIns_R_R_R(shxaddIns, attr, node->GetRegNum(), index->GetRegNum(), base->GetRegNum());
            }
            else
            {
                genScaledAdd(attr, node->GetRegNum(), base->GetRegNum(), index->GetRegNum(), scale, tempReg);
            }
        }
        else
        {
            GetEmitter()->emitLoadImmediate(EA_PTRSIZE, tempReg, scale);

            instruction ins;
            instruction ins2;
            if (attr == EA_4BYTE)
            {
                ins  = INS_sllw;
                ins2 = INS_addw;
            }
            else
            {
                ins  = INS_sll;
                ins2 = INS_add;
            }
            GetEmitter()->emitIns_R_R_R(ins, attr, tempReg, index->GetRegNum(), tempReg);
            GetEmitter()->emitIns_R_R_R(ins2, attr, node->GetRegNum(), tempReg, base->GetRegNum());
        }
    }
    else // we have to load the element size and use a MADD (multiply-add) instruction
    {
        // tempReg = element size
        instGen_Set_Reg_To_Imm(EA_4BYTE, tempReg, (ssize_t)node->gtElemSize);

        // dest = index * tempReg + base
        instruction ins;
        instruction ins2;
        if (attr == EA_4BYTE)
        {
            ins  = INS_mulw;
            ins2 = INS_addw;
        }
        else
        {
            ins  = INS_mul;
            ins2 = INS_add;
        }
        GetEmitter()->emitIns_R_R_R(ins, EA_PTRSIZE, tempReg, index->GetRegNum(), tempReg);
        GetEmitter()->emitIns_R_R_R(ins2, attr, node->GetRegNum(), tempReg, base->GetRegNum());
    }

    // dest = dest + elemOffs
    GetEmitter()->emitIns_R_R_I(INS_addi, attr, node->GetRegNum(), node->GetRegNum(), node->gtElemOffset);

    gcInfo.gcMarkRegSetNpt(base->gtGetRegMask());

    genProduceReg(node);
}

//------------------------------------------------------------------------
// genCodeForIndir: Produce code for a GT_IND node.
//
// Arguments:
//    tree - the GT_IND node
//
void CodeGen::genCodeForIndir(GenTreeIndir* tree)
{
    assert(tree->OperIs(GT_IND));

#ifdef FEATURE_SIMD
    // Handling of Vector3 type values loaded through indirection.
    if (tree->TypeIs(TYP_SIMD12))
    {
        genLoadIndTypeSIMD12(tree);
        return;
    }
#endif // FEATURE_SIMD

    var_types   type      = tree->TypeGet();
    instruction ins       = ins_Load(type);
    instruction ins2      = INS_none;
    regNumber   targetReg = tree->GetRegNum();
    regNumber   tmpReg    = targetReg;
    emitAttr    attr      = emitActualTypeSize(type);
    int         offset    = 0;

    genConsumeAddress(tree->Addr());

    if ((tree->gtFlags & GTF_IND_VOLATILE) != 0)
    {
        instGen_MemoryBarrier(BARRIER_FULL);
    }

    GetEmitter()->emitInsLoadStoreOp(ins, emitActualTypeSize(type), targetReg, tree);

    genProduceReg(tree);
}

//----------------------------------------------------------------------------------
// genCodeForCpBlkUnroll: Generates CpBlk code by performing a loop unroll
//
// Arguments:
//    cpBlkNode  -  Copy block node
//
// Return Value:
//    None
//
// Assumption:
//  The size argument of the CpBlk node is a constant and <= getUnrollThreshold() bytes.
//
void CodeGen::genCodeForCpBlkUnroll(GenTreeBlk* cpBlkNode)
{
    assert(cpBlkNode->OperIs(GT_STORE_BLK));

    unsigned  dstLclNum      = BAD_VAR_NUM;
    regNumber dstAddrBaseReg = REG_NA;
    int       dstOffset      = 0;
    GenTree*  dstAddr        = cpBlkNode->Addr();

    if (!dstAddr->isContained())
    {
        dstAddrBaseReg = genConsumeReg(dstAddr);
    }
    else if (dstAddr->OperIsAddrMode())
    {
        assert(!dstAddr->AsAddrMode()->HasIndex());

        dstAddrBaseReg = genConsumeReg(dstAddr->AsAddrMode()->Base());
        dstOffset      = dstAddr->AsAddrMode()->Offset();
    }
    else
    {
        assert(dstAddr->OperIs(GT_LCL_ADDR));
        dstLclNum = dstAddr->AsLclVarCommon()->GetLclNum();
        dstOffset = dstAddr->AsLclVarCommon()->GetLclOffs();
    }

    unsigned  srcLclNum      = BAD_VAR_NUM;
    regNumber srcAddrBaseReg = REG_NA;
    int       srcOffset      = 0;
    GenTree*  src            = cpBlkNode->Data();

    assert(src->isContained());

    if (src->OperIs(GT_LCL_VAR, GT_LCL_FLD))
    {
        srcLclNum = src->AsLclVarCommon()->GetLclNum();
        srcOffset = src->AsLclVarCommon()->GetLclOffs();
    }
    else
    {
        assert(src->OperIs(GT_IND));
        GenTree* srcAddr = src->AsIndir()->Addr();

        if (!srcAddr->isContained())
        {
            srcAddrBaseReg = genConsumeReg(srcAddr);
        }
        else if (srcAddr->OperIsAddrMode())
        {
            srcAddrBaseReg = genConsumeReg(srcAddr->AsAddrMode()->Base());
            srcOffset      = srcAddr->AsAddrMode()->Offset();
        }
        else
        {
            assert(srcAddr->OperIs(GT_LCL_ADDR));
            srcLclNum = srcAddr->AsLclVarCommon()->GetLclNum();
            srcOffset = srcAddr->AsLclVarCommon()->GetLclOffs();
        }
    }

    if (cpBlkNode->IsVolatile())
    {
        // issue a full memory barrier before a volatile CpBlk operation
        instGen_MemoryBarrier();
    }

    emitter* emit = GetEmitter();
    unsigned size = cpBlkNode->GetLayout()->GetSize();

    assert(size <= INT32_MAX);
    assert(srcOffset < INT32_MAX - static_cast<int>(size));
    assert(dstOffset < INT32_MAX - static_cast<int>(size));

    regNumber tempReg = internalRegisters.Extract(cpBlkNode, RBM_ALLINT);

    if (size >= 2 * REGSIZE_BYTES)
    {
        regNumber tempReg2 = REG_RA;

        for (unsigned regSize = 2 * REGSIZE_BYTES; size >= regSize;
             size -= regSize, srcOffset += regSize, dstOffset += regSize)
        {
            if (srcLclNum != BAD_VAR_NUM)
            {
                emit->emitIns_R_S(INS_ld, EA_8BYTE, tempReg, srcLclNum, srcOffset);
                emit->emitIns_R_S(INS_ld, EA_8BYTE, tempReg2, srcLclNum, srcOffset + 8);
            }
            else
            {
                emit->emitIns_R_R_I(INS_ld, EA_8BYTE, tempReg, srcAddrBaseReg, srcOffset);
                emit->emitIns_R_R_I(INS_ld, EA_8BYTE, tempReg2, srcAddrBaseReg, srcOffset + 8);
            }

            if (dstLclNum != BAD_VAR_NUM)
            {
                emit->emitIns_S_R(INS_sd, EA_8BYTE, tempReg, dstLclNum, dstOffset);
                emit->emitIns_S_R(INS_sd, EA_8BYTE, tempReg2, dstLclNum, dstOffset + 8);
            }
            else
            {
                emit->emitIns_R_R_I(INS_sd, EA_8BYTE, tempReg, dstAddrBaseReg, dstOffset);
                emit->emitIns_R_R_I(INS_sd, EA_8BYTE, tempReg2, dstAddrBaseReg, dstOffset + 8);
            }
        }
    }

    for (unsigned regSize = REGSIZE_BYTES; size > 0; size -= regSize, srcOffset += regSize, dstOffset += regSize)
    {
        while (regSize > size)
        {
            regSize /= 2;
        }

        instruction loadIns;
        instruction storeIns;
        emitAttr    attr;

        switch (regSize)
        {
            case 1:
                loadIns  = INS_lb;
                storeIns = INS_sb;
                attr     = EA_4BYTE;
                break;
            case 2:
                loadIns  = INS_lh;
                storeIns = INS_sh;
                attr     = EA_4BYTE;
                break;
            case 4:
                loadIns  = INS_lw;
                storeIns = INS_sw;
                attr     = EA_ATTR(regSize);
                break;
            case 8:
                loadIns  = INS_ld;
                storeIns = INS_sd;
                attr     = EA_ATTR(regSize);
                break;
            default:
                unreached();
        }

        if (srcLclNum != BAD_VAR_NUM)
        {
            emit->emitIns_R_S(loadIns, attr, tempReg, srcLclNum, srcOffset);
        }
        else
        {
            emit->emitIns_R_R_I(loadIns, attr, tempReg, srcAddrBaseReg, srcOffset);
        }

        if (dstLclNum != BAD_VAR_NUM)
        {
            emit->emitIns_S_R(storeIns, attr, tempReg, dstLclNum, dstOffset);
        }
        else
        {
            emit->emitIns_R_R_I(storeIns, attr, tempReg, dstAddrBaseReg, dstOffset);
        }
    }

    if (cpBlkNode->IsVolatile())
    {
        // issue a load barrier after a volatile CpBlk operation
        instGen_MemoryBarrier(BARRIER_LOAD_ONLY);
    }
}

//------------------------------------------------------------------------
// genCodeForInitBlkLoop - Generate code for an InitBlk using an inlined for-loop.
//    It's needed for cases when size is too big to unroll and we're not allowed
//    to use memset call due to atomicity requirements.
//
// Arguments:
//    initBlkNode - the GT_STORE_BLK node
//
void CodeGen::genCodeForInitBlkLoop(GenTreeBlk* initBlkNode)
{
    GenTree* const dstNode = initBlkNode->Addr();
    genConsumeReg(dstNode);
    const regNumber dstReg = dstNode->GetRegNum();

    if (initBlkNode->IsVolatile())
    {
        // issue a full memory barrier before a volatile initBlock Operation
        instGen_MemoryBarrier();
    }

    const unsigned size = initBlkNode->GetLayout()->GetSize();
    assert((size >= TARGET_POINTER_SIZE) && ((size % TARGET_POINTER_SIZE) == 0));

    // The loop is reversed - it makes it smaller.
    // Although, we zero the first pointer before the loop (the loop doesn't zero it)
    // it works as a nullcheck, otherwise the first iteration would try to access
    // "null + potentially large offset" and hit AV.
    GetEmitter()->emitIns_R_R_I(INS_sd, EA_PTRSIZE, REG_R0, dstReg, 0);
    if (size > TARGET_POINTER_SIZE)
    {
        // Extend liveness of dstReg in case if it gets killed by the store.
        gcInfo.gcMarkRegPtrVal(dstReg, dstNode->TypeGet());

        const regNumber tempReg = internalRegisters.GetSingle(initBlkNode);
        instGen_Set_Reg_To_Imm(EA_PTRSIZE, tempReg, size - TARGET_POINTER_SIZE);

        // tempReg = dstReg + tempReg (a new interior pointer, but in a nongc region)
        GetEmitter()->emitIns_R_R_R(INS_add, EA_PTRSIZE, tempReg, dstReg, tempReg);

        BasicBlock* loop = genCreateTempLabel();
        genDefineTempLabel(loop);
        GetEmitter()->emitDisableGC(); // TODO: add gcinfo to tempReg and remove nogc

        // *tempReg = 0
        GetEmitter()->emitIns_R_R_I(INS_sd, EA_PTRSIZE, REG_R0, tempReg, 0);
        // tempReg = tempReg - 8
        GetEmitter()->emitIns_R_R_I(INS_addi, EA_PTRSIZE, tempReg, tempReg, -8);
        // if (tempReg != dstReg) goto loop;
        GetEmitter()->emitIns_J(INS_bne, loop, (int)tempReg | ((int)dstReg << 5));
        GetEmitter()->emitEnableGC();

        gcInfo.gcMarkRegSetNpt(genRegMask(dstReg));
    }
}

//------------------------------------------------------------------------
// genCall: Produce code for a GT_CALL node
//
void CodeGen::genCall(GenTreeCall* call)
{
    genCallPlaceRegArgs(call);

    // Insert a null check on "this" pointer if asked.
    if (call->NeedsNullCheck())
    {
        const regNumber regThis = genGetThisArgReg(call);

        GetEmitter()->emitIns_R_R_I(INS_lw, EA_4BYTE, REG_R0, regThis, 0);
    }

    // If fast tail call, then we are done here, we just have to load the call
    // target into the right registers. We ensure in RA that target is loaded
    // into a volatile register that won't be restored by epilog sequence.
    if (call->IsFastTailCall())
    {
        GenTree* target = getCallTarget(call, nullptr);

        if (target != nullptr)
        {
            // Indirect fast tail calls materialize call target either in gtControlExpr or in gtCallAddr.
            genConsumeReg(target);
        }
#ifdef FEATURE_READYTORUN
        else if (call->IsR2ROrVirtualStubRelativeIndir())
        {
            assert((call->IsR2RRelativeIndir() && (call->gtEntryPoint.accessType == IAT_PVALUE)) ||
                   (call->IsVirtualStubRelativeIndir() && (call->gtEntryPoint.accessType == IAT_VALUE)));
            assert(call->gtControlExpr == nullptr);

            regNumber tmpReg = internalRegisters.GetSingle(call);
            // Register where we save call address in should not be overridden by epilog.
            assert((genRegMask(tmpReg) & (RBM_INT_CALLEE_TRASH & ~RBM_RA)) == genRegMask(tmpReg));

            regNumber callAddrReg =
                call->IsVirtualStubRelativeIndir() ? compiler->virtualStubParamInfo->GetReg() : REG_R2R_INDIRECT_PARAM;
            GetEmitter()->emitIns_R_R_I(ins_Load(TYP_I_IMPL), emitActualTypeSize(TYP_I_IMPL), tmpReg, callAddrReg, 0);
            // We will use this again when emitting the jump in genCallInstruction in the epilog
            internalRegisters.Add(call, genRegMask(tmpReg));
        }
#endif

        return;
    }

    // For a pinvoke to unmanaged code we emit a label to clear
    // the GC pointer state before the callsite.
    // We can't utilize the typical lazy killing of GC pointers
    // at (or inside) the callsite.
    if (compiler->killGCRefs(call))
    {
        genDefineTempLabel(genCreateTempLabel());
    }

    genCallInstruction(call);

    genDefinePendingCallLabel(call);

#ifdef DEBUG
    // We should not have GC pointers in killed registers live around the call.
    // GC info for arg registers were cleared when consuming arg nodes above
    // and LSRA should ensure it for other trashed registers.
    regMaskTP killMask = RBM_CALLEE_TRASH;
    if (call->IsHelperCall())
    {
        CorInfoHelpFunc helpFunc = compiler->eeGetHelperNum(call->gtCallMethHnd);
        killMask                 = compiler->compHelperCallKillSet(helpFunc);
    }

    assert((gcInfo.gcRegGCrefSetCur & killMask) == 0);
    assert((gcInfo.gcRegByrefSetCur & killMask) == 0);
#endif

    var_types returnType = call->TypeGet();
    if (returnType != TYP_VOID)
    {
        regNumber returnReg;

        if (call->HasMultiRegRetVal())
        {
            const ReturnTypeDesc* pRetTypeDesc = call->GetReturnTypeDesc();
            assert(pRetTypeDesc != nullptr);
            unsigned regCount = pRetTypeDesc->GetReturnRegCount();

            // If regs allocated to call node are different from ABI return
            // regs in which the call has returned its result, move the result
            // to regs allocated to call node.
            for (unsigned i = 0; i < regCount; ++i)
            {
                var_types regType      = pRetTypeDesc->GetReturnRegType(i);
                returnReg              = pRetTypeDesc->GetABIReturnReg(i, call->GetUnmanagedCallConv());
                regNumber allocatedReg = call->GetRegNumByIdx(i);
                inst_Mov(regType, allocatedReg, returnReg, /* canSkip */ true);
            }
        }
        else
        {
            if (varTypeUsesFloatArgReg(returnType))
            {
                returnReg = REG_FLOATRET;
            }
            else
            {
                returnReg = REG_INTRET;
            }

            if (call->GetRegNum() != returnReg)
            {
                inst_Mov(returnType, call->GetRegNum(), returnReg, /* canSkip */ false);
            }
        }

        genProduceReg(call);
    }

    // If there is nothing next, that means the result is thrown away, so this value is not live.
    // However, for minopts or debuggable code, we keep it live to support managed return value debugging.
    if ((call->gtNext == nullptr) && !compiler->opts.MinOpts() && !compiler->opts.compDbgCode)
    {
        gcInfo.gcMarkRegSetNpt(RBM_INTRET);
    }
}

//------------------------------------------------------------------------
// genCallInstruction - Generate instructions necessary to transfer control to the call.
//
// Arguments:
//    call - the GT_CALL node
//
// Remaks:
//   For tailcalls this function will generate a jump.
//
void CodeGen::genCallInstruction(GenTreeCall* call)
{
    // Determine return value size(s).
    const ReturnTypeDesc* pRetTypeDesc = call->GetReturnTypeDesc();
    EmitCallParams        params;

    // unused values are of no interest to GC.
    if (!call->IsUnusedValue())
    {
        if (call->HasMultiRegRetVal())
        {
            params.retSize       = emitTypeSize(pRetTypeDesc->GetReturnRegType(0));
            params.secondRetSize = emitTypeSize(pRetTypeDesc->GetReturnRegType(1));

            if (pRetTypeDesc->GetABIReturnReg(1, call->GetUnmanagedCallConv()) == REG_INTRET)
            {
                // If the second return register is REG_INTRET, then the first return is expected to be in a floating
                // register. The emitter has hardcoded belief that params.retSize corresponds to REG_INTRET and
                // secondRetSize to REG_INTRET_1, so fix up the situation here.
                assert(!EA_IS_GCREF_OR_BYREF(params.retSize));
                params.retSize       = params.secondRetSize;
                params.secondRetSize = EA_UNKNOWN;
            }
        }
        else
        {
            assert(!call->TypeIs(TYP_STRUCT));

            if (call->TypeIs(TYP_REF))
            {
                params.retSize = EA_GCREF;
            }
            else if (call->TypeIs(TYP_BYREF))
            {
                params.retSize = EA_BYREF;
            }
        }
    }

    params.isJump      = call->IsFastTailCall();
    params.hasAsyncRet = call->IsAsync();

    // We need to propagate the debug information to the call instruction, so we can emit
    // an IL to native mapping record for the call, to support managed return value debugging.
    // We don't want tail call helper calls that were converted from normal calls to get a record,
    // so we skip this hash table lookup logic in that case.
    if (compiler->opts.compDbgInfo && compiler->genCallSite2DebugInfoMap != nullptr && !call->IsTailCall())
    {
        DebugInfo di;
        (void)compiler->genCallSite2DebugInfoMap->Lookup(call, &di);
        params.debugInfo = di;
    }

#ifdef DEBUG
    // Pass the call signature information down into the emitter so the emitter can associate
    // native call sites with the signatures they were generated from.
    if (!call->IsHelperCall())
    {
        params.sigInfo = call->callSig;
    }

    if (call->IsFastTailCall())
    {
        regMaskTP trashedByEpilog = RBM_CALLEE_SAVED;

        // The epilog may use and trash REG_GSCOOKIE_TMP_0/1. Make sure we have no
        // non-standard args that may be trash if this is a tailcall.
        if (compiler->getNeedsGSSecurityCookie())
        {
            trashedByEpilog |= genRegMask(REG_GSCOOKIE_TMP_0);
            trashedByEpilog |= genRegMask(REG_GSCOOKIE_TMP_1);
        }

        for (CallArg& arg : call->gtArgs.Args())
        {
            for (unsigned i = 0; i < arg.AbiInfo.NumSegments; i++)
            {
                const ABIPassingSegment& seg = arg.AbiInfo.Segment(i);
                if (seg.IsPassedInRegister() && ((trashedByEpilog & seg.GetRegisterMask()) != 0))
                {
                    JITDUMP("Tail call node:\n");
                    DISPTREE(call);
                    JITDUMP("Register used: %s\n", getRegName(seg.GetRegister()));
                    assert(!"Argument to tailcall may be trashed by epilog");
                }
            }
        }
    }
#endif // DEBUG
    GenTree* target = getCallTarget(call, &params.methHnd);

    if (target != nullptr)
    {
        // A call target can not be a contained indirection
        assert(!target->isContainedIndir());

        // For fast tailcall we have already consumed the target. We ensure in
        // RA that the target was allocated into a volatile register that will
        // not be messed up by epilog sequence.
        if (!call->IsFastTailCall() && !target->isContainedIntOrIImmed())
        {
            genConsumeReg(target);
        }

        regNumber targetReg;
        ssize_t   jalrOffset = 0;

        if (target->isContainedIntOrIImmed())
        {
            // Load upper (64-12) bits to a temporary register. Lower 12 bits will be put inside JALR's instruction as
            // offset.
            targetReg   = internalRegisters.GetSingle(call);
            ssize_t imm = target->AsIntCon()->IconValue();
            jalrOffset  = (imm << (64 - 12)) >> (64 - 12);
            imm -= jalrOffset;
            GetEmitter()->emitLoadImmediate(EA_PTRSIZE, targetReg, imm);
        }
        else
        {
            targetReg = target->GetRegNum();
        }

        // We have already generated code for gtControlExpr evaluating it into a register.
        // We just need to emit "call reg" in this case.
        //
        assert(genIsValidIntReg(targetReg));

        params.callType = EC_INDIR_R;
        params.ireg     = targetReg;
        params.addr     = (jalrOffset == 0) ? nullptr : (void*)jalrOffset; // We use addr to pass offset value

        genEmitCallWithCurrentGC(params);
    }
    else
    {
        // If we have no target and this is a call with indirection cell then
        // we do an optimization where we load the call address directly from
        // the indirection cell instead of duplicating the tree. In BuildCall
        // we ensure that get an extra register for the purpose. Note that for
        // CFG the call might have changed to
        // CORINFO_HELP_DISPATCH_INDIRECT_CALL in which case we still have the
        // indirection cell but we should not try to optimize.
        regNumber callThroughIndirReg = REG_NA;
        if (!call->IsHelperCall(compiler, CORINFO_HELP_DISPATCH_INDIRECT_CALL))
        {
            callThroughIndirReg = getCallIndirectionCellReg(call);
        }

        if (callThroughIndirReg != REG_NA)
        {
            assert(call->IsR2ROrVirtualStubRelativeIndir());
            regNumber targetAddrReg = internalRegisters.GetSingle(call);
            // For fast tailcalls we have already loaded the call target when processing the call node.
            if (!call->IsFastTailCall())
            {
                GetEmitter()->emitIns_R_R_I(ins_Load(TYP_I_IMPL), emitActualTypeSize(TYP_I_IMPL), targetAddrReg,
                                            callThroughIndirReg, 0);
            }
            else
            {
                // Register where we save call address in should not be overridden by epilog.
                assert((genRegMask(targetAddrReg) & (RBM_INT_CALLEE_TRASH & ~RBM_RA)) == genRegMask(targetAddrReg));
            }

            // We have now generated code loading the target address from the indirection cell into `targetAddrReg`.
            // We just need to emit "bl targetAddrReg" in this case.
            //
            assert(genIsValidIntReg(targetAddrReg));

            params.callType = EC_INDIR_R;
            params.ireg     = targetAddrReg;
            genEmitCallWithCurrentGC(params);
        }
        else
        {
            // Generate a direct call to a non-virtual user defined or helper method
            assert(call->IsHelperCall() || (call->gtCallType == CT_USER_FUNC));

#ifdef FEATURE_READYTORUN
            if (call->gtEntryPoint.addr != NULL)
            {
                assert(call->gtEntryPoint.accessType == IAT_VALUE);
                params.addr = call->gtEntryPoint.addr;
            }
            else
#endif // FEATURE_READYTORUN
                if (call->IsHelperCall())
                {
                    CorInfoHelpFunc helperNum = compiler->eeGetHelperNum(params.methHnd);
                    noway_assert(helperNum != CORINFO_HELP_UNDEF);

                    CORINFO_CONST_LOOKUP helperLookup = compiler->compGetHelperFtn(helperNum);
                    params.addr                       = helperLookup.addr;
                    assert(helperLookup.accessType == IAT_VALUE);
                }
                else
                {
                    // Direct call to a non-virtual user function.
                    params.addr = call->gtDirectCallAddress;
                }

            assert(params.addr != nullptr);

            params.callType = EC_FUNC_TOKEN;
            genEmitCallWithCurrentGC(params);
        }
    }
}

//------------------------------------------------------------------------
// genJmpPlaceVarArgs:
//   Generate code to place all varargs correctly for a JMP.
//
void CodeGen::genJmpPlaceVarArgs()
{
    NYI_RISCV64("Varargs not supported");
}

//------------------------------------------------------------------------
// genIntCastOverflowCheck: Generate overflow checking code for an integer cast.
//
// Arguments:
//    cast - The GT_CAST node
//    desc - The cast description
//    reg  - The register containing the value to check
//
void CodeGen::genIntCastOverflowCheck(GenTreeCast* cast, const GenIntCastDesc& desc, regNumber reg)
{
    const regNumber tempReg = internalRegisters.GetSingle(cast);

    switch (desc.CheckKind())
    {
        // int -> uint/ulong
        // uint -> int
        // long -> ulong
        // ulong -> long
        case GenIntCastDesc::CHECK_POSITIVE:
        {
            if (desc.CheckSrcSize() == 4) // is int or uint
            {
                // If uint is bigger than INT32_MAX then it will be treated as a signed
                // number so overflow will also be triggered
                GetEmitter()->emitIns_R_R(INS_sext_w, EA_4BYTE, tempReg, reg);
                reg = tempReg;
            }
            // Check if integral is smaller than zero
            genJumpToThrowHlpBlk_la(SCK_OVERFLOW, INS_blt, reg, nullptr, REG_R0);
        }
        break;

        // ulong/long -> uint
        case GenIntCastDesc::CHECK_UINT_RANGE:
        {
            // Check if upper 32-bits are zeros
            GetEmitter()->emitIns_R_R_I(INS_srli, EA_8BYTE, tempReg, reg, 32);
            genJumpToThrowHlpBlk_la(SCK_OVERFLOW, INS_bne, tempReg, nullptr, REG_R0);
        }
        break;

        // ulong -> int
        case GenIntCastDesc::CHECK_POSITIVE_INT_RANGE:
        {
            // Check if upper 33-bits are zeros (biggest allowed value is 0x7FFFFFFF)
            GetEmitter()->emitIns_R_R_I(INS_srli, EA_8BYTE, tempReg, reg, 31);
            genJumpToThrowHlpBlk_la(SCK_OVERFLOW, INS_bne, tempReg, nullptr, REG_R0);
        }
        break;

        // long -> int
        case GenIntCastDesc::CHECK_INT_RANGE:
        {
            // Extend sign of lower half of long so that it overrides its upper half
            // If a new value differs from the original then the upper half was not
            // a pure sign extension so there is an overflow
            GetEmitter()->emitIns_R_R(INS_sext_w, EA_4BYTE, tempReg, reg);
            genJumpToThrowHlpBlk_la(SCK_OVERFLOW, INS_bne, tempReg, nullptr, reg);
        }
        break;

        // * -> short/ushort/byte/ubyte
        default: // CHECK_SMALL_INT_RANGE
        {
            assert(desc.CheckKind() == GenIntCastDesc::CHECK_SMALL_INT_RANGE);
            const unsigned castSize           = genTypeSize(cast->gtCastType);
            const bool     isSrcOrDstUnsigned = desc.CheckSmallIntMin() == 0;

            if (isSrcOrDstUnsigned)
            {
                // Check if bits leading the actual small int are all zeros
                // If destination type is signed then also check if MSB of it is zero
                const bool     isDstSigned = !varTypeIsUnsigned(cast->gtCastType);
                const unsigned excludeMsb  = isDstSigned ? 1 : 0;
                const unsigned typeSize    = 8 * castSize - excludeMsb;
                GetEmitter()->emitIns_R_R_I(INS_srli, EA_8BYTE, tempReg, reg, typeSize);
                genJumpToThrowHlpBlk_la(SCK_OVERFLOW, INS_bne, tempReg, nullptr, REG_R0);
            }
            else // Signed to signed cast
            {
                // Extend sign of a small int on all of the bits above it and check whether the original type was same
                const auto extensionSize = (8 - castSize) * 8;
                GetEmitter()->emitIns_R_R_I(INS_slli, EA_8BYTE, tempReg, reg, extensionSize);
                GetEmitter()->emitIns_R_R_I(INS_srai, EA_8BYTE, tempReg, tempReg, extensionSize);
                genJumpToThrowHlpBlk_la(SCK_OVERFLOW, INS_bne, tempReg, nullptr, reg);
            }
        }
        break;
    }
}

void CodeGen::genIntToIntCast(GenTreeCast* cast)
{
    genConsumeRegs(cast->gtGetOp1());

    emitter*            emit    = GetEmitter();
    var_types           dstType = cast->CastToType();
    var_types           srcType = genActualType(cast->gtGetOp1()->TypeGet());
    const regNumber     srcReg  = cast->gtGetOp1()->GetRegNum();
    const regNumber     dstReg  = cast->GetRegNum();
    const unsigned char size    = 32;

    assert(genIsValidIntReg(srcReg));
    assert(genIsValidIntReg(dstReg));

    GenIntCastDesc desc(cast);

    if (desc.CheckKind() != GenIntCastDesc::CHECK_NONE)
    {
        genIntCastOverflowCheck(cast, desc, srcReg);
    }

    if ((desc.ExtendKind() != GenIntCastDesc::COPY) || (srcReg != dstReg))
    {
        switch (desc.ExtendKind())
        {
            case GenIntCastDesc::ZERO_EXTEND_SMALL_INT:
                if (desc.ExtendSrcSize() == 1)
                {
                    emit->emitIns_R_R_I(INS_andi, EA_PTRSIZE, dstReg, srcReg, 0xff);
                    break;
                }
                FALLTHROUGH;
            case GenIntCastDesc::SIGN_EXTEND_SMALL_INT:
            {
                bool isSignExtend = (desc.ExtendKind() == GenIntCastDesc::SIGN_EXTEND_SMALL_INT);
                if (compiler->compOpportunisticallyDependsOn(InstructionSet_Zbb))
                {
                    instruction extend = INS_none;
                    bool        isHalf = (desc.ExtendSrcSize() == 2);
                    if (isSignExtend)
                    {
                        extend = isHalf ? INS_sext_h : INS_sext_b;
                    }
                    else
                    {
                        assert(isHalf);
                        extend = INS_zext_h;
                    }
                    emit->emitIns_R_R(extend, EA_PTRSIZE, dstReg, srcReg);
                }
                else
                {
                    instruction shiftRight  = isSignExtend ? INS_srai : INS_srli;
                    unsigned    shiftAmount = 64 - desc.ExtendSrcSize() * 8;
                    emit->emitIns_R_R_I(INS_slli, EA_PTRSIZE, dstReg, srcReg, shiftAmount);
                    emit->emitIns_R_R_I(shiftRight, EA_PTRSIZE, dstReg, dstReg, shiftAmount);
                }
                break;
            }

            case GenIntCastDesc::ZERO_EXTEND_INT:
                if (compiler->compOpportunisticallyDependsOn(InstructionSet_Zba))
                {
                    emit->emitIns_R_R_R(INS_add_uw, EA_PTRSIZE, dstReg, srcReg, REG_R0);
                }
                else
                {
                    emit->emitIns_R_R_I(INS_slli, EA_PTRSIZE, dstReg, srcReg, 32);
                    emit->emitIns_R_R_I(INS_srli, EA_PTRSIZE, dstReg, dstReg, 32);
                }
                break;
            case GenIntCastDesc::SIGN_EXTEND_INT:
                emit->emitIns_R_R(INS_sext_w, EA_4BYTE, dstReg, srcReg);
                break;

            default:
                assert(desc.ExtendKind() == GenIntCastDesc::COPY);
                if (srcType == TYP_INT)
                {
                    emit->emitIns_R_R(INS_sext_w, EA_4BYTE, dstReg, srcReg);
                }
                else
                {
                    emit->emitIns_R_R(INS_mov, EA_PTRSIZE, dstReg, srcReg);
                }
                break;
        }
    }

    genProduceReg(cast);
}

//------------------------------------------------------------------------
// genFloatToFloatCast: Generate code for a cast between float and double
//
// Arguments:
//    treeNode - The GT_CAST node
//
// Return Value:
//    None.
//
// Assumptions:
//    Cast is a non-overflow conversion.
//    The treeNode must have an assigned register.
//    The cast is between float and double.
//
void CodeGen::genFloatToFloatCast(GenTree* treeNode)
{
    // float <--> double conversions are always non-overflow ones
    assert(treeNode->OperIs(GT_CAST));
    assert(!treeNode->gtOverflow());

    regNumber targetReg = treeNode->GetRegNum();
    assert(genIsValidFloatReg(targetReg));

    GenTree* op1 = treeNode->AsOp()->gtOp1;
    assert(!op1->isContained());                  // Cannot be contained
    assert(genIsValidFloatReg(op1->GetRegNum())); // Must be a valid float reg.

    var_types dstType = treeNode->CastToType();
    var_types srcType = op1->TypeGet();
    assert(varTypeIsFloating(srcType) && varTypeIsFloating(dstType));

    genConsumeOperands(treeNode->AsOp());

    // treeNode must be a reg
    assert(!treeNode->isContained());

    if (srcType != dstType)
    {
        instruction ins = (srcType == TYP_FLOAT) ? INS_fcvt_d_s  // convert Single to Double
                                                 : INS_fcvt_s_d; // convert Double to Single

        GetEmitter()->emitIns_R_R(ins, emitActualTypeSize(treeNode), treeNode->GetRegNum(), op1->GetRegNum());
    }
    else if (treeNode->GetRegNum() != op1->GetRegNum())
    {
        // If double to double cast or float to float cast. Emit a move instruction.
        instruction ins = (srcType == TYP_FLOAT) ? INS_fsgnj_s : INS_fsgnj_d;
        GetEmitter()->emitIns_R_R_R(ins, emitActualTypeSize(treeNode), treeNode->GetRegNum(), op1->GetRegNum(),
                                    op1->GetRegNum());
    }

    genProduceReg(treeNode);
}

//------------------------------------------------------------------------
// genCreateAndStoreGCInfo: Create and record GC Info for the function.
//
void CodeGen::genCreateAndStoreGCInfo(unsigned            codeSize,
                                      unsigned            prologSize,
                                      unsigned epilogSize DEBUGARG(void* codePtr))
{
    IAllocator*    allowZeroAlloc = new (compiler, CMK_GC) CompIAllocator(compiler->getAllocatorGC());
    GcInfoEncoder* gcInfoEncoder  = new (compiler, CMK_GC)
        GcInfoEncoder(compiler->info.compCompHnd, compiler->info.compMethodInfo, allowZeroAlloc, NOMEM);
    assert(gcInfoEncoder != nullptr);

    // Follow the code pattern of the x86 gc info encoder (genCreateAndStoreGCInfoJIT32).
    gcInfo.gcInfoBlockHdrSave(gcInfoEncoder, codeSize, prologSize);

    // We keep the call count for the second call to gcMakeRegPtrTable() below.
    unsigned callCnt = 0;

    // First we figure out the encoder ID's for the stack slots and registers.
    gcInfo.gcMakeRegPtrTable(gcInfoEncoder, codeSize, prologSize, GCInfo::MAKE_REG_PTR_MODE_ASSIGN_SLOTS, &callCnt);

    // Now we've requested all the slots we'll need; "finalize" these (make more compact data structures for them).
    gcInfoEncoder->FinalizeSlotIds();

    // Now we can actually use those slot ID's to declare live ranges.
    gcInfo.gcMakeRegPtrTable(gcInfoEncoder, codeSize, prologSize, GCInfo::MAKE_REG_PTR_MODE_DO_WORK, &callCnt);

#ifdef FEATURE_REMAP_FUNCTION
    if (compiler->opts.compDbgEnC)
    {
        NYI_RISCV64("compDbgEnc in genCreateAndStoreGCInfo-----unimplemented/unused on RISCV64 yet----");
    }
#endif // FEATURE_REMAP_FUNCTION

    if (compiler->opts.IsReversePInvoke())
    {
        unsigned reversePInvokeFrameVarNumber = compiler->lvaReversePInvokeFrameVar;
        assert(reversePInvokeFrameVarNumber != BAD_VAR_NUM);
        const LclVarDsc* reversePInvokeFrameVar = compiler->lvaGetDesc(reversePInvokeFrameVarNumber);
        gcInfoEncoder->SetReversePInvokeFrameSlot(reversePInvokeFrameVar->GetStackOffset());
    }

    gcInfoEncoder->Build();

    // GC Encoder automatically puts the GC info in the right spot using ICorJitInfo::allocGCInfo(size_t)
    // let's save the values anyway for debugging purposes
    compiler->compInfoBlkAddr = gcInfoEncoder->Emit();
    compiler->compInfoBlkSize = gcInfoEncoder->GetEncodedGCInfoSize();
}

//------------------------------------------------------------------------
// genCodeForStoreBlk: Produce code for a GT_STORE_BLK node.
//
// Arguments:
//    tree - the node
//
void CodeGen::genCodeForStoreBlk(GenTreeBlk* blkOp)
{
    assert(blkOp->OperIs(GT_STORE_BLK));

    if (blkOp->gtBlkOpGcUnsafe)
    {
        GetEmitter()->emitDisableGC();
    }
    bool isCopyBlk = blkOp->OperIsCopyBlkOp();

    switch (blkOp->gtBlkOpKind)
    {
        case GenTreeBlk::BlkOpKindCpObjUnroll:
            assert(!blkOp->gtBlkOpGcUnsafe);
            genCodeForCpObj(blkOp->AsBlk());
            break;

        case GenTreeBlk::BlkOpKindLoop:
            assert(!isCopyBlk);
            genCodeForInitBlkLoop(blkOp);
            break;

        case GenTreeBlk::BlkOpKindUnroll:
            if (isCopyBlk)
            {
                genCodeForCpBlkUnroll(blkOp);
            }
            else
            {
                genCodeForInitBlkUnroll(blkOp);
            }
            break;

        default:
            unreached();
    }

    if (blkOp->gtBlkOpGcUnsafe)
    {
        GetEmitter()->emitEnableGC();
    }
}

//------------------------------------------------------------------------
// genLeaInstruction: Produce code for a GT_LEA node.
//
// Arguments:
//    lea - the node
//
void CodeGen::genLeaInstruction(GenTreeAddrMode* lea)
{
    genConsumeOperands(lea);
    emitter* emit   = GetEmitter();
    emitAttr size   = emitTypeSize(lea);
    int      offset = lea->Offset();

    // So for the case of a LEA node of the form [Base + Index*Scale + Offset] we will generate:
    // tmpReg = indexReg << scale;
    // destReg = baseReg + tmpReg;
    // destReg = destReg + offset;
    //
    // TODO-RISCV64-CQ: The purpose of the GT_LEA node is to directly reflect a single target architecture
    //             addressing mode instruction.  Currently we're 'cheating' by producing one or more
    //             instructions to generate the addressing mode so we need to modify lowering to
    //             produce LEAs that are a 1:1 relationship to the RISCV64 architecture.
    if (lea->HasBase() && lea->HasIndex())
    {
        GenTree* memBase = lea->Base();
        GenTree* index   = lea->Index();

        DWORD scale;

        assert(isPow2(lea->gtScale));
        BitScanForward(&scale, lea->gtScale);
        assert(scale <= 4);
        regNumber scaleTempReg = scale ? internalRegisters.Extract(lea) : REG_NA;

        if (offset == 0)
        {
            // Then compute target reg from [base + index*scale]
            genScaledAdd(size, lea->GetRegNum(), memBase->GetRegNum(), index->GetRegNum(), scale, scaleTempReg);
        }
        else
        {
            // When generating fully interruptible code we have to use the "large offset" sequence
            // when calculating a EA_BYREF as we can't report a byref that points outside of the object
            bool useLargeOffsetSeq = compiler->GetInterruptible() && (size == EA_BYREF);

            if (!useLargeOffsetSeq && emitter::isValidSimm12(offset))
            {
                genScaledAdd(size, lea->GetRegNum(), memBase->GetRegNum(), index->GetRegNum(), scale, scaleTempReg);
                instruction ins = size == EA_4BYTE ? INS_addiw : INS_addi;
                emit->emitIns_R_R_I(ins, size, lea->GetRegNum(), lea->GetRegNum(), offset);
            }
            else
            {
                regNumber tmpReg = internalRegisters.GetSingle(lea);

                noway_assert(tmpReg != index->GetRegNum());
                noway_assert(tmpReg != memBase->GetRegNum());

                // compute the large offset.
                instGen_Set_Reg_To_Imm(EA_PTRSIZE, tmpReg, offset);

                genScaledAdd(EA_PTRSIZE, tmpReg, tmpReg, index->GetRegNum(), scale, scaleTempReg);

                instruction ins = size == EA_4BYTE ? INS_addw : INS_add;
                emit->emitIns_R_R_R(ins, size, lea->GetRegNum(), tmpReg, memBase->GetRegNum());
            }
        }
    }
    else if (lea->HasBase())
    {
        GenTree* memBase = lea->Base();

        if (emitter::isValidSimm12(offset))
        {
            if (offset != 0)
            {
                // Then compute target reg from [memBase + offset]
                emit->emitIns_R_R_I(INS_addi, size, lea->GetRegNum(), memBase->GetRegNum(), offset);
            }
            else // offset is zero
            {
                if (lea->GetRegNum() != memBase->GetRegNum())
                {
                    emit->emitIns_R_R(INS_mov, size, lea->GetRegNum(), memBase->GetRegNum());
                }
            }
        }
        else
        {
            // We require a tmpReg to hold the offset
            regNumber tmpReg = internalRegisters.GetSingle(lea);

            // First load tmpReg with the large offset constant
            emit->emitLoadImmediate(EA_PTRSIZE, tmpReg, offset);

            // Then compute target reg from [memBase + tmpReg]
            emit->emitIns_R_R_R(INS_add, size, lea->GetRegNum(), memBase->GetRegNum(), tmpReg);
        }
    }
    else if (lea->HasIndex())
    {
        // If we encounter a GT_LEA node without a base it means it came out
        // when attempting to optimize an arbitrary arithmetic expression during lower.
        // This is currently disabled in RISCV64 since we need to adjust lower to account
        // for the simpler instructions RISCV64 supports.
        // TODO-RISCV64-CQ:  Fix this and let LEA optimize arithmetic trees too.
        assert(!"We shouldn't see a baseless address computation during CodeGen for RISCV64");
    }

    genProduceReg(lea);
}

instruction CodeGen::getShxaddVariant(int scale, bool useUnsignedVariant)
{
    if (useUnsignedVariant)
    {
        switch (scale)
        {
            case 1:
                return INS_sh1add_uw;
            case 2:
                return INS_sh2add_uw;
            case 3:
                return INS_sh3add_uw;
        }
    }
    else
    {
        switch (scale)
        {
            case 1:
                return INS_sh1add;
            case 2:
                return INS_sh2add;
            case 3:
                return INS_sh3add;
        }
    }
    return INS_none;
}

void CodeGen::genCodeForShxadd(GenTreeOp* tree)
{
    instruction ins = genGetInsForOper(tree);

    assert(ins == INS_sh1add || ins == INS_sh2add || ins == INS_sh3add || ins == INS_sh1add_uw ||
           ins == INS_sh2add_uw || ins == INS_sh3add_uw);

    genConsumeOperands(tree);

    emitAttr attr = emitActualTypeSize(tree);

    GetEmitter()->emitIns_R_R_R(ins, attr, tree->GetRegNum(), tree->gtOp1->GetRegNum(), tree->gtOp2->GetRegNum());

    genProduceReg(tree);
}

void CodeGen::genCodeForAddUw(GenTreeOp* tree)
{
    assert(tree->OperIs(GT_ADD_UW));

    genConsumeOperands(tree);

    emitAttr attr = emitActualTypeSize(tree);

    GetEmitter()->emitIns_R_R_R(INS_add_uw, attr, tree->GetRegNum(), tree->gtOp1->GetRegNum(),
                                tree->gtOp2->GetRegNum());

    genProduceReg(tree);
}

void CodeGen::genCodeForSlliUw(GenTreeOp* tree)
{
    assert(tree->OperIs(GT_SLLI_UW));

    genConsumeOperands(tree);

    emitAttr attr    = emitActualTypeSize(tree);
    GenTree* shiftBy = tree->gtOp2;

    assert(shiftBy->IsCnsIntOrI());

    unsigned shamt = (unsigned)shiftBy->AsIntCon()->gtIconVal;

    GetEmitter()->emitIns_R_R_I(INS_slli_uw, attr, tree->GetRegNum(), tree->gtOp1->GetRegNum(), shamt);

    genProduceReg(tree);
}

//------------------------------------------------------------------------
// genEstablishFramePointer: Set up the frame pointer by adding an offset to the stack pointer.
//
// Arguments:
//    delta - the offset to add to the current stack pointer to establish the frame pointer
//    reportUnwindData - true if establishing the frame pointer should be reported in the OS unwind data.

void CodeGen::genEstablishFramePointer(int delta, bool reportUnwindData)
{
    assert(compiler->compGeneratingProlog);

    assert(emitter::isValidSimm12(delta));
    GetEmitter()->emitIns_R_R_I(INS_addi, EA_PTRSIZE, REG_FPBASE, REG_SPBASE, delta);

    if (reportUnwindData)
    {
        compiler->unwindSetFrameReg(REG_FPBASE, delta);
    };
}

void CodeGen::genJumpToThrowHlpBlk_la(
    SpecialCodeKind codeKind, instruction ins, regNumber reg1, BasicBlock* failBlk, regNumber reg2)
{
    assert(INS_beq <= ins && ins <= INS_bgeu);

    bool useThrowHlpBlk = compiler->fgUseThrowHelperBlocks();

    emitter* emit = GetEmitter();
    if (useThrowHlpBlk)
    {
        // For code with throw helper blocks, find and use the helper block for
        // raising the exception. The block may be shared by other trees too.

        BasicBlock* excpRaisingBlock;

        if (failBlk != nullptr)
        {
            // We already know which block to jump to. Use that.
            excpRaisingBlock = failBlk;

#ifdef DEBUG
            Compiler::AddCodeDsc* add = compiler->fgFindExcptnTarget(codeKind, compiler->compCurBB);
            assert(add->acdUsed);
            assert(excpRaisingBlock == add->acdDstBlk);
#if !FEATURE_FIXED_OUT_ARGS
            assert(add->acdStkLvlInit || isFramePointerUsed());
#endif // !FEATURE_FIXED_OUT_ARGS
#endif // DEBUG
        }
        else
        {
            // Find the helper-block which raises the exception.
            Compiler::AddCodeDsc* add = compiler->fgFindExcptnTarget(codeKind, compiler->compCurBB);
            assert((add != nullptr) && ("ERROR: failed to find exception throw block"));
            assert(add->acdUsed);
            excpRaisingBlock = add->acdDstBlk;
#if !FEATURE_FIXED_OUT_ARGS
            assert(add->acdStkLvlInit || isFramePointerUsed());
#endif // !FEATURE_FIXED_OUT_ARGS
        }

        noway_assert(excpRaisingBlock != nullptr);

        // Jump to the exception-throwing block on error.
        emit->emitIns_J(ins, excpRaisingBlock, (int)reg1 | ((int)reg2 << 5)); // 5-bits;
    }
    else
    {
        // The code to throw the exception will be generated inline, and
        //  we will jump around it in the normal non-exception case.

        EmitCallParams params;

        // maybe optimize
        // ins = (instruction)(ins^((ins != INS_beq)+(ins != INS_bne)));
        if (ins == INS_blt)
        {
            ins = INS_bge;
        }
        else if (ins == INS_bltu)
        {
            ins = INS_bgeu;
        }
        else if (ins == INS_bge)
        {
            ins = INS_blt;
        }
        else if (ins == INS_bgeu)
        {
            ins = INS_bltu;
        }
        else
        {
            ins = ins == INS_beq ? INS_bne : INS_beq;
        }

        CORINFO_CONST_LOOKUP helperFunction =
            compiler->compGetHelperFtn((CorInfoHelpFunc)(compiler->acdHelper(codeKind)));
        if (helperFunction.accessType == IAT_VALUE)
        {
            // INS_OPTS_C
            // If the helper is a value, we need to use the address of the helper.
            params.addr     = helperFunction.addr;
            params.callType = EC_FUNC_TOKEN;

            // TODO-RISCV64-RVC: Remove hardcoded branch offset here
            ssize_t imm = 3 * sizeof(emitter::code_t);
            emit->emitIns_R_R_I(ins, EA_PTRSIZE, reg1, reg2, imm);
        }
        else
        {
            params.addr = nullptr;
            assert(helperFunction.accessType == IAT_PVALUE);
            void* pAddr = helperFunction.addr;

            params.callType = EC_INDIR_R;
            params.ireg     = REG_DEFAULT_HELPER_CALL_TARGET;
            if (compiler->opts.compReloc)
            {
                // TODO-RISCV64-RVC: Remove hardcoded branch offset here
                ssize_t imm = (3 + 1) << 2;
                emit->emitIns_R_R_I(ins, EA_PTRSIZE, reg1, reg2, imm);
                emit->emitIns_R_AI(INS_jal, EA_PTR_DSP_RELOC, params.ireg, (ssize_t)pAddr);
            }
            else
            {
                // TODO-RISCV64-RVC: Remove hardcoded branch offset here
                ssize_t imm = 9 << 2;
                emit->emitIns_R_R_I(ins, EA_PTRSIZE, reg1, reg2, imm);
                // TODO-RISCV64-CQ: In the future we may consider using emitter::emitLoadImmediate instead,
                // which is less straightforward but offers slightly better codegen.
                emitLoadConstAtAddr(GetEmitter(), params.ireg, (ssize_t)pAddr);
            }
            regSet.verifyRegUsed(params.ireg);
        }

        BasicBlock* skipLabel = genCreateTempLabel();

        params.methHnd = compiler->eeFindHelper(compiler->acdHelper(codeKind));

        // TODO-RISCV64: Why is this not using genEmitHelperCall?
        genEmitCallWithCurrentGC(params);

        regMaskTP killMask = compiler->compHelperCallKillSet((CorInfoHelpFunc)(compiler->acdHelper(codeKind)));
        regSet.verifyRegistersUsed(killMask);

        // NOTE: here is just defining an `empty` label which will create a new IGroup for updating the gcInfo.
        genDefineTempLabel(skipLabel);
    }
}
//-----------------------------------------------------------------------------------
// instGen_MemoryBarrier: Emit a MemoryBarrier instruction
//
// Arguments:
//     barrierKind - kind of barrier to emit (Only supports the Full now!! This depends on the CPU).
//
// Notes:
//     All MemoryBarriers instructions can be removed by DOTNET_JitNoMemoryBarriers=1
//
void CodeGen::instGen_MemoryBarrier(BarrierKind barrierKind)
{
#ifdef DEBUG
    if (JitConfig.JitNoMemoryBarriers() == 1)
    {
        return;
    }
#endif // DEBUG

    // TODO-RISCV64: Use the exact barrier type depending on the CPU.
    GetEmitter()->emitIns_I(INS_fence, EA_4BYTE, INS_BARRIER_FULL);
}

/*-----------------------------------------------------------------------------
 *
 * Push/Pop any callee-saved registers we have used,
 * For most frames, generatint liking:
 *      addi sp, sp, -#framesz      ; establish the frame
 *
 *      ; save float regs
 *      fsd f8, #offset(sp)
 *      fsd f9, #(offset+8)(sp)
 *      fsd f18, #(offset+16)(sp)
 *      ; ...
 *      fsd f27, #(offset+8*11)(sp)
 *
 *      ; save int regs
 *      sd s1, #offset2(sp)
 *      sd s2, #(offset2+8)(sp)
 *      ; ...
 *      sd s11, #(offset+8*10)(sp)
 *
 *      ; save ra, fp
 *      sd ra, #offset3+8(sp)     ; save RA (8 bytes)
 *      sd fp, #(offset3)(sp)     ; save FP (8 bytes)
 *
 * Notes:
 * 1. FP is always saved, and the first store is FP, RA.
 * 2. General-purpose registers are 8 bytes, floating-point registers are 8 bytes.
 * 3. For frames with varargs, not implemented completely and not tested !
 * 4. We allocate the frame here; no further changes to SP are allowed (except in the body, for localloc).
 *
 * For functions with GS and localloc, we had saved the frame pointer and RA at the top
 * of the frame.
 * Since this frame type is relatively rare, we force using it via stress modes, for additional coverage.
 *
 * The frames look like the following (simplified to only include components that matter for establishing the
 * frames). See also Compiler::lvaAssignFrameOffsets().
 *
 * The RISC-V's frame layout is liking:
 *
 *    If we need to generate a GS cookie, we need to make sure the saved frame pointer and return address
 *    (FP and RA) are protected from buffer overrun by the GS cookie.
 *    So we always save the FP/RA along with the rest of the callee-saved registers above.
 *
 *      |                       |
 *      |-----------------------|
 *      |  incoming arguments   |
 *      +=======================+ <---- Caller's SP
 *      |     Arguments  Or     | // if needed
 *      |  Varargs regs space   | // Only for varargs functions; NYI on RV64
 *      |-----------------------|
 *      |    MonitorAcquired    | // 8 bytes; for synchronized methods
 *      |-----------------------|
 *      |Callee saved registers | // not including FP/RA; multiple of 8 bytes
 *      |-----------------------|
 *      |      Saved FP         | // 8 bytes
 *      |-----------------------|
 *      |      Saved RA         | // 8 bytes
 *      |-----------------------|
 *      |  possible GS cookie   |
 *      |-----------------------|
 *      | locals, temps, etc.   |
 *      |-----------------------|
 *      |  possible GS cookie   |
 *      |-----------------------|
 *      |   Outgoing arg space  | // multiple of 8 bytes; if required (i.e., #outsz != 0)
 *      |-----------------------| <---- Ambient SP
 *      |       |               |
 *      ~       | Stack grows   ~
 *      |       | downward      |
 *              V
 *
 */
void CodeGen::genPushCalleeSavedRegisters(regNumber initReg, bool* pInitRegZeroed)
{
    assert(compiler->compGeneratingProlog);

    regMaskTP rsPushRegs = regSet.rsGetModifiedCalleeSavedRegsMask();

#if ETW_EBP_FRAMED
    if (!isFramePointerUsed() && regSet.rsRegsModified(RBM_FPBASE))
    {
        noway_assert(!"Used register RBM_FPBASE as a scratch register!");
    }
#endif

    // We always use the FP (frame-pointer).
    assert(isFramePointerUsed());

    //
    // It may be possible to skip pushing/popping ra for leaf methods. However, such optimization would require
    // changes in GC suspension architecture.
    //
    // We would need to guarantee that a tight loop calling a virtual leaf method can be suspended for GC. Today, we
    // generate partially interruptible code for both the method that contains the tight loop with the call and the leaf
    // method. GC suspension depends on return address hijacking in this case. Return address hijacking depends
    // on the return address to be saved on the stack. If we skipped pushing/popping ra, the return address would never
    // be saved on the stack and the GC suspension would time out.
    //
    // So if we wanted to skip pushing/popping ra for leaf frames, we would also need to do one of
    // the following to make GC suspension work in the above scenario:
    // - Make return address hijacking work even when ra is not saved on the stack.
    // - Generate fully interruptible code for loops that contains calls
    // - Generate fully interruptible code for leaf methods
    //
    // Given the limited benefit from this optimization (<10k for SPCL AOT image), the extra complexity
    // is not worth it.
    //

    regSet.rsMaskCalleeSaved = rsPushRegs | RBM_FPBASE | RBM_RA;

#ifdef DEBUG
    JITDUMP("Frame info. #outsz=%d; #framesz=%d; LclFrameSize=%d;\n", unsigned(compiler->lvaOutgoingArgSpaceSize),
            genTotalFrameSize(), compiler->compLclFrameSize);

    if (compiler->compCalleeRegsPushed != genCountBits(regSet.rsMaskCalleeSaved))
    {
        printf("Error: unexpected number of callee-saved registers to push. Expected: %d. Got: %d ",
               compiler->compCalleeRegsPushed, genCountBits(rsPushRegs | RBM_FPBASE | RBM_RA));
        dspRegMask(rsPushRegs | RBM_FPBASE | RBM_RA);
        printf("\n");
        assert(compiler->compCalleeRegsPushed == genCountBits(rsPushRegs | RBM_FPBASE | RBM_RA));
    }

    if (verbose)
    {
        regMaskTP maskSaveRegsFloat = rsPushRegs & RBM_ALLFLOAT;
        regMaskTP maskSaveRegsInt   = rsPushRegs & ~maskSaveRegsFloat;
        printf("Save float regs: ");
        dspRegMask(maskSaveRegsFloat);
        printf("\n");
        printf("Save int   regs: ");
        dspRegMask(maskSaveRegsInt);
        printf("\n");
    }
#endif // DEBUG

    int totalFrameSize = genTotalFrameSize();
    int leftFrameSize  = 0;
    int localFrameSize = compiler->compLclFrameSize;
    if ((compiler->lvaMonAcquired != BAD_VAR_NUM) && !compiler->opts.IsOSR())
    {
        localFrameSize -= TARGET_POINTER_SIZE;
    }

#ifdef DEBUG
    if (compiler->opts.disAsm)
    {
        printf("Frame info. #outsz=%d; #framesz=%d; lcl=%d\n", unsigned(compiler->lvaOutgoingArgSpaceSize),
               genTotalFrameSize(), localFrameSize);
    }
#endif

    int FP_offset = localFrameSize;
    if (totalFrameSize <= 2040)
    {
        GetEmitter()->emitIns_R_R_I(INS_addi, EA_PTRSIZE, REG_SPBASE, REG_SPBASE, -totalFrameSize);
        compiler->unwindAllocStack(totalFrameSize);
    }
    else
    {
        if ((localFrameSize + (compiler->compCalleeRegsPushed << 3)) > 2040)
        {
            leftFrameSize  = localFrameSize & -16;
            totalFrameSize = totalFrameSize - (localFrameSize & -16);
            FP_offset      = localFrameSize & 0xf;
        }
        // The 'initReg' could have been calculated as one of the callee-saved registers (let's say T0, T1 and T2 are in
        // use, so the next possible register is S1, which should be callee-save register). This is fine, as long as we
        // save callee-saved registers before using 'initReg' for the first time. Instead, we can use REG_SCRATCH
        // beforehand. We don't care if REG_SCRATCH will be overwritten, so we'll skip 'RegZeroed check'.
        // TODO-RV64: this should be resolved before calling `genPushCalleeSavedRegisters`.
        genStackPointerAdjustment(-totalFrameSize, REG_SCRATCH, nullptr, /* reportUnwindData */ true);
    }
    GetEmitter()->emitIns_R_R_I(INS_sd, EA_PTRSIZE, REG_FP, REG_SPBASE, FP_offset);
    compiler->unwindSaveReg(REG_FP, FP_offset);

    GetEmitter()->emitIns_R_R_I(INS_sd, EA_PTRSIZE, REG_RA, REG_SPBASE, FP_offset + 8);
    compiler->unwindSaveReg(REG_RA, FP_offset + 8);

    genSaveCalleeSavedRegistersHelp(rsPushRegs, FP_offset + 16);

    JITDUMP("    offsetSpToSavedFp=%d\n", FP_offset);
    genEstablishFramePointer(FP_offset, /* reportUnwindData */ true);

    // For varargs, home the incoming arg registers last. Note that there is nothing to unwind here,
    // so we just report "NOP" unwind codes. If there's no more frame setup after this, we don't
    // need to add codes at all.
    if (compiler->info.compIsVarArgs)
    {
        JITDUMP("    compIsVarArgs=true\n");
        NYI_RISCV64("genPushCalleeSavedRegisters unsupports compIsVarArgs");
    }

    if (leftFrameSize != 0)
    {
        genStackPointerAdjustment(-leftFrameSize, REG_SCRATCH, nullptr, /* reportUnwindData */ false);
    }
}

void CodeGen::genPopCalleeSavedRegisters(bool jmpEpilog)
{
    assert(compiler->compGeneratingEpilog);

    regMaskTP regsToRestoreMask = regSet.rsGetModifiedCalleeSavedRegsMask();

    assert(isFramePointerUsed());

    int totalFrameSize = genTotalFrameSize();
    int localFrameSize = compiler->compLclFrameSize;
    if ((compiler->lvaMonAcquired != BAD_VAR_NUM) && !compiler->opts.IsOSR())
    {
        localFrameSize -= TARGET_POINTER_SIZE;
    }

    JITDUMP("Frame type. #outsz=%d; #framesz=%d; #calleeSaveRegsPushed:%d; "
            "localloc? %s\n",
            unsigned(compiler->lvaOutgoingArgSpaceSize), totalFrameSize, compiler->compCalleeRegsPushed,
            dspBool(compiler->compLocallocUsed));

    emitter* emit            = GetEmitter();
    int      FP_offset       = localFrameSize;
    int      remainingSPSize = totalFrameSize;
    if (totalFrameSize <= 2040)
    {
        if (compiler->compLocallocUsed)
        {
            int SPtoFPdelta = genSPtoFPdelta();
            // Restore sp from fp
            emit->emitIns_R_R_I(INS_addi, EA_PTRSIZE, REG_SPBASE, REG_FPBASE, -SPtoFPdelta);
            compiler->unwindSetFrameReg(REG_FPBASE, SPtoFPdelta);
        }
    }
    else
    {
        if (compiler->compLocallocUsed)
        {
            int SPtoFPdelta = genSPtoFPdelta();
            // Restore sp from fp
            if (emitter::isValidSimm12(SPtoFPdelta))
            {
                emit->emitIns_R_R_I(INS_addi, EA_PTRSIZE, REG_SPBASE, REG_FPBASE, -SPtoFPdelta);
            }
            else
            {
                regNumber tempReg = rsGetRsvdReg();
                emit->emitLoadImmediate(EA_PTRSIZE, tempReg, SPtoFPdelta);
                emit->emitIns_R_R_R(INS_sub, EA_PTRSIZE, REG_SPBASE, REG_FPBASE, tempReg);
            }
        }
        if ((localFrameSize + (compiler->compCalleeRegsPushed << 3)) > 2040)
        {
            remainingSPSize = localFrameSize & -16;
            genStackPointerAdjustment(remainingSPSize, REG_RA, nullptr, /* reportUnwindData */ true);

            remainingSPSize = totalFrameSize - remainingSPSize;
            FP_offset       = localFrameSize & 0xf;
        }
    }

    JITDUMP("    calleeSaveSPOffset=%d\n", FP_offset + 16);
    genRestoreCalleeSavedRegistersHelp(regsToRestoreMask, FP_offset + 16);

    emit->emitIns_R_R_I(INS_ld, EA_PTRSIZE, REG_RA, REG_SPBASE, FP_offset + 8);
    compiler->unwindSaveReg(REG_RA, FP_offset + 8);

    emit->emitIns_R_R_I(INS_ld, EA_PTRSIZE, REG_FP, REG_SPBASE, FP_offset);
    compiler->unwindSaveReg(REG_FP, FP_offset);

    if (emitter::isValidUimm11(remainingSPSize))
    {
        emit->emitIns_R_R_I(INS_addi, EA_PTRSIZE, REG_SPBASE, REG_SPBASE, remainingSPSize);
    }
    else
    {
        regNumber tempReg = rsGetRsvdReg();
        emit->emitLoadImmediate(EA_PTRSIZE, tempReg, remainingSPSize);
        emit->emitIns_R_R_R(INS_add, EA_PTRSIZE, REG_SPBASE, REG_SPBASE, tempReg);
    }
    compiler->unwindAllocStack(remainingSPSize);

    // For OSR, we must also adjust the SP to remove the Tier0 frame.
    if (compiler->opts.IsOSR())
    {
        const int tier0FrameSize = compiler->info.compPatchpointInfo->TotalFrameSize();
        JITDUMP("Extra SP adjust for OSR to pop off Tier0 frame: %d bytes\n", tier0FrameSize);

        if (emitter::isValidUimm11(tier0FrameSize))
        {
            emit->emitIns_R_R_I(INS_addi, EA_PTRSIZE, REG_SPBASE, REG_SPBASE, tier0FrameSize);
        }
        else
        {
            regNumber tempReg = rsGetRsvdReg();
            emit->emitLoadImmediate(EA_PTRSIZE, tempReg, tier0FrameSize);
            emit->emitIns_R_R_R(INS_add, EA_PTRSIZE, REG_SPBASE, REG_SPBASE, tempReg);
        }
        compiler->unwindAllocStack(tier0FrameSize);
    }
}

#ifdef PROFILING_SUPPORTED
//-----------------------------------------------------------------------------------
// genProfilingEnterCallback: Generate the profiling function enter callback.
//
// Arguments:
//     initReg        - register to use as scratch register
//     pInitRegZeroed - OUT parameter. *pInitRegZeroed set to 'false' if 'initReg' is
//                      set to non-zero value after this call.
//
void CodeGen::genProfilingEnterCallback(regNumber initReg, bool* pInitRegZeroed)
{
    assert(compiler->compGeneratingProlog);

    if (!compiler->compIsProfilerHookNeeded())
    {
        return;
    }

    ssize_t methHnd = (ssize_t)compiler->compProfilerMethHnd;
    if (compiler->compProfilerMethHndIndirected)
    {
        instGen_Set_Reg_To_Imm(EA_PTR_DSP_RELOC, REG_PROFILER_ENTER_ARG_FUNC_ID, methHnd);
        GetEmitter()->emitIns_R_R_I(INS_ld, EA_PTRSIZE, REG_PROFILER_ENTER_ARG_FUNC_ID, REG_PROFILER_ENTER_ARG_FUNC_ID,
                                    0);
    }
    else
    {
        instGen_Set_Reg_To_Imm(EA_PTRSIZE, REG_PROFILER_ENTER_ARG_FUNC_ID, methHnd);
    }

    ssize_t callerSPOffset = -compiler->lvaToCallerSPRelativeOffset(0, isFramePointerUsed());
    genInstrWithConstant(INS_addi, EA_PTRSIZE, REG_PROFILER_ENTER_ARG_CALLER_SP, genFramePointerReg(), callerSPOffset,
                         REG_PROFILER_ENTER_ARG_CALLER_SP);

    genEmitHelperCall(CORINFO_HELP_PROF_FCN_ENTER, 0, EA_UNKNOWN);

    // If initReg is trashed, either because it was an arg to the enter
    // callback, or because the enter callback itself trashes it, then it needs
    // to be zero'ed again before using.
    if (((RBM_PROFILER_ENTER_TRASH | RBM_PROFILER_ENTER_ARG_FUNC_ID | RBM_PROFILER_ENTER_ARG_CALLER_SP) &
         genRegMask(initReg)) != RBM_NONE)
    {
        *pInitRegZeroed = false;
    }
}

//-----------------------------------------------------------------------------------
// genProfilingLeaveCallback: Generate the profiling function leave or tailcall callback.
// Technically, this is not part of the epilog; it is called when we are generating code for a GT_RETURN node.
//
// Arguments:
//     helper - which helper to call. Either CORINFO_HELP_PROF_FCN_LEAVE or CORINFO_HELP_PROF_FCN_TAILCALL
//
void CodeGen::genProfilingLeaveCallback(unsigned helper /*= CORINFO_HELP_PROF_FCN_LEAVE*/)
{
    assert((helper == CORINFO_HELP_PROF_FCN_LEAVE) || (helper == CORINFO_HELP_PROF_FCN_TAILCALL));

    if (!compiler->compIsProfilerHookNeeded())
    {
        return;
    }

    compiler->info.compProfilerCallback = true;

    ssize_t methHnd = (ssize_t)compiler->compProfilerMethHnd;
    if (compiler->compProfilerMethHndIndirected)
    {
        instGen_Set_Reg_To_Imm(EA_PTR_DSP_RELOC, REG_PROFILER_LEAVE_ARG_FUNC_ID, methHnd);
        GetEmitter()->emitIns_R_R_I(INS_ld, EA_PTRSIZE, REG_PROFILER_LEAVE_ARG_FUNC_ID, REG_PROFILER_LEAVE_ARG_FUNC_ID,
                                    0);
    }
    else
    {
        instGen_Set_Reg_To_Imm(EA_PTRSIZE, REG_PROFILER_LEAVE_ARG_FUNC_ID, methHnd);
    }

    gcInfo.gcMarkRegSetNpt(RBM_PROFILER_LEAVE_ARG_FUNC_ID);

    ssize_t callerSPOffset = -compiler->lvaToCallerSPRelativeOffset(0, isFramePointerUsed());
    genInstrWithConstant(INS_addi, EA_PTRSIZE, REG_PROFILER_LEAVE_ARG_CALLER_SP, genFramePointerReg(), callerSPOffset,
                         REG_PROFILER_LEAVE_ARG_CALLER_SP);

    gcInfo.gcMarkRegSetNpt(RBM_PROFILER_LEAVE_ARG_CALLER_SP);

    genEmitHelperCall(helper, 0, EA_UNKNOWN);
}
#endif // PROFILING_SUPPORTED

#endif // TARGET_RISCV64<|MERGE_RESOLUTION|>--- conflicted
+++ resolved
@@ -1009,16 +1009,8 @@
     assert(EA_SIZE(attr) == EA_PTRSIZE);
     noway_assert(targetReg != operandReg); // lifetime of the operand register should have been extended
 
-<<<<<<< HEAD
     GetEmitter()->emitIns_R_R_I(INS_sltiu, attr, targetReg, operandReg, SIZE_T_MAX); // temp = (operand < max) ? 1 : 0;
     GetEmitter()->emitIns_R_R_R(INS_add, attr, targetReg, operandReg, targetReg);    // target = operand + temp;
-=======
-    BasicBlock* skip = genCreateTempLabel();
-    GetEmitter()->emitIns_R_R_I(INS_addi, attr, targetReg, operandReg, 1);
-    GetEmitter()->emitIns_J_cond_la(INS_bne, skip, targetReg, REG_R0);
-    GetEmitter()->emitIns_R_R(INS_not, attr, targetReg, targetReg);
-    genDefineTempLabel(skip);
->>>>>>> 6265b719
 
     genProduceReg(tree);
 }
@@ -1591,18 +1583,10 @@
             // sub  regCnt, SP, regCnt      // regCnt now holds ultimate SP
             emit->emitIns_R_R_R(INS_sub, EA_PTRSIZE, regCnt, REG_SPBASE, regCnt);
 
-<<<<<<< HEAD
             // If overflow, set regCnt to lowest possible value
             emit->emitIns_R_R_I(INS_addi, EA_PTRSIZE, tempReg, tempReg, -1);   // temp = overflow ? 0 : full_mask;
             emit->emitIns_R_R_R(INS_and, EA_PTRSIZE, regCnt, regCnt, tempReg); // cnt  = overflow ? 0 : cnt;
         }
-=======
-        // Overflow, set regCnt to lowest possible value
-        BasicBlock* skip = genCreateTempLabel();
-        emit->emitIns_J_cond_la(INS_beq, skip, tempReg, REG_R0);
-        emit->emitIns_R_R(INS_mov, EA_PTRSIZE, regCnt, REG_R0);
-        genDefineTempLabel(skip);
->>>>>>> 6265b719
 
         regNumber rPageSize = internalRegisters.GetSingle(tree);
         noway_assert(rPageSize != tempReg);
