--- conflicted
+++ resolved
@@ -3223,43 +3223,7 @@
                 }
             }
 
-<<<<<<< HEAD
             if (tree->OperIs(GT_EQ, GT_NE))
-=======
-            if (tree->OperIs(GT_LT))
-            {
-                if (!isUnsigned && emitter::isValidSimm12(imm))
-                {
-                    emit->emitIns_R_R_I(INS_slti, EA_PTRSIZE, targetReg, regOp1, imm);
-                }
-                else if (isUnsigned && emitter::isValidUimm11(imm))
-                {
-                    emit->emitIns_R_R_I(INS_sltiu, EA_PTRSIZE, targetReg, regOp1, imm);
-                }
-                else
-                {
-                    emit->emitLoadImmediate(EA_PTRSIZE, REG_RA, imm);
-                    emit->emitIns_R_R_R(isUnsigned ? INS_sltu : INS_slt, EA_PTRSIZE, targetReg, regOp1, REG_RA);
-                }
-            }
-            else if (tree->OperIs(GT_LE))
-            {
-                if (!isUnsigned && emitter::isValidSimm12(imm + 1))
-                {
-                    emit->emitIns_R_R_I(INS_slti, EA_PTRSIZE, targetReg, regOp1, imm + 1);
-                }
-                else if (isUnsigned && emitter::isValidUimm11(imm + 1) && (imm != (~0)))
-                {
-                    emit->emitIns_R_R_I(INS_sltiu, EA_PTRSIZE, targetReg, regOp1, imm + 1);
-                }
-                else
-                {
-                    emit->emitLoadImmediate(EA_PTRSIZE, REG_RA, imm + 1);
-                    emit->emitIns_R_R_R(isUnsigned ? INS_sltu : INS_slt, EA_PTRSIZE, targetReg, regOp1, REG_RA);
-                }
-            }
-            else if (tree->OperIs(GT_GT))
->>>>>>> b85dd69a
             {
                 if ((imm != 0) || (cmpSize == EA_4BYTE))
                 {
@@ -3273,13 +3237,9 @@
                     emit->emitIns_R_R_I(diff, cmpSize, targetReg, regOp1, imm);
                     regOp1 = targetReg;
                 }
-<<<<<<< HEAD
                 assert(emitter::isValidSimm12(imm));
 
                 if (tree->OperIs(GT_EQ))
-=======
-                else if (isUnsigned && emitter::isValidUimm11(imm + 1) && (imm != (~0)))
->>>>>>> b85dd69a
                 {
                     emit->emitIns_R_R_I(INS_sltiu, EA_PTRSIZE, targetReg, regOp1, 1);
                 }
