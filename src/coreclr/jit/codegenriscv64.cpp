// Licensed to the .NET Foundation under one or more agreements.
// The .NET Foundation licenses this file to you under the MIT license.

/*XXXXXXXXXXXXXXXXXXXXXXXXXXXXXXXXXXXXXXXXXXXXXXXXXXXXXXXXXXXXXXXXXXXXXXXXXXXXX
XXXXXXXXXXXXXXXXXXXXXXXXXXXXXXXXXXXXXXXXXXXXXXXXXXXXXXXXXXXXXXXXXXXXXXXXXXXXXXX
XX                                                                           XX
XX                        RISCV64 Code Generator                             XX
XX                                                                           XX
XXXXXXXXXXXXXXXXXXXXXXXXXXXXXXXXXXXXXXXXXXXXXXXXXXXXXXXXXXXXXXXXXXXXXXXXXXXXXXX
XXXXXXXXXXXXXXXXXXXXXXXXXXXXXXXXXXXXXXXXXXXXXXXXXXXXXXXXXXXXXXXXXXXXXXXXXXXXXXX
*/
#include "jitpch.h"
#ifdef _MSC_VER
#pragma hdrstop
#endif

#ifdef TARGET_RISCV64
#include "emit.h"
#include "codegen.h"
#include "lower.h"
#include "gcinfo.h"
#include "gcinfoencoder.h"

bool CodeGen::genInstrWithConstant(instruction ins,
                                   emitAttr    attr,
                                   regNumber   reg1,
                                   regNumber   reg2,
                                   ssize_t     imm,
                                   regNumber   tmpReg,
                                   bool        inUnwindRegion /* = false */)
{
    emitAttr size = EA_SIZE(attr);

    // reg1 is usually a dest register
    // reg2 is always source register
    assert(tmpReg != reg2); // tmpReg can not match any source register

#ifdef DEBUG
    switch (ins)
    {
        case INS_addi:

        case INS_sb:
        case INS_sh:
        case INS_sw:
        case INS_fsw:
        case INS_sd:
        case INS_fsd:

        case INS_lb:
        case INS_lh:
        case INS_lw:
        case INS_flw:
        case INS_ld:
        case INS_fld:
            break;

        default:
            assert(!"Unexpected instruction in genInstrWithConstant");
            break;
    }
#endif
    bool immFitsInIns = emitter::isValidSimm12(imm);

    if (immFitsInIns)
    {
        // generate a single instruction that encodes the immediate directly
        GetEmitter()->emitIns_R_R_I(ins, attr, reg1, reg2, imm);
    }
    else
    {
        // caller can specify REG_NA  for tmpReg, when it "knows" that the immediate will always fit
        assert(tmpReg != REG_NA);

        // generate two or more instructions

        // first we load the immediate into tmpReg
        assert(!EA_IS_RELOC(size));
        GetEmitter()->emitLoadImmediate(size, tmpReg, imm);
        regSet.verifyRegUsed(tmpReg);

        // when we are in an unwind code region
        // we record the extra instructions using unwindPadding()
        if (inUnwindRegion)
        {
            compiler->unwindPadding();
        }

        if (ins == INS_addi)
        {
            GetEmitter()->emitIns_R_R_R(INS_add, attr, reg1, reg2, tmpReg);
        }
        else
        {
            GetEmitter()->emitIns_R_R_R(INS_add, attr, tmpReg, reg2, tmpReg);
            GetEmitter()->emitIns_R_R_I(ins, attr, reg1, tmpReg, 0);
        }
    }
    return immFitsInIns;
}

void CodeGen::genStackPointerAdjustment(ssize_t spDelta, regNumber tmpReg, bool* pTmpRegIsZero, bool reportUnwindData)
{
    // Even though INS_addi is specified here, the encoder will choose either
    // an INS_add_d or an INS_addi_d and encode the immediate as a positive value
    //
    bool wasTempRegisterUsedForImm =
        !genInstrWithConstant(INS_addi, EA_PTRSIZE, REG_SPBASE, REG_SPBASE, spDelta, tmpReg, true);
    if (wasTempRegisterUsedForImm)
    {
        if (pTmpRegIsZero != nullptr)
        {
            *pTmpRegIsZero = false;
        }
    }

    if (reportUnwindData)
    {
        // spDelta is negative in the prolog, positive in the epilog,
        // but we always tell the unwind codes the positive value.
        ssize_t  spDeltaAbs    = abs(spDelta);
        unsigned unwindSpDelta = (unsigned)spDeltaAbs;
        assert((ssize_t)unwindSpDelta == spDeltaAbs); // make sure that it fits in a unsigned

        compiler->unwindAllocStack(unwindSpDelta);
    }
}

void CodeGen::genPrologSaveRegPair(regNumber reg1,
                                   regNumber reg2,
                                   int       spOffset,
                                   int       spDelta,
                                   bool      useSaveNextPair,
                                   regNumber tmpReg,
                                   bool*     pTmpRegIsZero)
{
    assert(spOffset >= 0);
    assert(spDelta <= 0);
    assert((spDelta % 16) == 0);                                  // SP changes must be 16-byte aligned
    assert(genIsValidFloatReg(reg1) == genIsValidFloatReg(reg2)); // registers must be both general-purpose, or both
                                                                  // FP/SIMD

    instruction ins = INS_sd;
    if (genIsValidFloatReg(reg1))
    {
        ins = INS_fsd;
    }

    if (spDelta != 0)
    {
        // generate addi.d SP,SP,-imm
        genStackPointerAdjustment(spDelta, tmpReg, pTmpRegIsZero, /* reportUnwindData */ true);

        assert((spDelta + spOffset + 16) <= 0);

        assert(spOffset <= 2031); // 2047-16
    }

    GetEmitter()->emitIns_R_R_I(ins, EA_PTRSIZE, reg1, REG_SPBASE, spOffset);
    compiler->unwindSaveReg(reg1, spOffset);

    GetEmitter()->emitIns_R_R_I(ins, EA_PTRSIZE, reg2, REG_SPBASE, spOffset + 8);
    compiler->unwindSaveReg(reg2, spOffset + 8);
}

void CodeGen::genPrologSaveReg(regNumber reg1, int spOffset, int spDelta, regNumber tmpReg, bool* pTmpRegIsZero)
{
    assert(spOffset >= 0);
    assert(spDelta <= 0);
    assert((spDelta % 16) == 0); // SP changes must be 16-byte aligned

    instruction ins = INS_sd;
    if (genIsValidFloatReg(reg1))
    {
        ins = INS_fsd;
    }

    if (spDelta != 0)
    {
        // generate daddiu SP,SP,-imm
        genStackPointerAdjustment(spDelta, tmpReg, pTmpRegIsZero, /* reportUnwindData */ true);
    }

    GetEmitter()->emitIns_R_R_I(ins, EA_PTRSIZE, reg1, REG_SPBASE, spOffset);
    compiler->unwindSaveReg(reg1, spOffset);
}

void CodeGen::genEpilogRestoreRegPair(regNumber reg1,
                                      regNumber reg2,
                                      int       spOffset,
                                      int       spDelta,
                                      bool      useSaveNextPair,
                                      regNumber tmpReg,
                                      bool*     pTmpRegIsZero)
{
    assert(spOffset >= 0);
    assert(spDelta >= 0);
    assert((spDelta % 16) == 0);                                  // SP changes must be 16-byte aligned
    assert(genIsValidFloatReg(reg1) == genIsValidFloatReg(reg2)); // registers must be both general-purpose, or both
                                                                  // FP/SIMD

    instruction ins = INS_ld;
    if (genIsValidFloatReg(reg1))
    {
        ins = INS_fld;
    }

    if (spDelta != 0)
    {
        assert(!useSaveNextPair);

        GetEmitter()->emitIns_R_R_I(ins, EA_PTRSIZE, reg2, REG_SPBASE, spOffset + 8);
        compiler->unwindSaveReg(reg2, spOffset + 8);

        GetEmitter()->emitIns_R_R_I(ins, EA_PTRSIZE, reg1, REG_SPBASE, spOffset);
        compiler->unwindSaveReg(reg1, spOffset);

        // generate daddiu SP,SP,imm
        genStackPointerAdjustment(spDelta, tmpReg, pTmpRegIsZero, /* reportUnwindData */ true);
    }
    else
    {
        GetEmitter()->emitIns_R_R_I(ins, EA_PTRSIZE, reg2, REG_SPBASE, spOffset + 8);
        compiler->unwindSaveReg(reg2, spOffset + 8);

        GetEmitter()->emitIns_R_R_I(ins, EA_PTRSIZE, reg1, REG_SPBASE, spOffset);
        compiler->unwindSaveReg(reg1, spOffset);
    }
}

void CodeGen::genEpilogRestoreReg(regNumber reg1, int spOffset, int spDelta, regNumber tmpReg, bool* pTmpRegIsZero)
{
    assert(spOffset >= 0);
    assert(spDelta >= 0);
    assert((spDelta % 16) == 0); // SP changes must be 16-byte aligned

    instruction ins = INS_ld;
    if (genIsValidFloatReg(reg1))
    {
        ins = INS_fld;
    }

    if (spDelta != 0)
    {
        // ld reg1, offset(SP)
        GetEmitter()->emitIns_R_R_I(ins, EA_PTRSIZE, reg1, REG_SPBASE, spOffset);
        compiler->unwindSaveReg(reg1, spOffset);

        // generate add SP,SP,imm
        genStackPointerAdjustment(spDelta, tmpReg, pTmpRegIsZero, /* reportUnwindData */ true);
    }
    else
    {
        GetEmitter()->emitIns_R_R_I(ins, EA_PTRSIZE, reg1, REG_SPBASE, spOffset);
        compiler->unwindSaveReg(reg1, spOffset);
    }
}

// static
void CodeGen::genBuildRegPairsStack(regMaskTP regsMask, ArrayStack<RegPair>* regStack)
{
    assert(regStack != nullptr);
    assert(regStack->Height() == 0);

    unsigned regsCount = genCountBits(regsMask);

    while (regsMask != RBM_NONE)
    {
        regMaskTP reg1Mask = genFindLowestBit(regsMask);
        regNumber reg1     = genRegNumFromMask(reg1Mask);
        regsMask &= ~reg1Mask;
        regsCount -= 1;

        bool isPairSave = false;
        if (regsCount > 0)
        {
            regMaskTP reg2Mask = genFindLowestBit(regsMask);
            regNumber reg2     = genRegNumFromMask(reg2Mask);
            if (reg2 == REG_NEXT(reg1))
            {
                // The JIT doesn't allow saving pair (S7,FP), even though the
                // save_regp register pair unwind code specification allows it.
                // The JIT always saves (FP,RA) as a pair, and uses the save_fpra
                // unwind code. This only comes up in stress mode scenarios
                // where callee-saved registers are not allocated completely
                // from lowest-to-highest, without gaps.
                if (reg1 != REG_FP)
                {
                    // Both registers must have the same type to be saved as pair.
                    if (genIsValidFloatReg(reg1) == genIsValidFloatReg(reg2))
                    {
                        isPairSave = true;

                        regsMask &= ~reg2Mask;
                        regsCount -= 1;

                        regStack->Push(RegPair(reg1, reg2));
                    }
                }
            }
        }

        if (!isPairSave)
        {
            regStack->Push(RegPair(reg1));
        }
    }
    assert(regsCount == 0 && regsMask == RBM_NONE);

    genSetUseSaveNextPairs(regStack);
}

// static
void CodeGen::genSetUseSaveNextPairs(ArrayStack<RegPair>* regStack)
{
    for (int i = 1; i < regStack->Height(); ++i)
    {
        RegPair& curr = regStack->BottomRef(i);
        RegPair  prev = regStack->Bottom(i - 1);

        if (prev.reg2 == REG_NA || curr.reg2 == REG_NA)
        {
            continue;
        }

        if (REG_NEXT(prev.reg2) != curr.reg1)
        {
            continue;
        }

        if (genIsValidFloatReg(prev.reg2) != genIsValidFloatReg(curr.reg1))
        {
            // It is possible to support changing of the last int pair with the first float pair,
            // but it is very rare case and it would require superfluous changes in the unwinder.
            continue;
        }
        curr.useSaveNextPair = true;
    }
}

int CodeGen::genGetSlotSizeForRegsInMask(regMaskTP regsMask)
{
    assert((regsMask & (RBM_CALLEE_SAVED | RBM_FP | RBM_RA)) == regsMask); // Do not expect anything else.

    static_assert_no_msg(REGSIZE_BYTES == FPSAVE_REGSIZE_BYTES);
    return REGSIZE_BYTES;
}

void CodeGen::genSaveCalleeSavedRegisterGroup(regMaskTP regsMask, int spDelta, int spOffset)
{
    const int slotSize = genGetSlotSizeForRegsInMask(regsMask);

    ArrayStack<RegPair> regStack(compiler->getAllocator(CMK_Codegen));
    genBuildRegPairsStack(regsMask, &regStack);

    for (int i = 0; i < regStack.Height(); ++i)
    {
        RegPair regPair = regStack.Bottom(i);
        if (regPair.reg2 != REG_NA)
        {
            // We can use two SD instructions.
            genPrologSaveRegPair(regPair.reg1, regPair.reg2, spOffset, spDelta, regPair.useSaveNextPair, rsGetRsvdReg(),
                                 nullptr);

            spOffset += 2 * slotSize;
        }
        else
        {
            // No register pair; we use a SD instruction.
            genPrologSaveReg(regPair.reg1, spOffset, spDelta, rsGetRsvdReg(), nullptr);
            spOffset += slotSize;
        }

        spDelta = 0; // We've now changed SP already, if necessary; don't do it again.
    }
}

void CodeGen::genSaveCalleeSavedRegistersHelp(regMaskTP regsToSaveMask, int lowestCalleeSavedOffset, int spDelta)
{
    assert(spDelta <= 0);

    unsigned regsToSaveCount = genCountBits(regsToSaveMask);
    if (regsToSaveCount == 0)
    {
        if (spDelta != 0)
        {
            // Currently this is the case for varargs only
            // whose size is MAX_REG_ARG * REGSIZE_BYTES = 64 bytes.
            genStackPointerAdjustment(spDelta, rsGetRsvdReg(), nullptr, /* reportUnwindData */ true);
        }
        return;
    }

    assert((spDelta % 16) == 0);

    assert(regsToSaveCount <= genCountBits(RBM_CALLEE_SAVED));

    // Save integer registers at higher addresses than floating-point registers.

    regMaskTP maskSaveRegsFloat = regsToSaveMask & RBM_ALLFLOAT;
    regMaskTP maskSaveRegsInt   = regsToSaveMask & ~maskSaveRegsFloat;

    if (maskSaveRegsFloat != RBM_NONE)
    {
        genSaveCalleeSavedRegisterGroup(maskSaveRegsFloat, spDelta, lowestCalleeSavedOffset);
        spDelta = 0;
        lowestCalleeSavedOffset += genCountBits(maskSaveRegsFloat) * FPSAVE_REGSIZE_BYTES;
    }

    if (maskSaveRegsInt != RBM_NONE)
    {
        genSaveCalleeSavedRegisterGroup(maskSaveRegsInt, spDelta, lowestCalleeSavedOffset);
        // No need to update spDelta, lowestCalleeSavedOffset since they're not used after this.
    }
}

void CodeGen::genRestoreCalleeSavedRegisterGroup(regMaskTP regsMask, int spDelta, int spOffset)
{
    const int slotSize = genGetSlotSizeForRegsInMask(regsMask);

    ArrayStack<RegPair> regStack(compiler->getAllocator(CMK_Codegen));
    genBuildRegPairsStack(regsMask, &regStack);

    int stackDelta = 0;
    for (int i = 0; i < regStack.Height(); ++i)
    {
        bool lastRestoreInTheGroup = (i == regStack.Height() - 1);
        bool updateStackDelta      = lastRestoreInTheGroup && (spDelta != 0);
        if (updateStackDelta)
        {
            // Update stack delta only if it is the last restore (the first save).
            assert(stackDelta == 0);
            stackDelta = spDelta;
        }

        RegPair regPair = regStack.Top(i);
        if (regPair.reg2 != REG_NA)
        {
            spOffset -= 2 * slotSize;

            genEpilogRestoreRegPair(regPair.reg1, regPair.reg2, spOffset, stackDelta, regPair.useSaveNextPair,
                                    rsGetRsvdReg(), nullptr);
        }
        else
        {
            spOffset -= slotSize;
            genEpilogRestoreReg(regPair.reg1, spOffset, stackDelta, rsGetRsvdReg(), nullptr);
        }
    }
}

void CodeGen::genRestoreCalleeSavedRegistersHelp(regMaskTP regsToRestoreMask, int lowestCalleeSavedOffset, int spDelta)
{
    assert(spDelta >= 0);
    unsigned regsToRestoreCount = genCountBits(regsToRestoreMask);
    if (regsToRestoreCount == 0)
    {
        if (spDelta != 0)
        {
            // Currently this is the case for varargs only
            // whose size is MAX_REG_ARG * REGSIZE_BYTES = 64 bytes.
            genStackPointerAdjustment(spDelta, rsGetRsvdReg(), nullptr, /* reportUnwindData */ true);
        }
        return;
    }

    assert((spDelta % 16) == 0);

    // We also can restore FP and RA, even though they are not in RBM_CALLEE_SAVED.
    assert(regsToRestoreCount <= genCountBits(RBM_CALLEE_SAVED | RBM_FP | RBM_RA));

    // Point past the end, to start. We predecrement to find the offset to load from.
    static_assert_no_msg(REGSIZE_BYTES == FPSAVE_REGSIZE_BYTES);
    int spOffset = lowestCalleeSavedOffset + regsToRestoreCount * REGSIZE_BYTES;

    // Save integer registers at higher addresses than floating-point registers.

    regMaskTP maskRestoreRegsFloat = regsToRestoreMask & RBM_ALLFLOAT;
    regMaskTP maskRestoreRegsInt   = regsToRestoreMask & ~maskRestoreRegsFloat;

    // Restore in the opposite order of saving.

    if (maskRestoreRegsInt != RBM_NONE)
    {
        int spIntDelta = (maskRestoreRegsFloat != RBM_NONE) ? 0 : spDelta; // should we delay the SP adjustment?
        genRestoreCalleeSavedRegisterGroup(maskRestoreRegsInt, spIntDelta, spOffset);
        spOffset -= genCountBits(maskRestoreRegsInt) * REGSIZE_BYTES;
    }

    if (maskRestoreRegsFloat != RBM_NONE)
    {
        // If there is any spDelta, it must be used here.
        genRestoreCalleeSavedRegisterGroup(maskRestoreRegsFloat, spDelta, spOffset);
        // No need to update spOffset since it's not used after this.
    }
}

// clang-format on

void CodeGen::genFuncletProlog(BasicBlock* block)
{
#ifdef DEBUG
    if (verbose)
        printf("*************** In genFuncletProlog()\n");
#endif

    assert(block != NULL);
    assert(block->bbFlags & BBF_FUNCLET_BEG);

    ScopedSetVariable<bool> _setGeneratingProlog(&compiler->compGeneratingProlog, true);

    gcInfo.gcResetForBB();

    compiler->unwindBegProlog();

    regMaskTP maskSaveRegsFloat = genFuncletInfo.fiSaveRegs & RBM_ALLFLOAT;
    regMaskTP maskSaveRegsInt   = genFuncletInfo.fiSaveRegs & ~maskSaveRegsFloat;

    // Funclets must always save RA and FP, since when we have funclets we must have an FP frame.
    assert((maskSaveRegsInt & RBM_RA) != 0);
    assert((maskSaveRegsInt & RBM_FP) != 0);

    bool isFilter  = (block->bbCatchTyp == BBCT_FILTER);
    int  frameSize = genFuncletInfo.fiSpDelta1;

    regMaskTP maskArgRegsLiveIn;
    if (isFilter)
    {
        maskArgRegsLiveIn = RBM_A0 | RBM_A1;
    }
    else if ((block->bbCatchTyp == BBCT_FINALLY) || (block->bbCatchTyp == BBCT_FAULT))
    {
        maskArgRegsLiveIn = RBM_NONE;
    }
    else
    {
        maskArgRegsLiveIn = RBM_A0;
    }

#ifdef DEBUG
    if (compiler->opts.disAsm)
    {
        printf("DEBUG: CodeGen::genFuncletProlog, frameType:%d\n\n", genFuncletInfo.fiFrameType);
    }
#endif

    int offset = 0;
    if (genFuncletInfo.fiFrameType == 1)
    {
        // fiFrameType constraints:
        assert(frameSize < 0);
        assert(frameSize >= -2048);

        assert(genFuncletInfo.fiSP_to_FPRA_save_delta < 2040);
        genStackPointerAdjustment(frameSize, rsGetRsvdReg(), nullptr, /* reportUnwindData */ true);

        GetEmitter()->emitIns_R_R_I(INS_sd, EA_PTRSIZE, REG_FP, REG_SPBASE, genFuncletInfo.fiSP_to_FPRA_save_delta);
        compiler->unwindSaveReg(REG_FP, genFuncletInfo.fiSP_to_FPRA_save_delta);

        GetEmitter()->emitIns_R_R_I(INS_sd, EA_PTRSIZE, REG_RA, REG_SPBASE, genFuncletInfo.fiSP_to_FPRA_save_delta + 8);
        compiler->unwindSaveReg(REG_RA, genFuncletInfo.fiSP_to_FPRA_save_delta + 8);

        maskSaveRegsInt &= ~(RBM_RA | RBM_FP); // We've saved these now

        genSaveCalleeSavedRegistersHelp(maskSaveRegsInt | maskSaveRegsFloat, genFuncletInfo.fiSP_to_PSP_slot_delta + 8,
                                        0);
    }
    else if (genFuncletInfo.fiFrameType == 2)
    {
        // fiFrameType constraints:
        assert(frameSize < -2048);

        offset      = -frameSize - genFuncletInfo.fiSP_to_FPRA_save_delta;
        int spDelta = roundUp((UINT)offset, STACK_ALIGN);
        offset      = spDelta - offset;

        genStackPointerAdjustment(-spDelta, rsGetRsvdReg(), nullptr, /* reportUnwindData */ true);

        GetEmitter()->emitIns_R_R_I(INS_sd, EA_PTRSIZE, REG_FP, REG_SPBASE, offset);
        compiler->unwindSaveReg(REG_FP, offset);

        GetEmitter()->emitIns_R_R_I(INS_sd, EA_PTRSIZE, REG_RA, REG_SPBASE, offset + 8);
        compiler->unwindSaveReg(REG_RA, offset + 8);

        maskSaveRegsInt &= ~(RBM_RA | RBM_FP); // We've saved these now

        offset = frameSize + spDelta + genFuncletInfo.fiSP_to_PSP_slot_delta + 8;
        genSaveCalleeSavedRegistersHelp(maskSaveRegsInt | maskSaveRegsFloat, offset, 0);

        genStackPointerAdjustment(frameSize + spDelta, rsGetRsvdReg(), nullptr,
                                  /* reportUnwindData */ true);
    }
    else
    {
        unreached();
    }

    // This is the end of the OS-reported prolog for purposes of unwinding
    compiler->unwindEndProlog();

    // If there is no PSPSym (NativeAOT ABI), we are done. Otherwise, we need to set up the PSPSym in the functlet
    // frame.
    if (compiler->lvaPSPSym != BAD_VAR_NUM)
    {
        if (isFilter)
        {
            // This is the first block of a filter
            // Note that register a1 = CallerSP of the containing function
            // A1 is overwritten by the first Load (new callerSP)
            // A2 is scratch when we have a large constant offset

            // Load the CallerSP of the main function (stored in the PSP of the dynamically containing funclet or
            // function)
            genInstrWithConstant(INS_ld, EA_PTRSIZE, REG_A1, REG_A1, genFuncletInfo.fiCallerSP_to_PSP_slot_delta,
                                 REG_A2, false);
            regSet.verifyRegUsed(REG_A1);

            // Store the PSP value (aka CallerSP)
            genInstrWithConstant(INS_sd, EA_PTRSIZE, REG_A1, REG_SPBASE, genFuncletInfo.fiSP_to_PSP_slot_delta, REG_A2,
                                 false);

            // re-establish the frame pointer
            genInstrWithConstant(INS_addi, EA_PTRSIZE, REG_FPBASE, REG_A1,
                                 genFuncletInfo.fiFunction_CallerSP_to_FP_delta, REG_A2, false);
        }
        else // This is a non-filter funclet
        {
            // A3 is scratch, A2 can also become scratch.

            // compute the CallerSP, given the frame pointer. a3 is scratch?
            genInstrWithConstant(INS_addi, EA_PTRSIZE, REG_A3, REG_FPBASE,
                                 -genFuncletInfo.fiFunction_CallerSP_to_FP_delta, REG_A2, false);
            regSet.verifyRegUsed(REG_A3);

            genInstrWithConstant(INS_sd, EA_PTRSIZE, REG_A3, REG_SPBASE, genFuncletInfo.fiSP_to_PSP_slot_delta, REG_A2,
                                 false);
        }
    }
}

void CodeGen::genFuncletEpilog()
{
#ifdef DEBUG
    if (verbose)
    {
        printf("*************** In genFuncletEpilog()\n");
    }
#endif

    ScopedSetVariable<bool> _setGeneratingEpilog(&compiler->compGeneratingEpilog, true);

    bool unwindStarted = false;
    int  frameSize     = genFuncletInfo.fiSpDelta1;

    if (!unwindStarted)
    {
        // We can delay this until we know we'll generate an unwindable instruction, if necessary.
        compiler->unwindBegEpilog();
        unwindStarted = true;
    }

    regMaskTP maskRestoreRegsFloat = genFuncletInfo.fiSaveRegs & RBM_ALLFLOAT;
    regMaskTP maskRestoreRegsInt   = genFuncletInfo.fiSaveRegs & ~maskRestoreRegsFloat;

    // Funclets must always save RA and FP, since when we have funclets we must have an FP frame.
    assert((maskRestoreRegsInt & RBM_RA) != 0);
    assert((maskRestoreRegsInt & RBM_FP) != 0);

#ifdef DEBUG
    if (compiler->opts.disAsm)
    {
        printf("DEBUG: CodeGen::genFuncletEpilog, frameType:%d\n\n", genFuncletInfo.fiFrameType);
    }
#endif

    regMaskTP regsToRestoreMask = maskRestoreRegsInt | maskRestoreRegsFloat;

    assert(frameSize < 0);
    if (genFuncletInfo.fiFrameType == 1)
    {
        // fiFrameType constraints:
        assert(frameSize >= -2048);
        assert(genFuncletInfo.fiSP_to_FPRA_save_delta < 2040);

        regsToRestoreMask &= ~(RBM_RA | RBM_FP); // We restore FP/RA at the end

        genRestoreCalleeSavedRegistersHelp(regsToRestoreMask, genFuncletInfo.fiSP_to_PSP_slot_delta + 8, 0);

        GetEmitter()->emitIns_R_R_I(INS_ld, EA_PTRSIZE, REG_RA, REG_SPBASE, genFuncletInfo.fiSP_to_FPRA_save_delta + 8);
        compiler->unwindSaveReg(REG_RA, genFuncletInfo.fiSP_to_FPRA_save_delta + 8);

        GetEmitter()->emitIns_R_R_I(INS_ld, EA_PTRSIZE, REG_FP, REG_SPBASE, genFuncletInfo.fiSP_to_FPRA_save_delta);
        compiler->unwindSaveReg(REG_FP, genFuncletInfo.fiSP_to_FPRA_save_delta);

        // generate daddiu SP,SP,imm
        genStackPointerAdjustment(-frameSize, rsGetRsvdReg(), nullptr, /* reportUnwindData */ true);
    }
    else if (genFuncletInfo.fiFrameType == 2)
    {
        // fiFrameType constraints:
        assert(frameSize < -2048);

        int offset  = -frameSize - genFuncletInfo.fiSP_to_FPRA_save_delta;
        int spDelta = roundUp((UINT)offset, STACK_ALIGN);
        offset      = spDelta - offset;

        // first, generate daddiu SP,SP,imm
        genStackPointerAdjustment(-frameSize - spDelta, rsGetRsvdReg(), nullptr,
                                  /* reportUnwindData */ true);

        int offset2 = frameSize + spDelta + genFuncletInfo.fiSP_to_PSP_slot_delta + 8;
        assert(offset2 < 2040); // can amend.

        regsToRestoreMask &= ~(RBM_RA | RBM_FP); // We restore FP/RA at the end
        genRestoreCalleeSavedRegistersHelp(regsToRestoreMask, offset2, 0);

        GetEmitter()->emitIns_R_R_I(INS_ld, EA_PTRSIZE, REG_RA, REG_SPBASE, offset + 8);
        compiler->unwindSaveReg(REG_RA, offset + 8);

        GetEmitter()->emitIns_R_R_I(INS_ld, EA_PTRSIZE, REG_FP, REG_SPBASE, offset);
        compiler->unwindSaveReg(REG_FP, offset);

        // second, generate daddiu SP,SP,imm for remaine space.
        genStackPointerAdjustment(spDelta, rsGetRsvdReg(), nullptr, /* reportUnwindData */ true);
    }
    else
    {
        unreached();
    }
    GetEmitter()->emitIns_R_R_I(INS_jalr, emitActualTypeSize(TYP_I_IMPL), REG_R0, REG_RA, 0);
    compiler->unwindReturn(REG_RA);

    compiler->unwindEndEpilog();
}

void CodeGen::genCaptureFuncletPrologEpilogInfo()
{
    if (!compiler->ehAnyFunclets())
    {
        return;
    }

    assert(isFramePointerUsed());

    // The frame size and offsets must be finalized
    assert(compiler->lvaDoneFrameLayout == Compiler::FINAL_FRAME_LAYOUT);

    genFuncletInfo.fiFunction_CallerSP_to_FP_delta = genCallerSPtoFPdelta();

    regMaskTP rsMaskSaveRegs = regSet.rsMaskCalleeSaved;
    assert((rsMaskSaveRegs & RBM_RA) != 0);
    assert((rsMaskSaveRegs & RBM_FP) != 0);

    unsigned pspSize = (compiler->lvaPSPSym != BAD_VAR_NUM) ? 8 : 0;

    unsigned saveRegsCount = genCountBits(rsMaskSaveRegs);
    assert((saveRegsCount == compiler->compCalleeRegsPushed) || (saveRegsCount == compiler->compCalleeRegsPushed - 1));

    unsigned saveRegsPlusPSPSize =
        roundUp((UINT)genTotalFrameSize(), STACK_ALIGN) - compiler->compLclFrameSize + pspSize;

    unsigned saveRegsPlusPSPSizeAligned = roundUp(saveRegsPlusPSPSize, STACK_ALIGN);

    assert(compiler->lvaOutgoingArgSpaceSize % REGSIZE_BYTES == 0);
    unsigned outgoingArgSpaceAligned = roundUp(compiler->lvaOutgoingArgSpaceSize, STACK_ALIGN);

    unsigned maxFuncletFrameSizeAligned = saveRegsPlusPSPSizeAligned + outgoingArgSpaceAligned;
    assert((maxFuncletFrameSizeAligned % STACK_ALIGN) == 0);

    int spToFpraSaveDelta = compiler->lvaOutgoingArgSpaceSize;

    unsigned funcletFrameSize        = saveRegsPlusPSPSize + compiler->lvaOutgoingArgSpaceSize;
    unsigned funcletFrameSizeAligned = roundUp(funcletFrameSize, STACK_ALIGN);
    assert(funcletFrameSizeAligned <= maxFuncletFrameSizeAligned);

    unsigned funcletFrameAlignmentPad = funcletFrameSizeAligned - funcletFrameSize;
    assert((funcletFrameAlignmentPad == 0) || (funcletFrameAlignmentPad == REGSIZE_BYTES));

    if (maxFuncletFrameSizeAligned <= (2048 - 8))
    {
        genFuncletInfo.fiFrameType = 1;
        saveRegsPlusPSPSize -= 2 * 8; // FP/RA
    }
    else
    {
        unsigned saveRegsPlusPSPAlignmentPad = saveRegsPlusPSPSizeAligned - saveRegsPlusPSPSize;
        assert((saveRegsPlusPSPAlignmentPad == 0) || (saveRegsPlusPSPAlignmentPad == REGSIZE_BYTES));

        genFuncletInfo.fiFrameType = 2;
        saveRegsPlusPSPSize -= 2 * 8; // FP/RA
    }

    int callerSpToPspSlotDelta = -(int)saveRegsPlusPSPSize;
    genFuncletInfo.fiSpDelta1  = -(int)funcletFrameSizeAligned;
    int spToPspSlotDelta       = funcletFrameSizeAligned - saveRegsPlusPSPSize;

    /* Now save it for future use */
    genFuncletInfo.fiSaveRegs              = rsMaskSaveRegs;
    genFuncletInfo.fiSP_to_FPRA_save_delta = spToFpraSaveDelta;

    genFuncletInfo.fiSP_to_PSP_slot_delta       = spToPspSlotDelta;
    genFuncletInfo.fiCallerSP_to_PSP_slot_delta = callerSpToPspSlotDelta;

#ifdef DEBUG
    if (verbose)
    {
        printf("\n");
        printf("Funclet prolog / epilog info\n");
        printf("                        Save regs: ");
        dspRegMask(genFuncletInfo.fiSaveRegs);
        printf("\n");
        printf("    Function CallerSP-to-FP delta: %d\n", genFuncletInfo.fiFunction_CallerSP_to_FP_delta);
        printf("  SP to FP/RA save location delta: %d\n", genFuncletInfo.fiSP_to_FPRA_save_delta);
        printf("                       Frame type: %d\n", genFuncletInfo.fiFrameType);
        printf("                       SP delta 1: %d\n", genFuncletInfo.fiSpDelta1);

        if (compiler->lvaPSPSym != BAD_VAR_NUM)
        {
            if (callerSpToPspSlotDelta != compiler->lvaGetCallerSPRelativeOffset(compiler->lvaPSPSym)) // for
                                                                                                       // debugging
            {
                printf("lvaGetCallerSPRelativeOffset(lvaPSPSym): %d\n",
                       compiler->lvaGetCallerSPRelativeOffset(compiler->lvaPSPSym));
            }
        }
    }

    assert(genFuncletInfo.fiSP_to_FPRA_save_delta >= 0);
#endif // DEBUG
}

void CodeGen::genFnEpilog(BasicBlock* block)
{
#ifdef DEBUG
    if (verbose)
    {
        printf("*************** In genFnEpilog()\n");
    }
#endif // DEBUG

    ScopedSetVariable<bool> _setGeneratingEpilog(&compiler->compGeneratingEpilog, true);

    VarSetOps::Assign(compiler, gcInfo.gcVarPtrSetCur, GetEmitter()->emitInitGCrefVars);
    gcInfo.gcRegGCrefSetCur = GetEmitter()->emitInitGCrefRegs;
    gcInfo.gcRegByrefSetCur = GetEmitter()->emitInitByrefRegs;

#ifdef DEBUG
    if (compiler->opts.dspCode)
    {
        printf("\n__epilog:\n");
    }

    if (verbose)
    {
        printf("gcVarPtrSetCur=%s ", VarSetOps::ToString(compiler, gcInfo.gcVarPtrSetCur));
        dumpConvertedVarSet(compiler, gcInfo.gcVarPtrSetCur);
        printf(", gcRegGCrefSetCur=");
        printRegMaskInt(gcInfo.gcRegGCrefSetCur);
        GetEmitter()->emitDispRegSet(gcInfo.gcRegGCrefSetCur);
        printf(", gcRegByrefSetCur=");
        printRegMaskInt(gcInfo.gcRegByrefSetCur);
        GetEmitter()->emitDispRegSet(gcInfo.gcRegByrefSetCur);
        printf("\n");
    }
#endif // DEBUG

    bool jmpEpilog = ((block->bbFlags & BBF_HAS_JMP) != 0);

    GenTree* lastNode = block->lastNode();

    // Method handle and address info used in case of jump epilog
    CORINFO_METHOD_HANDLE methHnd = nullptr;
    CORINFO_CONST_LOOKUP  addrInfo;
    addrInfo.addr       = nullptr;
    addrInfo.accessType = IAT_VALUE;

    if (jmpEpilog && (lastNode->gtOper == GT_JMP))
    {
        methHnd = (CORINFO_METHOD_HANDLE)lastNode->AsVal()->gtVal1;
        compiler->info.compCompHnd->getFunctionEntryPoint(methHnd, &addrInfo);
    }

    compiler->unwindBegEpilog();

    if (jmpEpilog)
    {
        SetHasTailCalls(true);

        noway_assert(block->KindIs(BBJ_RETURN));
        noway_assert(block->GetFirstLIRNode() != nullptr);

        /* figure out what jump we have */
        GenTree* jmpNode = lastNode;
#if !FEATURE_FASTTAILCALL
        noway_assert(jmpNode->gtOper == GT_JMP);
#else  // FEATURE_FASTTAILCALL
        // armarch
        // If jmpNode is GT_JMP then gtNext must be null.
        // If jmpNode is a fast tail call, gtNext need not be null since it could have embedded stmts.
        noway_assert((jmpNode->gtOper != GT_JMP) || (jmpNode->gtNext == nullptr));

        // Could either be a "jmp method" or "fast tail call" implemented as epilog+jmp
        noway_assert((jmpNode->gtOper == GT_JMP) ||
                     ((jmpNode->gtOper == GT_CALL) && jmpNode->AsCall()->IsFastTailCall()));

        // The next block is associated with this "if" stmt
        if (jmpNode->gtOper == GT_JMP)
#endif // FEATURE_FASTTAILCALL
        {
            // Simply emit a jump to the methodHnd. This is similar to a call so we can use
            // the same descriptor with some minor adjustments.
            assert(methHnd != nullptr);
            assert(addrInfo.addr != nullptr);

            emitter::EmitCallType callType;
            void*                 addr;
            regNumber             indCallReg;
            switch (addrInfo.accessType)
            {
                case IAT_VALUE:
                // TODO-RISCV64-CQ: using B/BL for optimization.
                case IAT_PVALUE:
                    // Load the address into a register, load indirect and call  through a register
                    // We have to use REG_INDIRECT_CALL_TARGET_REG since we assume the argument registers are in use
                    callType   = emitter::EC_INDIR_R;
                    indCallReg = REG_INDIRECT_CALL_TARGET_REG;
                    addr       = NULL;
                    instGen_Set_Reg_To_Imm(EA_HANDLE_CNS_RELOC, indCallReg, (ssize_t)addrInfo.addr);
                    if (addrInfo.accessType == IAT_PVALUE)
                    {
                        GetEmitter()->emitIns_R_R_I(INS_ld, EA_PTRSIZE, indCallReg, indCallReg, 0);
                        regSet.verifyRegUsed(indCallReg);
                    }
                    break;

                case IAT_RELPVALUE:
                {
                    // Load the address into a register, load relative indirect and call through a register
                    // We have to use R12 since we assume the argument registers are in use
                    // LR is used as helper register right before it is restored from stack, thus,
                    // all relative address calculations are performed before LR is restored.
                    callType   = emitter::EC_INDIR_R;
                    indCallReg = REG_T2;
                    addr       = NULL;

                    regSet.verifyRegUsed(indCallReg);
                    break;
                }

                case IAT_PPVALUE:
                default:
                    NO_WAY("Unsupported JMP indirection");
            }

            /* Simply emit a jump to the methodHnd. This is similar to a call so we can use
             * the same descriptor with some minor adjustments.
             */

            genPopCalleeSavedRegisters(true);

            // clang-format off
            GetEmitter()->emitIns_Call(callType,
                                       methHnd,
                                       INDEBUG_LDISASM_COMMA(nullptr)
                                       addr,
                                       0,          // argSize
                                       EA_UNKNOWN // retSize
                                       MULTIREG_HAS_SECOND_GC_RET_ONLY_ARG(EA_UNKNOWN), // secondRetSize
                                       gcInfo.gcVarPtrSetCur,
                                       gcInfo.gcRegGCrefSetCur,
                                       gcInfo.gcRegByrefSetCur,
                                       DebugInfo(),
                                       indCallReg,    // ireg
                                       REG_NA,        // xreg
                                       0,             // xmul
                                       0,             // disp
                                       true);         // isJump
            // clang-format on
            CLANG_FORMAT_COMMENT_ANCHOR;
        }
#if FEATURE_FASTTAILCALL
        else
        {
            genPopCalleeSavedRegisters(true);
            genCallInstruction(jmpNode->AsCall());
        }
#endif // FEATURE_FASTTAILCALL
    }
    else
    {
        genPopCalleeSavedRegisters(false);

        GetEmitter()->emitIns_R_R_I(INS_jalr, EA_PTRSIZE, REG_R0, REG_RA, 0);
        compiler->unwindReturn(REG_RA);
    }

    compiler->unwindEndEpilog();
}

void CodeGen::genSetPSPSym(regNumber initReg, bool* pInitRegZeroed)
{
    assert(compiler->compGeneratingProlog);

    if (compiler->lvaPSPSym == BAD_VAR_NUM)
    {
        return;
    }

    noway_assert(isFramePointerUsed()); // We need an explicit frame pointer

    int spToCallerSpDelta = -genCallerSPtoInitialSPdelta();

    // We will just use the initReg since it is an available register
    // and we are probably done using it anyway...
    regNumber regTmp = initReg;
    *pInitRegZeroed  = false;

    genInstrWithConstant(INS_addi, EA_PTRSIZE, regTmp, REG_SPBASE, spToCallerSpDelta, rsGetRsvdReg(), false);
    GetEmitter()->emitIns_S_R(INS_sd, EA_PTRSIZE, regTmp, compiler->lvaPSPSym, 0);
}

void CodeGen::genZeroInitFrameUsingBlockInit(int untrLclHi, int untrLclLo, regNumber initReg, bool* pInitRegZeroed)
{
    regNumber rAddr;
    regNumber rCnt = REG_NA; // Invalid
    regMaskTP regMask;

    regMaskTP availMask = regSet.rsGetModifiedRegsMask() | RBM_INT_CALLEE_TRASH; // Set of available registers
    // see: src/jit/registerriscv64.h
    availMask &= ~intRegState.rsCalleeRegArgMaskLiveIn; // Remove all of the incoming argument registers as they are
                                                        // currently live
    availMask &= ~genRegMask(initReg); // Remove the pre-calculated initReg as we will zero it and maybe use it for
                                       // a large constant.

    rAddr           = initReg;
    *pInitRegZeroed = false;

    // rAddr is not a live incoming argument reg
    assert((genRegMask(rAddr) & intRegState.rsCalleeRegArgMaskLiveIn) == 0);
    assert(untrLclLo % 4 == 0);

    if (emitter::isValidSimm12(untrLclLo))
    {
        GetEmitter()->emitIns_R_R_I(INS_addi, EA_PTRSIZE, rAddr, genFramePointerReg(), untrLclLo);
    }
    else
    {
        // Load immediate into the InitReg register
        instGen_Set_Reg_To_Imm(EA_PTRSIZE, initReg, (ssize_t)untrLclLo);
        GetEmitter()->emitIns_R_R_R(INS_add, EA_PTRSIZE, rAddr, genFramePointerReg(), initReg);
        *pInitRegZeroed = false;
    }

    bool     useLoop   = false;
    unsigned uCntBytes = untrLclHi - untrLclLo;
    assert((uCntBytes % sizeof(int)) == 0); // The smallest stack slot is always 4 bytes.
    unsigned int padding = untrLclLo & 0x7;

    if (padding)
    {
        assert(padding == 4);
        GetEmitter()->emitIns_R_R_I(INS_sw, EA_4BYTE, REG_R0, rAddr, 0);
        uCntBytes -= 4;
    }

    unsigned uCntSlots = uCntBytes / REGSIZE_BYTES; // How many register sized stack slots we're going to use.

    // When uCntSlots is 9 or less, we will emit a sequence of sd instructions inline.
    // When it is 10 or greater, we will emit a loop containing a sd instruction.
    // In both of these cases the sd instruction will write two zeros to memory
    // and we will use a single str instruction at the end whenever we have an odd count.
    if (uCntSlots >= 10)
        useLoop = true;

    if (useLoop)
    {
        // We pick the next lowest register number for rCnt
        noway_assert(availMask != RBM_NONE);
        regMask = genFindLowestBit(availMask);
        rCnt    = genRegNumFromMask(regMask);
        availMask &= ~regMask;

        noway_assert(uCntSlots >= 2);
        assert((genRegMask(rCnt) & intRegState.rsCalleeRegArgMaskLiveIn) == 0); // rCnt is not a live incoming
                                                                                // argument reg
        instGen_Set_Reg_To_Imm(EA_PTRSIZE, rCnt, (ssize_t)uCntSlots / 2);

        // TODO-RISCV64: maybe optimize further
        GetEmitter()->emitIns_R_R_I(INS_sd, EA_PTRSIZE, REG_R0, rAddr, 8 + padding);
        GetEmitter()->emitIns_R_R_I(INS_sd, EA_PTRSIZE, REG_R0, rAddr, 0 + padding);
        GetEmitter()->emitIns_R_R_I(INS_addi, EA_PTRSIZE, rCnt, rCnt, -1);

        // bne rCnt, zero, -4 * 4
        ssize_t imm = -16;
        GetEmitter()->emitIns_R_R_I(INS_addi, EA_PTRSIZE, rAddr, rAddr, 2 * REGSIZE_BYTES);
        GetEmitter()->emitIns_R_R_I(INS_bne, EA_PTRSIZE, rCnt, REG_R0, imm);

        uCntBytes %= REGSIZE_BYTES * 2;
    }
    else
    {
        while (uCntBytes >= REGSIZE_BYTES * 2)
        {
            GetEmitter()->emitIns_R_R_I(INS_sd, EA_PTRSIZE, REG_R0, rAddr, 8 + padding);
            GetEmitter()->emitIns_R_R_I(INS_sd, EA_PTRSIZE, REG_R0, rAddr, 0 + padding);
            GetEmitter()->emitIns_R_R_I(INS_addi, EA_PTRSIZE, rAddr, rAddr, 2 * REGSIZE_BYTES + padding);
            uCntBytes -= REGSIZE_BYTES * 2;
            padding = 0;
        }
    }

    if (uCntBytes >= REGSIZE_BYTES) // check and zero the last register-sized stack slot (odd number)
    {
        if ((uCntBytes - REGSIZE_BYTES) == 0)
        {
            GetEmitter()->emitIns_R_R_I(INS_sd, EA_PTRSIZE, REG_R0, rAddr, padding);
        }
        else
        {
            GetEmitter()->emitIns_R_R_I(INS_sd, EA_PTRSIZE, REG_R0, rAddr, padding);
            GetEmitter()->emitIns_R_R_I(INS_addi, EA_PTRSIZE, rAddr, rAddr, REGSIZE_BYTES);
        }
        uCntBytes -= REGSIZE_BYTES;
    }
    if (uCntBytes > 0)
    {
        assert(uCntBytes == sizeof(int));
        GetEmitter()->emitIns_R_R_I(INS_sw, EA_4BYTE, REG_R0, rAddr, padding);
        uCntBytes -= sizeof(int);
    }
    noway_assert(uCntBytes == 0);
}

void CodeGen::inst_JMP(emitJumpKind jmp, BasicBlock* tgtBlock)
{
#if !FEATURE_FIXED_OUT_ARGS
    assert((tgtBlock->bbTgtStkDepth * sizeof(int) == genStackLevel) || isFramePointerUsed());
#endif // !FEATURE_FIXED_OUT_ARGS

    GetEmitter()->emitIns_J(emitter::emitJumpKindToIns(jmp), tgtBlock);
}

BasicBlock* CodeGen::genCallFinally(BasicBlock* block)
{
    // Generate a call to the finally, like this:
    //      mov  a0,qword ptr [fp + 10H] / sp    // Load a0 with PSPSym, or sp if PSPSym is not used
    //      jal  finally-funclet
    //      j    finally-return                  // Only for non-retless finally calls
    // The 'b' can be a NOP if we're going to the next block.

    if (compiler->lvaPSPSym != BAD_VAR_NUM)
    {
        GetEmitter()->emitIns_R_S(INS_ld, EA_PTRSIZE, REG_A0, compiler->lvaPSPSym, 0);
    }
    else
    {
        GetEmitter()->emitIns_R_R_I(INS_ori, EA_PTRSIZE, REG_A0, REG_SPBASE, 0);
    }
    GetEmitter()->emitIns_J(INS_jal, block->GetJumpDest());

    BasicBlock* const nextBlock = block->Next();

    if (block->bbFlags & BBF_RETLESS_CALL)
    {
        // We have a retless call, and the last instruction generated was a call.
        // If the next block is in a different EH region (or is the end of the code
        // block), then we need to generate a breakpoint here (since it will never
        // get executed) to get proper unwind behavior.

        if ((nextBlock == nullptr) || !BasicBlock::sameEHRegion(block, nextBlock))
        {
            instGen(INS_ebreak); // This should never get executed
        }
    }
    else
    {
        // Because of the way the flowgraph is connected, the liveness info for this one instruction
        // after the call is not (can not be) correct in cases where a variable has a last use in the
        // handler.  So turn off GC reporting for this single instruction.
        GetEmitter()->emitDisableGC();

        BasicBlock* const jumpDest = nextBlock->GetJumpDest();

        // Now go to where the finally funclet needs to return to.
        if (nextBlock->NextIs(jumpDest) && !compiler->fgInDifferentRegions(nextBlock, jumpDest))
        {
            // Fall-through.
            // TODO-RISCV64-CQ: Can we get rid of this instruction, and just have the call return directly
            // to the next instruction? This would depend on stack walking from within the finally
            // handler working without this instruction being in this special EH region.
            instGen(INS_nop);
        }
        else
        {
            inst_JMP(EJ_jmp, jumpDest);
        }

        GetEmitter()->emitEnableGC();
    }

    // The BBJ_ALWAYS is used because the BBJ_CALLFINALLY can't point to the
    // jump target using bbJumpDest - that is already used to point
    // to the finally block. So just skip past the BBJ_ALWAYS unless the
    // block is RETLESS.
    if (!(block->bbFlags & BBF_RETLESS_CALL))
    {
        assert(block->isBBCallAlwaysPair());
        block = nextBlock;
    }
    return block;
}

void CodeGen::genEHCatchRet(BasicBlock* block)
{
    GetEmitter()->emitIns_R_L(INS_lea, EA_PTRSIZE, block->GetJumpDest(), REG_INTRET);
}

//  move an immediate value into an integer register
void CodeGen::instGen_Set_Reg_To_Imm(emitAttr  size,
                                     regNumber reg,
                                     ssize_t   imm,
                                     insFlags flags DEBUGARG(size_t targetHandle) DEBUGARG(GenTreeFlags gtFlags))
{
    emitter* emit = GetEmitter();

    if (!compiler->opts.compReloc)
    {
        size = EA_SIZE(size); // Strip any Reloc flags from size if we aren't doing relocs.
    }

    if (EA_IS_RELOC(size))
    {
        assert(genIsValidIntReg(reg));
        GetEmitter()->emitIns_R_AI(INS_jal, size, reg, imm);
    }
    else
    {
        emit->emitLoadImmediate(size, reg, imm);
    }

    regSet.verifyRegUsed(reg);
}

void CodeGen::genSetRegToConst(regNumber targetReg, var_types targetType, GenTree* tree)
{
    switch (tree->gtOper)
    {
        case GT_CNS_INT:
        {
            // relocatable values tend to come down as a CNS_INT of native int type
            // so the line between these two opcodes is kind of blurry
            GenTreeIntCon* con    = tree->AsIntCon();
            ssize_t        cnsVal = con->IconValue();

            emitAttr attr = emitActualTypeSize(targetType);
            // TODO-RISCV64-CQ: Currently we cannot do this for all handles because of
            // https://github.com/dotnet/runtime/issues/60712
            if (con->ImmedValNeedsReloc(compiler))
            {
                attr = EA_SET_FLG(attr, EA_CNS_RELOC_FLG);
            }

            if (targetType == TYP_BYREF)
            {
                attr = EA_SET_FLG(attr, EA_BYREF_FLG);
            }

            instGen_Set_Reg_To_Imm(attr, targetReg, cnsVal,
                                   INS_FLAGS_DONT_CARE DEBUGARG(con->gtTargetHandle) DEBUGARG(con->gtFlags));
            regSet.verifyRegUsed(targetReg);
        }
        break;

        case GT_CNS_DBL:
        {
            emitter* emit       = GetEmitter();
            emitAttr size       = emitActualTypeSize(tree);
            double   constValue = tree->AsDblCon()->DconValue();

            // Make sure we use "daddiu reg, zero, 0x00"  only for positive zero (0.0)
            // and not for negative zero (-0.0)
            if (FloatingPointUtils::isPositiveZero(constValue))
            {
                // A faster/smaller way to generate 0.0
                // We will just zero out the entire vector register for both float and double
                emit->emitIns_R_R(size == EA_4BYTE ? INS_fmv_w_x : INS_fmv_d_x, size, targetReg, REG_R0);
            }
            else
            {
                // Get a temp integer register to compute long address.
                // regNumber addrReg = tree->GetSingleTempReg();

                // We must load the FP constant from the constant pool
                // Emit a data section constant for the float or double constant.
                CORINFO_FIELD_HANDLE hnd = emit->emitFltOrDblConst(constValue, size);

                // Load the FP constant.
                assert(targetReg >= REG_F0);

                instruction ins = size == EA_4BYTE ? INS_flw : INS_fld;

                // Compute the address of the FP constant and load the data.
                emit->emitIns_R_C(ins, size, targetReg, REG_NA, hnd, 0);
            }
        }
        break;

        default:
            unreached();
    }
}

// Produce code for a GT_INC_SATURATE node.
void CodeGen::genCodeForIncSaturate(GenTree* tree)
{
    regNumber targetReg = tree->GetRegNum();

    // The arithmetic node must be sitting in a register (since it's not contained)
    assert(!tree->isContained());
    // The dst can only be a register.
    assert(targetReg != REG_NA);

    GenTree* operand = tree->gtGetOp1();
    assert(!operand->isContained());
    // The src must be a register.
    regNumber operandReg = genConsumeReg(operand);
    emitAttr  attr       = emitActualTypeSize(tree);

    GetEmitter()->emitIns_R_R_I(INS_addi, attr, targetReg, operandReg, 1);
    // bne targetReg, zero, 2 * 4
    GetEmitter()->emitIns_R_R_I(INS_bne, attr, targetReg, REG_R0, 8);
    GetEmitter()->emitIns_R_R_I(INS_xori, attr, targetReg, targetReg, -1);

    genProduceReg(tree);
}

// Generate code to get the high N bits of a N*N=2N bit multiplication result
void CodeGen::genCodeForMulHi(GenTreeOp* treeNode)
{
    assert(!treeNode->gtOverflowEx());

    genConsumeOperands(treeNode);

    regNumber targetReg  = treeNode->GetRegNum();
    var_types targetType = treeNode->TypeGet();
    emitter*  emit       = GetEmitter();
    emitAttr  attr       = emitActualTypeSize(treeNode);
    unsigned  isUnsigned = (treeNode->gtFlags & GTF_UNSIGNED);

    GenTree* op1 = treeNode->gtGetOp1();
    GenTree* op2 = treeNode->gtGetOp2();

    assert(!varTypeIsFloating(targetType));

    // op1 and op2 can only be a reg at present, will amend in the future.
    assert(!op1->isContained());
    assert(!op2->isContained());

    // The arithmetic node must be sitting in a register (since it's not contained)
    assert(targetReg != REG_NA);

    if (EA_SIZE(attr) == EA_8BYTE)
    {
        instruction ins = isUnsigned ? INS_mulhu : INS_mulh;

        emit->emitIns_R_R_R(ins, attr, targetReg, op1->GetRegNum(), op2->GetRegNum());
    }
    else
    {
        assert(EA_SIZE(attr) == EA_4BYTE);
        if (isUnsigned)
        {
            emit->emitIns_R_R_I(INS_slli, EA_8BYTE, rsGetRsvdReg(), op1->GetRegNum(), 32);
            emit->emitIns_R_R_I(INS_slli, EA_8BYTE, targetReg, op2->GetRegNum(), 32);
            emit->emitIns_R_R_R(INS_mulhu, EA_8BYTE, targetReg, rsGetRsvdReg(), targetReg);
            emit->emitIns_R_R_I(INS_srai, attr, targetReg, targetReg, 32);
        }
        else
        {
            emit->emitIns_R_R_R(INS_mul, EA_8BYTE, targetReg, op1->GetRegNum(), op2->GetRegNum());
            emit->emitIns_R_R_I(INS_srai, attr, targetReg, targetReg, 32);
        }
    }

    genProduceReg(treeNode);
}

// Generate code for ADD, SUB, MUL, AND, AND_NOT, OR and XOR
// This method is expected to have called genConsumeOperands() before calling it.
void CodeGen::genCodeForBinary(GenTreeOp* treeNode)
{
    const genTreeOps oper      = treeNode->OperGet();
    regNumber        targetReg = treeNode->GetRegNum();
    emitter*         emit      = GetEmitter();

    assert(treeNode->OperIs(GT_ADD, GT_SUB, GT_MUL, GT_AND, GT_AND_NOT, GT_OR, GT_XOR));

    GenTree*    op1 = treeNode->gtGetOp1();
    GenTree*    op2 = treeNode->gtGetOp2();
    instruction ins = genGetInsForOper(treeNode);

    // The arithmetic node must be sitting in a register (since it's not contained)
    assert(targetReg != REG_NA);

    regNumber r = emit->emitInsTernary(ins, emitActualTypeSize(treeNode), treeNode, op1, op2);
    assert(r == targetReg);

    genProduceReg(treeNode);
}

//------------------------------------------------------------------------
// genCodeForLclVar: Produce code for a GT_LCL_VAR node.
//
// Arguments:
//    tree - the GT_LCL_VAR node
//
void CodeGen::genCodeForLclVar(GenTreeLclVar* tree)
{
    unsigned varNum = tree->GetLclNum();
    assert(varNum < compiler->lvaCount);
    LclVarDsc* varDsc         = &(compiler->lvaTable[varNum]);
    bool       isRegCandidate = varDsc->lvIsRegCandidate();

    // lcl_vars are not defs
    assert((tree->gtFlags & GTF_VAR_DEF) == 0);

    // If this is a register candidate that has been spilled, genConsumeReg() will
    // reload it at the point of use.  Otherwise, if it's not in a register, we load it here.

    if (!isRegCandidate && !tree->IsMultiReg() && !(tree->gtFlags & GTF_SPILLED))
    {
        var_types targetType = varDsc->GetRegisterType(tree);
        // targetType must be a normal scalar type and not a TYP_STRUCT
        assert(targetType != TYP_STRUCT);

        instruction ins  = ins_Load(targetType);
        emitAttr    attr = emitTypeSize(targetType);

        GetEmitter()->emitIns_R_S(ins, attr, tree->GetRegNum(), varNum, 0);
        genProduceReg(tree);
    }
}

//------------------------------------------------------------------------
// genCodeForStoreLclFld: Produce code for a GT_STORE_LCL_FLD node.
//
// Arguments:
//    tree - the GT_STORE_LCL_FLD node
//
void CodeGen::genCodeForStoreLclFld(GenTreeLclFld* tree)
{
    var_types targetType = tree->TypeGet();
    regNumber targetReg  = tree->GetRegNum();
    emitter*  emit       = GetEmitter();
    noway_assert(targetType != TYP_STRUCT);

#ifdef FEATURE_SIMD
    // storing of TYP_SIMD12 (i.e. Vector3) field
    if (tree->TypeGet() == TYP_SIMD12)
    {
        genStoreLclTypeSIMD12(tree);
        return;
    }
#endif // FEATURE_SIMD

    // record the offset
    unsigned offset = tree->GetLclOffs();

    // We must have a stack store with GT_STORE_LCL_FLD
    noway_assert(targetReg == REG_NA);

    unsigned varNum = tree->GetLclNum();
    assert(varNum < compiler->lvaCount);
    LclVarDsc* varDsc = &(compiler->lvaTable[varNum]);

    // Ensure that lclVar nodes are typed correctly.
    assert(!varDsc->lvNormalizeOnStore() || targetType == genActualType(varDsc->TypeGet()));

    GenTree* data = tree->gtOp1;
    genConsumeRegs(data);

    regNumber dataReg = REG_NA;
    if (data->isContainedIntOrIImmed())
    {
        assert(data->IsIntegralConst(0));
        dataReg = REG_R0;
    }
    else if (data->isContained())
    {
        assert(data->OperIs(GT_BITCAST));
        const GenTree* bitcastSrc = data->AsUnOp()->gtGetOp1();
        assert(!bitcastSrc->isContained());
        dataReg = bitcastSrc->GetRegNum();
    }
    else
    {
        assert(!data->isContained());
        dataReg = data->GetRegNum();
    }
    assert(dataReg != REG_NA);

    instruction ins = ins_StoreFromSrc(dataReg, targetType);

    emitAttr attr = emitTypeSize(targetType);

    emit->emitIns_S_R(ins, attr, dataReg, varNum, offset);

    genUpdateLife(tree);

    varDsc->SetRegNum(REG_STK);
}

//------------------------------------------------------------------------
// genCodeForStoreLclVar: Produce code for a GT_STORE_LCL_VAR node.
//
// Arguments:
//    lclNode - the GT_STORE_LCL_VAR node
//
void CodeGen::genCodeForStoreLclVar(GenTreeLclVar* lclNode)
{
    GenTree* data = lclNode->gtOp1;

    // var = call, where call returns a multi-reg return value
    // case is handled separately.
    if (data->gtSkipReloadOrCopy()->IsMultiRegNode())
    {
        genMultiRegStoreToLocal(lclNode);
        return;
    }

    LclVarDsc* varDsc = compiler->lvaGetDesc(lclNode);
    if (lclNode->IsMultiReg())
    {
        // This is the case of storing to a multi-reg local, currently supported
        // only in ARM64 CodeGen. It may require HFA and SIMD features enabled.
        NYI_RISCV64("genCodeForStoreLclVar-----unimplemented on RISCV64 yet----");
    }
    else
    {
        regNumber targetReg  = lclNode->GetRegNum();
        emitter*  emit       = GetEmitter();
        unsigned  varNum     = lclNode->GetLclNum();
        var_types targetType = varDsc->GetRegisterType(lclNode);

#ifdef FEATURE_SIMD
        // storing of TYP_SIMD12 (i.e. Vector3) field
        if (lclNode->TypeGet() == TYP_SIMD12)
        {
            genStoreLclTypeSIMD12(lclNode);
            return;
        }
#endif // FEATURE_SIMD

        genConsumeRegs(data);

        regNumber dataReg = REG_NA;
        if (data->isContained())
        {
            // This is only possible for a zero-init or bitcast.
            const bool zeroInit = data->IsIntegralConst(0);

            // TODO-RISCV64-CQ: supporting the SIMD.
            assert(!varTypeIsSIMD(targetType));

            if (zeroInit)
            {
                dataReg = REG_R0;
            }
            else if (data->IsIntegralConst())
            {
                ssize_t imm = data->AsIntConCommon()->IconValue();
                emit->emitLoadImmediate(EA_PTRSIZE, rsGetRsvdReg(), imm);
                dataReg = rsGetRsvdReg();
            }
            else
            {
                assert(data->OperIs(GT_BITCAST));
                const GenTree* bitcastSrc = data->AsUnOp()->gtGetOp1();
                assert(!bitcastSrc->isContained());
                dataReg = bitcastSrc->GetRegNum();
            }
        }
        else
        {
            assert(!data->isContained());
            dataReg = data->GetRegNum();
        }
        assert(dataReg != REG_NA);

        if (targetReg == REG_NA) // store into stack based LclVar
        {
            inst_set_SV_var(lclNode);

            instruction ins  = ins_StoreFromSrc(dataReg, targetType);
            emitAttr    attr = emitActualTypeSize(targetType);

            emit->emitIns_S_R(ins, attr, dataReg, varNum, /* offset */ 0);

            genUpdateLife(lclNode);

            varDsc->SetRegNum(REG_STK);
        }
        else // store into register (i.e move into register)
        {
            if (data->IsIconHandle(GTF_ICON_TLS_HDL))
            {
                assert(data->AsIntCon()->IconValue() == 0);
                emitAttr attr = emitActualTypeSize(targetType);
                // need to load the address from thread pointer reg
                emit->emitIns_R_R(INS_mov, attr, targetReg, REG_TP);
            }
            else
            {
                inst_Mov(targetType, targetReg, dataReg, true);
            }
            genProduceReg(lclNode);
        }
    }
}

void CodeGen::genSimpleReturn(GenTree* treeNode)
{
    assert(treeNode->OperGet() == GT_RETURN || treeNode->OperGet() == GT_RETFILT);
    GenTree*  op1        = treeNode->gtGetOp1();
    var_types targetType = treeNode->TypeGet();

    assert(targetType != TYP_STRUCT);
    assert(targetType != TYP_VOID);

    regNumber retReg = varTypeUsesFloatArgReg(treeNode) ? REG_FLOATRET : REG_INTRET;

    bool movRequired = (op1->GetRegNum() != retReg);

    if (!movRequired)
    {
        if (op1->OperGet() == GT_LCL_VAR)
        {
            GenTreeLclVarCommon* lcl            = op1->AsLclVarCommon();
            bool                 isRegCandidate = compiler->lvaTable[lcl->GetLclNum()].lvIsRegCandidate();
            if (isRegCandidate && ((op1->gtFlags & GTF_SPILLED) == 0))
            {
                // We may need to generate a zero-extending mov instruction to load the value from this GT_LCL_VAR

                unsigned   lclNum  = lcl->GetLclNum();
                LclVarDsc* varDsc  = &(compiler->lvaTable[lclNum]);
                var_types  op1Type = genActualType(op1->TypeGet());
                var_types  lclType = genActualType(varDsc->TypeGet());

                if (genTypeSize(op1Type) < genTypeSize(lclType))
                {
                    movRequired = true;
                }
            }
        }
    }
    if (movRequired)
    {
        emitAttr attr = emitActualTypeSize(targetType);
        if (varTypeUsesFloatArgReg(treeNode))
        {
            GetEmitter()->emitIns_R_R_R(attr == EA_4BYTE ? INS_fsgnj_s : INS_fsgnj_d, attr, retReg, op1->GetRegNum(),
                                        op1->GetRegNum());
        }
        else
        {
            GetEmitter()->emitIns_R_R_I(attr == EA_4BYTE ? INS_addiw : INS_addi, attr, retReg, op1->GetRegNum(), 0);
        }
    }
}

/***********************************************************************************************
 *  Generate code for localloc
 */
void CodeGen::genLclHeap(GenTree* tree)
{
    assert(tree->OperGet() == GT_LCLHEAP);
    assert(compiler->compLocallocUsed);

    emitter* emit = GetEmitter();
    GenTree* size = tree->AsOp()->gtOp1;
    noway_assert((genActualType(size->gtType) == TYP_INT) || (genActualType(size->gtType) == TYP_I_IMPL));

    regNumber            targetReg                = tree->GetRegNum();
    regNumber            regCnt                   = REG_NA;
    regNumber            pspSymReg                = REG_NA;
    var_types            type                     = genActualType(size->gtType);
    emitAttr             easz                     = emitTypeSize(type);
    BasicBlock*          endLabel                 = nullptr; // can optimize for riscv64.
    unsigned             stackAdjustment          = 0;
    const target_ssize_t ILLEGAL_LAST_TOUCH_DELTA = (target_ssize_t)-1;
    target_ssize_t       lastTouchDelta =
        ILLEGAL_LAST_TOUCH_DELTA; // The number of bytes from SP to the last stack address probed.

    noway_assert(isFramePointerUsed()); // localloc requires Frame Pointer to be established since SP changes
    noway_assert(genStackLevel == 0);   // Can't have anything on the stack

    // compute the amount of memory to allocate to properly STACK_ALIGN.
    size_t amount = 0;
    if (size->IsCnsIntOrI())
    {
        // If size is a constant, then it must be contained.
        assert(size->isContained());

        // If amount is zero then return null in targetReg
        amount = size->AsIntCon()->gtIconVal;
        if (amount == 0)
        {
            instGen_Set_Reg_To_Zero(EA_PTRSIZE, targetReg);
            goto BAILOUT;
        }

        // 'amount' is the total number of bytes to localloc to properly STACK_ALIGN
        amount = AlignUp(amount, STACK_ALIGN);
    }
    else
    {
        // If 0 bail out by returning null in targetReg
        genConsumeRegAndCopy(size, targetReg);
        endLabel = genCreateTempLabel();
        emit->emitIns_J_cond_la(INS_beq, endLabel, targetReg, REG_R0);

        // Compute the size of the block to allocate and perform alignment.
        // If compInitMem=true, we can reuse targetReg as regcnt,
        // since we don't need any internal registers.
        if (compiler->info.compInitMem)
        {
            assert(tree->AvailableTempRegCount() == 0);
            regCnt = targetReg;
        }
        else
        {
            regCnt = tree->ExtractTempReg();
            if (regCnt != targetReg)
            {
                emit->emitIns_R_R_I(INS_ori, easz, regCnt, targetReg, 0);
            }
        }

        // Align to STACK_ALIGN
        // regCnt will be the total number of bytes to localloc
        inst_RV_IV(INS_addi, regCnt, (STACK_ALIGN - 1), emitActualTypeSize(type));

        assert(regCnt != rsGetRsvdReg());
        ssize_t imm2 = ~(STACK_ALIGN - 1);
        emit->emitIns_R_R_I(INS_addi, EA_PTRSIZE, rsGetRsvdReg(), REG_R0, imm2);
        emit->emitIns_R_R_R(INS_and, emitActualTypeSize(type), regCnt, regCnt, rsGetRsvdReg());
    }

    // If we have an outgoing arg area then we must adjust the SP by popping off the
    // outgoing arg area. We will restore it right before we return from this method.
    //
    // Localloc returns stack space that aligned to STACK_ALIGN bytes. The following
    // are the cases that need to be handled:
    //   i) Method has out-going arg area.
    //      It is guaranteed that size of out-going arg area is STACK_ALIGN'ed (see fgMorphArgs).
    //      Therefore, we will pop off the out-going arg area from the stack pointer before allocating the localloc
    //      space.
    //  ii) Method has no out-going arg area.
    //      Nothing to pop off from the stack.
    if (compiler->lvaOutgoingArgSpaceSize > 0)
    {
        unsigned outgoingArgSpaceAligned = roundUp(compiler->lvaOutgoingArgSpaceSize, STACK_ALIGN);
        // assert((compiler->lvaOutgoingArgSpaceSize % STACK_ALIGN) == 0); // This must be true for the stack to remain
        //                                                                // aligned
        genInstrWithConstant(INS_addi, EA_PTRSIZE, REG_SPBASE, REG_SPBASE, outgoingArgSpaceAligned, rsGetRsvdReg());
        stackAdjustment += outgoingArgSpaceAligned;
    }

    if (size->IsCnsIntOrI())
    {
        // We should reach here only for non-zero, constant size allocations.
        assert(amount > 0);
        ssize_t imm = -16;

        // For small allocations we will generate up to four stp instructions, to zero 16 to 64 bytes.
        static_assert_no_msg(STACK_ALIGN == (REGSIZE_BYTES * 2));
        assert(amount % (REGSIZE_BYTES * 2) == 0); // stp stores two registers at a time
        size_t stpCount = amount / (REGSIZE_BYTES * 2);
        if (compiler->info.compInitMem)
        {
            if (stpCount <= 4)
            {
                imm = -16 * stpCount;
                emit->emitIns_R_R_I(INS_addi, EA_PTRSIZE, REG_SPBASE, REG_SPBASE, imm);

                imm = -imm;
                while (stpCount != 0)
                {
                    imm -= 8;
                    emit->emitIns_R_R_I(INS_sd, EA_PTRSIZE, REG_R0, REG_SPBASE, imm);
                    imm -= 8;
                    emit->emitIns_R_R_I(INS_sd, EA_PTRSIZE, REG_R0, REG_SPBASE, imm);
                    stpCount -= 1;
                }

                lastTouchDelta = 0;

                goto ALLOC_DONE;
            }
        }
        else if (amount < compiler->eeGetPageSize()) // must be < not <=
        {
            // Since the size is less than a page, simply adjust the SP value.
            // The SP might already be in the guard page, so we must touch it BEFORE
            // the alloc, not after.

            // ld_w r0, 0(SP)
            emit->emitIns_R_R_I(INS_lw, EA_4BYTE, REG_R0, REG_SP, 0);

            lastTouchDelta = amount;
            imm            = -(ssize_t)amount;
            if (emitter::isValidSimm12(imm))
            {
                emit->emitIns_R_R_I(INS_addi, EA_PTRSIZE, REG_SPBASE, REG_SPBASE, imm);
            }
            else
            {
                emit->emitLoadImmediate(EA_PTRSIZE, rsGetRsvdReg(), amount);
                emit->emitIns_R_R_R(INS_sub, EA_PTRSIZE, REG_SPBASE, REG_SPBASE, rsGetRsvdReg());
            }

            goto ALLOC_DONE;
        }

        // else, "mov regCnt, amount"
        // If compInitMem=true, we can reuse targetReg as regcnt.
        // Since size is a constant, regCnt is not yet initialized.
        assert(regCnt == REG_NA);
        if (compiler->info.compInitMem)
        {
            assert(tree->AvailableTempRegCount() == 0);
            regCnt = targetReg;
        }
        else
        {
            regCnt = tree->ExtractTempReg();
        }
        instGen_Set_Reg_To_Imm(((unsigned int)amount == amount) ? EA_4BYTE : EA_8BYTE, regCnt, amount);
    }

    if (compiler->info.compInitMem)
    {
        // At this point 'regCnt' is set to the total number of bytes to locAlloc.
        // Since we have to zero out the allocated memory AND ensure that the stack pointer is always valid
        // by tickling the pages, we will just push 0's on the stack.
        //
        // Note: regCnt is guaranteed to be even on Amd64 since STACK_ALIGN/TARGET_POINTER_SIZE = 2
        // and localloc size is a multiple of STACK_ALIGN.

        // Loop:
        ssize_t imm = -16;
        emit->emitIns_R_R_I(INS_addi, EA_PTRSIZE, REG_SPBASE, REG_SPBASE, imm);

        emit->emitIns_R_R_I(INS_sd, EA_PTRSIZE, REG_R0, REG_SPBASE, 8);
        emit->emitIns_R_R_I(INS_sd, EA_PTRSIZE, REG_R0, REG_SPBASE, 0);

        // If not done, loop
        // Note that regCnt is the number of bytes to stack allocate.
        // Therefore we need to subtract 16 from regcnt here.
        assert(genIsValidIntReg(regCnt));

        emit->emitIns_R_R_I(INS_addi, emitActualTypeSize(type), regCnt, regCnt, -16);

        assert(imm == (-4 << 2)); // goto loop.
        emit->emitIns_R_R_I(INS_bne, EA_PTRSIZE, regCnt, REG_R0, (-4 << 2));

        lastTouchDelta = 0;
    }
    else
    {
        // At this point 'regCnt' is set to the total number of bytes to localloc.
        //
        // We don't need to zero out the allocated memory. However, we do have
        // to tickle the pages to ensure that SP is always valid and is
        // in sync with the "stack guard page".  Note that in the worst
        // case SP is on the last byte of the guard page.  Thus you must
        // touch SP-0 first not SP-0x1000.
        //
        // This is similar to the prolog code in CodeGen::genAllocLclFrame().
        //
        // Note that we go through a few hoops so that SP never points to
        // illegal pages at any time during the tickling process.
        //
        //       sltu     RA, SP, regCnt
        //       sub      regCnt, SP, regCnt      // regCnt now holds ultimate SP
        //       beq      RA, REG_R0, Skip
        //       addi     regCnt, REG_R0, 0
        //
        //  Skip:
        //       sub      regCnt, SP, regCnt
        //
        //       lui      regTmp, eeGetPageSize()>>12
        //  Loop:
        //       lw       r0, 0(SP)               // tickle the page - read from the page
        //       sub      RA, SP, regTmp          // decrement SP by eeGetPageSize()
        //       bltu     RA, regCnt, Done
        //       sub      SP, SP,regTmp
        //       j        Loop
        //
        //  Done:
        //       mov      SP, regCnt
        //

        // Setup the regTmp
        regNumber regTmp = tree->GetSingleTempReg();

        assert(regCnt != rsGetRsvdReg());
        emit->emitIns_R_R_R(INS_sltu, EA_PTRSIZE, rsGetRsvdReg(), REG_SPBASE, regCnt);

        //// subu  regCnt, SP, regCnt      // regCnt now holds ultimate SP
        emit->emitIns_R_R_R(INS_sub, EA_PTRSIZE, regCnt, REG_SPBASE, regCnt);

        // Overflow, set regCnt to lowest possible value
        emit->emitIns_R_R_I(INS_beq, EA_PTRSIZE, rsGetRsvdReg(), REG_R0, 2 << 2);
        emit->emitIns_R_R_I(INS_addi, EA_PTRSIZE, regCnt, REG_R0, 0);

        assert(compiler->eeGetPageSize() == ((compiler->eeGetPageSize() >> 12) << 12));
        emit->emitIns_R_I(INS_lui, EA_PTRSIZE, regTmp, compiler->eeGetPageSize() >> 12);

        // genDefineTempLabel(loop);

        // tickle the page - Read from the updated SP - this triggers a page fault when on the guard page
        emit->emitIns_R_R_I(INS_lw, EA_4BYTE, REG_R0, REG_SPBASE, 0);

        // decrement SP by eeGetPageSize()
        emit->emitIns_R_R_R(INS_sub, EA_PTRSIZE, rsGetRsvdReg(), REG_SPBASE, regTmp);

        assert(regTmp != rsGetRsvdReg());

        ssize_t imm = 3 << 2; // goto done.
        emit->emitIns_R_R_I(INS_bltu, EA_PTRSIZE, rsGetRsvdReg(), regCnt, imm);

        emit->emitIns_R_R_R(INS_sub, EA_PTRSIZE, REG_SPBASE, REG_SPBASE, regTmp);

        imm = -4 << 2;
        // Jump to loop and tickle new stack address
        emit->emitIns_I(INS_j, EA_PTRSIZE, imm);

        // Done with stack tickle loop
        // genDefineTempLabel(done);

        // Now just move the final value to SP
        emit->emitIns_R_R_I(INS_ori, EA_PTRSIZE, REG_SPBASE, regCnt, 0);

        // lastTouchDelta is dynamic, and can be up to a page. So if we have outgoing arg space,
        // we're going to assume the worst and probe.
    }

ALLOC_DONE:
    // Re-adjust SP to allocate outgoing arg area. We must probe this adjustment.
    if (stackAdjustment != 0)
    {
        assert((stackAdjustment % STACK_ALIGN) == 0); // This must be true for the stack to remain aligned
        assert((lastTouchDelta == ILLEGAL_LAST_TOUCH_DELTA) || (lastTouchDelta >= 0));

        const regNumber tmpReg = rsGetRsvdReg();

        if ((lastTouchDelta == ILLEGAL_LAST_TOUCH_DELTA) ||
            (stackAdjustment + (unsigned)lastTouchDelta + STACK_PROBE_BOUNDARY_THRESHOLD_BYTES >
             compiler->eeGetPageSize()))
        {
            genStackPointerConstantAdjustmentLoopWithProbe(-(ssize_t)stackAdjustment, tmpReg);
        }
        else
        {
            genStackPointerConstantAdjustment(-(ssize_t)stackAdjustment, tmpReg);
        }

        // Return the stackalloc'ed address in result register.
        // TargetReg = SP + stackAdjustment.
        //
        genInstrWithConstant(INS_addi, EA_PTRSIZE, targetReg, REG_SPBASE, (ssize_t)stackAdjustment, tmpReg);
    }
    else // stackAdjustment == 0
    {
        // Move the final value of SP to targetReg
        GetEmitter()->emitIns_R_R_I(INS_ori, EA_PTRSIZE, targetReg, REG_SPBASE, 0);
    }

BAILOUT:
    if (endLabel != nullptr)
        genDefineTempLabel(endLabel);

    genProduceReg(tree);
}

//------------------------------------------------------------------------
// genCodeForNegNot: Produce code for a GT_NEG/GT_NOT node.
//
// Arguments:
//    tree - the node
//
void CodeGen::genCodeForNegNot(GenTree* tree)
{
    assert(tree->OperIs(GT_NEG, GT_NOT));

    var_types targetType = tree->TypeGet();

    assert(!tree->OperIs(GT_NOT) || !varTypeIsFloating(targetType));

    regNumber targetReg = tree->GetRegNum();

    // The arithmetic node must be sitting in a register (since it's not contained)
    assert(!tree->isContained());
    // The dst can only be a register.
    assert(targetReg != REG_NA);

    GenTree* operand = tree->gtGetOp1();
    assert(!operand->isContained());
    // The src must be a register.
    regNumber operandReg = genConsumeReg(operand);

    emitAttr attr = emitActualTypeSize(tree);
    if (tree->OperIs(GT_NEG))
    {
        if (varTypeIsFloating(targetType))
        {
            GetEmitter()->emitIns_R_R_R(targetType == TYP_DOUBLE ? INS_fsgnjn_d : INS_fsgnjn_s, attr, targetReg,
                                        operandReg, operandReg);
        }
        else
        {
            GetEmitter()->emitIns_R_R_R(attr == EA_4BYTE ? INS_subw : INS_sub, attr, targetReg, REG_R0, operandReg);
        }
    }
    else if (tree->OperIs(GT_NOT))
    {
        assert(!varTypeIsFloating(targetType));
        GetEmitter()->emitIns_R_R_I(INS_xori, attr, targetReg, operandReg, -1);
    }

    genProduceReg(tree);
}

//------------------------------------------------------------------------
// genCodeForBswap: Produce code for a GT_BSWAP / GT_BSWAP16 node.
//
// Arguments:
//    tree - the node
//
void CodeGen::genCodeForBswap(GenTree* tree)
{
    NYI_RISCV64("genCodeForBswap-----unimplemented on RISCV64 yet----");
}

//------------------------------------------------------------------------
// genCodeForDivMod: Produce code for a GT_DIV/GT_UDIV node.
// (1) float/double MOD is morphed into a helper call by front-end.
//
// Arguments:
//    tree - the node
//
void CodeGen::genCodeForDivMod(GenTreeOp* tree)
{
    assert(tree->OperIs(GT_MOD, GT_UMOD, GT_DIV, GT_UDIV));

    var_types targetType = tree->TypeGet();
    emitter*  emit       = GetEmitter();

    genConsumeOperands(tree);

    if (varTypeIsFloating(targetType))
    {
        // Floating point divide never raises an exception
        assert(varTypeIsFloating(tree->gtOp1));
        assert(varTypeIsFloating(tree->gtOp2));
        assert(tree->gtOper == GT_DIV);
        // genCodeForBinary(tree);
        instruction ins = genGetInsForOper(tree);
        emit->emitIns_R_R_R(ins, emitActualTypeSize(targetType), tree->GetRegNum(), tree->gtOp1->GetRegNum(),
                            tree->gtOp2->GetRegNum());
    }
    else // an integer divide operation
    {
        GenTree* divisorOp = tree->gtGetOp2();
        // divisorOp can be immed or reg
        assert(!divisorOp->isContained() || divisorOp->isContainedIntOrIImmed());

        if (divisorOp->IsIntegralConst(0) || divisorOp->GetRegNum() == REG_R0)
        {
            // We unconditionally throw a divide by zero exception
            genJumpToThrowHlpBlk(EJ_jmp, SCK_DIV_BY_ZERO);
        }
        else // the divisor is not the constant zero
        {
            GenTree* src1     = tree->gtOp1;
            unsigned typeSize = genTypeSize(genActualType(tree->TypeGet()));
            emitAttr size     = EA_ATTR(typeSize);

            assert(typeSize >= genTypeSize(genActualType(src1->TypeGet())) &&
                   typeSize >= genTypeSize(genActualType(divisorOp->TypeGet())));

            // ssize_t intConstValue = divisorOp->AsIntCon()->gtIconVal;
            regNumber   reg1       = src1->GetRegNum();
            regNumber   divisorReg = divisorOp->GetRegNum();
            instruction ins;

            // Check divisorOp first as we can always allow it to be a contained immediate
            if (divisorOp->isContainedIntOrIImmed())
            {
                ssize_t intConst = (int)(divisorOp->AsIntCon()->gtIconVal);
                divisorReg       = rsGetRsvdReg();
                emit->emitLoadImmediate(EA_PTRSIZE, divisorReg, intConst);
            }
            // Only for commutative operations do we check src1 and allow it to be a contained immediate
            else if (tree->OperIsCommutative())
            {
                // src1 can be immed or reg
                assert(!src1->isContained() || src1->isContainedIntOrIImmed());

                // Check src1 and allow it to be a contained immediate
                if (src1->isContainedIntOrIImmed())
                {
                    assert(!divisorOp->isContainedIntOrIImmed());
                    ssize_t intConst = (int)(src1->AsIntCon()->gtIconVal);
                    reg1             = rsGetRsvdReg();
                    emit->emitLoadImmediate(EA_PTRSIZE, reg1, intConst);
                }
            }
            else
            {
                // src1 can only be a reg
                assert(!src1->isContained());
            }

            // Generate the require runtime checks for GT_DIV or GT_UDIV
            if (tree->gtOper == GT_DIV || tree->gtOper == GT_MOD)
            {
                // Two possible exceptions:
                //     (AnyVal /  0) => DivideByZeroException
                //     (MinInt / -1) => ArithmeticException
                //

                bool checkDividend = true;

                // Do we have an immediate for the 'divisorOp'?
                //
                if (divisorOp->IsCnsIntOrI())
                {
                    ssize_t intConstValue = divisorOp->AsIntCon()->gtIconVal;
                    // assert(intConstValue != 0); // already checked above by IsIntegralConst(0)
                    if (intConstValue != -1)
                    {
                        checkDividend = false; // We statically know that the dividend is not -1
                    }
                }
                else // insert check for division by zero
                {
                    // Check if the divisor is zero throw a DivideByZeroException
                    genJumpToThrowHlpBlk_la(SCK_DIV_BY_ZERO, INS_beq, divisorReg);
                }

                ExceptionSetFlags exSetFlags = tree->OperExceptions(compiler);
                if (checkDividend && ((exSetFlags & ExceptionSetFlags::ArithmeticException) != ExceptionSetFlags::None))
                {
                    // Check if the divisor is not -1 branch to 'sdivLabel'
                    emit->emitIns_R_R_I(INS_addi, EA_PTRSIZE, rsGetRsvdReg(), REG_R0, -1);
                    BasicBlock* sdivLabel = genCreateTempLabel(); // can optimize for riscv64.
                    emit->emitIns_J_cond_la(INS_bne, sdivLabel, rsGetRsvdReg(), divisorReg);

                    // If control flow continues past here the 'divisorReg' is known to be -1
                    regNumber dividendReg = tree->gtGetOp1()->GetRegNum();
                    // At this point the divisor is known to be -1
                    //
                    // Whether dividendReg is MinInt or not
                    //

                    emit->emitIns_J_cond_la(INS_beq, sdivLabel, dividendReg, REG_R0);

                    emit->emitIns_R_R_R(size == EA_4BYTE ? INS_addw : INS_add, size, rsGetRsvdReg(), dividendReg,
                                        dividendReg);
                    genJumpToThrowHlpBlk_la(SCK_ARITH_EXCPN, INS_beq, rsGetRsvdReg());
                    genDefineTempLabel(sdivLabel);
                }

                // Generate the sdiv instruction
                if (size == EA_4BYTE)
                {
                    if (tree->OperGet() == GT_DIV)
                    {
                        ins = INS_divw;
                    }
                    else
                    {
                        ins = INS_remw;
                    }
                }
                else
                {
                    if (tree->OperGet() == GT_DIV)
                    {
                        ins = INS_div;
                    }
                    else
                    {
                        ins = INS_rem;
                    }
                }

                emit->emitIns_R_R_R(ins, size, tree->GetRegNum(), reg1, divisorReg);
            }
            else // if (tree->gtOper == GT_UDIV) GT_UMOD
            {
                // Only one possible exception
                //     (AnyVal /  0) => DivideByZeroException
                //
                // Note that division by the constant 0 was already checked for above by the
                // op2->IsIntegralConst(0) check
                //

                if (!divisorOp->IsCnsIntOrI())
                {
                    // divisorOp is not a constant, so it could be zero
                    //
                    genJumpToThrowHlpBlk_la(SCK_DIV_BY_ZERO, INS_beq, divisorReg);
                }

                if (size == EA_4BYTE)
                {
                    if (tree->OperGet() == GT_UDIV)
                    {
                        ins = INS_divuw;
                    }
                    else
                    {
                        ins = INS_remuw;
                    }

                    // TODO-RISCV64: here is just for signed-extension ?
                    emit->emitIns_R_R_I(INS_slliw, EA_4BYTE, reg1, reg1, 0);
                    emit->emitIns_R_R_I(INS_slliw, EA_4BYTE, divisorReg, divisorReg, 0);
                }
                else
                {
                    if (tree->OperGet() == GT_UDIV)
                    {
                        ins = INS_divu;
                    }
                    else
                    {
                        ins = INS_remu;
                    }
                }

                emit->emitIns_R_R_R(ins, size, tree->GetRegNum(), reg1, divisorReg);
            }
        }
    }
    genProduceReg(tree);
}

// Generate code for InitBlk by performing a loop unroll
// Preconditions:
//   a) Both the size and fill byte value are integer constants.
//   b) The size of the struct to initialize is smaller than INITBLK_UNROLL_LIMIT bytes.
void CodeGen::genCodeForInitBlkUnroll(GenTreeBlk* node)
{
    assert(node->OperIs(GT_STORE_BLK));

    unsigned  dstLclNum      = BAD_VAR_NUM;
    regNumber dstAddrBaseReg = REG_NA;
    int       dstOffset      = 0;
    GenTree*  dstAddr        = node->Addr();

    if (!dstAddr->isContained())
    {
        dstAddrBaseReg = genConsumeReg(dstAddr);
    }
    else if (dstAddr->OperIsAddrMode())
    {
        assert(!dstAddr->AsAddrMode()->HasIndex());

        dstAddrBaseReg = genConsumeReg(dstAddr->AsAddrMode()->Base());
        dstOffset      = dstAddr->AsAddrMode()->Offset();
    }
    else
    {
        assert(dstAddr->OperIs(GT_LCL_ADDR));
        dstLclNum = dstAddr->AsLclVarCommon()->GetLclNum();
        dstOffset = dstAddr->AsLclVarCommon()->GetLclOffs();
    }

    regNumber srcReg;
    GenTree*  src = node->Data();

    if (src->OperIs(GT_INIT_VAL))
    {
        assert(src->isContained());
        src = src->gtGetOp1();
    }

    if (!src->isContained())
    {
        srcReg = genConsumeReg(src);
    }
    else
    {
        assert(src->IsIntegralConst(0));
        srcReg = REG_R0;
    }

    if (node->IsVolatile())
    {
        instGen_MemoryBarrier();
    }

    emitter* emit = GetEmitter();
    unsigned size = node->GetLayout()->GetSize();

    assert(size <= INT32_MAX);
    assert(dstOffset < INT32_MAX - static_cast<int>(size));

    for (unsigned regSize = 2 * REGSIZE_BYTES; size >= regSize; size -= regSize, dstOffset += regSize)
    {
        if (dstLclNum != BAD_VAR_NUM)
        {
            emit->emitIns_S_R(INS_sd, EA_8BYTE, srcReg, dstLclNum, dstOffset);
            emit->emitIns_S_R(INS_sd, EA_8BYTE, srcReg, dstLclNum, dstOffset + 8);
        }
        else
        {
            emit->emitIns_R_R_I(INS_sd, EA_8BYTE, srcReg, dstAddrBaseReg, dstOffset);
            emit->emitIns_R_R_I(INS_sd, EA_8BYTE, srcReg, dstAddrBaseReg, dstOffset + 8);
        }
    }

    for (unsigned regSize = REGSIZE_BYTES; size > 0; size -= regSize, dstOffset += regSize)
    {
        while (regSize > size)
        {
            regSize /= 2;
        }

        instruction storeIns;
        emitAttr    attr;

        switch (regSize)
        {
            case 1:
                storeIns = INS_sb;
                attr     = EA_4BYTE;
                break;
            case 2:
                storeIns = INS_sh;
                attr     = EA_4BYTE;
                break;
            case 4:
                storeIns = INS_sw;
                attr     = EA_ATTR(regSize);
                break;
            case 8:
                storeIns = INS_sd;
                attr     = EA_ATTR(regSize);
                break;
            default:
                unreached();
        }

        if (dstLclNum != BAD_VAR_NUM)
        {
            emit->emitIns_S_R(storeIns, attr, srcReg, dstLclNum, dstOffset);
        }
        else
        {
            emit->emitIns_R_R_I(storeIns, attr, srcReg, dstAddrBaseReg, dstOffset);
        }
    }
}

void CodeGen::genCodeForCpObj(GenTreeBlk* cpObjNode)
{
    GenTree*  dstAddr       = cpObjNode->Addr();
    GenTree*  source        = cpObjNode->Data();
    var_types srcAddrType   = TYP_BYREF;
    bool      sourceIsLocal = false;

    assert(source->isContained());
    if (source->gtOper == GT_IND)
    {
        GenTree* srcAddr = source->gtGetOp1();
        assert(!srcAddr->isContained());
        srcAddrType = srcAddr->TypeGet();
    }
    else
    {
        noway_assert(source->IsLocal());
        sourceIsLocal = true;
    }

    bool dstOnStack = dstAddr->gtSkipReloadOrCopy()->OperIs(GT_LCL_ADDR);

#ifdef DEBUG
    assert(!dstAddr->isContained());

    // This GenTree node has data about GC pointers, this means we're dealing
    // with CpObj.
    assert(cpObjNode->GetLayout()->HasGCPtr());
#endif // DEBUG

    // Consume the operands and get them into the right registers.
    // They may now contain gc pointers (depending on their type; gcMarkRegPtrVal will "do the right thing").
    genConsumeBlockOp(cpObjNode, REG_WRITE_BARRIER_DST_BYREF, REG_WRITE_BARRIER_SRC_BYREF, REG_NA);
    gcInfo.gcMarkRegPtrVal(REG_WRITE_BARRIER_SRC_BYREF, srcAddrType);
    gcInfo.gcMarkRegPtrVal(REG_WRITE_BARRIER_DST_BYREF, dstAddr->TypeGet());

    ClassLayout* layout = cpObjNode->GetLayout();
    unsigned     slots  = layout->GetSlotCount();

    // Temp register(s) used to perform the sequence of loads and stores.
    regNumber tmpReg  = cpObjNode->ExtractTempReg();
    regNumber tmpReg2 = REG_NA;

    assert(genIsValidIntReg(tmpReg));
    assert(tmpReg != REG_WRITE_BARRIER_SRC_BYREF);
    assert(tmpReg != REG_WRITE_BARRIER_DST_BYREF);

    if (slots > 1)
    {
        tmpReg2 = cpObjNode->GetSingleTempReg();
        assert(tmpReg2 != tmpReg);
        assert(genIsValidIntReg(tmpReg2));
        assert(tmpReg2 != REG_WRITE_BARRIER_DST_BYREF);
        assert(tmpReg2 != REG_WRITE_BARRIER_SRC_BYREF);
    }

    if (cpObjNode->IsVolatile())
    {
        // issue a full memory barrier before a volatile CpObj operation
        instGen_MemoryBarrier();
    }

    emitter* emit = GetEmitter();

    emitAttr attrSrcAddr = emitActualTypeSize(srcAddrType);
    emitAttr attrDstAddr = emitActualTypeSize(dstAddr->TypeGet());

    // If we can prove it's on the stack we don't need to use the write barrier.
    if (dstOnStack)
    {
        unsigned i = 0;
        // Check if two or more remaining slots and use two ld/sd sequence
        while (i < slots - 1)
        {
            emitAttr attr0 = emitTypeSize(layout->GetGCPtrType(i + 0));
            emitAttr attr1 = emitTypeSize(layout->GetGCPtrType(i + 1));
            if ((i + 2) == slots)
            {
                attrSrcAddr = EA_8BYTE;
                attrDstAddr = EA_8BYTE;
            }

            emit->emitIns_R_R_I(INS_ld, attr0, tmpReg, REG_WRITE_BARRIER_SRC_BYREF, 0);
            emit->emitIns_R_R_I(INS_ld, attr1, tmpReg2, REG_WRITE_BARRIER_SRC_BYREF, TARGET_POINTER_SIZE);
            emit->emitIns_R_R_I(INS_addi, attrSrcAddr, REG_WRITE_BARRIER_SRC_BYREF, REG_WRITE_BARRIER_SRC_BYREF,
                                2 * TARGET_POINTER_SIZE);
            emit->emitIns_R_R_I(INS_sd, attr0, tmpReg, REG_WRITE_BARRIER_DST_BYREF, 0);
            emit->emitIns_R_R_I(INS_sd, attr1, tmpReg2, REG_WRITE_BARRIER_DST_BYREF, TARGET_POINTER_SIZE);
            emit->emitIns_R_R_I(INS_addi, attrDstAddr, REG_WRITE_BARRIER_DST_BYREF, REG_WRITE_BARRIER_DST_BYREF,
                                2 * TARGET_POINTER_SIZE);
            i += 2;
        }

        // Use a ld/sd sequence for the last remainder
        if (i < slots)
        {
            emitAttr attr0 = emitTypeSize(layout->GetGCPtrType(i + 0));
            if (i + 1 >= slots)
            {
                attrSrcAddr = EA_8BYTE;
                attrDstAddr = EA_8BYTE;
            }

            emit->emitIns_R_R_I(INS_ld, attr0, tmpReg, REG_WRITE_BARRIER_SRC_BYREF, 0);
            emit->emitIns_R_R_I(INS_addi, attrSrcAddr, REG_WRITE_BARRIER_SRC_BYREF, REG_WRITE_BARRIER_SRC_BYREF,
                                TARGET_POINTER_SIZE);
            emit->emitIns_R_R_I(INS_sd, attr0, tmpReg, REG_WRITE_BARRIER_DST_BYREF, 0);
            emit->emitIns_R_R_I(INS_addi, attrDstAddr, REG_WRITE_BARRIER_DST_BYREF, REG_WRITE_BARRIER_DST_BYREF,
                                TARGET_POINTER_SIZE);
        }
    }
    else
    {
        unsigned gcPtrCount = cpObjNode->GetLayout()->GetGCPtrCount();

        unsigned i = 0;
        while (i < slots)
        {
            if (!layout->IsGCPtr(i))
            {
                // Check if the next slot's type is also TYP_GC_NONE and use two ld/sd
                if ((i + 1 < slots) && !layout->IsGCPtr(i + 1))
                {
                    if ((i + 2) == slots)
                    {
                        attrSrcAddr = EA_8BYTE;
                        attrDstAddr = EA_8BYTE;
                    }
                    emit->emitIns_R_R_I(INS_ld, EA_8BYTE, tmpReg, REG_WRITE_BARRIER_SRC_BYREF, 0);
                    emit->emitIns_R_R_I(INS_ld, EA_8BYTE, tmpReg2, REG_WRITE_BARRIER_SRC_BYREF, TARGET_POINTER_SIZE);
                    emit->emitIns_R_R_I(INS_addi, attrSrcAddr, REG_WRITE_BARRIER_SRC_BYREF, REG_WRITE_BARRIER_SRC_BYREF,
                                        2 * TARGET_POINTER_SIZE);
                    emit->emitIns_R_R_I(INS_sd, EA_8BYTE, tmpReg, REG_WRITE_BARRIER_DST_BYREF, 0);
                    emit->emitIns_R_R_I(INS_sd, EA_8BYTE, tmpReg2, REG_WRITE_BARRIER_DST_BYREF, TARGET_POINTER_SIZE);
                    emit->emitIns_R_R_I(INS_addi, attrDstAddr, REG_WRITE_BARRIER_DST_BYREF, REG_WRITE_BARRIER_DST_BYREF,
                                        2 * TARGET_POINTER_SIZE);
                    ++i; // extra increment of i, since we are copying two items
                }
                else
                {
                    if (i + 1 >= slots)
                    {
                        attrSrcAddr = EA_8BYTE;
                        attrDstAddr = EA_8BYTE;
                    }
                    emit->emitIns_R_R_I(INS_ld, EA_8BYTE, tmpReg, REG_WRITE_BARRIER_SRC_BYREF, 0);
                    emit->emitIns_R_R_I(INS_addi, attrSrcAddr, REG_WRITE_BARRIER_SRC_BYREF, REG_WRITE_BARRIER_SRC_BYREF,
                                        TARGET_POINTER_SIZE);
                    emit->emitIns_R_R_I(INS_sd, EA_8BYTE, tmpReg, REG_WRITE_BARRIER_DST_BYREF, 0);
                    emit->emitIns_R_R_I(INS_addi, attrDstAddr, REG_WRITE_BARRIER_DST_BYREF, REG_WRITE_BARRIER_DST_BYREF,
                                        TARGET_POINTER_SIZE);
                }
            }
            else
            {
                // In the case of a GC-Pointer we'll call the ByRef write barrier helper
                genEmitHelperCall(CORINFO_HELP_ASSIGN_BYREF, 0, EA_PTRSIZE);
                gcPtrCount--;
            }
            ++i;
        }
        assert(gcPtrCount == 0);
    }

    if (cpObjNode->IsVolatile())
    {
        // issue a INS_BARRIER_RMB after a volatile CpObj operation
        // TODO-RISCV64: there is only BARRIER_FULL for RISCV64.
        instGen_MemoryBarrier(BARRIER_FULL);
    }

    // Clear the gcInfo for REG_WRITE_BARRIER_SRC_BYREF and REG_WRITE_BARRIER_DST_BYREF.
    // While we normally update GC info prior to the last instruction that uses them,
    // these actually live into the helper call.
    gcInfo.gcMarkRegSetNpt(RBM_WRITE_BARRIER_SRC_BYREF | RBM_WRITE_BARRIER_DST_BYREF);
}

// generate code do a switch statement based on a table of ip-relative offsets
void CodeGen::genTableBasedSwitch(GenTree* treeNode)
{
    genConsumeOperands(treeNode->AsOp());
    regNumber idxReg  = treeNode->AsOp()->gtOp1->GetRegNum();
    regNumber baseReg = treeNode->AsOp()->gtOp2->GetRegNum();

    regNumber tmpReg = treeNode->GetSingleTempReg();

    // load the ip-relative offset (which is relative to start of fgFirstBB)
    GetEmitter()->emitIns_R_R_I(INS_slli, EA_8BYTE, rsGetRsvdReg(), idxReg, 2);
    GetEmitter()->emitIns_R_R_R(INS_add, EA_8BYTE, baseReg, baseReg, rsGetRsvdReg());
    GetEmitter()->emitIns_R_R_I(INS_lw, EA_4BYTE, baseReg, baseReg, 0);

    // add it to the absolute address of fgFirstBB
    GetEmitter()->emitIns_R_L(INS_lea, EA_PTRSIZE, compiler->fgFirstBB, tmpReg);
    GetEmitter()->emitIns_R_R_R(INS_add, EA_PTRSIZE, baseReg, baseReg, tmpReg);

    // jr baseReg
    GetEmitter()->emitIns_R_R_I(INS_jalr, emitActualTypeSize(TYP_I_IMPL), REG_R0, baseReg, 0);
}

// emits the table and an instruction to get the address of the first element
void CodeGen::genJumpTable(GenTree* treeNode)
{
    noway_assert(compiler->compCurBB->KindIs(BBJ_SWITCH));
    assert(treeNode->OperGet() == GT_JMPTABLE);

    unsigned     jumpCount = compiler->compCurBB->GetJumpSwt()->bbsCount;
    BasicBlock** jumpTable = compiler->compCurBB->GetJumpSwt()->bbsDstTab;
    unsigned     jmpTabOffs;
    unsigned     jmpTabBase;

    jmpTabBase = GetEmitter()->emitBBTableDataGenBeg(jumpCount, true);

    jmpTabOffs = 0;

    JITDUMP("\n      J_M%03u_DS%02u LABEL   DWORD\n", compiler->compMethodID, jmpTabBase);

    for (unsigned i = 0; i < jumpCount; i++)
    {
        BasicBlock* target = *jumpTable++;
        noway_assert(target->bbFlags & BBF_HAS_LABEL);

        JITDUMP("            DD      L_M%03u_" FMT_BB "\n", compiler->compMethodID, target->bbNum);

        GetEmitter()->emitDataGenData(i, target);
    };

    GetEmitter()->emitDataGenEnd();

    // Access to inline data is 'abstracted' by a special type of static member
    // (produced by eeFindJitDataOffs) which the emitter recognizes as being a reference
    // to constant data, not a real static field.
    GetEmitter()->emitIns_R_C(INS_jal, emitActualTypeSize(TYP_I_IMPL), treeNode->GetRegNum(), REG_NA,
                              compiler->eeFindJitDataOffs(jmpTabBase), 0);
    genProduceReg(treeNode);
}

//------------------------------------------------------------------------
// genLockedInstructions: Generate code for a GT_XADD, GT_XAND, GT_XORR or GT_XCHG node.
//
// Arguments:
//    treeNode - the GT_XADD/XAND/XORR/XCHG node
//
void CodeGen::genLockedInstructions(GenTreeOp* treeNode)
{
    GenTree*  data      = treeNode->AsOp()->gtOp2;
    GenTree*  addr      = treeNode->AsOp()->gtOp1;
    regNumber dataReg   = data->GetRegNum();
    regNumber addrReg   = addr->GetRegNum();
    regNumber targetReg = treeNode->GetRegNum();
    if (targetReg == REG_NA)
    {
        targetReg = REG_R0;
    }

    genConsumeAddress(addr);
    genConsumeRegs(data);

    emitAttr dataSize = emitActualTypeSize(data);
    bool     is4      = (dataSize == EA_4BYTE);

    assert(!data->isContainedIntOrIImmed());

    instruction ins = INS_none;
    switch (treeNode->gtOper)
    {
        case GT_XORR:
            ins = is4 ? INS_amoor_w : INS_amoor_d;
            break;
        case GT_XAND:
            ins = is4 ? INS_amoand_w : INS_amoand_d;
            break;
        case GT_XCHG:
            ins = is4 ? INS_amoswap_w : INS_amoswap_d;
            break;
        case GT_XADD:
            ins = is4 ? INS_amoadd_w : INS_amoadd_d;
            break;
        default:
            noway_assert(!"Unexpected treeNode->gtOper");
    }
    GetEmitter()->emitIns_R_R_R(ins, dataSize, targetReg, addrReg, dataReg);

    if (targetReg != REG_R0)
    {
        genProduceReg(treeNode);
    }
}

//------------------------------------------------------------------------
// genCodeForCmpXchg: Produce code for a GT_CMPXCHG node.
//
// Arguments:
//    tree - the GT_CMPXCHG node
//
void CodeGen::genCodeForCmpXchg(GenTreeCmpXchg* treeNode)
{
    assert(treeNode->OperIs(GT_CMPXCHG));

    GenTree* locOp       = treeNode->Addr();
    GenTree* valOp       = treeNode->Data();
    GenTree* comparandOp = treeNode->Comparand();

    regNumber target    = treeNode->GetRegNum();
    regNumber loc       = locOp->GetRegNum();
    regNumber val       = valOp->GetRegNum();
    regNumber comparand = comparandOp->GetRegNum();
    regNumber storeErr  = treeNode->ExtractTempReg(RBM_ALLINT);

    // Register allocator should have extended the lifetimes of all input and internal registers
    // They should all be different
    noway_assert(target != loc);
    noway_assert(target != val);
    noway_assert(target != comparand);
    noway_assert(target != storeErr);
    noway_assert(loc != val);
    noway_assert(loc != comparand);
    noway_assert(loc != storeErr);
    noway_assert(val != comparand);
    noway_assert(val != storeErr);
    noway_assert(comparand != storeErr);
    noway_assert(target != REG_NA);
    noway_assert(storeErr != REG_NA);

    assert(locOp->isUsedFromReg());
    assert(valOp->isUsedFromReg());
    assert(!comparandOp->isUsedFromMemory());

    genConsumeAddress(locOp);
    genConsumeRegs(valOp);
    genConsumeRegs(comparandOp);

    // NOTE: `genConsumeAddress` marks consumed register as not a GC pointer, assuming the input
    // registers die at the first generated instruction. However, here the input registers are reused,
    // so mark the location register as a GC pointer until code generation for this node is finished.
    gcInfo.gcMarkRegPtrVal(loc, locOp->TypeGet());

    BasicBlock* retry = genCreateTempLabel();
    BasicBlock* fail  = genCreateTempLabel();

    emitter* e    = GetEmitter();
    emitAttr size = emitActualTypeSize(valOp);
    bool     is4  = (size == EA_4BYTE);

    genDefineTempLabel(retry);
    e->emitIns_R_R_R(is4 ? INS_lr_w : INS_lr_d, size, target, loc, REG_R0); // load original value
    e->emitIns_J_cond_la(INS_bne, fail, target, comparand);                 // fail if doesn’t match
    e->emitIns_R_R_R(is4 ? INS_sc_w : INS_sc_d, size, storeErr, loc, val);  // try to update
    e->emitIns_J(INS_bnez, retry, storeErr);                                // retry if update failed
    genDefineTempLabel(fail);

    gcInfo.gcMarkRegSetNpt(locOp->gtGetRegMask());
    genProduceReg(treeNode);
}

static inline bool isImmed(GenTree* treeNode)
{
    assert(treeNode->OperIsBinary());

    if (treeNode->gtGetOp2()->isContainedIntOrIImmed())
    {
        return true;
    }

    return false;
}

instruction CodeGen::genGetInsForOper(GenTree* treeNode)
{
    var_types  type = treeNode->TypeGet();
    genTreeOps oper = treeNode->OperGet();
    GenTree*   op1  = treeNode->gtGetOp1();
    GenTree*   op2;
    emitAttr   attr  = emitActualTypeSize(treeNode);
    bool       isImm = false;

    instruction ins = INS_ebreak;

    if (varTypeIsFloating(type))
    {
        switch (oper)
        {
            case GT_ADD:
                if (attr == EA_4BYTE)
                {
                    ins = INS_fadd_s;
                }
                else
                {
                    ins = INS_fadd_d;
                }
                break;
            case GT_SUB:
                if (attr == EA_4BYTE)
                {
                    ins = INS_fsub_s;
                }
                else
                {
                    ins = INS_fsub_d;
                }
                break;
            case GT_MUL:
                if (attr == EA_4BYTE)
                {
                    ins = INS_fmul_s;
                }
                else
                {
                    ins = INS_fmul_d;
                }
                break;
            case GT_DIV:
                if (attr == EA_4BYTE)
                {
                    ins = INS_fdiv_s;
                }
                else
                {
                    ins = INS_fdiv_d;
                }
                break;

            default:
                NO_WAY("Unhandled oper in genGetInsForOper() - float");
                break;
        }
    }
    else
    {
        switch (oper)
        {
            case GT_ADD:
                isImm = isImmed(treeNode);
                if (isImm)
                {
                    if ((attr == EA_8BYTE) || (attr == EA_BYREF))
                    {
                        ins = INS_addi;
                    }
                    else
                    {
                        assert(attr == EA_4BYTE);
                        ins = INS_addiw;
                    }
                }
                else
                {
                    if ((attr == EA_8BYTE) || (attr == EA_BYREF))
                    {
                        ins = INS_add;
                    }
                    else
                    {
                        assert(attr == EA_4BYTE);
                        ins = INS_addw;
                    }
                }
                break;

            case GT_SUB:
                if ((attr == EA_8BYTE) || (attr == EA_BYREF))
                {
                    ins = INS_sub;
                }
                else
                {
                    assert(attr == EA_4BYTE);
                    ins = INS_subw;
                }
                break;

            case GT_MOD:
                if ((attr == EA_8BYTE) || (attr == EA_BYREF))
                {
                    ins = INS_rem;
                }
                else
                {
                    assert(attr == EA_4BYTE);
                    ins = INS_remw;
                }
                break;

            case GT_DIV:
                if ((attr == EA_8BYTE) || (attr == EA_BYREF))
                {
                    ins = INS_div;
                }
                else
                {
                    assert(attr == EA_4BYTE);
                    ins = INS_divw;
                }
                break;

            case GT_UMOD:
                if ((attr == EA_8BYTE) || (attr == EA_BYREF))
                {
                    ins = INS_remu;
                }
                else
                {
                    assert(attr == EA_4BYTE);
                    ins = INS_remuw;
                }
                break;

            case GT_UDIV:
                if ((attr == EA_8BYTE) || (attr == EA_BYREF))
                {
                    ins = INS_divu;
                }
                else
                {
                    assert(attr == EA_4BYTE);
                    ins = INS_divuw;
                }
                break;

            case GT_MUL:
                // TODO-RISCV64-CQ: Need to implement for complex cases
                if ((attr == EA_8BYTE) || (attr == EA_BYREF))
                {
                    op2 = treeNode->gtGetOp2();
                    if (genActualTypeIsInt(op1) && genActualTypeIsInt(op2))
                        ins = INS_mulw;
                    else
                        ins = INS_mul;
                }
                else
                {
                    ins = INS_mulw;
                }
                break;

            case GT_AND:
                isImm = isImmed(treeNode);
                if (isImm)
                {
                    ins = INS_andi;
                }
                else
                {
                    ins = INS_and;
                }
                break;

            case GT_AND_NOT:
                NYI_RISCV64("GT_AND_NOT-----unimplemented/unused on RISCV64 yet----");
                break;

            case GT_OR:
                isImm = isImmed(treeNode);
                if (isImm)
                {
                    ins = INS_ori;
                }
                else
                {
                    ins = INS_or;
                }
                break;

            case GT_LSH:
                isImm = isImmed(treeNode);
                if (isImm)
                {
                    // it's better to check sa.
                    if (attr == EA_4BYTE)
                    {
                        ins = INS_slliw;
                    }
                    else
                    {
                        ins = INS_slli;
                    }
                }
                else
                {
                    if (attr == EA_4BYTE)
                    {
                        ins = INS_sllw;
                    }
                    else
                    {
                        ins = INS_sll;
                    }
                }
                break;

            case GT_RSZ:
                isImm = isImmed(treeNode);
                if (isImm)
                {
                    // it's better to check sa.
                    if (attr == EA_4BYTE)
                    {
                        ins = INS_srliw;
                    }
                    else
                    {
                        ins = INS_srli;
                    }
                }
                else
                {
                    if (attr == EA_4BYTE)
                    {
                        ins = INS_srlw;
                    }
                    else
                    {
                        ins = INS_srl;
                    }
                }
                break;

            case GT_RSH:
                isImm = isImmed(treeNode);
                if (isImm)
                {
                    // it's better to check sa.
                    if (attr == EA_4BYTE)
                    {
                        ins = INS_sraiw;
                    }
                    else
                    {
                        ins = INS_srai;
                    }
                }
                else
                {
                    if (attr == EA_4BYTE)
                    {
                        ins = INS_sraw;
                    }
                    else
                    {
                        ins = INS_sra;
                    }
                }
                break;

            case GT_ROR:
                NYI_RISCV64("GT_ROR-----unimplemented/unused on RISCV64 yet----");
                break;

            case GT_XOR:
                isImm = isImmed(treeNode);
                if (isImm)
                {
                    ins = INS_xori;
                }
                else
                {
                    ins = INS_xor;
                }
                break;

            default:
                NO_WAY("Unhandled oper in genGetInsForOper() - integer");
                break;
        }
    }
    return ins;
}

//------------------------------------------------------------------------
// genCodeForReturnTrap: Produce code for a GT_RETURNTRAP node.
//
// Arguments:
//    tree - the GT_RETURNTRAP node
//
void CodeGen::genCodeForReturnTrap(GenTreeOp* tree)
{
    assert(tree->OperGet() == GT_RETURNTRAP);

    // this is nothing but a conditional call to CORINFO_HELP_STOP_FOR_GC
    // based on the contents of 'data'

    GenTree* data = tree->gtOp1;
    genConsumeRegs(data);

    BasicBlock* skipLabel = genCreateTempLabel();
    GetEmitter()->emitIns_J_cond_la(INS_beq, skipLabel, data->GetRegNum(), REG_R0);

    void*                 pAddr = nullptr;
    void*                 addr  = compiler->compGetHelperFtn(CORINFO_HELP_STOP_FOR_GC, &pAddr);
    emitter::EmitCallType callType;
    regNumber             callTarget;

    if (addr == nullptr)
    {
        callType   = emitter::EC_INDIR_R;
        callTarget = REG_DEFAULT_HELPER_CALL_TARGET;

        if (compiler->opts.compReloc)
        {
            GetEmitter()->emitIns_R_AI(INS_jal, EA_PTR_DSP_RELOC, callTarget, (ssize_t)pAddr);
        }
        else
        {
            // TODO-RISCV64: maybe optimize further.
            GetEmitter()->emitLoadImmediate(EA_PTRSIZE, callTarget, (ssize_t)pAddr);
            GetEmitter()->emitIns_R_R_I(INS_ld, EA_PTRSIZE, callTarget, callTarget, 0);
        }
        regSet.verifyRegUsed(callTarget);
    }
    else
    {
        callType   = emitter::EC_FUNC_TOKEN;
        callTarget = REG_NA;
    }

    // TODO-RISCV64: can optimize further !!!
    GetEmitter()->emitIns_Call(callType, compiler->eeFindHelper(CORINFO_HELP_STOP_FOR_GC),
                               INDEBUG_LDISASM_COMMA(nullptr) addr, 0, EA_UNKNOWN, EA_UNKNOWN, gcInfo.gcVarPtrSetCur,
                               gcInfo.gcRegGCrefSetCur, gcInfo.gcRegByrefSetCur, DebugInfo(), /* IL offset */
                               callTarget,                                                    /* ireg */
                               REG_NA, 0, 0,                                                  /* xreg, xmul, disp */
                               false                                                          /* isJump */
                               );

    regMaskTP killMask = compiler->compHelperCallKillSet(CORINFO_HELP_STOP_FOR_GC);
    regSet.verifyRegistersUsed(killMask);

    genDefineTempLabel(skipLabel);
}

//------------------------------------------------------------------------
// genCodeForStoreInd: Produce code for a GT_STOREIND node.
//
// Arguments:
//    tree - the GT_STOREIND node
//
void CodeGen::genCodeForStoreInd(GenTreeStoreInd* tree)
{
#ifdef FEATURE_SIMD
    // Storing Vector3 of size 12 bytes through indirection
    if (tree->TypeGet() == TYP_SIMD12)
    {
        genStoreIndTypeSIMD12(tree);
        return;
    }
#endif // FEATURE_SIMD

    GenTree* data = tree->Data();
    GenTree* addr = tree->Addr();

    GCInfo::WriteBarrierForm writeBarrierForm = gcInfo.gcIsWriteBarrierCandidate(tree);
    if (writeBarrierForm != GCInfo::WBF_NoBarrier)
    {
        // data and addr must be in registers.
        // Consume both registers so that any copies of interfering
        // registers are taken care of.
        genConsumeOperands(tree);

        // At this point, we should not have any interference.
        // That is, 'data' must not be in REG_WRITE_BARRIER_DST,
        //  as that is where 'addr' must go.
        noway_assert(data->GetRegNum() != REG_WRITE_BARRIER_DST);

        // 'addr' goes into REG_T3 (REG_WRITE_BARRIER_DST)
        genCopyRegIfNeeded(addr, REG_WRITE_BARRIER_DST);

        // 'data' goes into REG_T4 (REG_WRITE_BARRIER_SRC)
        genCopyRegIfNeeded(data, REG_WRITE_BARRIER_SRC);

        genGCWriteBarrier(tree, writeBarrierForm);
    }
    else // A normal store, not a WriteBarrier store
    {
        // We must consume the operands in the proper execution order,
        // so that liveness is updated appropriately.
        genConsumeAddress(addr);

        if (!data->isContained())
        {
            genConsumeRegs(data);
        }

        regNumber dataReg;
        if (data->isContainedIntOrIImmed())
        {
            assert(data->IsIntegralConst(0));
            dataReg = REG_R0;
        }
        else // data is not contained, so evaluate it into a register
        {
            assert(!data->isContained());
            dataReg = data->GetRegNum();
        }

        var_types   type = tree->TypeGet();
        instruction ins  = ins_Store(type);

        if ((tree->gtFlags & GTF_IND_VOLATILE) != 0)
        {
            // issue a full memory barrier before a volatile StInd
            instGen_MemoryBarrier();
        }

        GetEmitter()->emitInsLoadStoreOp(ins, emitActualTypeSize(type), dataReg, tree);
    }
}

//------------------------------------------------------------------------
// genCodeForSwap: Produce code for a GT_SWAP node.
//
// Arguments:
//    tree - the GT_SWAP node
//
void CodeGen::genCodeForSwap(GenTreeOp*)
{
    // For now GT_SWAP handling is only (partially) supported in ARM64 and XARCH CodeGens.
    NYI_RISCV64("genCodeForSwap-----unimplemented/unused on RISCV64 yet----");
}

//------------------------------------------------------------------------
// genIntToFloatCast: Generate code to cast an int/long to float/double
//
// Arguments:
//    treeNode - The GT_CAST node
//
// Return Value:
//    None.
//
// Assumptions:
//    Cast is a non-overflow conversion.
//    The treeNode must have an assigned register.
//    SrcType= int32/uint32/int64/uint64 and DstType=float/double.
//
void CodeGen::genIntToFloatCast(GenTree* treeNode)
{
    // int type --> float/double conversions are always non-overflow ones
    assert(treeNode->OperGet() == GT_CAST);
    assert(!treeNode->gtOverflow());

    regNumber targetReg = treeNode->GetRegNum();
    assert(genIsValidFloatReg(targetReg));

    GenTree* op1 = treeNode->AsOp()->gtOp1;
    assert(!op1->isContained());                // Cannot be contained
    assert(genIsValidIntReg(op1->GetRegNum())); // Must be a valid int reg.

    var_types dstType = treeNode->CastToType();
    var_types srcType = genActualType(op1->TypeGet());
    assert(!varTypeIsFloating(srcType) && varTypeIsFloating(dstType));

    // We should never see a srcType whose size is neither EA_4BYTE or EA_8BYTE
    emitAttr srcSize = EA_ATTR(genTypeSize(srcType));
    noway_assert((srcSize == EA_4BYTE) || (srcSize == EA_8BYTE));

    bool        isUnsigned = treeNode->gtFlags & GTF_UNSIGNED;
    instruction ins        = INS_invalid;

    if (isUnsigned)
    {
        if (dstType == TYP_DOUBLE)
        {
            if (srcSize == EA_4BYTE)
            {
                ins = INS_fcvt_d_wu;
            }
            else
            {
                assert(srcSize == EA_8BYTE);
                ins = INS_fcvt_d_lu;
            }
        }
        else
        {
            assert(dstType == TYP_FLOAT);
            if (srcSize == EA_4BYTE)
            {
                ins = INS_fcvt_s_wu;
            }
            else
            {
                assert(srcSize == EA_8BYTE);
                ins = INS_fcvt_s_lu;
            }
        }
    }
    else
    {
        if (dstType == TYP_DOUBLE)
        {
            if (srcSize == EA_4BYTE)
            {
                ins = INS_fcvt_d_w;
            }
            else
            {
                assert(srcSize == EA_8BYTE);
                ins = INS_fcvt_d_l;
            }
        }
        else
        {
            assert(dstType == TYP_FLOAT);
            if (srcSize == EA_4BYTE)
            {
                ins = INS_fcvt_s_w;
            }
            else
            {
                assert(srcSize == EA_8BYTE);
                ins = INS_fcvt_s_l;
            }
        }
    }

    genConsumeOperands(treeNode->AsOp());

    GetEmitter()->emitIns_R_R(ins, emitActualTypeSize(dstType), treeNode->GetRegNum(), op1->GetRegNum());

    genProduceReg(treeNode);
}

//------------------------------------------------------------------------
// genFloatToIntCast: Generate code to cast float/double to int/long
//
// Arguments:
//    treeNode - The GT_CAST node
//
// Return Value:
//    None.
//
// Assumptions:
//    Cast is a non-overflow conversion.
//    The treeNode must have an assigned register.
//    SrcType=float/double and DstType= int32/uint32/int64/uint64
//
void CodeGen::genFloatToIntCast(GenTree* treeNode)
{
    // int type --> float/double conversions are always non-overflow ones
    assert(treeNode->OperGet() == GT_CAST);
    assert(!treeNode->gtOverflow());

    assert(genIsValidIntReg(treeNode->GetRegNum())); // Must be a valid int reg.

    GenTree* op1 = treeNode->AsOp()->gtOp1;
    assert(!op1->isContained());                  // Cannot be contained
    assert(genIsValidFloatReg(op1->GetRegNum())); // Must be a valid float reg.

    var_types dstType = treeNode->CastToType();
    var_types srcType = genActualType(op1->TypeGet());
    assert(varTypeIsFloating(srcType) && !varTypeIsFloating(dstType));

    // We should never see a dstType whose size is neither EA_4BYTE or EA_8BYTE
    emitAttr dstSize = EA_ATTR(genTypeSize(dstType));
    noway_assert((dstSize == EA_4BYTE) || (dstSize == EA_8BYTE));

    bool        isUnsigned = varTypeIsUnsigned(dstType);
    instruction ins        = INS_invalid;

    if (isUnsigned)
    {
        if (srcType == TYP_DOUBLE)
        {
            if (dstSize == EA_4BYTE)
            {
                ins = INS_fcvt_wu_d;
            }
            else
            {
                ins = INS_fcvt_lu_d;
            }
        }
        else
        {
            assert(srcType == TYP_FLOAT);
            if (dstSize == EA_4BYTE)
            {
                ins = INS_fcvt_wu_s;
            }
            else
            {
                ins = INS_fcvt_lu_s;
            }
        }
    }
    else
    {
        if (srcType == TYP_DOUBLE)
        {
            if (dstSize == EA_4BYTE)
            {
                ins = INS_fcvt_w_d;
            }
            else
            {
                ins = INS_fcvt_l_d;
            }
        }
        else
        {
            assert(srcType == TYP_FLOAT);
            if (dstSize == EA_4BYTE)
            {
                ins = INS_fcvt_w_s;
            }
            else
            {
                ins = INS_fcvt_l_s;
            }
        }
    }

    genConsumeOperands(treeNode->AsOp());

<<<<<<< HEAD
    treeNode->gtRsvdRegs ^= genRegMask(treeNode->GetRegNum());
    regNumber tmpReg = treeNode->ExtractTempReg(RBM_ALLINT);
    treeNode->gtRsvdRegs |= genRegMask(treeNode->GetRegNum());

    GetEmitter()->emitIns_R_R(ins, EA_8BYTE, treeNode->GetRegNum(), op1->GetRegNum());

    // This part emulates the "flush to zero" option because the RISC-V specification does not provide it.
    instruction feq_ins = INS_feq_s;
    if (srcType == TYP_DOUBLE)
    {
        feq_ins = INS_feq_d;
    }
    // Compare op1 with itself to get 0 if op1 is NaN and 1 for any other value
    GetEmitter()->emitIns_R_R_R(feq_ins, EA_8BYTE, tmpReg, op1->GetRegNum(), op1->GetRegNum());
    // Get subtraction result of REG_ZERO (always 0) and feq result
    // As a result we get 0 for NaN and -1 (all bits set) for any other value
    GetEmitter()->emitIns_R_R_R(INS_sub, EA_8BYTE, tmpReg, REG_ZERO, tmpReg);
    // and instruction with received mask produces 0 for NaN and preserves any other value
    GetEmitter()->emitIns_R_R_R(INS_and, EA_8BYTE, treeNode->GetRegNum(), treeNode->GetRegNum(), tmpReg);

    if (dstSize == EA_4BYTE)

    {
        emitAttr attr = emitActualTypeSize(dstType);
        if (isUnsigned)
        {
            GetEmitter()->emitIns_R_R_I(INS_slli, attr, treeNode->GetRegNum(), treeNode->GetRegNum(), 32);
            GetEmitter()->emitIns_R_R_I(INS_srli, attr, treeNode->GetRegNum(), treeNode->GetRegNum(), 32);
        }
        else
        {
            GetEmitter()->emitIns_R_R_I(INS_addiw, attr, treeNode->GetRegNum(), treeNode->GetRegNum(), 0);
        }
    }
=======
    GetEmitter()->emitIns_R_R(ins, dstSize, treeNode->GetRegNum(), op1->GetRegNum());
>>>>>>> 3805c174

    genProduceReg(treeNode);
}

//------------------------------------------------------------------------
// genCkfinite: Generate code for ckfinite opcode.
//
// Arguments:
//    treeNode - The GT_CKFINITE node
//
// Return Value:
//    None.
//
// Assumptions:
//    GT_CKFINITE node has reserved an internal register.
//
void CodeGen::genCkfinite(GenTree* treeNode)
{
    assert(treeNode->OperGet() == GT_CKFINITE);

    GenTree*  op1        = treeNode->AsOp()->gtOp1;
    var_types targetType = treeNode->TypeGet();
    int       expMask    = 0x381; // 0b1110000001;

    emitter* emit = GetEmitter();
    emitAttr attr = emitActualTypeSize(treeNode);

    // Extract exponent into a register.
    regNumber intReg = treeNode->GetSingleTempReg();
    regNumber fpReg  = genConsumeReg(op1);

    emit->emitIns_R_R(attr == EA_4BYTE ? INS_fclass_s : INS_fclass_d, attr, intReg, fpReg);
    // Mask of exponent with all 1's and check if the exponent is all 1's
    emit->emitIns_R_R_I(INS_andi, EA_PTRSIZE, intReg, intReg, expMask);
    // If exponent is all 1's, throw ArithmeticException
    genJumpToThrowHlpBlk_la(SCK_ARITH_EXCPN, INS_bne, intReg);

    // if it is a finite value copy it to targetReg
    if (treeNode->GetRegNum() != fpReg)
    {
        inst_Mov(targetType, treeNode->GetRegNum(), fpReg, /* canSkip */ true);
    }

    genProduceReg(treeNode);
}

//------------------------------------------------------------------------
// genCodeForCompare: Produce code for a GT_EQ/GT_NE/GT_LT/GT_LE/GT_GE/GT_GT node.
//
// Arguments:
//    tree - the node
//
void CodeGen::genCodeForCompare(GenTreeOp* tree)
{
    GenTree*  op1     = tree->gtOp1;
    GenTree*  op2     = tree->gtOp2;
    var_types op1Type = genActualType(op1->TypeGet());
    var_types op2Type = genActualType(op2->TypeGet());

    assert(!op1->isUsedFromMemory());
    assert(!op2->isUsedFromMemory());

    emitAttr cmpSize = EA_ATTR(genTypeSize(op1Type));

    assert(genTypeSize(op1Type) == genTypeSize(op2Type));

    emitter*  emit      = GetEmitter();
    regNumber targetReg = tree->GetRegNum();

    if (varTypeIsFloating(op1Type))
    {
        assert(tree->OperIs(GT_LT, GT_LE, GT_EQ, GT_NE, GT_GT, GT_GE));
        bool      isUnordered = (tree->gtFlags & GTF_RELOP_NAN_UN) != 0;
        regNumber regOp1      = op1->GetRegNum();
        regNumber regOp2      = op2->GetRegNum();

        if (isUnordered)
        {
            BasicBlock* skipLabel = nullptr;
            if (tree->OperIs(GT_LT))
            {
                emit->emitIns_R_R_R(cmpSize == EA_4BYTE ? INS_fle_s : INS_fle_d, cmpSize, targetReg, regOp2, regOp1);
            }
            else if (tree->OperIs(GT_LE))
            {
                emit->emitIns_R_R_R(cmpSize == EA_4BYTE ? INS_flt_s : INS_flt_d, cmpSize, targetReg, regOp2, regOp1);
            }
            else if (tree->OperIs(GT_EQ))
            {
                skipLabel = genCreateTempLabel();
                emit->emitIns_R_R(cmpSize == EA_4BYTE ? INS_fclass_s : INS_fclass_d, cmpSize, targetReg, regOp1);
                emit->emitIns_R_R(cmpSize == EA_4BYTE ? INS_fclass_s : INS_fclass_d, cmpSize, rsGetRsvdReg(), regOp2);
                emit->emitIns_R_R_R(INS_or, EA_8BYTE, rsGetRsvdReg(), targetReg, rsGetRsvdReg());
                emit->emitIns_R_R_I(INS_andi, EA_8BYTE, rsGetRsvdReg(), rsGetRsvdReg(), 0x300);
                emit->emitIns_R_R_I(INS_addi, EA_8BYTE, targetReg, REG_R0, 1);
                emit->emitIns_J(INS_bnez, skipLabel, rsGetRsvdReg());
                emit->emitIns_R_R_R(cmpSize == EA_4BYTE ? INS_feq_s : INS_feq_d, cmpSize, targetReg, regOp1, regOp2);
                genDefineTempLabel(skipLabel);
            }
            else if (tree->OperIs(GT_NE))
            {
                emit->emitIns_R_R_R(cmpSize == EA_4BYTE ? INS_feq_s : INS_feq_d, cmpSize, targetReg, regOp1, regOp2);
            }
            else if (tree->OperIs(GT_GT))
            {
                emit->emitIns_R_R_R(cmpSize == EA_4BYTE ? INS_fle_s : INS_fle_d, cmpSize, targetReg, regOp1, regOp2);
            }
            else if (tree->OperIs(GT_GE))
            {
                emit->emitIns_R_R_R(cmpSize == EA_4BYTE ? INS_flt_s : INS_flt_d, cmpSize, targetReg, regOp1, regOp2);
            }
            if (skipLabel == nullptr)
            {
                emit->emitIns_R_R_R(INS_sub, EA_8BYTE, targetReg, REG_R0, targetReg);
                emit->emitIns_R_R_I(INS_addi, EA_8BYTE, targetReg, targetReg, 1);
            }
        }
        else
        {
            if (tree->OperIs(GT_LT))
            {
                emit->emitIns_R_R_R(cmpSize == EA_4BYTE ? INS_flt_s : INS_flt_d, cmpSize, targetReg, regOp1, regOp2);
            }
            else if (tree->OperIs(GT_LE))
            {
                emit->emitIns_R_R_R(cmpSize == EA_4BYTE ? INS_fle_s : INS_fle_d, cmpSize, targetReg, regOp1, regOp2);
            }
            else if (tree->OperIs(GT_EQ))
            {
                emit->emitIns_R_R_R(cmpSize == EA_4BYTE ? INS_feq_s : INS_feq_d, cmpSize, targetReg, regOp1, regOp2);
            }
            else if (tree->OperIs(GT_NE))
            {
                emit->emitIns_R_R(cmpSize == EA_4BYTE ? INS_fclass_s : INS_fclass_d, cmpSize, targetReg, regOp1);
                emit->emitIns_R_R(cmpSize == EA_4BYTE ? INS_fclass_s : INS_fclass_d, cmpSize, rsGetRsvdReg(), regOp2);
                emit->emitIns_R_R_R(INS_or, EA_8BYTE, rsGetRsvdReg(), targetReg, rsGetRsvdReg());
                emit->emitIns_R_R_I(INS_andi, EA_8BYTE, rsGetRsvdReg(), rsGetRsvdReg(), 0x300);
                emit->emitIns_R_R_I(INS_addi, EA_8BYTE, targetReg, REG_R0, 0);
                BasicBlock* skipLabel = genCreateTempLabel();
                emit->emitIns_J(INS_bnez, skipLabel, rsGetRsvdReg());
                emit->emitIns_R_R_R(cmpSize == EA_4BYTE ? INS_feq_s : INS_feq_d, cmpSize, targetReg, regOp1, regOp2);
                emit->emitIns_R_R_R(INS_sub, EA_8BYTE, targetReg, REG_R0, targetReg);
                emit->emitIns_R_R_I(INS_addi, EA_8BYTE, targetReg, targetReg, 1);
                genDefineTempLabel(skipLabel);
            }
            else if (tree->OperIs(GT_GT))
            {
                emit->emitIns_R_R_R(cmpSize == EA_4BYTE ? INS_flt_s : INS_flt_d, cmpSize, targetReg, regOp2, regOp1);
            }
            else if (tree->OperIs(GT_GE))
            {
                emit->emitIns_R_R_R(cmpSize == EA_4BYTE ? INS_fle_s : INS_fle_d, cmpSize, targetReg, regOp2, regOp1);
            }
        }
    }
    else
    {
        assert(targetReg != REG_NA);
        assert(tree->TypeGet() != TYP_VOID);
        if (op1->isContainedIntOrIImmed())
        {
            op1 = tree->gtOp2;
            op2 = tree->gtOp1;
            switch (tree->OperGet())
            {
                case GT_LT:
                    tree->SetOper(GT_GT);
                    break;
                case GT_LE:
                    tree->SetOper(GT_GE);
                    break;
                case GT_GT:
                    tree->SetOper(GT_LT);
                    break;
                case GT_GE:
                    tree->SetOper(GT_LE);
                    break;
                default:
                    break;
            }
        }
        assert(!op1->isContainedIntOrIImmed());
        assert(tree->OperIs(GT_LT, GT_LE, GT_EQ, GT_NE, GT_GT, GT_GE));

        bool      isUnsigned = (tree->gtFlags & GTF_UNSIGNED) != 0;
        regNumber regOp1     = op1->GetRegNum();

        if (op2->isContainedIntOrIImmed())
        {
            ssize_t imm = op2->AsIntCon()->gtIconVal;

            switch (cmpSize)
            {
                case EA_4BYTE:
                    if (isUnsigned)
                    {
                        imm = static_cast<uint32_t>(imm);

                        regNumber tmpRegOp1 = rsGetRsvdReg();
                        assert(regOp1 != tmpRegOp1);

                        emit->emitIns_R_R_I(INS_slli, EA_8BYTE, tmpRegOp1, regOp1, 32);
                        emit->emitIns_R_R_I(INS_srli, EA_8BYTE, tmpRegOp1, tmpRegOp1, 32);
                        regOp1 = tmpRegOp1;
                    }
                    else
                    {
                        imm = static_cast<int32_t>(imm);
                    }
                    break;
                case EA_8BYTE:
                    break;
                default:
                    unreached();
            }

            if (tree->OperIs(GT_LT))
            {
                if (!isUnsigned && emitter::isValidSimm12(imm))
                {
                    emit->emitIns_R_R_I(INS_slti, EA_PTRSIZE, targetReg, regOp1, imm);
                }
                else if (isUnsigned && emitter::isValidUimm11(imm))
                {
                    emit->emitIns_R_R_I(INS_sltiu, EA_PTRSIZE, targetReg, regOp1, imm);
                }
                else
                {
                    emit->emitLoadImmediate(EA_PTRSIZE, REG_RA, imm);
                    emit->emitIns_R_R_R(isUnsigned ? INS_sltu : INS_slt, EA_PTRSIZE, targetReg, regOp1, REG_RA);
                }
            }
            else if (tree->OperIs(GT_LE))
            {
                if (!isUnsigned && emitter::isValidSimm12(imm + 1))
                {
                    emit->emitIns_R_R_I(INS_slti, EA_PTRSIZE, targetReg, regOp1, imm + 1);
                }
                else if (isUnsigned && emitter::isValidUimm11(imm + 1))
                {
                    emit->emitIns_R_R_I(INS_sltiu, EA_PTRSIZE, targetReg, regOp1, imm + 1);
                }
                else
                {
                    emit->emitLoadImmediate(EA_PTRSIZE, REG_RA, imm + 1);
                    emit->emitIns_R_R_R(isUnsigned ? INS_sltu : INS_slt, EA_PTRSIZE, targetReg, regOp1, REG_RA);
                }
            }
            else if (tree->OperIs(GT_GT))
            {
                if (!isUnsigned && emitter::isValidSimm12(imm + 1))
                {
                    emit->emitIns_R_R_I(INS_slti, EA_PTRSIZE, targetReg, regOp1, imm + 1);
                    emit->emitIns_R_R_I(INS_xori, EA_PTRSIZE, targetReg, targetReg, 1);
                }
                else if (isUnsigned && emitter::isValidUimm11(imm + 1))
                {
                    emit->emitIns_R_R_I(INS_sltiu, EA_PTRSIZE, targetReg, regOp1, imm + 1);
                    emit->emitIns_R_R_I(INS_xori, EA_PTRSIZE, targetReg, targetReg, 1);
                }
                else
                {
                    emit->emitLoadImmediate(EA_PTRSIZE, REG_RA, imm);
                    emit->emitIns_R_R_R(isUnsigned ? INS_sltu : INS_slt, EA_PTRSIZE, targetReg, REG_RA, regOp1);
                }
            }
            else if (tree->OperIs(GT_GE))
            {
                if (!isUnsigned && emitter::isValidSimm12(imm))
                {
                    emit->emitIns_R_R_I(INS_slti, EA_PTRSIZE, targetReg, regOp1, imm);
                }
                else if (isUnsigned && emitter::isValidUimm11(imm))
                {
                    emit->emitIns_R_R_I(INS_sltiu, EA_PTRSIZE, targetReg, regOp1, imm);
                }
                else
                {
                    emit->emitLoadImmediate(EA_PTRSIZE, REG_RA, imm);
                    emit->emitIns_R_R_R(isUnsigned ? INS_sltu : INS_slt, EA_PTRSIZE, targetReg, regOp1, REG_RA);
                }
                emit->emitIns_R_R_I(INS_xori, EA_PTRSIZE, targetReg, targetReg, 1);
            }
            else if (tree->OperIs(GT_NE))
            {
                if (!imm)
                {
                    emit->emitIns_R_R_R(INS_sltu, EA_PTRSIZE, targetReg, REG_R0, regOp1);
                }
                else if (emitter::isValidUimm12(imm))
                {
                    emit->emitIns_R_R_I(INS_xori, EA_PTRSIZE, targetReg, regOp1, imm);
                    emit->emitIns_R_R_R(INS_sltu, EA_PTRSIZE, targetReg, REG_R0, targetReg);
                }
                else
                {
                    emit->emitLoadImmediate(EA_PTRSIZE, REG_RA, imm);
                    emit->emitIns_R_R_R(INS_xor, EA_PTRSIZE, targetReg, regOp1, REG_RA);
                    emit->emitIns_R_R_R(INS_sltu, EA_PTRSIZE, targetReg, REG_R0, targetReg);
                }
            }
            else if (tree->OperIs(GT_EQ))
            {
                if (!imm)
                {
                    emit->emitIns_R_R_I(INS_sltiu, EA_PTRSIZE, targetReg, regOp1, 1);
                }
                else if (emitter::isValidUimm12(imm))
                {
                    emit->emitIns_R_R_I(INS_xori, EA_PTRSIZE, targetReg, regOp1, imm);
                    emit->emitIns_R_R_I(INS_sltiu, EA_PTRSIZE, targetReg, targetReg, 1);
                }
                else
                {
                    emit->emitLoadImmediate(EA_PTRSIZE, REG_RA, imm);
                    emit->emitIns_R_R_R(INS_xor, EA_PTRSIZE, targetReg, regOp1, REG_RA);
                    emit->emitIns_R_R_I(INS_sltiu, EA_PTRSIZE, targetReg, targetReg, 1);
                }
            }
        }
        else
        {
            regNumber regOp2 = op2->GetRegNum();

            if (cmpSize == EA_4BYTE)
            {
                regNumber tmpRegOp1 = REG_RA;
                regNumber tmpRegOp2 = rsGetRsvdReg();
                assert(regOp1 != tmpRegOp2);
                assert(regOp2 != tmpRegOp2);

                if (isUnsigned)
                {
                    emit->emitIns_R_R_I(INS_slli, EA_8BYTE, tmpRegOp1, regOp1, 32);
                    emit->emitIns_R_R_I(INS_srli, EA_8BYTE, tmpRegOp1, tmpRegOp1, 32);

                    emit->emitIns_R_R_I(INS_slli, EA_8BYTE, tmpRegOp2, regOp2, 32);
                    emit->emitIns_R_R_I(INS_srli, EA_8BYTE, tmpRegOp2, tmpRegOp2, 32);
                }
                else
                {
                    emit->emitIns_R_R_I(INS_slliw, EA_8BYTE, tmpRegOp1, regOp1, 0);
                    emit->emitIns_R_R_I(INS_slliw, EA_8BYTE, tmpRegOp2, regOp2, 0);
                }

                regOp1 = tmpRegOp1;
                regOp2 = tmpRegOp2;
            }

            if (tree->OperIs(GT_LT))
            {
                emit->emitIns_R_R_R(isUnsigned ? INS_sltu : INS_slt, EA_8BYTE, targetReg, regOp1, regOp2);
            }
            else if (tree->OperIs(GT_LE))
            {
                emit->emitIns_R_R_R(isUnsigned ? INS_sltu : INS_slt, EA_8BYTE, targetReg, regOp2, regOp1);
                emit->emitIns_R_R_I(INS_xori, EA_PTRSIZE, targetReg, targetReg, 1);
            }
            else if (tree->OperIs(GT_GT))
            {
                emit->emitIns_R_R_R(isUnsigned ? INS_sltu : INS_slt, EA_8BYTE, targetReg, regOp2, regOp1);
            }
            else if (tree->OperIs(GT_GE))
            {
                emit->emitIns_R_R_R(isUnsigned ? INS_sltu : INS_slt, EA_8BYTE, targetReg, regOp1, regOp2);
                emit->emitIns_R_R_I(INS_xori, EA_PTRSIZE, targetReg, targetReg, 1);
            }
            else if (tree->OperIs(GT_NE))
            {
                emit->emitIns_R_R_R(INS_xor, EA_PTRSIZE, targetReg, regOp1, regOp2);
                emit->emitIns_R_R_R(INS_sltu, EA_PTRSIZE, targetReg, REG_R0, targetReg);
            }
            else if (tree->OperIs(GT_EQ))
            {
                emit->emitIns_R_R_R(INS_xor, EA_PTRSIZE, targetReg, regOp1, regOp2);
                emit->emitIns_R_R_I(INS_sltiu, EA_PTRSIZE, targetReg, targetReg, 1);
            }
        }
    }
}

//------------------------------------------------------------------------
// genCodeForJumpCompare: Generates code for jmpCompare statement.
//
// A GT_JCMP node is created when a comparison and conditional branch
// can be executed in a single instruction.
//
// Arguments:
//    tree - The GT_JCMP tree node.
//
// Return Value:
//    None
//
void CodeGen::genCodeForJumpCompare(GenTreeOpCC* tree)
{
    assert(compiler->compCurBB->KindIs(BBJ_COND));

    assert(tree->OperIs(GT_JCMP));
    assert(!varTypeIsFloating(tree));
    assert(tree->TypeGet() == TYP_VOID);
    assert(tree->GetRegNum() == REG_NA);

    GenTree* op1 = tree->gtGetOp1();
    GenTree* op2 = tree->gtGetOp2();
    assert(!op1->isUsedFromMemory());
    assert(!op2->isUsedFromMemory());
    assert(!op1->isContainedIntOrIImmed());

    var_types op1Type = genActualType(op1->TypeGet());
    var_types op2Type = genActualType(op2->TypeGet());
    assert(genTypeSize(op1Type) == genTypeSize(op2Type));

    genConsumeOperands(tree);

    emitter*    emit = GetEmitter();
    instruction ins  = INS_invalid;
    int         regs = 0;

    GenCondition cond = tree->gtCondition;

    emitAttr  cmpSize = EA_ATTR(genTypeSize(op1Type));
    regNumber regOp1  = op1->GetRegNum();

    if (op2->isContainedIntOrIImmed())
    {
        ssize_t imm = op2->AsIntCon()->gtIconVal;
        if (imm)
        {
            assert(regOp1 != REG_R0);
            switch (cmpSize)
            {
                case EA_4BYTE:
                {
                    regNumber tmpRegOp1 = rsGetRsvdReg();
                    assert(regOp1 != tmpRegOp1);
                    if (cond.IsUnsigned())
                    {
                        imm = static_cast<uint32_t>(imm);

                        assert(regOp1 != tmpRegOp1);
                        emit->emitIns_R_R_I(INS_slli, EA_8BYTE, tmpRegOp1, regOp1, 32);
                        emit->emitIns_R_R_I(INS_srli, EA_8BYTE, tmpRegOp1, tmpRegOp1, 32);
                    }
                    else
                    {
                        imm = static_cast<int32_t>(imm);
                        emit->emitIns_R_R_I(INS_addiw, EA_8BYTE, tmpRegOp1, regOp1, 0);
                    }
                    regOp1 = tmpRegOp1;
                    break;
                }
                case EA_8BYTE:
                    break;
                default:
                    unreached();
            }

            emit->emitLoadImmediate(EA_PTRSIZE, REG_RA, imm);
            regs = (int)REG_RA << 5;
        }
        else
        {
            if (cmpSize == EA_4BYTE)
            {
                regNumber tmpRegOp1 = rsGetRsvdReg();
                assert(regOp1 != tmpRegOp1);
                if (cond.IsUnsigned())
                {
                    emit->emitIns_R_R_I(INS_slli, EA_8BYTE, tmpRegOp1, regOp1, 32);
                    emit->emitIns_R_R_I(INS_srli, EA_8BYTE, tmpRegOp1, tmpRegOp1, 32);
                }
                else
                {
                    emit->emitIns_R_R_I(INS_addiw, EA_8BYTE, tmpRegOp1, regOp1, 0);
                }
                regOp1 = tmpRegOp1;
            }
        }

        switch (cond.GetCode())
        {
            case GenCondition::EQ:
                regs |= ((int)regOp1);
                ins = INS_beq;
                break;
            case GenCondition::NE:
                regs |= ((int)regOp1);
                ins = INS_bne;
                break;
            case GenCondition::UGE:
            case GenCondition::SGE:
                regs |= ((int)regOp1);
                ins = cond.IsUnsigned() ? INS_bgeu : INS_bge;
                break;
            case GenCondition::UGT:
            case GenCondition::SGT:
                regs = imm ? ((((int)regOp1) << 5) | (int)REG_RA) : (((int)regOp1) << 5);
                ins  = cond.IsUnsigned() ? INS_bltu : INS_blt;
                break;
            case GenCondition::ULT:
            case GenCondition::SLT:
                regs |= ((int)regOp1);
                ins = cond.IsUnsigned() ? INS_bltu : INS_blt;
                break;
            case GenCondition::ULE:
            case GenCondition::SLE:
                regs = imm ? ((((int)regOp1) << 5) | (int)REG_RA) : (((int)regOp1) << 5);
                ins  = cond.IsUnsigned() ? INS_bgeu : INS_bge;
                break;
            default:
                NO_WAY("unexpected condition type");
                break;
        }
    }
    else
    {
        regNumber regOp2 = op2->GetRegNum();
        if (cmpSize == EA_4BYTE)
        {
            regNumber tmpRegOp1 = REG_RA;
            regNumber tmpRegOp2 = rsGetRsvdReg();
            assert(regOp1 != tmpRegOp2);
            assert(regOp2 != tmpRegOp2);

            if (cond.IsUnsigned())
            {
                emit->emitIns_R_R_I(INS_slli, EA_8BYTE, tmpRegOp1, regOp1, 32);
                emit->emitIns_R_R_I(INS_srli, EA_8BYTE, tmpRegOp1, tmpRegOp1, 32);
                emit->emitIns_R_R_I(INS_slli, EA_8BYTE, tmpRegOp2, regOp2, 32);
                emit->emitIns_R_R_I(INS_srli, EA_8BYTE, tmpRegOp2, tmpRegOp2, 32);
            }
            else
            {
                emit->emitIns_R_R_I(INS_slliw, EA_8BYTE, tmpRegOp1, regOp1, 0);
                emit->emitIns_R_R_I(INS_slliw, EA_8BYTE, tmpRegOp2, regOp2, 0);
            }

            regOp1 = tmpRegOp1;
            regOp2 = tmpRegOp2;
        }

        switch (cond.GetCode())
        {
            case GenCondition::EQ:
                regs = (((int)regOp1) << 5) | (int)regOp2;
                ins  = INS_beq;
                break;
            case GenCondition::NE:
                regs = (((int)regOp1) << 5) | (int)regOp2;
                ins  = INS_bne;
                break;
            case GenCondition::UGE:
            case GenCondition::SGE:
                regs = ((int)regOp1 | ((int)regOp2 << 5));
                ins  = cond.IsUnsigned() ? INS_bgeu : INS_bge;
                break;
            case GenCondition::UGT:
            case GenCondition::SGT:
                regs = (((int)regOp1) << 5) | (int)regOp2;
                ins  = cond.IsUnsigned() ? INS_bltu : INS_blt;
                break;
            case GenCondition::ULT:
            case GenCondition::SLT:
                regs = ((int)regOp1 | ((int)regOp2 << 5));
                ins  = cond.IsUnsigned() ? INS_bltu : INS_blt;
                break;
            case GenCondition::ULE:
            case GenCondition::SLE:
                regs = (((int)regOp1) << 5) | (int)regOp2;
                ins  = cond.IsUnsigned() ? INS_bgeu : INS_bge;
                break;
            default:
                NO_WAY("unexpected condition type-regs");
                break;
        }
    }
    assert(ins != INS_invalid);
    assert(regs != 0);

    emit->emitIns_J(ins, compiler->compCurBB->GetJumpDest(), regs); // 5-bits;
}

//---------------------------------------------------------------------
// genSPtoFPdelta - return offset from the stack pointer (Initial-SP) to the frame pointer. The frame pointer
// will point to the saved frame pointer slot (i.e., there will be frame pointer chaining).
//
int CodeGenInterface::genSPtoFPdelta() const
{
    assert(isFramePointerUsed());

    int delta = compiler->lvaOutgoingArgSpaceSize;

    assert(delta >= 0);
    return delta;
}

//---------------------------------------------------------------------
// genTotalFrameSize - return the total size of the stack frame, including local size,
// callee-saved register size, etc.
//
// Return value:
//    Total frame size
//

int CodeGenInterface::genTotalFrameSize() const
{
    // For varargs functions, we home all the incoming register arguments. They are not
    // included in the compCalleeRegsPushed count. This is like prespill on ARM32, but
    // since we don't use "push" instructions to save them, we don't have to do the
    // save of these varargs register arguments as the first thing in the prolog.

    assert(!IsUninitialized(compiler->compCalleeRegsPushed));

    int totalFrameSize = compiler->compCalleeRegsPushed * REGSIZE_BYTES + compiler->compLclFrameSize;

    assert(totalFrameSize > 0);
    return totalFrameSize;
}

//---------------------------------------------------------------------
// genCallerSPtoFPdelta - return the offset from Caller-SP to the frame pointer.
// This number is going to be negative, since the Caller-SP is at a higher
// address than the frame pointer.
//
// There must be a frame pointer to call this function!

int CodeGenInterface::genCallerSPtoFPdelta() const
{
    assert(isFramePointerUsed());
    int callerSPtoFPdelta;

    callerSPtoFPdelta = genCallerSPtoInitialSPdelta() + genSPtoFPdelta();

    assert(callerSPtoFPdelta <= 0);
    return callerSPtoFPdelta;
}

//---------------------------------------------------------------------
// genCallerSPtoInitialSPdelta - return the offset from Caller-SP to Initial SP.
//
// This number will be negative.

int CodeGenInterface::genCallerSPtoInitialSPdelta() const
{
    int callerSPtoSPdelta = 0;

    callerSPtoSPdelta -= genTotalFrameSize();

    assert(callerSPtoSPdelta <= 0);
    return callerSPtoSPdelta;
}

// Produce generic and unoptimized code for loading constant to register and dereferencing it
// at the end
static void emitLoadConstAtAddr(emitter* emit, regNumber dstRegister, ssize_t imm)
{
    ssize_t high = (imm >> 32) & 0xffffffff;
    emit->emitIns_R_I(INS_lui, EA_PTRSIZE, dstRegister, (((high + 0x800) >> 12) & 0xfffff));
    emit->emitIns_R_R_I(INS_addi, EA_PTRSIZE, dstRegister, dstRegister, (high & 0xfff));

    ssize_t low = imm & 0xffffffff;
    emit->emitIns_R_R_I(INS_slli, EA_PTRSIZE, dstRegister, dstRegister, 11);
    emit->emitIns_R_R_I(INS_addi, EA_PTRSIZE, dstRegister, dstRegister, ((low >> 21) & 0x7ff));

    emit->emitIns_R_R_I(INS_slli, EA_PTRSIZE, dstRegister, dstRegister, 11);
    emit->emitIns_R_R_I(INS_addi, EA_PTRSIZE, dstRegister, dstRegister, ((low >> 10) & 0x7ff));
    emit->emitIns_R_R_I(INS_ld, EA_PTRSIZE, dstRegister, dstRegister, (low & 0x3ff));
}

/*****************************************************************************
 *  Emit a call to a helper function.
 */

void CodeGen::genEmitHelperCall(unsigned helper, int argSize, emitAttr retSize, regNumber callTargetReg /*= REG_NA */)
{
    void* addr  = nullptr;
    void* pAddr = nullptr;

    emitter::EmitCallType callType = emitter::EC_FUNC_TOKEN;
    addr                           = compiler->compGetHelperFtn((CorInfoHelpFunc)helper, &pAddr);
    regNumber callTarget           = REG_NA;

    if (addr == nullptr)
    {
        // This is call to a runtime helper.
        // lui reg, pAddr     #NOTE: this maybe multi-instructions.
        // ld reg, reg
        // jalr reg

        if (callTargetReg == REG_NA)
        {
            // If a callTargetReg has not been explicitly provided, we will use REG_DEFAULT_HELPER_CALL_TARGET, but
            // this is only a valid assumption if the helper call is known to kill REG_DEFAULT_HELPER_CALL_TARGET.
            callTargetReg = REG_DEFAULT_HELPER_CALL_TARGET;
        }

        regMaskTP callTargetMask = genRegMask(callTargetReg);
        regMaskTP callKillSet    = compiler->compHelperCallKillSet((CorInfoHelpFunc)helper);

        // assert that all registers in callTargetMask are in the callKillSet
        noway_assert((callTargetMask & callKillSet) == callTargetMask);

        callTarget = callTargetReg;

        if (compiler->opts.compReloc)
        {
            // TODO-RISCV64: here the jal is special flag rather than a real instruction.
            GetEmitter()->emitIns_R_AI(INS_jal, EA_PTR_DSP_RELOC, callTarget, (ssize_t)pAddr);
        }
        else
        {
            emitLoadConstAtAddr(GetEmitter(), callTarget, (ssize_t)pAddr);
        }
        regSet.verifyRegUsed(callTarget);

        callType = emitter::EC_INDIR_R;
    }

    GetEmitter()->emitIns_Call(callType, compiler->eeFindHelper(helper), INDEBUG_LDISASM_COMMA(nullptr) addr, argSize,
                               retSize, EA_UNKNOWN, gcInfo.gcVarPtrSetCur, gcInfo.gcRegGCrefSetCur,
                               gcInfo.gcRegByrefSetCur, DebugInfo(), /* IL offset */
                               callTarget,                           /* ireg */
                               REG_NA, 0, 0,                         /* xreg, xmul, disp */
                               false                                 /* isJump */
                               );

    regMaskTP killMask = compiler->compHelperCallKillSet((CorInfoHelpFunc)helper);
    regSet.verifyRegistersUsed(killMask);
}

#ifdef FEATURE_SIMD

//------------------------------------------------------------------------
// genSIMDIntrinsic: Generate code for a SIMD Intrinsic.  This is the main
// routine which in turn calls appropriate genSIMDIntrinsicXXX() routine.
//
// Arguments:
//    simdNode - The GT_SIMD node
//
// Return Value:
//    None.
//
// Notes:
//    Currently, we only recognize SIMDVector<float> and SIMDVector<int>, and
//    a limited set of methods.
//
// TODO-CLEANUP Merge all versions of this function and move to new file simdcodegencommon.cpp.
void CodeGen::genSIMDIntrinsic(GenTreeSIMD* simdNode)
{
    NYI_RISCV64("genSIMDIntrinsic-----unimplemented/unused on RISCV64 yet----");
}

insOpts CodeGen::genGetSimdInsOpt(emitAttr size, var_types elementType)
{
    NYI_RISCV64("genGetSimdInsOpt-----unimplemented/unused on RISCV64 yet----");
    return INS_OPTS_NONE;
}

// getOpForSIMDIntrinsic: return the opcode for the given SIMD Intrinsic
//
// Arguments:
//   intrinsicId    -   SIMD intrinsic Id
//   baseType       -   Base type of the SIMD vector
//   immed          -   Out param. Any immediate byte operand that needs to be passed to SSE2 opcode
//
//
// Return Value:
//   Instruction (op) to be used, and immed is set if instruction requires an immediate operand.
//
instruction CodeGen::getOpForSIMDIntrinsic(SIMDIntrinsicID intrinsicId, var_types baseType, unsigned* ival /*=nullptr*/)
{
    NYI_RISCV64("getOpForSIMDIntrinsic-----unimplemented/unused on RISCV64 yet----");
    return INS_invalid;
}

//------------------------------------------------------------------------
// genSIMDIntrinsicInit: Generate code for SIMD Intrinsic Initialize.
//
// Arguments:
//    simdNode - The GT_SIMD node
//
// Return Value:
//    None.
//
void CodeGen::genSIMDIntrinsicInit(GenTreeSIMD* simdNode)
{
    NYI_RISCV64("genSIMDIntrinsicInit-----unimplemented/unused on RISCV64 yet----");
}

//-------------------------------------------------------------------------------------------
// genSIMDIntrinsicInitN: Generate code for SIMD Intrinsic Initialize for the form that takes
//                        a number of arguments equal to the length of the Vector.
//
// Arguments:
//    simdNode - The GT_SIMD node
//
// Return Value:
//    None.
//
void CodeGen::genSIMDIntrinsicInitN(GenTreeSIMD* simdNode)
{
    NYI_RISCV64("genSIMDIntrinsicInitN-----unimplemented/unused on RISCV64 yet----");
}

//----------------------------------------------------------------------------------
// genSIMDIntrinsicUnOp: Generate code for SIMD Intrinsic unary operations like sqrt.
//
// Arguments:
//    simdNode - The GT_SIMD node
//
// Return Value:
//    None.
//
void CodeGen::genSIMDIntrinsicUnOp(GenTreeSIMD* simdNode)
{
    NYI_RISCV64("genSIMDIntrinsicUnOp-----unimplemented/unused on RISCV64 yet----");
}

//--------------------------------------------------------------------------------
// genSIMDIntrinsicWiden: Generate code for SIMD Intrinsic Widen operations
//
// Arguments:
//    simdNode - The GT_SIMD node
//
// Notes:
//    The Widen intrinsics are broken into separate intrinsics for the two results.
//
void CodeGen::genSIMDIntrinsicWiden(GenTreeSIMD* simdNode)
{
    NYI_RISCV64("genSIMDIntrinsicWiden-----unimplemented/unused on RISCV64 yet----");
}

//--------------------------------------------------------------------------------
// genSIMDIntrinsicNarrow: Generate code for SIMD Intrinsic Narrow operations
//
// Arguments:
//    simdNode - The GT_SIMD node
//
// Notes:
//    This intrinsic takes two arguments. The first operand is narrowed to produce the
//    lower elements of the results, and the second operand produces the high elements.
//
void CodeGen::genSIMDIntrinsicNarrow(GenTreeSIMD* simdNode)
{
    NYI_RISCV64("genSIMDIntrinsicNarrow-----unimplemented/unused on RISCV64 yet----");
}

//--------------------------------------------------------------------------------
// genSIMDIntrinsicBinOp: Generate code for SIMD Intrinsic binary operations
// add, sub, mul, bit-wise And, AndNot and Or.
//
// Arguments:
//    simdNode - The GT_SIMD node
//
// Return Value:
//    None.
//
void CodeGen::genSIMDIntrinsicBinOp(GenTreeSIMD* simdNode)
{
    NYI_RISCV64("genSIMDIntrinsicBinOp-----unimplemented/unused on RISCV64 yet----");
}

//--------------------------------------------------------------------------------
// genSIMDIntrinsicRelOp: Generate code for a SIMD Intrinsic relational operator
// == and !=
//
// Arguments:
//    simdNode - The GT_SIMD node
//
// Return Value:
//    None.
//
void CodeGen::genSIMDIntrinsicRelOp(GenTreeSIMD* simdNode)
{
    NYI_RISCV64("genSIMDIntrinsicRelOp-----unimplemented/unused on RISCV64 yet----");
}

//--------------------------------------------------------------------------------
// genSIMDIntrinsicDotProduct: Generate code for SIMD Intrinsic Dot Product.
//
// Arguments:
//    simdNode - The GT_SIMD node
//
// Return Value:
//    None.
//
void CodeGen::genSIMDIntrinsicDotProduct(GenTreeSIMD* simdNode)
{
    NYI_RISCV64("genSIMDIntrinsicDotProduct-----unimplemented/unused on RISCV64 yet----");
}

//------------------------------------------------------------------------------------
// genSIMDIntrinsicGetItem: Generate code for SIMD Intrinsic get element at index i.
//
// Arguments:
//    simdNode - The GT_SIMD node
//
// Return Value:
//    None.
//
void CodeGen::genSIMDIntrinsicGetItem(GenTreeSIMD* simdNode)
{
    NYI_RISCV64("genSIMDIntrinsicGetItem-----unimplemented/unused on RISCV64 yet----");
}

//------------------------------------------------------------------------------------
// genSIMDIntrinsicSetItem: Generate code for SIMD Intrinsic set element at index i.
//
// Arguments:
//    simdNode - The GT_SIMD node
//
// Return Value:
//    None.
//
void CodeGen::genSIMDIntrinsicSetItem(GenTreeSIMD* simdNode)
{
    NYI_RISCV64("genSIMDIntrinsicSetItem-----unimplemented/unused on RISCV64 yet----");
}

//-----------------------------------------------------------------------------
// genSIMDIntrinsicUpperSave: save the upper half of a TYP_SIMD16 vector to
//                            the given register, if any, or to memory.
//
// Arguments:
//    simdNode - The GT_SIMD node
//
// Return Value:
//    None.
//
// Notes:
//    The upper half of all SIMD registers are volatile, even the callee-save registers.
//    When a 16-byte SIMD value is live across a call, the register allocator will use this intrinsic
//    to cause the upper half to be saved.  It will first attempt to find another, unused, callee-save
//    register.  If such a register cannot be found, it will save it to an available caller-save register.
//    In that case, this node will be marked GTF_SPILL, which will cause this method to save
//    the upper half to the lclVar's home location.
//
void CodeGen::genSIMDIntrinsicUpperSave(GenTreeSIMD* simdNode)
{
    NYI_RISCV64("genSIMDIntrinsicUpperSave-----unimplemented/unused on RISCV64 yet----");
}

//-----------------------------------------------------------------------------
// genSIMDIntrinsicUpperRestore: Restore the upper half of a TYP_SIMD16 vector to
//                               the given register, if any, or to memory.
//
// Arguments:
//    simdNode - The GT_SIMD node
//
// Return Value:
//    None.
//
// Notes:
//    For consistency with genSIMDIntrinsicUpperSave, and to ensure that lclVar nodes always
//    have their home register, this node has its targetReg on the lclVar child, and its source
//    on the simdNode.
//    Regarding spill, please see the note above on genSIMDIntrinsicUpperSave.  If we have spilled
//    an upper-half to the lclVar's home location, this node will be marked GTF_SPILLED.
//
void CodeGen::genSIMDIntrinsicUpperRestore(GenTreeSIMD* simdNode)
{
    NYI_RISCV64("genSIMDIntrinsicUpperRestore-----unimplemented/unused on RISCV64 yet----");
}

//-----------------------------------------------------------------------------
// genStoreIndTypeSIMD12: store indirect a TYP_SIMD12 (i.e. Vector3) to memory.
// Since Vector3 is not a hardware supported write size, it is performed
// as two writes: 8 byte followed by 4-byte.
//
// Arguments:
//    treeNode - tree node that is attempting to store indirect
//
//
// Return Value:
//    None.
//
void CodeGen::genStoreIndTypeSIMD12(GenTree* treeNode)
{
    NYI_RISCV64("genStoreIndTypeSIMD12-----unimplemented/unused on RISCV64 yet----");
}

//-----------------------------------------------------------------------------
// genLoadIndTypeSIMD12: load indirect a TYP_SIMD12 (i.e. Vector3) value.
// Since Vector3 is not a hardware supported write size, it is performed
// as two loads: 8 byte followed by 4-byte.
//
// Arguments:
//    treeNode - tree node of GT_IND
//
//
// Return Value:
//    None.
//
void CodeGen::genLoadIndTypeSIMD12(GenTree* treeNode)
{
    NYI_RISCV64("genLoadIndTypeSIMD12-----unimplemented/unused on RISCV64 yet----");
}

//-----------------------------------------------------------------------------
// genStoreLclTypeSIMD12: store a TYP_SIMD12 (i.e. Vector3) type field.
// Since Vector3 is not a hardware supported write size, it is performed
// as two stores: 8 byte followed by 4-byte.
//
// Arguments:
//    treeNode - tree node that is attempting to store TYP_SIMD12 field
//
// Return Value:
//    None.
//
void CodeGen::genStoreLclTypeSIMD12(GenTree* treeNode)
{
    NYI_RISCV64("genStoreLclTypeSIMD12-----unimplemented/unused on RISCV64 yet----");
}

#endif // FEATURE_SIMD

void CodeGen::genStackPointerConstantAdjustment(ssize_t spDelta, regNumber regTmp)
{
    assert(spDelta < 0);

    // We assert that the SP change is less than one page. If it's greater, you should have called a
    // function that does a probe, which will in turn call this function.
    assert((target_size_t)(-spDelta) <= compiler->eeGetPageSize());

    if (emitter::isValidSimm12(spDelta))
    {
        GetEmitter()->emitIns_R_R_I(INS_addi, EA_PTRSIZE, REG_SPBASE, REG_SPBASE, spDelta);
    }
    else
    {
        GetEmitter()->emitLoadImmediate(EA_PTRSIZE, regTmp, spDelta);
        GetEmitter()->emitIns_R_R_R(INS_add, EA_PTRSIZE, REG_SPBASE, REG_SPBASE, regTmp);
    }
}

//------------------------------------------------------------------------
// genStackPointerConstantAdjustmentWithProbe: add a specified constant value to the stack pointer,
// and probe the stack as appropriate. Should only be called as a helper for
// genStackPointerConstantAdjustmentLoopWithProbe.
//
// Arguments:
//    spDelta                 - the value to add to SP. Must be negative or zero. If zero, the probe happens,
//                              but the stack pointer doesn't move.
//    regTmp                  - temporary register to use as target for probe load instruction
//
// Return Value:
//    None.
//
void CodeGen::genStackPointerConstantAdjustmentWithProbe(ssize_t spDelta, regNumber regTmp)
{
    GetEmitter()->emitIns_R_R_I(INS_lw, EA_4BYTE, regTmp, REG_SP, 0);
    genStackPointerConstantAdjustment(spDelta, regTmp);
}

//------------------------------------------------------------------------
// genStackPointerConstantAdjustmentLoopWithProbe: Add a specified constant value to the stack pointer,
// and probe the stack as appropriate. Generates one probe per page, up to the total amount required.
// This will generate a sequence of probes in-line.
//
// Arguments:
//    spDelta                 - the value to add to SP. Must be negative.
//    regTmp                  - temporary register to use as target for probe load instruction
//
// Return Value:
//    Offset in bytes from SP to last probed address.
//
target_ssize_t CodeGen::genStackPointerConstantAdjustmentLoopWithProbe(ssize_t spDelta, regNumber regTmp)
{
    assert(spDelta < 0);

    const target_size_t pageSize = compiler->eeGetPageSize();

    ssize_t spRemainingDelta = spDelta;
    do
    {
        ssize_t spOneDelta = -(ssize_t)min((target_size_t)-spRemainingDelta, pageSize);
        genStackPointerConstantAdjustmentWithProbe(spOneDelta, regTmp);
        spRemainingDelta -= spOneDelta;
    } while (spRemainingDelta < 0);

    // What offset from the final SP was the last probe? This depends on the fact that
    // genStackPointerConstantAdjustmentWithProbe() probes first, then does "SUB SP".
    target_size_t lastTouchDelta = (target_size_t)(-spDelta) % pageSize;
    if ((lastTouchDelta == 0) || (lastTouchDelta + STACK_PROBE_BOUNDARY_THRESHOLD_BYTES > pageSize))
    {
        // We haven't probed almost a complete page. If lastTouchDelta==0, then spDelta was an exact
        // multiple of pageSize, which means we last probed exactly one page back. Otherwise, we probed
        // the page, but very far from the end. If the next action on the stack might subtract from SP
        // first, before touching the current SP, then we do one more probe at the very bottom. This can
        // happen on x86, for example, when we copy an argument to the stack using a "SUB ESP; REP MOV"
        // strategy.

        GetEmitter()->emitIns_R_R_I(INS_lw, EA_4BYTE, regTmp, REG_SP, 0);
        lastTouchDelta = 0;
    }

    return lastTouchDelta;
}

//------------------------------------------------------------------------
// genCodeForTreeNode Generate code for a single node in the tree.
//
// Preconditions:
//    All operands have been evaluated.
//
void CodeGen::genCodeForTreeNode(GenTree* treeNode)
{
    regNumber targetReg  = treeNode->GetRegNum();
    var_types targetType = treeNode->TypeGet();
    emitter*  emit       = GetEmitter();

#ifdef DEBUG
    // Validate that all the operands for the current node are consumed in order.
    // This is important because LSRA ensures that any necessary copies will be
    // handled correctly.
    lastConsumedNode = nullptr;
    if (compiler->verbose)
    {
        unsigned seqNum = treeNode->gtSeqNum; // Useful for setting a conditional break in Visual Studio
        compiler->gtDispLIRNode(treeNode, "Generating: ");
    }
#endif // DEBUG

    // Is this a node whose value is already in a register?  LSRA denotes this by
    // setting the GTF_REUSE_REG_VAL flag.
    if (treeNode->IsReuseRegVal())
    {
        // For now, this is only used for constant nodes.
        assert((treeNode->OperGet() == GT_CNS_INT) || (treeNode->OperGet() == GT_CNS_DBL));
        JITDUMP("  TreeNode is marked ReuseReg\n");
        return;
    }

    // contained nodes are part of their parents for codegen purposes
    // ex : immediates, most LEAs
    if (treeNode->isContained())
    {
        return;
    }

    switch (treeNode->gtOper)
    {
        case GT_START_NONGC:
            GetEmitter()->emitDisableGC();
            break;

        case GT_START_PREEMPTGC:
            // Kill callee saves GC registers, and create a label
            // so that information gets propagated to the emitter.
            gcInfo.gcMarkRegSetNpt(RBM_INT_CALLEE_SAVED);
            genDefineTempLabel(genCreateTempLabel());
            break;

        case GT_PROF_HOOK:
            // We should be seeing this only if profiler hook is needed
            noway_assert(compiler->compIsProfilerHookNeeded());

#ifdef PROFILING_SUPPORTED
            // Right now this node is used only for tail calls. In future if
            // we intend to use it for Enter or Leave hooks, add a data member
            // to this node indicating the kind of profiler hook. For example,
            // helper number can be used.
            genProfilingLeaveCallback(CORINFO_HELP_PROF_FCN_TAILCALL);
#endif // PROFILING_SUPPORTED
            break;

        case GT_LCLHEAP:
            genLclHeap(treeNode);
            break;

        case GT_CNS_INT:
            if ((targetType == TYP_DOUBLE) || (targetType == TYP_FLOAT))
            {
                treeNode->gtOper = GT_CNS_DBL;
            }
            FALLTHROUGH;
        case GT_CNS_DBL:
            genSetRegToConst(targetReg, targetType, treeNode);
            genProduceReg(treeNode);
            break;

        case GT_NOT:
        case GT_NEG:
            genCodeForNegNot(treeNode);
            break;

        case GT_BSWAP:
        case GT_BSWAP16:
            genCodeForBswap(treeNode);
            break;

        case GT_MOD:
        case GT_UMOD:
        case GT_DIV:
        case GT_UDIV:
            genCodeForDivMod(treeNode->AsOp());
            break;

        case GT_OR:
        case GT_XOR:
        case GT_AND:
        case GT_AND_NOT:
            assert(varTypeIsIntegralOrI(treeNode));

            FALLTHROUGH;

        case GT_ADD:
        case GT_SUB:
        case GT_MUL:
            genConsumeOperands(treeNode->AsOp());
            genCodeForBinary(treeNode->AsOp());
            break;

        case GT_LSH:
        case GT_RSH:
        case GT_RSZ:
        case GT_ROR:
        case GT_ROL:
            genCodeForShift(treeNode);
            break;

        case GT_CAST:
            genCodeForCast(treeNode->AsOp());
            break;

        case GT_BITCAST:
            genCodeForBitCast(treeNode->AsOp());
            break;

        case GT_LCL_ADDR:
            genCodeForLclAddr(treeNode->AsLclFld());
            break;

        case GT_LCL_FLD:
            genCodeForLclFld(treeNode->AsLclFld());
            break;

        case GT_LCL_VAR:
            genCodeForLclVar(treeNode->AsLclVar());
            break;

        case GT_STORE_LCL_FLD:
            genCodeForStoreLclFld(treeNode->AsLclFld());
            break;

        case GT_STORE_LCL_VAR:
            genCodeForStoreLclVar(treeNode->AsLclVar());
            break;

        case GT_RETFILT:
        case GT_RETURN:
            genReturn(treeNode);
            break;

        case GT_LEA:
            // If we are here, it is the case where there is an LEA that cannot be folded into a parent instruction.
            genLeaInstruction(treeNode->AsAddrMode());
            break;

        case GT_INDEX_ADDR:
            genCodeForIndexAddr(treeNode->AsIndexAddr());
            break;

        case GT_IND:
            genCodeForIndir(treeNode->AsIndir());
            break;

        case GT_INC_SATURATE:
            genCodeForIncSaturate(treeNode);
            break;

        case GT_MULHI:
            genCodeForMulHi(treeNode->AsOp());
            break;

        case GT_SWAP:
            genCodeForSwap(treeNode->AsOp());
            break;

        case GT_JMP:
            genJmpMethod(treeNode);
            break;

        case GT_CKFINITE:
            genCkfinite(treeNode);
            break;

        case GT_INTRINSIC:
            genIntrinsic(treeNode->AsIntrinsic());
            break;

#ifdef FEATURE_SIMD
        case GT_SIMD:
            genSIMDIntrinsic(treeNode->AsSIMD());
            break;
#endif // FEATURE_SIMD

#ifdef FEATURE_HW_INTRINSICS
        case GT_HWINTRINSIC:
            genHWIntrinsic(treeNode->AsHWIntrinsic());
            break;
#endif // FEATURE_HW_INTRINSICS

        case GT_EQ:
        case GT_NE:
        case GT_LT:
        case GT_LE:
        case GT_GE:
        case GT_GT:
            genConsumeOperands(treeNode->AsOp());
            genCodeForCompare(treeNode->AsOp());
            break;

        case GT_JCMP:
            genCodeForJumpCompare(treeNode->AsOpCC());
            break;

        case GT_RETURNTRAP:
            genCodeForReturnTrap(treeNode->AsOp());
            break;

        case GT_STOREIND:
            genCodeForStoreInd(treeNode->AsStoreInd());
            break;

        case GT_COPY:
            // This is handled at the time we call genConsumeReg() on the GT_COPY
            break;

        case GT_FIELD_LIST:
            // Should always be marked contained.
            assert(!"LIST, FIELD_LIST nodes should always be marked contained.");
            break;

        case GT_PUTARG_STK:
            genPutArgStk(treeNode->AsPutArgStk());
            break;

        case GT_PUTARG_REG:
            genPutArgReg(treeNode->AsOp());
            break;

        case GT_PUTARG_SPLIT:
            genPutArgSplit(treeNode->AsPutArgSplit());
            break;

        case GT_CALL:
            genCall(treeNode->AsCall());
            break;

        case GT_MEMORYBARRIER:
        {
            CodeGen::BarrierKind barrierKind =
                treeNode->gtFlags & GTF_MEMORYBARRIER_LOAD ? BARRIER_LOAD_ONLY : BARRIER_FULL;

            instGen_MemoryBarrier(barrierKind);
            break;
        }

        case GT_XCHG:
        case GT_XADD:
        case GT_XORR:
        case GT_XAND:
            genLockedInstructions(treeNode->AsOp());
            break;

        case GT_CMPXCHG:
            genCodeForCmpXchg(treeNode->AsCmpXchg());
            break;

        case GT_RELOAD:
            // do nothing - reload is just a marker.
            // The parent node will call genConsumeReg on this which will trigger the unspill of this node's child
            // into the register specified in this node.
            break;

        case GT_NOP:
            break;

        case GT_KEEPALIVE:
            if (treeNode->AsOp()->gtOp1->isContained())
            {
                // For this case we simply need to update the lifetime of the local.
                genUpdateLife(treeNode->AsOp()->gtOp1);
            }
            else
            {
                genConsumeReg(treeNode->AsOp()->gtOp1);
            }
            break;

        case GT_NO_OP:
            instGen(INS_nop);
            break;

        case GT_BOUNDS_CHECK:
            genRangeCheck(treeNode);
            break;

        case GT_PHYSREG:
            genCodeForPhysReg(treeNode->AsPhysReg());
            break;

        case GT_NULLCHECK:
            genCodeForNullCheck(treeNode->AsIndir());
            break;

        case GT_CATCH_ARG:

            noway_assert(handlerGetsXcptnObj(compiler->compCurBB->bbCatchTyp));

            /* Catch arguments get passed in a register. genCodeForBBlist()
               would have marked it as holding a GC object, but not used. */

            noway_assert(gcInfo.gcRegGCrefSetCur & RBM_EXCEPTION_OBJECT);
            genConsumeReg(treeNode);
            break;

        case GT_PINVOKE_PROLOG:
            noway_assert(((gcInfo.gcRegGCrefSetCur | gcInfo.gcRegByrefSetCur) & ~fullIntArgRegMask()) == 0);

// the runtime side requires the codegen here to be consistent
#ifdef PSEUDORANDOM_NOP_INSERTION
            emit->emitDisableRandomNops();
#endif // PSEUDORANDOM_NOP_INSERTION
            break;

        case GT_LABEL:
            genPendingCallLabel = genCreateTempLabel();
            emit->emitIns_R_L(INS_ld, EA_PTRSIZE, genPendingCallLabel, targetReg);
            break;

        case GT_STORE_DYN_BLK:
        case GT_STORE_BLK:
            genCodeForStoreBlk(treeNode->AsBlk());
            break;

        case GT_JMPTABLE:
            genJumpTable(treeNode);
            break;

        case GT_SWITCH_TABLE:
            genTableBasedSwitch(treeNode);
            break;

        case GT_IL_OFFSET:
            // Do nothing; these nodes are simply markers for debug info.
            break;

        default:
        {
#ifdef DEBUG
            char message[256];
            _snprintf_s(message, ArrLen(message), _TRUNCATE, "NYI: Unimplemented node type %s",
                        GenTree::OpName(treeNode->OperGet()));
            NYIRAW(message);
#else
            NYI_RISCV64("some node type in genCodeForTreeNode-----unimplemented/unused on RISCV64 yet----");
#endif
        }
        break;
    }
}

//---------------------------------------------------------------------
// genSetGSSecurityCookie: Set the "GS" security cookie in the prolog.
//
// Arguments:
//     initReg        - register to use as a scratch register
//     pInitRegZeroed - OUT parameter. *pInitRegZeroed is set to 'false' if and only if
//                      this call sets 'initReg' to a non-zero value.
//
// Return Value:
//     None
//
void CodeGen::genSetGSSecurityCookie(regNumber initReg, bool* pInitRegZeroed)
{
    assert(compiler->compGeneratingProlog);

    if (!compiler->getNeedsGSSecurityCookie())
    {
        return;
    }

    if (compiler->gsGlobalSecurityCookieAddr == nullptr)
    {
        noway_assert(compiler->gsGlobalSecurityCookieVal != 0);
        instGen_Set_Reg_To_Imm(EA_PTRSIZE, initReg, compiler->gsGlobalSecurityCookieVal);

        GetEmitter()->emitIns_S_R(INS_sd, EA_PTRSIZE, initReg, compiler->lvaGSSecurityCookie, 0);
    }
    else
    {
        if (compiler->opts.compReloc)
        {
            GetEmitter()->emitIns_R_AI(INS_jalr, EA_PTR_DSP_RELOC, initReg,
                                       (ssize_t)compiler->gsGlobalSecurityCookieAddr);
        }
        else
        {
            GetEmitter()->emitLoadImmediate(EA_PTRSIZE, initReg, ((size_t)compiler->gsGlobalSecurityCookieAddr));
            GetEmitter()->emitIns_R_R_I(INS_ld, EA_PTRSIZE, initReg, initReg, 0);
        }
        regSet.verifyRegUsed(initReg);
        GetEmitter()->emitIns_S_R(INS_sd, EA_PTRSIZE, initReg, compiler->lvaGSSecurityCookie, 0);
    }

    *pInitRegZeroed = false;
}

//------------------------------------------------------------------------
// genEmitGSCookieCheck: Generate code to check that the GS cookie
// wasn't thrashed by a buffer overrun.
//
void CodeGen::genEmitGSCookieCheck(bool pushReg)
{
    noway_assert(compiler->gsGlobalSecurityCookieAddr || compiler->gsGlobalSecurityCookieVal);

    // Make sure that the return register is reported as live GC-ref so that any GC that kicks in while
    // executing GS cookie check will not collect the object pointed to by REG_INTRET (A0).
    if (!pushReg && (compiler->info.compRetNativeType == TYP_REF))
    {
        gcInfo.gcRegGCrefSetCur |= RBM_INTRET;
    }

    // We need two temporary registers, to load the GS cookie values and compare them. We can't use
    // any argument registers if 'pushReg' is true (meaning we have a JMP call). They should be
    // callee-trash registers, which should not contain anything interesting at this point.
    // We don't have any IR node representing this check, so LSRA can't communicate registers
    // for us to use.

    regNumber regGSConst = REG_GSCOOKIE_TMP_0;
    regNumber regGSValue = REG_GSCOOKIE_TMP_1;

    if (compiler->gsGlobalSecurityCookieAddr == nullptr)
    {
        // load the GS cookie constant into a reg
        //
        instGen_Set_Reg_To_Imm(EA_PTRSIZE, regGSConst, compiler->gsGlobalSecurityCookieVal);
    }
    else
    {
        //// Ngen case - GS cookie constant needs to be accessed through an indirection.
        // instGen_Set_Reg_To_Imm(EA_HANDLE_CNS_RELOC, regGSConst, (ssize_t)compiler->gsGlobalSecurityCookieAddr);
        // GetEmitter()->emitIns_R_R_I(INS_ld_d, EA_PTRSIZE, regGSConst, regGSConst, 0);
        if (compiler->opts.compReloc)
        {
            GetEmitter()->emitIns_R_AI(INS_jal, EA_PTR_DSP_RELOC, regGSConst,
                                       (ssize_t)compiler->gsGlobalSecurityCookieAddr);
        }
        else
        {
            // TODO-RISCV64: maybe optimize furtherk!
            UINT32 high = ((ssize_t)compiler->gsGlobalSecurityCookieAddr) >> 32;
            if (((high + 0x800) >> 12) != 0)
            {
                GetEmitter()->emitIns_R_I(INS_lui, EA_PTRSIZE, regGSConst, (((high + 0x800) >> 12) & 0xfffff));
            }
            if ((high & 0xFFF) != 0)
            {
                GetEmitter()->emitIns_R_R_I(INS_addi, EA_PTRSIZE, regGSConst, REG_R0, (high & 0xfff));
            }
            UINT32 low = ((ssize_t)compiler->gsGlobalSecurityCookieAddr) & 0xffffffff;
            GetEmitter()->emitIns_R_R_I(INS_slli, EA_PTRSIZE, regGSConst, regGSConst, 11);
            GetEmitter()->emitIns_R_R_I(INS_addi, EA_PTRSIZE, regGSConst, regGSConst, (low >> 21) & 0x7FF);
            GetEmitter()->emitIns_R_R_I(INS_slli, EA_PTRSIZE, regGSConst, regGSConst, 11);
            GetEmitter()->emitIns_R_R_I(INS_addi, EA_PTRSIZE, regGSConst, regGSConst, (low >> 10) & 0x7FF);
            GetEmitter()->emitIns_R_R_I(INS_slli, EA_PTRSIZE, regGSConst, regGSConst, 10);
            GetEmitter()->emitIns_R_R_I(INS_ld, EA_PTRSIZE, regGSConst, regGSConst, low & 0x3FF);
        }
        regSet.verifyRegUsed(regGSConst);
    }
    // Load this method's GS value from the stack frame
    GetEmitter()->emitIns_R_S(INS_ld, EA_PTRSIZE, regGSValue, compiler->lvaGSSecurityCookie, 0);

    // Compare with the GC cookie constant
    BasicBlock* gsCheckBlk = genCreateTempLabel();
    GetEmitter()->emitIns_J_cond_la(INS_beq, gsCheckBlk, regGSConst, regGSValue);

    // regGSConst and regGSValue aren't needed anymore, we can use them for helper call
    genEmitHelperCall(CORINFO_HELP_FAIL_FAST, 0, EA_UNKNOWN, regGSConst);
    genDefineTempLabel(gsCheckBlk);
}

//---------------------------------------------------------------------
// genIntrinsic - generate code for a given intrinsic
//
// Arguments
//    treeNode - the GT_INTRINSIC node
//
// Return value:
//    None
//
void CodeGen::genIntrinsic(GenTreeIntrinsic* treeNode)
{
    NYI_RISCV64("genIntrinsic-----unimplemented/unused on RISCV64 yet----");
}

//---------------------------------------------------------------------
// genPutArgStk - generate code for a GT_PUTARG_STK node
//
// Arguments
//    treeNode - the GT_PUTARG_STK node
//
// Return value:
//    None
//
void CodeGen::genPutArgStk(GenTreePutArgStk* treeNode)
{
    assert(treeNode->OperIs(GT_PUTARG_STK));
    emitter* emit = GetEmitter();

    // This is the varNum for our store operations,
    // typically this is the varNum for the Outgoing arg space
    // When we are generating a tail call it will be the varNum for arg0
    unsigned varNumOut    = (unsigned)-1;
    unsigned argOffsetMax = (unsigned)-1; // Records the maximum size of this area for assert checks

    // Get argument offset to use with 'varNumOut'
    // Here we cross check that argument offset hasn't changed from lowering to codegen since
    // we are storing arg slot number in GT_PUTARG_STK node in lowering phase.
    unsigned argOffsetOut = treeNode->getArgOffset();

    // Whether to setup stk arg in incoming or out-going arg area?
    // Fast tail calls implemented as epilog+jmp = stk arg is setup in incoming arg area.
    // All other calls - stk arg is setup in out-going arg area.
    if (treeNode->putInIncomingArgArea())
    {
        varNumOut    = getFirstArgWithStackSlot();
        argOffsetMax = compiler->compArgSize;
#if FEATURE_FASTTAILCALL
        // This must be a fast tail call.
        assert(treeNode->gtCall->IsFastTailCall());

        // Since it is a fast tail call, the existence of first incoming arg is guaranteed
        // because fast tail call requires that in-coming arg area of caller is >= out-going
        // arg area required for tail call.
        LclVarDsc* varDsc = compiler->lvaGetDesc(varNumOut);
        assert(varDsc != nullptr);
#endif // FEATURE_FASTTAILCALL
    }
    else
    {
        varNumOut    = compiler->lvaOutgoingArgSpaceVar;
        argOffsetMax = compiler->lvaOutgoingArgSpaceSize;
    }

    GenTree* source = treeNode->gtGetOp1();

    if (!source->TypeIs(TYP_STRUCT)) // a normal non-Struct argument
    {
        if (varTypeIsSIMD(source->TypeGet()))
        {
            NYI_RISCV64("SIMD in genPutArgStk-----unimplemented/unused on RISCV64 yet----");
        }

        var_types   slotType  = genActualType(source);
        instruction storeIns  = ins_Store(slotType);
        emitAttr    storeAttr = emitTypeSize(slotType);

        // If it is contained then source must be the integer constant zero
        if (source->isContained())
        {
            assert(source->OperGet() == GT_CNS_INT);
            assert(source->AsIntConCommon()->IconValue() == 0);
            emit->emitIns_S_R(storeIns, storeAttr, REG_R0, varNumOut, argOffsetOut);
        }
        else
        {
            genConsumeReg(source);
            emit->emitIns_S_R(storeIns, storeAttr, source->GetRegNum(), varNumOut, argOffsetOut);
        }
        argOffsetOut += EA_SIZE_IN_BYTES(storeAttr);
        assert(argOffsetOut <= argOffsetMax); // We can't write beyond the outgoing arg area
    }
    else // We have some kind of a struct argument
    {
        assert(source->isContained()); // We expect that this node was marked as contained in Lower

        if (source->OperGet() == GT_FIELD_LIST)
        {
            genPutArgStkFieldList(treeNode, varNumOut);
        }
        else
        {
            noway_assert(source->OperIsLocalRead() || source->OperIs(GT_BLK));

            var_types targetType = source->TypeGet();
            noway_assert(varTypeIsStruct(targetType));

            // Setup loReg from the internal registers that we reserved in lower.
            //
            regNumber loReg = treeNode->ExtractTempReg();

            GenTreeLclVarCommon* srcLclNode = nullptr;
            regNumber            addrReg    = REG_NA;
            ClassLayout*         layout     = nullptr;

            // Setup "layout", "srcLclNode" and "addrReg".
            if (source->OperIsLocalRead())
            {
                srcLclNode        = source->AsLclVarCommon();
                layout            = srcLclNode->GetLayout(compiler);
                LclVarDsc* varDsc = compiler->lvaGetDesc(srcLclNode);

                // This struct must live on the stack frame.
                assert(varDsc->lvOnFrame && !varDsc->lvRegister);
            }
            else // we must have a GT_BLK
            {
                layout  = source->AsBlk()->GetLayout();
                addrReg = genConsumeReg(source->AsBlk()->Addr());
            }

            unsigned srcSize = layout->GetSize();

            noway_assert(srcSize <= MAX_PASS_MULTIREG_BYTES);

            unsigned dstSize = treeNode->GetStackByteSize();

            // We can generate smaller code if store size is a multiple of TARGET_POINTER_SIZE.
            // The dst size can be rounded up to PUTARG_STK size. The src size can be rounded up
            // if it reads a local variable because reading "too much" from a local cannot fault.
            //
            if ((dstSize != srcSize) && (srcLclNode != nullptr))
            {
                unsigned widenedSrcSize = roundUp(srcSize, TARGET_POINTER_SIZE);
                if (widenedSrcSize <= dstSize)
                {
                    srcSize = widenedSrcSize;
                }
            }

            assert(srcSize <= dstSize);

            int      remainingSize = srcSize;
            unsigned structOffset  = 0;
            unsigned lclOffset     = (srcLclNode != nullptr) ? srcLclNode->GetLclOffs() : 0;
            unsigned nextIndex     = 0;

            while (remainingSize > 0)
            {
                nextIndex = structOffset / TARGET_POINTER_SIZE;

                var_types type;
                if (remainingSize >= TARGET_POINTER_SIZE)
                {
                    type = layout->GetGCPtrType(nextIndex);
                }
                else // (remainingSize < TARGET_POINTER_SIZE)
                {
                    // the left over size is smaller than a pointer and thus can never be a GC type
                    assert(!layout->IsGCPtr(nextIndex));

                    if (remainingSize >= 4)
                    {
                        type = TYP_INT;
                    }
                    else if (remainingSize >= 2)
                    {
                        type = TYP_USHORT;
                    }
                    else
                    {
                        assert(remainingSize == 1);
                        type = TYP_UBYTE;
                    }
                }

                const emitAttr attr     = emitActualTypeSize(type);
                const unsigned moveSize = genTypeSize(type);

                remainingSize -= moveSize;

                instruction loadIns = ins_Load(type);
                if (srcLclNode != nullptr)
                {
                    // Load from our local source
                    emit->emitIns_R_S(loadIns, attr, loReg, srcLclNode->GetLclNum(), lclOffset + structOffset);
                }
                else
                {
                    assert(loReg != addrReg);
                    // Load from our address expression source
                    emit->emitIns_R_R_I(loadIns, attr, loReg, addrReg, structOffset);
                }

                // Emit a store instruction to store the register into the outgoing argument area
                instruction storeIns = ins_Store(type);
                emit->emitIns_S_R(storeIns, attr, loReg, varNumOut, argOffsetOut);
                argOffsetOut += moveSize;
                assert(argOffsetOut <= argOffsetMax); // We can't write beyond the outgoing arg area

                structOffset += moveSize;
            }
        }
    }
}

//---------------------------------------------------------------------
// genPutArgReg - generate code for a T_PUTARG_REG node
//
// Arguments
//    tree - the GT_PUTARG_REG node
//
// Return value:
//    None
//
void CodeGen::genPutArgReg(GenTreeOp* tree)
{
    assert(tree->OperIs(GT_PUTARG_REG));

    var_types targetType = tree->TypeGet();
    regNumber targetReg  = tree->GetRegNum();

    assert(targetType != TYP_STRUCT);

    GenTree* op1 = tree->gtOp1;
    genConsumeReg(op1);

    if (varTypeIsFloating(tree) && emitter::isGeneralRegister(targetReg))
    {
        // Pass the float args by integer register
        targetType = emitActualTypeSize(targetType) == EA_4BYTE ? TYP_INT : TYP_LONG;
    }

    // If child node is not already in the register we need, move it
    GetEmitter()->emitIns_Mov(ins_Copy(op1->GetRegNum(), targetType), emitActualTypeSize(targetType), targetReg,
                              op1->GetRegNum(), true);
    genProduceReg(tree);
}

//---------------------------------------------------------------------
// genPutArgSplit - generate code for a GT_PUTARG_SPLIT node
//
// Arguments
//    tree - the GT_PUTARG_SPLIT node
//
// Return value:
//    None
//
void CodeGen::genPutArgSplit(GenTreePutArgSplit* treeNode)
{
    assert(treeNode->OperIs(GT_PUTARG_SPLIT));

    GenTree* source       = treeNode->gtOp1;
    emitter* emit         = GetEmitter();
    unsigned varNumOut    = compiler->lvaOutgoingArgSpaceVar;
    unsigned argOffsetMax = compiler->lvaOutgoingArgSpaceSize;

    if (source->OperGet() == GT_FIELD_LIST)
    {
        // Evaluate each of the GT_FIELD_LIST items into their register
        // and store their register into the outgoing argument area
        unsigned regIndex         = 0;
        unsigned firstOnStackOffs = UINT_MAX;

        for (GenTreeFieldList::Use& use : source->AsFieldList()->Uses())
        {
            GenTree*  nextArgNode = use.GetNode();
            regNumber fieldReg    = nextArgNode->GetRegNum();
            genConsumeReg(nextArgNode);

            if (regIndex >= treeNode->gtNumRegs)
            {
                if (firstOnStackOffs == UINT_MAX)
                {
                    firstOnStackOffs = use.GetOffset();
                }
                var_types type = nextArgNode->TypeGet();
                emitAttr  attr = emitTypeSize(type);

                unsigned offset = treeNode->getArgOffset() + use.GetOffset() - firstOnStackOffs;
                // We can't write beyond the outgoing arg area
                assert(offset + EA_SIZE_IN_BYTES(attr) <= argOffsetMax);

                // Emit store instructions to store the registers produced by the GT_FIELD_LIST into the outgoing
                // argument area
                emit->emitIns_S_R(ins_Store(type), attr, fieldReg, varNumOut, offset);
            }
            else
            {
                var_types type   = treeNode->GetRegType(regIndex);
                regNumber argReg = treeNode->GetRegNumByIdx(regIndex);

                // If child node is not already in the register we need, move it
                inst_Mov(type, argReg, fieldReg, /* canSkip */ true);

                regIndex++;
            }
        }
    }
    else
    {
        var_types targetType = source->TypeGet();
        assert(source->isContained() && varTypeIsStruct(targetType));

        // We need a register to store intermediate values that we are loading
        // from the source into. We can usually use one of the target registers
        // that will be overridden anyway. The exception is when the source is
        // in a register and that register is the unique target register we are
        // placing. LSRA will always allocate an internal register when there
        // is just one target register to handle this situation.
        //
        int          firstRegToPlace;
        regNumber    valueReg     = REG_NA;
        unsigned     srcLclNum    = BAD_VAR_NUM;
        unsigned     srcLclOffset = 0;
        regNumber    addrReg      = REG_NA;
        var_types    addrType     = TYP_UNDEF;
        ClassLayout* layout       = nullptr;

        if (source->OperIsLocalRead())
        {
            srcLclNum         = source->AsLclVarCommon()->GetLclNum();
            srcLclOffset      = source->AsLclVarCommon()->GetLclOffs();
            layout            = source->AsLclVarCommon()->GetLayout(compiler);
            LclVarDsc* varDsc = compiler->lvaGetDesc(srcLclNum);

            // This struct must live on the stack frame.
            assert(varDsc->lvOnFrame && !varDsc->lvRegister);

            // No possible conflicts, just use the first register as the value register.
            firstRegToPlace = 0;
            valueReg        = treeNode->GetRegNumByIdx(0);
        }
        else // we must have a GT_BLK
        {
            layout   = source->AsBlk()->GetLayout();
            addrReg  = genConsumeReg(source->AsBlk()->Addr());
            addrType = source->AsBlk()->Addr()->TypeGet();

            regNumber allocatedValueReg = REG_NA;
            if (treeNode->gtNumRegs == 1)
            {
                allocatedValueReg = treeNode->ExtractTempReg();
            }

            // Pick a register to store intermediate values in for the to-stack
            // copy. It must not conflict with addrReg.
            valueReg = treeNode->GetRegNumByIdx(0);
            if (valueReg == addrReg)
            {
                if (treeNode->gtNumRegs == 1)
                {
                    valueReg = allocatedValueReg;
                }
                else
                {
                    valueReg = treeNode->GetRegNumByIdx(1);
                }
            }

            // Find first register to place. If we are placing addrReg, then
            // make sure we place it last to avoid clobbering its value.
            //
            // The loop below will start at firstRegToPlace and place
            // treeNode->gtNumRegs registers in order, with wraparound. For
            // example, if the registers to place are r0, r1, r2=addrReg, r3
            // then we will set firstRegToPlace = 3 (r3) and the loop below
            // will place r3, r0, r1, r2. The last placement will clobber
            // addrReg.
            firstRegToPlace = 0;
            for (unsigned i = 0; i < treeNode->gtNumRegs; i++)
            {
                if (treeNode->GetRegNumByIdx(i) == addrReg)
                {
                    firstRegToPlace = i + 1;
                    break;
                }
            }
        }

        // Put on stack first
        unsigned structOffset  = treeNode->gtNumRegs * TARGET_POINTER_SIZE;
        unsigned remainingSize = layout->GetSize() - structOffset;
        unsigned argOffsetOut  = treeNode->getArgOffset();

        assert((remainingSize > 0) && (roundUp(remainingSize, TARGET_POINTER_SIZE) == treeNode->GetStackByteSize()));
        while (remainingSize > 0)
        {
            var_types type;
            if (remainingSize >= TARGET_POINTER_SIZE)
            {
                type = layout->GetGCPtrType(structOffset / TARGET_POINTER_SIZE);
            }
            else if (remainingSize >= 4)
            {
                type = TYP_INT;
            }
            else if (remainingSize >= 2)
            {
                type = TYP_USHORT;
            }
            else
            {
                assert(remainingSize == 1);
                type = TYP_UBYTE;
            }

            emitAttr attr     = emitActualTypeSize(type);
            unsigned moveSize = genTypeSize(type);

            instruction loadIns = ins_Load(type);
            if (srcLclNum != BAD_VAR_NUM)
            {
                // Load from our local source
                emit->emitIns_R_S(loadIns, attr, valueReg, srcLclNum, srcLclOffset + structOffset);
            }
            else
            {
                assert(valueReg != addrReg);

                // Load from our address expression source
                emit->emitIns_R_R_I(loadIns, attr, valueReg, addrReg, structOffset);
            }

            // Emit the instruction to store the register into the outgoing argument area
            emit->emitIns_S_R(ins_Store(type), attr, valueReg, varNumOut, argOffsetOut);
            argOffsetOut += moveSize;
            assert(argOffsetOut <= argOffsetMax);

            remainingSize -= moveSize;
            structOffset += moveSize;
        }

        // Place registers starting from firstRegToPlace. It should ensure we
        // place addrReg last (if we place it at all).
        structOffset         = static_cast<unsigned>(firstRegToPlace) * TARGET_POINTER_SIZE;
        unsigned curRegIndex = firstRegToPlace;

        for (unsigned regsPlaced = 0; regsPlaced < treeNode->gtNumRegs; regsPlaced++)
        {
            if (curRegIndex == treeNode->gtNumRegs)
            {
                curRegIndex  = 0;
                structOffset = 0;
            }

            regNumber targetReg = treeNode->GetRegNumByIdx(curRegIndex);
            var_types type      = treeNode->GetRegType(curRegIndex);

            if (srcLclNum != BAD_VAR_NUM)
            {
                // Load from our local source
                emit->emitIns_R_S(ins_Load(type), emitTypeSize(type), targetReg, srcLclNum,
                                  srcLclOffset + structOffset);
            }
            else
            {
                assert((addrReg != targetReg) || (regsPlaced == treeNode->gtNumRegs - 1));

                // Load from our address expression source
                emit->emitIns_R_R_I(ins_Load(type), emitTypeSize(type), targetReg, addrReg, structOffset);
            }

            curRegIndex++;
            structOffset += TARGET_POINTER_SIZE;
        }
    }

    genProduceReg(treeNode);
}

//------------------------------------------------------------------------
// genRangeCheck: generate code for GT_BOUNDS_CHECK node.
//
void CodeGen::genRangeCheck(GenTree* oper)
{
    noway_assert(oper->OperIs(GT_BOUNDS_CHECK));
    GenTreeBoundsChk* bndsChk = oper->AsBoundsChk();

    GenTree*  src1 = bndsChk->GetIndex();
    GenTree*  src2 = bndsChk->GetArrayLength();
    regNumber reg1 = src1->GetRegNum();
    regNumber reg2 = src2->GetRegNum();

    genConsumeRegs(src1);
    genConsumeRegs(src2);

#ifdef DEBUG
    var_types bndsChkType = genActualType(src2->TypeGet());
    var_types src1ChkType = genActualType(src1->TypeGet());
    // Bounds checks can only be 32 or 64 bit sized comparisons.
    assert(bndsChkType == TYP_INT || bndsChkType == TYP_LONG);
    assert(src1ChkType == TYP_INT || src1ChkType == TYP_LONG);
#endif // DEBUG

    genJumpToThrowHlpBlk_la(bndsChk->gtThrowKind, INS_bgeu, reg1, bndsChk->gtIndRngFailBB, reg2);
}

//---------------------------------------------------------------------
// genCodeForPhysReg - generate code for a GT_PHYSREG node
//
// Arguments
//    tree - the GT_PHYSREG node
//
// Return value:
//    None
//
void CodeGen::genCodeForPhysReg(GenTreePhysReg* tree)
{
    assert(tree->OperIs(GT_PHYSREG));

    var_types targetType = tree->TypeGet();
    regNumber targetReg  = tree->GetRegNum();

    if (targetReg != tree->gtSrcReg)
    {
        GetEmitter()->emitIns_Mov(ins_Copy(targetType), emitActualTypeSize(targetType), targetReg, tree->gtSrcReg,
                                  false);
        genTransferRegGCState(targetReg, tree->gtSrcReg);
    }

    genProduceReg(tree);
}

//---------------------------------------------------------------------
// genCodeForNullCheck - generate code for a GT_NULLCHECK node
//
// Arguments
//    tree - the GT_NULLCHECK node
//
// Return value:
//    None
//
void CodeGen::genCodeForNullCheck(GenTreeIndir* tree)
{
    assert(tree->OperIs(GT_NULLCHECK));

    genConsumeRegs(tree->gtOp1);

    GetEmitter()->emitInsLoadStoreOp(ins_Load(tree->TypeGet()), emitActualTypeSize(tree), REG_R0, tree);
}

//------------------------------------------------------------------------
// genCodeForShift: Generates the code sequence for a GenTree node that
// represents a bit shift or rotate operation (<<, >>, >>>, rol, ror).
//
// Arguments:
//    tree - the bit shift node (that specifies the type of bit shift to perform).
//
// Assumptions:
//    a) All GenTrees are register allocated.
//
void CodeGen::genCodeForShift(GenTree* tree)
{
    emitAttr size = emitActualTypeSize(tree);

    assert(tree->GetRegNum() != REG_NA);

    genConsumeOperands(tree->AsOp());

    GenTree* operand = tree->gtGetOp1();
    GenTree* shiftBy = tree->gtGetOp2();

    if (tree->OperIs(GT_ROR, GT_ROL))
    {
        unsigned immWidth = emitter::getBitWidth(size); // For RISCV64, immWidth will be set to 32 or 64
        if (!shiftBy->IsCnsIntOrI())
        {
            regNumber shiftRight = tree->OperIs(GT_ROR) ? shiftBy->GetRegNum() : rsGetRsvdReg();
            regNumber shiftLeft  = tree->OperIs(GT_ROR) ? rsGetRsvdReg() : shiftBy->GetRegNum();
            GetEmitter()->emitIns_R_R_I(INS_addi, size, rsGetRsvdReg(), REG_R0, immWidth);
            GetEmitter()->emitIns_R_R_R(INS_sub, size, rsGetRsvdReg(), rsGetRsvdReg(), shiftBy->GetRegNum());
            if (size == EA_8BYTE)
            {
                GetEmitter()->emitIns_R_R_R(INS_srl, size, REG_RA, operand->GetRegNum(), shiftRight);
                GetEmitter()->emitIns_R_R_R(INS_sll, size, rsGetRsvdReg(), operand->GetRegNum(), shiftLeft);
            }
            else
            {
                GetEmitter()->emitIns_R_R_R(INS_srlw, size, REG_RA, operand->GetRegNum(), shiftRight);
                GetEmitter()->emitIns_R_R_R(INS_sllw, size, rsGetRsvdReg(), operand->GetRegNum(), shiftLeft);
            }
        }
        else
        {
            unsigned shiftByImm = (unsigned)shiftBy->AsIntCon()->gtIconVal;
            if (shiftByImm >= 32 && shiftByImm < 64)
            {
                immWidth = 64;
            }
            unsigned shiftRight = tree->OperIs(GT_ROR) ? shiftByImm : immWidth - shiftByImm;
            unsigned shiftLeft  = tree->OperIs(GT_ROR) ? immWidth - shiftByImm : shiftByImm;
            if ((shiftByImm >= 32 && shiftByImm < 64) || size == EA_8BYTE)
            {
                GetEmitter()->emitIns_R_R_I(INS_srli, size, REG_RA, operand->GetRegNum(), shiftRight);
                GetEmitter()->emitIns_R_R_I(INS_slli, size, rsGetRsvdReg(), operand->GetRegNum(), shiftLeft);
            }
            else
            {
                GetEmitter()->emitIns_R_R_I(INS_srliw, size, REG_RA, operand->GetRegNum(), shiftRight);
                GetEmitter()->emitIns_R_R_I(INS_slliw, size, rsGetRsvdReg(), operand->GetRegNum(), shiftLeft);
            }
        }
        GetEmitter()->emitIns_R_R_R(INS_or, size, tree->GetRegNum(), REG_RA, rsGetRsvdReg());
    }
    else
    {
        if (!shiftBy->IsCnsIntOrI())
        {
            instruction ins = genGetInsForOper(tree);
            GetEmitter()->emitIns_R_R_R(ins, size, tree->GetRegNum(), operand->GetRegNum(), shiftBy->GetRegNum());
        }
        else
        {
            instruction ins        = genGetInsForOper(tree);
            unsigned    shiftByImm = (unsigned)shiftBy->AsIntCon()->gtIconVal;

            // should check shiftByImm for riscv64-ins.
            unsigned immWidth = emitter::getBitWidth(size); // For RISCV64, immWidth will be set to 32 or 64
            shiftByImm &= (immWidth - 1);

            if (ins == INS_slliw && shiftByImm >= 32)
            {
                ins = INS_slli;
            }
            else if (ins == INS_slli && shiftByImm >= 32 && shiftByImm < 64)
            {
                ins = INS_slli;
            }
            else if (ins == INS_srai && shiftByImm >= 32 && shiftByImm < 64)
            {
                ins = INS_srai;
            }
            else if (ins == INS_srli && shiftByImm >= 32 && shiftByImm < 64)
            {
                ins = INS_srli;
            }
            GetEmitter()->emitIns_R_R_I(ins, size, tree->GetRegNum(), operand->GetRegNum(), shiftByImm);
        }
    }

    genProduceReg(tree);
}

//------------------------------------------------------------------------
// genCodeForLclAddr: Generates the code for GT_LCL_ADDR
//
// Arguments:
//    lclAddrNode - the node.
//
void CodeGen::genCodeForLclAddr(GenTreeLclFld* lclAddrNode)
{
    assert(lclAddrNode->OperIs(GT_LCL_ADDR));

    var_types targetType = lclAddrNode->TypeGet();
    emitAttr  size       = emitTypeSize(targetType);
    regNumber targetReg  = lclAddrNode->GetRegNum();

    // Address of a local var.
    noway_assert((targetType == TYP_BYREF) || (targetType == TYP_I_IMPL));

    GetEmitter()->emitIns_R_S(INS_lea, size, targetReg, lclAddrNode->GetLclNum(), lclAddrNode->GetLclOffs());

    genProduceReg(lclAddrNode);
}

//------------------------------------------------------------------------
// genCodeForLclFld: Produce code for a GT_LCL_FLD node.
//
// Arguments:
//    tree - the GT_LCL_FLD node
//
void CodeGen::genCodeForLclFld(GenTreeLclFld* tree)
{
    assert(tree->OperIs(GT_LCL_FLD));

    var_types targetType = tree->TypeGet();
    regNumber targetReg  = tree->GetRegNum();
    emitter*  emit       = GetEmitter();

    NYI_IF(targetType == TYP_STRUCT, "GT_LCL_FLD: struct load local field not supported");
    assert(targetReg != REG_NA);

    emitAttr size   = emitTypeSize(targetType);
    unsigned offs   = tree->GetLclOffs();
    unsigned varNum = tree->GetLclNum();
    assert(varNum < compiler->lvaCount);

    emit->emitIns_R_S(ins_Load(targetType), size, targetReg, varNum, offs);

    genProduceReg(tree);
}

//------------------------------------------------------------------------
// genScaledAdd: A helper for `dest = base + (index << scale)`
//               and maybe optimize the instruction(s) for this operation.
//
void CodeGen::genScaledAdd(emitAttr attr, regNumber targetReg, regNumber baseReg, regNumber indexReg, int scale)
{
    assert((scale >> 5) == 0);
    emitter* emit = GetEmitter();
    if (scale == 0)
    {
        instruction ins = attr == EA_4BYTE ? INS_addw : INS_add;
        // target = base + index
        emit->emitIns_R_R_R(ins, attr, targetReg, baseReg, indexReg);
    }
    else
    {
        instruction ins;
        instruction ins2;
        if (attr == EA_4BYTE)
        {
            ins  = INS_slliw;
            ins2 = INS_addw;
        }
        else
        {
            ins  = INS_slli;
            ins2 = INS_add;
        }

        // target = base + index << scale
        emit->emitIns_R_R_I(ins, attr, rsGetRsvdReg(), indexReg, scale);
        emit->emitIns_R_R_R(ins2, attr, targetReg, baseReg, rsGetRsvdReg());
    }
}

//------------------------------------------------------------------------
// genCodeForIndexAddr: Produce code for a GT_INDEX_ADDR node.
//
// Arguments:
//    tree - the GT_INDEX_ADDR node
//
void CodeGen::genCodeForIndexAddr(GenTreeIndexAddr* node)
{
    GenTree* const base  = node->Arr();
    GenTree* const index = node->Index();

    genConsumeReg(base);
    genConsumeReg(index);

    // NOTE: `genConsumeReg` marks the consumed register as not a GC pointer, as it assumes that the input registers
    // die at the first instruction generated by the node. This is not the case for `INDEX_ADDR`, however, as the
    // base register is multiply-used. As such, we need to mark the base register as containing a GC pointer until
    // we are finished generating the code for this node.

    gcInfo.gcMarkRegPtrVal(base->GetRegNum(), base->TypeGet());
    assert(!varTypeIsGC(index->TypeGet()));

    // The index is never contained, even if it is a constant.
    assert(index->isUsedFromReg());

    // Generate the bounds check if necessary.
    if (node->IsBoundsChecked())
    {
        GetEmitter()->emitIns_R_R_I(INS_lw, EA_4BYTE, rsGetRsvdReg(), base->GetRegNum(), node->gtLenOffset);
        // if (index >= rsGetRsvdReg())
        // {
        //   JumpToThrowHlpBlk;
        // }
        //
        // sltu  rsGetRsvdReg(), index, rsGetRsvdReg()
        // bne  rsGetRsvdReg(), zero, RngChkExit
        // IndRngFail:
        // ...
        // RngChkExit:
        genJumpToThrowHlpBlk_la(SCK_RNGCHK_FAIL, INS_bgeu, index->GetRegNum(), node->gtIndRngFailBB, rsGetRsvdReg());
    }

    emitAttr attr = emitActualTypeSize(node);
    // Can we use a shift instruction for multiply ?
    //
    if (isPow2(node->gtElemSize))
    {
        DWORD scale;
        BitScanForward(&scale, node->gtElemSize);

        // dest = base + (index << scale)
        if (node->gtElemSize <= 64)
        {
            genScaledAdd(attr, node->GetRegNum(), base->GetRegNum(), index->GetRegNum(), scale);
        }
        else
        {
            GetEmitter()->emitLoadImmediate(EA_PTRSIZE, rsGetRsvdReg(), scale);

            instruction ins;
            instruction ins2;
            if (attr == EA_4BYTE)
            {
                ins  = INS_sllw;
                ins2 = INS_addw;
            }
            else
            {
                ins  = INS_sll;
                ins2 = INS_add;
            }
            GetEmitter()->emitIns_R_R_R(ins, attr, rsGetRsvdReg(), index->GetRegNum(), rsGetRsvdReg());
            GetEmitter()->emitIns_R_R_R(ins2, attr, node->GetRegNum(), rsGetRsvdReg(), base->GetRegNum());
        }
    }
    else // we have to load the element size and use a MADD (multiply-add) instruction
    {
        // rsGetRsvdReg() = element size
        instGen_Set_Reg_To_Imm(EA_4BYTE, rsGetRsvdReg(), (ssize_t)node->gtElemSize);

        // dest = index * rsGetRsvdReg() + base
        instruction ins;
        instruction ins2;
        if (attr == EA_4BYTE)
        {
            ins  = INS_mulw;
            ins2 = INS_addw;
        }
        else
        {
            ins  = INS_mul;
            ins2 = INS_add;
        }
        GetEmitter()->emitIns_R_R_R(ins, EA_PTRSIZE, rsGetRsvdReg(), index->GetRegNum(), rsGetRsvdReg());
        GetEmitter()->emitIns_R_R_R(ins2, attr, node->GetRegNum(), rsGetRsvdReg(), base->GetRegNum());
    }

    // dest = dest + elemOffs
    GetEmitter()->emitIns_R_R_I(INS_addi, attr, node->GetRegNum(), node->GetRegNum(), node->gtElemOffset);

    gcInfo.gcMarkRegSetNpt(base->gtGetRegMask());

    genProduceReg(node);
}

//------------------------------------------------------------------------
// genCodeForIndir: Produce code for a GT_IND node.
//
// Arguments:
//    tree - the GT_IND node
//
void CodeGen::genCodeForIndir(GenTreeIndir* tree)
{
    assert(tree->OperIs(GT_IND));

#ifdef FEATURE_SIMD
    // Handling of Vector3 type values loaded through indirection.
    if (tree->TypeGet() == TYP_SIMD12)
    {
        genLoadIndTypeSIMD12(tree);
        return;
    }
#endif // FEATURE_SIMD

    var_types   type      = tree->TypeGet();
    instruction ins       = ins_Load(type);
    instruction ins2      = INS_none;
    regNumber   targetReg = tree->GetRegNum();
    regNumber   tmpReg    = targetReg;
    emitAttr    attr      = emitActualTypeSize(type);
    int         offset    = 0;

    genConsumeAddress(tree->Addr());

    if ((tree->gtFlags & GTF_IND_VOLATILE) != 0)
    {
        instGen_MemoryBarrier(BARRIER_FULL);
    }

    GetEmitter()->emitInsLoadStoreOp(ins, emitActualTypeSize(type), targetReg, tree);

    genProduceReg(tree);
}

//----------------------------------------------------------------------------------
// genCodeForCpBlkHelper - Generate code for a CpBlk node by the means of the VM memcpy helper call
//
// Arguments:
//    cpBlkNode - the GT_STORE_[BLK|OBJ|DYN_BLK]
//
// Preconditions:
//   The register assignments have been set appropriately.
//   This is validated by genConsumeBlockOp().
//
void CodeGen::genCodeForCpBlkHelper(GenTreeBlk* cpBlkNode)
{
    // Destination address goes in arg0, source address goes in arg1, and size goes in arg2.
    // genConsumeBlockOp takes care of this for us.
    genConsumeBlockOp(cpBlkNode, REG_ARG_0, REG_ARG_1, REG_ARG_2);

    if (cpBlkNode->IsVolatile())
    {
        // issue a full memory barrier before a volatile CpBlk operation
        instGen_MemoryBarrier();
    }

    genEmitHelperCall(CORINFO_HELP_MEMCPY, 0, EA_UNKNOWN);

    if (cpBlkNode->IsVolatile())
    {
        // issue a INS_BARRIER_RMB after a volatile CpBlk operation
        instGen_MemoryBarrier(BARRIER_FULL);
    }
}

//----------------------------------------------------------------------------------
// genCodeForCpBlkUnroll: Generates CpBlk code by performing a loop unroll
//
// Arguments:
//    cpBlkNode  -  Copy block node
//
// Return Value:
//    None
//
// Assumption:
//  The size argument of the CpBlk node is a constant and <= CPBLK_UNROLL_LIMIT bytes.
//
void CodeGen::genCodeForCpBlkUnroll(GenTreeBlk* cpBlkNode)
{
    assert(cpBlkNode->OperIs(GT_STORE_BLK));

    unsigned  dstLclNum      = BAD_VAR_NUM;
    regNumber dstAddrBaseReg = REG_NA;
    int       dstOffset      = 0;
    GenTree*  dstAddr        = cpBlkNode->Addr();

    if (!dstAddr->isContained())
    {
        dstAddrBaseReg = genConsumeReg(dstAddr);
    }
    else if (dstAddr->OperIsAddrMode())
    {
        assert(!dstAddr->AsAddrMode()->HasIndex());

        dstAddrBaseReg = genConsumeReg(dstAddr->AsAddrMode()->Base());
        dstOffset      = dstAddr->AsAddrMode()->Offset();
    }
    else
    {
        assert(dstAddr->OperIs(GT_LCL_ADDR));
        dstLclNum = dstAddr->AsLclVarCommon()->GetLclNum();
        dstOffset = dstAddr->AsLclVarCommon()->GetLclOffs();
    }

    unsigned  srcLclNum      = BAD_VAR_NUM;
    regNumber srcAddrBaseReg = REG_NA;
    int       srcOffset      = 0;
    GenTree*  src            = cpBlkNode->Data();

    assert(src->isContained());

    if (src->OperIs(GT_LCL_VAR, GT_LCL_FLD))
    {
        srcLclNum = src->AsLclVarCommon()->GetLclNum();
        srcOffset = src->AsLclVarCommon()->GetLclOffs();
    }
    else
    {
        assert(src->OperIs(GT_IND));
        GenTree* srcAddr = src->AsIndir()->Addr();

        if (!srcAddr->isContained())
        {
            srcAddrBaseReg = genConsumeReg(srcAddr);
        }
        else if (srcAddr->OperIsAddrMode())
        {
            srcAddrBaseReg = genConsumeReg(srcAddr->AsAddrMode()->Base());
            srcOffset      = srcAddr->AsAddrMode()->Offset();
        }
        else
        {
            assert(srcAddr->OperIs(GT_LCL_ADDR));
            srcLclNum = srcAddr->AsLclVarCommon()->GetLclNum();
            srcOffset = srcAddr->AsLclVarCommon()->GetLclOffs();
        }
    }

    if (cpBlkNode->IsVolatile())
    {
        // issue a full memory barrier before a volatile CpBlk operation
        instGen_MemoryBarrier();
    }

    emitter* emit = GetEmitter();
    unsigned size = cpBlkNode->GetLayout()->GetSize();

    assert(size <= INT32_MAX);
    assert(srcOffset < INT32_MAX - static_cast<int>(size));
    assert(dstOffset < INT32_MAX - static_cast<int>(size));

    regNumber tempReg = cpBlkNode->ExtractTempReg(RBM_ALLINT);

    if (size >= 2 * REGSIZE_BYTES)
    {
        regNumber tempReg2 = REG_RA;

        for (unsigned regSize = 2 * REGSIZE_BYTES; size >= regSize;
             size -= regSize, srcOffset += regSize, dstOffset += regSize)
        {
            if (srcLclNum != BAD_VAR_NUM)
            {
                emit->emitIns_R_S(INS_ld, EA_8BYTE, tempReg, srcLclNum, srcOffset);
                emit->emitIns_R_S(INS_ld, EA_8BYTE, tempReg2, srcLclNum, srcOffset + 8);
            }
            else
            {
                emit->emitIns_R_R_I(INS_ld, EA_8BYTE, tempReg, srcAddrBaseReg, srcOffset);
                emit->emitIns_R_R_I(INS_ld, EA_8BYTE, tempReg2, srcAddrBaseReg, srcOffset + 8);
            }

            if (dstLclNum != BAD_VAR_NUM)
            {
                emit->emitIns_S_R(INS_sd, EA_8BYTE, tempReg, dstLclNum, dstOffset);
                emit->emitIns_S_R(INS_sd, EA_8BYTE, tempReg2, dstLclNum, dstOffset + 8);
            }
            else
            {
                emit->emitIns_R_R_I(INS_sd, EA_8BYTE, tempReg, dstAddrBaseReg, dstOffset);
                emit->emitIns_R_R_I(INS_sd, EA_8BYTE, tempReg2, dstAddrBaseReg, dstOffset + 8);
            }
        }
    }

    for (unsigned regSize = REGSIZE_BYTES; size > 0; size -= regSize, srcOffset += regSize, dstOffset += regSize)
    {
        while (regSize > size)
        {
            regSize /= 2;
        }

        instruction loadIns;
        instruction storeIns;
        emitAttr    attr;

        switch (regSize)
        {
            case 1:
                loadIns  = INS_lb;
                storeIns = INS_sb;
                attr     = EA_4BYTE;
                break;
            case 2:
                loadIns  = INS_lh;
                storeIns = INS_sh;
                attr     = EA_4BYTE;
                break;
            case 4:
                loadIns  = INS_lw;
                storeIns = INS_sw;
                attr     = EA_ATTR(regSize);
                break;
            case 8:
                loadIns  = INS_ld;
                storeIns = INS_sd;
                attr     = EA_ATTR(regSize);
                break;
            default:
                unreached();
        }

        if (srcLclNum != BAD_VAR_NUM)
        {
            emit->emitIns_R_S(loadIns, attr, tempReg, srcLclNum, srcOffset);
        }
        else
        {
            emit->emitIns_R_R_I(loadIns, attr, tempReg, srcAddrBaseReg, srcOffset);
        }

        if (dstLclNum != BAD_VAR_NUM)
        {
            emit->emitIns_S_R(storeIns, attr, tempReg, dstLclNum, dstOffset);
        }
        else
        {
            emit->emitIns_R_R_I(storeIns, attr, tempReg, dstAddrBaseReg, dstOffset);
        }
    }

    if (cpBlkNode->IsVolatile())
    {
        // issue a load barrier after a volatile CpBlk operation
        instGen_MemoryBarrier(BARRIER_LOAD_ONLY);
    }
}

//------------------------------------------------------------------------
// genCodeForInitBlkHelper - Generate code for an InitBlk node by the means of the VM memcpy helper call
//
// Arguments:
//    initBlkNode - the GT_STORE_[BLK|OBJ|DYN_BLK]
//
// Preconditions:
//   The register assignments have been set appropriately.
//   This is validated by genConsumeBlockOp().
//
void CodeGen::genCodeForInitBlkHelper(GenTreeBlk* initBlkNode)
{
    // Size goes in arg2, source address goes in arg1, and size goes in arg2.
    // genConsumeBlockOp takes care of this for us.
    genConsumeBlockOp(initBlkNode, REG_ARG_0, REG_ARG_1, REG_ARG_2);

    if (initBlkNode->IsVolatile())
    {
        // issue a full memory barrier before a volatile initBlock Operation
        instGen_MemoryBarrier();
    }

    genEmitHelperCall(CORINFO_HELP_MEMSET, 0, EA_UNKNOWN);
}

//------------------------------------------------------------------------
// genCall: Produce code for a GT_CALL node
//
void CodeGen::genCall(GenTreeCall* call)
{
    // Consume all the arg regs
    for (CallArg& arg : call->gtArgs.LateArgs())
    {
        CallArgABIInformation& abiInfo = arg.AbiInfo;
        GenTree*               argNode = arg.GetLateNode();

        // GT_RELOAD/GT_COPY use the child node
        argNode = argNode->gtSkipReloadOrCopy();

        if (abiInfo.GetRegNum() == REG_STK)
        {
            continue;
        }

        // Deal with multi register passed struct args.
        if (argNode->OperGet() == GT_FIELD_LIST)
        {
            for (GenTreeFieldList::Use& use : argNode->AsFieldList()->Uses())
            {
                GenTree* putArgRegNode = use.GetNode();
                assert(putArgRegNode->gtOper == GT_PUTARG_REG);

                genConsumeReg(putArgRegNode);
            }
        }
        else if (abiInfo.IsSplit())
        {
            assert(compFeatureArgSplit());

            GenTreePutArgSplit* splitNode = argNode->AsPutArgSplit();
            genConsumeArgSplitStruct(splitNode);

            regNumber argReg   = abiInfo.GetRegNum();
            regNumber allocReg = splitNode->GetRegNumByIdx(0);
            var_types regType  = splitNode->GetRegType(0);

            // For RISCV64's ABI, the split is only using the A7 and stack for passing arg.
            assert(argReg == REG_A7);
            assert(emitter::isGeneralRegister(allocReg));
            assert(abiInfo.NumRegs == 1);

            inst_Mov(regType, argReg, allocReg, /* canSkip */ true);
        }
        else
        {
            regNumber argReg = abiInfo.GetRegNum();
            genConsumeReg(argNode);
            var_types dstType = emitter::isFloatReg(argReg) ? TYP_DOUBLE : argNode->TypeGet();
            inst_Mov(dstType, argReg, argNode->GetRegNum(), /* canSkip */ true);
        }
    }

    // Insert a null check on "this" pointer if asked.
    if (call->NeedsNullCheck())
    {
        const regNumber regThis = genGetThisArgReg(call);

        GetEmitter()->emitIns_R_R_I(INS_lw, EA_4BYTE, REG_R0, regThis, 0);
    }

    // If fast tail call, then we are done here, we just have to load the call
    // target into the right registers. We ensure in RA that target is loaded
    // into a volatile register that won't be restored by epilog sequence.
    if (call->IsFastTailCall())
    {
        GenTree* target = getCallTarget(call, nullptr);

        if (target != nullptr)
        {
            // Indirect fast tail calls materialize call target either in gtControlExpr or in gtCallAddr.
            genConsumeReg(target);
        }
#ifdef FEATURE_READYTORUN
        else if (call->IsR2ROrVirtualStubRelativeIndir())
        {
            assert((call->IsR2RRelativeIndir() && (call->gtEntryPoint.accessType == IAT_PVALUE)) ||
                   (call->IsVirtualStubRelativeIndir() && (call->gtEntryPoint.accessType == IAT_VALUE)));
            assert(call->gtControlExpr == nullptr);

            regNumber tmpReg = call->GetSingleTempReg();
            // Register where we save call address in should not be overridden by epilog.
            assert((genRegMask(tmpReg) & (RBM_INT_CALLEE_TRASH & ~RBM_RA)) == genRegMask(tmpReg));

            regNumber callAddrReg =
                call->IsVirtualStubRelativeIndir() ? compiler->virtualStubParamInfo->GetReg() : REG_R2R_INDIRECT_PARAM;
            GetEmitter()->emitIns_R_R_I(ins_Load(TYP_I_IMPL), emitActualTypeSize(TYP_I_IMPL), tmpReg, callAddrReg, 0);
            // We will use this again when emitting the jump in genCallInstruction in the epilog
            call->gtRsvdRegs |= genRegMask(tmpReg);
        }
#endif

        return;
    }

    // For a pinvoke to unmanaged code we emit a label to clear
    // the GC pointer state before the callsite.
    // We can't utilize the typical lazy killing of GC pointers
    // at (or inside) the callsite.
    if (compiler->killGCRefs(call))
    {
        genDefineTempLabel(genCreateTempLabel());
    }

    genCallInstruction(call);

    genDefinePendingCallLabel(call);

#ifdef DEBUG
    // We should not have GC pointers in killed registers live around the call.
    // GC info for arg registers were cleared when consuming arg nodes above
    // and LSRA should ensure it for other trashed registers.
    regMaskTP killMask = RBM_CALLEE_TRASH;
    if (call->IsHelperCall())
    {
        CorInfoHelpFunc helpFunc = compiler->eeGetHelperNum(call->gtCallMethHnd);
        killMask                 = compiler->compHelperCallKillSet(helpFunc);
    }

    assert((gcInfo.gcRegGCrefSetCur & killMask) == 0);
    assert((gcInfo.gcRegByrefSetCur & killMask) == 0);
#endif

    var_types returnType = call->TypeGet();
    if (returnType != TYP_VOID)
    {
        regNumber returnReg;

        if (call->HasMultiRegRetVal())
        {
            const ReturnTypeDesc* pRetTypeDesc = call->GetReturnTypeDesc();
            assert(pRetTypeDesc != nullptr);
            unsigned regCount = pRetTypeDesc->GetReturnRegCount();

            // If regs allocated to call node are different from ABI return
            // regs in which the call has returned its result, move the result
            // to regs allocated to call node.
            for (unsigned i = 0; i < regCount; ++i)
            {
                var_types regType      = pRetTypeDesc->GetReturnRegType(i);
                returnReg              = pRetTypeDesc->GetABIReturnReg(i);
                regNumber allocatedReg = call->GetRegNumByIdx(i);
                inst_Mov(regType, allocatedReg, returnReg, /* canSkip */ true);
            }
        }
        else
        {
            if (varTypeUsesFloatArgReg(returnType))
            {
                returnReg = REG_FLOATRET;
            }
            else
            {
                returnReg = REG_INTRET;
            }

            if (call->GetRegNum() != returnReg)
            {
                inst_Mov(returnType, call->GetRegNum(), returnReg, /* canSkip */ false);
            }
        }

        genProduceReg(call);
    }

    // If there is nothing next, that means the result is thrown away, so this value is not live.
    // However, for minopts or debuggable code, we keep it live to support managed return value debugging.
    if ((call->gtNext == nullptr) && !compiler->opts.MinOpts() && !compiler->opts.compDbgCode)
    {
        gcInfo.gcMarkRegSetNpt(RBM_INTRET);
    }
}

//------------------------------------------------------------------------
// genCallInstruction - Generate instructions necessary to transfer control to the call.
//
// Arguments:
//    call - the GT_CALL node
//
// Remaks:
//   For tailcalls this function will generate a jump.
//
void CodeGen::genCallInstruction(GenTreeCall* call)
{
    // Determine return value size(s).
    const ReturnTypeDesc* pRetTypeDesc  = call->GetReturnTypeDesc();
    emitAttr              retSize       = EA_PTRSIZE;
    emitAttr              secondRetSize = EA_UNKNOWN;

    if (call->HasMultiRegRetVal())
    {
        retSize       = emitTypeSize(pRetTypeDesc->GetReturnRegType(0));
        secondRetSize = emitTypeSize(pRetTypeDesc->GetReturnRegType(1));
    }
    else
    {
        assert(call->gtType != TYP_STRUCT);

        if (call->gtType == TYP_REF)
        {
            retSize = EA_GCREF;
        }
        else if (call->gtType == TYP_BYREF)
        {
            retSize = EA_BYREF;
        }
    }

    DebugInfo di;
    // We need to propagate the debug information to the call instruction, so we can emit
    // an IL to native mapping record for the call, to support managed return value debugging.
    // We don't want tail call helper calls that were converted from normal calls to get a record,
    // so we skip this hash table lookup logic in that case.
    if (compiler->opts.compDbgInfo && compiler->genCallSite2DebugInfoMap != nullptr && !call->IsTailCall())
    {
        (void)compiler->genCallSite2DebugInfoMap->Lookup(call, &di);
    }

    CORINFO_SIG_INFO* sigInfo = nullptr;
#ifdef DEBUG
    // Pass the call signature information down into the emitter so the emitter can associate
    // native call sites with the signatures they were generated from.
    if (call->gtCallType != CT_HELPER)
    {
        sigInfo = call->callSig;
    }

    if (call->IsFastTailCall())
    {
        regMaskTP trashedByEpilog = RBM_CALLEE_SAVED;

        // The epilog may use and trash REG_GSCOOKIE_TMP_0/1. Make sure we have no
        // non-standard args that may be trash if this is a tailcall.
        if (compiler->getNeedsGSSecurityCookie())
        {
            trashedByEpilog |= genRegMask(REG_GSCOOKIE_TMP_0);
            trashedByEpilog |= genRegMask(REG_GSCOOKIE_TMP_1);
        }

        for (CallArg& arg : call->gtArgs.Args())
        {
            for (unsigned j = 0; j < arg.AbiInfo.NumRegs; j++)
            {
                regNumber reg = arg.AbiInfo.GetRegNum(j);
                if ((trashedByEpilog & genRegMask(reg)) != 0)
                {
                    JITDUMP("Tail call node:\n");
                    DISPTREE(call);
                    JITDUMP("Register used: %s\n", getRegName(reg));
                    assert(!"Argument to tailcall may be trashed by epilog");
                }
            }
        }
    }
#endif // DEBUG
    CORINFO_METHOD_HANDLE methHnd;
    GenTree*              target = getCallTarget(call, &methHnd);

    if (target != nullptr)
    {
        // A call target can not be a contained indirection
        assert(!target->isContainedIndir());

        // For fast tailcall we have already consumed the target. We ensure in
        // RA that the target was allocated into a volatile register that will
        // not be messed up by epilog sequence.
        if (!call->IsFastTailCall())
        {
            genConsumeReg(target);
        }

        // We have already generated code for gtControlExpr evaluating it into a register.
        // We just need to emit "call reg" in this case.
        //
        assert(genIsValidIntReg(target->GetRegNum()));

        // clang-format off
        genEmitCall(emitter::EC_INDIR_R,
                    methHnd,
                    INDEBUG_LDISASM_COMMA(sigInfo)
                    nullptr, // addr
                    retSize
                    MULTIREG_HAS_SECOND_GC_RET_ONLY_ARG(secondRetSize),
                    di,
                    target->GetRegNum(),
                    call->IsFastTailCall());
        // clang-format on
    }
    else
    {
        // If we have no target and this is a call with indirection cell then
        // we do an optimization where we load the call address directly from
        // the indirection cell instead of duplicating the tree. In BuildCall
        // we ensure that get an extra register for the purpose. Note that for
        // CFG the call might have changed to
        // CORINFO_HELP_DISPATCH_INDIRECT_CALL in which case we still have the
        // indirection cell but we should not try to optimize.
        regNumber callThroughIndirReg = REG_NA;
        if (!call->IsHelperCall(compiler, CORINFO_HELP_DISPATCH_INDIRECT_CALL))
        {
            callThroughIndirReg = getCallIndirectionCellReg(call);
        }

        if (callThroughIndirReg != REG_NA)
        {
            assert(call->IsR2ROrVirtualStubRelativeIndir());
            regNumber targetAddrReg = call->GetSingleTempReg();
            // For fast tailcalls we have already loaded the call target when processing the call node.
            if (!call->IsFastTailCall())
            {
                GetEmitter()->emitIns_R_R_I(ins_Load(TYP_I_IMPL), emitActualTypeSize(TYP_I_IMPL), targetAddrReg,
                                            callThroughIndirReg, 0);
            }
            else
            {
                // Register where we save call address in should not be overridden by epilog.
                assert((genRegMask(targetAddrReg) & (RBM_INT_CALLEE_TRASH & ~RBM_RA)) == genRegMask(targetAddrReg));
            }

            // We have now generated code loading the target address from the indirection cell into `targetAddrReg`.
            // We just need to emit "bl targetAddrReg" in this case.
            //
            assert(genIsValidIntReg(targetAddrReg));

            // clang-format off
            genEmitCall(emitter::EC_INDIR_R,
                        methHnd,
                        INDEBUG_LDISASM_COMMA(sigInfo)
                        nullptr, // addr
                        retSize
                        MULTIREG_HAS_SECOND_GC_RET_ONLY_ARG(secondRetSize),
                        di,
                        targetAddrReg,
                        call->IsFastTailCall());
            // clang-format on
        }
        else
        {
            // Generate a direct call to a non-virtual user defined or helper method
            assert(call->gtCallType == CT_HELPER || call->gtCallType == CT_USER_FUNC);

            void* addr = nullptr;
#ifdef FEATURE_READYTORUN
            if (call->gtEntryPoint.addr != NULL)
            {
                assert(call->gtEntryPoint.accessType == IAT_VALUE);
                addr = call->gtEntryPoint.addr;
            }
            else
#endif // FEATURE_READYTORUN
                if (call->gtCallType == CT_HELPER)
            {
                CorInfoHelpFunc helperNum = compiler->eeGetHelperNum(methHnd);
                noway_assert(helperNum != CORINFO_HELP_UNDEF);

                void* pAddr = nullptr;
                addr        = compiler->compGetHelperFtn(helperNum, (void**)&pAddr);
                assert(pAddr == nullptr);
            }
            else
            {
                // Direct call to a non-virtual user function.
                addr = call->gtDirectCallAddress;
            }

            assert(addr != nullptr);

            // clang-format off
            genEmitCall(emitter::EC_FUNC_TOKEN,
                        methHnd,
                        INDEBUG_LDISASM_COMMA(sigInfo)
                        addr,
                        retSize
                        MULTIREG_HAS_SECOND_GC_RET_ONLY_ARG(secondRetSize),
                        di,
                        REG_NA,
                        call->IsFastTailCall());
            // clang-format on
        }
    }
}

// Produce code for a GT_JMP node.
// The arguments of the caller needs to be transferred to the callee before exiting caller.
// The actual jump to callee is generated as part of caller epilog sequence.
// Therefore the codegen of GT_JMP is to ensure that the callee arguments are correctly setup.
void CodeGen::genJmpMethod(GenTree* jmp)
{
    assert(jmp->OperGet() == GT_JMP);
    assert(compiler->compJmpOpUsed);

    // If no arguments, nothing to do
    if (compiler->info.compArgsCount == 0)
    {
        return;
    }

    // Make sure register arguments are in their initial registers
    // and stack arguments are put back as well.
    unsigned   varNum;
    LclVarDsc* varDsc;

    // First move any en-registered stack arguments back to the stack.
    // At the same time any reg arg not in correct reg is moved back to its stack location.
    //
    // We are not strictly required to spill reg args that are not in the desired reg for a jmp call
    // But that would require us to deal with circularity while moving values around.  Spilling
    // to stack makes the implementation simple, which is not a bad trade off given Jmp calls
    // are not frequent.
    for (varNum = 0; varNum < compiler->info.compArgsCount; varNum++)
    {
        varDsc = compiler->lvaGetDesc(varNum);

        if (varDsc->lvPromoted)
        {
            noway_assert(varDsc->lvFieldCnt == 1); // We only handle one field here

            unsigned fieldVarNum = varDsc->lvFieldLclStart;
            varDsc               = compiler->lvaGetDesc(fieldVarNum);
        }
        noway_assert(varDsc->lvIsParam);

        if (varDsc->lvIsRegArg && (varDsc->GetRegNum() != REG_STK))
        {
            // Skip reg args which are already in its right register for jmp call.
            // If not, we will spill such args to their stack locations.
            //
            // If we need to generate a tail call profiler hook, then spill all
            // arg regs to free them up for the callback.
            if (!compiler->compIsProfilerHookNeeded() && (varDsc->GetRegNum() == varDsc->GetArgReg()))
                continue;
        }
        else if (varDsc->GetRegNum() == REG_STK)
        {
            // Skip args which are currently living in stack.
            continue;
        }

        // If we came here it means either a reg argument not in the right register or
        // a stack argument currently living in a register.  In either case the following
        // assert should hold.
        assert(varDsc->GetRegNum() != REG_STK);
        assert(varDsc->IsEnregisterableLcl());
        var_types storeType = varDsc->GetStackSlotHomeType();
        emitAttr  storeSize = emitActualTypeSize(storeType);

        GetEmitter()->emitIns_S_R(ins_Store(storeType), storeSize, varDsc->GetRegNum(), varNum, 0);

        // Update lvRegNum life and GC info to indicate lvRegNum is dead and varDsc stack slot is going live.
        // Note that we cannot modify varDsc->GetRegNum() here because another basic block may not be expecting it.
        // Therefore manually update life of varDsc->GetRegNum().
        regMaskTP tempMask = genRegMask(varDsc->GetRegNum());
        regSet.RemoveMaskVars(tempMask);
        gcInfo.gcMarkRegSetNpt(tempMask);
        if (compiler->lvaIsGCTracked(varDsc))
        {
            VarSetOps::AddElemD(compiler, gcInfo.gcVarPtrSetCur, varNum);
        }
    }

#ifdef PROFILING_SUPPORTED
    // At this point all arg regs are free.
    // Emit tail call profiler callback.
    genProfilingLeaveCallback(CORINFO_HELP_PROF_FCN_TAILCALL);
#endif

    // Next move any un-enregistered register arguments back to their register.
    for (varNum = 0; varNum < compiler->info.compArgsCount; varNum++)
    {
        varDsc = compiler->lvaGetDesc(varNum);
        if (varDsc->lvPromoted)
        {
            noway_assert(varDsc->lvFieldCnt == 1); // We only handle one field here

            unsigned fieldVarNum = varDsc->lvFieldLclStart;
            varDsc               = compiler->lvaGetDesc(fieldVarNum);
        }
        noway_assert(varDsc->lvIsParam);

        // Skip if arg not passed in a register.
        if (!varDsc->lvIsRegArg)
            continue;

        // Register argument
        noway_assert(isRegParamType(genActualType(varDsc->TypeGet())));

        // Is register argument already in the right register?
        // If not load it from its stack location.
        regNumber argReg     = varDsc->GetArgReg(); // incoming arg register
        regNumber argRegNext = REG_NA;

        if (varDsc->GetRegNum() != argReg)
        {
            var_types loadType = TYP_UNDEF;

            if (varTypeIsStruct(varDsc))
            {
                // Must be <= 16 bytes or else it wouldn't be passed in registers, except for HFA,
                // which can be bigger (and is handled above).
                noway_assert(EA_SIZE_IN_BYTES(varDsc->lvSize()) <= 16);
                if (emitter::isFloatReg(argReg))
                {
                    loadType = varDsc->lvIs4Field1 ? TYP_FLOAT : TYP_DOUBLE;
                }
                else
                {
                    loadType = varDsc->GetLayout()->GetGCPtrType(0);
                }
            }
            else
            {
                loadType = compiler->mangleVarArgsType(genActualType(varDsc->TypeGet()));
            }
            emitAttr loadSize = emitActualTypeSize(loadType);
            GetEmitter()->emitIns_R_S(ins_Load(loadType), loadSize, argReg, varNum, 0);

            // Update argReg life and GC Info to indicate varDsc stack slot is dead and argReg is going live.
            // Note that we cannot modify varDsc->GetRegNum() here because another basic block may not be
            // expecting it. Therefore manually update life of argReg.  Note that GT_JMP marks the end of
            // the basic block and after which reg life and gc info will be recomputed for the new block
            // in genCodeForBBList().
            regSet.AddMaskVars(genRegMask(argReg));
            gcInfo.gcMarkRegPtrVal(argReg, loadType);

            if (varDsc->GetOtherArgReg() < REG_STK)
            {
                // Restore the second register.
                argRegNext = varDsc->GetOtherArgReg();

                if (emitter::isFloatReg(argRegNext))
                {
                    loadType = varDsc->lvIs4Field2 ? TYP_FLOAT : TYP_DOUBLE;
                }
                else
                {
                    loadType = varDsc->GetLayout()->GetGCPtrType(1);
                }

                loadSize = emitActualTypeSize(loadType);
                int offs = loadSize == EA_4BYTE ? 4 : 8;
                GetEmitter()->emitIns_R_S(ins_Load(loadType), loadSize, argRegNext, varNum, offs);

                regSet.AddMaskVars(genRegMask(argRegNext));
                gcInfo.gcMarkRegPtrVal(argRegNext, loadType);
            }

            if (compiler->lvaIsGCTracked(varDsc))
            {
                VarSetOps::RemoveElemD(compiler, gcInfo.gcVarPtrSetCur, varDsc->lvVarIndex);
            }
        }
    }
}

//------------------------------------------------------------------------
// genIntCastOverflowCheck: Generate overflow checking code for an integer cast.
//
// Arguments:
//    cast - The GT_CAST node
//    desc - The cast description
//    reg  - The register containing the value to check
//
void CodeGen::genIntCastOverflowCheck(GenTreeCast* cast, const GenIntCastDesc& desc, regNumber reg)
{
    switch (desc.CheckKind())
    {
        case GenIntCastDesc::CHECK_POSITIVE:
        {
            genJumpToThrowHlpBlk_la(SCK_OVERFLOW, INS_blt, reg, nullptr, REG_R0);
        }
        break;

        case GenIntCastDesc::CHECK_UINT_RANGE:
        {
            // We need to check if the value is not greater than 0xFFFFFFFF
            // if the upper 32 bits are zero.
            ssize_t imm = -1;
            GetEmitter()->emitIns_R_R_I(INS_addi, EA_8BYTE, rsGetRsvdReg(), REG_R0, imm);

            GetEmitter()->emitIns_R_R_I(INS_slli, EA_8BYTE, rsGetRsvdReg(), rsGetRsvdReg(), 32);
            GetEmitter()->emitIns_R_R_R(INS_and, EA_8BYTE, rsGetRsvdReg(), reg, rsGetRsvdReg());
            genJumpToThrowHlpBlk_la(SCK_OVERFLOW, INS_bne, rsGetRsvdReg());
        }
        break;

        case GenIntCastDesc::CHECK_POSITIVE_INT_RANGE:
        {
            // We need to check if the value is not greater than 0x7FFFFFFF
            // if the upper 33 bits are zero.
            // instGen_Set_Reg_To_Imm(EA_8BYTE, rsGetRsvdReg(), 0xFFFFFFFF80000000LL);
            ssize_t imm = -1;
            GetEmitter()->emitIns_R_R_I(INS_addi, EA_8BYTE, rsGetRsvdReg(), REG_R0, imm);

            GetEmitter()->emitIns_R_R_I(INS_slli, EA_8BYTE, rsGetRsvdReg(), rsGetRsvdReg(), 31);

            GetEmitter()->emitIns_R_R_R(INS_and, EA_8BYTE, rsGetRsvdReg(), reg, rsGetRsvdReg());
            genJumpToThrowHlpBlk_la(SCK_OVERFLOW, INS_bne, rsGetRsvdReg());
        }
        break;

        case GenIntCastDesc::CHECK_INT_RANGE:
        {
            const regNumber tempReg = rsGetRsvdReg();
            assert(tempReg != reg);
            GetEmitter()->emitLoadImmediate(EA_8BYTE, tempReg, INT32_MAX);
            genJumpToThrowHlpBlk_la(SCK_OVERFLOW, INS_blt, tempReg, nullptr, reg);

            GetEmitter()->emitLoadImmediate(EA_8BYTE, tempReg, INT32_MIN);
            genJumpToThrowHlpBlk_la(SCK_OVERFLOW, INS_blt, reg, nullptr, tempReg);
        }
        break;

        default:
        {
            assert(desc.CheckKind() == GenIntCastDesc::CHECK_SMALL_INT_RANGE);
            const int   castMaxValue = desc.CheckSmallIntMax();
            const int   castMinValue = desc.CheckSmallIntMin();
            instruction ins;

            if (castMaxValue > 2047)
            {
                assert((castMaxValue == 32767) || (castMaxValue == 65535));
                GetEmitter()->emitLoadImmediate(EA_ATTR(desc.CheckSrcSize()), rsGetRsvdReg(), castMaxValue + 1);
                ins = castMinValue == 0 ? INS_bgeu : INS_bge;
                genJumpToThrowHlpBlk_la(SCK_OVERFLOW, ins, reg, nullptr, rsGetRsvdReg());
            }
            else
            {
                GetEmitter()->emitIns_R_R_I(INS_addiw, EA_ATTR(desc.CheckSrcSize()), rsGetRsvdReg(), REG_R0,
                                            castMaxValue);
                ins = castMinValue == 0 ? INS_bltu : INS_blt;
                genJumpToThrowHlpBlk_la(SCK_OVERFLOW, ins, rsGetRsvdReg(), nullptr, reg);
            }

            if (castMinValue != 0)
            {
                if (emitter::isValidSimm12(castMinValue))
                {
                    GetEmitter()->emitIns_R_R_I(INS_slti, EA_ATTR(desc.CheckSrcSize()), rsGetRsvdReg(), reg,
                                                castMinValue);
                }
                else
                {
                    GetEmitter()->emitLoadImmediate(EA_8BYTE, rsGetRsvdReg(), castMinValue);
                    GetEmitter()->emitIns_R_R_R(INS_slt, EA_ATTR(desc.CheckSrcSize()), rsGetRsvdReg(), reg,
                                                rsGetRsvdReg());
                }
                genJumpToThrowHlpBlk_la(SCK_OVERFLOW, INS_bne, rsGetRsvdReg());
            }
        }
        break;
    }
}

void CodeGen::genIntToIntCast(GenTreeCast* cast)
{
    genConsumeRegs(cast->gtGetOp1());

    emitter*            emit    = GetEmitter();
    var_types           dstType = cast->CastToType();
    var_types           srcType = genActualType(cast->gtGetOp1()->TypeGet());
    const regNumber     srcReg  = cast->gtGetOp1()->GetRegNum();
    const regNumber     dstReg  = cast->GetRegNum();
    const unsigned char size    = 32;

    assert(genIsValidIntReg(srcReg));
    assert(genIsValidIntReg(dstReg));

    GenIntCastDesc desc(cast);

    if (desc.CheckKind() != GenIntCastDesc::CHECK_NONE)
    {
        genIntCastOverflowCheck(cast, desc, srcReg);
    }

    if ((desc.ExtendKind() != GenIntCastDesc::COPY) || (srcReg != dstReg))
    {
        instruction ins;

        switch (desc.ExtendKind())
        {
            case GenIntCastDesc::ZERO_EXTEND_SMALL_INT:
                if (desc.ExtendSrcSize() == 1)
                {
                    emit->emitIns_R_R_I(INS_slli, EA_PTRSIZE, dstReg, srcReg, 64 - 8);
                    emit->emitIns_R_R_I(INS_srli, EA_PTRSIZE, dstReg, dstReg, 64 - 8);
                }
                else
                {

                    emit->emitIns_R_R_I(INS_slli, EA_PTRSIZE, dstReg, srcReg, 64 - 16);
                    emit->emitIns_R_R_I(INS_srli, EA_PTRSIZE, dstReg, dstReg, 64 - 16);
                }
                break;
            case GenIntCastDesc::SIGN_EXTEND_SMALL_INT:
                if (desc.ExtendSrcSize() == 1)
                {
                    emit->emitIns_R_R_I(INS_slli, EA_PTRSIZE, dstReg, srcReg, 64 - 8);
                    emit->emitIns_R_R_I(INS_srai, EA_PTRSIZE, dstReg, dstReg, 64 - 8);
                }
                else
                {
                    emit->emitIns_R_R_I(INS_slli, EA_PTRSIZE, dstReg, srcReg, 64 - 16);
                    emit->emitIns_R_R_I(INS_srai, EA_PTRSIZE, dstReg, dstReg, 64 - 16);
                }
                break;

            case GenIntCastDesc::ZERO_EXTEND_INT:

                emit->emitIns_R_R_I(INS_slli, EA_PTRSIZE, dstReg, srcReg, 32);
                emit->emitIns_R_R_I(INS_srli, EA_PTRSIZE, dstReg, dstReg, 32);
                break;
            case GenIntCastDesc::SIGN_EXTEND_INT:
                emit->emitIns_R_R_I(INS_slliw, EA_4BYTE, dstReg, srcReg, 0);
                break;

            default:
                assert(desc.ExtendKind() == GenIntCastDesc::COPY);
                if (srcType == TYP_INT)
                {
                    emit->emitIns_R_R_I(INS_slliw, EA_4BYTE, dstReg, srcReg, 0);
                }
                else
                {
                    emit->emitIns_R_R_I(INS_addi, EA_PTRSIZE, dstReg, srcReg, 0);
                }
                break;
        }
    }

    genProduceReg(cast);
}

//------------------------------------------------------------------------
// genFloatToFloatCast: Generate code for a cast between float and double
//
// Arguments:
//    treeNode - The GT_CAST node
//
// Return Value:
//    None.
//
// Assumptions:
//    Cast is a non-overflow conversion.
//    The treeNode must have an assigned register.
//    The cast is between float and double.
//
void CodeGen::genFloatToFloatCast(GenTree* treeNode)
{
    // float <--> double conversions are always non-overflow ones
    assert(treeNode->OperGet() == GT_CAST);
    assert(!treeNode->gtOverflow());

    regNumber targetReg = treeNode->GetRegNum();
    assert(genIsValidFloatReg(targetReg));

    GenTree* op1 = treeNode->AsOp()->gtOp1;
    assert(!op1->isContained());                  // Cannot be contained
    assert(genIsValidFloatReg(op1->GetRegNum())); // Must be a valid float reg.

    var_types dstType = treeNode->CastToType();
    var_types srcType = op1->TypeGet();
    assert(varTypeIsFloating(srcType) && varTypeIsFloating(dstType));

    genConsumeOperands(treeNode->AsOp());

    // treeNode must be a reg
    assert(!treeNode->isContained());

    if (srcType != dstType)
    {
        instruction ins = (srcType == TYP_FLOAT) ? INS_fcvt_d_s  // convert Single to Double
                                                 : INS_fcvt_s_d; // convert Double to Single

        GetEmitter()->emitIns_R_R(ins, emitActualTypeSize(treeNode), treeNode->GetRegNum(), op1->GetRegNum());
    }
    else if (treeNode->GetRegNum() != op1->GetRegNum())
    {
        // If double to double cast or float to float cast. Emit a move instruction.
        instruction ins = (srcType == TYP_FLOAT) ? INS_fsgnj_s : INS_fsgnj_d;
        GetEmitter()->emitIns_R_R_R(ins, emitActualTypeSize(treeNode), treeNode->GetRegNum(), op1->GetRegNum(),
                                    op1->GetRegNum());
    }

    genProduceReg(treeNode);
}

//------------------------------------------------------------------------
// genCreateAndStoreGCInfo: Create and record GC Info for the function.
//
void CodeGen::genCreateAndStoreGCInfo(unsigned codeSize,
                                      unsigned prologSize,
                                      unsigned epilogSize DEBUGARG(void* codePtr))
{
    IAllocator*    allowZeroAlloc = new (compiler, CMK_GC) CompIAllocator(compiler->getAllocatorGC());
    GcInfoEncoder* gcInfoEncoder  = new (compiler, CMK_GC)
        GcInfoEncoder(compiler->info.compCompHnd, compiler->info.compMethodInfo, allowZeroAlloc, NOMEM);
    assert(gcInfoEncoder != nullptr);

    // Follow the code pattern of the x86 gc info encoder (genCreateAndStoreGCInfoJIT32).
    gcInfo.gcInfoBlockHdrSave(gcInfoEncoder, codeSize, prologSize);

    // We keep the call count for the second call to gcMakeRegPtrTable() below.
    unsigned callCnt = 0;

    // First we figure out the encoder ID's for the stack slots and registers.
    gcInfo.gcMakeRegPtrTable(gcInfoEncoder, codeSize, prologSize, GCInfo::MAKE_REG_PTR_MODE_ASSIGN_SLOTS, &callCnt);

    // Now we've requested all the slots we'll need; "finalize" these (make more compact data structures for them).
    gcInfoEncoder->FinalizeSlotIds();

    // Now we can actually use those slot ID's to declare live ranges.
    gcInfo.gcMakeRegPtrTable(gcInfoEncoder, codeSize, prologSize, GCInfo::MAKE_REG_PTR_MODE_DO_WORK, &callCnt);

#ifdef FEATURE_REMAP_FUNCTION
    if (compiler->opts.compDbgEnC)
    {
        NYI_RISCV64("compDbgEnc in genCreateAndStoreGCInfo-----unimplemented/unused on RISCV64 yet----");
    }
#endif // FEATURE_REMAP_FUNCTION

    if (compiler->opts.IsReversePInvoke())
    {
        unsigned reversePInvokeFrameVarNumber = compiler->lvaReversePInvokeFrameVar;
        assert(reversePInvokeFrameVarNumber != BAD_VAR_NUM);
        const LclVarDsc* reversePInvokeFrameVar = compiler->lvaGetDesc(reversePInvokeFrameVarNumber);
        gcInfoEncoder->SetReversePInvokeFrameSlot(reversePInvokeFrameVar->GetStackOffset());
    }

    gcInfoEncoder->Build();

    // GC Encoder automatically puts the GC info in the right spot using ICorJitInfo::allocGCInfo(size_t)
    // let's save the values anyway for debugging purposes
    compiler->compInfoBlkAddr = gcInfoEncoder->Emit();
    compiler->compInfoBlkSize = 0; // not exposed by the GCEncoder interface
}

//------------------------------------------------------------------------
// genCodeForStoreBlk: Produce code for a GT_STORE_DYN_BLK/GT_STORE_BLK node.
//
// Arguments:
//    tree - the node
//
void CodeGen::genCodeForStoreBlk(GenTreeBlk* blkOp)
{
    assert(blkOp->OperIs(GT_STORE_DYN_BLK, GT_STORE_BLK));

    if (blkOp->gtBlkOpGcUnsafe)
    {
        GetEmitter()->emitDisableGC();
    }
    bool isCopyBlk = blkOp->OperIsCopyBlkOp();

    switch (blkOp->gtBlkOpKind)
    {
        case GenTreeBlk::BlkOpKindCpObjUnroll:
            assert(!blkOp->gtBlkOpGcUnsafe);
            genCodeForCpObj(blkOp->AsBlk());
            break;

        case GenTreeBlk::BlkOpKindHelper:
            if (isCopyBlk)
            {
                genCodeForCpBlkHelper(blkOp);
            }
            else
            {
                genCodeForInitBlkHelper(blkOp);
            }
            break;

        case GenTreeBlk::BlkOpKindUnroll:
            if (isCopyBlk)
            {
                genCodeForCpBlkUnroll(blkOp);
            }
            else
            {
                genCodeForInitBlkUnroll(blkOp);
            }
            break;

        default:
            unreached();
    }

    if (blkOp->gtBlkOpGcUnsafe)
    {
        GetEmitter()->emitEnableGC();
    }
}

//------------------------------------------------------------------------
// genLeaInstruction: Produce code for a GT_LEA node.
//
// Arguments:
//    lea - the node
//
void CodeGen::genLeaInstruction(GenTreeAddrMode* lea)
{
    genConsumeOperands(lea);
    emitter* emit   = GetEmitter();
    emitAttr size   = emitTypeSize(lea);
    int      offset = lea->Offset();

    // So for the case of a LEA node of the form [Base + Index*Scale + Offset] we will generate:
    // tmpReg = indexReg << scale;
    // destReg = baseReg + tmpReg;
    // destReg = destReg + offset;
    //
    // TODO-RISCV64-CQ: The purpose of the GT_LEA node is to directly reflect a single target architecture
    //             addressing mode instruction.  Currently we're 'cheating' by producing one or more
    //             instructions to generate the addressing mode so we need to modify lowering to
    //             produce LEAs that are a 1:1 relationship to the RISCV64 architecture.
    if (lea->HasBase() && lea->HasIndex())
    {
        GenTree* memBase = lea->Base();
        GenTree* index   = lea->Index();

        DWORD scale;

        assert(isPow2(lea->gtScale));
        BitScanForward(&scale, lea->gtScale);
        assert(scale <= 4);

        if (offset == 0)
        {
            // Then compute target reg from [base + index*scale]
            genScaledAdd(size, lea->GetRegNum(), memBase->GetRegNum(), index->GetRegNum(), scale);
        }
        else
        {
            // When generating fully interruptible code we have to use the "large offset" sequence
            // when calculating a EA_BYREF as we can't report a byref that points outside of the object
            bool useLargeOffsetSeq = compiler->GetInterruptible() && (size == EA_BYREF);

            if (!useLargeOffsetSeq && emitter::isValidSimm12(offset))
            {
                genScaledAdd(size, lea->GetRegNum(), memBase->GetRegNum(), index->GetRegNum(), scale);
                instruction ins = size == EA_4BYTE ? INS_addiw : INS_addi;
                emit->emitIns_R_R_I(ins, size, lea->GetRegNum(), lea->GetRegNum(), offset);
            }
            else
            {
                regNumber tmpReg = lea->GetSingleTempReg();

                noway_assert(tmpReg != index->GetRegNum());
                noway_assert(tmpReg != memBase->GetRegNum());

                // compute the large offset.
                instGen_Set_Reg_To_Imm(EA_PTRSIZE, tmpReg, offset);

                genScaledAdd(EA_PTRSIZE, tmpReg, tmpReg, index->GetRegNum(), scale);

                instruction ins = size == EA_4BYTE ? INS_addw : INS_add;
                emit->emitIns_R_R_R(ins, size, lea->GetRegNum(), tmpReg, memBase->GetRegNum());
            }
        }
    }
    else if (lea->HasBase())
    {
        GenTree* memBase = lea->Base();

        if (emitter::isValidSimm12(offset))
        {
            if (offset != 0)
            {
                // Then compute target reg from [memBase + offset]
                emit->emitIns_R_R_I(INS_addi, size, lea->GetRegNum(), memBase->GetRegNum(), offset);
            }
            else // offset is zero
            {
                if (lea->GetRegNum() != memBase->GetRegNum())
                {
                    emit->emitIns_R_R_I(INS_ori, size, lea->GetRegNum(), memBase->GetRegNum(), 0);
                }
            }
        }
        else
        {
            // We require a tmpReg to hold the offset
            regNumber tmpReg = lea->GetSingleTempReg();

            // First load tmpReg with the large offset constant
            emit->emitLoadImmediate(EA_PTRSIZE, tmpReg, offset);

            // Then compute target reg from [memBase + tmpReg]
            emit->emitIns_R_R_R(INS_add, size, lea->GetRegNum(), memBase->GetRegNum(), tmpReg);
        }
    }
    else if (lea->HasIndex())
    {
        // If we encounter a GT_LEA node without a base it means it came out
        // when attempting to optimize an arbitrary arithmetic expression during lower.
        // This is currently disabled in RISCV64 since we need to adjust lower to account
        // for the simpler instructions RISCV64 supports.
        // TODO-RISCV64-CQ:  Fix this and let LEA optimize arithmetic trees too.
        assert(!"We shouldn't see a baseless address computation during CodeGen for RISCV64");
    }

    genProduceReg(lea);
}

//------------------------------------------------------------------------
// genEstablishFramePointer: Set up the frame pointer by adding an offset to the stack pointer.
//
// Arguments:
//    delta - the offset to add to the current stack pointer to establish the frame pointer
//    reportUnwindData - true if establishing the frame pointer should be reported in the OS unwind data.

void CodeGen::genEstablishFramePointer(int delta, bool reportUnwindData)
{
    assert(compiler->compGeneratingProlog);

    assert(emitter::isValidSimm12(delta));
    GetEmitter()->emitIns_R_R_I(INS_addi, EA_PTRSIZE, REG_FPBASE, REG_SPBASE, delta);

    if (reportUnwindData)
    {
        compiler->unwindSetFrameReg(REG_FPBASE, delta);
    };
}

//------------------------------------------------------------------------
// genAllocLclFrame: Probe the stack and allocate the local stack frame: subtract from SP.

void CodeGen::genAllocLclFrame(unsigned frameSize, regNumber initReg, bool* pInitRegZeroed, regMaskTP maskArgRegsLiveIn)
{
    NYI_RISCV64("genAllocLclFrame-----unimplemented/unused on RISCV64 yet----");
}

inline void CodeGen::genJumpToThrowHlpBlk_la(
    SpecialCodeKind codeKind, instruction ins, regNumber reg1, BasicBlock* failBlk, regNumber reg2)
{
    assert(INS_beq <= ins && ins <= INS_bgeu);

    bool useThrowHlpBlk = compiler->fgUseThrowHelperBlocks();

    emitter* emit = GetEmitter();
    if (useThrowHlpBlk)
    {
        // For code with throw helper blocks, find and use the helper block for
        // raising the exception. The block may be shared by other trees too.

        BasicBlock* excpRaisingBlock;

        if (failBlk != nullptr)
        {
            // We already know which block to jump to. Use that.
            excpRaisingBlock = failBlk;

#ifdef DEBUG
            Compiler::AddCodeDsc* add =
                compiler->fgFindExcptnTarget(codeKind, compiler->bbThrowIndex(compiler->compCurBB));
            assert(excpRaisingBlock == add->acdDstBlk);
#if !FEATURE_FIXED_OUT_ARGS
            assert(add->acdStkLvlInit || isFramePointerUsed());
#endif // !FEATURE_FIXED_OUT_ARGS
#endif // DEBUG
        }
        else
        {
            // Find the helper-block which raises the exception.
            Compiler::AddCodeDsc* add =
                compiler->fgFindExcptnTarget(codeKind, compiler->bbThrowIndex(compiler->compCurBB));
            PREFIX_ASSUME_MSG((add != nullptr), ("ERROR: failed to find exception throw block"));
            excpRaisingBlock = add->acdDstBlk;
#if !FEATURE_FIXED_OUT_ARGS
            assert(add->acdStkLvlInit || isFramePointerUsed());
#endif // !FEATURE_FIXED_OUT_ARGS
        }

        noway_assert(excpRaisingBlock != nullptr);

        // Jump to the exception-throwing block on error.
        emit->emitIns_J(ins, excpRaisingBlock, (int)reg1 | ((int)reg2 << 5)); // 5-bits;
    }
    else
    {
        // The code to throw the exception will be generated inline, and
        //  we will jump around it in the normal non-exception case.

        void* pAddr = nullptr;
        void* addr  = compiler->compGetHelperFtn((CorInfoHelpFunc)(compiler->acdHelper(codeKind)), &pAddr);
        emitter::EmitCallType callType;
        regNumber             callTarget;

        // maybe optimize
        // ins = (instruction)(ins^((ins != INS_beq)+(ins != INS_bne)));
        if (ins == INS_blt)
        {
            ins = INS_bge;
        }
        else if (ins == INS_bltu)
        {
            ins = INS_bgeu;
        }
        else if (ins == INS_bge)
        {
            ins = INS_blt;
        }
        else if (ins == INS_bgeu)
        {
            ins = INS_bltu;
        }
        else
        {
            ins = ins == INS_beq ? INS_bne : INS_beq;
        }

        if (addr == nullptr)
        {
            callType   = emitter::EC_INDIR_R;
            callTarget = REG_DEFAULT_HELPER_CALL_TARGET;
            if (compiler->opts.compReloc)
            {
                ssize_t imm = (3 + 1) << 2;
                emit->emitIns_R_R_I(ins, EA_PTRSIZE, reg1, reg2, imm);
                emit->emitIns_R_AI(INS_jal, EA_PTR_DSP_RELOC, callTarget, (ssize_t)pAddr);
            }
            else
            {
                ssize_t imm = 9 << 2;
                emit->emitIns_R_R_I(ins, EA_PTRSIZE, reg1, reg2, imm);
                // TODO-RISCV64-CQ: In the future we may consider using emitter::emitLoadImmediate instead,
                // which is less straightforward but offers slightly better codegen.
                emitLoadConstAtAddr(GetEmitter(), callTarget, (ssize_t)pAddr);
            }
            regSet.verifyRegUsed(callTarget);
        }
        else
        { // INS_OPTS_C
            callType   = emitter::EC_FUNC_TOKEN;
            callTarget = REG_NA;

            ssize_t imm = 9 << 2;
            if (compiler->opts.compReloc)
            {
                imm = 3 << 2;
            }

            emit->emitIns_R_R_I(ins, EA_PTRSIZE, reg1, reg2, imm);
        }

        BasicBlock* skipLabel = genCreateTempLabel();

        emit->emitIns_Call(callType, compiler->eeFindHelper(compiler->acdHelper(codeKind)),
                           INDEBUG_LDISASM_COMMA(nullptr) addr, 0, EA_UNKNOWN, EA_UNKNOWN, gcInfo.gcVarPtrSetCur,
                           gcInfo.gcRegGCrefSetCur, gcInfo.gcRegByrefSetCur, DebugInfo(), /* IL offset */
                           callTarget,                                                    /* ireg */
                           REG_NA, 0, 0,                                                  /* xreg, xmul, disp */
                           false                                                          /* isJump */
                           );

        regMaskTP killMask = compiler->compHelperCallKillSet((CorInfoHelpFunc)(compiler->acdHelper(codeKind)));
        regSet.verifyRegistersUsed(killMask);

        // NOTE: here is just defining an `empty` label which will create a new IGroup for updating the gcInfo.
        genDefineTempLabel(skipLabel);
    }
}
//-----------------------------------------------------------------------------------
// instGen_MemoryBarrier: Emit a MemoryBarrier instruction
//
// Arguments:
//     barrierKind - kind of barrier to emit (Only supports the Full now!! This depends on the CPU).
//
// Notes:
//     All MemoryBarriers instructions can be removed by DOTNET_JitNoMemoryBarriers=1
//
void CodeGen::instGen_MemoryBarrier(BarrierKind barrierKind)
{
#ifdef DEBUG
    if (JitConfig.JitNoMemoryBarriers() == 1)
    {
        return;
    }
#endif // DEBUG

    // TODO-RISCV64: Use the exact barrier type depending on the CPU.
    GetEmitter()->emitIns_I(INS_fence, EA_4BYTE, INS_BARRIER_FULL);
}

/*-----------------------------------------------------------------------------
 *
 *  Push/Pop any callee-saved registers we have used
 */
void CodeGen::genPushCalleeSavedRegisters(regNumber initReg, bool* pInitRegZeroed)
{
    assert(compiler->compGeneratingProlog);

    regMaskTP rsPushRegs = regSet.rsGetModifiedRegsMask() & RBM_CALLEE_SAVED;

#if ETW_EBP_FRAMED
    if (!isFramePointerUsed() && regSet.rsRegsModified(RBM_FPBASE))
    {
        noway_assert(!"Used register RBM_FPBASE as a scratch register!");
    }
#endif

    // On RISCV64 we push the FP (frame-pointer) here along with all other callee saved registers
    if (isFramePointerUsed())
    {
        rsPushRegs |= RBM_FPBASE;
    }

    //
    // It may be possible to skip pushing/popping ra for leaf methods. However, such optimization would require
    // changes in GC suspension architecture.
    //
    // We would need to guarantee that a tight loop calling a virtual leaf method can be suspended for GC. Today, we
    // generate partially interruptible code for both the method that contains the tight loop with the call and the leaf
    // method. GC suspension depends on return address hijacking in this case. Return address hijacking depends
    // on the return address to be saved on the stack. If we skipped pushing/popping ra, the return address would never
    // be saved on the stack and the GC suspension would time out.
    //
    // So if we wanted to skip pushing/popping ra for leaf frames, we would also need to do one of
    // the following to make GC suspension work in the above scenario:
    // - Make return address hijacking work even when ra is not saved on the stack.
    // - Generate fully interruptible code for loops that contains calls
    // - Generate fully interruptible code for leaf methods
    //
    // Given the limited benefit from this optimization (<10k for SPCL NGen image), the extra complexity
    // is not worth it.
    //

    rsPushRegs |= RBM_RA; // We must save the return address (in the RA register).
    regSet.rsMaskCalleeSaved    = rsPushRegs;
    regMaskTP maskSaveRegsFloat = rsPushRegs & RBM_ALLFLOAT;
    regMaskTP maskSaveRegsInt   = rsPushRegs & ~maskSaveRegsFloat;

#ifdef DEBUG
    if (compiler->compCalleeRegsPushed != genCountBits(rsPushRegs))
    {
        printf("Error: unexpected number of callee-saved registers to push. Expected: %d. Got: %d ",
               compiler->compCalleeRegsPushed, genCountBits(rsPushRegs));
        dspRegMask(rsPushRegs);
        printf("\n");
        assert(compiler->compCalleeRegsPushed == genCountBits(rsPushRegs));
    }
#endif // DEBUG

    int totalFrameSize = genTotalFrameSize();

    int offset; // This will be the starting place for saving the callee-saved registers, in increasing order.

#ifdef DEBUG
    if (verbose)
    {
        printf("Save float regs: ");
        dspRegMask(maskSaveRegsFloat);
        printf("\n");
        printf("Save int   regs: ");
        dspRegMask(maskSaveRegsInt);
        printf("\n");
    }
#endif // DEBUG

    // The frameType number is arbitrary, is defined below, and corresponds to one of the frame styles we
    // generate based on various sizes.
    int frameType = 0;

    // The amount to subtract from SP before starting to store the callee-saved registers. It might be folded into the
    // first save instruction as a "predecrement" amount, if possible.
    int calleeSaveSPDelta = 0;

    // By default, we'll establish the frame pointer chain. (Note that currently frames without FP are NYI.)
    bool establishFramePointer = true;

    // If we do establish the frame pointer, what is the amount we add to SP to do so?
    unsigned offsetSpToSavedFp = 0;

    if (isFramePointerUsed())
    {
        // We need to save both FP and RA.

        assert((maskSaveRegsInt & RBM_FP) != 0);
        assert((maskSaveRegsInt & RBM_RA) != 0);

        // If we need to generate a GS cookie, we need to make sure the saved frame pointer and return address
        // (FP and RA) are protected from buffer overrun by the GS cookie. If FP/RA are at the lowest addresses,
        // then they are safe, since they are lower than any unsafe buffers. And the GS cookie we add will
        // protect our caller's frame. If we have a localloc, however, that is dynamically placed lower than our
        // saved FP/RA. In that case, we save FP/RA along with the rest of the callee-saved registers, above
        // the GS cookie.
        //
        // After the frame is allocated, the frame pointer is established, pointing at the saved frame pointer to
        // create a frame pointer chain.
        //

        if (totalFrameSize < 2048)
        {
            GetEmitter()->emitIns_R_R_I(INS_addi, EA_PTRSIZE, REG_SPBASE, REG_SPBASE, -totalFrameSize);
            compiler->unwindAllocStack(totalFrameSize);

            // Case #1.
            //
            // Generate:
            //      addi sp, sp, -framesz
            //      sd fp, outsz(sp)
            //      sd ra, outsz+8(sp)
            //
            // The (totalFrameSize <= 2047) condition ensures the offsets of sd/ld.
            //
            // After saving callee-saved registers, we establish the frame pointer with:
            //      daddiu fp, sp, offset-fp
            // We do this *after* saving callee-saved registers, so the prolog/epilog unwind codes mostly match.

            JITDUMP("Frame type 1. #outsz=%d; #framesz=%d; LclFrameSize=%d\n",
                    unsigned(compiler->lvaOutgoingArgSpaceSize), totalFrameSize, compiler->compLclFrameSize);

            frameType = 1;

            offsetSpToSavedFp = compiler->lvaOutgoingArgSpaceSize;

            GetEmitter()->emitIns_R_R_I(INS_sd, EA_PTRSIZE, REG_FP, REG_SPBASE, offsetSpToSavedFp);
            compiler->unwindSaveReg(REG_FP, offsetSpToSavedFp);

            GetEmitter()->emitIns_R_R_I(INS_sd, EA_PTRSIZE, REG_RA, REG_SPBASE, offsetSpToSavedFp + 8);
            compiler->unwindSaveReg(REG_RA, offsetSpToSavedFp + 8);

            maskSaveRegsInt &= ~(RBM_FP | RBM_RA); // We've already saved FP/RA

            offset = compiler->compLclFrameSize + 2 * REGSIZE_BYTES; // FP/RA
        }
        else
        {
            JITDUMP("Frame type 2. #outsz=%d; #framesz=%d; LclFrameSize=%d\n",
                    unsigned(compiler->lvaOutgoingArgSpaceSize), totalFrameSize, compiler->compLclFrameSize);

            frameType = 2;

            maskSaveRegsInt &= ~(RBM_FP | RBM_RA); // We've already saved FP/RA

            offset            = totalFrameSize - compiler->compLclFrameSize - 2 * REGSIZE_BYTES;
            calleeSaveSPDelta = AlignUp((UINT)offset, STACK_ALIGN);
            offset            = calleeSaveSPDelta - offset;
        }
    }
    else
    {
        // No frame pointer (no chaining).
        assert((maskSaveRegsInt & RBM_FP) == 0);
        assert((maskSaveRegsInt & RBM_RA) != 0);

        // Note that there is no pre-indexed save_lrpair unwind code variant, so we can't allocate the frame using
        // 'sd' if we only have one callee-saved register plus RA to save.

        NYI_RISCV64("Frame without frame pointer");
        offset = 0;
    }

    assert(frameType != 0);

    JITDUMP("    offset=%d, calleeSaveSPDelta=%d\n", offset, calleeSaveSPDelta);
    genSaveCalleeSavedRegistersHelp(maskSaveRegsInt | maskSaveRegsFloat, offset, -calleeSaveSPDelta);

    // For varargs, home the incoming arg registers last. Note that there is nothing to unwind here,
    // so we just report "NOP" unwind codes. If there's no more frame setup after this, we don't
    // need to add codes at all.
    if (compiler->info.compIsVarArgs)
    {
        JITDUMP("    compIsVarArgs=true\n");
        NYI_RISCV64("genPushCalleeSavedRegisters unsupports compIsVarArgs");
    }

#ifdef DEBUG
    if (compiler->opts.disAsm)
    {
        printf("DEBUG: RISCV64, frameType:%d\n\n", frameType);
    }
#endif
    if (frameType == 1)
    {
        // offsetSpToSavedFp = genSPtoFPdelta();
    }
    else if (frameType == 2)
    {
        if (compiler->lvaOutgoingArgSpaceSize >= 2040)
        {
            offset            = totalFrameSize - calleeSaveSPDelta - compiler->lvaOutgoingArgSpaceSize;
            calleeSaveSPDelta = AlignUp((UINT)offset, STACK_ALIGN);
            offset            = calleeSaveSPDelta - offset;

            genStackPointerAdjustment(-calleeSaveSPDelta, initReg, pInitRegZeroed, /* reportUnwindData */ true);

            offsetSpToSavedFp = offset;

            GetEmitter()->emitIns_R_R_I(INS_sd, EA_PTRSIZE, REG_FP, REG_SPBASE, offset);
            compiler->unwindSaveReg(REG_FP, offset);

            GetEmitter()->emitIns_R_R_I(INS_sd, EA_PTRSIZE, REG_RA, REG_SPBASE, offset + 8);
            compiler->unwindSaveReg(REG_RA, offset + 8);

            genEstablishFramePointer(offset, /* reportUnwindData */ true);

            calleeSaveSPDelta = compiler->lvaOutgoingArgSpaceSize & ~0xf;
            genStackPointerAdjustment(-calleeSaveSPDelta, initReg, pInitRegZeroed, /* reportUnwindData */ true);
        }
        else
        {
            calleeSaveSPDelta = totalFrameSize - calleeSaveSPDelta;
            genStackPointerAdjustment(-calleeSaveSPDelta, initReg, pInitRegZeroed, /* reportUnwindData */ true);

            offset = compiler->lvaOutgoingArgSpaceSize;

            GetEmitter()->emitIns_R_R_I(INS_sd, EA_PTRSIZE, REG_FP, REG_SPBASE, offset);
            compiler->unwindSaveReg(REG_FP, offset);

            GetEmitter()->emitIns_R_R_I(INS_sd, EA_PTRSIZE, REG_RA, REG_SPBASE, offset + 8);
            compiler->unwindSaveReg(REG_RA, offset + 8);

            genEstablishFramePointer(offset, /* reportUnwindData */ true);
        }

        establishFramePointer = false;
    }
    else
    {
        unreached();
    }

    if (establishFramePointer)
    {
        JITDUMP("    offsetSpToSavedFp=%d\n", offsetSpToSavedFp);
        genEstablishFramePointer(offsetSpToSavedFp, /* reportUnwindData */ true);
    }
}

void CodeGen::genPopCalleeSavedRegisters(bool jmpEpilog)
{
    assert(compiler->compGeneratingEpilog);

    regMaskTP rsRestoreRegs = regSet.rsGetModifiedRegsMask() & RBM_CALLEE_SAVED;

    if (isFramePointerUsed())
    {
        rsRestoreRegs |= RBM_FPBASE;
    }

    rsRestoreRegs |= RBM_RA; // We must save/restore the return address.

    regMaskTP regsToRestoreMask = rsRestoreRegs;

    int totalFrameSize = genTotalFrameSize();

    int calleeSaveSPOffset = 0; // This will be the starting place for restoring
                                // the callee-saved registers, in decreasing order.
    int frameType         = 0;  // An indicator of what type of frame we are popping.
    int calleeSaveSPDelta = 0;  // Amount to add to SP after callee-saved registers have been restored.

    if (isFramePointerUsed())
    {
        if (totalFrameSize <= 2047)
        {
            if (compiler->compLocallocUsed)
            {
                int spToFpDelta = genSPtoFPdelta();
                // Restore sp from fp
                GetEmitter()->emitIns_R_R_I(INS_addi, EA_PTRSIZE, REG_SPBASE, REG_FPBASE, -spToFpDelta);
                compiler->unwindSetFrameReg(REG_FPBASE, spToFpDelta);
            }

            JITDUMP("Frame type 1(save FP/RA at bottom). #outsz=%d; #framesz=%d; localloc? %s\n",
                    unsigned(compiler->lvaOutgoingArgSpaceSize), totalFrameSize, dspBool(compiler->compLocallocUsed));

            frameType = 1;

            regsToRestoreMask &= ~(RBM_FP | RBM_RA); // We'll restore FP/RA at the end.

            calleeSaveSPOffset = compiler->compLclFrameSize + 2 * REGSIZE_BYTES;
        }
        else
        {
            JITDUMP("Frame type 2(save FP/RA at bottom). #outsz=%d; #framesz=%d; #calleeSaveRegsPushed:%d; "
                    "localloc? %s\n",
                    unsigned(compiler->lvaOutgoingArgSpaceSize), totalFrameSize, compiler->compCalleeRegsPushed,
                    dspBool(compiler->compLocallocUsed));

            frameType = 2;

            int outSzAligned;
            if (compiler->lvaOutgoingArgSpaceSize >= 2040)
            {
                int offset         = totalFrameSize - compiler->compLclFrameSize - 2 * REGSIZE_BYTES;
                calleeSaveSPDelta  = AlignUp((UINT)offset, STACK_ALIGN);
                calleeSaveSPOffset = calleeSaveSPDelta - offset;

                int offset2       = totalFrameSize - calleeSaveSPDelta - compiler->lvaOutgoingArgSpaceSize;
                calleeSaveSPDelta = AlignUp((UINT)offset2, STACK_ALIGN);
                offset2           = calleeSaveSPDelta - offset2;

                if (compiler->compLocallocUsed)
                {
                    // Restore sp from fp
                    GetEmitter()->emitIns_R_R_I(INS_addi, EA_PTRSIZE, REG_SPBASE, REG_FPBASE, -offset2);
                    compiler->unwindSetFrameReg(REG_FPBASE, offset2);
                }
                else
                {
                    outSzAligned = compiler->lvaOutgoingArgSpaceSize & ~0xf;
                    genStackPointerAdjustment(outSzAligned, rsGetRsvdReg(), nullptr,
                                              /* reportUnwindData */ true);
                }

                regsToRestoreMask &= ~(RBM_FP | RBM_RA); // We'll restore FP/RA at the end.

                GetEmitter()->emitIns_R_R_I(INS_ld, EA_PTRSIZE, REG_RA, REG_SPBASE, offset2 + 8);
                compiler->unwindSaveReg(REG_RA, offset2 + 8);

                GetEmitter()->emitIns_R_R_I(INS_ld, EA_PTRSIZE, REG_FP, REG_SPBASE, offset2);
                compiler->unwindSaveReg(REG_FP, offset2);

                genStackPointerAdjustment(calleeSaveSPDelta, rsGetRsvdReg(), nullptr,
                                          /* reportUnwindData */ true);

                calleeSaveSPDelta = totalFrameSize - compiler->compLclFrameSize - 2 * REGSIZE_BYTES;
                calleeSaveSPDelta = AlignUp((UINT)calleeSaveSPDelta, STACK_ALIGN);
            }
            else
            {
                int offset2 = compiler->lvaOutgoingArgSpaceSize;
                if (compiler->compLocallocUsed)
                {
                    // Restore sp from fp
                    GetEmitter()->emitIns_R_R_I(INS_addi, EA_PTRSIZE, REG_SPBASE, REG_FPBASE, -offset2);
                    compiler->unwindSetFrameReg(REG_FPBASE, offset2);
                }

                regsToRestoreMask &= ~(RBM_FP | RBM_RA); // We'll restore FP/RA at the end.

                GetEmitter()->emitIns_R_R_I(INS_ld, EA_PTRSIZE, REG_RA, REG_SPBASE, offset2 + 8);
                compiler->unwindSaveReg(REG_RA, offset2 + 8);

                GetEmitter()->emitIns_R_R_I(INS_ld, EA_PTRSIZE, REG_FP, REG_SPBASE, offset2);
                compiler->unwindSaveReg(REG_FP, offset2);

                calleeSaveSPOffset = totalFrameSize - compiler->compLclFrameSize - 2 * REGSIZE_BYTES;
                calleeSaveSPDelta  = AlignUp((UINT)calleeSaveSPOffset, STACK_ALIGN);
                calleeSaveSPOffset = calleeSaveSPDelta - calleeSaveSPOffset;

                genStackPointerAdjustment(totalFrameSize - calleeSaveSPDelta, rsGetRsvdReg(), nullptr,
                                          /* reportUnwindData */ true);
            }
        }
    }
    else
    {
        // No frame pointer (no chaining).
        NYI_RISCV64("Frame without frame pointer");
        calleeSaveSPOffset = 0;
    }

    JITDUMP("    calleeSaveSPOffset=%d, calleeSaveSPDelta=%d\n", calleeSaveSPOffset, calleeSaveSPDelta);
    genRestoreCalleeSavedRegistersHelp(regsToRestoreMask, calleeSaveSPOffset, calleeSaveSPDelta);

    if (frameType == 1)
    {
        calleeSaveSPOffset = compiler->lvaOutgoingArgSpaceSize;

        GetEmitter()->emitIns_R_R_I(INS_ld, EA_PTRSIZE, REG_RA, REG_SPBASE, calleeSaveSPOffset + 8);
        compiler->unwindSaveReg(REG_RA, calleeSaveSPOffset + 8);

        GetEmitter()->emitIns_R_R_I(INS_ld, EA_PTRSIZE, REG_FP, REG_SPBASE, calleeSaveSPOffset);
        compiler->unwindSaveReg(REG_FP, calleeSaveSPOffset);

        GetEmitter()->emitIns_R_R_I(INS_addi, EA_PTRSIZE, REG_SPBASE, REG_SPBASE, totalFrameSize);
        compiler->unwindAllocStack(totalFrameSize);
    }
    else if (frameType == 2)
    {
        // had done.
    }
    else
    {
        unreached();
    }
}

void CodeGen::genFnPrologCalleeRegArgs()
{
    assert(!(intRegState.rsCalleeRegArgMaskLiveIn & floatRegState.rsCalleeRegArgMaskLiveIn));

    regMaskTP regArgMaskLive = intRegState.rsCalleeRegArgMaskLiveIn | floatRegState.rsCalleeRegArgMaskLiveIn;

#ifdef DEBUG
    if (verbose)
    {
        printf("*************** In genFnPrologCalleeRegArgs() RISCV64:0x%llx.\n", regArgMaskLive);
    }
#endif

    // We should be generating the prolog block when we are called
    assert(compiler->compGeneratingProlog);

    // We expect to have some registers of the type we are doing, that are LiveIn, otherwise we don't need to be called.
    noway_assert(regArgMaskLive != 0);

    unsigned varNum;
    unsigned regArgNum = 0;
    // Process any rearrangements including circular dependencies.
    regNumber regArg[MAX_REG_ARG + MAX_FLOAT_REG_ARG];
    regNumber regArgInit[MAX_REG_ARG + MAX_FLOAT_REG_ARG];
    emitAttr  regArgAttr[MAX_REG_ARG + MAX_FLOAT_REG_ARG];

    for (int i = 0; i < MAX_REG_ARG + MAX_FLOAT_REG_ARG; i++)
    {
        regArg[i] = REG_NA;

#ifdef DEBUG
        regArgInit[i] = REG_NA;
        regArgAttr[i] = EA_UNKNOWN;
#endif
    }

    for (varNum = 0; varNum < compiler->lvaCount; ++varNum)
    {
        LclVarDsc* varDsc = compiler->lvaTable + varNum;

        // Is this variable a register arg?
        if (!varDsc->lvIsParam)
        {
            continue;
        }

        if (!varDsc->lvIsRegArg)
        {
            continue;
        }

        if (varDsc->lvIsInReg())
        {
            assert(genIsValidIntReg(varDsc->GetArgReg()) || genIsValidFloatReg(varDsc->GetArgReg()));
            assert(!(genIsValidIntReg(varDsc->GetOtherArgReg()) || genIsValidFloatReg(varDsc->GetOtherArgReg())));
            if (varDsc->GetArgInitReg() != varDsc->GetArgReg())
            {
                if (genIsValidIntReg(varDsc->GetArgInitReg()))
                {
                    if (varDsc->GetArgInitReg() > REG_ARG_LAST)
                    {
                        bool        isSkip;
                        instruction ins;
                        emitAttr    size;
                        if (genIsValidIntReg(varDsc->GetArgReg()))
                        {
                            ins = INS_mov;
                            if (varDsc->TypeGet() == TYP_INT)
                            {
                                size   = EA_4BYTE;
                                isSkip = false;
                            }
                            else
                            {
                                size   = EA_PTRSIZE;
                                isSkip = true;
                            }
                        }
                        else
                        {
                            ins    = INS_fmv_x_d;
                            size   = EA_PTRSIZE;
                            isSkip = true;
                        }
                        GetEmitter()->emitIns_Mov(ins, size, varDsc->GetArgInitReg(), varDsc->GetArgReg(), isSkip);
                        regArgMaskLive &= ~genRegMask(varDsc->GetArgReg());
                    }
                    else
                    {
                        if (genIsValidIntReg(varDsc->GetArgReg()))
                        {
                            assert(isValidIntArgReg(varDsc->GetArgReg()));
                            regArg[varDsc->GetArgReg() - REG_ARG_FIRST]     = varDsc->GetArgReg();
                            regArgInit[varDsc->GetArgReg() - REG_ARG_FIRST] = varDsc->GetArgInitReg();
                            regArgAttr[varDsc->GetArgReg() - REG_ARG_FIRST] =
                                varDsc->TypeGet() == TYP_INT ? EA_4BYTE : EA_PTRSIZE;
                        }
                        else
                        {
                            assert(isValidFloatArgReg(varDsc->GetArgReg()));
                            regArg[varDsc->GetArgReg() - REG_ARG_FP_FIRST + MAX_REG_ARG]     = varDsc->GetArgReg();
                            regArgInit[varDsc->GetArgReg() - REG_ARG_FP_FIRST + MAX_REG_ARG] = varDsc->GetArgInitReg();
                            regArgAttr[varDsc->GetArgReg() - REG_ARG_FP_FIRST + MAX_REG_ARG] =
                                varDsc->TypeGet() == TYP_FLOAT ? EA_4BYTE : EA_PTRSIZE;
                        }
                        regArgNum++;
                    }
                }
                else
                {
                    assert(genIsValidFloatReg(varDsc->GetArgInitReg()));
                    if (genIsValidIntReg(varDsc->GetArgReg()))
                    {
                        emitAttr size = (varDsc->TypeGet() == TYP_FLOAT) ? EA_4BYTE : EA_PTRSIZE;
                        GetEmitter()->emitIns_Mov(size, varDsc->GetArgInitReg(), varDsc->GetArgReg(), false);
                        regArgMaskLive &= ~genRegMask(varDsc->GetArgReg());
                    }
                    else if (varDsc->GetArgInitReg() > REG_ARG_FP_LAST)
                    {
                        GetEmitter()->emitIns_Mov(INS_fsgnj_d, EA_PTRSIZE, varDsc->GetArgInitReg(), varDsc->GetArgReg(),
                                                  true);
                        regArgMaskLive &= ~genRegMask(varDsc->GetArgReg());
                    }
                    else
                    {
                        assert(isValidFloatArgReg(varDsc->GetArgReg()));
                        regArg[varDsc->GetArgReg() - REG_ARG_FP_FIRST + MAX_REG_ARG]     = varDsc->GetArgReg();
                        regArgInit[varDsc->GetArgReg() - REG_ARG_FP_FIRST + MAX_REG_ARG] = varDsc->GetArgInitReg();
                        regArgAttr[varDsc->GetArgReg() - REG_ARG_FP_FIRST + MAX_REG_ARG] =
                            varDsc->TypeGet() == TYP_FLOAT ? EA_4BYTE : EA_PTRSIZE;
                        regArgNum++;
                    }
                }
            }
            else
            {
                // TODO-RISCV64: should delete this by optimization "struct {long a; int32_t b;};"
                // liking AMD64_ABI within morph.
                if (genIsValidIntReg(varDsc->GetArgReg()) && (varDsc->TypeGet() == TYP_INT))
                {
                    GetEmitter()->emitIns_Mov(INS_mov, EA_4BYTE, varDsc->GetArgInitReg(), varDsc->GetArgReg(), false);
                }
                regArgMaskLive &= ~genRegMask(varDsc->GetArgReg());
            }
#ifdef USING_SCOPE_INFO
            psiMoveToReg(varNum);
#endif // USING_SCOPE_INFO
            if (!varDsc->lvLiveInOutOfHndlr)
            {
                continue;
            }
        }

        // When we have a promoted struct we have two possible LclVars that can represent the incoming argument
        // in the regArgTab[], either the original TYP_STRUCT argument or the introduced lvStructField.
        // We will use the lvStructField if we have a TYPE_INDEPENDENT promoted struct field otherwise
        // use the original TYP_STRUCT argument.
        //
        if (varDsc->lvPromoted || varDsc->lvIsStructField)
        {
            LclVarDsc* parentVarDsc = varDsc;
            if (varDsc->lvIsStructField)
            {
                assert(!varDsc->lvPromoted);
                parentVarDsc = &compiler->lvaTable[varDsc->lvParentLcl];
            }

            Compiler::lvaPromotionType promotionType = compiler->lvaGetPromotionType(parentVarDsc);

            if (promotionType == Compiler::PROMOTION_TYPE_INDEPENDENT)
            {
                // For register arguments that are independent promoted structs we put the promoted field varNum
                // in the regArgTab[]
                if (varDsc->lvPromoted)
                {
                    continue;
                }
            }
            else
            {
                // For register arguments that are not independent promoted structs we put the parent struct varNum
                // in the regArgTab[]
                if (varDsc->lvIsStructField)
                {
                    continue;
                }
            }
        }

        var_types storeType = TYP_UNDEF;
        int       slotSize  = TARGET_POINTER_SIZE;

        if (varTypeIsStruct(varDsc))
        {
            if (emitter::isFloatReg(varDsc->GetArgReg()))
            {
                storeType = varDsc->lvIs4Field1 ? TYP_FLOAT : TYP_DOUBLE;
            }
            else
            {
                assert(emitter::isGeneralRegister(varDsc->GetArgReg()));
                if (varDsc->lvIs4Field1)
                {
                    storeType = TYP_INT;
                }
                else
                {
                    storeType = varDsc->GetLayout()->GetGCPtrType(0);
                }
            }
            slotSize = (int)EA_SIZE(emitActualTypeSize(storeType));

#if FEATURE_MULTIREG_ARGS
            // Must be <= MAX_PASS_MULTIREG_BYTES or else it wouldn't be passed in registers
            noway_assert(varDsc->lvSize() <= MAX_PASS_MULTIREG_BYTES);
#endif
        }
        else // Not a struct type
        {
            storeType = compiler->mangleVarArgsType(genActualType(varDsc->TypeGet()));
            if (emitter::isFloatReg(varDsc->GetArgReg()) != varTypeIsFloating(storeType))
            {
                assert(varTypeIsFloating(storeType));
                storeType = storeType == TYP_DOUBLE ? TYP_I_IMPL : TYP_INT;
            }
        }
        emitAttr size = emitActualTypeSize(storeType);

        regNumber srcRegNum = varDsc->GetArgReg();

        // Stack argument - if the ref count is 0 don't care about it
        if (!varDsc->lvOnFrame)
        {
            noway_assert(varDsc->lvRefCnt() == 0);
            regArgMaskLive &= ~genRegMask(varDsc->GetArgReg());
            if (varDsc->GetOtherArgReg() < REG_STK)
            {
                regArgMaskLive &= ~genRegMask(varDsc->GetOtherArgReg());
            }
        }
        else
        {
            assert(srcRegNum != varDsc->GetOtherArgReg());

            regNumber tmpReg = REG_NA;

            bool FPbased;
            int  baseOffset = compiler->lvaFrameAddress(varNum, &FPbased);

            // First store the `varDsc->GetArgReg()` on stack.
            if (emitter::isValidSimm12(baseOffset))
            {
                GetEmitter()->emitIns_S_R(ins_Store(storeType), size, srcRegNum, varNum, 0);
            }
            else
            {
                assert(tmpReg == REG_NA);

                tmpReg = REG_RA;
                // Prepare tmpReg to possible future use
                GetEmitter()->emitLoadImmediate(EA_PTRSIZE, tmpReg, baseOffset);
                GetEmitter()->emitIns_R_R_R(INS_add, EA_PTRSIZE, tmpReg, tmpReg, FPbased ? REG_FPBASE : REG_SPBASE);
                GetEmitter()->emitIns_S_R_R(ins_Store(storeType), size, srcRegNum, tmpReg, varNum, 0);
            }

            regArgMaskLive &= ~genRegMask(srcRegNum);

            // Then check if varDsc is a struct arg
            if (varTypeIsStruct(varDsc))
            {
                if (emitter::isFloatReg(varDsc->GetOtherArgReg()))
                {
                    srcRegNum = varDsc->GetOtherArgReg();
                    storeType = varDsc->lvIs4Field2 ? TYP_FLOAT : TYP_DOUBLE;
                    size      = EA_SIZE(emitActualTypeSize(storeType));

                    slotSize = slotSize < (int)size ? (int)size : slotSize;
                }
                else if (emitter::isGeneralRegister(varDsc->GetOtherArgReg()))
                {
                    if (varDsc->lvIs4Field2)
                    {
                        storeType = TYP_INT;
                    }
                    else
                    {
                        storeType = varDsc->GetLayout()->GetGCPtrType(1);
                    }

                    srcRegNum = varDsc->GetOtherArgReg();
                    size      = emitActualTypeSize(storeType);

                    slotSize = slotSize < (int)EA_SIZE(size) ? (int)EA_SIZE(size) : slotSize;
                }
                baseOffset += slotSize;

                // if the struct passed by two register, then store the second register `varDsc->GetOtherArgReg()`.
                if (srcRegNum == varDsc->GetOtherArgReg())
                {
                    GetEmitter()->emitIns_S_R_R(ins_Store(storeType), size, srcRegNum, tmpReg, varNum, slotSize);
                    regArgMaskLive &= ~genRegMask(srcRegNum); // maybe do this later is better!
                }
                else if (varDsc->lvIsSplit)
                {
                    // the struct is a split struct.
                    assert(varDsc->GetArgReg() == REG_ARG_LAST && varDsc->GetOtherArgReg() == REG_STK);

                    // For the RISCV64's ABI, the split struct arg will be passed via `A7` and a stack slot on caller.
                    // But if the `A7` is stored on stack on the callee side, the whole split struct should be
                    // stored continuous on the stack on the callee side.
                    // So, after we save `A7` on the stack in prolog, it has to copy the stack slot of the split struct
                    // which was passed by the caller. Here we load the stack slot to `REG_SCRATCH`, and save it
                    // on the stack following the `A7` in prolog.
                    if (emitter::isValidSimm12(genTotalFrameSize()))
                    {
                        GetEmitter()->emitIns_R_R_I(INS_ld, size, REG_SCRATCH, REG_SPBASE, genTotalFrameSize());
                    }
                    else
                    {
                        assert(!EA_IS_RELOC(size));
                        GetEmitter()->emitLoadImmediate(size, REG_SCRATCH, genTotalFrameSize());
                        GetEmitter()->emitIns_R_R_R(INS_add, size, REG_SCRATCH, REG_SCRATCH, REG_SPBASE);
                        GetEmitter()->emitIns_R_R_I(INS_ld, size, REG_SCRATCH, REG_SCRATCH, 0);
                    }

                    GetEmitter()->emitIns_S_R_R(ins_Store(storeType), size, REG_SCRATCH, tmpReg, varNum, slotSize);
                }
            }

#ifdef USING_SCOPE_INFO
            {
                psiMoveToStack(varNum);
            }
#endif // USING_SCOPE_INFO
        }
    }

    if (regArgNum > 0)
    {
        for (int i = MAX_REG_ARG + MAX_FLOAT_REG_ARG - 1; i >= 0; i--)
        {
            if (regArg[i] != REG_NA && !isValidIntArgReg(regArgInit[i]) && !isValidFloatArgReg(regArgInit[i]))
            {
                assert(regArg[i] != regArgInit[i]);
                assert(isValidIntArgReg(regArg[i]) || isValidFloatArgReg(regArg[i]));

                GetEmitter()->emitIns_Mov(regArgAttr[i], regArgInit[i], regArg[i], false);

                regArgMaskLive &= ~genRegMask(regArg[i]);
                regArg[i] = REG_NA;
                regArgNum -= 1;
            }
        }
    }

    if (regArgNum > 0)
    {
        for (int i = MAX_REG_ARG + MAX_FLOAT_REG_ARG - 1; i >= 0; i--)
        {
            if (regArg[i] != REG_NA)
            {
                assert(regArg[i] != regArgInit[i]);

                // regArg indexes list
                unsigned indexList[MAX_REG_ARG + MAX_FLOAT_REG_ARG];
                int      count = 0;     // Number of nodes in list
                bool     loop  = false; // List has a loop

                for (unsigned cur = i; regArg[cur] != REG_NA; count++)
                {
                    if (cur == i && count > 0)
                    {
                        loop = true;
                        break;
                    }

                    indexList[count] = cur;

                    for (int count2 = 0; count2 < count; count2++)
                    {
                        // The list could not have backlinks except last to first case which handled above.
                        assert(cur != indexList[count2] && "Attempt to move several values on same register.");
                    }
                    assert(cur < MAX_REG_ARG + MAX_FLOAT_REG_ARG);
                    assert(isValidIntArgReg(regArg[cur]) || isValidFloatArgReg(regArg[cur]));

                    if (isValidIntArgReg(regArgInit[cur]))
                    {
                        cur = regArgInit[cur] - REG_ARG_FIRST;
                    }
                    else if (isValidFloatArgReg(regArgInit[cur]))
                    {
                        cur = regArgInit[cur] - REG_ARG_FP_FIRST + MAX_REG_ARG;
                    }
                    else
                    {
                        assert(!"Argument register is neither valid float nor valid int argument register");
                    }
                }

                if (loop)
                {
                    unsigned tmpArg = indexList[count - 1];

                    GetEmitter()->emitIns_Mov(regArgAttr[tmpArg], rsGetRsvdReg(), regArg[tmpArg], false);
                    count--; // Decrease count to not access last node which regArgInit points to start node i
                    assert(count > 0);
                }

                for (int cur = count - 1; cur >= 0; cur--)
                {
                    unsigned tmpArg = indexList[cur];

                    GetEmitter()->emitIns_Mov(regArgAttr[tmpArg], regArgInit[tmpArg], regArg[tmpArg], false);

                    regArgMaskLive &= ~genRegMask(regArg[tmpArg]);
                    regArg[tmpArg] = REG_NA;
                    regArgNum--;
                    assert(regArgNum >= 0);
                };

                if (loop)
                {
                    unsigned tmpArg = indexList[count]; // count was decreased for loop case

                    GetEmitter()->emitIns_Mov(regArgAttr[i], regArg[tmpArg], rsGetRsvdReg(), false);

                    regArgMaskLive &= ~genRegMask(regArg[tmpArg]);
                    regArg[tmpArg] = REG_NA;
                    regArgNum--;
                }
                assert(regArgNum >= 0);
            }
        }
    }

    assert(regArgNum == 0);
    assert(!regArgMaskLive);
}

#ifdef PROFILING_SUPPORTED
//-----------------------------------------------------------------------------------
// genProfilingEnterCallback: Generate the profiling function enter callback.
//
// Arguments:
//     initReg        - register to use as scratch register
//     pInitRegZeroed - OUT parameter. *pInitRegZeroed set to 'false' if 'initReg' is
//                      set to non-zero value after this call.
//
void CodeGen::genProfilingEnterCallback(regNumber initReg, bool* pInitRegZeroed)
{
    assert(compiler->compGeneratingProlog);

    if (!compiler->compIsProfilerHookNeeded())
    {
        return;
    }

    ssize_t methHnd = (ssize_t)compiler->compProfilerMethHnd;
    if (compiler->compProfilerMethHndIndirected)
    {
        instGen_Set_Reg_To_Imm(EA_PTR_DSP_RELOC, REG_PROFILER_ENTER_ARG_FUNC_ID, methHnd);
        GetEmitter()->emitIns_R_R_I(INS_ld, EA_PTRSIZE, REG_PROFILER_ENTER_ARG_FUNC_ID, REG_PROFILER_ENTER_ARG_FUNC_ID,
                                    0);
    }
    else
    {
        instGen_Set_Reg_To_Imm(EA_PTRSIZE, REG_PROFILER_ENTER_ARG_FUNC_ID, methHnd);
    }

    ssize_t callerSPOffset = -compiler->lvaToCallerSPRelativeOffset(0, isFramePointerUsed());
    genInstrWithConstant(INS_addi, EA_PTRSIZE, REG_PROFILER_ENTER_ARG_CALLER_SP, genFramePointerReg(), callerSPOffset,
                         REG_PROFILER_ENTER_ARG_CALLER_SP);

    genEmitHelperCall(CORINFO_HELP_PROF_FCN_ENTER, 0, EA_UNKNOWN);

    if ((genRegMask(initReg) & RBM_PROFILER_ENTER_TRASH))
    {
        *pInitRegZeroed = false;
    }
}

//-----------------------------------------------------------------------------------
// genProfilingLeaveCallback: Generate the profiling function leave or tailcall callback.
// Technically, this is not part of the epilog; it is called when we are generating code for a GT_RETURN node.
//
// Arguments:
//     helper - which helper to call. Either CORINFO_HELP_PROF_FCN_LEAVE or CORINFO_HELP_PROF_FCN_TAILCALL
//
void CodeGen::genProfilingLeaveCallback(unsigned helper /*= CORINFO_HELP_PROF_FCN_LEAVE*/)
{
    assert((helper == CORINFO_HELP_PROF_FCN_LEAVE) || (helper == CORINFO_HELP_PROF_FCN_TAILCALL));

    if (!compiler->compIsProfilerHookNeeded())
    {
        return;
    }

    compiler->info.compProfilerCallback = true;

    ssize_t methHnd = (ssize_t)compiler->compProfilerMethHnd;
    if (compiler->compProfilerMethHndIndirected)
    {
        instGen_Set_Reg_To_Imm(EA_PTR_DSP_RELOC, REG_PROFILER_LEAVE_ARG_FUNC_ID, methHnd);
        GetEmitter()->emitIns_R_R_I(INS_ld, EA_PTRSIZE, REG_PROFILER_LEAVE_ARG_FUNC_ID, REG_PROFILER_LEAVE_ARG_FUNC_ID,
                                    0);
    }
    else
    {
        instGen_Set_Reg_To_Imm(EA_PTRSIZE, REG_PROFILER_LEAVE_ARG_FUNC_ID, methHnd);
    }

    gcInfo.gcMarkRegSetNpt(RBM_PROFILER_LEAVE_ARG_FUNC_ID);

    ssize_t callerSPOffset = -compiler->lvaToCallerSPRelativeOffset(0, isFramePointerUsed());
    genInstrWithConstant(INS_addi, EA_PTRSIZE, REG_PROFILER_LEAVE_ARG_CALLER_SP, genFramePointerReg(), callerSPOffset,
                         REG_PROFILER_LEAVE_ARG_CALLER_SP);

    gcInfo.gcMarkRegSetNpt(RBM_PROFILER_LEAVE_ARG_CALLER_SP);

    genEmitHelperCall(helper, 0, EA_UNKNOWN);
}
#endif // PROFILING_SUPPORTED

#endif // TARGET_RISCV64<|MERGE_RESOLUTION|>--- conflicted
+++ resolved
@@ -3380,12 +3380,11 @@
 
     genConsumeOperands(treeNode->AsOp());
 
-<<<<<<< HEAD
     treeNode->gtRsvdRegs ^= genRegMask(treeNode->GetRegNum());
     regNumber tmpReg = treeNode->ExtractTempReg(RBM_ALLINT);
     treeNode->gtRsvdRegs |= genRegMask(treeNode->GetRegNum());
 
-    GetEmitter()->emitIns_R_R(ins, EA_8BYTE, treeNode->GetRegNum(), op1->GetRegNum());
+    GetEmitter()->emitIns_R_R(ins, dstSize, treeNode->GetRegNum(), op1->GetRegNum());
 
     // This part emulates the "flush to zero" option because the RISC-V specification does not provide it.
     instruction feq_ins = INS_feq_s;
@@ -3400,24 +3399,6 @@
     GetEmitter()->emitIns_R_R_R(INS_sub, EA_8BYTE, tmpReg, REG_ZERO, tmpReg);
     // and instruction with received mask produces 0 for NaN and preserves any other value
     GetEmitter()->emitIns_R_R_R(INS_and, EA_8BYTE, treeNode->GetRegNum(), treeNode->GetRegNum(), tmpReg);
-
-    if (dstSize == EA_4BYTE)
-
-    {
-        emitAttr attr = emitActualTypeSize(dstType);
-        if (isUnsigned)
-        {
-            GetEmitter()->emitIns_R_R_I(INS_slli, attr, treeNode->GetRegNum(), treeNode->GetRegNum(), 32);
-            GetEmitter()->emitIns_R_R_I(INS_srli, attr, treeNode->GetRegNum(), treeNode->GetRegNum(), 32);
-        }
-        else
-        {
-            GetEmitter()->emitIns_R_R_I(INS_addiw, attr, treeNode->GetRegNum(), treeNode->GetRegNum(), 0);
-        }
-    }
-=======
-    GetEmitter()->emitIns_R_R(ins, dstSize, treeNode->GetRegNum(), op1->GetRegNum());
->>>>>>> 3805c174
 
     genProduceReg(treeNode);
 }
