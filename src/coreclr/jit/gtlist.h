--- conflicted
+++ resolved
@@ -37,11 +37,6 @@
 GTNODE(LABEL            , GenTree            ,0,0,GTK_LEAF)             // Jump-target
 GTNODE(JMP              , GenTreeVal         ,0,0,GTK_LEAF|GTK_NOVALUE) // Jump to another function
 GTNODE(FTN_ADDR         , GenTreeFptrVal     ,0,0,GTK_LEAF)             // Address of a function
-<<<<<<< HEAD
-=======
-GTNODE(RET_EXPR         , GenTreeRetExpr     ,0,0,GTK_LEAF|DBK_NOTLIR)  // Place holder for the return expression from an inline candidate
-GTNODE(GCPOLL           , GenTree            ,0,0,GTK_LEAF|GTK_NOVALUE|DBK_NOTLIR)
->>>>>>> 20610305
 
 //-----------------------------------------------------------------------------
 //  Constant nodes:
