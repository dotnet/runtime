--- conflicted
+++ resolved
@@ -265,17 +265,9 @@
 //  Other nodes that have special structure:
 //-----------------------------------------------------------------------------
 
-<<<<<<< HEAD
 GTNODE(ARR_ELEM         , GenTreeArrElem     ,0,0,GTK_SPECIAL)            // Multi-dimensional array-element address
-GTNODE(ARR_INDEX        , GenTreeArrIndex    ,0,0,GTK_BINOP|GTK_EXOP)     // Effective, bounds-checked index for one dimension of a multi-dimensional array element
-GTNODE(ARR_OFFSET       , GenTreeArrOffs     ,0,0,GTK_SPECIAL)            // Flattened offset of multi-dimensional array element
 GTNODE(CALL             , GenTreeCall        ,0,0,GTK_SPECIAL|DBK_NOCONTAIN)
 GTNODE(FIELD_LIST       , GenTreeFieldList   ,0,0,GTK_SPECIAL)            // List of fields of a struct, when passed as an argument
-=======
-GTNODE(ARR_ELEM         , GenTreeArrElem     ,0,GTK_SPECIAL)            // Multi-dimensional array-element address
-GTNODE(CALL             , GenTreeCall        ,0,GTK_SPECIAL|DBK_NOCONTAIN)
-GTNODE(FIELD_LIST       , GenTreeFieldList   ,0,GTK_SPECIAL)            // List of fields of a struct, when passed as an argument
->>>>>>> 93a811f1
 
 GTNODE(RETURN           , GenTreeOp          ,0,1,GTK_UNOP|GTK_NOVALUE)
 GTNODE(SWITCH           , GenTreeOp          ,0,1,GTK_UNOP|GTK_NOVALUE)
