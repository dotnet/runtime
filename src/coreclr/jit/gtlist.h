// Licensed to the .NET Foundation under one or more agreements.
// The .NET Foundation licenses this file to you under the MIT license.

// clang-format off
/*****************************************************************************/
#ifndef GTNODE
#error  Define GTNODE before including this file.
#endif
/*****************************************************************************/
//
//     Node enum
//                       , GenTree struct flavor
//                                           ,commutative
//                                             ,illegal as VN func
//                                               ,oper kind | DEBUG oper kind

GTNODE(NONE             , char               ,0,0,GTK_SPECIAL)

//-----------------------------------------------------------------------------
//  Nodes related to locals:
//-----------------------------------------------------------------------------

GTNODE(PHI              , GenTreePhi         ,0,0,GTK_SPECIAL)          // phi node for ssa.
GTNODE(PHI_ARG          , GenTreePhiArg      ,0,0,GTK_LEAF)             // phi(phiarg, phiarg, phiarg)
GTNODE(LCL_VAR          , GenTreeLclVar      ,0,0,GTK_LEAF)             // local variable
GTNODE(LCL_FLD          , GenTreeLclFld      ,0,0,GTK_LEAF)             // field in a non-primitive variable
GTNODE(STORE_LCL_VAR    , GenTreeLclVar      ,0,1,GTK_UNOP|GTK_EXOP|GTK_NOVALUE|GTK_STORE) // store to local variable
GTNODE(STORE_LCL_FLD    , GenTreeLclFld      ,0,1,GTK_UNOP|GTK_EXOP|GTK_NOVALUE|GTK_STORE) // store to a part of the variable
GTNODE(LCL_ADDR         , GenTreeLclFld      ,0,0,GTK_LEAF)             // local address

//-----------------------------------------------------------------------------
//  Leaf nodes (i.e. these nodes have no sub-operands):
//-----------------------------------------------------------------------------

GTNODE(CATCH_ARG        , GenTree            ,0,0,GTK_LEAF)             // Exception object in a catch block
GTNODE(ASYNC_CONTINUATION, GenTree           ,0,0,GTK_LEAF)            // Access returned continuation by an async call
GTNODE(LABEL            , GenTree            ,0,0,GTK_LEAF)             // Jump-target
GTNODE(JMP              , GenTreeVal         ,0,0,GTK_LEAF|GTK_NOVALUE) // Jump to another function
GTNODE(FTN_ADDR         , GenTreeFptrVal     ,0,0,GTK_LEAF)             // Address of a function
GTNODE(RET_EXPR         , GenTreeRetExpr     ,0,0,GTK_LEAF|DBK_NOTLIR)  // Place holder for the return expression from an inline candidate
GTNODE(GCPOLL           , GenTree            ,0,0,GTK_LEAF|GTK_NOVALUE|DBK_NOTLIR)
GTNODE(ASYNC_RESUME_INFO, GenTreeVal         ,0,0,GTK_LEAF)             // Address of async resume info for a state

//-----------------------------------------------------------------------------
//  Constant nodes:
//-----------------------------------------------------------------------------

GTNODE(CNS_INT          , GenTreeIntCon      ,0,0,GTK_LEAF)
GTNODE(CNS_LNG          , GenTreeLngCon      ,0,0,GTK_LEAF)
GTNODE(CNS_DBL          , GenTreeDblCon      ,0,0,GTK_LEAF)
GTNODE(CNS_STR          , GenTreeStrCon      ,0,0,GTK_LEAF)
#if defined(FEATURE_SIMD)
GTNODE(CNS_VEC          , GenTreeVecCon      ,0,0,GTK_LEAF)
#endif // FEATURE_SIMD
#if defined(FEATURE_MASKED_HW_INTRINSICS)
GTNODE(CNS_MSK          , GenTreeMskCon      ,0,0,GTK_LEAF)
#endif // FEATURE_MASKED_HW_INTRINSICS

//-----------------------------------------------------------------------------
//  Unary  operators (1 operand):
//-----------------------------------------------------------------------------

GTNODE(NOT              , GenTreeOp          ,0,0,GTK_UNOP)
GTNODE(NOP              , GenTree            ,0,1,GTK_LEAF|DBK_NOCONTAIN)
GTNODE(NEG              , GenTreeOp          ,0,0,GTK_UNOP)

GTNODE(INTRINSIC        , GenTreeIntrinsic   ,0,0,GTK_BINOP|GTK_EXOP)
GTNODE(KEEPALIVE        , GenTree            ,0,0,GTK_UNOP|GTK_NOVALUE)   // keep operand alive, generate no code, produce no result

GTNODE(CAST             , GenTreeCast        ,0,0,GTK_UNOP|GTK_EXOP)      // conversion to another type
GTNODE(BITCAST          , GenTreeOp          ,0,1,GTK_UNOP)               // reinterpretation of bits as another type
GTNODE(CKFINITE         , GenTreeOp          ,0,1,GTK_UNOP|DBK_NOCONTAIN) // Check for NaN
GTNODE(LCLHEAP          , GenTreeOp          ,0,1,GTK_UNOP|DBK_NOCONTAIN) // alloca()

GTNODE(BOUNDS_CHECK     , GenTreeBoundsChk   ,0,1,GTK_BINOP|GTK_EXOP|GTK_NOVALUE) // a bounds check - for arrays/spans/SIMDs/HWINTRINSICs

GTNODE(MEMORYBARRIER    , GenTree            ,0,0,GTK_LEAF|GTK_NOVALUE)
GTNODE(LOCKADD          , GenTreeOp          ,0,1,GTK_BINOP|GTK_NOVALUE|DBK_NOTHIR)
GTNODE(XAND             , GenTreeOp          ,0,1,GTK_BINOP)
GTNODE(XORR             , GenTreeOp          ,0,1,GTK_BINOP)
GTNODE(XADD             , GenTreeOp          ,0,1,GTK_BINOP)
GTNODE(XCHG             , GenTreeOp          ,0,1,GTK_BINOP)
GTNODE(CMPXCHG          , GenTreeCmpXchg     ,0,1,GTK_SPECIAL)            // atomic CAS, small types need the comparand to be zero extended

GTNODE(IND              , GenTreeIndir       ,0,1,GTK_UNOP)                                 // Load indirection
GTNODE(STOREIND         , GenTreeStoreInd    ,0,1,GTK_BINOP|GTK_EXOP|GTK_NOVALUE|GTK_STORE) // Store indirection
GTNODE(BLK              , GenTreeBlk         ,0,1,GTK_UNOP|GTK_EXOP)                        // Struct load
GTNODE(STORE_BLK        , GenTreeBlk         ,0,1,GTK_BINOP|GTK_EXOP|GTK_NOVALUE|GTK_STORE) // Struct store
GTNODE(NULLCHECK        , GenTreeIndir       ,0,1,GTK_UNOP|GTK_NOVALUE)                     // Null checks the source

GTNODE(ARR_LENGTH       , GenTreeArrLen      ,0,0,GTK_UNOP|GTK_EXOP)            // single-dimension (SZ) array length
GTNODE(MDARR_LENGTH     , GenTreeMDArr       ,0,1,GTK_UNOP|GTK_EXOP)            // multi-dimension (MD) array length of a specific dimension
GTNODE(MDARR_LOWER_BOUND, GenTreeMDArr       ,0,1,GTK_UNOP|GTK_EXOP)            // multi-dimension (MD) array lower bound of a specific dimension
GTNODE(FIELD_ADDR       , GenTreeFieldAddr   ,0,0,GTK_UNOP|GTK_EXOP|DBK_NOTLIR) // Field address
GTNODE(ALLOCOBJ         , GenTreeAllocObj    ,0,0,GTK_UNOP|GTK_EXOP|DBK_NOTLIR) // object allocator

GTNODE(INIT_VAL         , GenTreeOp          ,0,1,GTK_UNOP) // Initialization value for an initBlk

GTNODE(BOX              , GenTreeBox         ,0,1,GTK_UNOP|GTK_EXOP|DBK_NOTLIR)   // Marks its first operands (a local) as being a box
GTNODE(RUNTIMELOOKUP    , GenTreeRuntimeLookup, 0,0,GTK_UNOP|GTK_EXOP|DBK_NOTLIR) // Runtime handle lookup
GTNODE(ARR_ADDR         , GenTreeArrAddr     ,0,1,GTK_UNOP|GTK_EXOP|DBK_NOTLIR)   // Wraps an array address expression

GTNODE(BSWAP            , GenTreeOp          ,0,0,GTK_UNOP)               // Byte swap (32-bit or 64-bit)
GTNODE(BSWAP16          , GenTreeOp          ,0,0,GTK_UNOP)               // Byte swap lower 16-bits and zero upper 16 bits

GTNODE(LZCNT            , GenTreeOp          ,0,0,GTK_UNOP)               // Leading Zero Count - Only used for SIMD VN evaluation today

//-----------------------------------------------------------------------------
//  Binary operators (2 operands):
//-----------------------------------------------------------------------------

GTNODE(ADD              , GenTreeOp          ,1,0,GTK_BINOP)
GTNODE(SUB              , GenTreeOp          ,0,0,GTK_BINOP)
GTNODE(MUL              , GenTreeOp          ,1,0,GTK_BINOP)
GTNODE(DIV              , GenTreeOp          ,0,0,GTK_BINOP)
GTNODE(MOD              , GenTreeOp          ,0,0,GTK_BINOP)

GTNODE(UDIV             , GenTreeOp          ,0,0,GTK_BINOP)
GTNODE(UMOD             , GenTreeOp          ,0,0,GTK_BINOP)

GTNODE(OR               , GenTreeOp          ,1,0,GTK_BINOP)
GTNODE(XOR              , GenTreeOp          ,1,0,GTK_BINOP)
GTNODE(AND              , GenTreeOp          ,1,0,GTK_BINOP)

GTNODE(LSH              , GenTreeOp          ,0,0,GTK_BINOP)
GTNODE(RSH              , GenTreeOp          ,0,0,GTK_BINOP)
GTNODE(RSZ              , GenTreeOp          ,0,0,GTK_BINOP)
GTNODE(ROL              , GenTreeOp          ,0,0,GTK_BINOP)
GTNODE(ROR              , GenTreeOp          ,0,0,GTK_BINOP)

GTNODE(EQ               , GenTreeOp          ,0,0,GTK_BINOP)
GTNODE(NE               , GenTreeOp          ,0,0,GTK_BINOP)
GTNODE(LT               , GenTreeOp          ,0,0,GTK_BINOP)
GTNODE(LE               , GenTreeOp          ,0,0,GTK_BINOP)
GTNODE(GE               , GenTreeOp          ,0,0,GTK_BINOP)
GTNODE(GT               , GenTreeOp          ,0,0,GTK_BINOP)

// These implement EQ/NE(AND(x, y), 0). They always produce a value (GT_TEST is the version that does not).
GTNODE(TEST_EQ          , GenTreeOp          ,0,0,GTK_BINOP|DBK_NOTHIR)
GTNODE(TEST_NE          , GenTreeOp          ,0,0,GTK_BINOP|DBK_NOTHIR)

#ifdef TARGET_XARCH
// BITTEST_EQ/NE(a, n) == EQ/NE(AND(a, LSH(1, n)), 0), but only used in xarch that has the BT instruction
GTNODE(BITTEST_EQ       , GenTreeOp          ,0,0,(GTK_BINOP|DBK_NOTHIR))
GTNODE(BITTEST_NE       , GenTreeOp          ,0,0,(GTK_BINOP|DBK_NOTHIR))
#endif

// Conditional select with 3 operands: condition, true value, false value
GTNODE(SELECT           , GenTreeConditional ,0,0,GTK_SPECIAL)

GTNODE(COMMA            , GenTreeOp          ,0,1,GTK_BINOP|DBK_NOTLIR)
GTNODE(QMARK            , GenTreeQmark       ,0,1,GTK_BINOP|GTK_EXOP|DBK_NOTLIR)
GTNODE(COLON            , GenTreeColon       ,0,1,GTK_BINOP|DBK_NOTLIR)

GTNODE(INDEX_ADDR       , GenTreeIndexAddr   ,0,0,GTK_BINOP|GTK_EXOP)   // Address of SZ-array-element.
GTNODE(LEA              , GenTreeAddrMode    ,0,0,GTK_BINOP|GTK_EXOP|DBK_NOTHIR)

#if !defined(TARGET_64BIT)
// A GT_LONG node simply represents the long value produced by the concatenation
// of its two (lower and upper half) operands.  Some GT_LONG nodes are transient,
// during the decomposing of longs; others are handled by codegen as operands of
// nodes such as calls, returns and stores of long lclVars.
GTNODE(LONG             , GenTreeOp          ,0,0,GTK_BINOP|DBK_NOTHIR)

// The following are nodes representing x86/arm32 specific long operators, including
// high operators of a 64-bit operations that requires a carry/borrow, which are
// named GT_XXX_HI for consistency, low operators of 64-bit operations that need
// to not be modified in phases post-decompose, and operators that return 64-bit
// results in one instruction.
GTNODE(ADD_LO           , GenTreeOp          ,1,0,GTK_BINOP|DBK_NOTHIR)
GTNODE(ADD_HI           , GenTreeOp          ,1,0,GTK_BINOP|DBK_NOTHIR)
GTNODE(SUB_LO           , GenTreeOp          ,0,0,GTK_BINOP|DBK_NOTHIR)
GTNODE(SUB_HI           , GenTreeOp          ,0,0,GTK_BINOP|DBK_NOTHIR)

// The following are nodes that specify shifts that take a GT_LONG op1. The GT_LONG
// contains the hi and lo parts of three operand shift form where one op will be
// shifted into the other op as part of the operation (LSH_HI will shift
// the high bits of the lo operand into the high operand as it shifts left. RSH_LO
// will shift the lo bits of the high operand into the lo operand). LSH_HI
// represents the high operation of a 64-bit left shift by a constant int, and
// RSH_LO represents the lo operation of a 64-bit right shift by a constant int.
GTNODE(LSH_HI           , GenTreeOp          ,0,0,GTK_BINOP|DBK_NOTHIR)
GTNODE(RSH_LO           , GenTreeOp          ,0,0,GTK_BINOP|DBK_NOTHIR)

#endif // !defined(TARGET_64BIT)

#ifdef FEATURE_HW_INTRINSICS
GTNODE(HWINTRINSIC      , GenTreeHWIntrinsic ,0,0,GTK_SPECIAL)               // hardware intrinsics
#endif // FEATURE_HW_INTRINSICS

//-----------------------------------------------------------------------------
//  Backend-specific arithmetic nodes:
//-----------------------------------------------------------------------------

// Saturating increment, used in division by a constant (LowerUnsignedDivOrMod).
GTNODE(INC_SATURATE     , GenTreeOp          ,0,0,GTK_UNOP|DBK_NOTHIR)

// Returns high bits (top N bits of the 2N bit result of an NxN multiply)
// GT_MULHI is used in division by a constant (LowerUnsignedDivOrMod). We turn
// the div into a MULHI + some adjustments. In codegen, we only use the
// results of the high register, and we drop the low results.
GTNODE(MULHI            , GenTreeOp          ,1,0,GTK_BINOP|DBK_NOTHIR)

// A mul that returns the 2N bit result of an NxN multiply. This op is used for
// multiplies that take two ints and return a long result. For 32 bit targets,
// all other multiplies with long results are morphed into helper calls.
// It is similar to GT_MULHI, the difference being that GT_MULHI drops the lo
// part of the result, whereas GT_MUL_LONG keeps both parts of the result.
// MUL_LONG is also used on ARM64, where 64 bit multiplication is more expensive.
#if !defined(TARGET_64BIT)
GTNODE(MUL_LONG         , GenTreeMultiRegOp  ,1,0,GTK_BINOP|DBK_NOTHIR)
#elif defined(TARGET_ARM64)
GTNODE(MUL_LONG         , GenTreeOp          ,1,0,GTK_BINOP|DBK_NOTHIR)
#endif
// AndNot - emitted on ARM/ARM64 as the BIC instruction. Also used for creating AndNot HWINTRINSIC vector nodes in a cross-ISA manner.
GTNODE(AND_NOT          , GenTreeOp          ,0,0,GTK_BINOP|DBK_NOTHIR)

// OrNot - emitted on ARM64 as the ORN instruction.
GTNODE(OR_NOT          , GenTreeOp          ,0,0,GTK_BINOP|DBK_NOTHIR)

// XorNot - emitted on ARM64 as the EON instruction.
GTNODE(XOR_NOT          , GenTreeOp          ,0,0,GTK_BINOP|DBK_NOTHIR)

#ifdef TARGET_ARM64
GTNODE(BFIZ             , GenTreeOp          ,0,0,GTK_BINOP|DBK_NOTHIR) // Bitfield Insert in Zero.
#endif

//-----------------------------------------------------------------------------
//  LIR specific compare and conditional branch/set nodes:
//-----------------------------------------------------------------------------

// Sets the condition flags according to the compare result. N.B. Not a relop, it does not produce a value and it cannot be reversed.
GTNODE(CMP              , GenTreeOp          ,0,0,GTK_BINOP|GTK_NOVALUE|DBK_NOTHIR)
// Generate a test instruction; sets the CPU flags according to (a & b) and does not produce a value.
GTNODE(TEST             , GenTreeOp          ,0,0,GTK_BINOP|GTK_NOVALUE|DBK_NOTHIR)
#ifdef TARGET_XARCH
// The XARCH BT instruction. Like CMP, this sets the condition flags (CF to be precise) and does not produce a value.
GTNODE(BT               , GenTreeOp          ,0,0,(GTK_BINOP|GTK_NOVALUE|DBK_NOTHIR))
#endif
// Makes a comparison and jumps if the condition specified by gtCondition is true. Does not set flags.
GTNODE(JCMP             , GenTreeOpCC        ,0,0,GTK_BINOP|GTK_NOVALUE|DBK_NOTHIR)
// Do a bit test and jump if set/not set.
GTNODE(JTEST            , GenTreeOpCC        ,0,0,GTK_BINOP|GTK_NOVALUE|DBK_NOTHIR)
// Checks the condition flags and branch if the condition specified by GenTreeCC::gtCondition is true.
GTNODE(JCC              , GenTreeCC          ,0,0,GTK_LEAF|GTK_NOVALUE|DBK_NOTHIR)
// Checks the condition flags and produces 1 if the condition specified by GenTreeCC::gtCondition is true and 0 otherwise.
GTNODE(SETCC            , GenTreeCC          ,0,0,GTK_LEAF|DBK_NOTHIR)
// Variant of SELECT that reuses flags computed by a previous node with the specified condition.
GTNODE(SELECTCC         , GenTreeOpCC        ,0,0,GTK_BINOP|DBK_NOTHIR)

#if defined(TARGET_ARM64) || defined(TARGET_AMD64)
// The arm64 and x86 ccmp instruction. If the specified condition is true, compares two
// operands and sets the condition flags according to the result. Otherwise
// sets the condition flags to the specified immediate value.
GTNODE(CCMP             , GenTreeCCMP        ,0,0,GTK_BINOP|GTK_NOVALUE|DBK_NOTHIR)
#endif


#ifdef TARGET_ARM64
// Maps to arm64 csinc/cinc instruction. Computes result = condition ? op1 : op2 + 1.
// If op2 is null, computes result = condition ? op1 + 1 : op1.
GTNODE(SELECT_INC       , GenTreeOp          ,0,0,GTK_BINOP|DBK_NOTHIR)
// Variant of SELECT_INC that reuses flags computed by a previous node with the specified condition.
GTNODE(SELECT_INCCC     , GenTreeOpCC        ,0,0,GTK_BINOP|DBK_NOTHIR)
// Maps to arm64 csinv/cinv instruction. Computes result = condition ? op1 : ~op2.
// If op2 is null, computes result = condition ? ~op1 : op1.
GTNODE(SELECT_INV       , GenTreeOp          ,0,0,GTK_BINOP|DBK_NOTHIR)
// Variant of SELECT_INV that reuses flags computed by a previous node with the specified condition.
GTNODE(SELECT_INVCC     , GenTreeOpCC        ,0,0,GTK_BINOP|DBK_NOTHIR)
// Maps to arm64 csneg/cneg instruction.. Computes result = condition ? op1 : -op2.
// If op2 is null, computes result = condition ? -op1 : op1.
GTNODE(SELECT_NEG       , GenTreeOp          ,0,0,GTK_BINOP|DBK_NOTHIR)
// Variant of SELECT_NEG that reuses flags computed by a previous node with the specified condition.
GTNODE(SELECT_NEGCC     , GenTreeOpCC        ,0,0,GTK_BINOP|DBK_NOTHIR)
#endif

//-----------------------------------------------------------------------------
//  LIR specific arithmetic nodes:
//-----------------------------------------------------------------------------

#ifdef TARGET_RISCV64
// Maps to riscv64 sh1add instruction. Computes result = op2 + (op1 << 1).
GTNODE(SH1ADD           , GenTreeOp          ,0,0,GTK_BINOP|DBK_NOTHIR)
// Maps to riscv64 sh1add.uw instruction. Computes result = op2 + (zext(op1[31..0]) << 1).
GTNODE(SH1ADD_UW        , GenTreeOp          ,0,0,GTK_BINOP|DBK_NOTHIR)
// Maps to riscv64 sh2add instruction. Computes result = op2 + (op1 << 2).
GTNODE(SH2ADD           , GenTreeOp          ,0,0,GTK_BINOP|DBK_NOTHIR)
// Maps to riscv64 sh2add.uw instruction. Computes result = op2 + (zext(op1[31..0]) << 2).
GTNODE(SH2ADD_UW        , GenTreeOp          ,0,0,GTK_BINOP|DBK_NOTHIR)
// Maps to riscv64 sh3add instruction. Computes result = op2 + (op1 << 3).
GTNODE(SH3ADD           , GenTreeOp          ,0,0,GTK_BINOP|DBK_NOTHIR)
// Maps to riscv64 sh3add.uw instruction. Computes result = op2 + (zext(op1[31..0]) << 3).
GTNODE(SH3ADD_UW        , GenTreeOp          ,0,0,GTK_BINOP|DBK_NOTHIR)
// Maps to riscv64 add.uw instruction. Computes result = op2 + zext(op1[31..0]).
GTNODE(ADD_UW           , GenTreeOp          ,0,0,GTK_BINOP|DBK_NOTHIR)
// Maps to riscv64 slli.uw instruction. Computes result = zext(op1[31..0]) << imm.
GTNODE(SLLI_UW          , GenTreeOp          ,0,0,GTK_BINOP|DBK_NOTHIR)
#endif

//-----------------------------------------------------------------------------
//  Other nodes that look like unary/binary operators:
//-----------------------------------------------------------------------------

GTNODE(JTRUE            , GenTreeOp          ,0,1,GTK_UNOP|GTK_NOVALUE)

//-----------------------------------------------------------------------------
//  Other nodes that have special structure:
//-----------------------------------------------------------------------------

GTNODE(ARR_ELEM         , GenTreeArrElem     ,0,0,GTK_SPECIAL)            // Multi-dimensional array-element address
GTNODE(CALL             , GenTreeCall        ,0,0,GTK_SPECIAL|DBK_NOCONTAIN)
GTNODE(FIELD_LIST       , GenTreeFieldList   ,0,0,GTK_SPECIAL)            // List of fields of a struct, when passed as an argument

GTNODE(RETURN           , GenTreeOp          ,0,1,GTK_UNOP|GTK_NOVALUE)
GTNODE(SWITCH           , GenTreeOp          ,0,1,GTK_UNOP|GTK_NOVALUE)
GTNODE(NO_OP            , GenTree            ,0,0,GTK_LEAF|GTK_NOVALUE) // A NOP that cannot be deleted.

// Suspend an async method, returning a continuation.
// Before lowering this is a seemingly normal TYP_VOID node with a lot of side effects (GTF_CALL | GTF_GLOB_REF | GTF_ORDER_SIDEEFF).
// Lowering then removes all successor nodes and leaves it as the terminator node.
GTNODE(RETURN_SUSPEND   , GenTreeOp          ,0,1,GTK_UNOP|GTK_NOVALUE)

GTNODE(START_NONGC      , GenTree            ,0,0,GTK_LEAF|GTK_NOVALUE|DBK_NOTHIR) // Starts a new instruction group that will be non-gc interruptible.
GTNODE(START_PREEMPTGC  , GenTree            ,0,0,GTK_LEAF|GTK_NOVALUE|DBK_NOTHIR) // Starts a new instruction group where preemptive GC is enabled.
GTNODE(PROF_HOOK        , GenTree            ,0,0,GTK_LEAF|GTK_NOVALUE|DBK_NOTHIR) // Profiler Enter/Leave/TailCall hook.

GTNODE(RETFILT          , GenTreeOp          ,0,1,GTK_UNOP|GTK_NOVALUE) // End filter with TYP_I_IMPL return value.
#if defined(FEATURE_EH_WINDOWS_X86)
GTNODE(END_LFIN         , GenTreeVal         ,0,0,GTK_LEAF|GTK_NOVALUE) // End locally-invoked finally.
#endif // FEATURE_EH_WINDOWS_X86

//-----------------------------------------------------------------------------
//  Swift interop-specific nodes:
//-----------------------------------------------------------------------------

GTNODE(SWIFT_ERROR      , GenTree            ,0,0,GTK_LEAF)              // Error register value post-Swift call
GTNODE(SWIFT_ERROR_RET  , GenTreeOp          ,0,1,GTK_BINOP|GTK_NOVALUE) // Returns normal return value, and SwiftError pseudolocal's value in REG_SWIFT_ERROR.
																		 // op1 is the error value, and op2 is the return value (or null if the method returns void).

//-----------------------------------------------------------------------------
//  Nodes used by Lower to generate a closer CPU representation of other nodes
//-----------------------------------------------------------------------------

GTNODE(JMPTABLE         , GenTree            ,0,0,GTK_LEAF|DBK_NOCONTAIN|DBK_NOTHIR) // Generates the jump table for switches
GTNODE(SWITCH_TABLE     , GenTreeOp          ,0,0,GTK_BINOP|GTK_NOVALUE|DBK_NOTHIR)  // Jump Table based switch construct

//-----------------------------------------------------------------------------
//  Nodes used only within the code generator:
//-----------------------------------------------------------------------------

GTNODE(PHYSREG          , GenTreePhysReg     ,0,0,GTK_LEAF|DBK_NOTHIR)              // read from a physical register
GTNODE(EMITNOP          , GenTree            ,0,0,GTK_LEAF|GTK_NOVALUE|DBK_NOTHIR)  // emitter-placed nop
GTNODE(PINVOKE_PROLOG   , GenTree            ,0,0,GTK_LEAF|GTK_NOVALUE|DBK_NOTHIR)  // pinvoke prolog seq
GTNODE(PINVOKE_EPILOG   , GenTree            ,0,0,GTK_LEAF|GTK_NOVALUE|DBK_NOTHIR)  // pinvoke epilog seq
GTNODE(RETURNTRAP       , GenTreeOp          ,0,0,GTK_UNOP|GTK_NOVALUE|DBK_NOTHIR)  // a conditional call to wait on gc
GTNODE(PUTARG_REG       , GenTreeOp          ,0,0,GTK_UNOP|DBK_NOTHIR)              // operator that places outgoing arg in register
GTNODE(PUTARG_STK       , GenTreePutArgStk   ,0,0,GTK_UNOP|GTK_NOVALUE|DBK_NOTHIR)  // operator that places outgoing arg in stack
GTNODE(SWAP             , GenTreeOp          ,0,0,GTK_BINOP|GTK_NOVALUE|DBK_NOTHIR) // op1 and op2 swap (registers)
GTNODE(COPY             , GenTreeCopyOrReload,0,0,GTK_UNOP|DBK_NOTHIR)              // Copies a variable from its current location to a register that satisfies
GTNODE(RELOAD           , GenTreeCopyOrReload,0,0,GTK_UNOP|DBK_NOTHIR)              // code generation constraints. The operand is the actual lclVar node.
GTNODE(IL_OFFSET        , GenTreeILOffset    ,0,0,GTK_LEAF|GTK_NOVALUE|DBK_NOTHIR)  // marks an IL offset for debugging purposes
<<<<<<< HEAD
GTNODE(RECORD_ASYNC_JOIN, GenTreeRecordAsyncJoin,0,0,GTK_LEAF|GTK_NOVALUE|DBK_NOTHIR) // records native offset of async suspension point for async stackwalking purposes
=======
GTNODE(RECORD_ASYNC_RESUME, GenTreeVal       ,0,0,GTK_LEAF|GTK_NOVALUE|DBK_NOTHIR)  // record native offset for async resumption info
>>>>>>> 302a563c

/*****************************************************************************/
#undef  GTNODE
/*****************************************************************************/
// clang-format on<|MERGE_RESOLUTION|>--- conflicted
+++ resolved
@@ -359,11 +359,7 @@
 GTNODE(COPY             , GenTreeCopyOrReload,0,0,GTK_UNOP|DBK_NOTHIR)              // Copies a variable from its current location to a register that satisfies
 GTNODE(RELOAD           , GenTreeCopyOrReload,0,0,GTK_UNOP|DBK_NOTHIR)              // code generation constraints. The operand is the actual lclVar node.
 GTNODE(IL_OFFSET        , GenTreeILOffset    ,0,0,GTK_LEAF|GTK_NOVALUE|DBK_NOTHIR)  // marks an IL offset for debugging purposes
-<<<<<<< HEAD
-GTNODE(RECORD_ASYNC_JOIN, GenTreeRecordAsyncJoin,0,0,GTK_LEAF|GTK_NOVALUE|DBK_NOTHIR) // records native offset of async suspension point for async stackwalking purposes
-=======
 GTNODE(RECORD_ASYNC_RESUME, GenTreeVal       ,0,0,GTK_LEAF|GTK_NOVALUE|DBK_NOTHIR)  // record native offset for async resumption info
->>>>>>> 302a563c
 
 /*****************************************************************************/
 #undef  GTNODE
