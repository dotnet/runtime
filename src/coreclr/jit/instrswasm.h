// Licensed to the .NET Foundation under one or more agreements.
// The .NET Foundation licenses this file to you under the MIT license.

/*****************************************************************************
 *  WASM instructions
 *
 *          id          -- the enum name for the instruction
 *          nm          -- textual name (for assembly display)
 *          info        -- miscellaneous instruction info
 *          fmt         -- instruction format
 *          opcode      -- encoding (modulo operands)
 *
 ******************************************************************************/

#ifndef TARGET_WASM
#error Unexpected target type
#endif

#ifndef INST
#error INST must be defined before including this file.
#endif

// TODO-WASM: fill out with more instructions (and everything else needed).
//
// clang-format off

// control flow
//
INST(invalid,     "INVALID",     0, IF_NONE,    BAD_CODE)
INST(unreachable, "unreachable", 0, IF_OPCODE,  0x00)
INST(label,       "label",       0, IF_LABEL,   0x00)
INST(nop,         "nop",         0, IF_OPCODE,  0x01)
INST(block,       "block",       0, IF_BLOCK,   0x02)
INST(loop,        "loop",        0, IF_BLOCK,   0x03)
INST(if,          "if",          0, IF_BLOCK,   0x04)
INST(else,        "else",        0, IF_OPCODE,  0x05)
INST(end,         "end",         0, IF_OPCODE,  0x0B)
INST(br,          "br",          0, IF_ULEB128, 0x0C)
INST(br_if,       "br_if",       0, IF_ULEB128, 0x0D)
INST(br_table,    "br_table",    0, IF_ULEB128, 0x0E)
INST(return,      "return",      0, IF_OPCODE,  0x0F)

INST(local_get,   "local.get",   0, IF_ULEB128, 0x20)
INST(i32_load,    "i32.load",    0, IF_MEMARG,  0x28)
INST(i64_load,    "i64.load",    0, IF_MEMARG,  0x29)
<<<<<<< HEAD
INST(f32_load,    "f32.load",    0, IF_MEMARG,  0x2a)
INST(f64_load,    "f64.load",    0, IF_MEMARG,  0x2b)

=======
INST(f32_load,    "f32.load",    0, IF_MEMARG,  0x2A)
INST(f64_load,    "f64.load",    0, IF_MEMARG,  0x2B)
// 5.4.7 Numeric Instructions
// TODO-WASM: Constants
// INST(i32_const,   "i32.const",   0, IF_LEB128, 0x41)
// INST(i64_const,   "i64.const",   0, IF_LEB128, 0x42)
// INST(f32_const,   "f32.const",   0, IF_F32, 0x43)
// INST(f64_const,   "f64.const",   0, IF_F64, 0x44)
// Integer comparisons
>>>>>>> 5bb1daee
INST(i32_eqz,     "i32.eqz",     0, IF_OPCODE,  0x45)
INST(i32_eq,      "i32.eq",      0, IF_OPCODE,  0x46)
INST(i32_ne,      "i32.ne",      0, IF_OPCODE,  0x47)
INST(i32_lt_s,    "i32.lt_s",    0, IF_OPCODE,  0x48)
INST(i32_lt_u,    "i32.lt_u",    0, IF_OPCODE,  0x49)
INST(i32_gt_s,    "i32.gt_s",    0, IF_OPCODE,  0x4A)
INST(i32_gt_u,    "i32.gt_u",    0, IF_OPCODE,  0x4B)
INST(i32_le_s,    "i32.le_s",    0, IF_OPCODE,  0x4C)
INST(i32_le_u,    "i32.le_u",    0, IF_OPCODE,  0x4D)
INST(i32_ge_s,    "i32.ge_s",    0, IF_OPCODE,  0x4E)
INST(i32_ge_u,    "i32.ge_u",    0, IF_OPCODE,  0x4F)
INST(i64_eqz,     "i64.eqz",     0, IF_OPCODE,  0x50)
INST(i64_eq,      "i64.eq",      0, IF_OPCODE,  0x51)
INST(i64_ne,      "i64.ne",      0, IF_OPCODE,  0x52)
INST(i64_lt_s,    "i64.lt_s",    0, IF_OPCODE,  0x53)
INST(i64_lt_u,    "i64.lt_u",    0, IF_OPCODE,  0x54)
INST(i64_gt_s,    "i64.gt_s",    0, IF_OPCODE,  0x55)
INST(i64_gt_u,    "i64.gt_u",    0, IF_OPCODE,  0x56)
INST(i64_le_s,    "i64.le_s",    0, IF_OPCODE,  0x57)
INST(i64_le_u,    "i64.le_u",    0, IF_OPCODE,  0x58)
INST(i64_ge_s,    "i64.ge_s",    0, IF_OPCODE,  0x59)
INST(i64_ge_u,    "i64.ge_u",    0, IF_OPCODE,  0x5A)
<<<<<<< HEAD
=======
// Floating-point comparisons
>>>>>>> 5bb1daee
INST(f32_eq,      "f32.eq",      0, IF_OPCODE,  0x5B)
INST(f32_ne,      "f32.ne",      0, IF_OPCODE,  0x5C)
INST(f32_lt,      "f32.lt",      0, IF_OPCODE,  0x5D)
INST(f32_gt,      "f32.gt",      0, IF_OPCODE,  0x5E)
INST(f32_le,      "f32.le",      0, IF_OPCODE,  0x5F)
INST(f32_ge,      "f32.ge",      0, IF_OPCODE,  0x60)
INST(f64_eq,      "f64.eq",      0, IF_OPCODE,  0x61)
INST(f64_ne,      "f64.ne",      0, IF_OPCODE,  0x62)
INST(f64_lt,      "f64.lt",      0, IF_OPCODE,  0x63)
INST(f64_gt,      "f64.gt",      0, IF_OPCODE,  0x64)
INST(f64_le,      "f64.le",      0, IF_OPCODE,  0x65)
INST(f64_ge,      "f64.ge",      0, IF_OPCODE,  0x66)
<<<<<<< HEAD

INST(i32_add,     "i32.add",     0, IF_OPCODE,  0x6a)
INST(i64_add,     "i64.add",     0, IF_OPCODE,  0x7c)
=======
// Integer arithmetic and logic operations
INST(i32_clz,     "i32.clz",     0, IF_OPCODE,  0x67)
INST(i32_ctz,     "i32.ctz",     0, IF_OPCODE,  0x68)
INST(i32_popcnt,  "i32.popcnt",  0, IF_OPCODE,  0x69)
INST(i32_add,     "i32.add",     0, IF_OPCODE,  0x6A)
INST(i32_sub,     "i32.sub",     0, IF_OPCODE,  0x6B)
INST(i32_mul,     "i32.mul",     0, IF_OPCODE,  0x6C)
INST(i32_div_s,   "i32.div_s",   0, IF_OPCODE,  0x6D)
INST(i32_div_u,   "i32.div_u",   0, IF_OPCODE,  0x6E)
INST(i32_rem_s,   "i32.rem_s",   0, IF_OPCODE,  0x6F)
INST(i32_rem_u,   "i32.rem_u",   0, IF_OPCODE,  0x70)
INST(i32_and,     "i32.and",     0, IF_OPCODE,  0x71)
INST(i32_or,      "i32.or",      0, IF_OPCODE,  0x72)
INST(i32_xor,     "i32.xor",     0, IF_OPCODE,  0x73)
INST(i32_shl,     "i32.shl",     0, IF_OPCODE,  0x74)
INST(i32_shr_s,   "i32.shr_s",   0, IF_OPCODE,  0x75)
INST(i32_shr_u,   "i32.shr_u",   0, IF_OPCODE,  0x76)
INST(i32_rotl,    "i32.rotl",    0, IF_OPCODE,  0x77)
INST(i32_rotr,    "i32.rotr",    0, IF_OPCODE,  0x78)
INST(i64_clz,     "i64.clz",     0, IF_OPCODE,  0x79)
INST(i64_ctz,     "i64.ctz",     0, IF_OPCODE,  0x7A)
INST(i64_popcnt,  "i64.popcnt",  0, IF_OPCODE,  0x7B)
INST(i64_add,     "i64.add",     0, IF_OPCODE,  0x7C)
INST(i64_sub,     "i64.sub",     0, IF_OPCODE,  0x7D)
INST(i64_mul,     "i64.mul",     0, IF_OPCODE,  0x7E)
INST(i64_div_s,   "i64.div_s",   0, IF_OPCODE,  0x7F)
INST(i64_div_u,   "i64.div_u",   0, IF_OPCODE,  0x80)
INST(i64_rem_s,   "i64.rem_s",   0, IF_OPCODE,  0x81)
INST(i64_rem_u,   "i64.rem_u",   0, IF_OPCODE,  0x82)
INST(i64_and,     "i64.and",     0, IF_OPCODE,  0x83)
INST(i64_or,      "i64.or",      0, IF_OPCODE,  0x84)
INST(i64_xor,     "i64.xor",     0, IF_OPCODE,  0x85)
INST(i64_shl,     "i64.shl",     0, IF_OPCODE,  0x86)
INST(i64_shr_s,   "i64.shr_s",   0, IF_OPCODE,  0x87)
INST(i64_shr_u,   "i64.shr_u",   0, IF_OPCODE,  0x88)
INST(i64_rotl,    "i64.rotl",    0, IF_OPCODE,  0x89)
INST(i64_rotr,    "i64.rotr",    0, IF_OPCODE,  0x8A)
// Floating point arithmetic operations
INST(f32_abs,     "f32.abs",     0, IF_OPCODE,  0x8B)
INST(f32_neg,     "f32.neg",     0, IF_OPCODE,  0x8C)
INST(f32_ceil,    "f32.ceil",    0, IF_OPCODE,  0x8D)
INST(f32_floor,   "f32.floor",   0, IF_OPCODE,  0x8E)
INST(f32_trunc,   "f32.trunc",   0, IF_OPCODE,  0x8F)
INST(f32_nearest, "f32.nearest", 0, IF_OPCODE,  0x90)
INST(f32_sqrt,    "f32.sqrt",    0, IF_OPCODE,  0x91)
>>>>>>> 5bb1daee
INST(f32_add,     "f32.add",     0, IF_OPCODE,  0x92)
INST(f32_sub,     "f32.sub",     0, IF_OPCODE,  0x93)
INST(f32_mul,     "f32.mul",     0, IF_OPCODE,  0x94)
INST(f32_div,     "f32.div",     0, IF_OPCODE,  0x95)
INST(f32_min,     "f32.min",     0, IF_OPCODE,  0x96)
INST(f32_max,     "f32.max",     0, IF_OPCODE,  0x97)
INST(f32_copysign,"f32.copysign",0, IF_OPCODE,  0x98)
INST(f64_abs,     "f64.abs",     0, IF_OPCODE,  0x99)
INST(f64_neg,     "f64.neg",     0, IF_OPCODE,  0x9A)
INST(f64_ceil,    "f64.ceil",    0, IF_OPCODE,  0x9B)
INST(f64_floor,   "f64.floor",   0, IF_OPCODE,  0x9C)
INST(f64_trunc,   "f64.trunc",   0, IF_OPCODE,  0x9D)
INST(f64_nearest, "f64.nearest", 0, IF_OPCODE,  0x9E)
INST(f64_sqrt,    "f64.sqrt",    0, IF_OPCODE,  0x9F)
INST(f64_add,     "f64.add",     0, IF_OPCODE,  0xA0)
INST(f64_sub,     "f64.sub",     0, IF_OPCODE,  0xA1)
INST(f64_mul,     "f64.mul",     0, IF_OPCODE,  0xA2)
INST(f64_div,     "f64.div",     0, IF_OPCODE,  0xA3)
INST(f64_min,     "f64.min",     0, IF_OPCODE,  0xA4)
INST(f64_max,     "f64.max",     0, IF_OPCODE,  0xA5)
INST(f64_copysign,"f64.copysign",0, IF_OPCODE,  0xA6)
// clang-format on

#undef INST<|MERGE_RESOLUTION|>--- conflicted
+++ resolved
@@ -43,11 +43,6 @@
 INST(local_get,   "local.get",   0, IF_ULEB128, 0x20)
 INST(i32_load,    "i32.load",    0, IF_MEMARG,  0x28)
 INST(i64_load,    "i64.load",    0, IF_MEMARG,  0x29)
-<<<<<<< HEAD
-INST(f32_load,    "f32.load",    0, IF_MEMARG,  0x2a)
-INST(f64_load,    "f64.load",    0, IF_MEMARG,  0x2b)
-
-=======
 INST(f32_load,    "f32.load",    0, IF_MEMARG,  0x2A)
 INST(f64_load,    "f64.load",    0, IF_MEMARG,  0x2B)
 // 5.4.7 Numeric Instructions
@@ -57,7 +52,6 @@
 // INST(f32_const,   "f32.const",   0, IF_F32, 0x43)
 // INST(f64_const,   "f64.const",   0, IF_F64, 0x44)
 // Integer comparisons
->>>>>>> 5bb1daee
 INST(i32_eqz,     "i32.eqz",     0, IF_OPCODE,  0x45)
 INST(i32_eq,      "i32.eq",      0, IF_OPCODE,  0x46)
 INST(i32_ne,      "i32.ne",      0, IF_OPCODE,  0x47)
@@ -80,10 +74,7 @@
 INST(i64_le_u,    "i64.le_u",    0, IF_OPCODE,  0x58)
 INST(i64_ge_s,    "i64.ge_s",    0, IF_OPCODE,  0x59)
 INST(i64_ge_u,    "i64.ge_u",    0, IF_OPCODE,  0x5A)
-<<<<<<< HEAD
-=======
 // Floating-point comparisons
->>>>>>> 5bb1daee
 INST(f32_eq,      "f32.eq",      0, IF_OPCODE,  0x5B)
 INST(f32_ne,      "f32.ne",      0, IF_OPCODE,  0x5C)
 INST(f32_lt,      "f32.lt",      0, IF_OPCODE,  0x5D)
@@ -96,11 +87,6 @@
 INST(f64_gt,      "f64.gt",      0, IF_OPCODE,  0x64)
 INST(f64_le,      "f64.le",      0, IF_OPCODE,  0x65)
 INST(f64_ge,      "f64.ge",      0, IF_OPCODE,  0x66)
-<<<<<<< HEAD
-
-INST(i32_add,     "i32.add",     0, IF_OPCODE,  0x6a)
-INST(i64_add,     "i64.add",     0, IF_OPCODE,  0x7c)
-=======
 // Integer arithmetic and logic operations
 INST(i32_clz,     "i32.clz",     0, IF_OPCODE,  0x67)
 INST(i32_ctz,     "i32.ctz",     0, IF_OPCODE,  0x68)
@@ -146,7 +132,6 @@
 INST(f32_trunc,   "f32.trunc",   0, IF_OPCODE,  0x8F)
 INST(f32_nearest, "f32.nearest", 0, IF_OPCODE,  0x90)
 INST(f32_sqrt,    "f32.sqrt",    0, IF_OPCODE,  0x91)
->>>>>>> 5bb1daee
 INST(f32_add,     "f32.add",     0, IF_OPCODE,  0x92)
 INST(f32_sub,     "f32.sub",     0, IF_OPCODE,  0x93)
 INST(f32_mul,     "f32.mul",     0, IF_OPCODE,  0x94)
