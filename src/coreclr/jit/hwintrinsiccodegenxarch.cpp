--- conflicted
+++ resolved
@@ -1692,25 +1692,10 @@
         {
             assert(!varTypeIsFloating(baseType));
 
-<<<<<<< HEAD
             instruction ins  = HWIntrinsicInfo::lookupIns(intrinsicId, baseType);
             emitAttr    attr = emitActualTypeSize(node->TypeGet());
 
             auto emitSwCase = [&](int8_t i) { inst_RV_TT_IV(ins, attr, targetReg, op1, i); };
-=======
-            auto emitSwCase = [&](int8_t i) {
-                if (baseType == TYP_FLOAT)
-                {
-                    // extract instructions return to GP-registers, so it needs int size as the emitsize
-                    inst_RV_TT_IV(ins, emitTypeSize(TYP_INT), tmpTargetReg, op1, i);
-                    emit->emitIns_Mov(INS_movd, EA_4BYTE, targetReg, tmpTargetReg, /* canSkip */ false);
-                }
-                else
-                {
-                    inst_RV_TT_IV(ins, emitTypeSize(TYP_INT), targetReg, op1, i);
-                }
-            };
->>>>>>> 3b8adb70
 
             if (op2->IsCnsIntOrI())
             {
