--- conflicted
+++ resolved
@@ -1968,8 +1968,6 @@
             break;
         }
 
-<<<<<<< HEAD
-=======
         case NI_Vector128_WithElement:
         case NI_Vector256_WithElement:
         case NI_Vector512_WithElement:
@@ -2022,7 +2020,6 @@
             break;
         }
 
->>>>>>> 28e603e0
         case NI_Vector128_GetElement:
         case NI_Vector256_GetElement:
         case NI_Vector512_GetElement:
