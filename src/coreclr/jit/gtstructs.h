--- conflicted
+++ resolved
@@ -100,13 +100,8 @@
 GTSTRUCT_1(PhiArg      , GT_PHI_ARG)
 GTSTRUCT_1(Phi         , GT_PHI)
 GTSTRUCT_1(StoreInd    , GT_STOREIND)
-<<<<<<< HEAD
 GTSTRUCT_N(Indir       , GT_STOREIND, GT_IND, GT_BLK, GT_STORE_BLK, GT_OBJ, GT_STORE_OBJ, GT_STORE_DYN_BLK)
-GTSTRUCT_N(Conditional , GT_SELECT, GT_CEQ, GT_CNE, GT_CLT, GT_CLE, GT_CGE, GT_CGT)
-=======
-GTSTRUCT_N(Indir       , GT_STOREIND, GT_IND, GT_NULLCHECK, GT_BLK, GT_STORE_BLK, GT_OBJ, GT_STORE_OBJ, GT_STORE_DYN_BLK)
 GTSTRUCT_N(Conditional , GT_SELECT)
->>>>>>> 96ad4faf
 #if FEATURE_ARG_SPLIT
 GTSTRUCT_2_SPECIAL(PutArgStk, GT_PUTARG_STK, GT_PUTARG_SPLIT)
 GTSTRUCT_1(PutArgSplit , GT_PUTARG_SPLIT)
