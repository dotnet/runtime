--- conflicted
+++ resolved
@@ -113,11 +113,7 @@
 GTSTRUCT_2(CC          , GT_JCC, GT_SETCC)
 #ifdef TARGET_ARM64
 GTSTRUCT_1(CCMP        , GT_CCMP)
-<<<<<<< HEAD
-GTSTRUCT_3(OpCC        , GT_SELECTCC, GT_CINCCC, GT_CINVCC)
-=======
-GTSTRUCT_4(OpCC        , GT_SELECTCC, GT_CINCCC, GT_JCMP, GT_JTEST)
->>>>>>> a23e797b
+GTSTRUCT_N(OpCC        , GT_SELECTCC, GT_CINCCC, GT_CINVCC, GT_JCMP, GT_JTEST)
 #else
 GTSTRUCT_3(OpCC        , GT_SELECTCC, GT_JCMP, GT_JTEST)
 #endif
