// Licensed to the .NET Foundation under one or more agreements.
// The .NET Foundation licenses this file to you under the MIT license.

/*XXXXXXXXXXXXXXXXXXXXXXXXXXXXXXXXXXXXXXXXXXXXXXXXXXXXXXXXXXXXXXXXXXXXXXXXXXXXX
XXXXXXXXXXXXXXXXXXXXXXXXXXXXXXXXXXXXXXXXXXXXXXXXXXXXXXXXXXXXXXXXXXXXXXXXXXXXXXX
XX                                                                           XX
XX                               Lower                                       XX
XX                                                                           XX
XXXXXXXXXXXXXXXXXXXXXXXXXXXXXXXXXXXXXXXXXXXXXXXXXXXXXXXXXXXXXXXXXXXXXXXXXXXXXXX
XXXXXXXXXXXXXXXXXXXXXXXXXXXXXXXXXXXXXXXXXXXXXXXXXXXXXXXXXXXXXXXXXXXXXXXXXXXXXXX
XXXXXXXXXXXXXXXXXXXXXXXXXXXXXXXXXXXXXXXXXXXXXXXXXXXXXXXXXXXXXXXXXXXXXXXXXXXXXXX
*/

#ifndef _LOWER_H_
#define _LOWER_H_

#include "compiler.h"
#include "phase.h"
#include "lsra.h"
#include "sideeffects.h"

class Lowering final : public Phase
{
public:
    inline Lowering(Compiler* compiler, LinearScanInterface* lsra)
        : Phase(compiler, PHASE_LOWERING), vtableCallTemp(BAD_VAR_NUM)
    {
        m_lsra = (LinearScan*)lsra;
        assert(m_lsra);
    }
    virtual PhaseStatus DoPhase() override;

    // This variant of LowerRange is called from outside of the main Lowering pass,
    // so it creates its own instance of Lowering to do so.
    void LowerRange(BasicBlock* block, LIR::ReadOnlyRange& range)
    {
        Lowering lowerer(comp, m_lsra);
        lowerer.m_block = block;

        lowerer.LowerRange(range);
    }

private:
    // LowerRange handles new code that is introduced by or after Lowering.
    void LowerRange(LIR::ReadOnlyRange& range)
    {
        for (GenTree* newNode : range)
        {
            LowerNode(newNode);
        }
    }
    void LowerRange(GenTree* firstNode, GenTree* lastNode)
    {
        LIR::ReadOnlyRange range(firstNode, lastNode);
        LowerRange(range);
    }

    // ContainCheckRange handles new code that is introduced by or after Lowering,
    // and that is known to be already in Lowered form.
    void ContainCheckRange(LIR::ReadOnlyRange& range)
    {
        for (GenTree* newNode : range)
        {
            ContainCheckNode(newNode);
        }
    }
    void ContainCheckRange(GenTree* firstNode, GenTree* lastNode)
    {
        LIR::ReadOnlyRange range(firstNode, lastNode);
        ContainCheckRange(range);
    }

    void InsertTreeBeforeAndContainCheck(GenTree* insertionPoint, GenTree* tree)
    {
        LIR::Range range = LIR::SeqTree(comp, tree);
        ContainCheckRange(range);
        BlockRange().InsertBefore(insertionPoint, std::move(range));
    }

    void ContainCheckNode(GenTree* node);

    void ContainCheckDivOrMod(GenTreeOp* node);
    void ContainCheckReturnTrap(GenTreeOp* node);
    void ContainCheckArrOffset(GenTreeArrOffs* node);
    void ContainCheckLclHeap(GenTreeOp* node);
    void ContainCheckRet(GenTreeUnOp* ret);
    void ContainCheckJTrue(GenTreeOp* node);

    void ContainCheckBitCast(GenTree* node);
    void ContainCheckCallOperands(GenTreeCall* call);
    void ContainCheckIndir(GenTreeIndir* indirNode);
    void ContainCheckStoreIndir(GenTreeStoreInd* indirNode);
    void ContainCheckMul(GenTreeOp* node);
    void ContainCheckShiftRotate(GenTreeOp* node);
    void ContainCheckStoreLoc(GenTreeLclVarCommon* storeLoc) const;
    void ContainCheckCast(GenTreeCast* node);
    void ContainCheckCompare(GenTreeOp* node);
    void ContainCheckBinary(GenTreeOp* node);
    void ContainCheckBoundsChk(GenTreeBoundsChk* node);
#ifdef TARGET_XARCH
    void ContainCheckFloatBinary(GenTreeOp* node);
    void ContainCheckIntrinsic(GenTreeOp* node);
#endif // TARGET_XARCH
#ifdef FEATURE_SIMD
    void ContainCheckSIMD(GenTreeSIMD* simdNode);
#endif // FEATURE_SIMD
#ifdef FEATURE_HW_INTRINSICS
    void ContainCheckHWIntrinsicAddr(GenTreeHWIntrinsic* node, GenTree* addr);
    void ContainCheckHWIntrinsic(GenTreeHWIntrinsic* node);
#endif // FEATURE_HW_INTRINSICS

#ifdef DEBUG
    static void CheckCallArg(GenTree* arg);
    static void CheckCall(GenTreeCall* call);
    static void CheckNode(Compiler* compiler, GenTree* node);
    static bool CheckBlock(Compiler* compiler, BasicBlock* block);
#endif // DEBUG

    void LowerBlock(BasicBlock* block);
    GenTree* LowerNode(GenTree* node);

    bool IsInvariantInRange(GenTree* node, GenTree* endExclusive);

    // ------------------------------
    // Call Lowering
    // ------------------------------
    void LowerCall(GenTree* call);
    void LowerCFGCall(GenTreeCall* call);
    void MoveCFGCallArg(GenTreeCall* call, GenTree* node);
#ifndef TARGET_64BIT
    GenTree* DecomposeLongCompare(GenTree* cmp);
#endif
    GenTree* OptimizeConstCompare(GenTree* cmp);
    GenTree* LowerCompare(GenTree* cmp);
    GenTree* LowerJTrue(GenTreeOp* jtrue);
    GenTreeCC* LowerNodeCC(GenTree* node, GenCondition condition);
    void LowerJmpMethod(GenTree* jmp);
    void LowerRet(GenTreeUnOp* ret);
    void LowerStoreLocCommon(GenTreeLclVarCommon* lclVar);
    void LowerRetStruct(GenTreeUnOp* ret);
    void LowerRetSingleRegStructLclVar(GenTreeUnOp* ret);
    void LowerCallStruct(GenTreeCall* call);
    void LowerStoreSingleRegCallStruct(GenTreeBlk* store);
#if !defined(WINDOWS_AMD64_ABI)
    GenTreeLclVar* SpillStructCallResult(GenTreeCall* call) const;
#endif // WINDOWS_AMD64_ABI
    GenTree* LowerDelegateInvoke(GenTreeCall* call);
    GenTree* LowerIndirectNonvirtCall(GenTreeCall* call);
    GenTree* LowerDirectCall(GenTreeCall* call);
    GenTree* LowerNonvirtPinvokeCall(GenTreeCall* call);
    GenTree* LowerTailCallViaJitHelper(GenTreeCall* callNode, GenTree* callTarget);
    void LowerFastTailCall(GenTreeCall* callNode);
    void RehomeArgForFastTailCall(unsigned int lclNum,
                                  GenTree*     insertTempBefore,
                                  GenTree*     lookForUsesStart,
                                  GenTreeCall* callNode);
    void InsertProfTailCallHook(GenTreeCall* callNode, GenTree* insertionPoint);
    GenTree* LowerVirtualVtableCall(GenTreeCall* call);
    GenTree* LowerVirtualStubCall(GenTreeCall* call);
    void LowerArgsForCall(GenTreeCall* call);
    void ReplaceArgWithPutArgOrBitcast(GenTree** ppChild, GenTree* newNode);
    GenTree* NewPutArg(GenTreeCall* call, GenTree* arg, CallArg* callArg, var_types type);
    void LowerArg(GenTreeCall* call, CallArg* callArg, bool late);
#if defined(TARGET_ARMARCH) || defined(TARGET_LOONGARCH64)
    GenTree* LowerFloatArg(GenTree** pArg, CallArg* callArg);
    GenTree* LowerFloatArgReg(GenTree* arg, regNumber regNum);
#endif

    void InsertPInvokeCallProlog(GenTreeCall* call);
    void InsertPInvokeCallEpilog(GenTreeCall* call);
    void InsertPInvokeMethodProlog();
    void InsertPInvokeMethodEpilog(BasicBlock* returnBB DEBUGARG(GenTree* lastExpr));
    GenTree* SetGCState(int cns);
    GenTree* CreateReturnTrapSeq();
    enum FrameLinkAction
    {
        PushFrame,
        PopFrame
    };
    GenTree* CreateFrameLinkUpdate(FrameLinkAction);
    GenTree* AddrGen(ssize_t addr);
    GenTree* AddrGen(void* addr);

    GenTree* Ind(GenTree* tree, var_types type = TYP_I_IMPL)
    {
        return comp->gtNewOperNode(GT_IND, type, tree);
    }

    GenTree* PhysReg(regNumber reg, var_types type = TYP_I_IMPL)
    {
        return comp->gtNewPhysRegNode(reg, type);
    }

    GenTree* ThisReg(GenTreeCall* call)
    {
        return PhysReg(comp->codeGen->genGetThisArgReg(call), TYP_REF);
    }

    GenTree* Offset(GenTree* base, unsigned offset)
    {
        var_types resultType = (base->TypeGet() == TYP_REF) ? TYP_BYREF : base->TypeGet();
        return new (comp, GT_LEA) GenTreeAddrMode(resultType, base, nullptr, 0, offset);
    }

    GenTree* OffsetByIndex(GenTree* base, GenTree* index)
    {
        var_types resultType = (base->TypeGet() == TYP_REF) ? TYP_BYREF : base->TypeGet();
        return new (comp, GT_LEA) GenTreeAddrMode(resultType, base, index, 0, 0);
    }

    GenTree* OffsetByIndexWithScale(GenTree* base, GenTree* index, unsigned scale)
    {
        var_types resultType = (base->TypeGet() == TYP_REF) ? TYP_BYREF : base->TypeGet();
        return new (comp, GT_LEA) GenTreeAddrMode(resultType, base, index, scale, 0);
    }

    // Replace the definition of the given use with a lclVar, allocating a new temp
    // if 'tempNum' is BAD_VAR_NUM. Returns the LclVar node.
    GenTreeLclVar* ReplaceWithLclVar(LIR::Use& use, unsigned tempNum = BAD_VAR_NUM)
    {
        GenTree* oldUseNode = use.Def();
        if ((oldUseNode->gtOper != GT_LCL_VAR) || (tempNum != BAD_VAR_NUM))
        {
            GenTree* assign;
            use.ReplaceWithLclVar(comp, tempNum, &assign);

            GenTree* newUseNode = use.Def();
            ContainCheckRange(oldUseNode->gtNext, newUseNode);

            // We need to lower the LclVar and assignment since there may be certain
            // types or scenarios, such as TYP_SIMD12, that need special handling

            LowerNode(assign);
            LowerNode(newUseNode);

            return newUseNode->AsLclVar();
        }
        return oldUseNode->AsLclVar();
    }

    // return true if this call target is within range of a pc-rel call on the machine
    bool IsCallTargetInRange(void* addr);

#if defined(TARGET_XARCH)
    GenTree* PreferredRegOptionalOperand(GenTree* tree);

    // ------------------------------------------------------------------
    // SetRegOptionalBinOp - Indicates which of the operands of a bin-op
    // register requirement is optional. Xarch instruction set allows
    // either of op1 or op2 of binary operation (e.g. add, mul etc) to be
    // a memory operand.  This routine provides info to register allocator
    // which of its operands optionally require a register.  Lsra might not
    // allocate a register to RefTypeUse positions of such operands if it
    // is beneficial. In such a case codegen will treat them as memory
    // operands.
    //
    // Arguments:
    //     tree  -             Gentree of a binary operation.
    //     isSafeToMarkOp1     True if it's safe to mark op1 as register optional
    //     isSafeToMarkOp2     True if it's safe to mark op2 as register optional
    //
    // Returns
    //     The caller is expected to get isSafeToMarkOp1 and isSafeToMarkOp2
    //     by calling IsSafeToContainMem.
    //
    // Note: On xarch at most only one of the operands will be marked as
    // reg optional, even when both operands could be considered register
    // optional.
    void SetRegOptionalForBinOp(GenTree* tree, bool isSafeToMarkOp1, bool isSafeToMarkOp2)
    {
        assert(GenTree::OperIsBinary(tree->OperGet()));

        GenTree* const op1 = tree->gtGetOp1();
        GenTree* const op2 = tree->gtGetOp2();

        const unsigned operatorSize = genTypeSize(tree->TypeGet());

        const bool op1Legal =
            isSafeToMarkOp1 && tree->OperIsCommutative() && (operatorSize == genTypeSize(op1->TypeGet()));
        const bool op2Legal = isSafeToMarkOp2 && (operatorSize == genTypeSize(op2->TypeGet()));

        GenTree* regOptionalOperand = nullptr;
        if (op1Legal)
        {
            regOptionalOperand = op2Legal ? PreferredRegOptionalOperand(tree) : op1;
        }
        else if (op2Legal)
        {
            regOptionalOperand = op2;
        }
        if (regOptionalOperand != nullptr)
        {
            regOptionalOperand->SetRegOptional();
        }
    }
#endif // defined(TARGET_XARCH)

    // Per tree node member functions
    void LowerStoreIndirCommon(GenTreeStoreInd* ind);
    void LowerIndir(GenTreeIndir* ind);
    void LowerStoreIndir(GenTreeStoreInd* node);
    GenTree* LowerAdd(GenTreeOp* node);
    GenTree* LowerMul(GenTreeOp* mul);
    GenTree* LowerBinaryArithmetic(GenTreeOp* binOp);
    bool LowerUnsignedDivOrMod(GenTreeOp* divMod);
    GenTree* LowerConstIntDivOrMod(GenTree* node);
    GenTree* LowerSignedDivOrMod(GenTree* node);
    void LowerBlockStore(GenTreeBlk* blkNode);
    void LowerBlockStoreCommon(GenTreeBlk* blkNode);
    void ContainBlockStoreAddress(GenTreeBlk* blkNode, unsigned size, GenTree* addr);
    void LowerPutArgStk(GenTreePutArgStk* tree);

    bool TryCreateAddrMode(GenTree* addr, bool isContainable, GenTree* parent);

    bool TryTransformStoreObjAsStoreInd(GenTreeBlk* blkNode);

    GenTree* LowerSwitch(GenTree* node);
    bool TryLowerSwitchToBitTest(
        BasicBlock* jumpTable[], unsigned jumpCount, unsigned targetCount, BasicBlock* bbSwitch, GenTree* switchValue);

    void LowerCast(GenTree* node);

#if !CPU_LOAD_STORE_ARCH
    bool IsRMWIndirCandidate(GenTree* operand, GenTree* storeInd);
    bool IsBinOpInRMWStoreInd(GenTree* tree);
    bool IsRMWMemOpRootedAtStoreInd(GenTree* storeIndTree, GenTree** indirCandidate, GenTree** indirOpSource);
    bool LowerRMWMemOp(GenTreeIndir* storeInd);
#endif

    void WidenSIMD12IfNecessary(GenTreeLclVarCommon* node);
    bool CheckMultiRegLclVar(GenTreeLclVar* lclNode, const ReturnTypeDesc* retTypeDesc);
    void LowerStoreLoc(GenTreeLclVarCommon* tree);
    GenTree* LowerArrElem(GenTree* node);
    void LowerRotate(GenTree* tree);
    void LowerShift(GenTreeOp* shift);
#ifdef FEATURE_SIMD
    void LowerSIMD(GenTreeSIMD* simdNode);
#endif // FEATURE_SIMD
#ifdef FEATURE_HW_INTRINSICS
    void LowerHWIntrinsic(GenTreeHWIntrinsic* node);
    void LowerHWIntrinsicCC(GenTreeHWIntrinsic* node, NamedIntrinsic newIntrinsicId, GenCondition condition);
    void LowerHWIntrinsicCmpOp(GenTreeHWIntrinsic* node, genTreeOps cmpOp);
    void LowerHWIntrinsicCreate(GenTreeHWIntrinsic* node);
    void LowerHWIntrinsicDot(GenTreeHWIntrinsic* node);
#if defined(TARGET_XARCH)
    void LowerFusedMultiplyAdd(GenTreeHWIntrinsic* node);
    void LowerHWIntrinsicToScalar(GenTreeHWIntrinsic* node);
    void LowerHWIntrinsicGetElement(GenTreeHWIntrinsic* node);
    void LowerHWIntrinsicWithElement(GenTreeHWIntrinsic* node);
    GenTree* TryLowerAndOpToResetLowestSetBit(GenTreeOp* andNode);
    GenTree* TryLowerAndOpToExtractLowestSetBit(GenTreeOp* andNode);
    GenTree* TryLowerAndOpToAndNot(GenTreeOp* andNode);
    void LowerBswapOp(GenTreeOp* node);
#elif defined(TARGET_ARM64)
    bool IsValidConstForMovImm(GenTreeHWIntrinsic* node);
    void LowerHWIntrinsicFusedMultiplyAddScalar(GenTreeHWIntrinsic* node);
<<<<<<< HEAD
    void LowerModPow2(GenTree* node);
=======
    GenTree* LowerModPow2(GenTree* node);
    GenTree* LowerAddForPossibleContainment(GenTreeOp* node);
>>>>>>> e8a18e2c
#endif // !TARGET_XARCH && !TARGET_ARM64

    union VectorConstant {
        int8_t   i8[32];
        uint8_t  u8[32];
        int16_t  i16[16];
        uint16_t u16[16];
        int32_t  i32[8];
        uint32_t u32[8];
        int64_t  i64[4];
        uint64_t u64[4];
        float    f32[8];
        double   f64[4];
    };

    //----------------------------------------------------------------------------------------------
    // VectorConstantIsBroadcastedI64: Check N i64 elements in a constant vector for equality
    //
    //  Arguments:
    //     vecCns  - Constant vector
    //     count   - Amount of i64 components to compare
    //
    //  Returns:
    //     true if N i64 elements of the given vector are equal
    static bool VectorConstantIsBroadcastedI64(VectorConstant& vecCns, int count)
    {
        assert(count >= 1 && count <= 4);
        for (int i = 1; i < count; i++)
        {
            if (vecCns.i64[i] != vecCns.i64[0])
            {
                return false;
            }
        }
        return true;
    }

    //----------------------------------------------------------------------------------------------
    // ProcessArgForHWIntrinsicCreate: Processes an argument for the Lowering::LowerHWIntrinsicCreate method
    //
    //  Arguments:
    //     arg      - The argument to process
    //     argIdx   - The index of the argument being processed
    //     vecCns   - The vector constant being constructed
    //     baseType - The base type of the vector constant
    //
    //  Returns:
    //     true if arg was a constant; otherwise, false
    static bool HandleArgForHWIntrinsicCreate(GenTree* arg, int argIdx, VectorConstant& vecCns, var_types baseType)
    {
        switch (baseType)
        {
            case TYP_BYTE:
            case TYP_UBYTE:
            {
                if (arg->IsCnsIntOrI())
                {
                    vecCns.i8[argIdx] = static_cast<int8_t>(arg->AsIntCon()->gtIconVal);
                    return true;
                }
                else
                {
                    // We expect the VectorConstant to have been already zeroed
                    assert(vecCns.i8[argIdx] == 0);
                }
                break;
            }

            case TYP_SHORT:
            case TYP_USHORT:
            {
                if (arg->IsCnsIntOrI())
                {
                    vecCns.i16[argIdx] = static_cast<int16_t>(arg->AsIntCon()->gtIconVal);
                    return true;
                }
                else
                {
                    // We expect the VectorConstant to have been already zeroed
                    assert(vecCns.i16[argIdx] == 0);
                }
                break;
            }

            case TYP_INT:
            case TYP_UINT:
            {
                if (arg->IsCnsIntOrI())
                {
                    vecCns.i32[argIdx] = static_cast<int32_t>(arg->AsIntCon()->gtIconVal);
                    return true;
                }
                else
                {
                    // We expect the VectorConstant to have been already zeroed
                    assert(vecCns.i32[argIdx] == 0);
                }
                break;
            }

            case TYP_LONG:
            case TYP_ULONG:
            {
#if defined(TARGET_64BIT)
                if (arg->IsCnsIntOrI())
                {
                    vecCns.i64[argIdx] = static_cast<int64_t>(arg->AsIntCon()->gtIconVal);
                    return true;
                }
#else
                if (arg->OperIsLong() && arg->AsOp()->gtOp1->IsCnsIntOrI() && arg->AsOp()->gtOp2->IsCnsIntOrI())
                {
                    // 32-bit targets will decompose GT_CNS_LNG into two GT_CNS_INT
                    // We need to reconstruct the 64-bit value in order to handle this

                    INT64 gtLconVal = arg->AsOp()->gtOp2->AsIntCon()->gtIconVal;
                    gtLconVal <<= 32;
                    gtLconVal |= arg->AsOp()->gtOp1->AsIntCon()->gtIconVal;

                    vecCns.i64[argIdx] = gtLconVal;
                    return true;
                }
#endif // TARGET_64BIT
                else
                {
                    // We expect the VectorConstant to have been already zeroed
                    assert(vecCns.i64[argIdx] == 0);
                }
                break;
            }

            case TYP_FLOAT:
            {
                if (arg->IsCnsFltOrDbl())
                {
                    vecCns.f32[argIdx] = static_cast<float>(arg->AsDblCon()->gtDconVal);
                    return true;
                }
                else
                {
                    // We expect the VectorConstant to have been already zeroed
                    // We check against the i32, rather than f32, to account for -0.0
                    assert(vecCns.i32[argIdx] == 0);
                }
                break;
            }

            case TYP_DOUBLE:
            {
                if (arg->IsCnsFltOrDbl())
                {
                    vecCns.f64[argIdx] = static_cast<double>(arg->AsDblCon()->gtDconVal);
                    return true;
                }
                else
                {
                    // We expect the VectorConstant to have been already zeroed
                    // We check against the i64, rather than f64, to account for -0.0
                    assert(vecCns.i64[argIdx] == 0);
                }
                break;
            }

            default:
            {
                unreached();
            }
        }

        return false;
    }
#endif // FEATURE_HW_INTRINSICS

    //----------------------------------------------------------------------------------------------
    // TryRemoveCastIfPresent: Removes op it is a cast operation and the size of its input is at
    //                         least the size of expectedType
    //
    //  Arguments:
    //     expectedType - The expected type of the cast operation input if it is to be removed
    //     op           - The tree to remove if it is a cast op whose input is at least the size of expectedType
    //
    //  Returns:
    //     op if it was not a cast node or if its input is not at least the size of expected type;
    //     Otherwise, it returns the underlying operation that was being casted
    GenTree* TryRemoveCastIfPresent(var_types expectedType, GenTree* op)
    {
        if (!op->OperIs(GT_CAST))
        {
            return op;
        }

        GenTree* castOp = op->AsCast()->CastOp();

        if (genTypeSize(castOp->gtType) >= genTypeSize(expectedType))
        {
            BlockRange().Remove(op);
            return castOp;
        }

        return op;
    }

    // Utility functions
public:
    static bool IndirsAreEquivalent(GenTree* pTreeA, GenTree* pTreeB);

    // return true if 'childNode' is an immediate that can be contained
    //  by the 'parentNode' (i.e. folded into an instruction)
    //  for example small enough and non-relocatable
    bool IsContainableImmed(GenTree* parentNode, GenTree* childNode) const;

    // Return true if 'node' is a containable memory op.
    bool IsContainableMemoryOp(GenTree* node) const
    {
        return m_lsra->isContainableMemoryOp(node);
    }

#ifdef TARGET_ARM64
    bool IsContainableBinaryOp(GenTree* parentNode, GenTree* childNode) const;
#endif // TARGET_ARM64

#ifdef FEATURE_HW_INTRINSICS
    // Tries to get a containable node for a given HWIntrinsic
    bool TryGetContainableHWIntrinsicOp(GenTreeHWIntrinsic* containingNode,
                                        GenTree**           pNode,
                                        bool*               supportsRegOptional,
                                        GenTreeHWIntrinsic* transparentParentNode = nullptr);
#endif // FEATURE_HW_INTRINSICS

    static void TransformUnusedIndirection(GenTreeIndir* ind, Compiler* comp, BasicBlock* block);

private:
    static bool NodesAreEquivalentLeaves(GenTree* candidate, GenTree* storeInd);

    bool AreSourcesPossiblyModifiedLocals(GenTree* addr, GenTree* base, GenTree* index);

    // Makes 'childNode' contained in the 'parentNode'
    void MakeSrcContained(GenTree* parentNode, GenTree* childNode) const;

    // Checks and makes 'childNode' contained in the 'parentNode'
    bool CheckImmedAndMakeContained(GenTree* parentNode, GenTree* childNode);

    // Checks for memory conflicts in the instructions between childNode and parentNode, and returns true if childNode
    // can be contained.
    bool IsSafeToContainMem(GenTree* parentNode, GenTree* childNode) const;

    // Similar to above, but allows bypassing a "transparent" parent.
    bool IsSafeToContainMem(GenTree* grandparentNode, GenTree* parentNode, GenTree* childNode) const;

    inline LIR::Range& BlockRange() const
    {
        return LIR::AsRange(m_block);
    }

    // Any tracked lclVar accessed by a LCL_FLD or STORE_LCL_FLD should be marked doNotEnregister.
    // This method checks, and asserts in the DEBUG case if it is not so marked,
    // but in the non-DEBUG case (asserts disabled) set the flag so that we don't generate bad code.
    // This ensures that the local's value is valid on-stack as expected for a *LCL_FLD.
    void verifyLclFldDoNotEnregister(unsigned lclNum)
    {
        LclVarDsc* varDsc = comp->lvaGetDesc(lclNum);
        // Do a couple of simple checks before setting lvDoNotEnregister.
        // This may not cover all cases in 'isRegCandidate()' but we don't want to
        // do an expensive check here. For non-candidates it is not harmful to set lvDoNotEnregister.
        if (varDsc->lvTracked && !varDsc->lvDoNotEnregister)
        {
            assert(!m_lsra->isRegCandidate(varDsc));
            comp->lvaSetVarDoNotEnregister(lclNum DEBUG_ARG(DoNotEnregisterReason::LocalField));
        }
    }

    LinearScan*           m_lsra;
    unsigned              vtableCallTemp;       // local variable we use as a temp for vtable calls
    mutable SideEffectSet m_scratchSideEffects; // SideEffectSet used for IsSafeToContainMem and isRMWIndirCandidate
    BasicBlock*           m_block;
};

#endif // _LOWER_H_<|MERGE_RESOLUTION|>--- conflicted
+++ resolved
@@ -354,12 +354,8 @@
 #elif defined(TARGET_ARM64)
     bool IsValidConstForMovImm(GenTreeHWIntrinsic* node);
     void LowerHWIntrinsicFusedMultiplyAddScalar(GenTreeHWIntrinsic* node);
-<<<<<<< HEAD
     void LowerModPow2(GenTree* node);
-=======
-    GenTree* LowerModPow2(GenTree* node);
     GenTree* LowerAddForPossibleContainment(GenTreeOp* node);
->>>>>>> e8a18e2c
 #endif // !TARGET_XARCH && !TARGET_ARM64
 
     union VectorConstant {
