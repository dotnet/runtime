// Licensed to the .NET Foundation under one or more agreements.
// The .NET Foundation licenses this file to you under the MIT license.

/*XXXXXXXXXXXXXXXXXXXXXXXXXXXXXXXXXXXXXXXXXXXXXXXXXXXXXXXXXXXXXXXXXXXXXXXXXXXXX
XXXXXXXXXXXXXXXXXXXXXXXXXXXXXXXXXXXXXXXXXXXXXXXXXXXXXXXXXXXXXXXXXXXXXXXXXXXXXXX
XX                                                                           XX
XX                               Lower                                       XX
XX                                                                           XX
XXXXXXXXXXXXXXXXXXXXXXXXXXXXXXXXXXXXXXXXXXXXXXXXXXXXXXXXXXXXXXXXXXXXXXXXXXXXXXX
XXXXXXXXXXXXXXXXXXXXXXXXXXXXXXXXXXXXXXXXXXXXXXXXXXXXXXXXXXXXXXXXXXXXXXXXXXXXXXX
XXXXXXXXXXXXXXXXXXXXXXXXXXXXXXXXXXXXXXXXXXXXXXXXXXXXXXXXXXXXXXXXXXXXXXXXXXXXXXX
*/

#ifndef _LOWER_H_
#define _LOWER_H_

#include "compiler.h"
#include "phase.h"
#include "lsra.h"
#include "sideeffects.h"

class Lowering final : public Phase
{
public:
    inline Lowering(Compiler* compiler, LinearScanInterface* lsra)
        : Phase(compiler, PHASE_LOWERING), vtableCallTemp(BAD_VAR_NUM)
    {
        m_lsra = (LinearScan*)lsra;
        assert(m_lsra);
    }
    virtual PhaseStatus DoPhase() override;

    // This variant of LowerRange is called from outside of the main Lowering pass,
    // so it creates its own instance of Lowering to do so.
    void LowerRange(BasicBlock* block, LIR::ReadOnlyRange& range)
    {
        Lowering lowerer(comp, m_lsra);
        lowerer.m_block = block;

        lowerer.LowerRange(range);
    }

private:
    // LowerRange handles new code that is introduced by or after Lowering.
    void LowerRange(LIR::ReadOnlyRange& range)
    {
        for (GenTree* newNode : range)
        {
            LowerNode(newNode);
        }
    }
    void LowerRange(GenTree* firstNode, GenTree* lastNode)
    {
        LIR::ReadOnlyRange range(firstNode, lastNode);
        LowerRange(range);
    }

    // ContainCheckRange handles new code that is introduced by or after Lowering,
    // and that is known to be already in Lowered form.
    void ContainCheckRange(LIR::ReadOnlyRange& range)
    {
        for (GenTree* newNode : range)
        {
            ContainCheckNode(newNode);
        }
    }
    void ContainCheckRange(GenTree* firstNode, GenTree* lastNode)
    {
        LIR::ReadOnlyRange range(firstNode, lastNode);
        ContainCheckRange(range);
    }

    void InsertTreeBeforeAndContainCheck(GenTree* insertionPoint, GenTree* tree)
    {
        LIR::Range range = LIR::SeqTree(comp, tree);
        ContainCheckRange(range);
        BlockRange().InsertBefore(insertionPoint, std::move(range));
    }

    void ContainCheckNode(GenTree* node);

    void ContainCheckDivOrMod(GenTreeOp* node);
    void ContainCheckReturnTrap(GenTreeOp* node);
    void ContainCheckArrOffset(GenTreeArrOffs* node);
    void ContainCheckLclHeap(GenTreeOp* node);
    void ContainCheckRet(GenTreeUnOp* ret);
    void ContainCheckJTrue(GenTreeOp* node);
#ifdef TARGET_ARM64
    bool IsValidCompareChain(GenTree* child, GenTree* parent);
    bool ContainCheckCompareChain(GenTree* child, GenTree* parent, GenTree** earliestValid);
    void ContainCheckCompareChainForAnd(GenTree* tree);
    void ContainCheckConditionalCompare(GenTreeOp* cmp);
    void ContainCheckSelect(GenTreeConditional* node);
#endif
    void ContainCheckBitCast(GenTree* node);
    void ContainCheckCallOperands(GenTreeCall* call);
    void ContainCheckIndir(GenTreeIndir* indirNode);
    void ContainCheckStoreIndir(GenTreeStoreInd* indirNode);
    void ContainCheckMul(GenTreeOp* node);
    void ContainCheckShiftRotate(GenTreeOp* node);
    void ContainCheckStoreLoc(GenTreeLclVarCommon* storeLoc) const;
    void ContainCheckCast(GenTreeCast* node);
    void ContainCheckCompare(GenTreeOp* node);
    void ContainCheckBinary(GenTreeOp* node);
    void ContainCheckBoundsChk(GenTreeBoundsChk* node);
#ifdef TARGET_XARCH
    void ContainCheckFloatBinary(GenTreeOp* node);
    void ContainCheckIntrinsic(GenTreeOp* node);
#endif // TARGET_XARCH
#ifdef FEATURE_SIMD
    void ContainCheckSIMD(GenTreeSIMD* simdNode);
#endif // FEATURE_SIMD
#ifdef FEATURE_HW_INTRINSICS
    void ContainCheckHWIntrinsicAddr(GenTreeHWIntrinsic* node, GenTree* addr);
    void ContainCheckHWIntrinsic(GenTreeHWIntrinsic* node);
#endif // FEATURE_HW_INTRINSICS

#ifdef DEBUG
    static void CheckCallArg(GenTree* arg);
    static void CheckCall(GenTreeCall* call);
    static void CheckNode(Compiler* compiler, GenTree* node);
    static bool CheckBlock(Compiler* compiler, BasicBlock* block);
#endif // DEBUG

    void LowerBlock(BasicBlock* block);
    GenTree* LowerNode(GenTree* node);

    bool IsInvariantInRange(GenTree* node, GenTree* endExclusive);

    // ------------------------------
    // Call Lowering
    // ------------------------------
    void LowerCall(GenTree* call);
    void LowerCFGCall(GenTreeCall* call);
    void MoveCFGCallArg(GenTreeCall* call, GenTree* node);
#ifndef TARGET_64BIT
    GenTree* DecomposeLongCompare(GenTree* cmp);
#endif
    GenTree* OptimizeConstCompare(GenTree* cmp);
    GenTree* LowerCompare(GenTree* cmp);
    GenTree* LowerJTrue(GenTreeOp* jtrue);
    GenTreeCC* LowerNodeCC(GenTree* node, GenCondition condition);
    void LowerJmpMethod(GenTree* jmp);
    void LowerRet(GenTreeUnOp* ret);
    void LowerStoreLocCommon(GenTreeLclVarCommon* lclVar);
    void LowerRetStruct(GenTreeUnOp* ret);
    void LowerRetSingleRegStructLclVar(GenTreeUnOp* ret);
    void LowerCallStruct(GenTreeCall* call);
    void LowerStoreSingleRegCallStruct(GenTreeBlk* store);
#if !defined(WINDOWS_AMD64_ABI)
    GenTreeLclVar* SpillStructCallResult(GenTreeCall* call) const;
#endif // WINDOWS_AMD64_ABI
    GenTree* LowerDelegateInvoke(GenTreeCall* call);
    GenTree* LowerIndirectNonvirtCall(GenTreeCall* call);
    GenTree* LowerDirectCall(GenTreeCall* call);
    GenTree* LowerNonvirtPinvokeCall(GenTreeCall* call);
    GenTree* LowerTailCallViaJitHelper(GenTreeCall* callNode, GenTree* callTarget);
    void LowerFastTailCall(GenTreeCall* callNode);
    void RehomeArgForFastTailCall(unsigned int lclNum,
                                  GenTree*     insertTempBefore,
                                  GenTree*     lookForUsesStart,
                                  GenTreeCall* callNode);
    void InsertProfTailCallHook(GenTreeCall* callNode, GenTree* insertionPoint);
    GenTree* FindEarliestPutArg(GenTreeCall* call);
    size_t MarkPutArgNodes(GenTree* node);
    GenTree* LowerVirtualVtableCall(GenTreeCall* call);
    GenTree* LowerVirtualStubCall(GenTreeCall* call);
    void LowerArgsForCall(GenTreeCall* call);
    void ReplaceArgWithPutArgOrBitcast(GenTree** ppChild, GenTree* newNode);
    GenTree* NewPutArg(GenTreeCall* call, GenTree* arg, CallArg* callArg, var_types type);
    void LowerArg(GenTreeCall* call, CallArg* callArg, bool late);
#if defined(TARGET_ARMARCH) || defined(TARGET_LOONGARCH64)
    GenTree* LowerFloatArg(GenTree** pArg, CallArg* callArg);
    GenTree* LowerFloatArgReg(GenTree* arg, regNumber regNum);
#endif

    void InsertPInvokeCallProlog(GenTreeCall* call);
    void InsertPInvokeCallEpilog(GenTreeCall* call);
    void InsertPInvokeMethodProlog();
    void InsertPInvokeMethodEpilog(BasicBlock* returnBB DEBUGARG(GenTree* lastExpr));
    GenTree* SetGCState(int cns);
    GenTree* CreateReturnTrapSeq();
    enum FrameLinkAction
    {
        PushFrame,
        PopFrame
    };
    GenTree* CreateFrameLinkUpdate(FrameLinkAction);
    GenTree* AddrGen(ssize_t addr);
    GenTree* AddrGen(void* addr);

    GenTree* Ind(GenTree* tree, var_types type = TYP_I_IMPL)
    {
        return comp->gtNewOperNode(GT_IND, type, tree);
    }

    GenTree* PhysReg(regNumber reg, var_types type = TYP_I_IMPL)
    {
        return comp->gtNewPhysRegNode(reg, type);
    }

    GenTree* ThisReg(GenTreeCall* call)
    {
        return PhysReg(comp->codeGen->genGetThisArgReg(call), TYP_REF);
    }

    GenTree* Offset(GenTree* base, unsigned offset)
    {
        var_types resultType = (base->TypeGet() == TYP_REF) ? TYP_BYREF : base->TypeGet();
        return new (comp, GT_LEA) GenTreeAddrMode(resultType, base, nullptr, 0, offset);
    }

    GenTree* OffsetByIndex(GenTree* base, GenTree* index)
    {
        var_types resultType = (base->TypeGet() == TYP_REF) ? TYP_BYREF : base->TypeGet();
        return new (comp, GT_LEA) GenTreeAddrMode(resultType, base, index, 0, 0);
    }

    GenTree* OffsetByIndexWithScale(GenTree* base, GenTree* index, unsigned scale)
    {
        var_types resultType = (base->TypeGet() == TYP_REF) ? TYP_BYREF : base->TypeGet();
        return new (comp, GT_LEA) GenTreeAddrMode(resultType, base, index, scale, 0);
    }

    // Replace the definition of the given use with a lclVar, allocating a new temp
    // if 'tempNum' is BAD_VAR_NUM. Returns the LclVar node.
    GenTreeLclVar* ReplaceWithLclVar(LIR::Use& use, unsigned tempNum = BAD_VAR_NUM)
    {
        GenTree* oldUseNode = use.Def();
        if ((oldUseNode->gtOper != GT_LCL_VAR) || (tempNum != BAD_VAR_NUM))
        {
            GenTree* assign;
            use.ReplaceWithLclVar(comp, tempNum, &assign);

            GenTree* newUseNode = use.Def();
            ContainCheckRange(oldUseNode->gtNext, newUseNode);

            // We need to lower the LclVar and assignment since there may be certain
            // types or scenarios, such as TYP_SIMD12, that need special handling

            LowerNode(assign);
            LowerNode(newUseNode);

            return newUseNode->AsLclVar();
        }
        return oldUseNode->AsLclVar();
    }

    // return true if this call target is within range of a pc-rel call on the machine
    bool IsCallTargetInRange(void* addr);

#if defined(TARGET_XARCH)
    GenTree* PreferredRegOptionalOperand(GenTree* tree);

    // ------------------------------------------------------------------
    // SetRegOptionalBinOp - Indicates which of the operands of a bin-op
    // register requirement is optional. Xarch instruction set allows
    // either of op1 or op2 of binary operation (e.g. add, mul etc) to be
    // a memory operand.  This routine provides info to register allocator
    // which of its operands optionally require a register.  Lsra might not
    // allocate a register to RefTypeUse positions of such operands if it
    // is beneficial. In such a case codegen will treat them as memory
    // operands.
    //
    // Arguments:
    //     tree  -             Gentree of a binary operation.
    //     isSafeToMarkOp1     True if it's safe to mark op1 as register optional
    //     isSafeToMarkOp2     True if it's safe to mark op2 as register optional
    //
    // Returns
    //     The caller is expected to get isSafeToMarkOp1 and isSafeToMarkOp2
    //     by calling IsSafeToContainMem.
    //
    // Note: On xarch at most only one of the operands will be marked as
    // reg optional, even when both operands could be considered register
    // optional.
    void SetRegOptionalForBinOp(GenTree* tree, bool isSafeToMarkOp1, bool isSafeToMarkOp2)
    {
        assert(GenTree::OperIsBinary(tree->OperGet()));

        GenTree* const op1 = tree->gtGetOp1();
        GenTree* const op2 = tree->gtGetOp2();

        const unsigned operatorSize = genTypeSize(tree->TypeGet());

        const bool op1Legal =
            isSafeToMarkOp1 && tree->OperIsCommutative() && (operatorSize == genTypeSize(op1->TypeGet()));
        const bool op2Legal = isSafeToMarkOp2 && (operatorSize == genTypeSize(op2->TypeGet()));

        GenTree* regOptionalOperand = nullptr;
        if (op1Legal)
        {
            regOptionalOperand = op2Legal ? PreferredRegOptionalOperand(tree) : op1;
        }
        else if (op2Legal)
        {
            regOptionalOperand = op2;
        }
        if (regOptionalOperand != nullptr)
        {
            regOptionalOperand->SetRegOptional();
        }
    }
#endif // defined(TARGET_XARCH)

    // Per tree node member functions
    void LowerStoreIndirCommon(GenTreeStoreInd* ind);
    void LowerIndir(GenTreeIndir* ind);
    void LowerStoreIndir(GenTreeStoreInd* node);
    GenTree* LowerAdd(GenTreeOp* node);
    GenTree* LowerMul(GenTreeOp* mul);
    GenTree* LowerBinaryArithmetic(GenTreeOp* binOp);
    bool LowerUnsignedDivOrMod(GenTreeOp* divMod);
    GenTree* LowerConstIntDivOrMod(GenTree* node);
    GenTree* LowerSignedDivOrMod(GenTree* node);
    void LowerBlockStore(GenTreeBlk* blkNode);
    void LowerBlockStoreCommon(GenTreeBlk* blkNode);
    void ContainBlockStoreAddress(GenTreeBlk* blkNode, unsigned size, GenTree* addr);
    void LowerPutArgStkOrSplit(GenTreePutArgStk* putArgNode);
#ifdef TARGET_XARCH
    void LowerPutArgStk(GenTreePutArgStk* putArgStk);
<<<<<<< HEAD
    GenTree* TryLowerMulToLshSubOrLshAdd(GenTreeOp* node);
    GenTree* TryLowerCastOfSimpleOp(GenTreeCast* node);
=======
    GenTree* TryLowerMulWithConstant(GenTreeOp* node);
>>>>>>> 24066538
#endif // TARGET_XARCH

    bool TryCreateAddrMode(GenTree* addr, bool isContainable, GenTree* parent);

    bool TryTransformStoreObjAsStoreInd(GenTreeBlk* blkNode);

    GenTree* LowerSwitch(GenTree* node);
    bool TryLowerSwitchToBitTest(
        BasicBlock* jumpTable[], unsigned jumpCount, unsigned targetCount, BasicBlock* bbSwitch, GenTree* switchValue);

    GenTree* LowerCast(GenTree* node);

#if !CPU_LOAD_STORE_ARCH
    bool IsRMWIndirCandidate(GenTree* operand, GenTree* storeInd);
    bool IsBinOpInRMWStoreInd(GenTree* tree);
    bool IsRMWMemOpRootedAtStoreInd(GenTree* storeIndTree, GenTree** indirCandidate, GenTree** indirOpSource);
    bool LowerRMWMemOp(GenTreeIndir* storeInd);
#endif

    void WidenSIMD12IfNecessary(GenTreeLclVarCommon* node);
    bool CheckMultiRegLclVar(GenTreeLclVar* lclNode, const ReturnTypeDesc* retTypeDesc);
    void LowerStoreLoc(GenTreeLclVarCommon* tree);
    GenTree* LowerArrElem(GenTreeArrElem* arrElem);
    void LowerRotate(GenTree* tree);
    void LowerShift(GenTreeOp* shift);
#ifdef FEATURE_SIMD
    void LowerSIMD(GenTreeSIMD* simdNode);
#endif // FEATURE_SIMD
#ifdef FEATURE_HW_INTRINSICS
    GenTree* LowerHWIntrinsic(GenTreeHWIntrinsic* node);
    void LowerHWIntrinsicCC(GenTreeHWIntrinsic* node, NamedIntrinsic newIntrinsicId, GenCondition condition);
    GenTree* LowerHWIntrinsicCmpOp(GenTreeHWIntrinsic* node, genTreeOps cmpOp);
    void LowerHWIntrinsicCndSel(GenTreeHWIntrinsic* node);
    GenTree* LowerHWIntrinsicCreate(GenTreeHWIntrinsic* node);
    GenTree* LowerHWIntrinsicDot(GenTreeHWIntrinsic* node);
#if defined(TARGET_XARCH)
    void LowerFusedMultiplyAdd(GenTreeHWIntrinsic* node);
    void LowerHWIntrinsicToScalar(GenTreeHWIntrinsic* node);
    void LowerHWIntrinsicGetElement(GenTreeHWIntrinsic* node);
    GenTree* LowerHWIntrinsicWithElement(GenTreeHWIntrinsic* node);
    GenTree* TryLowerAndOpToResetLowestSetBit(GenTreeOp* andNode);
    GenTree* TryLowerAndOpToExtractLowestSetBit(GenTreeOp* andNode);
    GenTree* TryLowerAndOpToAndNot(GenTreeOp* andNode);
    GenTree* TryLowerXorOpToGetMaskUpToLowestSetBit(GenTreeOp* xorNode);
    void LowerBswapOp(GenTreeOp* node);
#elif defined(TARGET_ARM64)
    bool IsValidConstForMovImm(GenTreeHWIntrinsic* node);
    void LowerHWIntrinsicFusedMultiplyAddScalar(GenTreeHWIntrinsic* node);
    void LowerModPow2(GenTree* node);
    GenTree* LowerAddForPossibleContainment(GenTreeOp* node);
#endif // !TARGET_XARCH && !TARGET_ARM64
#endif // FEATURE_HW_INTRINSICS

    //----------------------------------------------------------------------------------------------
    // TryRemoveCastIfPresent: Removes op it is a cast operation and the size of its input is at
    //                         least the size of expectedType
    //
    //  Arguments:
    //     expectedType - The expected type of the cast operation input if it is to be removed
    //     op           - The tree to remove if it is a cast op whose input is at least the size of expectedType
    //
    //  Returns:
    //     op if it was not a cast node or if its input is not at least the size of expected type;
    //     Otherwise, it returns the underlying operation that was being casted
    GenTree* TryRemoveCastIfPresent(var_types expectedType, GenTree* op)
    {
        if (!op->OperIs(GT_CAST) || !comp->opts.OptimizationEnabled())
        {
            return op;
        }

        GenTreeCast* cast   = op->AsCast();
        GenTree*     castOp = cast->CastOp();

        // FP <-> INT casts should be kept
        if (varTypeIsFloating(castOp) ^ varTypeIsFloating(expectedType))
        {
            return op;
        }

        // Keep casts which can overflow
        if (cast->gtOverflow())
        {
            return op;
        }

        // Keep casts with operands usable from memory.
        if (castOp->isContained() || castOp->IsRegOptional())
        {
            return op;
        }

        if (genTypeSize(cast->CastToType()) >= genTypeSize(expectedType))
        {
#ifndef TARGET_64BIT
            // Don't expose TYP_LONG on 32bit
            if (castOp->TypeIs(TYP_LONG))
            {
                return op;
            }
#endif
            BlockRange().Remove(op);
            return castOp;
        }

        return op;
    }

    // Utility functions
public:
    static bool IndirsAreEquivalent(GenTree* pTreeA, GenTree* pTreeB);

    // return true if 'childNode' is an immediate that can be contained
    //  by the 'parentNode' (i.e. folded into an instruction)
    //  for example small enough and non-relocatable
    bool IsContainableImmed(GenTree* parentNode, GenTree* childNode) const;

    // Return true if 'node' is a containable memory op.
    bool IsContainableMemoryOp(GenTree* node) const
    {
        return m_lsra->isContainableMemoryOp(node);
    }

#ifdef TARGET_ARM64
    bool IsContainableBinaryOp(GenTree* parentNode, GenTree* childNode) const;
#endif // TARGET_ARM64

#ifdef FEATURE_HW_INTRINSICS
    // Tries to get a containable node for a given HWIntrinsic
    bool TryGetContainableHWIntrinsicOp(GenTreeHWIntrinsic* containingNode,
                                        GenTree**           pNode,
                                        bool*               supportsRegOptional,
                                        GenTreeHWIntrinsic* transparentParentNode = nullptr);
#endif // FEATURE_HW_INTRINSICS

    static void TransformUnusedIndirection(GenTreeIndir* ind, Compiler* comp, BasicBlock* block);

private:
    static bool NodesAreEquivalentLeaves(GenTree* candidate, GenTree* storeInd);

    bool AreSourcesPossiblyModifiedLocals(GenTree* addr, GenTree* base, GenTree* index);

    // Makes 'childNode' contained in the 'parentNode'
    void MakeSrcContained(GenTree* parentNode, GenTree* childNode) const;

    // Checks and makes 'childNode' contained in the 'parentNode'
    bool CheckImmedAndMakeContained(GenTree* parentNode, GenTree* childNode);

    // Checks for memory conflicts in the instructions between childNode and parentNode, and returns true if childNode
    // can be contained.
    bool IsSafeToContainMem(GenTree* parentNode, GenTree* childNode) const;

    // Similar to above, but allows bypassing a "transparent" parent.
    bool IsSafeToContainMem(GenTree* grandparentNode, GenTree* parentNode, GenTree* childNode) const;

    inline LIR::Range& BlockRange() const
    {
        return LIR::AsRange(m_block);
    }

    // Any tracked lclVar accessed by a LCL_FLD or STORE_LCL_FLD should be marked doNotEnregister.
    // This method checks, and asserts in the DEBUG case if it is not so marked,
    // but in the non-DEBUG case (asserts disabled) set the flag so that we don't generate bad code.
    // This ensures that the local's value is valid on-stack as expected for a *LCL_FLD.
    void verifyLclFldDoNotEnregister(unsigned lclNum)
    {
        LclVarDsc* varDsc = comp->lvaGetDesc(lclNum);
        // Do a couple of simple checks before setting lvDoNotEnregister.
        // This may not cover all cases in 'isRegCandidate()' but we don't want to
        // do an expensive check here. For non-candidates it is not harmful to set lvDoNotEnregister.
        if (varDsc->lvTracked && !varDsc->lvDoNotEnregister)
        {
            assert(!m_lsra->isRegCandidate(varDsc));
            comp->lvaSetVarDoNotEnregister(lclNum DEBUG_ARG(DoNotEnregisterReason::LocalField));
        }
    }

    LinearScan*           m_lsra;
    unsigned              vtableCallTemp;       // local variable we use as a temp for vtable calls
    mutable SideEffectSet m_scratchSideEffects; // SideEffectSet used for IsSafeToContainMem and isRMWIndirCandidate
    BasicBlock*           m_block;
};

#endif // _LOWER_H_<|MERGE_RESOLUTION|>--- conflicted
+++ resolved
@@ -319,12 +319,8 @@
     void LowerPutArgStkOrSplit(GenTreePutArgStk* putArgNode);
 #ifdef TARGET_XARCH
     void LowerPutArgStk(GenTreePutArgStk* putArgStk);
-<<<<<<< HEAD
-    GenTree* TryLowerMulToLshSubOrLshAdd(GenTreeOp* node);
+    GenTree* TryLowerMulWithConstant(GenTreeOp* node);
     GenTree* TryLowerCastOfSimpleOp(GenTreeCast* node);
-=======
-    GenTree* TryLowerMulWithConstant(GenTreeOp* node);
->>>>>>> 24066538
 #endif // TARGET_XARCH
 
     bool TryCreateAddrMode(GenTree* addr, bool isContainable, GenTree* parent);
