--- conflicted
+++ resolved
@@ -281,21 +281,8 @@
         GenTree* const op1 = tree->gtGetOp1();
         GenTree* const op2 = tree->gtGetOp2();
 
-<<<<<<< HEAD
-        const unsigned operatorSize = genTypeSize(tree->TypeGet());
-
-        // The operatorSize can be smaller than the operands as it will use a lower register/mem.
-
-        const bool op1Legal = isSafeToMarkOp1 && tree->OperIsCommutative() &&
-                              ((operatorSize == genTypeSize(op1->TypeGet())) ||
-                               (varTypeIsIntegral(tree) && operatorSize < genTypeSize(op1->TypeGet())));
-        const bool op2Legal =
-            isSafeToMarkOp2 && ((operatorSize == genTypeSize(op2->TypeGet())) ||
-                                (varTypeIsIntegral(tree) && operatorSize < genTypeSize(op2->TypeGet())));
-=======
         const bool op1Legal = isSafeToMarkOp1 && tree->OperIsCommutative() && IsContainableMemoryOpSize(tree, op1);
         const bool op2Legal = isSafeToMarkOp2 && IsContainableMemoryOpSize(tree, op2);
->>>>>>> e0d49b31
 
         GenTree* regOptionalOperand = nullptr;
 
