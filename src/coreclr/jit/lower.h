// Licensed to the .NET Foundation under one or more agreements.
// The .NET Foundation licenses this file to you under the MIT license.

/*XXXXXXXXXXXXXXXXXXXXXXXXXXXXXXXXXXXXXXXXXXXXXXXXXXXXXXXXXXXXXXXXXXXXXXXXXXXXX
XXXXXXXXXXXXXXXXXXXXXXXXXXXXXXXXXXXXXXXXXXXXXXXXXXXXXXXXXXXXXXXXXXXXXXXXXXXXXXX
XX                                                                           XX
XX                               Lower                                       XX
XX                                                                           XX
XXXXXXXXXXXXXXXXXXXXXXXXXXXXXXXXXXXXXXXXXXXXXXXXXXXXXXXXXXXXXXXXXXXXXXXXXXXXXXX
XXXXXXXXXXXXXXXXXXXXXXXXXXXXXXXXXXXXXXXXXXXXXXXXXXXXXXXXXXXXXXXXXXXXXXXXXXXXXXX
XXXXXXXXXXXXXXXXXXXXXXXXXXXXXXXXXXXXXXXXXXXXXXXXXXXXXXXXXXXXXXXXXXXXXXXXXXXXXXX
*/

#ifndef _LOWER_H_
#define _LOWER_H_

#include "compiler.h"
#include "phase.h"
#include "lsra.h"
#include "sideeffects.h"

class Lowering final : public Phase
{
public:
    inline Lowering(Compiler* compiler, LinearScanInterface* lsra)
        : Phase(compiler, PHASE_LOWERING), vtableCallTemp(BAD_VAR_NUM)
    {
        m_lsra = (LinearScan*)lsra;
        assert(m_lsra);
    }
    virtual PhaseStatus DoPhase() override;

    // This variant of LowerRange is called from outside of the main Lowering pass,
    // so it creates its own instance of Lowering to do so.
    void LowerRange(BasicBlock* block, LIR::ReadOnlyRange& range)
    {
        Lowering lowerer(comp, m_lsra);
        lowerer.m_block = block;

        lowerer.LowerRange(range);
    }

private:
    // LowerRange handles new code that is introduced by or after Lowering.
    void LowerRange(LIR::ReadOnlyRange& range)
    {
        for (GenTree* newNode : range)
        {
            LowerNode(newNode);
        }
    }
    void LowerRange(GenTree* firstNode, GenTree* lastNode)
    {
        LIR::ReadOnlyRange range(firstNode, lastNode);
        LowerRange(range);
    }

    // ContainCheckRange handles new code that is introduced by or after Lowering,
    // and that is known to be already in Lowered form.
    void ContainCheckRange(LIR::ReadOnlyRange& range)
    {
        for (GenTree* newNode : range)
        {
            ContainCheckNode(newNode);
        }
    }
    void ContainCheckRange(GenTree* firstNode, GenTree* lastNode)
    {
        LIR::ReadOnlyRange range(firstNode, lastNode);
        ContainCheckRange(range);
    }

    void InsertTreeBeforeAndContainCheck(GenTree* insertionPoint, GenTree* tree)
    {
        LIR::Range range = LIR::SeqTree(comp, tree);
        ContainCheckRange(range);
        BlockRange().InsertBefore(insertionPoint, std::move(range));
    }

    void ContainCheckNode(GenTree* node);

    void ContainCheckDivOrMod(GenTreeOp* node);
    void ContainCheckReturnTrap(GenTreeOp* node);
    void ContainCheckArrOffset(GenTreeArrOffs* node);
    void ContainCheckLclHeap(GenTreeOp* node);
    void ContainCheckRet(GenTreeUnOp* ret);
    void ContainCheckJTrue(GenTreeOp* node);

    void ContainCheckBitCast(GenTree* node);
    void ContainCheckCallOperands(GenTreeCall* call);
    void ContainCheckIndir(GenTreeIndir* indirNode);
    void ContainCheckStoreIndir(GenTreeStoreInd* indirNode);
    void ContainCheckMul(GenTreeOp* node);
    void ContainCheckShiftRotate(GenTreeOp* node);
    void ContainCheckStoreLoc(GenTreeLclVarCommon* storeLoc) const;
    void ContainCheckCast(GenTreeCast* node);
    void ContainCheckCompare(GenTreeOp* node);
    void ContainCheckBinary(GenTreeOp* node);
    void ContainCheckBoundsChk(GenTreeBoundsChk* node);
#ifdef TARGET_XARCH
    void ContainCheckFloatBinary(GenTreeOp* node);
    void ContainCheckIntrinsic(GenTreeOp* node);
#endif // TARGET_XARCH
#ifdef FEATURE_SIMD
    void ContainCheckSIMD(GenTreeSIMD* simdNode);
#endif // FEATURE_SIMD
#ifdef FEATURE_HW_INTRINSICS
    void ContainCheckHWIntrinsicAddr(GenTreeHWIntrinsic* node, GenTree* addr);
    void ContainCheckHWIntrinsic(GenTreeHWIntrinsic* node);
#endif // FEATURE_HW_INTRINSICS

#ifdef DEBUG
    static void CheckCallArg(GenTree* arg);
    static void CheckCall(GenTreeCall* call);
    static void CheckNode(Compiler* compiler, GenTree* node);
    static bool CheckBlock(Compiler* compiler, BasicBlock* block);
#endif // DEBUG

    void LowerBlock(BasicBlock* block);
    GenTree* LowerNode(GenTree* node);

    bool IsInvariantInRange(GenTree* node, GenTree* endExclusive);

    // ------------------------------
    // Call Lowering
    // ------------------------------
    void LowerCall(GenTree* call);
    void LowerCFGCall(GenTreeCall* call);
    void MoveCFGCallArg(GenTreeCall* call, GenTree* node);
#ifndef TARGET_64BIT
    GenTree* DecomposeLongCompare(GenTree* cmp);
#endif
    GenTree* OptimizeConstCompare(GenTree* cmp);
    GenTree* LowerCompare(GenTree* cmp);
    GenTree* LowerJTrue(GenTreeOp* jtrue);
    GenTreeCC* LowerNodeCC(GenTree* node, GenCondition condition);
    void LowerJmpMethod(GenTree* jmp);
    void LowerRet(GenTreeUnOp* ret);
    void LowerStoreLocCommon(GenTreeLclVarCommon* lclVar);
    void LowerRetStruct(GenTreeUnOp* ret);
    void LowerRetSingleRegStructLclVar(GenTreeUnOp* ret);
    void LowerCallStruct(GenTreeCall* call);
    void LowerStoreSingleRegCallStruct(GenTreeBlk* store);
#if !defined(WINDOWS_AMD64_ABI)
    GenTreeLclVar* SpillStructCallResult(GenTreeCall* call) const;
#endif // WINDOWS_AMD64_ABI
    GenTree* LowerDelegateInvoke(GenTreeCall* call);
    GenTree* LowerIndirectNonvirtCall(GenTreeCall* call);
    GenTree* LowerDirectCall(GenTreeCall* call);
    GenTree* LowerNonvirtPinvokeCall(GenTreeCall* call);
    GenTree* LowerTailCallViaJitHelper(GenTreeCall* callNode, GenTree* callTarget);
    void LowerFastTailCall(GenTreeCall* callNode);
    void RehomeArgForFastTailCall(unsigned int lclNum,
                                  GenTree*     insertTempBefore,
                                  GenTree*     lookForUsesStart,
                                  GenTreeCall* callNode);
    void InsertProfTailCallHook(GenTreeCall* callNode, GenTree* insertionPoint);
    GenTree* LowerVirtualVtableCall(GenTreeCall* call);
    GenTree* LowerVirtualStubCall(GenTreeCall* call);
    void LowerArgsForCall(GenTreeCall* call);
    void ReplaceArgWithPutArgOrBitcast(GenTree** ppChild, GenTree* newNode);
<<<<<<< HEAD
    GenTree* NewPutArg(GenTreeCall* call, GenTree* arg, CallArg* callArg, var_types type);
    void LowerArg(GenTreeCall* call, CallArg* callArg, bool late);
#ifdef TARGET_ARMARCH
    GenTree* LowerFloatArg(GenTree** pArg, CallArg* callArg);
=======
    GenTree* NewPutArg(GenTreeCall* call, GenTree* arg, fgArgTabEntry* info, var_types type);
    void LowerArg(GenTreeCall* call, GenTree** ppTree);
#if defined(TARGET_ARMARCH) || defined(TARGET_LOONGARCH64)
    GenTree* LowerFloatArg(GenTree** pArg, fgArgTabEntry* info);
>>>>>>> 19475c2d
    GenTree* LowerFloatArgReg(GenTree* arg, regNumber regNum);
#endif

    void InsertPInvokeCallProlog(GenTreeCall* call);
    void InsertPInvokeCallEpilog(GenTreeCall* call);
    void InsertPInvokeMethodProlog();
    void InsertPInvokeMethodEpilog(BasicBlock* returnBB DEBUGARG(GenTree* lastExpr));
    GenTree* SetGCState(int cns);
    GenTree* CreateReturnTrapSeq();
    enum FrameLinkAction
    {
        PushFrame,
        PopFrame
    };
    GenTree* CreateFrameLinkUpdate(FrameLinkAction);
    GenTree* AddrGen(ssize_t addr);
    GenTree* AddrGen(void* addr);

    GenTree* Ind(GenTree* tree, var_types type = TYP_I_IMPL)
    {
        return comp->gtNewOperNode(GT_IND, type, tree);
    }

    GenTree* PhysReg(regNumber reg, var_types type = TYP_I_IMPL)
    {
        return comp->gtNewPhysRegNode(reg, type);
    }

    GenTree* ThisReg(GenTreeCall* call)
    {
        return PhysReg(comp->codeGen->genGetThisArgReg(call), TYP_REF);
    }

    GenTree* Offset(GenTree* base, unsigned offset)
    {
        var_types resultType = (base->TypeGet() == TYP_REF) ? TYP_BYREF : base->TypeGet();
        return new (comp, GT_LEA) GenTreeAddrMode(resultType, base, nullptr, 0, offset);
    }

    GenTree* OffsetByIndex(GenTree* base, GenTree* index)
    {
        var_types resultType = (base->TypeGet() == TYP_REF) ? TYP_BYREF : base->TypeGet();
        return new (comp, GT_LEA) GenTreeAddrMode(resultType, base, index, 0, 0);
    }

    GenTree* OffsetByIndexWithScale(GenTree* base, GenTree* index, unsigned scale)
    {
        var_types resultType = (base->TypeGet() == TYP_REF) ? TYP_BYREF : base->TypeGet();
        return new (comp, GT_LEA) GenTreeAddrMode(resultType, base, index, scale, 0);
    }

    // Replace the definition of the given use with a lclVar, allocating a new temp
    // if 'tempNum' is BAD_VAR_NUM. Returns the LclVar node.
    GenTreeLclVar* ReplaceWithLclVar(LIR::Use& use, unsigned tempNum = BAD_VAR_NUM)
    {
        GenTree* oldUseNode = use.Def();
        if ((oldUseNode->gtOper != GT_LCL_VAR) || (tempNum != BAD_VAR_NUM))
        {
            GenTree* assign;
            use.ReplaceWithLclVar(comp, tempNum, &assign);

            GenTree* newUseNode = use.Def();
            ContainCheckRange(oldUseNode->gtNext, newUseNode);

            // We need to lower the LclVar and assignment since there may be certain
            // types or scenarios, such as TYP_SIMD12, that need special handling

            LowerNode(assign);
            LowerNode(newUseNode);

            return newUseNode->AsLclVar();
        }
        return oldUseNode->AsLclVar();
    }

    // return true if this call target is within range of a pc-rel call on the machine
    bool IsCallTargetInRange(void* addr);

#if defined(TARGET_XARCH)
    GenTree* PreferredRegOptionalOperand(GenTree* tree);

    // ------------------------------------------------------------------
    // SetRegOptionalBinOp - Indicates which of the operands of a bin-op
    // register requirement is optional. Xarch instruction set allows
    // either of op1 or op2 of binary operation (e.g. add, mul etc) to be
    // a memory operand.  This routine provides info to register allocator
    // which of its operands optionally require a register.  Lsra might not
    // allocate a register to RefTypeUse positions of such operands if it
    // is beneficial. In such a case codegen will treat them as memory
    // operands.
    //
    // Arguments:
    //     tree  -             Gentree of a binary operation.
    //     isSafeToMarkOp1     True if it's safe to mark op1 as register optional
    //     isSafeToMarkOp2     True if it's safe to mark op2 as register optional
    //
    // Returns
    //     The caller is expected to get isSafeToMarkOp1 and isSafeToMarkOp2
    //     by calling IsSafeToContainMem.
    //
    // Note: On xarch at most only one of the operands will be marked as
    // reg optional, even when both operands could be considered register
    // optional.
    void SetRegOptionalForBinOp(GenTree* tree, bool isSafeToMarkOp1, bool isSafeToMarkOp2)
    {
        assert(GenTree::OperIsBinary(tree->OperGet()));

        GenTree* const op1 = tree->gtGetOp1();
        GenTree* const op2 = tree->gtGetOp2();

        const unsigned operatorSize = genTypeSize(tree->TypeGet());

        const bool op1Legal =
            isSafeToMarkOp1 && tree->OperIsCommutative() && (operatorSize == genTypeSize(op1->TypeGet()));
        const bool op2Legal = isSafeToMarkOp2 && (operatorSize == genTypeSize(op2->TypeGet()));

        GenTree* regOptionalOperand = nullptr;
        if (op1Legal)
        {
            regOptionalOperand = op2Legal ? PreferredRegOptionalOperand(tree) : op1;
        }
        else if (op2Legal)
        {
            regOptionalOperand = op2;
        }
        if (regOptionalOperand != nullptr)
        {
            regOptionalOperand->SetRegOptional();
        }
    }
#endif // defined(TARGET_XARCH)

    // Per tree node member functions
    void LowerStoreIndirCommon(GenTreeStoreInd* ind);
    void LowerIndir(GenTreeIndir* ind);
    void LowerStoreIndir(GenTreeStoreInd* node);
    GenTree* LowerAdd(GenTreeOp* node);
    GenTree* LowerMul(GenTreeOp* mul);
    GenTree* LowerBinaryArithmetic(GenTreeOp* binOp);
    bool LowerUnsignedDivOrMod(GenTreeOp* divMod);
    GenTree* LowerConstIntDivOrMod(GenTree* node);
    GenTree* LowerSignedDivOrMod(GenTree* node);
    void LowerBlockStore(GenTreeBlk* blkNode);
    void LowerBlockStoreCommon(GenTreeBlk* blkNode);
    void ContainBlockStoreAddress(GenTreeBlk* blkNode, unsigned size, GenTree* addr);
    void LowerPutArgStk(GenTreePutArgStk* tree);

    bool TryCreateAddrMode(GenTree* addr, bool isContainable, GenTree* parent);

    bool TryTransformStoreObjAsStoreInd(GenTreeBlk* blkNode);

    GenTree* LowerSwitch(GenTree* node);
    bool TryLowerSwitchToBitTest(
        BasicBlock* jumpTable[], unsigned jumpCount, unsigned targetCount, BasicBlock* bbSwitch, GenTree* switchValue);

    void LowerCast(GenTree* node);

#if !CPU_LOAD_STORE_ARCH
    bool IsRMWIndirCandidate(GenTree* operand, GenTree* storeInd);
    bool IsBinOpInRMWStoreInd(GenTree* tree);
    bool IsRMWMemOpRootedAtStoreInd(GenTree* storeIndTree, GenTree** indirCandidate, GenTree** indirOpSource);
    bool LowerRMWMemOp(GenTreeIndir* storeInd);
#endif

    void WidenSIMD12IfNecessary(GenTreeLclVarCommon* node);
    bool CheckMultiRegLclVar(GenTreeLclVar* lclNode, const ReturnTypeDesc* retTypeDesc);
    void LowerStoreLoc(GenTreeLclVarCommon* tree);
    GenTree* LowerArrElem(GenTree* node);
    void LowerRotate(GenTree* tree);
    void LowerShift(GenTreeOp* shift);
#ifdef FEATURE_SIMD
    void LowerSIMD(GenTreeSIMD* simdNode);
#endif // FEATURE_SIMD
#ifdef FEATURE_HW_INTRINSICS
    void LowerHWIntrinsic(GenTreeHWIntrinsic* node);
    void LowerHWIntrinsicCC(GenTreeHWIntrinsic* node, NamedIntrinsic newIntrinsicId, GenCondition condition);
    void LowerHWIntrinsicCmpOp(GenTreeHWIntrinsic* node, genTreeOps cmpOp);
    void LowerHWIntrinsicCreate(GenTreeHWIntrinsic* node);
    void LowerHWIntrinsicDot(GenTreeHWIntrinsic* node);
#if defined(TARGET_XARCH)
    void LowerFusedMultiplyAdd(GenTreeHWIntrinsic* node);
    void LowerHWIntrinsicToScalar(GenTreeHWIntrinsic* node);
    void LowerHWIntrinsicGetElement(GenTreeHWIntrinsic* node);
    void LowerHWIntrinsicWithElement(GenTreeHWIntrinsic* node);
    GenTree* TryLowerAndOpToResetLowestSetBit(GenTreeOp* andNode);
    GenTree* TryLowerAndOpToExtractLowestSetBit(GenTreeOp* andNode);
    GenTree* TryLowerAndOpToAndNot(GenTreeOp* andNode);
#elif defined(TARGET_ARM64)
    bool IsValidConstForMovImm(GenTreeHWIntrinsic* node);
    void LowerHWIntrinsicFusedMultiplyAddScalar(GenTreeHWIntrinsic* node);
#endif // !TARGET_XARCH && !TARGET_ARM64

    union VectorConstant {
        int8_t   i8[32];
        uint8_t  u8[32];
        int16_t  i16[16];
        uint16_t u16[16];
        int32_t  i32[8];
        uint32_t u32[8];
        int64_t  i64[4];
        uint64_t u64[4];
        float    f32[8];
        double   f64[4];
    };

    //----------------------------------------------------------------------------------------------
    // VectorConstantIsBroadcastedI64: Check N i64 elements in a constant vector for equality
    //
    //  Arguments:
    //     vecCns  - Constant vector
    //     count   - Amount of i64 components to compare
    //
    //  Returns:
    //     true if N i64 elements of the given vector are equal
    static bool VectorConstantIsBroadcastedI64(VectorConstant& vecCns, int count)
    {
        assert(count >= 1 && count <= 4);
        for (int i = 1; i < count; i++)
        {
            if (vecCns.i64[i] != vecCns.i64[0])
            {
                return false;
            }
        }
        return true;
    }

    //----------------------------------------------------------------------------------------------
    // ProcessArgForHWIntrinsicCreate: Processes an argument for the Lowering::LowerHWIntrinsicCreate method
    //
    //  Arguments:
    //     arg      - The argument to process
    //     argIdx   - The index of the argument being processed
    //     vecCns   - The vector constant being constructed
    //     baseType - The base type of the vector constant
    //
    //  Returns:
    //     true if arg was a constant; otherwise, false
    static bool HandleArgForHWIntrinsicCreate(GenTree* arg, int argIdx, VectorConstant& vecCns, var_types baseType)
    {
        switch (baseType)
        {
            case TYP_BYTE:
            case TYP_UBYTE:
            {
                if (arg->IsCnsIntOrI())
                {
                    vecCns.i8[argIdx] = static_cast<int8_t>(arg->AsIntCon()->gtIconVal);
                    return true;
                }
                else
                {
                    // We expect the VectorConstant to have been already zeroed
                    assert(vecCns.i8[argIdx] == 0);
                }
                break;
            }

            case TYP_SHORT:
            case TYP_USHORT:
            {
                if (arg->IsCnsIntOrI())
                {
                    vecCns.i16[argIdx] = static_cast<int16_t>(arg->AsIntCon()->gtIconVal);
                    return true;
                }
                else
                {
                    // We expect the VectorConstant to have been already zeroed
                    assert(vecCns.i16[argIdx] == 0);
                }
                break;
            }

            case TYP_INT:
            case TYP_UINT:
            {
                if (arg->IsCnsIntOrI())
                {
                    vecCns.i32[argIdx] = static_cast<int32_t>(arg->AsIntCon()->gtIconVal);
                    return true;
                }
                else
                {
                    // We expect the VectorConstant to have been already zeroed
                    assert(vecCns.i32[argIdx] == 0);
                }
                break;
            }

            case TYP_LONG:
            case TYP_ULONG:
            {
#if defined(TARGET_64BIT)
                if (arg->IsCnsIntOrI())
                {
                    vecCns.i64[argIdx] = static_cast<int64_t>(arg->AsIntCon()->gtIconVal);
                    return true;
                }
#else
                if (arg->OperIsLong() && arg->AsOp()->gtOp1->IsCnsIntOrI() && arg->AsOp()->gtOp2->IsCnsIntOrI())
                {
                    // 32-bit targets will decompose GT_CNS_LNG into two GT_CNS_INT
                    // We need to reconstruct the 64-bit value in order to handle this

                    INT64 gtLconVal = arg->AsOp()->gtOp2->AsIntCon()->gtIconVal;
                    gtLconVal <<= 32;
                    gtLconVal |= arg->AsOp()->gtOp1->AsIntCon()->gtIconVal;

                    vecCns.i64[argIdx] = gtLconVal;
                    return true;
                }
#endif // TARGET_64BIT
                else
                {
                    // We expect the VectorConstant to have been already zeroed
                    assert(vecCns.i64[argIdx] == 0);
                }
                break;
            }

            case TYP_FLOAT:
            {
                if (arg->IsCnsFltOrDbl())
                {
                    vecCns.f32[argIdx] = static_cast<float>(arg->AsDblCon()->gtDconVal);
                    return true;
                }
                else
                {
                    // We expect the VectorConstant to have been already zeroed
                    // We check against the i32, rather than f32, to account for -0.0
                    assert(vecCns.i32[argIdx] == 0);
                }
                break;
            }

            case TYP_DOUBLE:
            {
                if (arg->IsCnsFltOrDbl())
                {
                    vecCns.f64[argIdx] = static_cast<double>(arg->AsDblCon()->gtDconVal);
                    return true;
                }
                else
                {
                    // We expect the VectorConstant to have been already zeroed
                    // We check against the i64, rather than f64, to account for -0.0
                    assert(vecCns.i64[argIdx] == 0);
                }
                break;
            }

            default:
            {
                unreached();
            }
        }

        return false;
    }
#endif // FEATURE_HW_INTRINSICS

    //----------------------------------------------------------------------------------------------
    // TryRemoveCastIfPresent: Removes op it is a cast operation and the size of its input is at
    //                         least the size of expectedType
    //
    //  Arguments:
    //     expectedType - The expected type of the cast operation input if it is to be removed
    //     op           - The tree to remove if it is a cast op whose input is at least the size of expectedType
    //
    //  Returns:
    //     op if it was not a cast node or if its input is not at least the size of expected type;
    //     Otherwise, it returns the underlying operation that was being casted
    GenTree* TryRemoveCastIfPresent(var_types expectedType, GenTree* op)
    {
        if (!op->OperIs(GT_CAST))
        {
            return op;
        }

        GenTree* castOp = op->AsCast()->CastOp();

        if (genTypeSize(castOp->gtType) >= genTypeSize(expectedType))
        {
            BlockRange().Remove(op);
            return castOp;
        }

        return op;
    }

    // Utility functions
public:
    static bool IndirsAreEquivalent(GenTree* pTreeA, GenTree* pTreeB);

    // return true if 'childNode' is an immediate that can be contained
    //  by the 'parentNode' (i.e. folded into an instruction)
    //  for example small enough and non-relocatable
    bool IsContainableImmed(GenTree* parentNode, GenTree* childNode) const;

    // Return true if 'node' is a containable memory op.
    bool IsContainableMemoryOp(GenTree* node) const
    {
        return m_lsra->isContainableMemoryOp(node);
    }

#ifdef FEATURE_HW_INTRINSICS
    // Tries to get a containable node for a given HWIntrinsic
    bool TryGetContainableHWIntrinsicOp(GenTreeHWIntrinsic* containingNode,
                                        GenTree**           pNode,
                                        bool*               supportsRegOptional,
                                        GenTreeHWIntrinsic* transparentParentNode = nullptr);
#endif // FEATURE_HW_INTRINSICS

    static void TransformUnusedIndirection(GenTreeIndir* ind, Compiler* comp, BasicBlock* block);

private:
    static bool NodesAreEquivalentLeaves(GenTree* candidate, GenTree* storeInd);

    bool AreSourcesPossiblyModifiedLocals(GenTree* addr, GenTree* base, GenTree* index);

    // Makes 'childNode' contained in the 'parentNode'
    void MakeSrcContained(GenTree* parentNode, GenTree* childNode) const;

    // Checks and makes 'childNode' contained in the 'parentNode'
    bool CheckImmedAndMakeContained(GenTree* parentNode, GenTree* childNode);

    // Checks for memory conflicts in the instructions between childNode and parentNode, and returns true if childNode
    // can be contained.
    bool IsSafeToContainMem(GenTree* parentNode, GenTree* childNode) const;

    // Similar to above, but allows bypassing a "transparent" parent.
    bool IsSafeToContainMem(GenTree* grandparentNode, GenTree* parentNode, GenTree* childNode) const;

    inline LIR::Range& BlockRange() const
    {
        return LIR::AsRange(m_block);
    }

    // Any tracked lclVar accessed by a LCL_FLD or STORE_LCL_FLD should be marked doNotEnregister.
    // This method checks, and asserts in the DEBUG case if it is not so marked,
    // but in the non-DEBUG case (asserts disabled) set the flag so that we don't generate bad code.
    // This ensures that the local's value is valid on-stack as expected for a *LCL_FLD.
    void verifyLclFldDoNotEnregister(unsigned lclNum)
    {
        LclVarDsc* varDsc = comp->lvaGetDesc(lclNum);
        // Do a couple of simple checks before setting lvDoNotEnregister.
        // This may not cover all cases in 'isRegCandidate()' but we don't want to
        // do an expensive check here. For non-candidates it is not harmful to set lvDoNotEnregister.
        if (varDsc->lvTracked && !varDsc->lvDoNotEnregister)
        {
            assert(!m_lsra->isRegCandidate(varDsc));
            comp->lvaSetVarDoNotEnregister(lclNum DEBUG_ARG(DoNotEnregisterReason::LocalField));
        }
    }

    LinearScan*           m_lsra;
    unsigned              vtableCallTemp;       // local variable we use as a temp for vtable calls
    mutable SideEffectSet m_scratchSideEffects; // SideEffectSet used for IsSafeToContainMem and isRMWIndirCandidate
    BasicBlock*           m_block;
};

#endif // _LOWER_H_<|MERGE_RESOLUTION|>--- conflicted
+++ resolved
@@ -159,17 +159,10 @@
     GenTree* LowerVirtualStubCall(GenTreeCall* call);
     void LowerArgsForCall(GenTreeCall* call);
     void ReplaceArgWithPutArgOrBitcast(GenTree** ppChild, GenTree* newNode);
-<<<<<<< HEAD
     GenTree* NewPutArg(GenTreeCall* call, GenTree* arg, CallArg* callArg, var_types type);
     void LowerArg(GenTreeCall* call, CallArg* callArg, bool late);
-#ifdef TARGET_ARMARCH
+#if defined(TARGET_ARMARCH) || defined(TARGET_LOONGARCH64)
     GenTree* LowerFloatArg(GenTree** pArg, CallArg* callArg);
-=======
-    GenTree* NewPutArg(GenTreeCall* call, GenTree* arg, fgArgTabEntry* info, var_types type);
-    void LowerArg(GenTreeCall* call, GenTree** ppTree);
-#if defined(TARGET_ARMARCH) || defined(TARGET_LOONGARCH64)
-    GenTree* LowerFloatArg(GenTree** pArg, fgArgTabEntry* info);
->>>>>>> 19475c2d
     GenTree* LowerFloatArgReg(GenTree* arg, regNumber regNum);
 #endif
 
