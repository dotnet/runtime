// Licensed to the .NET Foundation under one or more agreements.
// The .NET Foundation licenses this file to you under the MIT license.

/*XXXXXXXXXXXXXXXXXXXXXXXXXXXXXXXXXXXXXXXXXXXXXXXXXXXXXXXXXXXXXXXXXXXXXXXXXXXXX
XXXXXXXXXXXXXXXXXXXXXXXXXXXXXXXXXXXXXXXXXXXXXXXXXXXXXXXXXXXXXXXXXXXXXXXXXXXXXXX
XX                                                                           XX
XX                           Instruction                                     XX
XX                                                                           XX
XX          The interface to generate a machine-instruction.                 XX
XX                                                                           XX
XXXXXXXXXXXXXXXXXXXXXXXXXXXXXXXXXXXXXXXXXXXXXXXXXXXXXXXXXXXXXXXXXXXXXXXXXXXXXXX
XXXXXXXXXXXXXXXXXXXXXXXXXXXXXXXXXXXXXXXXXXXXXXXXXXXXXXXXXXXXXXXXXXXXXXXXXXXXXXX
*/

#include "jitpch.h"
#ifdef _MSC_VER
#pragma hdrstop
#endif

#include "codegen.h"
#include "instr.h"
#include "emit.h"

/*****************************************************************************/
#ifdef DEBUG

//-----------------------------------------------------------------------------
// genInsName: Returns the string representation of the given CPU instruction, as
// it exists in the instruction table. Note that some architectures don't encode the
// name completely in the table: xarch sometimes prepends a "v", and arm sometimes
// appends a "s". Use `genInsDisplayName()` to get a fully-formed name.
//
const char* CodeGen::genInsName(instruction ins)
{
    // clang-format off
    static
    const char * const insNames[] =
    {
#if defined(TARGET_XARCH)
        #define INST0(id, nm, um, mr,                 flags) nm,
        #define INST1(id, nm, um, mr,                 flags) nm,
        #define INST2(id, nm, um, mr, mi,             flags) nm,
        #define INST3(id, nm, um, mr, mi, rm,         flags) nm,
        #define INST4(id, nm, um, mr, mi, rm, a4,     flags) nm,
        #define INST5(id, nm, um, mr, mi, rm, a4, rr, flags) nm,
        #include "instrs.h"

#elif defined(TARGET_ARM)
        #define INST1(id, nm, fp, ldst, fmt, e1                                 ) nm,
        #define INST2(id, nm, fp, ldst, fmt, e1, e2                             ) nm,
        #define INST3(id, nm, fp, ldst, fmt, e1, e2, e3                         ) nm,
        #define INST4(id, nm, fp, ldst, fmt, e1, e2, e3, e4                     ) nm,
        #define INST5(id, nm, fp, ldst, fmt, e1, e2, e3, e4, e5                 ) nm,
        #define INST6(id, nm, fp, ldst, fmt, e1, e2, e3, e4, e5, e6             ) nm,
        #define INST8(id, nm, fp, ldst, fmt, e1, e2, e3, e4, e5, e6, e7, e8     ) nm,
        #define INST9(id, nm, fp, ldst, fmt, e1, e2, e3, e4, e5, e6, e7, e8, e9 ) nm,
        #include "instrs.h"

#elif defined(TARGET_ARM64)
        #define INST1(id, nm, ldst, fmt, e1                                 ) nm,
        #define INST2(id, nm, ldst, fmt, e1, e2                             ) nm,
        #define INST3(id, nm, ldst, fmt, e1, e2, e3                         ) nm,
        #define INST4(id, nm, ldst, fmt, e1, e2, e3, e4                     ) nm,
        #define INST5(id, nm, ldst, fmt, e1, e2, e3, e4, e5                 ) nm,
        #define INST6(id, nm, ldst, fmt, e1, e2, e3, e4, e5, e6             ) nm,
        #define INST9(id, nm, ldst, fmt, e1, e2, e3, e4, e5, e6, e7, e8, e9 ) nm,
        #include "instrs.h"

#elif defined(TARGET_LOONGARCH64)
        #define INSTS(id, nm, fp, ldst, fmt, e1) nm,
        #include "instrs.h"

#else
#error "Unknown TARGET"
#endif
    };
    // clang-format on

    assert((unsigned)ins < ArrLen(insNames));
    assert(insNames[ins] != nullptr);

    return insNames[ins];
}

//-----------------------------------------------------------------------------
// genInsDisplayName: Get a fully-formed instruction display name. This only handles
// the xarch case of prepending a "v", not the arm case of appending an "s".
// This can be called up to four times in a single 'printf' before the static buffers
// get reused.
//
// Returns:
//    String with instruction name
//
const char* CodeGen::genInsDisplayName(emitter::instrDesc* id)
{
    instruction ins     = id->idIns();
    const char* insName = genInsName(ins);

#ifdef TARGET_XARCH
    const int       TEMP_BUFFER_LEN = 40;
    static unsigned curBuf          = 0;
    static char     buf[4][TEMP_BUFFER_LEN];
    const char*     retbuf;

    if (GetEmitter()->IsAVXInstruction(ins) && !GetEmitter()->IsBMIInstruction(ins))
    {
        sprintf_s(buf[curBuf], TEMP_BUFFER_LEN, "v%s", insName);
        retbuf = buf[curBuf];
        curBuf = (curBuf + 1) % 4;
        return retbuf;
    }

    // Some instructions have different mnemonics depending on the size.
    switch (ins)
    {
        case INS_cdq:
            switch (id->idOpSize())
            {
                case EA_8BYTE:
                    return "cqo";
                case EA_4BYTE:
                    return "cdq";
                case EA_2BYTE:
                    return "cwd";
                default:
                    unreached();
            }

        case INS_cwde:
            switch (id->idOpSize())
            {
                case EA_8BYTE:
                    return "cdqe";
                case EA_4BYTE:
                    return "cwde";
                case EA_2BYTE:
                    return "cbw";
                default:
                    unreached();
            }

        default:
            break;
    }
#endif // TARGET_XARCH

    return insName;
}

/*****************************************************************************/
#endif // DEBUG

/*****************************************************************************
 *
 *  Return the size string (e.g. "word ptr") appropriate for the given size.
 */

#ifdef DEBUG

const char* CodeGen::genSizeStr(emitAttr attr)
{
    // clang-format off
    static
    const char * const sizes[] =
    {
        "",
        "byte  ptr ",
        "word  ptr ",
        nullptr,
        "dword ptr ",
        nullptr,
        nullptr,
        nullptr,
        "qword ptr ",
        nullptr,
        nullptr,
        nullptr,
        nullptr,
        nullptr,
        nullptr,
        nullptr,
        "xmmword ptr ",
        nullptr, nullptr, nullptr, nullptr, nullptr, nullptr, nullptr, nullptr,
        nullptr, nullptr, nullptr, nullptr, nullptr, nullptr, nullptr,
        "ymmword ptr"
    };
    // clang-format on

    unsigned size = EA_SIZE(attr);

    assert(size == 0 || size == 1 || size == 2 || size == 4 || size == 8 || size == 16 || size == 32);

    if (EA_ATTR(size) == attr)
    {
        return sizes[size];
    }
    else if (attr == EA_GCREF)
    {
        return "gword ptr ";
    }
    else if (attr == EA_BYREF)
    {
        return "bword ptr ";
    }
    else if (EA_IS_DSP_RELOC(attr))
    {
        return "rword ptr ";
    }
    else
    {
        assert(!"Unexpected");
        return "unknw ptr ";
    }
}

#endif

/*****************************************************************************
 *
 *  Generate an instruction.
 */

void CodeGen::instGen(instruction ins)
{

    GetEmitter()->emitIns(ins);

#ifdef TARGET_XARCH
#ifdef PSEUDORANDOM_NOP_INSERTION
    // A workaround necessitated by limitations of emitter
    // if we are scheduled to insert a nop here, we have to delay it
    // hopefully we have not missed any other prefix instructions or places
    // they could be inserted
    if (ins == INS_lock && GetEmitter()->emitNextNop == 0)
    {
        GetEmitter()->emitNextNop = 1;
    }
#endif // PSEUDORANDOM_NOP_INSERTION
#endif
}

/*****************************************************************************
 *
 *  Returns non-zero if the given CPU instruction is a floating-point ins.
 */

// static inline
bool CodeGenInterface::instIsFP(instruction ins)
{
    assert((unsigned)ins < ArrLen(instInfo));

#ifdef TARGET_XARCH
    return (instInfo[ins] & INS_FLAGS_x87Instr) != 0;
#else
    return (instInfo[ins] & INST_FP) != 0;
#endif
}

/*****************************************************************************
 *
 *  Generate a jump instruction.
 */

void CodeGen::inst_JMP(emitJumpKind jmp, BasicBlock* tgtBlock)
{
#if !FEATURE_FIXED_OUT_ARGS
    // On the x86 we are pushing (and changing the stack level), but on x64 and other archs we have
    // a fixed outgoing args area that we store into and we never change the stack level when calling methods.
    //
    // Thus only on x86 do we need to assert that the stack level at the target block matches the current stack level.
    //
    CLANG_FORMAT_COMMENT_ANCHOR;

#ifdef UNIX_X86_ABI
    // bbTgtStkDepth is a (pure) argument count (stack alignment padding should be excluded).
    assert((tgtBlock->bbTgtStkDepth * sizeof(int) == (genStackLevel - curNestedAlignment)) || isFramePointerUsed());
#else
    assert((tgtBlock->bbTgtStkDepth * sizeof(int) == genStackLevel) || isFramePointerUsed());
#endif
#endif // !FEATURE_FIXED_OUT_ARGS

    GetEmitter()->emitIns_J(emitter::emitJumpKindToIns(jmp), tgtBlock);
}

/*****************************************************************************
 *
 *  Generate a set instruction.
 */

void CodeGen::inst_SET(emitJumpKind condition, regNumber reg)
{
#ifdef TARGET_XARCH
    instruction ins;

    /* Convert the condition to an instruction opcode */

    switch (condition)
    {
        case EJ_js:
            ins = INS_sets;
            break;
        case EJ_jns:
            ins = INS_setns;
            break;
        case EJ_je:
            ins = INS_sete;
            break;
        case EJ_jne:
            ins = INS_setne;
            break;

        case EJ_jl:
            ins = INS_setl;
            break;
        case EJ_jle:
            ins = INS_setle;
            break;
        case EJ_jge:
            ins = INS_setge;
            break;
        case EJ_jg:
            ins = INS_setg;
            break;

        case EJ_jb:
            ins = INS_setb;
            break;
        case EJ_jbe:
            ins = INS_setbe;
            break;
        case EJ_jae:
            ins = INS_setae;
            break;
        case EJ_ja:
            ins = INS_seta;
            break;

        case EJ_jp:
            ins = INS_setp;
            break;
        case EJ_jnp:
            ins = INS_setnp;
            break;

        default:
            NO_WAY("unexpected condition type");
            return;
    }

    assert(genRegMask(reg) & RBM_BYTE_REGS);

    // These instructions only write the low byte of 'reg'
    GetEmitter()->emitIns_R(ins, EA_1BYTE, reg);
#elif defined(TARGET_ARM64)
    insCond cond;
    /* Convert the condition to an insCond value */
    switch (condition)
    {
        case EJ_eq:
            cond = INS_COND_EQ;
            break;
        case EJ_ne:
            cond = INS_COND_NE;
            break;
        case EJ_hs:
            cond = INS_COND_HS;
            break;
        case EJ_lo:
            cond = INS_COND_LO;
            break;

        case EJ_mi:
            cond = INS_COND_MI;
            break;
        case EJ_pl:
            cond = INS_COND_PL;
            break;
        case EJ_vs:
            cond = INS_COND_VS;
            break;
        case EJ_vc:
            cond = INS_COND_VC;
            break;

        case EJ_hi:
            cond = INS_COND_HI;
            break;
        case EJ_ls:
            cond = INS_COND_LS;
            break;
        case EJ_ge:
            cond = INS_COND_GE;
            break;
        case EJ_lt:
            cond = INS_COND_LT;
            break;

        case EJ_gt:
            cond = INS_COND_GT;
            break;
        case EJ_le:
            cond = INS_COND_LE;
            break;

        default:
            NO_WAY("unexpected condition type");
            return;
    }
    GetEmitter()->emitIns_R_COND(INS_cset, EA_8BYTE, reg, cond);
#else
    NYI("inst_SET");
#endif
}

/*****************************************************************************
 *
 *  Generate a "op reg" instruction.
 */

void CodeGen::inst_RV(instruction ins, regNumber reg, var_types type, emitAttr size)
{
    if (size == EA_UNKNOWN)
    {
        size = emitActualTypeSize(type);
    }

    GetEmitter()->emitIns_R(ins, size, reg);
}

/*****************************************************************************
 *
 *  Generate a "mov reg1, reg2" instruction.
 */
void CodeGen::inst_Mov(var_types dstType,
                       regNumber dstReg,
                       regNumber srcReg,
                       bool      canSkip,
                       emitAttr  size,
                       insFlags  flags /* = INS_FLAGS_DONT_CARE */)
{
#ifdef TARGET_LOONGARCH64
    if (isFloatRegType(dstType) != genIsValidFloatReg(dstReg))
    {
        if (dstType == TYP_FLOAT)
            dstType = TYP_INT;
        else if (dstType == TYP_DOUBLE)
            dstType = TYP_LONG;
        else if (dstType == TYP_INT)
            dstType = TYP_FLOAT;
        else if (dstType == TYP_LONG)
            dstType = TYP_DOUBLE;
        else
            assert(!"unimplemented on LOONGARCH yet");
    }
#endif
    instruction ins = ins_Copy(srcReg, dstType);

    if (size == EA_UNKNOWN)
    {
        size = emitActualTypeSize(dstType);
    }

#ifdef TARGET_ARM
    GetEmitter()->emitIns_Mov(ins, size, dstReg, srcReg, canSkip, flags);
#else
    GetEmitter()->emitIns_Mov(ins, size, dstReg, srcReg, canSkip);
#endif
}

/*****************************************************************************
 *
 *  Generate a "mov reg1, reg2" instruction.
 */
void CodeGen::inst_Mov_Extend(var_types srcType,
                              bool      srcInReg,
                              regNumber dstReg,
                              regNumber srcReg,
                              bool      canSkip,
                              emitAttr  size,
                              insFlags  flags /* = INS_FLAGS_DONT_CARE */)
{
    instruction ins = ins_Move_Extend(srcType, srcInReg);

    if (size == EA_UNKNOWN)
    {
        size = emitActualTypeSize(srcType);
    }

#ifdef TARGET_ARM
    GetEmitter()->emitIns_Mov(ins, size, dstReg, srcReg, canSkip, flags);
#else
    GetEmitter()->emitIns_Mov(ins, size, dstReg, srcReg, canSkip);
#endif
}

/*****************************************************************************
 *
 *  Generate a "op reg1, reg2" instruction.
 */

//------------------------------------------------------------------------
// inst_RV_RV: Generate a "op reg1, reg2" instruction.
//
// Arguments:
//    ins   - the instruction to generate;
//    reg1  - the first register to use, the dst for most instructions;
//    reg2  - the second register to use, the src for most instructions;
//    type  - the type used to get the size attribute if not given, usually type of the reg2 operand;
//    size  - the size attribute, the type arg is ignored if this arg is provided with an actual value;
//    flags - whether flags are set for arm32.
//
void CodeGen::inst_RV_RV(instruction ins,
                         regNumber   reg1,
                         regNumber   reg2,
                         var_types   type /* = TYP_I_IMPL */,
                         emitAttr    size /* = EA_UNKNOWN */,
                         insFlags    flags /* = INS_FLAGS_DONT_CARE */)
{
    if (size == EA_UNKNOWN)
    {
        size = emitActualTypeSize(type);
    }

#ifdef TARGET_ARM
    GetEmitter()->emitIns_R_R(ins, size, reg1, reg2, flags);
#else
    GetEmitter()->emitIns_R_R(ins, size, reg1, reg2);
#endif
}

/*****************************************************************************
 *
 *  Generate a "op reg1, reg2, reg3" instruction.
 */

void CodeGen::inst_RV_RV_RV(instruction ins,
                            regNumber   reg1,
                            regNumber   reg2,
                            regNumber   reg3,
                            emitAttr    size,
                            insFlags    flags /* = INS_FLAGS_DONT_CARE */)
{
#ifdef TARGET_ARM
    GetEmitter()->emitIns_R_R_R(ins, size, reg1, reg2, reg3, flags);
#elif defined(TARGET_LOONGARCH64)
    GetEmitter()->emitIns_R_R_R(ins, size, reg1, reg2, reg3);
#elif defined(TARGET_XARCH)
    GetEmitter()->emitIns_R_R_R(ins, size, reg1, reg2, reg3);
#else
    NYI("inst_RV_RV_RV");
#endif
}
/*****************************************************************************
 *
 *  Generate a "op icon" instruction.
 */

void CodeGen::inst_IV(instruction ins, cnsval_ssize_t val)
{
    GetEmitter()->emitIns_I(ins, EA_PTRSIZE, val);
}

/*****************************************************************************
 *
 *  Generate a "op icon" instruction where icon is a handle of type specified
 *  by 'flags'
 */

void CodeGen::inst_IV_handle(instruction ins, cnsval_ssize_t val)
{
    GetEmitter()->emitIns_I(ins, EA_HANDLE_CNS_RELOC, val);
}

/*****************************************************************************
 *
 *  Display a stack frame reference.
 */

void CodeGen::inst_set_SV_var(GenTree* tree)
{
#ifdef DEBUG
    assert((tree != nullptr) && tree->OperIs(GT_LCL_VAR, GT_LCL_VAR_ADDR, GT_STORE_LCL_VAR));
    assert(tree->AsLclVarCommon()->GetLclNum() < compiler->lvaCount);

    GetEmitter()->emitVarRefOffs = tree->AsLclVar()->gtLclILoffs;

#endif // DEBUG
}

/*****************************************************************************
 *
 *  Generate a "op reg, icon" instruction.
 */

void CodeGen::inst_RV_IV(
    instruction ins, regNumber reg, target_ssize_t val, emitAttr size, insFlags flags /* = INS_FLAGS_DONT_CARE */)
{
#if !defined(TARGET_64BIT)
    assert(size != EA_8BYTE);
#endif

#ifdef TARGET_ARM
    if (arm_Valid_Imm_For_Instr(ins, val, flags))
    {
        GetEmitter()->emitIns_R_I(ins, size, reg, val, flags);
    }
    else if (ins == INS_mov)
    {
        instGen_Set_Reg_To_Imm(size, reg, val);
    }
    else
    {
        // TODO-Cleanup: Add a comment about why this is unreached() for RyuJIT backend.
        unreached();
    }
#elif defined(TARGET_ARM64)
    // TODO-Arm64-Bug: handle large constants!
    // Probably need something like the ARM case above: if (arm_Valid_Imm_For_Instr(ins, val)) ...
    assert(ins != INS_cmp);
    assert(ins != INS_tst);
    assert(ins != INS_mov);
    GetEmitter()->emitIns_R_R_I(ins, size, reg, reg, val);
#elif defined(TARGET_LOONGARCH64)
    GetEmitter()->emitIns_R_R_I(ins, size, reg, reg, val);
#else // !TARGET_ARM
#ifdef TARGET_AMD64
    // Instead of an 8-byte immediate load, a 4-byte immediate will do fine
    // as the high 4 bytes will be zero anyway.
    if (size == EA_8BYTE && ins == INS_mov && ((val & 0xFFFFFFFF00000000LL) == 0))
    {
        size = EA_4BYTE;
        GetEmitter()->emitIns_R_I(ins, size, reg, val);
    }
    else if (EA_SIZE(size) == EA_8BYTE && ins != INS_mov && (((int)val != val) || EA_IS_CNS_RELOC(size)))
    {
        assert(!"Invalid immediate for inst_RV_IV");
    }
    else
#endif // TARGET_AMD64
    {
        GetEmitter()->emitIns_R_I(ins, size, reg, val);
    }
#endif // !TARGET_ARM
}

/*****************************************************************************
 *
 *  Generate an instruction that has one operand given by a tree (which has
 *  been made addressable).
 */

void CodeGen::inst_TT(instruction ins, GenTree* tree, unsigned offs, int shfv, emitAttr size)
{
    bool sizeInferred = false;

    if (size == EA_UNKNOWN)
    {
        sizeInferred = true;
        if (instIsFP(ins))
        {
            size = EA_ATTR(genTypeSize(tree->TypeGet()));
        }
        else
        {
            size = emitTypeSize(tree->TypeGet());
        }
    }

AGAIN:

    /* Is this a spilled value? */

    if (tree->gtFlags & GTF_SPILLED)
    {
        assert(!"ISSUE: If this can happen, we need to generate 'ins [ebp+spill]'");
    }

    switch (tree->gtOper)
    {
        unsigned varNum;

        case GT_LCL_VAR:

            inst_set_SV_var(tree);
            goto LCL;

        case GT_LCL_FLD:
            offs += tree->AsLclFld()->GetLclOffs();
            goto LCL;

        LCL:
            varNum = tree->AsLclVarCommon()->GetLclNum();
            assert(varNum < compiler->lvaCount);

            if (shfv)
            {
                GetEmitter()->emitIns_S_I(ins, size, varNum, offs, shfv);
            }
            else
            {
                GetEmitter()->emitIns_S(ins, size, varNum, offs);
            }

            return;

        case GT_CLS_VAR:
            // Make sure FP instruction size matches the operand size
            // (We optimized constant doubles to floats when we can, just want to
            // make sure that we don't mistakenly use 8 bytes when the
            // constant.
            assert(!isFloatRegType(tree->gtType) || genTypeSize(tree->gtType) == EA_SIZE_IN_BYTES(size));

            if (shfv)
            {
                GetEmitter()->emitIns_C_I(ins, size, tree->AsClsVar()->gtClsVarHnd, offs, shfv);
            }
            else
            {
                GetEmitter()->emitIns_C(ins, size, tree->AsClsVar()->gtClsVarHnd, offs);
            }
            return;

        case GT_IND:
        case GT_NULLCHECK:
        case GT_ARR_ELEM:
        {
            assert(!"inst_TT not supported for GT_IND, GT_NULLCHECK or GT_ARR_ELEM");
        }
        break;

#ifdef TARGET_X86
        case GT_CNS_INT:
            // We will get here for GT_MKREFANY from CodeGen::genPushArgList
            assert(offs == 0);
            assert(!shfv);
            if (tree->IsIconHandle())
                inst_IV_handle(ins, tree->AsIntCon()->gtIconVal);
            else
                inst_IV(ins, tree->AsIntCon()->gtIconVal);
            break;
#endif

        case GT_COMMA:
            //     tree->AsOp()->gtOp1 - already processed by genCreateAddrMode()
            tree = tree->AsOp()->gtOp2;
            goto AGAIN;

        default:
            assert(!"invalid address");
    }
}

//------------------------------------------------------------------------
// inst_TT_RV: Generate a store of a lclVar
//
// Arguments:
//    ins  - the instruction to generate
//    size - the size attributes for the store
//    tree - the lclVar node
//    reg  - the register currently holding the value of the local
//
void CodeGen::inst_TT_RV(instruction ins, emitAttr size, GenTree* tree, regNumber reg)
{
#ifdef DEBUG
    // The tree must have a valid register value.
    assert(reg != REG_STK);

    bool isValidInReg = ((tree->gtFlags & GTF_SPILLED) == 0);
    if (!isValidInReg)
    {
        // Is this the special case of a write-thru lclVar?
        // We mark it as SPILLED to denote that its value is valid in memory.
        if (((tree->gtFlags & GTF_SPILL) != 0) && tree->gtOper == GT_STORE_LCL_VAR)
        {
            isValidInReg = true;
        }
    }
    assert(isValidInReg);
    assert(size != EA_UNKNOWN);
    assert(tree->OperIs(GT_LCL_VAR, GT_STORE_LCL_VAR));
#endif // DEBUG

    unsigned varNum = tree->AsLclVarCommon()->GetLclNum();
    assert(varNum < compiler->lvaCount);
#if CPU_LOAD_STORE_ARCH
    assert(GetEmitter()->emitInsIsStore(ins));
#endif
    GetEmitter()->emitIns_S_R(ins, size, reg, varNum, 0);
}

/*****************************************************************************
 *
 *  Generate an instruction that has one operand given by a register and the
 *  other one by a tree (which has been made addressable).
 */

void CodeGen::inst_RV_TT(instruction ins,
                         regNumber   reg,
                         GenTree*    tree,
                         unsigned    offs,
                         emitAttr    size,
                         insFlags    flags /* = INS_FLAGS_DONT_CARE */)
{
    assert(reg != REG_STK);

    if (size == EA_UNKNOWN)
    {
        if (!instIsFP(ins))
        {
            size = emitTypeSize(tree->TypeGet());
        }
        else
        {
            size = EA_ATTR(genTypeSize(tree->TypeGet()));
        }
    }

#ifdef TARGET_XARCH
#ifdef DEBUG
    // If it is a GC type and the result is not, then either
    // 1) it is an LEA
    // 2) optOptimizeBools() optimized if (ref != 0 && ref != 0) to if (ref & ref)
    // 3) optOptimizeBools() optimized if (ref == 0 || ref == 0) to if (ref | ref)
    // 4) byref - byref = int
    if (tree->gtType == TYP_REF && !EA_IS_GCREF(size))
    {
        assert((EA_IS_BYREF(size) && ins == INS_add) || (ins == INS_lea || ins == INS_and || ins == INS_or));
    }
    if (tree->gtType == TYP_BYREF && !EA_IS_BYREF(size))
    {
        assert(ins == INS_lea || ins == INS_and || ins == INS_or || ins == INS_sub);
    }
#endif
#endif

#if CPU_LOAD_STORE_ARCH
    if (ins == INS_mov)
    {
#if defined(TARGET_ARM64) || defined(TARGET_ARM64)
        ins = ins_Move_Extend(tree->TypeGet(), false);
#else
        NYI("CodeGen::inst_RV_TT with INS_mov");
#endif
    }
#endif // CPU_LOAD_STORE_ARCH

AGAIN:

    /* Is this a spilled value? */

    if (tree->gtFlags & GTF_SPILLED)
    {
        assert(!"ISSUE: If this can happen, we need to generate 'ins [ebp+spill]'");
    }

    switch (tree->gtOper)
    {
        unsigned varNum;

        case GT_LCL_VAR:
        case GT_LCL_VAR_ADDR:

            inst_set_SV_var(tree);
            goto LCL;

        case GT_LCL_FLD_ADDR:
        case GT_LCL_FLD:
            offs += tree->AsLclFld()->GetLclOffs();
            goto LCL;

        LCL:
            varNum = tree->AsLclVarCommon()->GetLclNum();
            assert(varNum < compiler->lvaCount);

#ifdef TARGET_ARM
            switch (ins)
            {
                case INS_mov:
                    ins = ins_Load(tree->TypeGet());
                    FALLTHROUGH;

                case INS_lea:
                case INS_ldr:
                case INS_ldrh:
                case INS_ldrb:
                case INS_ldrsh:
                case INS_ldrsb:
                case INS_vldr:
                    assert(flags != INS_FLAGS_SET);
                    GetEmitter()->emitIns_R_S(ins, size, reg, varNum, offs);
                    return;

                default:
                    regNumber regTmp;
                    regTmp = tree->GetRegNum();

                    GetEmitter()->emitIns_R_S(ins_Load(tree->TypeGet()), size, regTmp, varNum, offs);
                    GetEmitter()->emitIns_R_R(ins, size, reg, regTmp, flags);

                    regSet.verifyRegUsed(regTmp);
                    return;
            }
#else // !TARGET_ARM
#ifdef TARGET_LOONGARCH64
            if (emitter::isFloatReg(reg))
                assert((ins == INS_fld_d) || (ins == INS_fld_s));
            else if (emitter::isGeneralRegister(reg) && (ins != INS_lea))
            { // TODO should amend for LOONGARCH64 !!!
                // assert((ins==INS_ld_d) || (ins==INS_ld_w));
                ins = size == EA_4BYTE ? INS_ld_w : INS_ld_d;
            }
#endif
            GetEmitter()->emitIns_R_S(ins, size, reg, varNum, offs);
            return;
#endif // !TARGET_ARM

        case GT_CLS_VAR:
            // Make sure FP instruction size matches the operand size
            // (We optimized constant doubles to floats when we can, just want to
            // make sure that we don't mistakenly use 8 bytes when the
            // constant.
            assert(!isFloatRegType(tree->gtType) || genTypeSize(tree->gtType) == EA_SIZE_IN_BYTES(size));

#if CPU_LOAD_STORE_ARCH
            assert(!"GT_CLS_VAR not supported in ARM backend");
#else // CPU_LOAD_STORE_ARCH
            GetEmitter()->emitIns_R_C(ins, size, reg, tree->AsClsVar()->gtClsVarHnd, offs);
#endif // CPU_LOAD_STORE_ARCH
            return;

        case GT_IND:
        case GT_NULLCHECK:
        case GT_ARR_ELEM:
        case GT_LEA:
        {
            assert(!"inst_RV_TT not supported for GT_IND, GT_NULLCHECK, GT_ARR_ELEM or GT_LEA");
        }
        break;

        case GT_CNS_INT:

            assert(offs == 0);

            // TODO-CrossBitness: we wouldn't need the cast below if GenTreeIntCon::gtIconVal had target_ssize_t type.
            inst_RV_IV(ins, reg, (target_ssize_t)tree->AsIntCon()->gtIconVal, emitActualTypeSize(tree->TypeGet()),
                       flags);
            break;

        case GT_CNS_LNG:

            assert(size == EA_4BYTE || size == EA_8BYTE);

#ifdef TARGET_AMD64
            assert(offs == 0);
#endif // TARGET_AMD64

            target_ssize_t constVal;
            emitAttr       size;
            if (offs == 0)
            {
                constVal = (target_ssize_t)(tree->AsLngCon()->gtLconVal);
                size     = EA_PTRSIZE;
            }
            else
            {
                constVal = (target_ssize_t)(tree->AsLngCon()->gtLconVal >> 32);
                size     = EA_4BYTE;
            }

            inst_RV_IV(ins, reg, constVal, size, flags);
            break;

        case GT_COMMA:
            tree = tree->AsOp()->gtOp2;
            goto AGAIN;

        default:
            assert(!"invalid address");
    }
}

/*****************************************************************************
 *
 *  Generate a "shift reg, icon" instruction.
 */

void CodeGen::inst_RV_SH(
    instruction ins, emitAttr size, regNumber reg, unsigned val, insFlags flags /* = INS_FLAGS_DONT_CARE */)
{
#if defined(TARGET_ARM)

    if (val >= 32)
        val &= 0x1f;

    GetEmitter()->emitIns_R_I(ins, size, reg, val, flags);

#elif defined(TARGET_XARCH)

#ifdef TARGET_AMD64
    // X64 JB BE insures only encodable values make it here.
    // x86 can encode 8 bits, though it masks down to 5 or 6
    // depending on 32-bit or 64-bit registers are used.
    // Here we will allow anything that is encodable.
    assert(val < 256);
#endif

    ins = genMapShiftInsToShiftByConstantIns(ins, val);

    if (val == 1)
    {
        GetEmitter()->emitIns_R(ins, size, reg);
    }
    else
    {
        GetEmitter()->emitIns_R_I(ins, size, reg, val);
    }

#else
    NYI("inst_RV_SH - unknown target");
#endif // TARGET*
}

/*****************************************************************************
 *
 *  Generate an instruction of the form "op reg1, reg2, icon".
 */

#if defined(TARGET_XARCH)
void CodeGen::inst_RV_RV_IV(instruction ins, emitAttr size, regNumber reg1, regNumber reg2, unsigned ival)
{
    assert(ins == INS_shld || ins == INS_shrd || ins == INS_shufps || ins == INS_shufpd || ins == INS_pshufd ||
           ins == INS_cmpps || ins == INS_cmppd || ins == INS_dppd || ins == INS_dpps || ins == INS_insertps ||
           ins == INS_roundps || ins == INS_roundss || ins == INS_roundpd || ins == INS_roundsd);

    GetEmitter()->emitIns_R_R_I(ins, size, reg1, reg2, ival);
}

//------------------------------------------------------------------------
// inst_RV_TT_IV: Generates an instruction that takes 3 operands:
//                a register operand, an operand that may be memory or register and an immediate
//                and that returns a value in register
//
// Arguments:
//    ins       -- The instruction being emitted
//    attr      -- The emit attribute
//    reg1      -- The first operand, a register
//    rmOp      -- The second operand, which may be a memory node or a node producing a register
//    ival      -- The immediate operand
//
void CodeGen::inst_RV_TT_IV(instruction ins, emitAttr attr, regNumber reg1, GenTree* rmOp, int ival)
{
    emitter* emit = GetEmitter();
    noway_assert(emit->emitVerifyEncodable(ins, EA_SIZE(attr), reg1));

    if (rmOp->isContained() || rmOp->isUsedFromSpillTemp())
    {
        TempDsc* tmpDsc = nullptr;
        unsigned varNum = BAD_VAR_NUM;
        unsigned offset = (unsigned)-1;

        if (rmOp->isUsedFromSpillTemp())
        {
            assert(rmOp->IsRegOptional());

            tmpDsc = getSpillTempDsc(rmOp);
            varNum = tmpDsc->tdTempNum();
            offset = 0;

            regSet.tmpRlsTemp(tmpDsc);
        }
        else if (rmOp->isIndir() || rmOp->OperIsHWIntrinsic())
        {
            GenTree*      addr;
            GenTreeIndir* memIndir = nullptr;

            if (rmOp->isIndir())
            {
                memIndir = rmOp->AsIndir();
                addr     = memIndir->Addr();
            }
            else
            {
#if defined(FEATURE_HW_INTRINSICS)
                assert(rmOp->AsHWIntrinsic()->OperIsMemoryLoad());
                assert(rmOp->AsHWIntrinsic()->GetOperandCount() == 1);
                addr = rmOp->AsHWIntrinsic()->Op(1);
#else
                unreached();
#endif // FEATURE_HW_INTRINSICS
            }

            switch (addr->OperGet())
            {
                case GT_LCL_VAR_ADDR:
                case GT_LCL_FLD_ADDR:
                {
                    assert(addr->isContained());
                    varNum = addr->AsLclVarCommon()->GetLclNum();
                    offset = addr->AsLclVarCommon()->GetLclOffs();
                    break;
                }

                case GT_CLS_VAR_ADDR:
                {
                    emit->emitIns_R_C_I(ins, attr, reg1, addr->AsClsVar()->gtClsVarHnd, 0, ival);
                    return;
                }

                default:
                {
                    GenTreeIndir load = indirForm(rmOp->TypeGet(), addr);

                    if (memIndir == nullptr)
                    {
                        // This is the HW intrinsic load case.
                        // Until we improve the handling of addressing modes in the emitter, we'll create a
                        // temporary GT_IND to generate code with.
                        memIndir = &load;
                    }
                    emit->emitIns_R_A_I(ins, attr, reg1, memIndir, ival);
                    return;
                }
            }
        }
        else
        {
            switch (rmOp->OperGet())
            {
                case GT_LCL_FLD:
                    varNum = rmOp->AsLclFld()->GetLclNum();
                    offset = rmOp->AsLclFld()->GetLclOffs();
                    break;

                case GT_LCL_VAR:
                {
                    assert(rmOp->IsRegOptional() || !compiler->lvaGetDesc(rmOp->AsLclVar())->lvIsRegCandidate());
                    varNum = rmOp->AsLclVar()->GetLclNum();
                    offset = 0;
                    break;
                }

                case GT_CNS_DBL:
                {
                    GenTreeDblCon*       cns = rmOp->AsDblCon();
                    CORINFO_FIELD_HANDLE hnd = emit->emitFltOrDblConst(cns->gtDconVal, emitTypeSize(cns));
                    emit->emitIns_R_C_I(ins, attr, reg1, hnd, 0, ival);
                    return;
                }

                default:
                    unreached();
            }
        }

        // Ensure we got a good varNum and offset.
        // We also need to check for `tmpDsc != nullptr` since spill temp numbers
        // are negative and start with -1, which also happens to be BAD_VAR_NUM.
        assert((varNum != BAD_VAR_NUM) || (tmpDsc != nullptr));
        assert(offset != (unsigned)-1);

        emit->emitIns_R_S_I(ins, attr, reg1, varNum, offset, ival);
    }
    else
    {
        regNumber rmOpReg = rmOp->GetRegNum();
        emit->emitIns_SIMD_R_R_I(ins, attr, reg1, rmOpReg, ival);
    }
}

//------------------------------------------------------------------------
// inst_RV_RV_TT: Generates an instruction that takes 2 operands:
//                a register operand and an operand that may be in memory or register
//                the result is returned in register
//
// Arguments:
//    ins       -- The instruction being emitted
//    size      -- The emit size attribute
//    targetReg -- The target register
//    op1Reg    -- The first operand register
//    op2       -- The second operand, which may be a memory node or a node producing a register
//    isRMW     -- true if the instruction is RMW; otherwise, false
//
void CodeGen::inst_RV_RV_TT(
    instruction ins, emitAttr size, regNumber targetReg, regNumber op1Reg, GenTree* op2, bool isRMW)
{
    emitter* emit = GetEmitter();
    noway_assert(emit->emitVerifyEncodable(ins, EA_SIZE(size), targetReg));

    // TODO-XArch-CQ: Commutative operations can have op1 be contained
    // TODO-XArch-CQ: Non-VEX encoded instructions can have both ops contained

    if (op2->isContained() || op2->isUsedFromSpillTemp())
    {
        TempDsc* tmpDsc = nullptr;
        unsigned varNum = BAD_VAR_NUM;
        unsigned offset = (unsigned)-1;

        if (op2->isUsedFromSpillTemp())
        {
            assert(op2->IsRegOptional());

            tmpDsc = getSpillTempDsc(op2);
            varNum = tmpDsc->tdTempNum();
            offset = 0;

            regSet.tmpRlsTemp(tmpDsc);
        }
        else if (op2->isIndir() || op2->OperIsHWIntrinsic())
        {
            GenTree*      addr;
            GenTreeIndir* memIndir = nullptr;

            if (op2->isIndir())
            {
                memIndir = op2->AsIndir();
                addr     = memIndir->Addr();
            }
            else
            {
#if defined(FEATURE_HW_INTRINSICS)
                assert(op2->AsHWIntrinsic()->OperIsMemoryLoad());
                assert(op2->AsHWIntrinsic()->GetOperandCount() == 1);
                addr = op2->AsHWIntrinsic()->Op(1);
#else
                unreached();
#endif // FEATURE_HW_INTRINSICS
            }

            switch (addr->OperGet())
            {
                case GT_LCL_VAR_ADDR:
                case GT_LCL_FLD_ADDR:
                {
                    assert(addr->isContained());
                    varNum = addr->AsLclVarCommon()->GetLclNum();
                    offset = addr->AsLclVarCommon()->GetLclOffs();
                    break;
                }

                case GT_CLS_VAR_ADDR:
                {
                    emit->emitIns_SIMD_R_R_C(ins, size, targetReg, op1Reg, addr->AsClsVar()->gtClsVarHnd, 0);
                    return;
                }

                default:
                {
                    GenTreeIndir load = indirForm(op2->TypeGet(), addr);

                    if (memIndir == nullptr)
                    {
                        // This is the HW intrinsic load case.
                        // Until we improve the handling of addressing modes in the emitter, we'll create a
                        // temporary GT_IND to generate code with.
                        memIndir = &load;
                    }
                    emit->emitIns_SIMD_R_R_A(ins, size, targetReg, op1Reg, memIndir);
                    return;
                }
            }
        }
        else
        {
            switch (op2->OperGet())
            {
                case GT_LCL_FLD:
                {
                    varNum = op2->AsLclFld()->GetLclNum();
                    offset = op2->AsLclFld()->GetLclOffs();
                    break;
                }

                case GT_LCL_VAR:
                {
                    assert(op2->IsRegOptional() || !compiler->lvaGetDesc(op2->AsLclVar())->lvIsRegCandidate());
                    varNum = op2->AsLclVar()->GetLclNum();
                    offset = 0;
                    break;
                }

                case GT_CNS_DBL:
                {
                    GenTreeDblCon*       cns = op2->AsDblCon();
                    CORINFO_FIELD_HANDLE hnd = emit->emitFltOrDblConst(cns->gtDconVal, emitTypeSize(cns));
                    emit->emitIns_SIMD_R_R_C(ins, size, targetReg, op1Reg, hnd, 0);
                    return;
                }

                default:
                {
                    unreached();
                }
            }
        }

        // Ensure we got a good varNum and offset.
        // We also need to check for `tmpDsc != nullptr` since spill temp numbers
        // are negative and start with -1, which also happens to be BAD_VAR_NUM.
        assert((varNum != BAD_VAR_NUM) || (tmpDsc != nullptr));
        assert(offset != (unsigned)-1);

        emit->emitIns_SIMD_R_R_S(ins, size, targetReg, op1Reg, varNum, offset);
    }
    else
    {
        regNumber op2Reg = op2->GetRegNum();

        if ((op1Reg != targetReg) && (op2Reg == targetReg) && isRMW)
        {
            // We have "reg2 = reg1 op reg2" where "reg1 != reg2" on a RMW instruction.
            //
            // For non-commutative instructions, we should have ensured that op2 was marked
            // delay free in order to prevent it from getting assigned the same register
            // as target. However, for commutative instructions, we can just swap the operands
            // in order to have "reg2 = reg2 op reg1" which will end up producing the right code.

            op2Reg = op1Reg;
            op1Reg = targetReg;
        }

        emit->emitIns_SIMD_R_R_R(ins, size, targetReg, op1Reg, op2Reg);
    }
}
#endif // TARGET_XARCH

/*****************************************************************************
 *
 *  The following should all end up inline in compiler.hpp at some point.
 */

void CodeGen::inst_ST_RV(instruction ins, TempDsc* tmp, unsigned ofs, regNumber reg, var_types type)
{
    GetEmitter()->emitIns_S_R(ins, emitActualTypeSize(type), reg, tmp->tdTempNum(), ofs);
}

#ifdef TARGET_XARCH
void CodeGen::inst_FS_ST(instruction ins, emitAttr size, TempDsc* tmp, unsigned ofs)
{
    GetEmitter()->emitIns_S(ins, size, tmp->tdTempNum(), ofs);
}
#endif

#ifdef TARGET_ARM
bool CodeGenInterface::validImmForInstr(instruction ins, target_ssize_t imm, insFlags flags)
{
    if (GetEmitter()->emitInsIsLoadOrStore(ins) && !instIsFP(ins))
    {
        return validDispForLdSt(imm, TYP_INT);
    }

    bool result = false;
    switch (ins)
    {
        case INS_cmp:
        case INS_cmn:
            if (validImmForAlu(imm) || validImmForAlu(-imm))
                result = true;
            break;

        case INS_and:
        case INS_bic:
        case INS_orr:
        case INS_orn:
        case INS_mvn:
            if (validImmForAlu(imm) || validImmForAlu(~imm))
                result = true;
            break;

        case INS_mov:
            if (validImmForMov(imm))
                result = true;
            break;

        case INS_addw:
        case INS_subw:
            if ((unsigned_abs(imm) <= 0x00000fff) && (flags != INS_FLAGS_SET)) // 12-bit immediate
                result = true;
            break;

        case INS_add:
        case INS_sub:
            if (validImmForAdd(imm, flags))
                result = true;
            break;

        case INS_tst:
        case INS_eor:
        case INS_teq:
        case INS_adc:
        case INS_sbc:
        case INS_rsb:
            if (validImmForAlu(imm))
                result = true;
            break;

        case INS_asr:
        case INS_lsl:
        case INS_lsr:
        case INS_ror:
            if (imm > 0 && imm <= 32)
                result = true;
            break;

        case INS_vstr:
        case INS_vldr:
            if ((imm & 0x3FC) == imm)
                result = true;
            break;

        default:
            break;
    }
    return result;
}
bool CodeGen::arm_Valid_Imm_For_Instr(instruction ins, target_ssize_t imm, insFlags flags)
{
    return validImmForInstr(ins, imm, flags);
}

bool CodeGenInterface::validDispForLdSt(target_ssize_t disp, var_types type)
{
    if (varTypeIsFloating(type))
    {
        if ((disp & 0x3FC) == disp)
            return true;
        else
            return false;
    }
    else
    {
        if ((disp >= -0x00ff) && (disp <= 0x0fff))
            return true;
        else
            return false;
    }
}

bool CodeGenInterface::validImmForAlu(target_ssize_t imm)
{
    return emitter::emitIns_valid_imm_for_alu(imm);
}

bool CodeGenInterface::validImmForMov(target_ssize_t imm)
{
    return emitter::emitIns_valid_imm_for_mov(imm);
}

bool CodeGenInterface::validImmForAdd(target_ssize_t imm, insFlags flags)
{
    return emitter::emitIns_valid_imm_for_add(imm, flags);
}

bool CodeGen::arm_Valid_Imm_For_Add(target_ssize_t imm, insFlags flags)
{
    return emitter::emitIns_valid_imm_for_add(imm, flags);
}

// Check "add Rd,SP,i10"
bool CodeGen::arm_Valid_Imm_For_Add_SP(target_ssize_t imm)
{
    return emitter::emitIns_valid_imm_for_add_sp(imm);
}

bool CodeGenInterface::validImmForBL(ssize_t addr)
{
    return
        // If we are running the altjit for NGEN, then assume we can use the "BL" instruction.
        // This matches the usual behavior for NGEN, since we normally do generate "BL".
        (!compiler->info.compMatchedVM && compiler->opts.jitFlags->IsSet(JitFlags::JIT_FLAG_PREJIT)) ||
        (compiler->eeGetRelocTypeHint((void*)addr) == IMAGE_REL_BASED_THUMB_BRANCH24);
}

#endif // TARGET_ARM

#if defined(TARGET_ARM64)
bool CodeGenInterface::validImmForBL(ssize_t addr)
{
    // On arm64, we always assume a call target is in range and generate a 28-bit relative
    // 'bl' instruction. If this isn't sufficient range, the VM will generate a jump stub when
    // we call recordRelocation(). See the IMAGE_REL_ARM64_BRANCH26 case in jitinterface.cpp
    // (for JIT) or zapinfo.cpp (for NGEN). If we cannot allocate a jump stub, it is fatal.
    return true;
}
#endif // TARGET_ARM64

#if defined(TARGET_LOONGARCH64)
bool CodeGenInterface::validImmForBAL(ssize_t addr)
{ // TODO: can amend/optimize for LoongArch64.
    return false;
}
#endif // TARGET_LOONGARCH64

/*****************************************************************************
 *
 *  Get the machine dependent instruction for performing sign/zero extension.
 *
 *  Parameters
 *      srcType   - source type
 *      srcInReg  - whether source is in a register
 */
instruction CodeGen::ins_Move_Extend(var_types srcType, bool srcInReg)
{
#ifdef TARGET_LOONGARCH64
    assert(!"unimplemented yet on LoongArch64 for unused.");
#endif

    instruction ins = INS_invalid;

    if (varTypeIsSIMD(srcType))
    {
#if defined(TARGET_XARCH)
        // SSE2/AVX requires destination to be a reg always.
        // If src is in reg means, it is a reg-reg move.
        //
        // SSE2 Note: always prefer movaps/movups over movapd/movupd since the
        // former doesn't require 66h prefix and one byte smaller than the
        // latter.
        //
        // TODO-CQ: based on whether src type is aligned use movaps instead

        return (srcInReg) ? INS_movaps : INS_movups;
#elif defined(TARGET_ARM64)
        return (srcInReg) ? INS_mov : ins_Load(srcType);
#else  // !defined(TARGET_ARM64) && !defined(TARGET_XARCH)
        assert(!"unhandled SIMD type");
#endif // !defined(TARGET_ARM64) && !defined(TARGET_XARCH)
    }

#if defined(TARGET_XARCH)
    if (varTypeIsFloating(srcType))
    {
        if (srcType == TYP_DOUBLE)
        {
            return (srcInReg) ? INS_movaps : INS_movsdsse2;
        }
        else if (srcType == TYP_FLOAT)
        {
            return (srcInReg) ? INS_movaps : INS_movss;
        }
        else
        {
            assert(!"unhandled floating type");
        }
    }
#elif defined(TARGET_ARM)
    if (varTypeIsFloating(srcType))
        return INS_vmov;
#else
    if (varTypeIsFloating(srcType))
        return INS_mov;
#endif

#if defined(TARGET_XARCH)
    if (!varTypeIsSmall(srcType))
    {
        ins = INS_mov;
    }
    else if (varTypeIsUnsigned(srcType))
    {
        ins = INS_movzx;
    }
    else
    {
        ins = INS_movsx;
    }
#elif defined(TARGET_ARM)
    //
    // Register to Register zero/sign extend operation
    //
    if (srcInReg)
    {
        if (!varTypeIsSmall(srcType))
        {
            ins = INS_mov;
        }
        else if (varTypeIsUnsigned(srcType))
        {
            if (varTypeIsByte(srcType))
                ins = INS_uxtb;
            else
                ins = INS_uxth;
        }
        else
        {
            if (varTypeIsByte(srcType))
                ins = INS_sxtb;
            else
                ins = INS_sxth;
        }
    }
    else
    {
        ins = ins_Load(srcType);
    }
#elif defined(TARGET_ARM64)
    //
    // Register to Register zero/sign extend operation
    //
    if (srcInReg)
    {
        if (varTypeIsUnsigned(srcType))
        {
            if (varTypeIsByte(srcType))
            {
                ins = INS_uxtb;
            }
            else if (varTypeIsShort(srcType))
            {
                ins = INS_uxth;
            }
            else
            {
                // A mov Rd, Rm instruction performs the zero extend
                // for the upper 32 bits when the size is EA_4BYTE

                ins = INS_mov;
            }
        }
        else
        {
            if (varTypeIsByte(srcType))
            {
                ins = INS_sxtb;
            }
            else if (varTypeIsShort(srcType))
            {
                ins = INS_sxth;
            }
            else
            {
                if (srcType == TYP_INT)
                {
                    ins = INS_sxtw;
                }
                else
                {
                    ins = INS_mov;
                }
            }
        }
    }
    else
    {
        ins = ins_Load(srcType);
    }
#else
    NYI("ins_Move_Extend");
#endif
    assert(ins != INS_invalid);
    return ins;
}

/*****************************************************************************
 *
 *  Get the machine dependent instruction for performing a load for srcType
 *
 *  Parameters
 *      srcType   - source type
 *      aligned   - whether source is properly aligned if srcType is a SIMD type
 */
instruction CodeGenInterface::ins_Load(var_types srcType, bool aligned /*=false*/)
{
    instruction ins = INS_invalid;

    if (varTypeIsSIMD(srcType))
    {
#if defined(TARGET_XARCH)
#ifdef FEATURE_SIMD
        if (srcType == TYP_SIMD8)
        {
            return INS_movsdsse2;
        }
        else
#endif // FEATURE_SIMD
            if (compiler->canUseVexEncoding())
        {
            return (aligned) ? INS_movapd : INS_movupd;
        }
        else
        {
            // SSE2 Note: always prefer movaps/movups over movapd/movupd since the
            // former doesn't require 66h prefix and one byte smaller than the
            // latter.
            return (aligned) ? INS_movaps : INS_movups;
        }
#elif defined(TARGET_ARM64)
        return INS_ldr;
//#elif defined(TARGET_LOONGARCH64)
//        //TODO: add SIMD for LoongArch64.
#else
        assert(!"ins_Load with SIMD type");
#endif
    }

    if (varTypeIsFloating(srcType))
    {
#if defined(TARGET_XARCH)
        if (srcType == TYP_DOUBLE)
        {
            return INS_movsdsse2;
        }
        else if (srcType == TYP_FLOAT)
        {
            return INS_movss;
        }
        else
        {
            assert(!"unhandled floating type");
        }
#elif defined(TARGET_ARM64)
        return INS_ldr;
#elif defined(TARGET_ARM)
        return INS_vldr;
#elif defined(TARGET_LOONGARCH64)
        if (srcType == TYP_DOUBLE)
        {
            return INS_fld_d;
        }
        else if (srcType == TYP_FLOAT)
        {
            return INS_fld_s;
        }
        else
        {
            assert(!"unhandled floating type");
        }
#else
        assert(!varTypeIsFloating(srcType));
#endif
    }

#if defined(TARGET_XARCH)
    if (!varTypeIsSmall(srcType))
    {
        ins = INS_mov;
    }
    else if (varTypeIsUnsigned(srcType))
    {
        ins = INS_movzx;
    }
    else
    {
        ins = INS_movsx;
    }

#elif defined(TARGET_ARMARCH)
    if (!varTypeIsSmall(srcType))
    {
        ins = INS_ldr;
    }
    else if (varTypeIsByte(srcType))
    {
        if (varTypeIsUnsigned(srcType))
            ins = INS_ldrb;
        else
            ins = INS_ldrsb;
    }
    else if (varTypeIsShort(srcType))
    {
        if (varTypeIsUnsigned(srcType))
            ins = INS_ldrh;
        else
            ins = INS_ldrsh;
    }
#elif defined(TARGET_LOONGARCH64)
    if (varTypeIsByte(srcType))
    {
        if (varTypeIsUnsigned(srcType))
            ins = INS_ld_bu;
        else
            ins = INS_ld_b;
    }
    else if (varTypeIsShort(srcType))
    {
        if (varTypeIsUnsigned(srcType))
            ins = INS_ld_hu;
        else
            ins = INS_ld_h;
    }
    else if (TYP_INT == srcType)
    {
        ins = INS_ld_w;
    }
    else if (TYP_UINT == srcType)
    {
        ins = INS_ld_wu;
    }
    else
    {
        // assert((TYP_LONG == srcType) || (TYP_ULONG == srcType));
        ins = INS_ld_d; // default ld_d.
    }
#else
    NYI("ins_Load");
#endif

    assert(ins != INS_invalid);
    return ins;
}

/*****************************************************************************
 *
 *  Get the machine dependent instruction for performing a reg-reg copy for dstType
 *
 *  Parameters
 *      dstType   - destination type
 */
instruction CodeGen::ins_Copy(var_types dstType)
{
    assert(emitTypeActSz[dstType] != 0);
#if defined(TARGET_XARCH)
    if (varTypeIsSIMD(dstType))
    {
        return INS_movaps;
    }
    else if (varTypeIsFloating(dstType))
    {
        // Both float and double copy can use movaps
        return INS_movaps;
    }
    else
    {
        return INS_mov;
    }
#elif defined(TARGET_ARM64)
    if (varTypeIsFloating(dstType))
    {
        return INS_fmov;
    }
    else
    {
        return INS_mov;
    }
#elif defined(TARGET_ARM)
    assert(!varTypeIsSIMD(dstType));
    if (varTypeIsFloating(dstType))
    {
        return INS_vmov;
    }
    else
    {
        return INS_mov;
    }
#elif defined(TARGET_LOONGARCH64)
    if (varTypeIsFloating(dstType))
    {
        return dstType == TYP_FLOAT ? INS_fmov_s : INS_fmov_d;
    }
    else
    {
        return INS_mov;
    }
#else // TARGET_*
#error "Unknown TARGET_"
#endif
}

//------------------------------------------------------------------------
//  ins_Copy: Get the machine dependent instruction for performing a reg-reg copy
//            from srcReg to a register of dstType.
//
// Arguments:
//      srcReg  - source register
//      dstType - destination type
//
// Notes:
//    This assumes the size of the value in 'srcReg' is the same as the size of
//    'dstType'.
//
instruction CodeGen::ins_Copy(regNumber srcReg, var_types dstType)
{
    bool dstIsFloatReg = isFloatRegType(dstType);
    bool srcIsFloatReg = genIsValidFloatReg(srcReg);
    if (srcIsFloatReg == dstIsFloatReg)
    {
        return ins_Copy(dstType);
    }
#if defined(TARGET_XARCH)
    return INS_movd;
#elif defined(TARGET_ARM64)
    if (dstIsFloatReg)
    {
        return INS_fmov;
    }
    else
    {
        return INS_mov;
    }
#elif defined(TARGET_ARM)
    // No SIMD support yet.
    assert(!varTypeIsSIMD(dstType));
    if (dstIsFloatReg)
    {
        // Can't have LONG in a register.
        assert(dstType == TYP_FLOAT);
        return INS_vmov_i2f;
    }
    else
    {
        // Can't have LONG in a register.
        assert(dstType == TYP_INT);
        return INS_vmov_f2i;
    }
#elif defined(TARGET_LOONGARCH64)
    // No SIMD support yet.
    assert(!varTypeIsSIMD(dstType));
    if (dstIsFloatReg)
    {
        assert(!genIsValidFloatReg(srcReg));
        return dstType == TYP_FLOAT ? INS_movgr2fr_w : INS_movgr2fr_d;
    }
    else
    {
        assert(genIsValidFloatReg(srcReg));
        return EA_SIZE(emitActualTypeSize(dstType)) == EA_4BYTE ? INS_movfr2gr_s : INS_movfr2gr_d;
    }
#else // TARGET*
#error "Unknown TARGET"
#endif
}

/*****************************************************************************
 *
 *  Get the machine dependent instruction for performing a store for dstType
 *
 *  Parameters
 *      dstType   - destination type
 *      aligned   - whether destination is properly aligned if dstType is a SIMD type
 *                - for LoongArch64 aligned is used for store-index.
 */
instruction CodeGenInterface::ins_Store(var_types dstType, bool aligned /*=false*/)
{
    instruction ins = INS_invalid;

#if defined(TARGET_XARCH)
    if (varTypeIsSIMD(dstType))
    {
#ifdef FEATURE_SIMD
        if (dstType == TYP_SIMD8)
        {
            return INS_movsdsse2;
        }
        else
#endif // FEATURE_SIMD
            if (compiler->canUseVexEncoding())
        {
            return (aligned) ? INS_movapd : INS_movupd;
        }
        else
        {
            // SSE2 Note: always prefer movaps/movups over movapd/movupd since the
            // former doesn't require 66h prefix and one byte smaller than the
            // latter.
            return (aligned) ? INS_movaps : INS_movups;
        }
    }
    else if (varTypeIsFloating(dstType))
    {
        if (dstType == TYP_DOUBLE)
        {
            return INS_movsdsse2;
        }
        else if (dstType == TYP_FLOAT)
        {
            return INS_movss;
        }
        else
        {
            assert(!"unhandled floating type");
        }
    }
#elif defined(TARGET_ARM64)
    if (varTypeIsSIMD(dstType) || varTypeIsFloating(dstType))
    {
        // All sizes of SIMD and FP instructions use INS_str
        return INS_str;
    }
#elif defined(TARGET_ARM)
    assert(!varTypeIsSIMD(dstType));
    if (varTypeIsFloating(dstType))
    {
        return INS_vstr;
    }
#elif defined(TARGET_LOONGARCH64)
    assert(!varTypeIsSIMD(dstType));
    if (varTypeIsFloating(dstType))
    {
        if (dstType == TYP_DOUBLE)
        {
            return aligned ? INS_fstx_d : INS_fst_d;
        }
        else if (dstType == TYP_FLOAT)
        {
            return aligned ? INS_fstx_s : INS_fst_s;
        }
    }
#else
    assert(!varTypeIsSIMD(dstType));
    assert(!varTypeIsFloating(dstType));
#endif

#if defined(TARGET_XARCH)
    ins = INS_mov;
#elif defined(TARGET_ARMARCH)
    if (!varTypeIsSmall(dstType))
        ins = INS_str;
    else if (varTypeIsByte(dstType))
        ins = INS_strb;
    else if (varTypeIsShort(dstType))
        ins = INS_strh;
#elif defined(TARGET_LOONGARCH64)
    if (varTypeIsByte(dstType))
        ins = aligned ? INS_stx_b : INS_st_b;
    else if (varTypeIsShort(dstType))
        ins = aligned ? INS_stx_h : INS_st_h;
    else if ((TYP_INT == dstType) || (TYP_UINT == dstType))
        ins = aligned ? INS_stx_w : INS_st_w;
    else // if ((TYP_LONG == dstType) || (TYP_ULONG == dstType) || (TYP_REF == dstType))
        ins = aligned ? INS_stx_d : INS_st_d;
#else
    NYI("ins_Store");
#endif

    assert(ins != INS_invalid);
    return ins;
}

//------------------------------------------------------------------------
// ins_StoreFromSrc: Get the machine dependent instruction for performing a store to dstType on the stack from a srcReg.
//
// Arguments:
//   srcReg  - the source register for the store
//   dstType - the destination type
//   aligned - whether the destination is properly aligned if dstType is a SIMD type
//
// Return Value:
//   the instruction to use
//
instruction CodeGenInterface::ins_StoreFromSrc(regNumber srcReg, var_types dstType, bool aligned /*=false*/)
{
    assert(srcReg != REG_NA);

    bool dstIsFloatType = isFloatRegType(dstType);
    bool srcIsFloatReg  = genIsValidFloatReg(srcReg);
    if (srcIsFloatReg == dstIsFloatType)
    {
        return ins_Store(dstType, aligned);
    }
    else
    {
        // We know that we are writing to memory, so make the destination type same
        // as the source type.
        var_types dstTypeForStore = TYP_UNDEF;
        unsigned  dstSize         = genTypeSize(dstType);
        switch (dstSize)
        {
            case 4:
                dstTypeForStore = srcIsFloatReg ? TYP_FLOAT : TYP_INT;
                break;
#if defined(TARGET_64BIT)
            case 8:
                dstTypeForStore = srcIsFloatReg ? TYP_DOUBLE : TYP_LONG;
                break;
#endif // TARGET_64BIT
            default:
                assert(!"unexpected write to the stack.");
                break;
        }
        return ins_Store(dstTypeForStore, aligned);
    }
}

#if defined(TARGET_XARCH)

instruction CodeGen::ins_MathOp(genTreeOps oper, var_types type)
{
    switch (oper)
    {
        case GT_ADD:
            return type == TYP_DOUBLE ? INS_addsd : INS_addss;
        case GT_SUB:
            return type == TYP_DOUBLE ? INS_subsd : INS_subss;
        case GT_MUL:
            return type == TYP_DOUBLE ? INS_mulsd : INS_mulss;
        case GT_DIV:
            return type == TYP_DOUBLE ? INS_divsd : INS_divss;
        default:
            unreached();
    }
}

// Conversions to or from floating point values
instruction CodeGen::ins_FloatConv(var_types to, var_types from)
{
    // AVX: For now we support only conversion from Int/Long -> float

    switch (from)
    {
        // int/long -> float/double use the same instruction but type size would be different.
        case TYP_INT:
        case TYP_LONG:
            switch (to)
            {
                case TYP_FLOAT:
                    return INS_cvtsi2ss;
                case TYP_DOUBLE:
                    return INS_cvtsi2sd;
                default:
                    unreached();
            }
            break;

        case TYP_FLOAT:
            switch (to)
            {
                case TYP_INT:
                    return INS_cvttss2si;
                case TYP_LONG:
                    return INS_cvttss2si;
                case TYP_FLOAT:
                    return ins_Move_Extend(TYP_FLOAT, false);
                case TYP_DOUBLE:
                    return INS_cvtss2sd;
                default:
                    unreached();
            }
            break;

        case TYP_DOUBLE:
            switch (to)
            {
                case TYP_INT:
                    return INS_cvttsd2si;
                case TYP_LONG:
                    return INS_cvttsd2si;
                case TYP_FLOAT:
                    return INS_cvtsd2ss;
                case TYP_DOUBLE:
                    return ins_Move_Extend(TYP_DOUBLE, false);
                default:
                    unreached();
            }
            break;

        default:
            unreached();
    }
}

#elif defined(TARGET_ARM)

instruction CodeGen::ins_MathOp(genTreeOps oper, var_types type)
{
    switch (oper)
    {
        case GT_ADD:
            return INS_vadd;
        case GT_SUB:
            return INS_vsub;
        case GT_MUL:
            return INS_vmul;
        case GT_DIV:
            return INS_vdiv;
        case GT_NEG:
            return INS_vneg;
        default:
            unreached();
    }
}

instruction CodeGen::ins_FloatConv(var_types to, var_types from)
{
    switch (from)
    {
        case TYP_INT:
            switch (to)
            {
                case TYP_FLOAT:
                    return INS_vcvt_i2f;
                case TYP_DOUBLE:
                    return INS_vcvt_i2d;
                default:
                    unreached();
            }
            break;
        case TYP_UINT:
            switch (to)
            {
                case TYP_FLOAT:
                    return INS_vcvt_u2f;
                case TYP_DOUBLE:
                    return INS_vcvt_u2d;
                default:
                    unreached();
            }
            break;
        case TYP_LONG:
            switch (to)
            {
                case TYP_FLOAT:
                    NYI("long to float");
                    break;
                case TYP_DOUBLE:
                    NYI("long to double");
                    break;
                default:
                    unreached();
            }
            break;
        case TYP_FLOAT:
            switch (to)
            {
                case TYP_INT:
                    return INS_vcvt_f2i;
                case TYP_UINT:
                    return INS_vcvt_f2u;
                case TYP_LONG:
                    NYI("float to long");
                    break;
                case TYP_DOUBLE:
                    return INS_vcvt_f2d;
                case TYP_FLOAT:
                    return INS_vmov;
                default:
                    unreached();
            }
            break;
        case TYP_DOUBLE:
            switch (to)
            {
                case TYP_INT:
                    return INS_vcvt_d2i;
                case TYP_UINT:
                    return INS_vcvt_d2u;
                case TYP_LONG:
                    NYI("double to long");
                    break;
                case TYP_FLOAT:
                    return INS_vcvt_d2f;
                case TYP_DOUBLE:
                    return INS_vmov;
                default:
                    unreached();
            }
            break;
        default:
            unreached();
    }
    unreached();
}

#endif // TARGET_ARM

/*****************************************************************************
 *
 *  Machine independent way to return
 */
void CodeGen::instGen_Return(unsigned stkArgSize)
{
#if defined(TARGET_XARCH)
    if (stkArgSize == 0)
    {
        instGen(INS_ret);
    }
    else
    {
        inst_IV(INS_ret, stkArgSize);
    }
#elif defined(TARGET_ARM)
//
// The return on ARM is folded into the pop multiple instruction
// and as we do not know the exact set of registers that we will
// need to restore (pop) when we first call instGen_Return we will
// instead just not emit anything for this method on the ARM
// The return will be part of the pop multiple and that will be
// part of the epilog that is generated by genFnEpilog()
#elif defined(TARGET_ARM64)
    // This function shouldn't be used on ARM64.
    unreached();
#else
    NYI("instGen_Return");
#endif
}

/*****************************************************************************
 *
 *  Machine independent way to move a Zero value into a register
 */
void CodeGen::instGen_Set_Reg_To_Zero(emitAttr size, regNumber reg, insFlags flags)
{
#if defined(TARGET_XARCH)
    GetEmitter()->emitIns_R_R(INS_xor, size, reg, reg);
#elif defined(TARGET_ARM)
    GetEmitter()->emitIns_R_I(INS_mov, size, reg, 0 ARM_ARG(flags));
<<<<<<< HEAD
#elif defined(TARGET_LOONGARCH64)
    GetEmitter()->emitIns_R_R_I(INS_ori, size, reg, REG_R0, 0);
=======
#elif defined(TARGET_ARM64)
    GetEmitter()->emitIns_Mov(INS_mov, size, reg, REG_ZR, /* canSkip */ true);
>>>>>>> 9cd79273
#else
#error "Unknown TARGET"
#endif
    regSet.verifyRegUsed(reg);
}

/*****************************************************************************/
/*****************************************************************************/
/*****************************************************************************/<|MERGE_RESOLUTION|>--- conflicted
+++ resolved
@@ -2292,13 +2292,10 @@
     GetEmitter()->emitIns_R_R(INS_xor, size, reg, reg);
 #elif defined(TARGET_ARM)
     GetEmitter()->emitIns_R_I(INS_mov, size, reg, 0 ARM_ARG(flags));
-<<<<<<< HEAD
+#elif defined(TARGET_ARM64)
+    GetEmitter()->emitIns_Mov(INS_mov, size, reg, REG_ZR, /* canSkip */ true);
 #elif defined(TARGET_LOONGARCH64)
     GetEmitter()->emitIns_R_R_I(INS_ori, size, reg, REG_R0, 0);
-=======
-#elif defined(TARGET_ARM64)
-    GetEmitter()->emitIns_Mov(INS_mov, size, reg, REG_ZR, /* canSkip */ true);
->>>>>>> 9cd79273
 #else
 #error "Unknown TARGET"
 #endif
