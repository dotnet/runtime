--- conflicted
+++ resolved
@@ -795,16 +795,13 @@
                         simd32_t constValue = op->AsVecCon()->gtSimd32Val;
                         return OperandDesc(emit->emitSimd32Const(constValue));
                     }
-<<<<<<< HEAD
 
                     case TYP_SIMD64: // TODO-XArch-AVX512: Fix once GenTreeVecCon supports gtSimd64Val.
                     {
                         simd32_t constValue = op->AsVecCon()->gtSimd32Val;
                         return OperandDesc(emit->emitSimd32Const(constValue));
                     }
-=======
 #endif // TARGET_XARCH
->>>>>>> 4aa15710
 #endif // FEATURE_SIMD
 
                     default:
