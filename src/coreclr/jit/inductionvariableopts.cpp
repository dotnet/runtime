--- conflicted
+++ resolved
@@ -641,13 +641,6 @@
 
     bool changed = false;
 
-<<<<<<< HEAD
-=======
-    // Currently we only do IV widening which generally is only profitable for
-    // x64 because arm64 addressing modes can include the zero/sign-extension
-    // of the index for free.
-#if defined(TARGET_XARCH) && defined(TARGET_64BIT)
->>>>>>> 69110bfd
     m_dfsTree = fgComputeDfs();
     m_loops   = FlowGraphNaturalLoops::Find(m_dfsTree);
 
@@ -740,12 +733,7 @@
                 }
             }
 
-<<<<<<< HEAD
             if (optWidenPrimaryIV(loop, lcl->GetLclNum(), addRec, ivOccurrences))
-=======
-            JITDUMP("    Replacing in the loop; %d statements with appearances\n", ivUses.Height());
-            for (int i = 0; i < ivUses.Height(); i++)
->>>>>>> 69110bfd
             {
                 numWidened++;
                 changed = true;
