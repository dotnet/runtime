--- conflicted
+++ resolved
@@ -2356,53 +2356,6 @@
         }
         break;
 
-<<<<<<< HEAD
-        case SIMDIntrinsicNarrow:
-        {
-            assert(!instMethod);
-            op2 = impSIMDPopStack(simdType);
-            op1 = impSIMDPopStack(simdType);
-            // op1 and op2 are two input Vector<T>.
-            simdTree = gtNewSIMDNode(simdType, op1, op2, simdIntrinsicID, simdBaseJitType, size);
-            retVal   = simdTree;
-        }
-        break;
-
-        case SIMDIntrinsicWiden:
-        {
-            GenTree* dstAddrHi = impSIMDPopStack(TYP_BYREF);
-            GenTree* dstAddrLo = impSIMDPopStack(TYP_BYREF);
-            op1                = impSIMDPopStack(simdType);
-            // op1 must have a valid class handle; the following method will assert it.
-            CORINFO_CLASS_HANDLE op1Handle = gtGetStructHandle(op1);
-            GenTree*             dupOp1    = fgInsertCommaFormTemp(&op1, op1Handle);
-
-            // Widen the lower half and assign it to dstAddrLo.
-            simdTree = gtNewSIMDNode(simdType, op1, SIMDIntrinsicWidenLo, simdBaseJitType, size);
-            // TODO-1stClassStructs: With the introduction of ClassLayout it would be preferrable to use
-            // GT_OBJ instead of GT_BLK nodes to avoid losing information about the actual vector type.
-            GenTree* loDest = new (this, GT_BLK)
-                GenTreeBlk(GT_BLK, simdType, dstAddrLo, typGetBlkLayout(getSIMDTypeSizeInBytes(clsHnd)));
-            GenTree* loAsg = gtNewBlkOpNode(loDest, simdTree,
-                                            false, // not volatile
-                                            true); // copyBlock
-            loAsg->gtFlags |= ((simdTree->gtFlags | dstAddrLo->gtFlags) & GTF_ALL_EFFECT);
-
-            // Widen the upper half and assign it to dstAddrHi.
-            simdTree        = gtNewSIMDNode(simdType, dupOp1, SIMDIntrinsicWidenHi, simdBaseJitType, size);
-            GenTree* hiDest = new (this, GT_BLK)
-                GenTreeBlk(GT_BLK, simdType, dstAddrHi, typGetBlkLayout(getSIMDTypeSizeInBytes(clsHnd)));
-            GenTree* hiAsg = gtNewBlkOpNode(hiDest, simdTree,
-                                            false, // not volatile
-                                            true); // copyBlock
-            hiAsg->gtFlags |= ((simdTree->gtFlags | dstAddrHi->gtFlags) & GTF_ALL_EFFECT);
-
-            retVal = gtNewOperNode(GT_COMMA, simdType, loAsg, hiAsg);
-        }
-        break;
-
-=======
->>>>>>> 5fa6dd36
         case SIMDIntrinsicHWAccel:
         {
             GenTreeIntCon* intConstTree = new (this, GT_CNS_INT) GenTreeIntCon(TYP_INT, 1);
