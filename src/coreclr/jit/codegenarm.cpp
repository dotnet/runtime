--- conflicted
+++ resolved
@@ -121,13 +121,7 @@
 
     BasicBlock* nextBlock = block->Next();
 
-<<<<<<< HEAD
-    assert(!block->IsLast());
-    assert(block->Next()->KindIs(BBJ_ALWAYS));
-    assert(block->Next()->HasJump());
-    assert(block->Next()->GetJumpDest()->HasFlag(BBF_FINALLY_TARGET));
-=======
-    if (block->bbFlags & BBF_RETLESS_CALL)
+    if (block->CheckFlag(BBF_RETLESS_CALL))
     {
         if ((nextBlock == nullptr) || !BasicBlock::sameEHRegion(block, nextBlock))
         {
@@ -142,7 +136,6 @@
         // after the call is not (can not be) correct in cases where a variable has a last use in the
         // handler.  So turn off GC reporting for this single instruction.
         GetEmitter()->emitDisableGC();
->>>>>>> d2172989
 
         BasicBlock* const jumpDest = nextBlock->GetJumpDest();
 
@@ -167,18 +160,12 @@
     // jump target using bbJumpDest - that is already used to point
     // to the finally block. So just skip past the BBJ_ALWAYS unless the
     // block is RETLESS.
-<<<<<<< HEAD
-    assert(!block->HasFlag(BBF_RETLESS_CALL));
-    assert(block->isBBCallAlwaysPair());
-    return block->Next();
-=======
-    if (!(block->bbFlags & BBF_RETLESS_CALL))
+    if (!block->CheckFlag(BBF_RETLESS_CALL))
     {
         assert(block->isBBCallAlwaysPair());
         block = nextBlock;
     }
     return block;
->>>>>>> d2172989
 }
 
 //------------------------------------------------------------------------
@@ -679,7 +666,7 @@
     for (unsigned i = 0; i < jumpCount; i++)
     {
         BasicBlock* target = *jumpTable++;
-        noway_assert(target->HasFlag(BBF_HAS_LABEL));
+        noway_assert(target->CheckFlag(BBF_HAS_LABEL));
 
         JITDUMP("            DD      L_M%03u_" FMT_BB "\n", compiler->compMethodID, target->bbNum);
 
@@ -2335,7 +2322,7 @@
 #endif
 
     assert(block != NULL);
-    assert(block->HasFlag(BBF_FUNCLET_BEG));
+    assert(block->CheckFlag(BBF_FUNCLET_BEG));
 
     ScopedSetVariable<bool> _setGeneratingProlog(&compiler->compGeneratingProlog, true);
 
@@ -2607,37 +2594,6 @@
     GetEmitter()->emitIns_S_R(INS_str, EA_PTRSIZE, regTmp, compiler->lvaPSPSym, 0);
 }
 
-<<<<<<< HEAD
-void CodeGen::genInsertNopForUnwinder(BasicBlock* block)
-{
-    // If this block is the target of a finally return, we need to add a preceding NOP, in the same EH region,
-    // so the unwinder doesn't get confused by our "movw lr, xxx; movt lr, xxx; b Lyyy" calling convention that
-    // calls the funclet during non-exceptional control flow.
-    if (block->HasFlag(BBF_FINALLY_TARGET))
-    {
-        assert(block->HasFlag(BBF_HAS_LABEL));
-
-#ifdef DEBUG
-        if (compiler->verbose)
-        {
-            printf("\nEmitting finally target NOP predecessor for " FMT_BB "\n", block->bbNum);
-        }
-#endif
-        // Create a label that we'll use for computing the start of an EH region, if this block is
-        // at the beginning of such a region. If we used the existing bbEmitCookie as is for
-        // determining the EH regions, then this NOP would end up outside of the region, if this
-        // block starts an EH region. If we pointed the existing bbEmitCookie here, then the NOP
-        // would be executed, which we would prefer not to do.
-
-        block->bbUnwindNopEmitCookie = GetEmitter()->emitAddLabel(gcInfo.gcVarPtrSetCur, gcInfo.gcRegGCrefSetCur,
-                                                                  gcInfo.gcRegByrefSetCur, false DEBUG_ARG(block));
-
-        instGen(INS_nop);
-    }
-}
-
-=======
->>>>>>> d2172989
 //-----------------------------------------------------------------------------
 // genZeroInitFrameUsingBlockInit: architecture-specific helper for genZeroInitFrame in the case
 // `genUseBlockInit` is set.
