// Licensed to the .NET Foundation under one or more agreements.
// The .NET Foundation licenses this file to you under the MIT license.

#include "jitpch.h"
#ifdef _MSC_VER
#pragma hdrstop
#endif

// Flowgraph Construction and Maintenance

void Compiler::fgInit()
{
    impInit();

    /* Initialization for fgWalkTreePre() and fgWalkTreePost() */

    fgFirstBBScratch = nullptr;

#ifdef DEBUG
    fgPrintInlinedMethods = false;
#endif // DEBUG

    /* We haven't yet computed the bbPreds lists */
    fgPredsComputed = false;

    /* We haven't yet computed the edge weight */
    fgEdgeWeightsComputed    = false;
    fgHaveValidEdgeWeights   = false;
    fgSlopUsedInEdgeWeights  = false;
    fgRangeUsedInEdgeWeights = true;
    fgCalledCount            = BB_ZERO_WEIGHT;

    /* Initialize the basic block list */

    fgFirstBB          = nullptr;
    fgLastBB           = nullptr;
    fgFirstColdBlock   = nullptr;
    fgEntryBB          = nullptr;
    fgOSREntryBB       = nullptr;
    fgEntryBBExtraRefs = 0;

    fgFirstFuncletBB  = nullptr;
    fgFuncletsCreated = false;

    fgBBcount = 0;

#ifdef DEBUG
    fgBBOrder = nullptr;
#endif // DEBUG

    fgMightHaveNaturalLoops = false;
    fgBBNumMax              = 0;
    fgEdgeCount             = 0;
    fgDomBBcount            = 0;
    fgBBVarSetsInited       = false;
    fgReturnCount           = 0;

    m_dfsTree          = nullptr;
    m_loops            = nullptr;
    m_loopSideEffects  = nullptr;
    m_blockToLoop      = nullptr;
    m_domTree          = nullptr;
    m_reachabilitySets = nullptr;

    // Initialize BlockSet data.
    fgCurBBEpoch             = 0;
    fgCurBBEpochSize         = 0;
    fgBBSetCountInSizeTUnits = 0;

    genReturnBB    = nullptr;
    genReturnLocal = BAD_VAR_NUM;

    /* We haven't reached the global morphing phase */
    fgGlobalMorph     = false;
    fgGlobalMorphDone = false;

    fgModified = false;

#ifdef DEBUG
    fgSafeBasicBlockCreation = true;
    fgSafeFlowEdgeCreation   = true;
#endif // DEBUG

    fgLocalVarLivenessDone = false;
    fgIsDoingEarlyLiveness = false;
    fgDidEarlyLiveness     = false;

    /* Statement list is not threaded yet */

    fgNodeThreading = NodeThreading::None;

    // Initialize the logic for adding code. This is used to insert code such
    // as the code that raises an exception when an array range check fails.
    fgAddCodeList   = nullptr;
    fgAddCodeDscMap = nullptr;

    /* Keep track of the max count of pointer arguments */
    fgPtrArgCntMax = 0;

    /* This global flag is set whenever we remove a statement */
    fgStmtRemoved = false;

    // This global flag is set when we create throw helper blocks
    fgRngChkThrowAdded = false;

    /* Keep track of whether or not EH statements have been optimized */
    fgOptimizedFinally = false;

    /* We will record a list of all BBJ_RETURN blocks here */
    fgReturnBlocks = nullptr;

    fgUsedSharedTemps = nullptr;

#if defined(FEATURE_EH_WINDOWS_X86)
    ehMaxHndNestingCount = 0;
#endif // FEATURE_EH_WINDOWS_X86

    /* Init the fgBigOffsetMorphingTemps to be BAD_VAR_NUM. */
    for (int i = 0; i < TYP_COUNT; i++)
    {
        fgBigOffsetMorphingTemps[i] = BAD_VAR_NUM;
    }

    fgNoStructPromotion      = false;
    fgNoStructParamPromotion = false;

    optValnumCSE_phase = false; // referenced in fgMorphSmpOp()

#ifdef DEBUG
    fgNormalizeEHDone = false;
#endif // DEBUG

#ifdef DEBUG
    if (!compIsForInlining())
    {
        const int noStructPromotionValue = JitConfig.JitNoStructPromotion();
        assert(0 <= noStructPromotionValue && noStructPromotionValue <= 2);
        if (noStructPromotionValue == 1)
        {
            fgNoStructPromotion = true;
        }
        if (noStructPromotionValue == 2)
        {
            fgNoStructParamPromotion = true;
        }
    }
#endif // DEBUG

#ifdef FEATURE_SIMD
    fgPreviousCandidateSIMDFieldStoreStmt = nullptr;
#endif

    fgHasSwitch                  = false;
    fgPgoDisabled                = false;
    fgPgoSchema                  = nullptr;
    fgPgoData                    = nullptr;
    fgPgoSchemaCount             = 0;
    fgNumProfileRuns             = 0;
    fgPgoBlockCounts             = 0;
    fgPgoEdgeCounts              = 0;
    fgPgoClassProfiles           = 0;
    fgPgoMethodProfiles          = 0;
    fgPgoInlineePgo              = 0;
    fgPgoInlineeNoPgo            = 0;
    fgPgoInlineeNoPgoSingleBlock = 0;
    fgCountInstrumentor          = nullptr;
    fgHistogramInstrumentor      = nullptr;
    fgValueInstrumentor          = nullptr;
    fgPredListSortVector         = nullptr;
    fgCanonicalizedFirstBB       = false;
}

//------------------------------------------------------------------------
// fgEnsureFirstBBisScratch: Ensure that fgFirstBB is a scratch BasicBlock
//
// Returns:
//   True, if a new basic block was allocated.
//
// Notes:
//   This should be called before adding on-entry initialization code to
//   the method, to ensure that fgFirstBB is not part of a loop.
//
//   Does nothing, if fgFirstBB is already a scratch BB. After calling this,
//   fgFirstBB may already contain code. Callers have to be careful
//   that they do not mess up the order of things added to this block and
//   inadvertently change semantics.
//
//   We maintain the invariant that a scratch BB ends with BBJ_ALWAYS,
//   so that when adding independent bits of initialization,
//   callers can generally append to the fgFirstBB block without worrying
//   about what code is there already.
//
//   Can be called at any time, and can be called multiple times.
//
bool Compiler::fgEnsureFirstBBisScratch()
{
    // Have we already allocated a scratch block?
    if (fgFirstBBisScratch())
    {
        return false;
    }

    assert(fgFirstBBScratch == nullptr);

    BasicBlock* block;

    if (fgFirstBB != nullptr)
    {
        // The first block has an implicit ref count which we must
        // remove. Note the ref count could be greater than one, if
        // the first block is not scratch and is targeted by a
        // branch.
        assert(fgFirstBB->bbRefs >= 1);
        fgFirstBB->bbRefs--;

        block = BasicBlock::New(this);

        // If we have profile data the new block will inherit fgFirstBlock's weight
        if (fgFirstBB->hasProfileWeight())
        {
            block->inheritWeight(fgFirstBB);
        }

        // The new scratch bb will fall through to the old first bb
        FlowEdge* const edge = fgAddRefPred(fgFirstBB, block);
        block->SetKindAndTargetEdge(BBJ_ALWAYS, edge);
        fgInsertBBbefore(fgFirstBB, block);
    }
    else
    {
        noway_assert(fgLastBB == nullptr);
        block     = BasicBlock::New(this, BBJ_ALWAYS);
        fgFirstBB = block;
        fgLastBB  = block;
    }

    noway_assert(fgLastBB != nullptr);

    // Set the expected flags
    block->SetFlags(BBF_INTERNAL | BBF_IMPORTED);

    // This new first BB has an implicit ref, and no others.
    //
    // But if we call this early, before fgLinkBasicBlocks,
    // defer and let it handle adding the implicit ref.
    //
    block->bbRefs = fgPredsComputed ? 1 : 0;

    fgFirstBBScratch = fgFirstBB;

#ifdef DEBUG
    if (verbose)
    {
        printf("New scratch " FMT_BB "\n", block->bbNum);
    }
#endif

    return true;
}

//------------------------------------------------------------------------
// fgFirstBBisScratch: Check if fgFirstBB is a scratch block
//
// Returns:
//   true if fgFirstBB is a scratch block.
//
bool Compiler::fgFirstBBisScratch()
{
    if (fgFirstBBScratch != nullptr)
    {
        assert(fgFirstBBScratch == fgFirstBB);
        assert(fgFirstBBScratch->HasFlag(BBF_INTERNAL));
        if (fgPredsComputed)
        {
            assert(fgFirstBBScratch->countOfInEdges() == 1);
        }

        // Normally, the first scratch block is a fall-through block. However, if the block after it was an empty
        // BBJ_ALWAYS block, it might get removed, and the code that removes it will make the first scratch block
        // a BBJ_ALWAYS block.
        assert(fgFirstBBScratch->KindIs(BBJ_ALWAYS));

        return true;
    }
    else
    {
        return false;
    }
}

//------------------------------------------------------------------------
// fgBBisScratch: Check if a given block is a scratch block.
//
// Arguments:
//   block - block in question
//
// Returns:
//   true if this block is the first block and is a scratch block.
//
bool Compiler::fgBBisScratch(BasicBlock* block)
{
    return fgFirstBBisScratch() && (block == fgFirstBB);
}

/*
    Removes a block from the return block list
*/
void Compiler::fgRemoveReturnBlock(BasicBlock* block)
{
    if (fgReturnBlocks == nullptr)
    {
        return;
    }

    if (fgReturnBlocks->block == block)
    {
        // It's the 1st entry, assign new head of list.
        fgReturnBlocks = fgReturnBlocks->next;
        return;
    }

    for (BasicBlockList* retBlocks = fgReturnBlocks; retBlocks->next != nullptr; retBlocks = retBlocks->next)
    {
        if (retBlocks->next->block == block)
        {
            // Found it; splice it out.
            retBlocks->next = retBlocks->next->next;
            return;
        }
    }
}

//------------------------------------------------------------------------
// fgConvertBBToThrowBB: Change a given block to a throw block.
//
// Arguments:
//   block - block in question
//
void Compiler::fgConvertBBToThrowBB(BasicBlock* block)
{
    JITDUMP("Converting " FMT_BB " to BBJ_THROW\n", block->bbNum);
    assert(fgPredsComputed);

    // Ordering of the following operations matters.
    // First, if we are looking at the first block of a callfinally pair, remove the pairing.
    // Don't actually remove the BBJ_CALLFINALLYRET as that might affect block iteration in
    // the callers.
    if (block->isBBCallFinallyPair())
    {
        BasicBlock* const leaveBlock = block->Next();
        fgPrepareCallFinallyRetForRemoval(leaveBlock);
    }

    // Scrub this block from the pred lists of any successors
    fgRemoveBlockAsPred(block);

    // Update jump kind after the scrub.
    block->SetKindAndTargetEdge(BBJ_THROW);
    block->RemoveFlags(BBF_RETLESS_CALL); // no longer a BBJ_CALLFINALLY

    // Any block with a throw is rare
    block->bbSetRunRarely();
}

/*****************************************************************************
 * fgChangeSwitchBlock:
 *
 * We have a BBJ_SWITCH jump at 'oldSwitchBlock' and we want to move this
 * switch jump over to 'newSwitchBlock'.  All of the blocks that are jumped
 * to from jumpTab[] need to have their predecessor lists updated by removing
 * the 'oldSwitchBlock' and adding 'newSwitchBlock'.
 */

void Compiler::fgChangeSwitchBlock(BasicBlock* oldSwitchBlock, BasicBlock* newSwitchBlock)
{
    noway_assert(oldSwitchBlock != nullptr);
    noway_assert(newSwitchBlock != nullptr);
    noway_assert(oldSwitchBlock->KindIs(BBJ_SWITCH));
    assert(fgPredsComputed);

    // Walk the switch's jump table, updating the predecessor for each branch.
    BBswtDesc* swtDesc = oldSwitchBlock->GetSwitchTargets();

    for (unsigned i = 0; i < swtDesc->bbsCount; i++)
    {
        FlowEdge* succEdge = swtDesc->bbsDstTab[i];
        assert(succEdge != nullptr);

        if (succEdge->getSourceBlock() != oldSwitchBlock)
        {
            // swtDesc can have duplicate targets, so we may have updated this edge already
            //
            assert(succEdge->getSourceBlock() == newSwitchBlock);
            assert(succEdge->getDupCount() > 1);
        }
        else
        {
            // Redirect edge's source block from oldSwitchBlock to newSwitchBlock,
            // and keep successor block's pred list in order
            //
            fgReplacePred(succEdge, newSwitchBlock);
        }
    }

    if (m_switchDescMap != nullptr)
    {
        SwitchUniqueSuccSet uniqueSuccSet;

        // If already computed and cached the unique descriptors for the old block, let's
        // update those for the new block.
        if (m_switchDescMap->Lookup(oldSwitchBlock, &uniqueSuccSet))
        {
            m_switchDescMap->Set(newSwitchBlock, uniqueSuccSet, BlockToSwitchDescMap::Overwrite);
        }
        else
        {
            fgInvalidateSwitchDescMapEntry(newSwitchBlock);
        }
        fgInvalidateSwitchDescMapEntry(oldSwitchBlock);
    }
}

//------------------------------------------------------------------------
// fgChangeEhfBlock: We have a BBJ_EHFINALLYRET block at 'oldBlock' and we want to move this
// to 'newBlock'. All of the 'oldBlock' successors need to have their predecessor lists updated
// by removing edges to 'oldBlock' and adding edges to 'newBlock'.
//
// Arguments:
//   oldBlock - previous BBJ_EHFINALLYRET block
//   newBlock - block that is replacing 'oldBlock'
//
void Compiler::fgChangeEhfBlock(BasicBlock* oldBlock, BasicBlock* newBlock)
{
    assert(oldBlock != nullptr);
    assert(newBlock != nullptr);
    assert(oldBlock->KindIs(BBJ_EHFINALLYRET));
    assert(fgPredsComputed);

    BBehfDesc* ehfDesc = oldBlock->GetEhfTargets();

    for (unsigned i = 0; i < ehfDesc->bbeCount; i++)
    {
        FlowEdge* succEdge = ehfDesc->bbeSuccs[i];
        fgReplacePred(succEdge, newBlock);
    }
}

//------------------------------------------------------------------------
// fgReplaceEhfSuccessor: update BBJ_EHFINALLYRET block so that all control
//   that previously flowed to oldSucc now flows to newSucc. It is assumed
//   that oldSucc is currently a successor of `block`. We only allow a successor
//   block to appear once in the successor list. Thus, if the new successor
//   already exists in the list, we simply remove the old successor.
//
// Arguments:
//   block   - BBJ_EHFINALLYRET block
//   newSucc - new successor
//   oldSucc - old successor
//
void Compiler::fgReplaceEhfSuccessor(BasicBlock* block, BasicBlock* oldSucc, BasicBlock* newSucc)
{
    assert(block != nullptr);
    assert(oldSucc != nullptr);
    assert(newSucc != nullptr);
    assert(block->KindIs(BBJ_EHFINALLYRET));
    assert(fgPredsComputed);

    BBehfDesc* const ehfDesc   = block->GetEhfTargets();
    const unsigned   succCount = ehfDesc->bbeCount;
    FlowEdge** const succTab   = ehfDesc->bbeSuccs;

    // Walk the successor table looking for the old successor, which we expect to find only once.
    unsigned oldSuccNum = UINT_MAX;
    unsigned newSuccNum = UINT_MAX;
    for (unsigned i = 0; i < succCount; i++)
    {
        assert(succTab[i]->getSourceBlock() == block);

        if (succTab[i]->getDestinationBlock() == newSucc)
        {
            assert(newSuccNum == UINT_MAX);
            newSuccNum = i;
        }

        if (succTab[i]->getDestinationBlock() == oldSucc)
        {
            assert(oldSuccNum == UINT_MAX);
            oldSuccNum = i;
        }
    }

    noway_assert((oldSuccNum != UINT_MAX) && "Did not find oldSucc in succTab[]");

    if (newSuccNum != UINT_MAX)
    {
        // The new successor is already in the table; simply remove the old one.
        fgRemoveEhfSuccessor(block, oldSuccNum);

        JITDUMP("Remove existing BBJ_EHFINALLYRET " FMT_BB " successor " FMT_BB "; replacement successor " FMT_BB
                " already exists in list\n",
                block->bbNum, oldSucc->bbNum, newSucc->bbNum);
    }
    else
    {
        // Remove the old edge [block => oldSucc]
        //
        fgRemoveAllRefPreds(oldSucc, block);

        // Create the new edge [block => newSucc]
        //
        FlowEdge* const newEdge = fgAddRefPred(newSucc, block);

        // Replace the old one with the new one.
        //
        succTab[oldSuccNum] = newEdge;

        JITDUMP("Replace BBJ_EHFINALLYRET " FMT_BB " successor " FMT_BB " with " FMT_BB "\n", block->bbNum,
                oldSucc->bbNum, newSucc->bbNum);
    }
}

//------------------------------------------------------------------------
// fgRemoveEhfSuccessor: update BBJ_EHFINALLYRET block to remove the successor at `succIndex`
// in the block's jump table.
// Updates the predecessor list of the successor, if necessary.
//
// Arguments:
//   block     - BBJ_EHFINALLYRET block
//   succIndex - index of the successor in block->GetEhfTargets()->bbeSuccs
//
void Compiler::fgRemoveEhfSuccessor(BasicBlock* block, const unsigned succIndex)
{
    assert(block != nullptr);
    assert(block->KindIs(BBJ_EHFINALLYRET));
    assert(fgPredsComputed);

    BBehfDesc* const ehfDesc   = block->GetEhfTargets();
    const unsigned   succCount = ehfDesc->bbeCount;
    FlowEdge**       succTab   = ehfDesc->bbeSuccs;
    assert(succIndex < succCount);
    FlowEdge* succEdge = succTab[succIndex];

    fgRemoveRefPred(succEdge);

    // If succEdge not the last entry, move everything after in the table down one slot.
    if ((succIndex + 1) < succCount)
    {
        memmove_s(&succTab[succIndex], (succCount - succIndex) * sizeof(FlowEdge*), &succTab[succIndex + 1],
                  (succCount - succIndex - 1) * sizeof(FlowEdge*));
    }

#ifdef DEBUG
    // We only expect to see a successor once in the table.
    for (unsigned i = succIndex; i < (succCount - 1); i++)
    {
        assert(succTab[i]->getDestinationBlock() != succEdge->getDestinationBlock());
    }
#endif // DEBUG

    ehfDesc->bbeCount--;
}

//------------------------------------------------------------------------
// fgRemoveEhfSuccessor: Removes `succEdge` from its BBJ_EHFINALLYRET source block's jump table.
// Updates the predecessor list of the successor block, if necessary.
//
// Arguments:
//   block     - BBJ_EHFINALLYRET block
//   succEdge - FlowEdge* to be removed from predecessor block's jump table
//
void Compiler::fgRemoveEhfSuccessor(FlowEdge* succEdge)
{
    assert(succEdge != nullptr);
    assert(fgPredsComputed);

    BasicBlock* block = succEdge->getSourceBlock();
    assert(block != nullptr);
    assert(block->KindIs(BBJ_EHFINALLYRET));

    fgRemoveRefPred(succEdge);

    BBehfDesc* const ehfDesc   = block->GetEhfTargets();
    const unsigned   succCount = ehfDesc->bbeCount;
    FlowEdge**       succTab   = ehfDesc->bbeSuccs;
    bool             found     = false;

    // Search succTab for succEdge so we can splice it out of the table.
    for (unsigned i = 0; i < succCount; i++)
    {
        if (succTab[i] == succEdge)
        {
            // If succEdge not the last entry, move everything after in the table down one slot.
            if ((i + 1) < succCount)
            {
                memmove_s(&succTab[i], (succCount - i) * sizeof(FlowEdge*), &succTab[i + 1],
                          (succCount - i - 1) * sizeof(FlowEdge*));
            }

            found = true;

#ifdef DEBUG
            // We only expect to see a successor once in the table.
            for (; i < (succCount - 1); i++)
            {
                assert(succTab[i]->getDestinationBlock() != succEdge->getDestinationBlock());
            }
#endif // DEBUG
        }
    }

    assert(found);
    ehfDesc->bbeCount--;
}

//------------------------------------------------------------------------
// Compiler::fgReplaceJumpTarget: For a given block, replace the target 'oldTarget' with 'newTarget'.
//
// Arguments:
//    block     - the block in which a jump target will be replaced.
//    newTarget - the new branch target of the block.
//    oldTarget - the old branch target of the block.
//
// Notes:
// 1. Only branches are changed: BBJ_ALWAYS, the non-fallthrough path of BBJ_COND, BBJ_SWITCH, etc.
//    We assert for other jump kinds.
// 2. All branch targets found are updated. If there are multiple ways for a block
//    to reach 'oldTarget' (e.g., multiple arms of a switch), all of them are changed.
// 3. The predecessor lists are updated.
// 4. If any switch table entry was updated, the switch table "unique successor" cache is invalidated.
//
void Compiler::fgReplaceJumpTarget(BasicBlock* block, BasicBlock* oldTarget, BasicBlock* newTarget)
{
    assert(block != nullptr);
    assert(fgPredsComputed);

    switch (block->GetKind())
    {
        case BBJ_CALLFINALLY:
        case BBJ_CALLFINALLYRET:
        case BBJ_ALWAYS:
        case BBJ_EHCATCHRET:
        case BBJ_EHFILTERRET:
        case BBJ_LEAVE: // This function can be called before import, so we still have BBJ_LEAVE
            assert(block->TargetIs(oldTarget));
            fgRedirectTargetEdge(block, newTarget);
            break;

        case BBJ_COND:
            if (block->TrueTargetIs(oldTarget))
            {
                if (block->FalseEdgeIs(block->GetTrueEdge()))
                {
                    // Branch was degenerate, simplify it first
                    //
                    fgRemoveConditionalJump(block);
                    assert(block->KindIs(BBJ_ALWAYS));
                    assert(block->TargetIs(oldTarget));
                    fgRedirectTargetEdge(block, newTarget);
                }
                else
                {
                    fgRedirectTrueEdge(block, newTarget);
                }
            }
            else
            {
                // Already degenerate cases should have taken the true path above
                //
                assert(block->FalseTargetIs(oldTarget));
                assert(!block->TrueEdgeIs(block->GetFalseEdge()));
                fgRedirectFalseEdge(block, newTarget);
            }

            if (block->KindIs(BBJ_COND) && block->TrueEdgeIs(block->GetFalseEdge()))
            {
                // Block became degenerate, simplify
                //
                fgRemoveConditionalJump(block);
                assert(block->KindIs(BBJ_ALWAYS));
                assert(block->TargetIs(newTarget));
            }

            break;

        case BBJ_SWITCH:
        {
            unsigned const   jumpCnt      = block->GetSwitchTargets()->bbsCount;
            FlowEdge** const jumpTab      = block->GetSwitchTargets()->bbsDstTab;
            bool             existingEdge = false;
            FlowEdge*        oldEdge      = nullptr;
            FlowEdge*        newEdge      = nullptr;
            bool             changed      = false;

            for (unsigned i = 0; i < jumpCnt; i++)
            {
                if (jumpTab[i]->getDestinationBlock() == newTarget)
                {
                    // The new target already has an edge from this switch statement.
                    // We'll need to add the likelihood from the edge we're redirecting
                    // to the existing edge. Note that if there is no existing edge,
                    // then we'll copy the likelihood from the existing edge we pass to
                    // `fgAddRefPred`. Note also that we can visit the same edge multiple
                    // times if there are multiple switch cases with the same target. The
                    // edge has a dup count and a single likelihood for all the possible
                    // paths to the target, so we only want to add the likelihood once
                    // despite visiting the duplicated edges in the `jumpTab` array
                    // multiple times.
                    existingEdge = true;
                }

                if (jumpTab[i]->getDestinationBlock() == oldTarget)
                {
                    assert((oldEdge == nullptr) || (oldEdge == jumpTab[i]));
                    oldEdge = jumpTab[i];
                    fgRemoveRefPred(oldEdge);
                    newEdge    = fgAddRefPred(newTarget, block, oldEdge);
                    jumpTab[i] = newEdge;
                    changed    = true;
                }
            }

            if (existingEdge)
            {
                assert(oldEdge != nullptr);
                assert(oldEdge->getSourceBlock() == block);
                assert(oldEdge->getDestinationBlock() == oldTarget);
                assert(newEdge != nullptr);
                assert(newEdge->getSourceBlock() == block);
                assert(newEdge->getDestinationBlock() == newTarget);

                newEdge->addLikelihood(oldEdge->getLikelihood());
            }

            assert(changed);
            InvalidateUniqueSwitchSuccMap();
            break;
        }

        case BBJ_EHFINALLYRET:
            fgReplaceEhfSuccessor(block, oldTarget, newTarget);
            break;

        default:
            assert(!"Block doesn't have a jump target!");
            unreached();
            break;
    }
}

//------------------------------------------------------------------------
// fgReplacePred: redirects the given edge to a new predecessor block
//
// Arguments:
//   edge - the edge whose source block we want to update
//   newPred - the new predecessor block for edge
//
// Notes:
//
// This function assumes that all branches from the predecessor (practically, that all
// switch cases that target the successor block) are changed to branch from the new predecessor,
// with the same dup count.
//
// Note that the successor block's bbRefs is not changed, since it has the same number of
// references as before, just from a different predecessor block.
//
// Also note this may cause sorting of the pred list.
//
void Compiler::fgReplacePred(FlowEdge* edge, BasicBlock* const newPred)
{
    assert(edge != nullptr);
    assert(newPred != nullptr);
    assert(edge->getSourceBlock() != newPred);

    edge->setSourceBlock(newPred);

    // We may now need to reorder the pred list.
    //
    BasicBlock* succBlock = edge->getDestinationBlock();
    assert(succBlock != nullptr);
    succBlock->ensurePredListOrder(this);
}

/*****************************************************************************
 *  For a block that is in a handler region, find the first block of the most-nested
 *  handler containing the block.
 */
BasicBlock* Compiler::fgFirstBlockOfHandler(BasicBlock* block)
{
    assert(block->hasHndIndex());
    return ehGetDsc(block->getHndIndex())->ebdHndBeg;
}

#ifdef DEBUG
//------------------------------------------------------------------------
// fgInvalidateBBLookup: In non-Release builds, set fgBBs to a dummy value.
// After calling this, fgInitBBLookup must be called before using fgBBs again.
//
void Compiler::fgInvalidateBBLookup()
{
    fgBBs = (BasicBlock**)0xCDCD;
}
#endif // DEBUG

/*****************************************************************************
 *
 *  The following helps find a basic block given its PC offset.
 */

void Compiler::fgInitBBLookup()
{
    BasicBlock** dscBBptr;

    /* Allocate the basic block table */

    dscBBptr = fgBBs = new (this, CMK_BasicBlock) BasicBlock*[fgBBcount];

    /* Walk all the basic blocks, filling in the table */

    for (BasicBlock* const block : Blocks())
    {
        *dscBBptr++ = block;
    }

    noway_assert(dscBBptr == fgBBs + fgBBcount);
}

BasicBlock* Compiler::fgLookupBB(unsigned addr)
{
    unsigned lo;
    unsigned hi;

    /* Do a binary search */

    for (lo = 0, hi = fgBBcount - 1;;)
    {

    AGAIN:;

        if (lo > hi)
        {
            break;
        }

        unsigned    mid = (lo + hi) / 2;
        BasicBlock* dsc = fgBBs[mid];

        // We introduce internal blocks for BBJ_CALLFINALLY. Skip over these.

        while (dsc->HasFlag(BBF_INTERNAL))
        {
            dsc = dsc->Next();
            mid++;

            // We skipped over too many, Set hi back to the original mid - 1

            if (mid > hi)
            {
                mid = (lo + hi) / 2;
                hi  = mid - 1;
                goto AGAIN;
            }
        }

        unsigned pos = dsc->bbCodeOffs;

        if (pos < addr)
        {
            if ((lo == hi) && (lo == (fgBBcount - 1)))
            {
                noway_assert(addr == dsc->bbCodeOffsEnd);
                return nullptr; // NULL means the end of method
            }
            lo = mid + 1;
            continue;
        }

        if (pos > addr)
        {
            hi = mid - 1;
            continue;
        }

        return dsc;
    }
#ifdef DEBUG
    printf("ERROR: Couldn't find basic block at offset %04X\n", addr);
#endif // DEBUG
    NO_WAY("fgLookupBB failed.");
}

//------------------------------------------------------------------------
// FgStack: simple stack model for the inlinee's evaluation stack.
//
// Model the inputs available to various operations in the inline body.
// Tracks constants, arguments, array lengths.

class FgStack
{
public:
    FgStack()
        : slot0(SLOT_INVALID)
        , slot1(SLOT_INVALID)
        , depth(0)
    {
        // Empty
    }

    enum FgSlot
    {
        SLOT_INVALID  = UINT_MAX,
        SLOT_UNKNOWN  = 0,
        SLOT_CONSTANT = 1,
        SLOT_ARRAYLEN = 2,
        SLOT_ARGUMENT = 3
    };

    void Clear()
    {
        depth = 0;
    }
    void PushUnknown()
    {
        Push(SLOT_UNKNOWN);
    }
    void PushConstant()
    {
        Push(SLOT_CONSTANT);
    }
    void PushArrayLen()
    {
        Push(SLOT_ARRAYLEN);
    }
    void PushArgument(unsigned arg)
    {
        Push((FgSlot)(SLOT_ARGUMENT + arg));
    }
    FgSlot GetSlot0() const
    {
        return depth >= 1 ? slot0 : FgSlot::SLOT_UNKNOWN;
    }
    FgSlot GetSlot1() const
    {
        return depth >= 2 ? slot1 : FgSlot::SLOT_UNKNOWN;
    }
    FgSlot Top(const int n = 0)
    {
        if (n == 0)
        {
            return depth >= 1 ? slot0 : SLOT_UNKNOWN;
        }
        if (n == 1)
        {
            return depth == 2 ? slot1 : SLOT_UNKNOWN;
        }
        unreached();
    }
    static bool IsConstant(FgSlot value)
    {
        return value == SLOT_CONSTANT;
    }
    static bool IsConstantOrConstArg(FgSlot value, InlineInfo* info)
    {
        return IsConstant(value) || IsConstArgument(value, info);
    }
    static bool IsArrayLen(FgSlot value)
    {
        return value == SLOT_ARRAYLEN;
    }
    static bool IsArgument(FgSlot value)
    {
        return value >= SLOT_ARGUMENT;
    }
    static bool IsConstArgument(FgSlot value, InlineInfo* info)
    {
        if ((info == nullptr) || !IsArgument(value))
        {
            return false;
        }
        const unsigned argNum = value - SLOT_ARGUMENT;
        if (argNum < info->argCnt)
        {
            return info->inlArgInfo[argNum].argIsInvariant;
        }
        return false;
    }
    static bool IsExactArgument(FgSlot value, InlineInfo* info)
    {
        if ((info == nullptr) || !IsArgument(value))
        {
            return false;
        }
        const unsigned argNum = value - SLOT_ARGUMENT;
        if (argNum < info->argCnt)
        {
            return info->inlArgInfo[argNum].argIsExact;
        }
        return false;
    }
    static unsigned SlotTypeToArgNum(FgSlot value)
    {
        assert(IsArgument(value));
        return value - SLOT_ARGUMENT;
    }
    bool IsStackTwoDeep() const
    {
        return depth == 2;
    }
    bool IsStackOneDeep() const
    {
        return depth == 1;
    }
    bool IsStackAtLeastOneDeep() const
    {
        return depth >= 1;
    }
    void Push(FgSlot slot)
    {
        assert(depth <= 2);
        slot1 = slot0;
        slot0 = slot;
        if (depth < 2)
        {
            depth++;
        }
    }

private:
    FgSlot   slot0;
    FgSlot   slot1;
    unsigned depth;
};

//------------------------------------------------------------------------
// fgFindJumpTargets: walk the IL stream, determining jump target offsets
//
// Arguments:
//    codeAddr   - base address of the IL code buffer
//    codeSize   - number of bytes in the IL code buffer
//    jumpTarget - [OUT] bit vector for flagging jump targets
//
// Notes:
//    If inlining or prejitting the root, this method also makes
//    various observations about the method that factor into inline
//    decisions.
//
//    May throw an exception if the IL is malformed.
//
//    jumpTarget[N] is set to 1 if IL offset N is a jump target in the method.
//
//    Also sets m_addrExposed and lvHasILStoreOp, ilHasMultipleILStoreOp in lvaTable[].
//
void Compiler::fgFindJumpTargets(const BYTE* codeAddr, IL_OFFSET codeSize, FixedBitVect* jumpTarget)
{
    const BYTE* codeBegp = codeAddr;
    const BYTE* codeEndp = codeAddr + codeSize;
    unsigned    varNum;
    var_types   varType      = DUMMY_INIT(TYP_UNDEF); // TYP_ type
    bool        typeIsNormed = false;
    FgStack     pushedStack;
    const bool  isForceInline          = (info.compFlags & CORINFO_FLG_FORCEINLINE) != 0;
    const bool  makeInlineObservations = (compInlineResult != nullptr);
    const bool  isInlining             = compIsForInlining();
    unsigned    retBlocks              = 0;
    int         prefixFlags            = 0;
    bool        preciseScan            = makeInlineObservations && compInlineResult->GetPolicy()->RequiresPreciseScan();
    const bool  resolveTokens          = preciseScan;

    // Track offsets where IL instructions begin in DEBUG builds. Used to
    // validate debug info generated by the JIT.
    assert(codeSize == compInlineContext->GetILSize());
    INDEBUG(FixedBitVect* ilInstsSet = FixedBitVect::bitVectInit(codeSize, this));

    if (makeInlineObservations)
    {
        // Set default values for profile (to avoid NoteFailed in CALLEE_IL_CODE_SIZE's handler)
        // these will be overridden later.
        compInlineResult->NoteBool(InlineObservation::CALLSITE_HAS_PROFILE_WEIGHTS, true);
        compInlineResult->NoteDouble(InlineObservation::CALLSITE_PROFILE_FREQUENCY, 1.0);
        // Observe force inline state and code size.
        compInlineResult->NoteBool(InlineObservation::CALLEE_IS_FORCE_INLINE, isForceInline);
        compInlineResult->NoteInt(InlineObservation::CALLEE_IL_CODE_SIZE, codeSize);

        // Determine if call site is within a try.
        if (isInlining && impInlineInfo->iciBlock->hasTryIndex())
        {
            compInlineResult->Note(InlineObservation::CALLSITE_IN_TRY_REGION);
        }

        // Determine if the call site is in a no-return block
        if (isInlining && impInlineInfo->iciBlock->KindIs(BBJ_THROW))
        {
            compInlineResult->Note(InlineObservation::CALLSITE_IN_NORETURN_REGION);
        }

        // Determine if the call site is in a loop.
        if (isInlining && impInlineInfo->iciBlock->HasFlag(BBF_BACKWARD_JUMP))
        {
            compInlineResult->Note(InlineObservation::CALLSITE_IN_LOOP);
        }

#ifdef DEBUG

        // If inlining, this method should still be a candidate.
        if (isInlining)
        {
            assert(compInlineResult->IsCandidate());
        }

#endif // DEBUG

        // note that we're starting to look at the opcodes.
        compInlineResult->Note(InlineObservation::CALLEE_BEGIN_OPCODE_SCAN);
    }

    CORINFO_RESOLVED_TOKEN resolvedToken;

    OPCODE opcode     = CEE_NOP;
    OPCODE prevOpcode = CEE_NOP;
    bool   handled    = false;
    while (codeAddr < codeEndp)
    {
        prevOpcode = opcode;
        opcode     = (OPCODE)getU1LittleEndian(codeAddr);

        INDEBUG(ilInstsSet->bitVectSet((UINT)(codeAddr - codeBegp)));

        codeAddr += sizeof(__int8);

        if (!handled && preciseScan)
        {
            // Push something unknown to the stack since we couldn't find anything useful for inlining
            pushedStack.PushUnknown();
        }
        handled = false;

    DECODE_OPCODE:

        if ((unsigned)opcode >= CEE_COUNT)
        {
            BADCODE3("Illegal opcode", ": %02X", (int)opcode);
        }

        if ((opcode >= CEE_LDARG_0 && opcode <= CEE_STLOC_S) || (opcode >= CEE_LDARG && opcode <= CEE_STLOC))
        {
            opts.lvRefCount++;
        }

        if (makeInlineObservations && (opcode >= CEE_LDNULL) && (opcode <= CEE_LDC_R8))
        {
            // LDTOKEN and LDSTR are handled below
            pushedStack.PushConstant();
            handled = true;
        }

        unsigned sz = opcodeSizes[opcode];

        switch (opcode)
        {
            case CEE_PREFIX1:
            {
                if (codeAddr >= codeEndp)
                {
                    goto TOO_FAR;
                }
                opcode = (OPCODE)(256 + getU1LittleEndian(codeAddr));
                codeAddr += sizeof(__int8);
                goto DECODE_OPCODE;
            }

            case CEE_PREFIX2:
            case CEE_PREFIX3:
            case CEE_PREFIX4:
            case CEE_PREFIX5:
            case CEE_PREFIX6:
            case CEE_PREFIX7:
            case CEE_PREFIXREF:
            {
                BADCODE3("Illegal opcode", ": %02X", (int)opcode);
            }

            case CEE_SIZEOF:
            case CEE_LDTOKEN:
            case CEE_LDSTR:
            {
                if (preciseScan)
                {
                    pushedStack.PushConstant();
                    handled = true;
                }
                break;
            }

            case CEE_DUP:
            {
                if (preciseScan)
                {
                    pushedStack.Push(pushedStack.Top());
                    handled = true;
                }
                break;
            }

            case CEE_THROW:
            {
                if (makeInlineObservations)
                {
                    compInlineResult->Note(InlineObservation::CALLEE_THROW_BLOCK);
                }
                break;
            }

            case CEE_BOX:
            {
                if (makeInlineObservations)
                {
                    int toSkip =
                        impBoxPatternMatch(nullptr, codeAddr + sz, codeEndp, BoxPatterns::MakeInlineObservation);
                    if (toSkip > 0)
                    {
                        // toSkip > 0 means we most likely will hit a pattern (e.g. box+isinst+brtrue) that
                        // will be folded into a const

                        if (preciseScan)
                        {
                            codeAddr += toSkip;
                        }
                    }
                }
                break;
            }

            case CEE_CASTCLASS:
            case CEE_ISINST:
            {
                if (makeInlineObservations)
                {
                    FgStack::FgSlot slot = pushedStack.Top();
                    if (FgStack::IsConstantOrConstArg(slot, impInlineInfo) ||
                        FgStack::IsExactArgument(slot, impInlineInfo))
                    {
                        compInlineResult->Note(InlineObservation::CALLSITE_FOLDABLE_EXPR_UN);
                        handled = true; // and keep argument in the pushedStack
                    }
                    else if (FgStack::IsArgument(slot))
                    {
                        compInlineResult->Note(InlineObservation::CALLEE_ARG_FEEDS_CAST);
                        handled = true; // and keep argument in the pushedStack
                    }
                }
                break;
            }

            case CEE_CALL:
            case CEE_CALLVIRT:
            {
                // There has to be code after the call, otherwise the inlinee is unverifiable.
                if (isInlining)
                {
                    noway_assert(codeAddr < codeEndp - sz);
                }

                if (!makeInlineObservations)
                {
                    break;
                }

                CORINFO_METHOD_HANDLE methodHnd   = nullptr;
                bool                  isIntrinsic = false;
                NamedIntrinsic        ni          = NI_Illegal;

                if (resolveTokens)
                {
                    impResolveToken(codeAddr, &resolvedToken, CORINFO_TOKENKIND_Method);
                    methodHnd   = resolvedToken.hMethod;
                    isIntrinsic = eeIsIntrinsic(methodHnd);
                }

                if (isIntrinsic)
                {
                    ni = lookupNamedIntrinsic(methodHnd);

                    bool foldableIntrinsic = false;

                    if (IsMathIntrinsic(ni))
                    {
                        // Most Math(F) intrinsics have single arguments
                        foldableIntrinsic = FgStack::IsConstantOrConstArg(pushedStack.Top(), impInlineInfo);
                    }
                    else
                    {
                        switch (ni)
                        {
                            // These are most likely foldable without arguments
                            case NI_System_Collections_Generic_Comparer_get_Default:
                            case NI_System_Collections_Generic_EqualityComparer_get_Default:
                            case NI_System_Enum_HasFlag:
                            case NI_System_GC_KeepAlive:
                            {
                                pushedStack.PushUnknown();
                                foldableIntrinsic = true;
                                break;
                            }

                            case NI_System_SpanHelpers_ClearWithoutReferences:
                            case NI_System_SpanHelpers_Fill:
                            case NI_System_SpanHelpers_SequenceEqual:
                            case NI_System_SpanHelpers_Memmove:
                            {
                                if (FgStack::IsConstArgument(pushedStack.Top(), impInlineInfo))
                                {
                                    // Constant (at its call-site) argument feeds the Memmove/Memcmp length argument.
                                    // We most likely will be able to unroll it.
                                    // It is important to only raise this hint for constant arguments, if it's just a
                                    // constant in the inlinee itself then we don't need to inline it for unrolling.
                                    compInlineResult->Note(InlineObservation::CALLSITE_UNROLLABLE_MEMOP);
                                }
                                break;
                            }

                            case NI_System_Span_get_Item:
                            case NI_System_ReadOnlySpan_get_Item:
                            {
                                if (FgStack::IsArgument(pushedStack.Top(0)) || FgStack::IsArgument(pushedStack.Top(1)))
                                {
                                    compInlineResult->Note(InlineObservation::CALLEE_ARG_FEEDS_RANGE_CHECK);
                                }
                                break;
                            }

                            case NI_System_Runtime_CompilerServices_RuntimeHelpers_IsKnownConstant:
                                if (FgStack::IsConstArgument(pushedStack.Top(), impInlineInfo))
                                {
                                    compInlineResult->Note(InlineObservation::CALLEE_CONST_ARG_FEEDS_ISCONST);
                                }
                                else
                                {
                                    compInlineResult->Note(InlineObservation::CALLEE_ARG_FEEDS_ISCONST);
                                }
                                // RuntimeHelpers.IsKnownConstant is always folded into a const
                                pushedStack.PushConstant();
                                foldableIntrinsic = true;
                                break;

                            // These are foldable if the first argument is a constant
                            case NI_PRIMITIVE_LeadingZeroCount:
                            case NI_PRIMITIVE_Log2:
                            case NI_PRIMITIVE_PopCount:
                            case NI_PRIMITIVE_TrailingZeroCount:
                            case NI_System_Type_get_IsEnum:
                            case NI_System_Type_GetEnumUnderlyingType:
                            case NI_System_Type_get_IsValueType:
                            case NI_System_Type_get_IsPrimitive:
                            case NI_System_Type_get_IsByRefLike:
                            case NI_System_Type_GetTypeFromHandle:
                            case NI_System_String_get_Length:
                            case NI_System_Buffers_Binary_BinaryPrimitives_ReverseEndianness:
#if defined(FEATURE_HW_INTRINSICS)
#if defined(TARGET_ARM64)
                            case NI_ArmBase_Arm64_LeadingZeroCount:
                            case NI_ArmBase_Arm64_ReverseElementBits:
                            case NI_ArmBase_LeadingZeroCount:
                            case NI_ArmBase_ReverseElementBits:
                            case NI_Vector64_Create:
                            case NI_Vector64_CreateScalar:
                            case NI_Vector64_CreateScalarUnsafe:
#endif // TARGET_ARM64
                            case NI_Vector2_Create:
                            case NI_Vector2_CreateBroadcast:
                            case NI_Vector3_Create:
                            case NI_Vector3_CreateBroadcast:
                            case NI_Vector3_CreateFromVector2:
                            case NI_Vector4_Create:
                            case NI_Vector4_CreateBroadcast:
                            case NI_Vector4_CreateFromVector2:
                            case NI_Vector4_CreateFromVector3:
                            case NI_Vector128_Create:
                            case NI_Vector128_CreateScalar:
                            case NI_Vector128_CreateScalarUnsafe:
                            case NI_VectorT_CreateBroadcast:
#if defined(TARGET_XARCH)
                            case NI_BMI1_TrailingZeroCount:
                            case NI_BMI1_X64_TrailingZeroCount:
                            case NI_LZCNT_LeadingZeroCount:
                            case NI_LZCNT_X64_LeadingZeroCount:
                            case NI_POPCNT_PopCount:
                            case NI_POPCNT_X64_PopCount:
                            case NI_Vector256_Create:
                            case NI_Vector512_Create:
                            case NI_Vector256_CreateScalar:
                            case NI_Vector512_CreateScalar:
                            case NI_Vector256_CreateScalarUnsafe:
                            case NI_Vector512_CreateScalarUnsafe:
                            case NI_X86Base_BitScanForward:
                            case NI_X86Base_X64_BitScanForward:
                            case NI_X86Base_BitScanReverse:
                            case NI_X86Base_X64_BitScanReverse:
#endif // TARGET_XARCH
#endif // FEATURE_HW_INTRINSICS
                            {
                                // Top() in order to keep it as is in case of foldableIntrinsic
                                if (FgStack::IsConstantOrConstArg(pushedStack.Top(), impInlineInfo))
                                {
                                    foldableIntrinsic = true;
                                }
                                break;
                            }

                            // These are foldable if two arguments are constants
                            case NI_PRIMITIVE_RotateLeft:
                            case NI_PRIMITIVE_RotateRight:
                            case NI_System_Type_op_Equality:
                            case NI_System_Type_op_Inequality:
                            case NI_System_String_get_Chars:
                            case NI_System_Type_IsAssignableTo:
                            case NI_System_Type_IsAssignableFrom:
                            {
                                if (FgStack::IsConstantOrConstArg(pushedStack.Top(0), impInlineInfo) &&
                                    FgStack::IsConstantOrConstArg(pushedStack.Top(1), impInlineInfo))
                                {
                                    foldableIntrinsic = true;
                                    pushedStack.PushConstant();
                                }
                                break;
                            }

                            case NI_IsSupported_True:
                            case NI_IsSupported_False:
                            case NI_IsSupported_Type:
                            {
                                foldableIntrinsic = true;
                                pushedStack.PushConstant();
                                break;
                            }

                            case NI_Vector_GetCount:
                            {
                                foldableIntrinsic = true;
                                pushedStack.PushConstant();
                                // TODO: for FEATURE_SIMD check if it's a loop condition - we unroll such loops.
                                break;
                            }

                            case NI_SRCS_UNSAFE_Add:
                            case NI_SRCS_UNSAFE_AddByteOffset:
                            case NI_SRCS_UNSAFE_AreSame:
                            case NI_SRCS_UNSAFE_ByteOffset:
                            case NI_SRCS_UNSAFE_IsAddressGreaterThan:
                            case NI_SRCS_UNSAFE_IsAddressLessThan:
                            case NI_SRCS_UNSAFE_IsNullRef:
                            case NI_SRCS_UNSAFE_Subtract:
                            case NI_SRCS_UNSAFE_SubtractByteOffset:
                            {
                                // These are effectively primitive binary operations so the
                                // handling roughly mirrors the handling for CEE_ADD and
                                // friends that exists elsewhere in this method

                                if (!preciseScan)
                                {
                                    switch (ni)
                                    {
                                        case NI_SRCS_UNSAFE_AreSame:
                                        case NI_SRCS_UNSAFE_IsAddressGreaterThan:
                                        case NI_SRCS_UNSAFE_IsAddressLessThan:
                                        case NI_SRCS_UNSAFE_IsNullRef:
                                        {
                                            fgObserveInlineConstants(opcode, pushedStack, isInlining);
                                            break;
                                        }

                                        default:
                                        {
                                            break;
                                        }
                                    }
                                }
                                else
                                {
                                    // Unlike the normal binary operation handling, this is an intrinsic call that will
                                    // get replaced
                                    // with simple IR, so we care about `const op const` as well.

                                    FgStack::FgSlot arg0;

                                    bool isArg0Arg, isArg0Const, isArg1Const;
                                    bool isArg1Arg, isArg0ConstArg, isArg1ConstArg;

                                    if (ni == NI_SRCS_UNSAFE_IsNullRef)
                                    {
                                        // IsNullRef is unary, but it always compares against 0

                                        arg0 = pushedStack.Top(0);

                                        isArg0Arg      = FgStack::IsArgument(arg0);
                                        isArg0Const    = FgStack::IsConstant(arg0);
                                        isArg0ConstArg = FgStack::IsConstArgument(arg0, impInlineInfo);

                                        isArg1Arg      = false;
                                        isArg1Const    = true;
                                        isArg1ConstArg = false;
                                    }
                                    else
                                    {
                                        arg0 = pushedStack.Top(1);

                                        isArg0Arg      = FgStack::IsArgument(arg0);
                                        isArg0Const    = FgStack::IsConstant(arg0);
                                        isArg0ConstArg = FgStack::IsConstArgument(arg0, impInlineInfo);

                                        FgStack::FgSlot arg1 = pushedStack.Top(0);

                                        isArg1Arg      = FgStack::IsArgument(arg0);
                                        isArg1Const    = FgStack::IsConstant(arg1);
                                        isArg1ConstArg = FgStack::IsConstantOrConstArg(arg1, impInlineInfo);
                                    }

                                    // Const op ConstArg -> ConstArg
                                    if (isArg0Const && isArg1ConstArg)
                                    {
                                        // keep stack unchanged
                                        foldableIntrinsic = true;
                                    }
                                    // ConstArg op Const    -> ConstArg
                                    // ConstArg op ConstArg -> ConstArg
                                    else if (isArg0ConstArg && (isArg1Const || isArg1ConstArg))
                                    {
                                        if (isArg1Const)
                                        {
                                            pushedStack.Push(arg0);
                                        }
                                        foldableIntrinsic = true;
                                    }
                                    // Const op Const -> Const
                                    else if (isArg0Const && isArg1Const)
                                    {
                                        // both are constants so we still want to track this as foldable, unlike
                                        // what is done for the regulary binary operator handling, since we have
                                        // a CEE_CALL node and not something more primitive
                                        foldableIntrinsic = true;
                                    }
                                    // Arg op ConstArg
                                    // Arg op Const
                                    else if (isArg0Arg && (isArg1Const || isArg1ConstArg))
                                    {
                                        // "Arg op CNS" --> keep arg0 in the stack for the next ops
                                        pushedStack.Push(arg0);
                                        handled = true;

                                        // TODO-CQ: The normal binary operator handling pushes arg0
                                        // and tracks this as CALLEE_BINARY_EXRP_WITH_CNS. We can't trivially
                                        // do the same here without more work.
                                    }
                                    // ConstArg op Arg
                                    // Const    op Arg
                                    else if (isArg1Arg && (isArg0Const || isArg0ConstArg))
                                    {
                                        // "CNS op ARG" --> keep arg1 in the stack for the next ops
                                        handled = true;

                                        // TODO-CQ: The normal binary operator handling keeps arg1
                                        // and tracks this as CALLEE_BINARY_EXRP_WITH_CNS. We can't trivially
                                        // do the same here without more work.
                                    }

                                    // X op ConstArg
                                    if (isArg1ConstArg)
                                    {
                                        pushedStack.Push(arg0);
                                        handled = true;
                                    }
                                }

                                break;
                            }

                            case NI_SRCS_UNSAFE_AsPointer:
                            {
                                // These are effectively primitive unary operations so the
                                // handling roughly mirrors the handling for CEE_CONV_U and
                                // friends that exists elsewhere in this method

                                FgStack::FgSlot arg = pushedStack.Top();

                                if (FgStack::IsConstArgument(arg, impInlineInfo))
                                {
                                    foldableIntrinsic = true;
                                }
                                else if (FgStack::IsArgument(arg))
                                {
                                    handled = true;
                                }
                                else if (FgStack::IsConstant(arg))
                                {
                                    // input is a constant so we still want to track this as foldable, unlike
                                    // what is done for the regulary unary operator handling, since we have
                                    // a CEE_CALL node and not something more primitive
                                    foldableIntrinsic = true;
                                }

                                break;
                            }

#if defined(FEATURE_HW_INTRINSICS)
#if defined(TARGET_ARM64)
                            case NI_Vector64_As:
                            case NI_Vector64_AsByte:
                            case NI_Vector64_AsDouble:
                            case NI_Vector64_AsInt16:
                            case NI_Vector64_AsInt32:
                            case NI_Vector64_AsInt64:
                            case NI_Vector64_AsNInt:
                            case NI_Vector64_AsNUInt:
                            case NI_Vector64_AsSByte:
                            case NI_Vector64_AsSingle:
                            case NI_Vector64_AsUInt16:
                            case NI_Vector64_AsUInt32:
                            case NI_Vector64_AsUInt64:
                            case NI_Vector64_op_UnaryPlus:
#endif // TARGET_XARCH
                            case NI_Vector128_As:
                            case NI_Vector128_AsByte:
                            case NI_Vector128_AsDouble:
                            case NI_Vector128_AsInt16:
                            case NI_Vector128_AsInt32:
                            case NI_Vector128_AsInt64:
                            case NI_Vector128_AsNInt:
                            case NI_Vector128_AsNUInt:
                            case NI_Vector128_AsSByte:
                            case NI_Vector128_AsSingle:
                            case NI_Vector128_AsUInt16:
                            case NI_Vector128_AsUInt32:
                            case NI_Vector128_AsUInt64:
                            case NI_Vector128_AsVector4:
                            case NI_Vector128_op_UnaryPlus:
                            case NI_VectorT_As:
                            case NI_VectorT_AsVectorByte:
                            case NI_VectorT_AsVectorDouble:
                            case NI_VectorT_AsVectorInt16:
                            case NI_VectorT_AsVectorInt32:
                            case NI_VectorT_AsVectorInt64:
                            case NI_VectorT_AsVectorNInt:
                            case NI_VectorT_AsVectorNUInt:
                            case NI_VectorT_AsVectorSByte:
                            case NI_VectorT_AsVectorSingle:
                            case NI_VectorT_AsVectorUInt16:
                            case NI_VectorT_AsVectorUInt32:
                            case NI_VectorT_AsVectorUInt64:
                            case NI_VectorT_op_UnaryPlus:
#if defined(TARGET_XARCH)
                            case NI_Vector256_As:
                            case NI_Vector256_AsByte:
                            case NI_Vector256_AsDouble:
                            case NI_Vector256_AsInt16:
                            case NI_Vector256_AsInt32:
                            case NI_Vector256_AsInt64:
                            case NI_Vector256_AsNInt:
                            case NI_Vector256_AsNUInt:
                            case NI_Vector256_AsSByte:
                            case NI_Vector256_AsSingle:
                            case NI_Vector256_AsUInt16:
                            case NI_Vector256_AsUInt32:
                            case NI_Vector256_AsUInt64:
                            case NI_Vector256_op_UnaryPlus:
                            case NI_Vector512_As:
                            case NI_Vector512_AsByte:
                            case NI_Vector512_AsDouble:
                            case NI_Vector512_AsInt16:
                            case NI_Vector512_AsInt32:
                            case NI_Vector512_AsInt64:
                            case NI_Vector512_AsNInt:
                            case NI_Vector512_AsNUInt:
                            case NI_Vector512_AsSByte:
                            case NI_Vector512_AsSingle:
                            case NI_Vector512_AsUInt16:
                            case NI_Vector512_AsUInt32:
                            case NI_Vector512_AsUInt64:
#endif // TARGET_XARCH
#endif // FEATURE_HW_INTRINSICS
                            case NI_SRCS_UNSAFE_As:
                            case NI_SRCS_UNSAFE_AsRef:
                            case NI_SRCS_UNSAFE_BitCast:
                            case NI_SRCS_UNSAFE_SkipInit:
                            {
                                // TODO-CQ: These are no-ops in that they never produce any IR
                                // and simply return op1 untouched. We should really track them
                                // as such and adjust the multiplier even more, but we'll settle
                                // for marking it as foldable until additional work can happen.

                                foldableIntrinsic = true;
                                break;
                            }

#if defined(FEATURE_HW_INTRINSICS)
#if defined(TARGET_ARM64)
                            case NI_Vector64_get_AllBitsSet:
                            case NI_Vector64_get_One:
                            case NI_Vector64_get_Zero:
#endif // TARGET_ARM64
                            case NI_Vector2_get_One:
                            case NI_Vector2_get_Zero:
                            case NI_Vector3_get_One:
                            case NI_Vector3_get_Zero:
                            case NI_Vector4_get_One:
                            case NI_Vector4_get_Zero:
                            case NI_Vector128_get_AllBitsSet:
                            case NI_Vector128_get_One:
                            case NI_Vector128_get_Zero:
                            case NI_VectorT_get_AllBitsSet:
                            case NI_VectorT_get_One:
                            case NI_VectorT_get_Zero:
#if defined(TARGET_XARCH)
                            case NI_Vector256_get_AllBitsSet:
                            case NI_Vector256_get_One:
                            case NI_Vector256_get_Zero:
                            case NI_Vector512_get_AllBitsSet:
                            case NI_Vector512_get_One:
                            case NI_Vector512_get_Zero:
#endif // TARGET_XARCH
#endif // FEATURE_HW_INTRINSICS
                            {
                                // These always produce a vector constant

                                foldableIntrinsic = true;

                                // TODO-CQ: We should really push a constant onto the stack
                                // However, this isn't trivially possible without the inliner
                                // understanding a new type of "vector constant" so it doesn't
                                // negatively impact other possible checks/handling

                                break;
                            }

                            case NI_SRCS_UNSAFE_NullRef:
                            case NI_SRCS_UNSAFE_SizeOf:
                            {
                                // These always produce a constant

                                foldableIntrinsic = true;
                                pushedStack.PushConstant();

                                break;
                            }

                            default:
                            {
                                break;
                            }
                        }
                    }

                    if (foldableIntrinsic)
                    {
                        compInlineResult->Note(InlineObservation::CALLSITE_FOLDABLE_INTRINSIC);
                        handled = true;
                    }
                    else if (ni != NI_Illegal)
                    {
                        // Otherwise note "intrinsic" (most likely will be lowered as single instructions)
                        // except Math where only a few intrinsics won't end up as normal calls
                        if (!IsMathIntrinsic(ni) || IsTargetIntrinsic(ni))
                        {
                            compInlineResult->Note(InlineObservation::CALLEE_INTRINSIC);
                        }
                    }
                }

                if ((codeAddr < codeEndp - sz) && (OPCODE)getU1LittleEndian(codeAddr + sz) == CEE_RET)
                {
                    // If the method has a call followed by a ret, assume that
                    // it is a wrapper method.
                    compInlineResult->Note(InlineObservation::CALLEE_LOOKS_LIKE_WRAPPER);
                }

                if (!isIntrinsic && !handled && FgStack::IsArgument(pushedStack.Top()))
                {
                    // Optimistically assume that "call(arg)" returns something arg-dependent.
                    // However, we don't know how many args it expects and its return type.
                    handled = true;
                }
            }
            break;

            case CEE_LDIND_I1:
            case CEE_LDIND_U1:
            case CEE_LDIND_I2:
            case CEE_LDIND_U2:
            case CEE_LDIND_I4:
            case CEE_LDIND_U4:
            case CEE_LDIND_I8:
            case CEE_LDIND_I:
            case CEE_LDIND_R4:
            case CEE_LDIND_R8:
            case CEE_LDIND_REF:
            {
                if (FgStack::IsArgument(pushedStack.Top()))
                {
                    handled = true;
                }
                break;
            }

            // Unary operators:
            case CEE_CONV_I:
            case CEE_CONV_U:
            case CEE_CONV_I1:
            case CEE_CONV_I2:
            case CEE_CONV_I4:
            case CEE_CONV_I8:
            case CEE_CONV_R4:
            case CEE_CONV_R8:
            case CEE_CONV_U4:
            case CEE_CONV_U8:
            case CEE_CONV_U2:
            case CEE_CONV_U1:
            case CEE_CONV_R_UN:
            case CEE_CONV_OVF_I:
            case CEE_CONV_OVF_U:
            case CEE_CONV_OVF_I1:
            case CEE_CONV_OVF_U1:
            case CEE_CONV_OVF_I2:
            case CEE_CONV_OVF_U2:
            case CEE_CONV_OVF_I4:
            case CEE_CONV_OVF_U4:
            case CEE_CONV_OVF_I8:
            case CEE_CONV_OVF_U8:
            case CEE_CONV_OVF_I_UN:
            case CEE_CONV_OVF_U_UN:
            case CEE_CONV_OVF_I1_UN:
            case CEE_CONV_OVF_I2_UN:
            case CEE_CONV_OVF_I4_UN:
            case CEE_CONV_OVF_I8_UN:
            case CEE_CONV_OVF_U1_UN:
            case CEE_CONV_OVF_U2_UN:
            case CEE_CONV_OVF_U4_UN:
            case CEE_CONV_OVF_U8_UN:
            case CEE_NOT:
            case CEE_NEG:
            {
                if (makeInlineObservations)
                {
                    FgStack::FgSlot arg = pushedStack.Top();
                    if (FgStack::IsConstArgument(arg, impInlineInfo))
                    {
                        compInlineResult->Note(InlineObservation::CALLSITE_FOLDABLE_EXPR_UN);
                        handled = true;
                    }
                    else if (FgStack::IsArgument(arg) || FgStack::IsConstant(arg))
                    {
                        handled = true;
                    }
                }
                break;
            }

            // Binary operators:
            case CEE_ADD:
            case CEE_SUB:
            case CEE_MUL:
            case CEE_DIV:
            case CEE_DIV_UN:
            case CEE_REM:
            case CEE_REM_UN:
            case CEE_AND:
            case CEE_OR:
            case CEE_XOR:
            case CEE_SHL:
            case CEE_SHR:
            case CEE_SHR_UN:
            case CEE_ADD_OVF:
            case CEE_ADD_OVF_UN:
            case CEE_MUL_OVF:
            case CEE_MUL_OVF_UN:
            case CEE_SUB_OVF:
            case CEE_SUB_OVF_UN:
            case CEE_CEQ:
            case CEE_CGT:
            case CEE_CGT_UN:
            case CEE_CLT:
            case CEE_CLT_UN:
            {
                if (!makeInlineObservations)
                {
                    break;
                }

                if (!preciseScan)
                {
                    switch (opcode)
                    {
                        case CEE_CEQ:
                        case CEE_CGT:
                        case CEE_CGT_UN:
                        case CEE_CLT:
                        case CEE_CLT_UN:
                            fgObserveInlineConstants(opcode, pushedStack, isInlining);
                            break;
                        default:
                            break;
                    }
                }
                else
                {
                    FgStack::FgSlot arg0 = pushedStack.Top(1);
                    FgStack::FgSlot arg1 = pushedStack.Top(0);

                    // Const op ConstArg -> ConstArg
                    if (FgStack::IsConstant(arg0) && FgStack::IsConstArgument(arg1, impInlineInfo))
                    {
                        // keep stack unchanged
                        handled = true;
                        compInlineResult->Note(InlineObservation::CALLSITE_FOLDABLE_EXPR);
                    }
                    // ConstArg op Const    -> ConstArg
                    // ConstArg op ConstArg -> ConstArg
                    else if (FgStack::IsConstArgument(arg0, impInlineInfo) &&
                             FgStack::IsConstantOrConstArg(arg1, impInlineInfo))
                    {
                        if (FgStack::IsConstant(arg1))
                        {
                            pushedStack.Push(arg0);
                        }
                        handled = true;
                        compInlineResult->Note(InlineObservation::CALLSITE_FOLDABLE_EXPR);
                    }
                    // Const op Const -> Const
                    else if (FgStack::IsConstant(arg0) && FgStack::IsConstant(arg1))
                    {
                        // both are constants, but we're mostly interested in cases where a const arg leads to
                        // a foldable expression.
                        handled = true;
                    }
                    // Arg op ConstArg
                    // Arg op Const
                    else if (FgStack::IsArgument(arg0) && FgStack::IsConstantOrConstArg(arg1, impInlineInfo))
                    {
                        // "Arg op CNS" --> keep arg0 in the stack for the next ops
                        pushedStack.Push(arg0);
                        handled = true;
                        compInlineResult->Note(InlineObservation::CALLEE_BINARY_EXRP_WITH_CNS);
                    }
                    // ConstArg op Arg
                    // Const    op Arg
                    else if (FgStack::IsArgument(arg1) && FgStack::IsConstantOrConstArg(arg0, impInlineInfo))
                    {
                        // "CNS op ARG" --> keep arg1 in the stack for the next ops
                        handled = true;
                        compInlineResult->Note(InlineObservation::CALLEE_BINARY_EXRP_WITH_CNS);
                    }
                    // X / ConstArg
                    // X % ConstArg
                    if (FgStack::IsConstArgument(arg1, impInlineInfo))
                    {
                        if ((opcode == CEE_DIV) || (opcode == CEE_DIV_UN) || (opcode == CEE_REM) ||
                            (opcode == CEE_REM_UN))
                        {
                            compInlineResult->Note(InlineObservation::CALLSITE_DIV_BY_CNS);
                        }
                        pushedStack.Push(arg0);
                        handled = true;
                    }
                }
                break;
            }

            // Jumps
            case CEE_LEAVE:
            case CEE_LEAVE_S:
            case CEE_BR:
            case CEE_BR_S:
            case CEE_BRFALSE:
            case CEE_BRFALSE_S:
            case CEE_BRTRUE:
            case CEE_BRTRUE_S:
            case CEE_BEQ:
            case CEE_BEQ_S:
            case CEE_BGE:
            case CEE_BGE_S:
            case CEE_BGE_UN:
            case CEE_BGE_UN_S:
            case CEE_BGT:
            case CEE_BGT_S:
            case CEE_BGT_UN:
            case CEE_BGT_UN_S:
            case CEE_BLE:
            case CEE_BLE_S:
            case CEE_BLE_UN:
            case CEE_BLE_UN_S:
            case CEE_BLT:
            case CEE_BLT_S:
            case CEE_BLT_UN:
            case CEE_BLT_UN_S:
            case CEE_BNE_UN:
            case CEE_BNE_UN_S:
            {
                if (codeAddr > codeEndp - sz)
                {
                    goto TOO_FAR;
                }

                // Compute jump target address
                signed jmpDist = (sz == 1) ? getI1LittleEndian(codeAddr) : getI4LittleEndian(codeAddr);

                if ((jmpDist == 0) &&
                    (opcode == CEE_LEAVE || opcode == CEE_LEAVE_S || opcode == CEE_BR || opcode == CEE_BR_S) &&
                    opts.DoEarlyBlockMerging())
                {
                    break; /* NOP */
                }

                unsigned jmpAddr = (IL_OFFSET)(codeAddr - codeBegp) + sz + jmpDist;

                // Make sure target is reasonable
                if (jmpAddr >= codeSize)
                {
                    BADCODE3("code jumps to outer space", " at offset %04X", (IL_OFFSET)(codeAddr - codeBegp));
                }

                if (makeInlineObservations && (jmpDist < 0))
                {
                    compInlineResult->Note(InlineObservation::CALLEE_BACKWARD_JUMP);
                }

                // Mark the jump target
                jumpTarget->bitVectSet(jmpAddr);

                // See if jump might be sensitive to inlining
                if (!preciseScan && makeInlineObservations && (opcode != CEE_BR_S) && (opcode != CEE_BR))
                {
                    fgObserveInlineConstants(opcode, pushedStack, isInlining);
                }
                else if (preciseScan && makeInlineObservations)
                {
                    switch (opcode)
                    {
                        // Binary
                        case CEE_BEQ:
                        case CEE_BGE:
                        case CEE_BGT:
                        case CEE_BLE:
                        case CEE_BLT:
                        case CEE_BNE_UN:
                        case CEE_BGE_UN:
                        case CEE_BGT_UN:
                        case CEE_BLE_UN:
                        case CEE_BLT_UN:
                        case CEE_BEQ_S:
                        case CEE_BGE_S:
                        case CEE_BGT_S:
                        case CEE_BLE_S:
                        case CEE_BLT_S:
                        case CEE_BNE_UN_S:
                        case CEE_BGE_UN_S:
                        case CEE_BGT_UN_S:
                        case CEE_BLE_UN_S:
                        case CEE_BLT_UN_S:
                        {
                            FgStack::FgSlot op1 = pushedStack.Top(1);
                            FgStack::FgSlot op2 = pushedStack.Top(0);

                            if (FgStack::IsConstantOrConstArg(op1, impInlineInfo) &&
                                FgStack::IsConstantOrConstArg(op2, impInlineInfo))
                            {
                                compInlineResult->Note(InlineObservation::CALLSITE_FOLDABLE_BRANCH);
                            }
                            if (FgStack::IsConstArgument(op1, impInlineInfo) ||
                                FgStack::IsConstArgument(op2, impInlineInfo))
                            {
                                compInlineResult->Note(InlineObservation::CALLSITE_CONSTANT_ARG_FEEDS_TEST);
                            }

                            if ((FgStack::IsArgument(op1) && FgStack::IsArrayLen(op2)) ||
                                (FgStack::IsArgument(op2) && FgStack::IsArrayLen(op1)))
                            {
                                compInlineResult->Note(InlineObservation::CALLEE_ARG_FEEDS_RANGE_CHECK);
                            }
                            else if ((FgStack::IsArgument(op1) && FgStack::IsConstantOrConstArg(op2, impInlineInfo)) ||
                                     (FgStack::IsArgument(op2) && FgStack::IsConstantOrConstArg(op1, impInlineInfo)))
                            {
                                compInlineResult->Note(InlineObservation::CALLEE_ARG_FEEDS_CONSTANT_TEST);
                            }
                            else if (FgStack::IsArgument(op1) || FgStack::IsArgument(op2))
                            {
                                compInlineResult->Note(InlineObservation::CALLEE_ARG_FEEDS_TEST);
                            }
                            else if (FgStack::IsConstant(op1) || FgStack::IsConstant(op2))
                            {
                                compInlineResult->Note(InlineObservation::CALLEE_BINARY_EXRP_WITH_CNS);
                            }
                            break;
                        }

                        // Unary
                        case CEE_BRFALSE_S:
                        case CEE_BRTRUE_S:
                        case CEE_BRFALSE:
                        case CEE_BRTRUE:
                        {
                            if (FgStack::IsConstantOrConstArg(pushedStack.Top(), impInlineInfo))
                            {
                                compInlineResult->Note(InlineObservation::CALLSITE_FOLDABLE_BRANCH);
                            }
                            else if (FgStack::IsArgument(pushedStack.Top()))
                            {
                                // E.g. brtrue is basically "if (X == 0)"
                                compInlineResult->Note(InlineObservation::CALLEE_ARG_FEEDS_CONSTANT_TEST);
                            }
                            break;
                        }

                        default:
                            break;
                    }
                }
            }
            break;

            case CEE_LDFLDA:
            case CEE_LDFLD:
            case CEE_STFLD:
            {
                if (FgStack::IsArgument(pushedStack.Top()))
                {
                    compInlineResult->Note(InlineObservation::CALLEE_ARG_STRUCT_FIELD_ACCESS);
                    handled = true; // keep argument on top of the stack
                }
                break;
            }

            case CEE_LDELEM_I1:
            case CEE_LDELEM_U1:
            case CEE_LDELEM_I2:
            case CEE_LDELEM_U2:
            case CEE_LDELEM_I4:
            case CEE_LDELEM_U4:
            case CEE_LDELEM_I8:
            case CEE_LDELEM_I:
            case CEE_LDELEM_R4:
            case CEE_LDELEM_R8:
            case CEE_LDELEM_REF:
            case CEE_STELEM_I:
            case CEE_STELEM_I1:
            case CEE_STELEM_I2:
            case CEE_STELEM_I4:
            case CEE_STELEM_I8:
            case CEE_STELEM_R4:
            case CEE_STELEM_R8:
            case CEE_STELEM_REF:
            case CEE_LDELEM:
            case CEE_STELEM:
            {
                if (!preciseScan)
                {
                    break;
                }
                if (FgStack::IsArgument(pushedStack.Top()) || FgStack::IsArgument(pushedStack.Top(1)))
                {
                    compInlineResult->Note(InlineObservation::CALLEE_ARG_FEEDS_RANGE_CHECK);
                }
                break;
            }

            case CEE_SWITCH:
            {
                if (makeInlineObservations)
                {
                    compInlineResult->Note(InlineObservation::CALLEE_HAS_SWITCH);
                    if (FgStack::IsConstantOrConstArg(pushedStack.Top(), impInlineInfo))
                    {
                        compInlineResult->Note(InlineObservation::CALLSITE_FOLDABLE_SWITCH);
                    }

                    // Fail fast, if we're inlining and can't handle this.
                    if (isInlining && compInlineResult->IsFailure())
                    {
                        return;
                    }
                }

                // Make sure we don't go past the end reading the number of cases
                if (codeAddr > codeEndp - sizeof(DWORD))
                {
                    goto TOO_FAR;
                }

                // Read the number of cases
                unsigned jmpCnt = getU4LittleEndian(codeAddr);
                codeAddr += sizeof(DWORD);

                if (jmpCnt > codeSize / sizeof(DWORD))
                {
                    goto TOO_FAR;
                }

                // Find the end of the switch table
                unsigned jmpBase = (unsigned)((codeAddr - codeBegp) + jmpCnt * sizeof(DWORD));

                // Make sure there is more code after the switch
                if (jmpBase >= codeSize)
                {
                    goto TOO_FAR;
                }

                // jmpBase is also the target of the default case, so mark it
                jumpTarget->bitVectSet(jmpBase);

                // Process table entries
                while (jmpCnt > 0)
                {
                    unsigned jmpAddr = jmpBase + getI4LittleEndian(codeAddr);
                    codeAddr += 4;

                    if (jmpAddr >= codeSize)
                    {
                        BADCODE3("jump target out of range", " at offset %04X", (IL_OFFSET)(codeAddr - codeBegp));
                    }

                    jumpTarget->bitVectSet(jmpAddr);
                    jmpCnt--;
                }

                // We've advanced past all the bytes in this instruction
                sz = 0;
            }
            break;

            case CEE_UNALIGNED:
            {
                noway_assert(sz == sizeof(__int8));
                prefixFlags |= PREFIX_UNALIGNED;

                codeAddr += sizeof(__int8);

                impValidateMemoryAccessOpcode(codeAddr, codeEndp, false);
                handled = true;
                goto OBSERVE_OPCODE;
            }

            case CEE_CONSTRAINED:
            {
                noway_assert(sz == sizeof(unsigned));
                prefixFlags |= PREFIX_CONSTRAINED;

                codeAddr += sizeof(unsigned);

                {
                    OPCODE actualOpcode = impGetNonPrefixOpcode(codeAddr, codeEndp);

                    if (actualOpcode != CEE_CALLVIRT && actualOpcode != CEE_CALL && actualOpcode != CEE_LDFTN)
                    {
                        BADCODE("constrained. has to be followed by callvirt, call or ldftn");
                    }
                }
                handled = true;
                goto OBSERVE_OPCODE;
            }

            case CEE_READONLY:
            {
                noway_assert(sz == 0);
                prefixFlags |= PREFIX_READONLY;

                {
                    OPCODE actualOpcode = impGetNonPrefixOpcode(codeAddr, codeEndp);

                    if ((actualOpcode != CEE_LDELEMA) && !impOpcodeIsCallOpcode(actualOpcode))
                    {
                        BADCODE("readonly. has to be followed by ldelema or call");
                    }
                }
                handled = true;
                goto OBSERVE_OPCODE;
            }

            case CEE_VOLATILE:
            {
                noway_assert(sz == 0);
                prefixFlags |= PREFIX_VOLATILE;

                impValidateMemoryAccessOpcode(codeAddr, codeEndp, true);
                handled = true;
                goto OBSERVE_OPCODE;
            }

            case CEE_TAILCALL:
            {
                noway_assert(sz == 0);
                prefixFlags |= PREFIX_TAILCALL_EXPLICIT;

                {
                    OPCODE actualOpcode = impGetNonPrefixOpcode(codeAddr, codeEndp);

                    if (!impOpcodeIsCallOpcode(actualOpcode))
                    {
                        BADCODE("tailcall. has to be followed by call, callvirt or calli");
                    }
                }
                handled = true;
                goto OBSERVE_OPCODE;
            }

            case CEE_STARG:
            case CEE_STARG_S:
            {
                noway_assert(sz == sizeof(BYTE) || sz == sizeof(WORD));

                if (codeAddr > codeEndp - sz)
                {
                    goto TOO_FAR;
                }

                varNum = (sz == sizeof(BYTE)) ? getU1LittleEndian(codeAddr) : getU2LittleEndian(codeAddr);

                if (isInlining)
                {
                    if (varNum < impInlineInfo->argCnt)
                    {
                        impInlineInfo->inlArgInfo[varNum].argHasStargOp = true;
                    }
                }
                else
                {
                    // account for possible hidden param
                    varNum = compMapILargNum(varNum);

                    // This check is only intended to prevent an AV.  Bad varNum values will later
                    // be handled properly by the verifier.
                    if (varNum < lvaTableCnt)
                    {
                        // In non-inline cases, note written-to arguments.
                        lvaTable[varNum].lvHasILStoreOp = 1;
                    }
                }
            }
            break;

            case CEE_STLOC_0:
            case CEE_STLOC_1:
            case CEE_STLOC_2:
            case CEE_STLOC_3:
                varNum = (opcode - CEE_STLOC_0);
                goto STLOC;

            case CEE_STLOC:
            case CEE_STLOC_S:
            {
                noway_assert(sz == sizeof(BYTE) || sz == sizeof(WORD));

                if (codeAddr > codeEndp - sz)
                {
                    goto TOO_FAR;
                }

                varNum = (sz == sizeof(BYTE)) ? getU1LittleEndian(codeAddr) : getU2LittleEndian(codeAddr);

            STLOC:
                if (isInlining)
                {
                    InlLclVarInfo& lclInfo = impInlineInfo->lclVarInfo[varNum + impInlineInfo->argCnt];

                    if (lclInfo.lclHasStlocOp)
                    {
                        lclInfo.lclHasMultipleStlocOp = 1;
                    }
                    else
                    {
                        lclInfo.lclHasStlocOp = 1;
                    }
                }
                else
                {
                    varNum += info.compArgsCount;

                    // This check is only intended to prevent an AV.  Bad varNum values will later
                    // be handled properly by the verifier.
                    if (varNum < lvaTableCnt)
                    {
                        // In non-inline cases, note written-to locals.
                        if (lvaTable[varNum].lvHasILStoreOp)
                        {
                            lvaTable[varNum].lvHasMultipleILStoreOp = 1;
                        }
                        else
                        {
                            lvaTable[varNum].lvHasILStoreOp = 1;
                        }
                    }
                }
            }
            break;

            case CEE_LDLOC_0:
            case CEE_LDLOC_1:
            case CEE_LDLOC_2:
            case CEE_LDLOC_3:
                //
                if (preciseScan && makeInlineObservations && (prevOpcode == (CEE_STLOC_3 - (CEE_LDLOC_3 - opcode))))
                {
                    // Fold stloc+ldloc
                    pushedStack.Push(pushedStack.Top(1)); // throw away SLOT_UNKNOWN inserted by STLOC
                    handled = true;
                }
                break;

            case CEE_LDARGA:
            case CEE_LDARGA_S:
            case CEE_LDLOCA:
            case CEE_LDLOCA_S:
            {
                // Handle address-taken args or locals
                noway_assert(sz == sizeof(BYTE) || sz == sizeof(WORD));

                if (codeAddr > codeEndp - sz)
                {
                    goto TOO_FAR;
                }

                varNum = (sz == sizeof(BYTE)) ? getU1LittleEndian(codeAddr) : getU2LittleEndian(codeAddr);

                if (isInlining)
                {
                    if (opcode == CEE_LDLOCA || opcode == CEE_LDLOCA_S)
                    {
                        varType = impInlineInfo->lclVarInfo[varNum + impInlineInfo->argCnt].lclTypeInfo;

                        impInlineInfo->lclVarInfo[varNum + impInlineInfo->argCnt].lclHasLdlocaOp = true;
                    }
                    else
                    {
                        noway_assert(opcode == CEE_LDARGA || opcode == CEE_LDARGA_S);

                        varType = impInlineInfo->lclVarInfo[varNum].lclTypeInfo;

                        impInlineInfo->inlArgInfo[varNum].argHasLdargaOp = true;

                        pushedStack.PushArgument(varNum);
                        handled = true;
                    }
                }
                else
                {
                    if (opcode == CEE_LDLOCA || opcode == CEE_LDLOCA_S)
                    {
                        if (varNum >= info.compMethodInfo->locals.numArgs)
                        {
                            BADCODE("bad local number");
                        }

                        varNum += info.compArgsCount;
                    }
                    else
                    {
                        noway_assert(opcode == CEE_LDARGA || opcode == CEE_LDARGA_S);

                        if (varNum >= info.compILargsCount)
                        {
                            BADCODE("bad argument number");
                        }

                        varNum = compMapILargNum(varNum); // account for possible hidden param
                    }

                    varType = (var_types)lvaTable[varNum].lvType;

                    // Determine if the next instruction will consume
                    // the address. If so we won't mark this var as
                    // address taken.
                    //
                    // We will put structs on the stack and changing
                    // the addrTaken of a local requires an extra pass
                    // in the morpher so we won't apply this
                    // optimization to structs.
                    //
                    // Debug code spills for every IL instruction, and
                    // therefore it will split statements, so we will
                    // need the address.  Note that this optimization
                    // is based in that we know what trees we will
                    // generate for this ldfld, and we require that we
                    // won't need the address of this local at all

                    const bool notStruct    = !varTypeIsStruct(lvaGetDesc(varNum));
                    const bool notLastInstr = (codeAddr < codeEndp - sz);
                    const bool notDebugCode = !opts.compDbgCode;

                    if (notStruct && notLastInstr && notDebugCode && impILConsumesAddr(codeAddr + sz))
                    {
                        // We can skip the addrtaken, as next IL instruction consumes
                        // the address.
                    }
                    else
                    {
                        lvaTable[varNum].lvHasLdAddrOp = 1;
                        if (!info.compIsStatic && (varNum == 0))
                        {
                            // Addr taken on "this" pointer is significant,
                            // go ahead to mark it as permanently addr-exposed here.
                            // This may be conservative, but probably not very.
                            lvaSetVarAddrExposed(0 DEBUGARG(AddressExposedReason::TOO_CONSERVATIVE));
                        }
                    }
                } // isInlining

                typeIsNormed = !varTypeIsGC(varType) && !varTypeIsStruct(varType);
            }
            break;

            case CEE_JMP:
                retBlocks++;

#if !defined(TARGET_X86) && !defined(TARGET_ARM)
                if (!isInlining)
                {
                    // We transform this into a set of ldarg's + tail call and
                    // thus may push more onto the stack than originally thought.
                    // This doesn't interfere with verification because CEE_JMP
                    // is never verifiable, and there's nothing unsafe you can
                    // do with a an IL stack overflow if the JIT is expecting it.
                    info.compMaxStack = max(info.compMaxStack, info.compILargsCount);
                    break;
                }
#endif // !TARGET_X86 && !TARGET_ARM

                // If we are inlining, we need to fail for a CEE_JMP opcode, just like
                // the list of other opcodes (for all platforms).

                FALLTHROUGH;

            case CEE_MKREFANY:
            case CEE_RETHROW:
                if (makeInlineObservations)
                {
                    // Arguably this should be NoteFatal, but the legacy behavior is
                    // to ignore this for the prejit root.
                    compInlineResult->Note(InlineObservation::CALLEE_UNSUPPORTED_OPCODE);

                    // Fail fast if we're inlining...
                    if (isInlining)
                    {
                        assert(compInlineResult->IsFailure());
                        return;
                    }
                }
                break;

            case CEE_LOCALLOC:

                compLocallocSeen = true;

                // We now allow localloc callees to become candidates in some cases.
                if (makeInlineObservations)
                {
                    compInlineResult->Note(InlineObservation::CALLEE_HAS_LOCALLOC);
                    if (isInlining && compInlineResult->IsFailure())
                    {
                        return;
                    }
                }
                break;

            case CEE_LDARG_0:
            case CEE_LDARG_1:
            case CEE_LDARG_2:
            case CEE_LDARG_3:
                if (makeInlineObservations)
                {
                    pushedStack.PushArgument(opcode - CEE_LDARG_0);
                    handled = true;
                }
                break;

            case CEE_LDARG_S:
            case CEE_LDARG:
            {
                if (codeAddr > codeEndp - sz)
                {
                    goto TOO_FAR;
                }

                varNum = (sz == sizeof(BYTE)) ? getU1LittleEndian(codeAddr) : getU2LittleEndian(codeAddr);

                if (makeInlineObservations)
                {
                    pushedStack.PushArgument(varNum);
                    handled = true;
                }
            }
            break;

            case CEE_LDLEN:
                if (makeInlineObservations)
                {
                    pushedStack.PushArrayLen();
                    handled = true;
                }
                break;

            case CEE_RET:
                retBlocks++;
                break;

            default:
                break;
        }

        // Skip any remaining operands this opcode may have
        codeAddr += sz;

        // Clear any prefix flags that may have been set
        prefixFlags = 0;

        // Increment the number of observed instructions
        opts.instrCount++;

    OBSERVE_OPCODE:

        // Note the opcode we just saw
        if (makeInlineObservations)
        {
            InlineObservation obs =
                typeIsNormed ? InlineObservation::CALLEE_OPCODE_NORMED : InlineObservation::CALLEE_OPCODE;
            compInlineResult->NoteInt(obs, opcode);
        }

        typeIsNormed = false;
    }

    if (codeAddr != codeEndp)
    {
    TOO_FAR:
        BADCODE3("Code ends in the middle of an opcode, or there is a branch past the end of the method",
                 " at offset %04X", (IL_OFFSET)(codeAddr - codeBegp));
    }

    INDEBUG(compInlineContext->SetILInstsSet(ilInstsSet));

    if (makeInlineObservations)
    {
        compInlineResult->Note(InlineObservation::CALLEE_END_OPCODE_SCAN);

        // If there are no return blocks we know it does not return, however if there
        // return blocks we don't know it returns as it may be counting unreachable code.
        // However we will still make the CALLEE_DOES_NOT_RETURN observation.

        compInlineResult->NoteBool(InlineObservation::CALLEE_DOES_NOT_RETURN, retBlocks == 0);

        if ((retBlocks == 0) && isInlining &&
            info.compCompHnd->notifyMethodInfoUsage(impInlineInfo->iciCall->gtCallMethHnd))
        {
            // Mark the call node as "no return" as it can impact caller's code quality.
            impInlineInfo->iciCall->gtCallMoreFlags |= GTF_CALL_M_DOES_NOT_RETURN;
            // Mark root method as containing a noreturn call.
            impInlineRoot()->setMethodHasNoReturnCalls();

            // NOTE: we also ask VM whether we're allowed to do so - we don't want to mark a call
            // as "no-return" if its IL may change.
        }

        // If the inline is viable and discretionary, do the
        // profitability screening.
        if (compInlineResult->IsDiscretionaryCandidate())
        {
            // Make some callsite specific observations that will feed
            // into the profitability model.
            impMakeDiscretionaryInlineObservations(impInlineInfo, compInlineResult);

            // None of those observations should have changed the
            // inline's viability.
            assert(compInlineResult->IsCandidate());

            if (isInlining)
            {
                // Assess profitability...
                CORINFO_METHOD_INFO* methodInfo = &impInlineInfo->inlineCandidateInfo->methInfo;
                compInlineResult->DetermineProfitability(methodInfo);

                if (compInlineResult->IsFailure())
                {
                    impInlineRoot()->m_inlineStrategy->NoteUnprofitable();
                    JITDUMP("\n\nInline expansion aborted, inline not profitable\n");
                    return;
                }
                else
                {
                    // The inline is still viable.
                    assert(compInlineResult->IsCandidate());
                }
            }
            else
            {
                // Prejit root case. Profitability assessment for this
                // is done over in compCompileHelper.
            }
        }
    }

    // None of the local vars in the inlinee should have address taken or been written to.
    // Therefore we should NOT need to enter this "if" statement.
    if (!isInlining && !info.compIsStatic)
    {
        fgAdjustForAddressExposedOrWrittenThis();
    }

    // Now that we've seen the IL, set lvSingleDef for root method
    // locals.
    //
    // We could also do this for root method arguments but single-def
    // arguments are set by the caller and so we don't know anything
    // about the possible values or types.
    //
    // For inlinees we do this over in impInlineFetchLocal and
    // impInlineFetchArg (here args are included as we sometimes get
    // new information about the types of inlinee args).
    if (!isInlining)
    {
        const unsigned firstLcl = info.compArgsCount;
        const unsigned lastLcl  = firstLcl + info.compMethodInfo->locals.numArgs;
        for (unsigned lclNum = firstLcl; lclNum < lastLcl; lclNum++)
        {
            LclVarDsc* lclDsc = lvaGetDesc(lclNum);
            assert(lclDsc->lvSingleDef == 0);
            lclDsc->lvSingleDef = !lclDsc->lvHasMultipleILStoreOp && !lclDsc->lvHasLdAddrOp;

            if (lclDsc->lvSingleDef)
            {
                JITDUMP("Marked V%02u as a single def local\n", lclNum);
            }
        }
    }
}

//------------------------------------------------------------------------
// fgAdjustForAddressExposedOrWrittenThis: update var table for cases
//   where the this pointer value can change.
//
// Notes:
//    Modifies lvaArg0Var to refer to a temp if the value of 'this' can
//    change. The original this (info.compThisArg) then remains
//    unmodified in the method.  fgAddInternal is responsible for
//    adding the code to copy the initial this into the temp.

void Compiler::fgAdjustForAddressExposedOrWrittenThis()
{
    LclVarDsc* thisVarDsc = lvaGetDesc(info.compThisArg);

    // Optionally enable adjustment during stress.
    if (compStressCompile(STRESS_GENERIC_VARN, 15))
    {
        JITDUMP("JitStress: creating modifiable `this`\n");
        thisVarDsc->lvHasILStoreOp = true;
    }

    // If this is exposed or written to, create a temp for the modifiable this
    if (thisVarDsc->IsAddressExposed() || thisVarDsc->lvHasILStoreOp)
    {
        // If there is a "ldarga 0" or "starg 0", grab and use the temp.
        lvaArg0Var = lvaGrabTemp(false DEBUGARG("Address-exposed, or written this pointer"));
        noway_assert(lvaArg0Var > (unsigned)info.compThisArg);
        LclVarDsc* arg0varDsc = lvaGetDesc(lvaArg0Var);
        arg0varDsc->lvType    = thisVarDsc->TypeGet();
        arg0varDsc->SetAddressExposed(thisVarDsc->IsAddressExposed() DEBUGARG(thisVarDsc->GetAddrExposedReason()));
        arg0varDsc->lvDoNotEnregister = thisVarDsc->lvDoNotEnregister;
#ifdef DEBUG
        arg0varDsc->SetDoNotEnregReason(thisVarDsc->GetDoNotEnregReason());
#endif
        arg0varDsc->lvHasILStoreOp = thisVarDsc->lvHasILStoreOp;

        // Note that here we don't clear `m_doNotEnregReason` and it stays `doNotEnreg` with `AddrExposed` reason.
        thisVarDsc->CleanAddressExposed();
        thisVarDsc->lvHasILStoreOp = false;
    }
}

//------------------------------------------------------------------------
// fgObserveInlineConstants: look for operations that might get optimized
//   if this method were to be inlined, and report these to the inliner.
//
// Arguments:
//    opcode     -- MSIL opcode under consideration
//    stack      -- abstract stack model at this point in the IL
//    isInlining -- true if we're inlining (vs compiling a prejit root)
//
// Notes:
//    Currently only invoked on compare and branch opcodes.
//
//    If we're inlining we also look at the argument values supplied by
//    the caller at this call site.
//
//    The crude stack model may overestimate stack depth.

void Compiler::fgObserveInlineConstants(OPCODE opcode, const FgStack& stack, bool isInlining)
{
    // We should be able to record inline observations.
    assert(compInlineResult != nullptr);

    // The stack only has to be 1 deep for BRTRUE/FALSE
    bool lookForBranchCases = stack.IsStackAtLeastOneDeep();

    if (lookForBranchCases)
    {
        if (opcode == CEE_BRFALSE || opcode == CEE_BRFALSE_S || opcode == CEE_BRTRUE || opcode == CEE_BRTRUE_S)
        {
            FgStack::FgSlot slot0 = stack.GetSlot0();
            if (FgStack::IsArgument(slot0))
            {
                compInlineResult->Note(InlineObservation::CALLEE_ARG_FEEDS_CONSTANT_TEST);

                if (isInlining)
                {
                    // Check for the double whammy of an incoming constant argument
                    // feeding a constant test.
                    unsigned varNum = FgStack::SlotTypeToArgNum(slot0);
                    if (impInlineInfo->inlArgInfo[varNum].argIsInvariant)
                    {
                        compInlineResult->Note(InlineObservation::CALLSITE_CONSTANT_ARG_FEEDS_TEST);
                    }
                }
            }

            return;
        }
    }

    // Remaining cases require at least two things on the stack.
    if (!stack.IsStackTwoDeep())
    {
        return;
    }

    FgStack::FgSlot slot0 = stack.GetSlot0();
    FgStack::FgSlot slot1 = stack.GetSlot1();

    // Arg feeds constant test
    if ((FgStack::IsConstant(slot0) && FgStack::IsArgument(slot1)) ||
        (FgStack::IsConstant(slot1) && FgStack::IsArgument(slot0)))
    {
        compInlineResult->Note(InlineObservation::CALLEE_ARG_FEEDS_CONSTANT_TEST);
    }

    // Arg feeds range check
    if ((FgStack::IsArrayLen(slot0) && FgStack::IsArgument(slot1)) ||
        (FgStack::IsArrayLen(slot1) && FgStack::IsArgument(slot0)))
    {
        compInlineResult->Note(InlineObservation::CALLEE_ARG_FEEDS_RANGE_CHECK);
    }

    // Check for an incoming arg that's a constant
    if (isInlining)
    {
        if (FgStack::IsArgument(slot0))
        {
            compInlineResult->Note(InlineObservation::CALLEE_ARG_FEEDS_TEST);

            unsigned varNum = FgStack::SlotTypeToArgNum(slot0);
            if (impInlineInfo->inlArgInfo[varNum].argIsInvariant)
            {
                compInlineResult->Note(InlineObservation::CALLSITE_CONSTANT_ARG_FEEDS_TEST);
            }
        }

        if (FgStack::IsArgument(slot1))
        {
            compInlineResult->Note(InlineObservation::CALLEE_ARG_FEEDS_TEST);

            unsigned varNum = FgStack::SlotTypeToArgNum(slot1);
            if (impInlineInfo->inlArgInfo[varNum].argIsInvariant)
            {
                compInlineResult->Note(InlineObservation::CALLSITE_CONSTANT_ARG_FEEDS_TEST);
            }
        }
    }
}

//------------------------------------------------------------------------
// fgMarkBackwardJump: mark blocks indicating there is a jump backwards in
//   IL, from a higher to lower IL offset.
//
// Arguments:
//   targetBlock -- target of the jump
//   sourceBlock -- source of the jump
//
void Compiler::fgMarkBackwardJump(BasicBlock* targetBlock, BasicBlock* sourceBlock)
{
    noway_assert(targetBlock->bbNum <= sourceBlock->bbNum);

    for (BasicBlock* const block : Blocks(targetBlock, sourceBlock))
    {
        if (!block->HasFlag(BBF_BACKWARD_JUMP) && !block->KindIs(BBJ_RETURN))
        {
            block->SetFlags(BBF_BACKWARD_JUMP);
            compHasBackwardJump = true;
        }
    }

    sourceBlock->SetFlags(BBF_BACKWARD_JUMP_SOURCE);
    targetBlock->SetFlags(BBF_BACKWARD_JUMP_TARGET);
}

//------------------------------------------------------------------------
// fgLinkBasicBlocks: set block jump targets and add pred edges
//
// Notes:
//    Pred edges for BBJ_EHFILTERRET are set later by fgFindBasicBlocks.
//    Pred edges for BBJ_EHFINALLYRET are set later by impFixPredLists,
//     after setting up the callfinally blocks.
//
void Compiler::fgLinkBasicBlocks()
{
    // Create the basic block lookup tables
    //
    fgInitBBLookup();

#ifdef DEBUG
    // Verify blocks are in increasing bbNum order and
    // all pred list info is in initial state.
    //
    fgDebugCheckBBNumIncreasing();

    for (BasicBlock* const block : Blocks())
    {
        assert(block->bbPreds == nullptr);
        assert(block->bbLastPred == nullptr);
        assert(block->bbRefs == 0);
    }
#endif

    // First block is always reachable
    //
    fgFirstBB->bbRefs = 1;

    // Special arg to fgAddRefPred so it will use the initialization fast path.
    //
    const bool initializingPreds = true;

    for (BasicBlock* const curBBdesc : Blocks())
    {
        switch (curBBdesc->GetKind())
        {
            case BBJ_COND:
            {
                BasicBlock* const trueTarget  = fgLookupBB(curBBdesc->GetTargetOffs());
                BasicBlock* const falseTarget = curBBdesc->Next();
                FlowEdge* const   trueEdge    = fgAddRefPred<initializingPreds>(trueTarget, curBBdesc);
                FlowEdge* const   falseEdge   = fgAddRefPred<initializingPreds>(falseTarget, curBBdesc);
                curBBdesc->SetTrueEdge(trueEdge);
                curBBdesc->SetFalseEdge(falseEdge);

                if (trueEdge == falseEdge)
                {
                    assert(trueEdge->getDupCount() == 2);
                    trueEdge->setLikelihood(1.0);
                }
                else
                {
                    trueEdge->setLikelihood(0.5);
                    falseEdge->setLikelihood(0.5);
                }

                if (trueTarget->bbNum <= curBBdesc->bbNum)
                {
                    fgMarkBackwardJump(trueTarget, curBBdesc);
                }

                if (curBBdesc->IsLast())
                {
                    BADCODE("Fall thru the end of a method");
                }

                break;
            }
            case BBJ_ALWAYS:
            case BBJ_LEAVE:
            {
                // Avoid fgLookupBB overhead for blocks that jump to next block
                // (curBBdesc cannot be the last block if it jumps to the next block)
                const bool jumpsToNext = (curBBdesc->GetTargetOffs() == curBBdesc->bbCodeOffsEnd);
                assert(!(curBBdesc->IsLast() && jumpsToNext));
                BasicBlock* const jumpDest = jumpsToNext ? curBBdesc->Next() : fgLookupBB(curBBdesc->GetTargetOffs());

                // Redundantly use SetKindAndTargetEdge() instead of SetTargetEdge() just this once,
                // so we don't break the HasInitializedTarget() invariant of SetTargetEdge().
                FlowEdge* const newEdge = fgAddRefPred<initializingPreds>(jumpDest, curBBdesc);
                curBBdesc->SetKindAndTargetEdge(curBBdesc->GetKind(), newEdge);

                if (curBBdesc->GetTarget()->bbNum <= curBBdesc->bbNum)
                {
                    fgMarkBackwardJump(curBBdesc->GetTarget(), curBBdesc);
                }
                break;
            }

            case BBJ_EHFILTERRET:
                // We can't set up the pred list for these just yet.
                // We do it in fgFindBasicBlocks.
                break;

            case BBJ_EHFINALLYRET:
                // We can't set up the pred list for these just yet.
                // We do it in impFixPredLists.
                break;

            case BBJ_EHFAULTRET:
            case BBJ_THROW:
            case BBJ_RETURN:
                break;

            case BBJ_SWITCH:
            {
                const unsigned numSucc = curBBdesc->GetSwitchTargets()->bbsCount;
                unsigned       jumpCnt = numSucc;
                FlowEdge**     jumpPtr = curBBdesc->GetSwitchTargets()->bbsDstTab;

                do
                {
                    BasicBlock*     jumpDest = fgLookupBB((unsigned)*(size_t*)jumpPtr);
                    FlowEdge* const newEdge  = fgAddRefPred<initializingPreds>(jumpDest, curBBdesc);

                    newEdge->setLikelihood((1.0 / numSucc) * newEdge->getDupCount());
                    *jumpPtr = newEdge;
                    if (jumpDest->bbNum <= curBBdesc->bbNum)
                    {
                        fgMarkBackwardJump(jumpDest, curBBdesc);
                    }
                } while (++jumpPtr, --jumpCnt);

                /* Default case of CEE_SWITCH (next block), is at end of jumpTab[] */

                noway_assert(curBBdesc->NextIs((*(jumpPtr - 1))->getDestinationBlock()));
                break;
            }

            case BBJ_CALLFINALLY: // BBJ_CALLFINALLY and BBJ_EHCATCHRET don't appear until later
            case BBJ_EHCATCHRET:
            default:
                noway_assert(!"Unexpected bbKind");
                break;
        }
    }

    // If this is an OSR compile, note the original entry and
    // the OSR entry block.
    //
    // We don't yet alter flow; see fgFixEntryFlowForOSR.
    //
    if (opts.IsOSR())
    {
        assert(info.compILEntry >= 0);
        fgEntryBB    = fgLookupBB(0);
        fgOSREntryBB = fgLookupBB(info.compILEntry);
    }

    // Pred lists now established.
    //
    fgPredsComputed = true;
}

//------------------------------------------------------------------------
// fgMakeBasicBlocks: walk the IL creating basic blocks, and look for
//   operations that might get optimized if this method were to be inlined.
//
// Arguments:
//   codeAddr -- starting address of the method's IL stream
//   codeSize -- length of the IL stream
//   jumpTarget -- [in] bit vector of jump targets found by fgFindJumpTargets
//
// Returns:
//   number of return blocks (BBJ_RETURN) in the method (may be zero)
//
// Notes:
//   Invoked for prejited and jitted methods, and for all inlinees

unsigned Compiler::fgMakeBasicBlocks(const BYTE* codeAddr, IL_OFFSET codeSize, FixedBitVect* jumpTarget)
{
    unsigned    retBlocks = 0;
    const BYTE* codeBegp  = codeAddr;
    const BYTE* codeEndp  = codeAddr + codeSize;
    bool        tailCall  = false;
    unsigned    curBBoffs = 0;
    BasicBlock* curBBdesc;

    // Keep track of where we are in the scope lists, as we will also
    // create blocks at scope boundaries.
    if (opts.compDbgCode && (info.compVarScopesCount > 0))
    {
        compResetScopeLists();

        // Ignore scopes beginning at offset 0
        while (compGetNextEnterScope(0))
        { /* do nothing */
        }
        while (compGetNextExitScope(0))
        { /* do nothing */
        }
    }

    do
    {
        unsigned        jmpAddr = DUMMY_INIT(BAD_IL_OFFSET);
        BasicBlockFlags bbFlags = BBF_EMPTY;
        BBswtDesc*      swtDsc  = nullptr;
        unsigned        nxtBBoffs;
        OPCODE          opcode = (OPCODE)getU1LittleEndian(codeAddr);
        codeAddr += sizeof(__int8);
        BBKinds jmpKind = BBJ_COUNT;

    DECODE_OPCODE:

        /* Get the size of additional parameters */

        noway_assert((unsigned)opcode < CEE_COUNT);

        unsigned sz = opcodeSizes[opcode];

        switch (opcode)
        {
            signed jmpDist;

            case CEE_PREFIX1:
                if (jumpTarget->bitVectTest((UINT)(codeAddr - codeBegp)))
                {
                    BADCODE3("jump target between prefix 0xFE and opcode", " at offset %04X",
                             (IL_OFFSET)(codeAddr - codeBegp));
                }

                opcode = (OPCODE)(256 + getU1LittleEndian(codeAddr));
                codeAddr += sizeof(__int8);
                goto DECODE_OPCODE;

                /* Check to see if we have a jump/return opcode */

            case CEE_BRFALSE:
            case CEE_BRFALSE_S:
            case CEE_BRTRUE:
            case CEE_BRTRUE_S:

            case CEE_BEQ:
            case CEE_BEQ_S:
            case CEE_BGE:
            case CEE_BGE_S:
            case CEE_BGE_UN:
            case CEE_BGE_UN_S:
            case CEE_BGT:
            case CEE_BGT_S:
            case CEE_BGT_UN:
            case CEE_BGT_UN_S:
            case CEE_BLE:
            case CEE_BLE_S:
            case CEE_BLE_UN:
            case CEE_BLE_UN_S:
            case CEE_BLT:
            case CEE_BLT_S:
            case CEE_BLT_UN:
            case CEE_BLT_UN_S:
            case CEE_BNE_UN:
            case CEE_BNE_UN_S:

                jmpKind = BBJ_COND;
                goto JMP;

            case CEE_LEAVE:
            case CEE_LEAVE_S:

                // We need to check if we are jumping out of a finally-protected try.
                jmpKind = BBJ_LEAVE;
                goto JMP;

            case CEE_BR:
            case CEE_BR_S:
                jmpKind = BBJ_ALWAYS;
                goto JMP;

            JMP:

                /* Compute the target address of the jump */

                jmpDist = (sz == 1) ? getI1LittleEndian(codeAddr) : getI4LittleEndian(codeAddr);

                if ((jmpDist == 0) && (opcode == CEE_BR || opcode == CEE_BR_S) && opts.DoEarlyBlockMerging())
                {
                    continue; /* NOP */
                }

                jmpAddr = (IL_OFFSET)(codeAddr - codeBegp) + sz + jmpDist;
                break;

            case CEE_SWITCH:
            {
                unsigned jmpBase;
                unsigned jmpCnt; // # of switch cases (excluding default)

                FlowEdge** jmpTab;
                FlowEdge** jmpPtr;

                /* Allocate the switch descriptor */

                swtDsc = new (this, CMK_BasicBlock) BBswtDesc;

                /* Read the number of entries in the table */

                jmpCnt = getU4LittleEndian(codeAddr);
                codeAddr += 4;

                /* Compute  the base offset for the opcode */

                jmpBase = (IL_OFFSET)((codeAddr - codeBegp) + jmpCnt * sizeof(DWORD));

                /* Allocate the jump table */

                jmpPtr = jmpTab = new (this, CMK_FlowEdge) FlowEdge*[jmpCnt + 1];

                /* Fill in the jump table */

                for (unsigned count = jmpCnt; count; count--)
                {
                    jmpDist = getI4LittleEndian(codeAddr);
                    codeAddr += 4;

                    // store the offset in the pointer.  We change these in fgLinkBasicBlocks().
                    *jmpPtr++ = (FlowEdge*)(size_t)(jmpBase + jmpDist);
                }

                /* Append the default label to the target table */

                *jmpPtr++ = (FlowEdge*)(size_t)jmpBase;

                /* Make sure we found the right number of labels */

                noway_assert(jmpPtr == jmpTab + jmpCnt + 1);

                /* Compute the size of the switch opcode operands */

                sz = sizeof(DWORD) + jmpCnt * sizeof(DWORD);

                /* Fill in the remaining fields of the switch descriptor */

                swtDsc->bbsCount  = jmpCnt + 1;
                swtDsc->bbsDstTab = jmpTab;

                /* This is definitely a jump */

                jmpKind     = BBJ_SWITCH;
                fgHasSwitch = true;

                if (opts.compProcedureSplitting)
                {
                    // TODO-CQ: We might need to create a switch table; we won't know for sure until much later.
                    // However, switch tables don't work with hot/cold splitting, currently. The switch table data needs
                    // a relocation such that if the base (the first block after the prolog) and target of the switch
                    // branch are put in different sections, the difference stored in the table is updated. However, our
                    // relocation implementation doesn't support three different pointers (relocation address, base, and
                    // target). So, we need to change our switch table implementation to be more like
                    // JIT64: put the table in the code section, in the same hot/cold section as the switch jump itself
                    // (maybe immediately after the switch jump), and make the "base" address be also in that section,
                    // probably the address after the switch jump.
                    opts.compProcedureSplitting = false;
                    JITDUMP("Turning off procedure splitting for this method, as it might need switch tables; "
                            "implementation limitation.\n");
                }
            }
                goto GOT_ENDP;

            case CEE_ENDFILTER:
                bbFlags |= BBF_DONT_REMOVE;
                jmpKind = BBJ_EHFILTERRET;
                break;

            case CEE_ENDFINALLY:
                // Start with BBJ_EHFINALLYRET; change to BBJ_EHFAULTRET later if it's in a 'fault' clause.
                jmpKind = BBJ_EHFINALLYRET;
                break;

            case CEE_TAILCALL:
                if (compIsForInlining())
                {
                    // TODO-CQ: We can inline some callees with explicit tail calls if we can guarantee that the calls
                    // can be dispatched as tail calls from the caller.
                    compInlineResult->NoteFatal(InlineObservation::CALLEE_EXPLICIT_TAIL_PREFIX);
                    retBlocks++;
                    return retBlocks;
                }

                FALLTHROUGH;

            case CEE_READONLY:
            case CEE_CONSTRAINED:
            case CEE_VOLATILE:
            case CEE_UNALIGNED:
                // fgFindJumpTargets should have ruled out this possibility
                //   (i.e. a prefix opcodes as last instruction in a block)
                noway_assert(codeAddr < codeEndp);

                if (jumpTarget->bitVectTest((UINT)(codeAddr - codeBegp)))
                {
                    BADCODE3("jump target between prefix and an opcode", " at offset %04X",
                             (IL_OFFSET)(codeAddr - codeBegp));
                }
                break;

            case CEE_CALL:
            case CEE_CALLVIRT:
            case CEE_CALLI:
            {
                if (compIsForInlining() ||               // Ignore tail call in the inlinee. Period.
                    (!tailCall && !compTailCallStress()) // A new BB with BBJ_RETURN would have been created

                    // after a tailcall statement.
                    // We need to keep this invariant if we want to stress the tailcall.
                    // That way, the potential (tail)call statement is always the last
                    // statement in the block.
                    // Otherwise, we will assert at the following line in fgMorphCall()
                    //     noway_assert(fgMorphStmt->GetNextStmt() == NULL);
                )
                {
                    // Neither .tailcall prefix, no tailcall stress. So move on.
                    break;
                }

                // Make sure the code sequence is legal for the tail call.
                // If so, mark this BB as having a BBJ_RETURN.

                if (codeAddr >= codeEndp - sz)
                {
                    BADCODE3("No code found after the call instruction", " at offset %04X",
                             (IL_OFFSET)(codeAddr - codeBegp));
                }

                if (tailCall)
                {
                    // impIsTailCallILPattern uses isRecursive flag to determine whether ret in a fallthrough block is
                    // allowed. We don't know at this point whether the call is recursive so we conservatively pass
                    // false. This will only affect explicit tail calls when IL verification is not needed for the
                    // method.
                    bool isRecursive = false;
                    if (!impIsTailCallILPattern(tailCall, opcode, codeAddr + sz, codeEndp, isRecursive))
                    {
                        BADCODE3("tail call not followed by ret", " at offset %04X", (IL_OFFSET)(codeAddr - codeBegp));
                    }

                    if (fgMayExplicitTailCall())
                    {
                        compTailPrefixSeen = true;
                    }
                }
                else
                {
                    OPCODE nextOpcode = (OPCODE)getU1LittleEndian(codeAddr + sz);

                    if (nextOpcode != CEE_RET)
                    {
                        noway_assert(compTailCallStress());
                        // Next OPCODE is not a CEE_RET, bail the attempt to stress the tailcall.
                        // (I.e. We will not make a new BB after the "call" statement.)
                        break;
                    }
                }
            }

                /* For tail call, we just call CORINFO_HELP_TAILCALL, and it jumps to the
                   target. So we don't need an epilog - just like CORINFO_HELP_THROW.
                   Make the block BBJ_RETURN, but we will change it to BBJ_THROW
                   if the tailness of the call is satisfied.
                   NOTE : The next instruction is guaranteed to be a CEE_RET
                   and it will create another BasicBlock. But there may be an
                   jump directly to that CEE_RET. If we want to avoid creating
                   an unnecessary block, we need to check if the CEE_RETURN is
                   the target of a jump.
                 */

                FALLTHROUGH;

            case CEE_JMP:
            /* These are equivalent to a return from the current method
               But instead of directly returning to the caller we jump and
               execute something else in between */
            case CEE_RET:
                retBlocks++;
                jmpKind = BBJ_RETURN;
                break;

            case CEE_THROW:
            case CEE_RETHROW:
                jmpKind = BBJ_THROW;
                break;

#ifdef DEBUG
// make certain we did not forget any flow of control instructions
// by checking the 'ctrl' field in opcode.def. First filter out all
// non-ctrl instructions
#define BREAK(name)                                                                                                    \
    case name:                                                                                                         \
        break;
#define NEXT(name)                                                                                                     \
    case name:                                                                                                         \
        break;
#define CALL(name)
#define THROW(name)
#undef RETURN // undef contract RETURN macro
#define RETURN(name)
#define META(name)
#define BRANCH(name)
#define COND_BRANCH(name)
#define PHI(name)

#define OPDEF(name, string, pop, push, oprType, opcType, l, s1, s2, ctrl) ctrl(name)
#include "opcode.def"
#undef OPDEF

#undef PHI
#undef BREAK
#undef CALL
#undef NEXT
#undef THROW
#undef RETURN
#undef META
#undef BRANCH
#undef COND_BRANCH

            // These ctrl-flow opcodes don't need any special handling
            case CEE_NEWOBJ: // CTRL_CALL
                break;

            // what's left are forgotten instructions
            default:
                BADCODE("Unrecognized control Opcode");
                break;
#else  // !DEBUG
            default:
                break;
#endif // !DEBUG
        }

        /* Jump over the operand */

        codeAddr += sz;

    GOT_ENDP:

        tailCall = (opcode == CEE_TAILCALL);

        /* Make sure a jump target isn't in the middle of our opcode */

        if (sz)
        {
            IL_OFFSET offs = (IL_OFFSET)(codeAddr - codeBegp) - sz; // offset of the operand

            for (unsigned i = 0; i < sz; i++, offs++)
            {
                if (jumpTarget->bitVectTest(offs))
                {
                    BADCODE3("jump into the middle of an opcode", " at offset %04X", (IL_OFFSET)(codeAddr - codeBegp));
                }
            }
        }

        /* Compute the offset of the next opcode */

        nxtBBoffs = (IL_OFFSET)(codeAddr - codeBegp);

        bool foundScope = false;

        if (opts.compDbgCode && (info.compVarScopesCount > 0))
        {
            while (compGetNextEnterScope(nxtBBoffs))
            {
                foundScope = true;
            }
            while (compGetNextExitScope(nxtBBoffs))
            {
                foundScope = true;
            }
        }

        /* Do we have a jump? */

        if (jmpKind == BBJ_COUNT)
        {
            /* No jump; make sure we don't fall off the end of the function */

            if (codeAddr == codeEndp)
            {
                BADCODE3("missing return opcode", " at offset %04X", (IL_OFFSET)(codeAddr - codeBegp));
            }

            /* If a label follows this opcode, we'll have to make a new BB */

            bool makeBlock = jumpTarget->bitVectTest(nxtBBoffs);

            if (!makeBlock && foundScope)
            {
                makeBlock = true;
#ifdef DEBUG
                if (verbose)
                {
                    printf("Splitting at BBoffs = %04u\n", nxtBBoffs);
                }
#endif // DEBUG
            }

            if (!makeBlock)
            {
                continue;
            }

            // Jump to the next block
            jmpKind = BBJ_ALWAYS;
            jmpAddr = nxtBBoffs;
        }

        assert(jmpKind != BBJ_COUNT);

        /* We need to create a new basic block */

        switch (jmpKind)
        {
            case BBJ_SWITCH:
                curBBdesc = BasicBlock::New(this, swtDsc);
                break;

            case BBJ_COND:
            case BBJ_ALWAYS:
            case BBJ_LEAVE:
                noway_assert(jmpAddr != DUMMY_INIT(BAD_IL_OFFSET));
                curBBdesc = BasicBlock::New(this, jmpKind, jmpAddr);
                break;

            default:
                curBBdesc = BasicBlock::New(this, jmpKind);
                break;
        }

        curBBdesc->SetFlags(bbFlags);
        curBBdesc->bbRefs = 0;

        curBBdesc->bbCodeOffs    = curBBoffs;
        curBBdesc->bbCodeOffsEnd = nxtBBoffs;

        /* Append the block to the end of the global basic block list */

        if (fgFirstBB)
        {
            fgLastBB->SetNext(curBBdesc);
        }
        else
        {
            fgFirstBB = curBBdesc;
            assert(fgFirstBB->IsFirst());
        }

        fgLastBB = curBBdesc;

        DBEXEC(verbose, curBBdesc->dspBlockHeader(this, false, false, false));

        /* Remember where the next BB will start */

        curBBoffs = nxtBBoffs;
    } while (codeAddr < codeEndp);

    noway_assert(codeAddr == codeEndp);

    /* Finally link up the targets of the blocks together */

    fgLinkBasicBlocks();

    return retBlocks;
}

/*****************************************************************************
 *
 *  Main entry point to discover the basic blocks for the current function.
 */

void Compiler::fgFindBasicBlocks()
{
#ifdef DEBUG
    if (verbose)
    {
        printf("*************** In fgFindBasicBlocks() for %s\n", info.compFullName);
    }

    // Call this here so any dump printing it inspires doesn't appear in the bb table.
    //
    fgStressBBProf();
#endif

    // Allocate the 'jump target' bit vector
    FixedBitVect* jumpTarget = FixedBitVect::bitVectInit(info.compILCodeSize + 1, this);

    // Walk the instrs to find all jump targets
    fgFindJumpTargets(info.compCode, info.compILCodeSize, jumpTarget);
    if (compDonotInline())
    {
        return;
    }

    unsigned XTnum;

    /* Are there any exception handlers? */

    if (info.compXcptnsCount > 0)
    {
        noway_assert(!compIsForInlining());

        /* Check and mark all the exception handlers */

        for (XTnum = 0; XTnum < info.compXcptnsCount; XTnum++)
        {
            CORINFO_EH_CLAUSE clause;
            info.compCompHnd->getEHinfo(info.compMethodHnd, XTnum, &clause);
            noway_assert(clause.HandlerLength != (unsigned)-1);

            if (clause.TryLength <= 0)
            {
                BADCODE("try block length <=0");
            }

            /* Mark the 'try' block extent and the handler itself */

            if (clause.TryOffset > info.compILCodeSize)
            {
                BADCODE("try offset is > codesize");
            }
            jumpTarget->bitVectSet(clause.TryOffset);

            if (clause.TryOffset + clause.TryLength > info.compILCodeSize)
            {
                BADCODE("try end is > codesize");
            }
            jumpTarget->bitVectSet(clause.TryOffset + clause.TryLength);

            if (clause.HandlerOffset > info.compILCodeSize)
            {
                BADCODE("handler offset > codesize");
            }
            jumpTarget->bitVectSet(clause.HandlerOffset);

            if (clause.HandlerOffset + clause.HandlerLength > info.compILCodeSize)
            {
                BADCODE("handler end > codesize");
            }
            jumpTarget->bitVectSet(clause.HandlerOffset + clause.HandlerLength);

            if (clause.Flags & CORINFO_EH_CLAUSE_FILTER)
            {
                if (clause.FilterOffset > info.compILCodeSize)
                {
                    BADCODE("filter offset > codesize");
                }
                jumpTarget->bitVectSet(clause.FilterOffset);
            }
        }
    }

#ifdef DEBUG
    if (verbose)
    {
        bool anyJumpTargets = false;
        printf("Jump targets:\n");
        for (unsigned i = 0; i < info.compILCodeSize + 1; i++)
        {
            if (jumpTarget->bitVectTest(i))
            {
                anyJumpTargets = true;
                printf("  IL_%04x\n", i);
            }
        }

        if (!anyJumpTargets)
        {
            printf("  none\n");
        }
    }
#endif // DEBUG

    /* Now create the basic blocks */

    fgReturnCount = fgMakeBasicBlocks(info.compCode, info.compILCodeSize, jumpTarget);

    if (compIsForInlining())
    {
        if (compInlineResult->IsFailure())
        {
            return;
        }

        noway_assert(info.compXcptnsCount == 0);
        compHndBBtab = impInlineInfo->InlinerCompiler->compHndBBtab;
        compHndBBtabAllocCount =
            impInlineInfo->InlinerCompiler->compHndBBtabAllocCount; // we probably only use the table, not add to it.
        compHndBBtabCount    = impInlineInfo->InlinerCompiler->compHndBBtabCount;
        info.compXcptnsCount = impInlineInfo->InlinerCompiler->info.compXcptnsCount;

        // Use a spill temp for the return value if there are multiple return blocks,
        // or if the inlinee has GC ref locals.
        if ((info.compRetNativeType != TYP_VOID) && ((fgReturnCount > 1) || impInlineInfo->HasGcRefLocals()))
        {
            // If we've spilled the ret expr to a temp we can reuse the temp
            // as the inlinee return spill temp.
            //
            // Todo: see if it is even better to always use this existing temp
            // for return values, even if we otherwise wouldn't need a return spill temp...
            lvaInlineeReturnSpillTemp = impInlineInfo->inlineCandidateInfo->preexistingSpillTemp;

            if (lvaInlineeReturnSpillTemp != BAD_VAR_NUM)
            {
                // This temp should already have the type of the return value.
                JITDUMP("\nInliner: re-using pre-existing spill temp V%02u\n", lvaInlineeReturnSpillTemp);

                // We may have co-opted an existing temp for the return spill.
                // We likely assumed it was single-def at the time, but now
                // we can see it has multiple definitions.
                if ((fgReturnCount > 1) && (lvaTable[lvaInlineeReturnSpillTemp].lvSingleDef == 1))
                {
                    // Make sure it is no longer marked single def. This is only safe
                    // to do if we haven't ever updated the type.
                    if (info.compRetType == TYP_REF)
                    {
                        assert(!lvaTable[lvaInlineeReturnSpillTemp].lvClassInfoUpdated);
                    }

                    JITDUMP("Marked return spill temp V%02u as NOT single def temp\n", lvaInlineeReturnSpillTemp);
                    lvaTable[lvaInlineeReturnSpillTemp].lvSingleDef = 0;
                }
            }
            else
            {
                // The lifetime of this var might expand multiple BBs. So it is a long lifetime compiler temp.
                lvaInlineeReturnSpillTemp = lvaGrabTemp(false DEBUGARG("Inline return value spill temp"));
                lvaTable[lvaInlineeReturnSpillTemp].lvType = info.compRetType;
                if (varTypeIsStruct(info.compRetType))
                {
                    lvaSetStruct(lvaInlineeReturnSpillTemp, info.compMethodInfo->args.retTypeClass, false);
                }

                // The return spill temp is single def only if the method has a single return block.
                if (fgReturnCount == 1)
                {
                    lvaTable[lvaInlineeReturnSpillTemp].lvSingleDef = 1;
                    JITDUMP("Marked return spill temp V%02u as a single def temp\n", lvaInlineeReturnSpillTemp);
                }

                // If the method returns a ref class, set the class of the spill temp
                // to the method's return value. We may update this later if it turns
                // out we can prove the method returns a more specific type.
                if (info.compRetType == TYP_REF)
                {
                    CORINFO_CLASS_HANDLE retClassHnd = impInlineInfo->inlineCandidateInfo->methInfo.args.retTypeClass;
                    if (retClassHnd != nullptr)
                    {
                        lvaSetClass(lvaInlineeReturnSpillTemp, retClassHnd);
                    }
                }
            }
        }

        return;
    }

    /* Mark all blocks within 'try' blocks as such */

    if (info.compXcptnsCount == 0)
    {
        return;
    }

    if (info.compXcptnsCount > MAX_XCPTN_INDEX)
    {
        IMPL_LIMITATION("too many exception clauses");
    }

    /* Allocate the exception handler table */

    fgAllocEHTable();

    /* Assume we don't need to sort the EH table (such that nested try/catch
     * appear before their try or handler parent). The EH verifier will notice
     * when we do need to sort it.
     */

    fgNeedToSortEHTable = false;

    verInitEHTree(info.compXcptnsCount);
    EHNodeDsc* initRoot = ehnNext; // remember the original root since
                                   // it may get modified during insertion

    // Annotate BBs with exception handling information required for generating correct eh code
    // as well as checking for correct IL

    EHblkDsc* HBtab;

    for (XTnum = 0, HBtab = compHndBBtab; XTnum < compHndBBtabCount; XTnum++, HBtab++)
    {
        CORINFO_EH_CLAUSE clause;
        info.compCompHnd->getEHinfo(info.compMethodHnd, XTnum, &clause);
        noway_assert(clause.HandlerLength != (unsigned)-1); // @DEPRECATED

#ifdef DEBUG
        if (verbose)
        {
            dispIncomingEHClause(XTnum, clause);
        }
#endif // DEBUG

        IL_OFFSET tryBegOff    = clause.TryOffset;
        IL_OFFSET tryEndOff    = tryBegOff + clause.TryLength;
        IL_OFFSET filterBegOff = 0;
        IL_OFFSET hndBegOff    = clause.HandlerOffset;
        IL_OFFSET hndEndOff    = hndBegOff + clause.HandlerLength;

        if (clause.Flags & CORINFO_EH_CLAUSE_FILTER)
        {
            filterBegOff = clause.FilterOffset;
        }

        if (tryEndOff > info.compILCodeSize)
        {
            BADCODE3("end of try block beyond end of method for try", " at offset %04X", tryBegOff);
        }
        if (hndEndOff > info.compILCodeSize)
        {
            BADCODE3("end of hnd block beyond end of method for try", " at offset %04X", tryBegOff);
        }

        HBtab->ebdTryBegOffset    = tryBegOff;
        HBtab->ebdTryEndOffset    = tryEndOff;
        HBtab->ebdFilterBegOffset = filterBegOff;
        HBtab->ebdHndBegOffset    = hndBegOff;
        HBtab->ebdHndEndOffset    = hndEndOff;

        /* Convert the various addresses to basic blocks */

        BasicBlock* tryBegBB = fgLookupBB(tryBegOff);
        BasicBlock* tryEndBB =
            fgLookupBB(tryEndOff); // note: this can be NULL if the try region is at the end of the function
        BasicBlock* hndBegBB = fgLookupBB(hndBegOff);
        BasicBlock* hndEndBB = nullptr;
        BasicBlock* filtBB   = nullptr;
        BasicBlock* block;

        //
        // Assert that the try/hnd beginning blocks are set up correctly
        //
        if (tryBegBB == nullptr)
        {
            BADCODE("Try Clause is invalid");
        }

        if (hndBegBB == nullptr)
        {
            BADCODE("Handler Clause is invalid");
        }

        if (hndEndOff < info.compILCodeSize)
        {
            hndEndBB = fgLookupBB(hndEndOff);
        }

        if (clause.Flags & CORINFO_EH_CLAUSE_FILTER)
        {
            filtBB = HBtab->ebdFilter = fgLookupBB(clause.FilterOffset);
            filtBB->bbCatchTyp        = BBCT_FILTER;
            hndBegBB->bbCatchTyp      = BBCT_FILTER_HANDLER;

            // Mark all BBs that belong to the filter with the XTnum of the corresponding handler
            for (block = filtBB; /**/; block = block->Next())
            {
                if (block == nullptr)
                {
                    BADCODE3("Missing endfilter for filter", " at offset %04X", filtBB->bbCodeOffs);
                    return;
                }

                // Still inside the filter
                block->setHndIndex(XTnum);

                if (block->KindIs(BBJ_EHFILTERRET))
                {
                    // Mark catch handler as successor.
                    FlowEdge* const newEdge = fgAddRefPred(hndBegBB, block);
                    block->SetTargetEdge(newEdge);
                    assert(hndBegBB->bbCatchTyp == BBCT_FILTER_HANDLER);
                    break;
                }
            }

            if (block->IsLast() || !block->NextIs(hndBegBB))
            {
                BADCODE3("Filter does not immediately precede handler for filter", " at offset %04X",
                         filtBB->bbCodeOffs);
            }
        }
        else
        {
            HBtab->ebdTyp = clause.ClassToken;

            /* Set bbCatchTyp as appropriate */

            if (clause.Flags & CORINFO_EH_CLAUSE_FINALLY)
            {
                hndBegBB->bbCatchTyp = BBCT_FINALLY;
            }
            else
            {
                if (clause.Flags & CORINFO_EH_CLAUSE_FAULT)
                {
                    hndBegBB->bbCatchTyp = BBCT_FAULT;
                }
                else
                {
                    hndBegBB->bbCatchTyp = clause.ClassToken;

                    // These values should be non-zero value that will
                    // not collide with real tokens for bbCatchTyp
                    if (clause.ClassToken == 0)
                    {
                        BADCODE("Exception catch type is Null");
                    }

                    noway_assert(clause.ClassToken != BBCT_FAULT);
                    noway_assert(clause.ClassToken != BBCT_FINALLY);
                    noway_assert(clause.ClassToken != BBCT_FILTER);
                    noway_assert(clause.ClassToken != BBCT_FILTER_HANDLER);
                }
            }
        }

        /*  Prevent future optimizations of removing the first block   */
        /*  of a TRY block and the first block of an exception handler */

        tryBegBB->SetFlags(BBF_DONT_REMOVE);
        hndBegBB->SetFlags(BBF_DONT_REMOVE);
        hndBegBB->bbRefs++; // The first block of a handler gets an extra, "artificial" reference count.

        if (clause.Flags & CORINFO_EH_CLAUSE_FILTER)
        {
            filtBB->SetFlags(BBF_DONT_REMOVE);
            filtBB->bbRefs++; // The first block of a filter gets an extra, "artificial" reference count.
        }

        tryBegBB->SetFlags(BBF_DONT_REMOVE);
        hndBegBB->SetFlags(BBF_DONT_REMOVE);

        //
        // Store the info to the table of EH block handlers
        //

        HBtab->ebdHandlerType = ToEHHandlerType(clause.Flags);

        HBtab->ebdTryBeg  = tryBegBB;
        HBtab->ebdTryLast = (tryEndBB == nullptr) ? fgLastBB : tryEndBB->Prev();

        HBtab->ebdHndBeg  = hndBegBB;
        HBtab->ebdHndLast = (hndEndBB == nullptr) ? fgLastBB : hndEndBB->Prev();

        //
        // Assert that all of our try/hnd blocks are setup correctly.
        //
        if (HBtab->ebdTryLast == nullptr)
        {
            BADCODE("Try Clause is invalid");
        }

        if (HBtab->ebdHndLast == nullptr)
        {
            BADCODE("Handler Clause is invalid");
        }

        //
        // Verify that it's legal
        //

        verInsertEhNode(&clause, HBtab);

    } // end foreach handler table entry

    fgSortEHTable();

    // Next, set things related to nesting that depend on the sorting being complete.

    for (XTnum = 0, HBtab = compHndBBtab; XTnum < compHndBBtabCount; XTnum++, HBtab++)
    {
        /* Mark all blocks in the finally/fault or catch clause */

        BasicBlock* tryBegBB = HBtab->ebdTryBeg;
        BasicBlock* hndBegBB = HBtab->ebdHndBeg;

        IL_OFFSET tryBegOff = HBtab->ebdTryBegOffset;
        IL_OFFSET tryEndOff = HBtab->ebdTryEndOffset;

        IL_OFFSET hndBegOff = HBtab->ebdHndBegOffset;
        IL_OFFSET hndEndOff = HBtab->ebdHndEndOffset;

        BasicBlock* block;

        for (block = hndBegBB; block && (block->bbCodeOffs < hndEndOff); block = block->Next())
        {
            if (!block->hasHndIndex())
            {
                block->setHndIndex(XTnum);

                // If the most nested EH handler region of this block is a 'fault' region, then change any
                // BBJ_EHFINALLYRET that were imported to BBJ_EHFAULTRET.
                if ((hndBegBB->bbCatchTyp == BBCT_FAULT) && block->KindIs(BBJ_EHFINALLYRET))
                {
                    block->SetKind(BBJ_EHFAULTRET);
                }
            }

            // All blocks in a catch handler or filter are rarely run, except the entry
            if ((block != hndBegBB) && (hndBegBB->bbCatchTyp != BBCT_FINALLY))
            {
                block->bbSetRunRarely();
            }
        }

        /* Mark all blocks within the covered range of the try */

        for (block = tryBegBB; block && (block->bbCodeOffs < tryEndOff); block = block->Next())
        {
            /* Mark this BB as belonging to a 'try' block */

            if (!block->hasTryIndex())
            {
                block->setTryIndex(XTnum);
            }

#ifdef DEBUG
            /* Note: the BB can't span the 'try' block */

            if (!block->HasFlag(BBF_INTERNAL))
            {
                noway_assert(tryBegOff <= block->bbCodeOffs);
                noway_assert(tryEndOff >= block->bbCodeOffsEnd || tryEndOff == tryBegOff);
            }
#endif
        }

        /*  Init ebdHandlerNestingLevel of current clause, and bump up value for all
         *  enclosed clauses (which have to be before it in the table).
         *  Innermost try-finally blocks must precede outermost
         *  try-finally blocks.
         */

#if defined(FEATURE_EH_WINDOWS_X86)
        HBtab->ebdHandlerNestingLevel = 0;
#endif // FEATURE_EH_WINDOWS_X86

        HBtab->ebdEnclosingTryIndex = EHblkDsc::NO_ENCLOSING_INDEX;
        HBtab->ebdEnclosingHndIndex = EHblkDsc::NO_ENCLOSING_INDEX;

        noway_assert(XTnum < compHndBBtabCount);
        noway_assert(XTnum == ehGetIndex(HBtab));

        for (EHblkDsc* xtab = compHndBBtab; xtab < HBtab; xtab++)
        {
#if defined(FEATURE_EH_WINDOWS_X86)
            if (!UsesFunclets() && jitIsBetween(xtab->ebdHndBegOffs(), hndBegOff, hndEndOff))
            {
                xtab->ebdHandlerNestingLevel++;
            }
#endif // FEATURE_EH_WINDOWS_X86

            /* If we haven't recorded an enclosing try index for xtab then see
             *  if this EH region should be recorded.  We check if the
             *  first offset in the xtab lies within our region.  If so,
             *  the last offset also must lie within the region, due to
             *  nesting rules. verInsertEhNode(), below, will check for proper nesting.
             */
            if (xtab->ebdEnclosingTryIndex == EHblkDsc::NO_ENCLOSING_INDEX)
            {
                bool begBetween = jitIsBetween(xtab->ebdTryBegOffs(), tryBegOff, tryEndOff);
                if (begBetween)
                {
                    // Record the enclosing scope link
                    xtab->ebdEnclosingTryIndex = (unsigned short)XTnum;
                }
            }

            /* Do the same for the enclosing handler index.
             */
            if (xtab->ebdEnclosingHndIndex == EHblkDsc::NO_ENCLOSING_INDEX)
            {
                bool begBetween = jitIsBetween(xtab->ebdTryBegOffs(), hndBegOff, hndEndOff);
                if (begBetween)
                {
                    // Record the enclosing scope link
                    xtab->ebdEnclosingHndIndex = (unsigned short)XTnum;
                }
            }
        }

    } // end foreach handler table entry

#if defined(FEATURE_EH_WINDOWS_X86)
    if (!UsesFunclets())
    {
        for (EHblkDsc* const HBtab : EHClauses(this))
        {
            if (ehMaxHndNestingCount <= HBtab->ebdHandlerNestingLevel)
                ehMaxHndNestingCount = HBtab->ebdHandlerNestingLevel + 1;
        }
    }
#endif // FEATURE_EH_WINDOWS_X86

    {
        // always run these checks for a debug build
        verCheckNestingLevel(initRoot);
    }

#ifndef DEBUG
    // fgNormalizeEH assumes that this test has been passed.  And Ssa assumes that fgNormalizeEHTable
    // has been run.  So do this unless we're in minOpts mode (and always in debug).
    if (!opts.MinOpts())
#endif
    {
        fgCheckBasicBlockControlFlow();
    }

#ifdef DEBUG
    if (verbose)
    {
        JITDUMP("*************** After fgFindBasicBlocks() has created the EH table\n");
        fgDispHandlerTab();
    }

    // We can't verify the handler table until all the IL legality checks have been done (above), since bad IL
    // (such as illegal nesting of regions) will trigger asserts here.
    fgVerifyHandlerTab();
#endif

    fgNormalizeEH();

    fgCheckForLoopsInHandlers();
}

//------------------------------------------------------------------------
// fgCheckForLoopsInHandlers: scan blocks seeing if any handler block
//   is a backedge target.
//
// Notes:
//    Sets compHasBackwardJumpInHandler if so. This will disable
//    setting patchpoints in this method and prompt the jit to
//    optimize the method instead.
//
//    We assume any late-added handler (say for synchronized methods) will
//    not introduce any loops.
//
void Compiler::fgCheckForLoopsInHandlers()
{
    // We only care about this if we are going to set OSR patchpoints
    // and the method has exception handling.
    //
    if (!opts.jitFlags->IsSet(JitFlags::JIT_FLAG_TIER0))
    {
        return;
    }

    if (JitConfig.TC_OnStackReplacement() == 0)
    {
        return;
    }

    if (info.compXcptnsCount == 0)
    {
        return;
    }

    // Walk blocks in handlers and filters, looking for a backedge target.
    //
    assert(!compHasBackwardJumpInHandler);
    for (BasicBlock* const blk : Blocks())
    {
        if (blk->hasHndIndex())
        {
            if (blk->HasFlag(BBF_BACKWARD_JUMP_TARGET))
            {
                JITDUMP("\nHandler block " FMT_BB " is backward jump target; can't have patchpoints in this method\n",
                        blk->bbNum);
                compHasBackwardJumpInHandler = true;
                break;
            }
        }
    }
}

//------------------------------------------------------------------------
// fgFixEntryFlowForOSR: add control flow path from method start to
//   the appropriate IL offset for the OSR method
//
// Notes:
//    This is simply a branch from the method entry to the OSR entry --
//    the block where the OSR method should begin execution.
//
//    If the OSR entry is within a try we will eventually need add
//    suitable step blocks to reach the OSR entry without jumping into
//    the middle of the try. But we defer that until after importation.
//    See fgPostImportationCleanup.
//
//    Also protect the original method entry, if it was imported, since
//    we may decide to branch there during morph as part of the tail recursion
//    to loop optimization.
//
void Compiler::fgFixEntryFlowForOSR()
{
    // We should have looked for these blocks in fgLinkBasicBlocks.
    //
    assert(fgEntryBB != nullptr);
    assert(fgOSREntryBB != nullptr);

    // Now branch from method start to the OSR entry.
    //
    fgEnsureFirstBBisScratch();
    assert(fgFirstBB->KindIs(BBJ_ALWAYS) && fgFirstBB->JumpsToNext());
    fgRedirectTargetEdge(fgFirstBB, fgOSREntryBB);

    // We don't know the right weight for this block, since
    // execution of the method was interrupted within the
    // loop containing fgOSREntryBB.
    //
    // A plausible guess might be to sum the non-backedge
    // weights of fgOSREntryBB and use those, but we don't
    // have edge weights available yet. Note that might be
    // an underestimate.
    //
    // For now we just guess that the loop will execute 100x.
    //
    fgFirstBB->inheritWeightPercentage(fgOSREntryBB, 1);

    JITDUMP("OSR: redirecting flow at method entry from " FMT_BB " to OSR entry " FMT_BB " for the importer\n",
            fgFirstBB->bbNum, fgOSREntryBB->bbNum);
}

/*****************************************************************************
 * Check control flow constraints for well formed IL. Bail if any of the constraints
 * are violated.
 */

void Compiler::fgCheckBasicBlockControlFlow()
{
    assert(!fgNormalizeEHDone); // These rules aren't quite correct after EH normalization has introduced new blocks

    EHblkDsc* HBtab;

    for (BasicBlock* const blk : Blocks())
    {
        if (blk->HasFlag(BBF_INTERNAL))
        {
            continue;
        }

        switch (blk->GetKind())
        {
            case BBJ_ALWAYS: // block does unconditional jump to target

                fgControlFlowPermitted(blk, blk->GetTarget());

                break;

            case BBJ_COND: // block conditionally jumps to the target

                fgControlFlowPermitted(blk, blk->GetFalseTarget());

                fgControlFlowPermitted(blk, blk->GetTrueTarget());

                break;

            case BBJ_RETURN: // block ends with 'ret'

                if (blk->hasTryIndex() || blk->hasHndIndex())
                {
                    BADCODE3("Return from a protected block", ". Before offset %04X", blk->bbCodeOffsEnd);
                }
                break;

            case BBJ_EHFINALLYRET:
            case BBJ_EHFAULTRET:
            case BBJ_EHFILTERRET:

                if (!blk->hasHndIndex()) // must be part of a handler
                {
                    BADCODE3("Missing handler", ". Before offset %04X", blk->bbCodeOffsEnd);
                }

                HBtab = ehGetDsc(blk->getHndIndex());

                // Endfilter allowed only in a filter block
                if (blk->KindIs(BBJ_EHFILTERRET))
                {
                    if (!HBtab->HasFilter())
                    {
                        BADCODE("Unexpected endfilter");
                    }
                }
                else if (blk->KindIs(BBJ_EHFILTERRET))
                {
                    // endfinally allowed only in a finally block
                    if (!HBtab->HasFinallyHandler())
                    {
                        BADCODE("Unexpected endfinally");
                    }
                }
                else if (blk->KindIs(BBJ_EHFAULTRET))
                {
                    // 'endfault' (alias of IL 'endfinally') allowed only in a fault block
                    if (!HBtab->HasFaultHandler())
                    {
                        BADCODE("Unexpected endfault");
                    }
                }

                // The handler block should be the innermost block
                // Exception blocks are listed, innermost first.
                if (blk->hasTryIndex() && (blk->getTryIndex() < blk->getHndIndex()))
                {
                    BADCODE("endfinally / endfault / endfilter in nested try block");
                }

                break;

            case BBJ_THROW: // block ends with 'throw'
                /* throw is permitted from every BB, so nothing to check */
                /* importer makes sure that rethrow is done from a catch */
                break;

            case BBJ_LEAVE: // block always jumps to the target, maybe out of guarded
                            // region. Used temporarily until importing
                fgControlFlowPermitted(blk, blk->GetTarget(), true);

                break;

            case BBJ_SWITCH: // block ends with a switch statement
                for (BasicBlock* const bTarget : blk->SwitchTargets())
                {
                    fgControlFlowPermitted(blk, bTarget);
                }
                break;

            case BBJ_EHCATCHRET:  // block ends with a leave out of a catch (only if UsesFunclets() == true)
            case BBJ_CALLFINALLY: // block always calls the target finally
            default:
                noway_assert(!"Unexpected bbKind"); // these blocks don't get created until importing
                break;
        }
    }
}

/****************************************************************************
 * Check that the leave from the block is legal.
 * Consider removing this check here if we  can do it cheaply during importing
 */

void Compiler::fgControlFlowPermitted(BasicBlock* blkSrc, BasicBlock* blkDest, bool isLeave)
{
    assert(!fgNormalizeEHDone); // These rules aren't quite correct after EH normalization has introduced new blocks

    unsigned srcHndBeg, destHndBeg;
    unsigned srcHndEnd, destHndEnd;
    bool     srcInFilter, destInFilter;
    bool     srcInCatch = false;

    EHblkDsc* srcHndTab;

    srcHndTab = ehInitHndRange(blkSrc, &srcHndBeg, &srcHndEnd, &srcInFilter);
    ehInitHndRange(blkDest, &destHndBeg, &destHndEnd, &destInFilter);

    /* Impose the rules for leaving or jumping from handler blocks */

    if (blkSrc->hasHndIndex())
    {
        srcInCatch = srcHndTab->HasCatchHandler() && srcHndTab->InHndRegionILRange(blkSrc);

        /* Are we jumping within the same handler index? */
        if (BasicBlock::sameHndRegion(blkSrc, blkDest))
        {
            /* Do we have a filter clause? */
            if (srcHndTab->HasFilter())
            {
                /* filters and catch handlers share same eh index  */
                /* we need to check for control flow between them. */
                if (srcInFilter != destInFilter)
                {
                    if (!jitIsBetween(blkDest->bbCodeOffs, srcHndBeg, srcHndEnd))
                    {
                        BADCODE3("Illegal control flow between filter and handler", ". Before offset %04X",
                                 blkSrc->bbCodeOffsEnd);
                    }
                }
            }
        }
        else
        {
            /* The handler indexes of blkSrc and blkDest are different */
            if (isLeave)
            {
                /* Any leave instructions must not enter the dest handler from outside*/
                if (!jitIsBetween(srcHndBeg, destHndBeg, destHndEnd))
                {
                    BADCODE3("Illegal use of leave to enter handler", ". Before offset %04X", blkSrc->bbCodeOffsEnd);
                }
            }
            else
            {
                /* We must use a leave to exit a handler */
                BADCODE3("Illegal control flow out of a handler", ". Before offset %04X", blkSrc->bbCodeOffsEnd);
            }

            /* Do we have a filter clause? */
            if (srcHndTab->HasFilter())
            {
                /* It is ok to leave from the handler block of a filter, */
                /* but not from the filter block of a filter             */
                if (srcInFilter != destInFilter)
                {
                    BADCODE3("Illegal to leave a filter handler", ". Before offset %04X", blkSrc->bbCodeOffsEnd);
                }
            }

            /* We should never leave a finally handler */
            if (srcHndTab->HasFinallyHandler())
            {
                BADCODE3("Illegal to leave a finally handler", ". Before offset %04X", blkSrc->bbCodeOffsEnd);
            }

            /* We should never leave a fault handler */
            if (srcHndTab->HasFaultHandler())
            {
                BADCODE3("Illegal to leave a fault handler", ". Before offset %04X", blkSrc->bbCodeOffsEnd);
            }
        }
    }
    else if (blkDest->hasHndIndex())
    {
        /* blkSrc was not inside a handler, but blkDst is inside a handler */
        BADCODE3("Illegal control flow into a handler", ". Before offset %04X", blkSrc->bbCodeOffsEnd);
    }

    /* Are we jumping from a catch handler into the corresponding try? */
    /* VB uses this for "on error goto "                               */

    if (isLeave && srcInCatch)
    {
        // inspect all handlers containing the jump source

        bool      bValidJumpToTry   = false; // are we jumping in a valid way from a catch to the corresponding try?
        bool      bCatchHandlerOnly = true;  // false if we are jumping out of a non-catch handler
        EHblkDsc* ehTableEnd;
        EHblkDsc* ehDsc;

        for (ehDsc = compHndBBtab, ehTableEnd = compHndBBtab + compHndBBtabCount;
             bCatchHandlerOnly && ehDsc < ehTableEnd; ehDsc++)
        {
            if (ehDsc->InHndRegionILRange(blkSrc))
            {
                if (ehDsc->HasCatchHandler())
                {
                    if (ehDsc->InTryRegionILRange(blkDest))
                    {
                        // If we already considered the jump for a different try/catch,
                        // we would have two overlapping try regions with two overlapping catch
                        // regions, which is illegal.
                        noway_assert(!bValidJumpToTry);

                        // Allowed if it is the first instruction of an inner try
                        // (and all trys in between)
                        //
                        // try {
                        //  ..
                        // _tryAgain:
                        //  ..
                        //      try {
                        //      _tryNestedInner:
                        //        ..
                        //          try {
                        //          _tryNestedIllegal:
                        //            ..
                        //          } catch {
                        //            ..
                        //          }
                        //        ..
                        //      } catch {
                        //        ..
                        //      }
                        //  ..
                        // } catch {
                        //  ..
                        //  leave _tryAgain         // Allowed
                        //  ..
                        //  leave _tryNestedInner   // Allowed
                        //  ..
                        //  leave _tryNestedIllegal // Not Allowed
                        //  ..
                        // }
                        //
                        // Note: The leave is allowed also from catches nested inside the catch shown above.

                        /* The common case where leave is to the corresponding try */
                        if (ehDsc->ebdIsSameTry(this, blkDest->getTryIndex()) ||
                            /* Also allowed is a leave to the start of a try which starts in the handler's try */
                            fgFlowToFirstBlockOfInnerTry(ehDsc->ebdTryBeg, blkDest, false))
                        {
                            bValidJumpToTry = true;
                        }
                    }
                }
                else
                {
                    // We are jumping from a handler which is not a catch handler.

                    // If it's a handler, but not a catch handler, it must be either a finally or fault
                    if (!ehDsc->HasFinallyOrFaultHandler())
                    {
                        BADCODE3("Handlers must be catch, finally, or fault", ". Before offset %04X",
                                 blkSrc->bbCodeOffsEnd);
                    }

                    // Are we jumping out of this handler?
                    if (!ehDsc->InHndRegionILRange(blkDest))
                    {
                        bCatchHandlerOnly = false;
                    }
                }
            }
            else if (ehDsc->InFilterRegionILRange(blkSrc))
            {
                // Are we jumping out of a filter?
                if (!ehDsc->InFilterRegionILRange(blkDest))
                {
                    bCatchHandlerOnly = false;
                }
            }
        }

        if (bCatchHandlerOnly)
        {
            if (bValidJumpToTry)
            {
                return;
            }
            else
            {
                // FALL THROUGH
                // This is either the case of a leave to outside the try/catch,
                // or a leave to a try not nested in this try/catch.
                // The first case is allowed, the second one will be checked
                // later when we check the try block rules (it is illegal if we
                // jump to the middle of the destination try).
            }
        }
        else
        {
            BADCODE3("illegal leave to exit a finally, fault or filter", ". Before offset %04X", blkSrc->bbCodeOffsEnd);
        }
    }

    /* Check all the try block rules */

    IL_OFFSET srcTryBeg;
    IL_OFFSET srcTryEnd;
    IL_OFFSET destTryBeg;
    IL_OFFSET destTryEnd;

    ehInitTryRange(blkSrc, &srcTryBeg, &srcTryEnd);
    ehInitTryRange(blkDest, &destTryBeg, &destTryEnd);

    /* Are we jumping between try indexes? */
    if (!BasicBlock::sameTryRegion(blkSrc, blkDest))
    {
        // Are we exiting from an inner to outer try?
        if (jitIsBetween(srcTryBeg, destTryBeg, destTryEnd) && jitIsBetween(srcTryEnd - 1, destTryBeg, destTryEnd))
        {
            if (!isLeave)
            {
                BADCODE3("exit from try block without a leave", ". Before offset %04X", blkSrc->bbCodeOffsEnd);
            }
        }
        else if (jitIsBetween(destTryBeg, srcTryBeg, srcTryEnd))
        {
            // check that the dest Try is first instruction of an inner try
            if (!fgFlowToFirstBlockOfInnerTry(blkSrc, blkDest, false))
            {
                BADCODE3("control flow into middle of try", ". Before offset %04X", blkSrc->bbCodeOffsEnd);
            }
        }
        else // there is no nesting relationship between src and dest
        {
            if (isLeave)
            {
                // check that the dest Try is first instruction of an inner try sibling
                if (!fgFlowToFirstBlockOfInnerTry(blkSrc, blkDest, true))
                {
                    BADCODE3("illegal leave into middle of try", ". Before offset %04X", blkSrc->bbCodeOffsEnd);
                }
            }
            else
            {
                BADCODE3("illegal control flow in to/out of try block", ". Before offset %04X", blkSrc->bbCodeOffsEnd);
            }
        }
    }
}

/*****************************************************************************
 *  Check that blkDest is the first block of an inner try or a sibling
 *    with no intervening trys in between
 */

bool Compiler::fgFlowToFirstBlockOfInnerTry(BasicBlock* blkSrc, BasicBlock* blkDest, bool sibling)
{
    assert(!fgNormalizeEHDone); // These rules aren't quite correct after EH normalization has introduced new blocks

    noway_assert(blkDest->hasTryIndex());

    unsigned XTnum     = blkDest->getTryIndex();
    unsigned lastXTnum = blkSrc->hasTryIndex() ? blkSrc->getTryIndex() : compHndBBtabCount;
    noway_assert(XTnum < compHndBBtabCount);
    noway_assert(lastXTnum <= compHndBBtabCount);

    EHblkDsc* HBtab = ehGetDsc(XTnum);

    // check that we are not jumping into middle of try
    if (HBtab->ebdTryBeg != blkDest)
    {
        return false;
    }

    if (sibling)
    {
        noway_assert(!BasicBlock::sameTryRegion(blkSrc, blkDest));

        // find the l.u.b of the two try ranges
        // Set lastXTnum to the l.u.b.

        HBtab = ehGetDsc(lastXTnum);

        for (lastXTnum++, HBtab++; lastXTnum < compHndBBtabCount; lastXTnum++, HBtab++)
        {
            if (jitIsBetweenInclusive(blkDest->bbNum, HBtab->ebdTryBeg->bbNum, HBtab->ebdTryLast->bbNum))
            {
                break;
            }
        }
    }

    // now check there are no intervening trys between dest and l.u.b
    // (it is ok to have intervening trys as long as they all start at
    //  the same code offset)

    HBtab = ehGetDsc(XTnum);

    for (XTnum++, HBtab++; XTnum < lastXTnum; XTnum++, HBtab++)
    {
        if (HBtab->ebdTryBeg->bbNum < blkDest->bbNum && blkDest->bbNum <= HBtab->ebdTryLast->bbNum)
        {
            return false;
        }
    }

    return true;
}

/*****************************************************************************
 *  Returns the handler nesting level of the block.
 *  *pFinallyNesting is set to the nesting level of the inner-most
 *  finally-protected try the block is in.
 */

unsigned Compiler::fgGetNestingLevel(BasicBlock* block, unsigned* pFinallyNesting)
{
    unsigned  curNesting = 0;            // How many handlers is the block in
    unsigned  tryFin     = (unsigned)-1; // curNesting when we see innermost finally-protected try
    unsigned  XTnum;
    EHblkDsc* HBtab;

    /* We find the block's handler nesting level by walking over the
       complete exception table and find enclosing clauses. */

    for (XTnum = 0, HBtab = compHndBBtab; XTnum < compHndBBtabCount; XTnum++, HBtab++)
    {
        noway_assert(HBtab->ebdTryBeg && HBtab->ebdHndBeg);

        if (HBtab->HasFinallyHandler() && (tryFin == (unsigned)-1) && bbInTryRegions(XTnum, block))
        {
            tryFin = curNesting;
        }
        else if (bbInHandlerRegions(XTnum, block))
        {
            curNesting++;
        }
    }

    if (tryFin == (unsigned)-1)
    {
        tryFin = curNesting;
    }

    if (pFinallyNesting)
    {
        *pFinallyNesting = curNesting - tryFin;
    }

    return curNesting;
}

//------------------------------------------------------------------------
// fgFindBlockILOffset: Given a block, find the IL offset corresponding to the first statement
//      in the block with a legal IL offset. Skip any leading statements that have BAD_IL_OFFSET.
//      If no statement has an initialized statement offset (including the case where there are
//      no statements in the block), then return BAD_IL_OFFSET. This function is used when
//      blocks are split or modified, and we want to maintain the IL offset as much as possible
//      to preserve good debugging behavior.
//
// Arguments:
//      block - The block to check.
//
// Return Value:
//      The first good IL offset of a statement in the block, or BAD_IL_OFFSET if such an IL offset
//      cannot be found.
//
IL_OFFSET Compiler::fgFindBlockILOffset(BasicBlock* block)
{
    // This function searches for IL offsets in statement nodes, so it can't be used in LIR. We
    // could have a similar function for LIR that searches for GT_IL_OFFSET nodes.
    assert(!block->IsLIR());

    for (Statement* const stmt : block->Statements())
    {
        // Blocks always contain IL offsets in the root.
        DebugInfo di = stmt->GetDebugInfo().GetRoot();
        if (di.IsValid())
        {
            return di.GetLocation().GetOffset();
        }
    }

    return BAD_IL_OFFSET;
}

//------------------------------------------------------------------------------
// fgSplitBlockAtEnd - split the given block into two blocks.
//                   All code in the block stays in the original block.
//                   Control falls through from original to new block, and
//                   the new block is returned.
//------------------------------------------------------------------------------
BasicBlock* Compiler::fgSplitBlockAtEnd(BasicBlock* curr)
{
    // We'd like to use fgNewBBafter(), but we need to update the preds list before linking in the new block.
    // (We need the successors of 'curr' to be correct when we do this.)
    BasicBlock* newBlock = BasicBlock::New(this);

    // Start the new block with no refs. When we set the preds below, this will get updated correctly.
    newBlock->bbRefs = 0;

    if (curr->KindIs(BBJ_SWITCH))
    {
        // In the case of a switch statement there's more complicated logic in order to wire up the predecessor lists
        // but fortunately there's an existing method that implements this functionality.
        fgChangeSwitchBlock(curr, newBlock);
    }
    else
    {
        // For each successor of the original block, set the new block as their predecessor.

        for (FlowEdge* const succEdge : curr->SuccEdges())
        {
            // For non-switch blocks, successor iterator should not iterate duplicates.
            assert(succEdge->getSourceBlock() != newBlock);

            BasicBlock* const succBlock = succEdge->getDestinationBlock();
            JITDUMP(FMT_BB " previous predecessor was " FMT_BB ", now is " FMT_BB "\n", succBlock->bbNum, curr->bbNum,
                    newBlock->bbNum);
            fgReplacePred(succEdge, newBlock);
        }
    }

    newBlock->inheritWeight(curr);

    // Set the new block's flags. Note that the new block isn't BBF_INTERNAL unless the old block is.
    newBlock->CopyFlags(curr);

    // Remove flags that the new block can't have.
    newBlock->RemoveFlags(BBF_LOOP_HEAD | BBF_FUNCLET_BEG | BBF_KEEP_BBJ_ALWAYS | BBF_PATCHPOINT |
                          BBF_BACKWARD_JUMP_TARGET | BBF_LOOP_ALIGN);

    // Remove the GC safe bit on the new block. It seems clear that if we split 'curr' at the end,
    // such that all the code is left in 'curr', and 'newBlock' just gets the control flow, then
    // both 'curr' and 'newBlock' could accurately retain an existing GC safe bit. However, callers
    // use this function to split blocks in the middle, or at the beginning, and they don't seem to
    // be careful about updating this flag appropriately. So, removing the GC safe bit is simply
    // conservative: some functions might end up being fully interruptible that could be partially
    // interruptible if we exercised more care here.
    newBlock->RemoveFlags(BBF_GC_SAFE_POINT);

    // The new block has no code, so we leave bbCodeOffs/bbCodeOffsEnd set to BAD_IL_OFFSET. If a caller
    // puts code in the block, then it needs to update these.

    // Insert the new block in the block list after the 'curr' block.
    fgInsertBBafter(curr, newBlock);
    fgExtendEHRegionAfter(curr); // The new block is in the same EH region as the old block.

    // Remove flags from the old block that are no longer possible.
    curr->RemoveFlags(BBF_HAS_JMP | BBF_RETLESS_CALL);

    // Default to fallthrough, and add the arc for that.
    FlowEdge* const newEdge = fgAddRefPred(newBlock, curr);

    // Transfer the kind and target. Do this after the code above, to avoid null-ing out the old targets used by the
    // above code.
    newBlock->TransferTarget(curr);

    curr->SetKindAndTargetEdge(BBJ_ALWAYS, newEdge);
    assert(curr->JumpsToNext());

    return newBlock;
}

//------------------------------------------------------------------------------
// fgSplitBlockAfterStatement - Split the given block, with all code after
//                              the given statement going into the second block.
//------------------------------------------------------------------------------
BasicBlock* Compiler::fgSplitBlockAfterStatement(BasicBlock* curr, Statement* stmt)
{
    assert(!curr->IsLIR()); // No statements in LIR, so you can't use this function.

    BasicBlock* newBlock = fgSplitBlockAtEnd(curr);

    if (stmt != nullptr)
    {
        newBlock->bbStmtList = stmt->GetNextStmt();
        if (newBlock->bbStmtList != nullptr)
        {
            newBlock->bbStmtList->SetPrevStmt(curr->bbStmtList->GetPrevStmt());
        }
        curr->bbStmtList->SetPrevStmt(stmt);
        stmt->SetNextStmt(nullptr);

        // Update the IL offsets of the blocks to match the split.

        assert(newBlock->bbCodeOffs == BAD_IL_OFFSET);
        assert(newBlock->bbCodeOffsEnd == BAD_IL_OFFSET);

        // curr->bbCodeOffs remains the same
        newBlock->bbCodeOffsEnd = curr->bbCodeOffsEnd;

        IL_OFFSET splitPointILOffset = fgFindBlockILOffset(newBlock);

        curr->bbCodeOffsEnd  = max(curr->bbCodeOffs, splitPointILOffset);
        newBlock->bbCodeOffs = min(splitPointILOffset, newBlock->bbCodeOffsEnd);
    }
    else
    {
        assert(curr->bbStmtList == nullptr); // if no tree was given then it better be an empty block
    }

    return newBlock;
}

//------------------------------------------------------------------------------
// fgSplitBlockBeforeTree : Split the given block right before the given tree
//
// Arguments:
//    block        - The block containing the statement.
//    stmt         - The statement containing the tree.
//    splitPoint   - A tree inside the statement.
//    firstNewStmt - [out] The first new statement that was introduced.
//                   [firstNewStmt..stmt) are the statements added by this function.
//    splitNodeUse - The use of the tree to split at.
//
// Returns:
//    The last block after split
//
// Notes:
//    See comments in gtSplitTree
//
BasicBlock* Compiler::fgSplitBlockBeforeTree(
    BasicBlock* block, Statement* stmt, GenTree* splitPoint, Statement** firstNewStmt, GenTree*** splitNodeUse)
{
    gtSplitTree(block, stmt, splitPoint, firstNewStmt, splitNodeUse);

    BasicBlockFlags originalFlags = block->GetFlagsRaw();
    BasicBlock*     prevBb        = block;

    // We use fgSplitBlockAfterStatement() API here to split the block, however, we want to split
    // it *Before* rather than *After* so if the current statement is the first in the
    // current block - invoke fgSplitBlockAtBeginning
    if (stmt == block->firstStmt())
    {
        block = fgSplitBlockAtBeginning(prevBb);
    }
    else
    {
        assert(stmt->GetPrevStmt() != block->lastStmt());
        JITDUMP("Splitting " FMT_BB " after statement " FMT_STMT "\n", prevBb->bbNum, stmt->GetPrevStmt()->GetID());
        block = fgSplitBlockAfterStatement(prevBb, stmt->GetPrevStmt());
    }

    // We split a block, possibly, in the middle - we need to propagate some flags
    prevBb->SetFlagsRaw(originalFlags & (~(BBF_SPLIT_LOST | BBF_RETLESS_CALL) | BBF_GC_SAFE_POINT));
    block->SetFlags(originalFlags & (BBF_SPLIT_GAINED | BBF_IMPORTED | BBF_GC_SAFE_POINT | BBF_RETLESS_CALL));

    // prevBb should flow into block
    assert(prevBb->KindIs(BBJ_ALWAYS) && prevBb->JumpsToNext() && prevBb->NextIs(block));

    return block;
}

//------------------------------------------------------------------------------
// fgSplitBlockAfterNode - Split the given block, with all code after
//                         the given node going into the second block.
//                         This function is only used in LIR.
//------------------------------------------------------------------------------
BasicBlock* Compiler::fgSplitBlockAfterNode(BasicBlock* curr, GenTree* node)
{
    assert(curr->IsLIR());

    BasicBlock* newBlock = fgSplitBlockAtEnd(curr);

    if (node != nullptr)
    {
        LIR::Range& currBBRange = LIR::AsRange(curr);

        if (node != currBBRange.LastNode())
        {
            LIR::Range nodesToMove = currBBRange.Remove(node->gtNext, currBBRange.LastNode());
            LIR::AsRange(newBlock).InsertAtBeginning(std::move(nodesToMove));
        }

        // Update the IL offsets of the blocks to match the split.

        assert(newBlock->bbCodeOffs == BAD_IL_OFFSET);
        assert(newBlock->bbCodeOffsEnd == BAD_IL_OFFSET);

        // curr->bbCodeOffs remains the same
        newBlock->bbCodeOffsEnd = curr->bbCodeOffsEnd;

        // Search backwards from the end of the current block looking for the IL offset to use
        // for the end IL offset for the original block.
        IL_OFFSET                   splitPointILOffset = BAD_IL_OFFSET;
        LIR::Range::ReverseIterator riter;
        LIR::Range::ReverseIterator riterEnd;
        for (riter = currBBRange.rbegin(), riterEnd = currBBRange.rend(); riter != riterEnd; ++riter)
        {
            if ((*riter)->gtOper == GT_IL_OFFSET)
            {
                GenTreeILOffset* ilOffset = (*riter)->AsILOffset();
                DebugInfo        rootDI   = ilOffset->gtStmtDI.GetRoot();
                if (rootDI.IsValid())
                {
                    splitPointILOffset = rootDI.GetLocation().GetOffset();
                    break;
                }
            }
        }

        curr->bbCodeOffsEnd = max(curr->bbCodeOffs, splitPointILOffset);

        // Also use this as the beginning offset of the next block. Presumably we could/should
        // look to see if the first node is a GT_IL_OFFSET node, and use that instead.
        newBlock->bbCodeOffs = min(splitPointILOffset, newBlock->bbCodeOffsEnd);
    }
    else
    {
        assert(curr->bbStmtList == nullptr); // if no node was given then it better be an empty block
    }

    return newBlock;
}

//------------------------------------------------------------------------------
// fgSplitBlockAtBeginning - Split the given block into two blocks.
//                         Control falls through from original to new block,
//                         and the new block is returned.
//                         All code in the original block goes into the new block
//------------------------------------------------------------------------------
BasicBlock* Compiler::fgSplitBlockAtBeginning(BasicBlock* curr)
{
    BasicBlock* newBlock = fgSplitBlockAtEnd(curr);

    if (curr->IsLIR())
    {
        newBlock->SetFirstLIRNode(curr->GetFirstLIRNode());
        curr->SetFirstLIRNode(nullptr);
    }
    else
    {
        newBlock->bbStmtList = curr->bbStmtList;
        curr->bbStmtList     = nullptr;
    }

    // The new block now has all the code, and the old block has none. Update the
    // IL offsets for the block to reflect this.

    newBlock->bbCodeOffs    = curr->bbCodeOffs;
    newBlock->bbCodeOffsEnd = curr->bbCodeOffsEnd;

    curr->bbCodeOffs    = BAD_IL_OFFSET;
    curr->bbCodeOffsEnd = BAD_IL_OFFSET;

    return newBlock;
}

//------------------------------------------------------------------------
// fgSplitEdge: Splits the edge between a block 'curr' and its successor 'succ' by creating a new block
//              that replaces 'succ' as a successor of 'curr', and which branches unconditionally
//              to (or falls through to) 'succ'. Note that for a BBJ_COND block 'curr',
//              'succ' might be the fall-through path or the branch path from 'curr'.
//
// Arguments:
//    curr - A block which branches to 'succ'
//    succ - The target block
//
// Return Value:
//    Returns a new block, that is a successor of 'curr' and which branches unconditionally to 'succ'
//
// Assumptions:
//    'curr' must have a bbKind of BBJ_COND, BBJ_ALWAYS, or BBJ_SWITCH
//
// Notes:
//    The returned block is empty.
//    Can be invoked before pred lists are built.

BasicBlock* Compiler::fgSplitEdge(BasicBlock* curr, BasicBlock* succ)
{
    assert(curr->KindIs(BBJ_COND, BBJ_SWITCH, BBJ_ALWAYS));
    assert(fgPredsComputed);
    assert(fgGetPredForBlock(succ, curr) != nullptr);

    BasicBlock* newBlock;
    if (curr->NextIs(succ))
    {
        // The successor is the fall-through path of a BBJ_COND, or
        // an immediately following block of a BBJ_SWITCH (which has
        // no fall-through path). For this case, simply insert a new
        // fall-through block after 'curr'.
        newBlock = fgNewBBafter(BBJ_ALWAYS, curr, true /* extendRegion */);
    }
    else
    {
        // The new block always jumps to 'succ'
        newBlock = fgNewBBinRegion(BBJ_ALWAYS, curr, /* isRunRarely */ curr->isRunRarely());
    }
    newBlock->CopyFlags(curr, succ->GetFlagsRaw() & BBF_BACKWARD_JUMP);

    JITDUMP("Splitting edge from " FMT_BB " to " FMT_BB "; adding " FMT_BB "\n", curr->bbNum, succ->bbNum,
            newBlock->bbNum);

    // newBlock replaces succ as curr's successor.
    fgReplaceJumpTarget(curr, succ, newBlock);

    // And 'succ' has 'newBlock' as a new predecessor.
    FlowEdge* const newEdge = fgAddRefPred(succ, newBlock);
    newBlock->SetTargetEdge(newEdge);

    // This isn't accurate, but it is complex to compute a reasonable number so just assume that we take the
    // branch 50% of the time.
    //
    // TODO: leverage edge likelihood.
    //
    if (!curr->KindIs(BBJ_ALWAYS))
    {
        newBlock->inheritWeightPercentage(curr, 50);
    }

    // The bbLiveIn and bbLiveOut are both equal to the bbLiveIn of 'succ'
    if (fgLocalVarLivenessDone)
    {
        VarSetOps::Assign(this, newBlock->bbLiveIn, succ->bbLiveIn);
        VarSetOps::Assign(this, newBlock->bbLiveOut, succ->bbLiveIn);
    }

    return newBlock;
}

// Removes the block from the bbPrev/bbNext chain
// Updates fgFirstBB and fgLastBB if necessary
// Does not update fgFirstFuncletBB or fgFirstColdBlock (fgUnlinkRange does)
void Compiler::fgUnlinkBlock(BasicBlock* block)
{
    if (block->IsFirst())
    {
        assert(block == fgFirstBB);
        assert(block != fgLastBB);
        assert((fgFirstBBScratch == nullptr) || (fgFirstBBScratch == fgFirstBB));

        fgFirstBB = block->Next();
        fgFirstBB->SetPrevToNull();

        if (fgFirstBBScratch != nullptr)
        {
#ifdef DEBUG
            // We had created an initial scratch BB, but now we're deleting it.
            if (verbose)
            {
                printf("Unlinking scratch " FMT_BB "\n", block->bbNum);
            }
#endif // DEBUG
            fgFirstBBScratch = nullptr;
        }
    }
    else if (block->IsLast())
    {
        assert(fgLastBB == block);
        fgLastBB = block->Prev();
        fgLastBB->SetNextToNull();
    }
    else
    {
        block->Prev()->SetNext(block->Next());
    }
}

//------------------------------------------------------------------------
// fgUnlinkBlockForRemoval: unlink a block from the linked list because it is
// being removed, and adjust fgBBcount.
//
// Arguments:
//   block - The block
//
void Compiler::fgUnlinkBlockForRemoval(BasicBlock* block)
{
    fgUnlinkBlock(block);
    fgBBcount--;
}

/*****************************************************************************************************
 *
 *  Function called to unlink basic block range [bBeg .. bEnd] from the basic block list.
 *
 *  'bBeg' can't be the first block.
 */

void Compiler::fgUnlinkRange(BasicBlock* bBeg, BasicBlock* bEnd)
{
    assert(bBeg != nullptr);
    assert(bEnd != nullptr);

    BasicBlock* bPrev = bBeg->Prev();
    assert(bPrev != nullptr); // Can't unlink a range starting with the first block

    /* If we removed the last block in the method then update fgLastBB */
    if (fgLastBB == bEnd)
    {
        fgLastBB = bPrev;
        fgLastBB->SetNextToNull();
    }
    else
    {
        bPrev->SetNext(bEnd->Next());
    }

    // If bEnd was the first Cold basic block update fgFirstColdBlock
    if (bEnd->IsFirstColdBlock(this))
    {
        fgFirstColdBlock = bPrev->Next();
    }

#ifdef DEBUG
    if (UsesFunclets())
    {
        // You can't unlink a range that includes the first funclet block. A range certainly
        // can't cross the non-funclet/funclet region. And you can't unlink the first block
        // of the first funclet with this, either. (If that's necessary, it could be allowed
        // by updating fgFirstFuncletBB to bEnd->bbNext.)
        for (BasicBlock* tempBB = bBeg; tempBB != bEnd->Next(); tempBB = tempBB->Next())
        {
            assert(tempBB != fgFirstFuncletBB);
        }
    }
#endif // DEBUG
}

//------------------------------------------------------------------------
// fgRemoveBlock: Remove a basic block. The block must be either unreachable or empty.
// If the block is a non-retless BBJ_CALLFINALLY then the paired BBJ_CALLFINALLYRET is also removed.
//
// Arguments:
//   block       - the block to remove
//   unreachable - indicates whether removal is because block is unreachable or empty
//
// Return Value:
//   The block after the block, or blocks, removed.
//
BasicBlock* Compiler::fgRemoveBlock(BasicBlock* block, bool unreachable)
{
    assert(block != nullptr);

    JITDUMP("fgRemoveBlock " FMT_BB ", unreachable=%s\n", block->bbNum, dspBool(unreachable));

    BasicBlock* bPrev = block->Prev();
    BasicBlock* bNext = block->Next();

    noway_assert((block == fgFirstBB) || (bPrev && bPrev->NextIs(block)));
    noway_assert(!block->HasFlag(BBF_DONT_REMOVE));

    // Should never remove a genReturnBB, as we might have special hookups there.
    noway_assert(block != genReturnBB);

    if (unreachable)
    {
        PREFIX_ASSUME(bPrev != nullptr);

        fgUnreachableBlock(block);

        // If block was the fgFirstFuncletBB then set fgFirstFuncletBB to block->bbNext
        if (block == fgFirstFuncletBB)
        {
            fgFirstFuncletBB = block->Next();
        }

        // If this is the first Cold basic block update fgFirstColdBlock
        if (block->IsFirstColdBlock(this))
        {
            fgFirstColdBlock = block->Next();
        }

        // A BBJ_CALLFINALLY is usually paired with a BBJ_CALLFINALLYRET.
        // If we delete such a BBJ_CALLFINALLY we also delete the BBJ_CALLFINALLYRET.
        if (block->isBBCallFinallyPair())
        {
            BasicBlock* const leaveBlock = block->Next();
            bNext                        = leaveBlock->Next();
            fgPrepareCallFinallyRetForRemoval(leaveBlock);
            fgRemoveBlock(leaveBlock, /* unreachable */ true);
        }
        else if (block->isBBCallFinallyPairTail())
        {
            // bPrev CALLFINALLY becomes RETLESS as the BBJ_CALLFINALLYRET block is unreachable
            bPrev->SetFlags(BBF_RETLESS_CALL);
        }
        else if (block->KindIs(BBJ_RETURN))
        {
            fgRemoveReturnBlock(block);
        }

        /* Unlink this block from the bbNext chain */
        fgUnlinkBlockForRemoval(block);

        /* At this point the bbPreds and bbRefs had better be zero */
        noway_assert((block->bbRefs == 0) && (block->bbPreds == nullptr));
    }
    else // block is empty
    {
        noway_assert(block->isEmpty());

        // The block cannot follow a non-retless BBJ_CALLFINALLY (because we don't know who may jump to it).
        noway_assert(!block->isBBCallFinallyPairTail());

#ifdef DEBUG
        if (verbose)
        {
            printf("Removing empty " FMT_BB "\n", block->bbNum);
        }

        /* Some extra checks for the empty case */
        assert(block->KindIs(BBJ_ALWAYS));

        /* Do not remove a block that jumps to itself - used for while (true){} */
        assert(!block->TargetIs(block));
#endif // DEBUG

        BasicBlock* succBlock = block->GetTarget();

        bool skipUnmarkLoop = false;

        if (succBlock->isLoopHead() && bPrev && (succBlock->bbNum <= bPrev->bbNum))
        {
            // It looks like `block` is the source of a back edge of a loop, and once we remove `block` the
            // loop will still exist because we'll move the edge to `bPrev`. So, don't unscale the loop blocks.
            skipUnmarkLoop = true;
        }

        // If this is the first Cold basic block update fgFirstColdBlock
        if (block->IsFirstColdBlock(this))
        {
            fgFirstColdBlock = block->Next();
        }

        // Update fgFirstFuncletBB if necessary
        if (block == fgFirstFuncletBB)
        {
            fgFirstFuncletBB = block->Next();
        }

        // Update successor block start IL offset, if empty predecessor
        // covers the immediately preceding range.
        if ((block->bbCodeOffsEnd == succBlock->bbCodeOffs) && (block->bbCodeOffs != BAD_IL_OFFSET))
        {
            assert(block->bbCodeOffs <= succBlock->bbCodeOffs);
            succBlock->bbCodeOffs = block->bbCodeOffs;
        }

        /* Remove the block */

        if (bPrev == nullptr)
        {
            /* special case if this is the first BB */

            noway_assert(block == fgFirstBB);

            /* old block no longer gets the extra ref count for being the first block */
            block->bbRefs--;
            succBlock->bbRefs++;
        }

        /* Update bbRefs and bbPreds.
         * All blocks jumping to 'block' will jump to 'succBlock'.
         * First, remove 'block' from the predecessor list of succBlock.
         */

        fgRemoveRefPred(block->GetTargetEdge());

        for (BasicBlock* const predBlock : block->PredBlocksEditing())
        {
            /* change all jumps/refs to the removed block */
            switch (predBlock->GetKind())
            {
                default:
                    noway_assert(!"Unexpected bbKind in fgRemoveBlock()");
                    break;

                case BBJ_COND:
                case BBJ_CALLFINALLY:
                case BBJ_CALLFINALLYRET:
                case BBJ_ALWAYS:
                case BBJ_EHCATCHRET:
                case BBJ_SWITCH:
                case BBJ_EHFINALLYRET:
                    fgReplaceJumpTarget(predBlock, block, succBlock);
                    break;
            }
        }

        fgUnlinkBlockForRemoval(block);
        block->SetFlags(BBF_REMOVED);
    }

    if (bPrev != nullptr)
    {
        switch (bPrev->GetKind())
        {
            case BBJ_CALLFINALLY:
                // If prev is a BBJ_CALLFINALLY it better be marked as RETLESS
                noway_assert(bPrev->HasFlag(BBF_RETLESS_CALL));
                break;

            case BBJ_COND:
                // block should not be a target anymore
                assert(!bPrev->TrueTargetIs(block));
                assert(!bPrev->FalseTargetIs(block));

                /* Check if both sides of the BBJ_COND now jump to the same block */
                if (bPrev->TrueEdgeIs(bPrev->GetFalseEdge()))
                {
                    fgRemoveConditionalJump(bPrev);
                }
                break;

            default:
                break;
        }

        ehUpdateForDeletedBlock(block);
    }

    return bNext;
}

//------------------------------------------------------------------------
// fgPrepareCallFinallyRetForRemoval: Prepare an unreachable BBJ_CALLFINALLYRET block for removal
// from the flow graph. Remove the block as a successor to predecessor BBJ_EHFINALLYRET blocks.
// Don't actually remove the block: change it to a BBJ_ALWAYS. The caller can either remove it
// directly, or wait for an unreachable code pass to remove it. This is done to avoid altering
// caller flow graph iteration. Note that this must be called before changing/removing the
// paired BBJ_CALLFINALLY.
//
// Arguments:
//   block - the block to process
//
void Compiler::fgPrepareCallFinallyRetForRemoval(BasicBlock* block)
{
    assert(block->KindIs(BBJ_CALLFINALLYRET));

    BasicBlock* const bCallFinally = block->Prev();
    assert(bCallFinally != nullptr);
    assert(bCallFinally->KindIs(BBJ_CALLFINALLY));

    block->RemoveFlags(BBF_DONT_REMOVE);

    // The BBJ_CALLFINALLYRET normally has a reference count of 1 and a single predecessor.
    // However, we might not have marked the BBJ_CALLFINALLY as BBF_RETLESS_CALL even though it is.
    // (Some early flow optimization should probably aggressively mark these as BBF_RETLESS_CALL
    // and not depend on fgRemoveBlock() to do that.)
    for (FlowEdge* leavePredEdge : block->PredEdges())
    {
        fgRemoveEhfSuccessor(leavePredEdge);
    }
    assert(block->bbRefs == 0);
    assert(block->bbPreds == nullptr);

    // If the BBJ_CALLFINALLYRET is unreachable, then the BBJ_CALLFINALLY must be retless.
    // Set to retless flag to avoid future asserts.
    bCallFinally->SetFlags(BBF_RETLESS_CALL);
    block->SetKind(BBJ_ALWAYS);
}

//------------------------------------------------------------------------
// fgConnectFallThrough: fix flow from a block that previously had a fall through
//
// Arguments:
//   bSrc - source of fall through
//   bDst - target of fall through
//
// Returns:
//   Newly inserted block after bSrc that jumps to bDst,
//   or nullptr if bSrc already falls through to bDst
//
BasicBlock* Compiler::fgConnectFallThrough(BasicBlock* bSrc, BasicBlock* bDst)
{
    assert(bSrc != nullptr);
    assert(fgPredsComputed);
    BasicBlock* jmpBlk = nullptr;

    /* If bSrc falls through to a block that is not bDst, we will insert a jump to bDst */

    if (bSrc->KindIs(BBJ_COND) && bSrc->FalseTargetIs(bDst) && !bSrc->NextIs(bDst))
    {
        // Add a new block after bSrc which jumps to 'bDst'
        jmpBlk                  = fgNewBBafter(BBJ_ALWAYS, bSrc, true);
        FlowEdge* const oldEdge = bSrc->GetFalseEdge();
        // Access the likelihood of oldEdge before
        // it gets reset by SetTargetEdge below.
        //
        FlowEdge* const newEdge = fgAddRefPred(jmpBlk, bSrc, oldEdge);
        fgReplacePred(oldEdge, jmpBlk);
        jmpBlk->SetTargetEdge(oldEdge);
        assert(jmpBlk->TargetIs(bDst));
        bSrc->SetFalseEdge(newEdge);

        // When adding a new jmpBlk we will set the bbWeight and bbFlags
        //
        if (fgHaveValidEdgeWeights && fgHaveProfileWeights())
        {
            jmpBlk->bbWeight = (newEdge->edgeWeightMin() + newEdge->edgeWeightMax()) / 2;
            if (bSrc->bbWeight == BB_ZERO_WEIGHT)
            {
                jmpBlk->bbWeight = BB_ZERO_WEIGHT;
            }

            if (jmpBlk->bbWeight == BB_ZERO_WEIGHT)
            {
                jmpBlk->SetFlags(BBF_RUN_RARELY);
            }

            weight_t weightDiff = (newEdge->edgeWeightMax() - newEdge->edgeWeightMin());
            weight_t slop       = BasicBlock::GetSlopFraction(bSrc, bDst);
            //
            // If the [min/max] values for our edge weight is within the slop factor
            //  then we will set the BBF_PROF_WEIGHT flag for the block
            //
            if (weightDiff <= slop)
            {
                jmpBlk->SetFlags(BBF_PROF_WEIGHT);
            }
        }
        else
        {
            // We set the bbWeight to the smaller of bSrc->bbWeight or bDst->bbWeight
            if (bSrc->bbWeight < bDst->bbWeight)
            {
                jmpBlk->bbWeight = bSrc->bbWeight;
                jmpBlk->CopyFlags(bSrc, BBF_RUN_RARELY);
            }
            else
            {
                jmpBlk->bbWeight = bDst->bbWeight;
                jmpBlk->CopyFlags(bDst, BBF_RUN_RARELY);
            }
        }

        JITDUMP("Added an unconditional jump to " FMT_BB " after block " FMT_BB "\n", jmpBlk->GetTarget()->bbNum,
                bSrc->bbNum);
    }

    return jmpBlk;
}

//------------------------------------------------------------------------
// fgRenumberBlocks: update block bbNums to reflect bbNext order
//
// Returns:
//    true if blocks were renumbered or maxBBNum was updated.
//
// Notes:
//   Walk the flow graph, reassign block numbers to keep them in ascending order.
//   Return 'true' if any renumbering was actually done, OR if we change the
//   maximum number of assigned basic blocks (this can happen if we do inlining,
//   create a new, high-numbered block, then that block goes away. We go to
//   renumber the blocks, none of them actually change number, but we shrink the
//   maximum assigned block number. This affects the block set epoch).
//
//   As a consequence of renumbering, block pred lists may need to be reordered.
//
bool Compiler::fgRenumberBlocks()
{
    assert(fgPredsComputed);

    JITDUMP("\n*************** Before renumbering the basic blocks\n");
    JITDUMPEXEC(fgDispBasicBlocks());
    JITDUMPEXEC(fgDispHandlerTab());

    bool     renumbered  = false;
    bool     newMaxBBNum = false;
    unsigned num         = 1;

    for (BasicBlock* block : Blocks())
    {
        noway_assert(!block->HasFlag(BBF_REMOVED));

        if (block->bbNum != num)
        {
            JITDUMP("Renumber " FMT_BB " to " FMT_BB "\n", block->bbNum, num);
            renumbered   = true;
            block->bbNum = num;
        }

        if (block->IsLast())
        {
            fgLastBB = block;
            if (fgBBNumMax != num)
            {
                fgBBNumMax  = num;
                newMaxBBNum = true;
            }
        }

        num++;
    }

    // If we renumbered, then we may need to reorder some pred lists.
    //
    if (renumbered)
    {
        for (BasicBlock* const block : Blocks())
        {
            block->ensurePredListOrder(this);
        }
        JITDUMP("\n*************** After renumbering the basic blocks\n");
        JITDUMPEXEC(fgDispBasicBlocks());
        JITDUMPEXEC(fgDispHandlerTab());
    }
    else
    {
        JITDUMP("=============== No blocks renumbered!\n");
    }

    // Now update the BlockSet epoch, which depends on the block numbers.
    // If any blocks have been renumbered then create a new BlockSet epoch.
    // Even if we have not renumbered any blocks, we might still need to force
    // a new BlockSet epoch, for one of several reasons. If there are any new
    // blocks with higher numbers than the former maximum numbered block, then we
    // need a new epoch with a new size matching the new largest numbered block.
    // Also, if the number of blocks is different from the last time we set the
    // BlockSet epoch, then we need a new epoch. This wouldn't happen if we
    // renumbered blocks after every block addition/deletion, but it might be
    // the case that we can change the number of blocks, then set the BlockSet
    // epoch without renumbering, then change the number of blocks again, then
    // renumber.
    if (renumbered || newMaxBBNum)
    {
        NewBasicBlockEpoch();

        // The key in the unique switch successor map is dependent on the block number, so invalidate that cache.
        InvalidateUniqueSwitchSuccMap();
    }
    else
    {
        EnsureBasicBlockEpoch();
    }

    // Tell our caller if any blocks actually were renumbered.
    return renumbered || newMaxBBNum;
}

/*****************************************************************************
 *
 *  Is the BasicBlock bJump a forward branch?
 *   Optionally bSrc can be supplied to indicate that
 *   bJump must be forward with respect to bSrc
 */
bool Compiler::fgIsForwardBranch(BasicBlock* bJump, BasicBlock* bDest, BasicBlock* bSrc /* = NULL */)
{
    assert((bJump->KindIs(BBJ_ALWAYS, BBJ_CALLFINALLYRET) && bJump->TargetIs(bDest)) ||
           (bJump->KindIs(BBJ_COND) && bJump->TrueTargetIs(bDest)));

    bool        result = false;
    BasicBlock* bTemp  = (bSrc == nullptr) ? bJump : bSrc;

    while (true)
    {
        bTemp = bTemp->Next();

        if (bTemp == nullptr)
        {
            break;
        }

        if (bTemp == bDest)
        {
            result = true;
            break;
        }
    }

    return result;
}

/*****************************************************************************
 *
 *  Returns true if it is allowable (based upon the EH regions)
 *  to place block bAfter immediately after bBefore. It is allowable
 *  if the 'bBefore' and 'bAfter' blocks are in the exact same EH region.
 */

bool Compiler::fgEhAllowsMoveBlock(BasicBlock* bBefore, BasicBlock* bAfter)
{
    return BasicBlock::sameEHRegion(bBefore, bAfter);
}

/*****************************************************************************
 *
 *  Function called to move the range of blocks [bStart .. bEnd].
 *  The blocks are placed immediately after the insertAfterBlk.
 *  fgFirstFuncletBB is not updated; that is the responsibility of the caller, if necessary.
 */

void Compiler::fgMoveBlocksAfter(BasicBlock* bStart, BasicBlock* bEnd, BasicBlock* insertAfterBlk)
{
    /* We have decided to insert the block(s) after 'insertAfterBlk' */

#ifdef DEBUG
    if (verbose)
    {
        printf("Relocated block%s [" FMT_BB ".." FMT_BB "] inserted after " FMT_BB "%s\n", (bStart == bEnd) ? "" : "s",
               bStart->bbNum, bEnd->bbNum, insertAfterBlk->bbNum,
               insertAfterBlk->IsLast() ? " at the end of method" : "");
    }
#endif // DEBUG

    /* relink [bStart .. bEnd] into the flow graph */

    /* If insertAfterBlk was fgLastBB then update fgLastBB */
    if (insertAfterBlk == fgLastBB)
    {
        fgLastBB = bEnd;
        fgLastBB->SetNextToNull();
    }
    else
    {
        bEnd->SetNext(insertAfterBlk->Next());
    }

    insertAfterBlk->SetNext(bStart);
}

/*****************************************************************************
 *
 *  Function called to relocate a single range to the end of the method.
 *  Only an entire consecutive region can be moved and it will be kept together.
 *  Except for the first block, the range cannot have any blocks that jump into or out of the region.
 *  When successful we return the bLast block which is the last block that we relocated.
 *  When unsuccessful we return NULL.

    =============================================================
    NOTE: This function can invalidate all pointers into the EH table, as well as change the size of the EH table!
    =============================================================
 */

BasicBlock* Compiler::fgRelocateEHRange(unsigned regionIndex, FG_RELOCATE_TYPE relocateType)
{
    INDEBUG(const char* reason = "None";)

    // Figure out the range of blocks we're going to move

    unsigned    XTnum;
    EHblkDsc*   HBtab;
    BasicBlock* bStart  = nullptr;
    BasicBlock* bMiddle = nullptr;
    BasicBlock* bLast   = nullptr;
    BasicBlock* bPrev   = nullptr;

    // We don't support moving try regions... yet?
    noway_assert(!UsesFunclets() || relocateType == FG_RELOCATE_HANDLER);

    HBtab = ehGetDsc(regionIndex);

    if (relocateType == FG_RELOCATE_TRY)
    {
        bStart = HBtab->ebdTryBeg;
        bLast  = HBtab->ebdTryLast;
    }
    else if (relocateType == FG_RELOCATE_HANDLER)
    {
        if (HBtab->HasFilter())
        {
            // The filter and handler funclets must be moved together, and remain contiguous.
            bStart  = HBtab->ebdFilter;
            bMiddle = HBtab->ebdHndBeg;
            bLast   = HBtab->ebdHndLast;
        }
        else
        {
            bStart = HBtab->ebdHndBeg;
            bLast  = HBtab->ebdHndLast;
        }
    }

    // Our range must contain either all rarely run blocks or all non-rarely run blocks
    bool inTheRange = false;
    bool validRange = false;

    BasicBlock* block;

    noway_assert(bStart != nullptr && bLast != nullptr);
    if (bStart == fgFirstBB)
    {
        INDEBUG(reason = "can not relocate first block";)
        goto FAILURE;
    }

#if defined(FEATURE_EH_WINDOWS_X86)
    // In the funclets case, we still need to set some information on the handler blocks
    if (!UsesFunclets() && bLast->IsLast())
    {
        INDEBUG(reason = "region is already at the end of the method";)
        goto FAILURE;
    }
#endif // FEATURE_EH_WINDOWS_X86

    // Walk the block list for this purpose:
    // 1. Verify that all the blocks in the range are either all rarely run or not rarely run.
    // When creating funclets, we ignore the run rarely flag, as we need to be able to move any blocks
    // in the range.

#if defined(FEATURE_EH_WINDOWS_X86)
    bool isRare;
    isRare = bStart->isRunRarely();
#endif // FEATURE_EH_WINDOWS_X86
    block = fgFirstBB;
    while (true)
    {
        if (block == bStart)
        {
            noway_assert(inTheRange == false);
            inTheRange = true;
        }
        else if (bLast->NextIs(block))
        {
            noway_assert(inTheRange == true);
            inTheRange = false;
            break; // we found the end, so we're done
        }

        if (inTheRange)
        {
#if defined(FEATURE_EH_WINDOWS_X86)
            // Unless all blocks are (not) run rarely we must return false.
            if (!UsesFunclets() && isRare != block->isRunRarely())
            {
                INDEBUG(reason = "this region contains both rarely run and non-rarely run blocks";)
                goto FAILURE;
            }
#endif // FEATURE_EH_WINDOWS_X86

            validRange = true;
        }

        if (block == nullptr)
        {
            break;
        }

        block = block->Next();
    }
    // Ensure that bStart .. bLast defined a valid range
    noway_assert((validRange == true) && (inTheRange == false));

    bPrev = bStart->Prev();
    noway_assert(bPrev != nullptr); // Can't move a range that includes the first block of the function.

    JITDUMP("Relocating %s range " FMT_BB ".." FMT_BB " (EH#%u) to end of BBlist\n",
            (relocateType == FG_RELOCATE_TRY) ? "try" : "handler", bStart->bbNum, bLast->bbNum, regionIndex);

#ifdef DEBUG
    if (verbose)
    {
        fgDispBasicBlocks();
        fgDispHandlerTab();
    }

#if defined(FEATURE_EH_WINDOWS_X86)
    // This is really expensive, and quickly becomes O(n^n) with funclets
    // so only do it once after we've created them (see fgCreateFunclets)
    if (!UsesFunclets() && expensiveDebugCheckLevel >= 2)
    {
        fgDebugCheckBBlist();
    }
#endif

#endif // DEBUG

    if (UsesFunclets())
    {
        bStart->SetFlags(BBF_FUNCLET_BEG); // Mark the start block of the funclet

        if (bMiddle != nullptr)
        {
            bMiddle->SetFlags(BBF_FUNCLET_BEG); // Also mark the start block of a filter handler as a funclet
        }
    }

    BasicBlock* bNext;
    bNext = bLast->Next();

    /* Temporarily unlink [bStart .. bLast] from the flow graph */
    fgUnlinkRange(bStart, bLast);

    BasicBlock* insertAfterBlk;
    insertAfterBlk = fgLastBB;

    if (UsesFunclets())
    {
        // There are several cases we need to consider when moving an EH range.
        // If moving a range X, we must consider its relationship to every other EH
        // range A in the table. Note that each entry in the table represents both
        // a protected region and a handler region (possibly including a filter region
        // that must live before and adjacent to the handler region), so we must
        // consider try and handler regions independently. These are the cases:
        // 1. A is completely contained within X (where "completely contained" means
        //    that the 'begin' and 'last' parts of A are strictly between the 'begin'
        //    and 'end' parts of X, and aren't equal to either, for example, they don't
        //    share 'last' blocks). In this case, when we move X, A moves with it, and
        //    the EH table doesn't need to change.
        // 2. X is completely contained within A. In this case, X gets extracted from A,
        //    and the range of A shrinks, but because A is strictly within X, the EH
        //    table doesn't need to change.
        // 3. A and X have exactly the same range. In this case, A is moving with X and
        //    the EH table doesn't need to change.
        // 4. A and X share the 'last' block. There are two sub-cases:
        //    (a) A is a larger range than X (such that the beginning of A precedes the
        //        beginning of X): in this case, we are moving the tail of A. We set the
        //        'last' block of A to the block preceding the beginning block of X.
        //    (b) A is a smaller range than X. Thus, we are moving the entirety of A along
        //        with X. In this case, nothing in the EH record for A needs to change.
        // 5. A and X share the 'beginning' block (but aren't the same range, as in #3).
        //    This can never happen here, because we are only moving handler ranges (we don't
        //    move try ranges), and handler regions cannot start at the beginning of a try
        //    range or handler range and be a subset.
        //
        // Note that A and X must properly nest for the table to be well-formed. For example,
        // the beginning of A can't be strictly within the range of X (that is, the beginning
        // of A isn't shared with the beginning of X) and the end of A outside the range.

        for (XTnum = 0, HBtab = compHndBBtab; XTnum < compHndBBtabCount; XTnum++, HBtab++)
        {
            if (XTnum != regionIndex) // we don't need to update our 'last' pointer
            {
                if (HBtab->ebdTryLast == bLast)
                {
                    // If we moved a set of blocks that were at the end of
                    // a different try region then we may need to update ebdTryLast
                    for (block = HBtab->ebdTryBeg; block != nullptr; block = block->Next())
                    {
                        if (block == bPrev)
                        {
                            // We were contained within it, so shrink its region by
                            // setting its 'last'
                            fgSetTryEnd(HBtab, bPrev);
                            break;
                        }
                        else if (HBtab->ebdTryLast->NextIs(block))
                        {
                            // bPrev does not come after the TryBeg, thus we are larger, and
                            // it is moving with us.
                            break;
                        }
                    }
                }
                if (HBtab->ebdHndLast == bLast)
                {
                    // If we moved a set of blocks that were at the end of
                    // a different handler region then we must update ebdHndLast
                    for (block = HBtab->ebdHndBeg; block != nullptr; block = block->Next())
                    {
                        if (block == bPrev)
                        {
                            fgSetHndEnd(HBtab, bPrev);
                            break;
                        }
                        else if (HBtab->ebdHndLast->NextIs(block))
                        {
                            // bPrev does not come after the HndBeg
                            break;
                        }
                    }
                }
            }
        } // end exception table iteration

        // Insert the block(s) we are moving after fgLastBlock
        fgMoveBlocksAfter(bStart, bLast, insertAfterBlk);

        if (fgFirstFuncletBB == nullptr) // The funclet region isn't set yet
        {
            fgFirstFuncletBB = bStart;
        }
        else
        {
            assert(fgFirstFuncletBB != insertAfterBlk->Next()); // We insert at the end, not at the beginning, of the
                                                                // funclet region.
        }

#ifdef DEBUG
        if (verbose)
        {
            printf("Create funclets: moved region\n");
            fgDispHandlerTab();
        }

// We have to wait to do this until we've created all the additional regions
// Because this relies on ebdEnclosingTryIndex and ebdEnclosingHndIndex
#endif // DEBUG
    }
    else
    {
#if defined(FEATURE_EH_WINDOWS_X86)
        for (XTnum = 0, HBtab = compHndBBtab; XTnum < compHndBBtabCount; XTnum++, HBtab++)
        {
            if (XTnum == regionIndex)
            {
                // Don't update our handler's Last info
                continue;
            }

            if (HBtab->ebdTryLast == bLast)
            {
                // If we moved a set of blocks that were at the end of
                // a different try region then we may need to update ebdTryLast
                for (block = HBtab->ebdTryBeg; block != NULL; block = block->Next())
                {
                    if (block == bPrev)
                    {
                        fgSetTryEnd(HBtab, bPrev);
                        break;
                    }
                    else if (HBtab->ebdTryLast->NextIs(block))
                    {
                        // bPrev does not come after the TryBeg
                        break;
                    }
                }
            }
            if (HBtab->ebdHndLast == bLast)
            {
                // If we moved a set of blocks that were at the end of
                // a different handler region then we must update ebdHndLast
                for (block = HBtab->ebdHndBeg; block != NULL; block = block->Next())
                {
                    if (block == bPrev)
                    {
                        fgSetHndEnd(HBtab, bPrev);
                        break;
                    }
                    else if (HBtab->ebdHndLast->NextIs(block))
                    {
                        // bPrev does not come after the HndBeg
                        break;
                    }
                }
            }
<<<<<<< HEAD
        }
    } // end exception table iteration

    // Insert the block(s) we are moving after fgLastBlock
    fgMoveBlocksAfter(bStart, bLast, insertAfterBlk);

    if (fgFirstFuncletBB == nullptr) // The funclet region isn't set yet
    {
        fgFirstFuncletBB = bStart;
    }
    else
    {
        assert(fgFirstFuncletBB != insertAfterBlk->Next()); // We insert at the end, not at the beginning, of the
                                                            // funclet region.
    }
=======
        } // end exception table iteration
>>>>>>> 9b57a265

        // We have decided to insert the block(s) after fgLastBlock
        fgMoveBlocksAfter(bStart, bLast, insertAfterBlk);
#endif // FEATURE_EH_WINDOWS_X86
    }

    goto DONE;

FAILURE:

#ifdef DEBUG
    if (verbose)
    {
        printf("*************** Failed fgRelocateEHRange(" FMT_BB ".." FMT_BB ") because %s\n", bStart->bbNum,
               bLast->bbNum, reason);
    }
#endif // DEBUG

    bLast = nullptr;

DONE:

    return bLast;
}

/*****************************************************************************
 *
 * Insert a BasicBlock before the given block.
 */

BasicBlock* Compiler::fgNewBBbefore(BBKinds jumpKind, BasicBlock* block, bool extendRegion)
{
    // Create a new BasicBlock and chain it in

    BasicBlock* newBlk = BasicBlock::New(this, jumpKind);
    newBlk->SetFlags(BBF_INTERNAL);

    fgInsertBBbefore(block, newBlk);

    newBlk->bbRefs = 0;

    if (extendRegion)
    {
        fgExtendEHRegionBefore(block);
    }
    else
    {
        // When extendRegion is false the caller is responsible for setting these two values
        newBlk->setTryIndex(MAX_XCPTN_INDEX); // Note: this is still a legal index, just unlikely
        newBlk->setHndIndex(MAX_XCPTN_INDEX); // Note: this is still a legal index, just unlikely
    }

    // We assume that if the block we are inserting before is in the cold region, then this new
    // block will also be in the cold region.
    newBlk->CopyFlags(block, BBF_COLD);

    return newBlk;
}

/*****************************************************************************
 *
 * Insert a BasicBlock after the given block.
 */

BasicBlock* Compiler::fgNewBBafter(BBKinds jumpKind, BasicBlock* block, bool extendRegion)
{
    // Create a new BasicBlock and chain it in

    BasicBlock* newBlk = BasicBlock::New(this, jumpKind);
    newBlk->SetFlags(BBF_INTERNAL);

    fgInsertBBafter(block, newBlk);

    newBlk->bbRefs = 0;

    if (extendRegion)
    {
        fgExtendEHRegionAfter(block);
    }
    else
    {
        // When extendRegion is false the caller is responsible for setting these two values
        newBlk->setTryIndex(MAX_XCPTN_INDEX); // Note: this is still a legal index, just unlikely
        newBlk->setHndIndex(MAX_XCPTN_INDEX); // Note: this is still a legal index, just unlikely
    }

    // If the new block is in the cold region (because the block we are inserting after
    // is in the cold region), mark it as such.
    newBlk->CopyFlags(block, BBF_COLD);

    return newBlk;
}

//------------------------------------------------------------------------
// fgNewBBFromTreeAfter: Create a basic block from the given tree and insert it
//    after the specified block.
//
// Arguments:
//    jumpKind          - jump kind for the new block.
//    block             - insertion point.
//    tree              - tree that will be wrapped into a statement and
//                        inserted in the new block.
//    debugInfo         - debug info to propagate into the new statement.
//    updateSideEffects - update side effects for the whole statement.
//
// Return Value:
//    The new block
//
// Notes:
//    The new block will have BBF_INTERNAL flag and EH region will be extended
//
BasicBlock* Compiler::fgNewBBFromTreeAfter(
    BBKinds jumpKind, BasicBlock* block, GenTree* tree, DebugInfo& debugInfo, bool updateSideEffects /* = false */)
{
    BasicBlock* newBlock = fgNewBBafter(jumpKind, block, true);
    newBlock->SetFlags(BBF_INTERNAL);
    Statement* stmt = fgNewStmtFromTree(tree, debugInfo);
    fgInsertStmtAtEnd(newBlock, stmt);
    newBlock->bbCodeOffs    = block->bbCodeOffsEnd;
    newBlock->bbCodeOffsEnd = block->bbCodeOffsEnd;
    if (updateSideEffects)
    {
        gtUpdateStmtSideEffects(stmt);
    }
    return newBlock;
}

/*****************************************************************************
 *  Inserts basic block before existing basic block.
 *
 *  If insertBeforeBlk is in the funclet region, then newBlk will be in the funclet region.
 *  (If insertBeforeBlk is the first block of the funclet region, then 'newBlk' will be the
 *  new first block of the funclet region.)
 */
void Compiler::fgInsertBBbefore(BasicBlock* insertBeforeBlk, BasicBlock* newBlk)
{
    if (insertBeforeBlk->IsFirst())
    {
        newBlk->SetNext(fgFirstBB);

        fgFirstBB = newBlk;
        assert(fgFirstBB->IsFirst());
    }
    else
    {
        fgInsertBBafter(insertBeforeBlk->Prev(), newBlk);
    }

    /* Update fgFirstFuncletBB if insertBeforeBlk is the first block of the funclet region. */
    if (fgFirstFuncletBB == insertBeforeBlk)
    {
        fgFirstFuncletBB = newBlk;
    }
}

/*****************************************************************************
 *  Inserts basic block after existing basic block.
 *
 *  If insertBeforeBlk is in the funclet region, then newBlk will be in the funclet region.
 *  (It can't be used to insert a block as the first block of the funclet region).
 */
void Compiler::fgInsertBBafter(BasicBlock* insertAfterBlk, BasicBlock* newBlk)
{
    if (fgLastBB == insertAfterBlk)
    {
        fgLastBB = newBlk;
        fgLastBB->SetNextToNull();
    }
    else
    {
        newBlk->SetNext(insertAfterBlk->Next());
    }

    insertAfterBlk->SetNext(newBlk);
}

//------------------------------------------------------------------------
// Finds the block closest to endBlk in the range [startBlk..endBlk) after which a block can be
// inserted easily. Note that endBlk cannot be returned; its predecessor is the last block that can
// be returned. The new block will be put in an EH region described by the arguments regionIndex,
// putInTryRegion, startBlk, and endBlk (explained below), so it must be legal to place to put the
// new block after the insertion location block, give it the specified EH region index, and not break
// EH nesting rules. This function is careful to choose a block in the correct EH region. However,
// it assumes that the new block can ALWAYS be placed at the end (just before endBlk). That means
// that the caller must ensure that is true.
//
// Below are the possible cases for the arguments to this method:
//      1. putInTryRegion == true and regionIndex > 0:
//         Search in the try region indicated by regionIndex.
//      2. putInTryRegion == false and regionIndex > 0:
//         a. If startBlk is the first block of a filter and endBlk is the block after the end of the
//            filter (that is, the startBlk and endBlk match a filter bounds exactly), then choose a
//            location within this filter region. (Note that, due to IL rules, filters do not have any
//            EH nested within them.) Otherwise, filters are skipped.
//         b. Else, search in the handler region indicated by regionIndex.
//      3. regionIndex = 0:
//         Search in the entire main method, excluding all EH regions. In this case, putInTryRegion must be true.
//
// This method makes sure to find an insertion point which would not cause the inserted block to
// be put inside any inner try/filter/handler regions.
//
// The actual insertion occurs after the returned block. Note that the returned insertion point might
// be the last block of a more nested EH region, because the new block will be inserted after the insertion
// point, and will not extend the more nested EH region. For example:
//
//      try3   try2   try1
//      |---   |      |      BB01
//      |      |---   |      BB02
//      |      |      |---   BB03
//      |      |      |      BB04
//      |      |---   |---   BB05
//      |                    BB06
//      |-----------------   BB07
//
// for regionIndex==try3, putInTryRegion==true, we might return BB05, even though BB05 will have a try index
// for try1 (the most nested 'try' region the block is in). That's because when we insert after BB05, the new
// block will be in the correct, desired EH region, since try1 and try2 regions will not be extended to include
// the inserted block. Furthermore, for regionIndex==try2, putInTryRegion==true, we can also return BB05. In this
// case, when the new block is inserted, the try1 region remains the same, but we need extend region 'try2' to
// include the inserted block. (We also need to check all parent regions as well, just in case any parent regions
// also end on the same block, in which case we would also need to extend the parent regions. This is standard
// procedure when inserting a block at the end of an EH region.)
//
// If nearBlk is non-nullptr then we return the closest block after nearBlk that will work best.
//
// We try to find a block in the appropriate region that is not a fallthrough block, so we can insert after it
// without the need to insert a jump around the inserted block.
//
// Note that regionIndex is numbered the same as BasicBlock::bbTryIndex and BasicBlock::bbHndIndex, that is, "0" is
// "main method" and otherwise is +1 from normal, so we can call, e.g., ehGetDsc(tryIndex - 1).
//
// Arguments:
//    regionIndex - the region index where the new block will be inserted. Zero means entire method;
//          non-zero means either a "try" or a "handler" region, depending on what putInTryRegion says.
//    putInTryRegion - 'true' to put the block in the 'try' region corresponding to 'regionIndex', 'false'
//          to put the block in the handler region. Should be 'true' if regionIndex==0.
//    startBlk - start block of range to search.
//    endBlk - end block of range to search (don't include this block in the range). Can be nullptr to indicate
//          the end of the function.
//    nearBlk - If non-nullptr, try to find an insertion location closely after this block. If nullptr, we insert
//          at the best location found towards the end of the acceptable block range.
//    jumpBlk - When nearBlk is set, this can be set to the block which jumps to bNext->bbNext (TODO: need to review
//    this?)
//    runRarely - true if the block being inserted is expected to be rarely run. This helps determine
//          the best place to put the new block, by putting in a place that has the same 'rarely run' characteristic.
//
// Return Value:
//    A block with the desired characteristics, so the new block will be inserted after this one.
//    If there is no suitable location, return nullptr. This should basically never happen.
//
BasicBlock* Compiler::fgFindInsertPoint(unsigned    regionIndex,
                                        bool        putInTryRegion,
                                        BasicBlock* startBlk,
                                        BasicBlock* endBlk,
                                        BasicBlock* nearBlk,
                                        BasicBlock* jumpBlk,
                                        bool        runRarely)
{
    noway_assert(startBlk != nullptr);
    noway_assert(startBlk != endBlk);
    noway_assert((regionIndex == 0 && putInTryRegion) || // Search in the main method
                 (putInTryRegion && regionIndex > 0 && startBlk->bbTryIndex == regionIndex) || // Search in the
                                                                                               // specified try region
                 (!putInTryRegion && regionIndex > 0 &&
                  startBlk->bbHndIndex == regionIndex)); // Search in the specified handler region

#ifdef DEBUG
    // Assert that startBlk precedes endBlk in the block list.
    // We don't want to use bbNum to assert this condition, as we cannot depend on the block numbers being
    // sequential at all times.
    for (BasicBlock* b = startBlk; b != endBlk; b = b->Next())
    {
        assert(b != nullptr); // We reached the end of the block list, but never found endBlk.
    }
#endif // DEBUG

    JITDUMP("fgFindInsertPoint(regionIndex=%u, putInTryRegion=%s, startBlk=" FMT_BB ", endBlk=" FMT_BB
            ", nearBlk=" FMT_BB ", jumpBlk=" FMT_BB ", runRarely=%s)\n",
            regionIndex, dspBool(putInTryRegion), startBlk->bbNum, (endBlk == nullptr) ? 0 : endBlk->bbNum,
            (nearBlk == nullptr) ? 0 : nearBlk->bbNum, (jumpBlk == nullptr) ? 0 : jumpBlk->bbNum, dspBool(runRarely));

    bool insertingIntoFilter = false;
    if (!putInTryRegion)
    {
        EHblkDsc* const dsc = ehGetDsc(regionIndex - 1);
        insertingIntoFilter = dsc->HasFilter() && (startBlk == dsc->ebdFilter) && (endBlk == dsc->ebdHndBeg);
    }

    bool        reachedNear = false; // Have we reached 'nearBlk' in our search? If not, we'll keep searching.
    bool        inFilter    = false; // Are we in a filter region that we need to skip?
    BasicBlock* bestBlk =
        nullptr; // Set to the best insertion point we've found so far that meets all the EH requirements.
    BasicBlock* goodBlk =
        nullptr; // Set to an acceptable insertion point that we'll use if we don't find a 'best' option.
    BasicBlock* blk;

    if (nearBlk != nullptr)
    {
        // Does the nearBlk precede the startBlk?
        for (blk = nearBlk; blk != nullptr; blk = blk->Next())
        {
            if (blk == startBlk)
            {
                reachedNear = true;
                break;
            }
            else if (blk == endBlk)
            {
                break;
            }
        }
    }

    for (blk = startBlk; blk != endBlk; blk = blk->Next())
    {
        // The only way (blk == nullptr) could be true is if the caller passed an endBlk that preceded startBlk in the
        // block list, or if endBlk isn't in the block list at all. In DEBUG, we'll instead hit the similar
        // well-formedness assert earlier in this function.
        noway_assert(blk != nullptr);

        if (blk == nearBlk)
        {
            reachedNear = true;
        }

        if (blk->bbCatchTyp == BBCT_FILTER)
        {
            // Record the fact that we entered a filter region, so we don't insert into filters...
            // Unless the caller actually wanted the block inserted in this exact filter region.
            if (!insertingIntoFilter || (blk != startBlk))
            {
                inFilter = true;
            }
        }
        else if (blk->bbCatchTyp == BBCT_FILTER_HANDLER)
        {
            // Record the fact that we exited a filter region.
            inFilter = false;
        }

        // Don't insert a block inside this filter region.
        if (inFilter)
        {
            continue;
        }

        // Note that the new block will be inserted AFTER "blk". We check to make sure that doing so
        // would put the block in the correct EH region. We make an assumption here that you can
        // ALWAYS insert the new block before "endBlk" (that is, at the end of the search range)
        // and be in the correct EH region. This is must be guaranteed by the caller (as it is by
        // fgNewBBinRegion(), which passes the search range as an exact EH region block range).
        // Because of this assumption, we only check the EH information for blocks before the last block.
        if (!blk->NextIs(endBlk))
        {
            // We are in the middle of the search range. We can't insert the new block in
            // an inner try or handler region. We can, however, set the insertion
            // point to the last block of an EH try/handler region, if the enclosing
            // region is the region we wish to insert in. (Since multiple regions can
            // end at the same block, we need to search outwards, checking that the
            // block is the last block of every EH region out to the region we want
            // to insert in.) This is especially useful for putting a call-to-finally
            // block on AMD64 immediately after its corresponding 'try' block, so in the
            // common case, we'll just fall through to it. For example:
            //
            //      BB01
            //      BB02 -- first block of try
            //      BB03
            //      BB04 -- last block of try
            //      BB05 -- first block of finally
            //      BB06
            //      BB07 -- last block of handler
            //      BB08
            //
            // Assume there is only one try/finally, so BB01 and BB08 are in the "main function".
            // For AMD64 call-to-finally, we'll want to insert the BBJ_CALLFINALLY in
            // the main function, immediately after BB04. This allows us to do that.

            if (!fgCheckEHCanInsertAfterBlock(blk, regionIndex, putInTryRegion))
            {
                // Can't insert here.
                continue;
            }
        }

        // Look for an insert location.
        // Avoid splitting up call-finally pairs, or jumps/false branches to the next block.
        // (We need the HasInitializedTarget() call because fgFindInsertPoint can be called during importation,
        // before targets are set)
        const bool jumpsToNext       = blk->KindIs(BBJ_ALWAYS) && blk->HasInitializedTarget() && blk->JumpsToNext();
        const bool falseBranchToNext = blk->KindIs(BBJ_COND) && blk->NextIs(blk->GetFalseTarget());
        if (!blk->isBBCallFinallyPair() && !jumpsToNext && !falseBranchToNext)
        {
            bool updateBestBlk = true; // We will probably update the bestBlk

            // If we already have a best block, see if the 'runRarely' flags influences
            // our choice. If we want a runRarely insertion point, and the existing best
            // block is run rarely but the current block isn't run rarely, then don't
            // update the best block.
            // TODO-CQ: We should also handle the reverse case, where runRarely is false (we
            // want a non-rarely-run block), but bestBlock->isRunRarely() is true. In that
            // case, we should update the block, also. Probably what we want is:
            //    (bestBlk->isRunRarely() != runRarely) && (blk->isRunRarely() == runRarely)
            if ((bestBlk != nullptr) && runRarely && bestBlk->isRunRarely() && !blk->isRunRarely())
            {
                updateBestBlk = false;
            }

            if (updateBestBlk)
            {
                // We found a 'best' insertion location, so save it away.
                bestBlk = blk;

                // If we've reached nearBlk, we've satisfied all the criteria,
                // so we're done.
                if (reachedNear)
                {
                    goto DONE;
                }

                // If we haven't reached nearBlk, keep looking for a 'best' location, just
                // in case we'll find one at or after nearBlk. If no nearBlk was specified,
                // we prefer inserting towards the end of the given range, so keep looking
                // for more acceptable insertion locations.
            }
        }

        // No need to update goodBlk after we have set bestBlk, but we could still find a better
        // bestBlk, so keep looking.
        if (bestBlk != nullptr)
        {
            continue;
        }

        // Set the current block as a "good enough" insertion point, if it meets certain criteria.
        // We'll return this block if we don't find a "best" block in the search range. The block
        // can't be a BBJ_CALLFINALLY of a BBJ_CALLFINALLY/BBJ_CALLFINALLYRET pair (since we don't want
        // to insert anything between these two blocks). Otherwise, we can use it. However,
        // if we'd previously chosen a BBJ_COND block, then we'd prefer the "good" block to be
        // something else. We keep updating it until we've reached the 'nearBlk', to push it as
        // close to endBlk as possible.
        //
        if (!blk->isBBCallFinallyPair())
        {
            if (goodBlk == nullptr)
            {
                goodBlk = blk;
            }
            else if (goodBlk->KindIs(BBJ_COND) || !blk->KindIs(BBJ_COND))
            {
                if ((blk == nearBlk) || !reachedNear)
                {
                    goodBlk = blk;
                }
            }
        }
    }

    // If we didn't find a non-fall_through block, then insert at the last good block.

    if (bestBlk == nullptr)
    {
        bestBlk = goodBlk;
    }

DONE:

#if defined(JIT32_GCENCODER)
    // If we are inserting into a filter and the best block is the end of the filter region, we need to
    // insert after its predecessor instead: the JIT32 GC encoding used by the x86 CLR ABI  states that the
    // terminal block of a filter region is its exit block. If the filter region consists of a single block,
    // a new block cannot be inserted without either splitting the single block before inserting a new block
    // or inserting the new block before the single block and updating the filter description such that the
    // inserted block is marked as the entry block for the filter. Becuase this sort of split can be complex
    // (especially given that it must ensure that the liveness of the exception object is properly tracked),
    // we avoid this situation by never generating single-block filters on x86 (see impPushCatchArgOnStack).
    if (insertingIntoFilter && (bestBlk == endBlk->Prev()))
    {
        assert(bestBlk != startBlk);
        bestBlk = bestBlk->Prev();
    }
#endif // defined(JIT32_GCENCODER)

    return bestBlk;
}

//------------------------------------------------------------------------
// Creates a new BasicBlock and inserts it in a specific EH region, given by 'tryIndex', 'hndIndex', and 'putInFilter'.
//
// If 'putInFilter' it true, then the block is inserted in the filter region given by 'hndIndex'. In this case, tryIndex
// must be a less nested EH region (that is, tryIndex > hndIndex).
//
// Otherwise, the block is inserted in either the try region or the handler region, depending on which one is the inner
// region. In other words, if the try region indicated by tryIndex is nested in the handler region indicated by
// hndIndex,
// then the new BB will be created in the try region. Vice versa.
//
// Note that tryIndex and hndIndex are numbered the same as BasicBlock::bbTryIndex and BasicBlock::bbHndIndex, that is,
// "0" is "main method" and otherwise is +1 from normal, so we can call, e.g., ehGetDsc(tryIndex - 1).
//
// To be more specific, this function will create a new BB in one of the following 5 regions (if putInFilter is false):
// 1. When tryIndex = 0 and hndIndex = 0:
//    The new BB will be created in the method region.
// 2. When tryIndex != 0 and hndIndex = 0:
//    The new BB will be created in the try region indicated by tryIndex.
// 3. When tryIndex == 0 and hndIndex != 0:
//    The new BB will be created in the handler region indicated by hndIndex.
// 4. When tryIndex != 0 and hndIndex != 0 and tryIndex < hndIndex:
//    In this case, the try region is nested inside the handler region. Therefore, the new BB will be created
//    in the try region indicated by tryIndex.
// 5. When tryIndex != 0 and hndIndex != 0 and tryIndex > hndIndex:
//    In this case, the handler region is nested inside the try region. Therefore, the new BB will be created
//    in the handler region indicated by hndIndex.
//
// Note that if tryIndex != 0 and hndIndex != 0 then tryIndex must not be equal to hndIndex (this makes sense because
// if they are equal, you are asking to put the new block in both the try and handler, which is impossible).
//
// The BasicBlock will not be inserted inside an EH region that is more nested than the requested tryIndex/hndIndex
// region (so the function is careful to skip more nested EH regions when searching for a place to put the new block).
//
// This function cannot be used to insert a block as the first block of any region. It always inserts a block after
// an existing block in the given region.
//
// If nearBlk is nullptr, or the block is run rarely, then the new block is assumed to be run rarely.
//
// Arguments:
//    jumpKind - the jump kind of the new block to create.
//    tryIndex - the try region to insert the new block in, described above. This must be a number in the range
//               [0..compHndBBtabCount].
//    hndIndex - the handler region to insert the new block in, described above. This must be a number in the range
//               [0..compHndBBtabCount].
//    nearBlk  - insert the new block closely after this block, if possible. If nullptr, put the new block anywhere
//               in the requested region.
//    putInFilter - put the new block in the filter region given by hndIndex, as described above.
//    runRarely - 'true' if the new block is run rarely.
//    insertAtEnd - 'true' if the block should be inserted at the end of the region. Note: this is currently only
//                  implemented when inserting into the main function (not into any EH region).
//
// Return Value:
//    The new block.

BasicBlock* Compiler::fgNewBBinRegion(BBKinds     jumpKind,
                                      unsigned    tryIndex,
                                      unsigned    hndIndex,
                                      BasicBlock* nearBlk,
                                      bool        putInFilter /* = false */,
                                      bool        runRarely /* = false */,
                                      bool        insertAtEnd /* = false */)
{
    assert(tryIndex <= compHndBBtabCount);
    assert(hndIndex <= compHndBBtabCount);

    /* afterBlk is the block which will precede the newBB */
    BasicBlock* afterBlk;

    // start and end limit for inserting the block
    BasicBlock* startBlk = nullptr;
    BasicBlock* endBlk   = nullptr;

    bool     putInTryRegion = true;
    unsigned regionIndex    = 0;

    // First, figure out which region (the "try" region or the "handler" region) to put the newBB in.
    if ((tryIndex == 0) && (hndIndex == 0))
    {
        assert(!putInFilter);

        endBlk = fgEndBBAfterMainFunction(); // don't put new BB in funclet region

        if (insertAtEnd || (nearBlk == nullptr))
        {
            /* We'll just insert the block at the end of the method, before the funclets */

            afterBlk = fgLastBBInMainFunction();
            goto _FoundAfterBlk;
        }
        else
        {
            // We'll search through the entire method
            startBlk = fgFirstBB;
        }

        noway_assert(regionIndex == 0);
    }
    else
    {
        noway_assert(tryIndex > 0 || hndIndex > 0);
        PREFIX_ASSUME(tryIndex <= compHndBBtabCount);
        PREFIX_ASSUME(hndIndex <= compHndBBtabCount);

        // Decide which region to put in, the "try" region or the "handler" region.
        if (tryIndex == 0)
        {
            noway_assert(hndIndex > 0);
            putInTryRegion = false;
        }
        else if (hndIndex == 0)
        {
            noway_assert(tryIndex > 0);
            noway_assert(putInTryRegion);
            assert(!putInFilter);
        }
        else
        {
            noway_assert(tryIndex > 0 && hndIndex > 0 && tryIndex != hndIndex);
            putInTryRegion = (tryIndex < hndIndex);
        }

        if (putInTryRegion)
        {
            // Try region is the inner region.
            // In other words, try region must be nested inside the handler region.
            noway_assert(hndIndex == 0 || bbInHandlerRegions(hndIndex - 1, ehGetDsc(tryIndex - 1)->ebdTryBeg));
            assert(!putInFilter);
        }
        else
        {
            // Handler region is the inner region.
            // In other words, handler region must be nested inside the try region.
            noway_assert(tryIndex == 0 || bbInTryRegions(tryIndex - 1, ehGetDsc(hndIndex - 1)->ebdHndBeg));
        }

        // Figure out the start and end block range to search for an insertion location. Pick the beginning and
        // ending blocks of the target EH region (the 'endBlk' is one past the last block of the EH region, to make
        // loop iteration easier). Note that, after funclets have been created (for UsesFunclets() == true),
        // this linear block range will not include blocks of handlers for try/handler clauses nested within
        // this EH region, as those blocks have been extracted as funclets. That is ok, though, because we don't
        // want to insert a block in any nested EH region.

        if (putInTryRegion)
        {
            // We will put the newBB in the try region.
            EHblkDsc* ehDsc = ehGetDsc(tryIndex - 1);
            startBlk        = ehDsc->ebdTryBeg;
            endBlk          = ehDsc->ebdTryLast->Next();
            regionIndex     = tryIndex;
        }
        else if (putInFilter)
        {
            // We will put the newBB in the filter region.
            EHblkDsc* ehDsc = ehGetDsc(hndIndex - 1);
            startBlk        = ehDsc->ebdFilter;
            endBlk          = ehDsc->ebdHndBeg;
            regionIndex     = hndIndex;
        }
        else
        {
            // We will put the newBB in the handler region.
            EHblkDsc* ehDsc = ehGetDsc(hndIndex - 1);
            startBlk        = ehDsc->ebdHndBeg;
            endBlk          = ehDsc->ebdHndLast->Next();
            regionIndex     = hndIndex;
        }

        noway_assert(regionIndex > 0);
    }

    // Now find the insertion point.
    afterBlk = fgFindInsertPoint(regionIndex, putInTryRegion, startBlk, endBlk, nearBlk, nullptr, runRarely);

_FoundAfterBlk:;

    /* We have decided to insert the block after 'afterBlk'. */
    noway_assert(afterBlk != nullptr);

    JITDUMP("fgNewBBinRegion(jumpKind=%s, tryIndex=%u, hndIndex=%u, putInFilter=%s, runRarely=%s, insertAtEnd=%s): "
            "inserting after " FMT_BB "\n",
            bbKindNames[jumpKind], tryIndex, hndIndex, dspBool(putInFilter), dspBool(runRarely), dspBool(insertAtEnd),
            afterBlk->bbNum);

    return fgNewBBinRegionWorker(jumpKind, afterBlk, regionIndex, putInTryRegion);
}

//------------------------------------------------------------------------
// Creates a new BasicBlock and inserts it in the same EH region as 'srcBlk'.
//
// See the implementation of fgNewBBinRegion() used by this one for more notes.
//
// Arguments:
//    jumpKind - the jump kind of the new block to create.
//    srcBlk   - insert the new block in the same EH region as this block, and closely after it if possible.
//    runRarely - 'true' if the new block is run rarely.
//    insertAtEnd - 'true' if the block should be inserted at the end of the region. Note: this is currently only
//                  implemented when inserting into the main function (not into any EH region).
//
// Return Value:
//    The new block.

BasicBlock* Compiler::fgNewBBinRegion(BBKinds     jumpKind,
                                      BasicBlock* srcBlk,
                                      bool        runRarely /* = false */,
                                      bool        insertAtEnd /* = false */)
{
    assert(srcBlk != nullptr);

    const unsigned tryIndex    = srcBlk->bbTryIndex;
    const unsigned hndIndex    = srcBlk->bbHndIndex;
    bool           putInFilter = false;

    // Check to see if we need to put the new block in a filter. We do if srcBlk is in a filter.
    // This can only be true if there is a handler index, and the handler region is more nested than the
    // try region (if any). This is because no EH regions can be nested within a filter.
    if (BasicBlock::ehIndexMaybeMoreNested(hndIndex, tryIndex))
    {
        assert(hndIndex != 0); // If hndIndex is more nested, we must be in some handler!
        putInFilter = ehGetDsc(hndIndex - 1)->InFilterRegionBBRange(srcBlk);
    }

    return fgNewBBinRegion(jumpKind, tryIndex, hndIndex, srcBlk, putInFilter, runRarely, insertAtEnd);
}

//------------------------------------------------------------------------
// Creates a new BasicBlock and inserts it at the end of the function.
//
// See the implementation of fgNewBBinRegion() used by this one for more notes.
//
// Arguments:
//    jumpKind - the jump kind of the new block to create.
//
// Return Value:
//    The new block.

BasicBlock* Compiler::fgNewBBinRegion(BBKinds jumpKind)
{
    return fgNewBBinRegion(jumpKind, 0, 0, nullptr, /* putInFilter */ false, /* runRarely */ false,
                           /* insertAtEnd */ true);
}

//------------------------------------------------------------------------
// Creates a new BasicBlock, and inserts it after 'afterBlk'.
//
// The block cannot be inserted into a more nested try/handler region than that specified by 'regionIndex'.
// (It is given exactly 'regionIndex'.) Thus, the parameters must be passed to ensure proper EH nesting
// rules are followed.
//
// Arguments:
//    jumpKind - the jump kind of the new block to create.
//    afterBlk - insert the new block after this one.
//    regionIndex - the block will be put in this EH region.
//    putInTryRegion - If true, put the new block in the 'try' region corresponding to 'regionIndex', and
//          set its handler index to the most nested handler region enclosing that 'try' region.
//          Otherwise, put the block in the handler region specified by 'regionIndex', and set its 'try'
//          index to the most nested 'try' region enclosing that handler region.
//
// Return Value:
//    The new block.

BasicBlock* Compiler::fgNewBBinRegionWorker(BBKinds     jumpKind,
                                            BasicBlock* afterBlk,
                                            unsigned    regionIndex,
                                            bool        putInTryRegion)
{
    /* Insert the new block */
    BasicBlock* afterBlkNext = afterBlk->Next();
    (void)afterBlkNext; // prevent "unused variable" error from GCC
    BasicBlock* newBlk = fgNewBBafter(jumpKind, afterBlk, false);

    if (putInTryRegion)
    {
        noway_assert(regionIndex <= MAX_XCPTN_INDEX);
        newBlk->bbTryIndex = (unsigned short)regionIndex;
        newBlk->bbHndIndex = bbFindInnermostHandlerRegionContainingTryRegion(regionIndex);
    }
    else
    {
        newBlk->bbTryIndex = bbFindInnermostTryRegionContainingHandlerRegion(regionIndex);
        noway_assert(regionIndex <= MAX_XCPTN_INDEX);
        newBlk->bbHndIndex = (unsigned short)regionIndex;
    }

    // We're going to compare for equal try regions (to handle the case of 'mutually protect'
    // regions). We need to save off the current try region, otherwise we might change it
    // before it gets compared later, thereby making future comparisons fail.

    BasicBlock* newTryBeg;
    BasicBlock* newTryLast;
    (void)ehInitTryBlockRange(newBlk, &newTryBeg, &newTryLast);

    unsigned  XTnum;
    EHblkDsc* HBtab;

    for (XTnum = 0, HBtab = compHndBBtab; XTnum < compHndBBtabCount; XTnum++, HBtab++)
    {
        // Is afterBlk at the end of a try region?
        if (HBtab->ebdTryLast == afterBlk)
        {
            noway_assert(newBlk->NextIs(afterBlkNext));

            bool extendTryRegion = false;
            if (newBlk->hasTryIndex())
            {
                // We're adding a block after the last block of some try region. Do
                // we extend the try region to include the block, or not?
                // If the try region is exactly the same as the try region
                // associated with the new block (based on the block's try index,
                // which represents the innermost try the block is a part of), then
                // we extend it.
                // If the try region is a "parent" try region -- an enclosing try region
                // that has the same last block as the new block's try region -- then
                // we also extend. For example:
                //      try { // 1
                //          ...
                //          try { // 2
                //          ...
                //      } /* 2 */ } /* 1 */
                // This example is meant to indicate that both try regions 1 and 2 end at
                // the same block, and we're extending 2. Thus, we must also extend 1. If we
                // only extended 2, we would break proper nesting. (Dev11 bug 137967)

                extendTryRegion = HBtab->ebdIsSameTry(newTryBeg, newTryLast) || bbInTryRegions(XTnum, newBlk);
            }

            // Does newBlk extend this try region?
            if (extendTryRegion)
            {
                // Yes, newBlk extends this try region

                // newBlk is the now the new try last block
                fgSetTryEnd(HBtab, newBlk);
            }
        }

        // Is afterBlk at the end of a handler region?
        if (HBtab->ebdHndLast == afterBlk)
        {
            noway_assert(newBlk->NextIs(afterBlkNext));

            // Does newBlk extend this handler region?
            bool extendHndRegion = false;
            if (newBlk->hasHndIndex())
            {
                // We're adding a block after the last block of some handler region. Do
                // we extend the handler region to include the block, or not?
                // If the handler region is exactly the same as the handler region
                // associated with the new block (based on the block's handler index,
                // which represents the innermost handler the block is a part of), then
                // we extend it.
                // If the handler region is a "parent" handler region -- an enclosing
                // handler region that has the same last block as the new block's handler
                // region -- then we also extend. For example:
                //      catch { // 1
                //          ...
                //          catch { // 2
                //          ...
                //      } /* 2 */ } /* 1 */
                // This example is meant to indicate that both handler regions 1 and 2 end at
                // the same block, and we're extending 2. Thus, we must also extend 1. If we
                // only extended 2, we would break proper nesting. (Dev11 bug 372051)

                extendHndRegion = bbInHandlerRegions(XTnum, newBlk);
            }

            if (extendHndRegion)
            {
                // Yes, newBlk extends this handler region

                // newBlk is now the last block of the handler.
                fgSetHndEnd(HBtab, newBlk);
            }
        }
    }

#ifdef DEBUG
    fgVerifyHandlerTab();
#endif

    return newBlk;
}

//------------------------------------------------------------------------
// fgUseThrowHelperBlocks: Determinate does compiler use throw helper blocks.
//
// Note:
//   For debuggable code, codegen will generate the 'throw' code inline.
// Return Value:
//    true if 'throw' helper block should be created.
bool Compiler::fgUseThrowHelperBlocks()
{
    return !opts.compDbgCode;
}<|MERGE_RESOLUTION|>--- conflicted
+++ resolved
@@ -5972,25 +5972,7 @@
                     }
                 }
             }
-<<<<<<< HEAD
-        }
-    } // end exception table iteration
-
-    // Insert the block(s) we are moving after fgLastBlock
-    fgMoveBlocksAfter(bStart, bLast, insertAfterBlk);
-
-    if (fgFirstFuncletBB == nullptr) // The funclet region isn't set yet
-    {
-        fgFirstFuncletBB = bStart;
-    }
-    else
-    {
-        assert(fgFirstFuncletBB != insertAfterBlk->Next()); // We insert at the end, not at the beginning, of the
-                                                            // funclet region.
-    }
-=======
         } // end exception table iteration
->>>>>>> 9b57a265
 
         // We have decided to insert the block(s) after fgLastBlock
         fgMoveBlocksAfter(bStart, bLast, insertAfterBlk);
