// Licensed to the .NET Foundation under one or more agreements.
// The .NET Foundation licenses this file to you under the MIT license.

#include "jitpch.h"
#ifdef _MSC_VER
#pragma hdrstop
#endif

// Flowgraph Construction and Maintenance

void Compiler::fgInit()
{
    impInit();

    /* Initialization for fgWalkTreePre() and fgWalkTreePost() */

    fgFirstBBScratch = nullptr;

#ifdef DEBUG
    fgPrintInlinedMethods = false;
#endif // DEBUG

    /* We haven't yet computed the bbPreds lists */
    fgPredsComputed = false;

    /* We haven't yet computed the edge weight */
    fgEdgeWeightsComputed    = false;
    fgHaveValidEdgeWeights   = false;
    fgSlopUsedInEdgeWeights  = false;
    fgRangeUsedInEdgeWeights = true;
    fgCalledCount            = BB_ZERO_WEIGHT;

    /* Initialize the basic block list */

    fgFirstBB          = nullptr;
    fgLastBB           = nullptr;
    fgFirstColdBlock   = nullptr;
    fgEntryBB          = nullptr;
    fgOSREntryBB       = nullptr;
    fgEntryBBExtraRefs = 0;

#if defined(FEATURE_EH_FUNCLETS)
    fgFirstFuncletBB  = nullptr;
    fgFuncletsCreated = false;
#endif // FEATURE_EH_FUNCLETS

    fgBBcount = 0;

#ifdef DEBUG
    fgBBOrder = nullptr;
#endif // DEBUG

    fgMightHaveNaturalLoops = false;
    fgBBNumMax              = 0;
    fgEdgeCount             = 0;
    fgDomBBcount            = 0;
    fgBBVarSetsInited       = false;
    fgReturnCount           = 0;

    m_dfsTree          = nullptr;
    m_loops            = nullptr;
    m_loopSideEffects  = nullptr;
    m_blockToLoop      = nullptr;
    m_domTree          = nullptr;
    m_reachabilitySets = nullptr;

    // Initialize BlockSet data.
    fgCurBBEpoch             = 0;
    fgCurBBEpochSize         = 0;
    fgBBSetCountInSizeTUnits = 0;

    genReturnBB    = nullptr;
    genReturnLocal = BAD_VAR_NUM;

    /* We haven't reached the global morphing phase */
    fgGlobalMorph     = false;
    fgGlobalMorphDone = false;

    fgModified = false;

#ifdef DEBUG
    fgSafeBasicBlockCreation = true;
    fgSafeFlowEdgeCreation   = true;
#endif // DEBUG

    fgLocalVarLivenessDone = false;
    fgIsDoingEarlyLiveness = false;
    fgDidEarlyLiveness     = false;

    /* Statement list is not threaded yet */

    fgNodeThreading = NodeThreading::None;

    // Initialize the logic for adding code. This is used to insert code such
    // as the code that raises an exception when an array range check fails.
    fgAddCodeList   = nullptr;
    fgAddCodeDscMap = nullptr;

    /* Keep track of the max count of pointer arguments */
    fgPtrArgCntMax = 0;

    /* This global flag is set whenever we remove a statement */
    fgStmtRemoved = false;

    // This global flag is set when we create throw helper blocks
    fgRngChkThrowAdded = false;

    /* Keep track of whether or not EH statements have been optimized */
    fgOptimizedFinally = false;

    /* We will record a list of all BBJ_RETURN blocks here */
    fgReturnBlocks = nullptr;

    fgUsedSharedTemps = nullptr;

#if !defined(FEATURE_EH_FUNCLETS)
    ehMaxHndNestingCount = 0;
#endif // !FEATURE_EH_FUNCLETS

    /* Init the fgBigOffsetMorphingTemps to be BAD_VAR_NUM. */
    for (int i = 0; i < TYP_COUNT; i++)
    {
        fgBigOffsetMorphingTemps[i] = BAD_VAR_NUM;
    }

    fgNoStructPromotion      = false;
    fgNoStructParamPromotion = false;

    optValnumCSE_phase = false; // referenced in fgMorphSmpOp()

#ifdef DEBUG
    fgNormalizeEHDone = false;
#endif // DEBUG

#ifdef DEBUG
    if (!compIsForInlining())
    {
        const int noStructPromotionValue = JitConfig.JitNoStructPromotion();
        assert(0 <= noStructPromotionValue && noStructPromotionValue <= 2);
        if (noStructPromotionValue == 1)
        {
            fgNoStructPromotion = true;
        }
        if (noStructPromotionValue == 2)
        {
            fgNoStructParamPromotion = true;
        }
    }
#endif // DEBUG

#ifdef FEATURE_SIMD
    fgPreviousCandidateSIMDFieldStoreStmt = nullptr;
#endif

    fgHasSwitch                  = false;
    fgPgoDisabled                = false;
    fgPgoSchema                  = nullptr;
    fgPgoData                    = nullptr;
    fgPgoSchemaCount             = 0;
    fgNumProfileRuns             = 0;
    fgPgoBlockCounts             = 0;
    fgPgoEdgeCounts              = 0;
    fgPgoClassProfiles           = 0;
    fgPgoMethodProfiles          = 0;
    fgPgoInlineePgo              = 0;
    fgPgoInlineeNoPgo            = 0;
    fgPgoInlineeNoPgoSingleBlock = 0;
    fgCountInstrumentor          = nullptr;
    fgHistogramInstrumentor      = nullptr;
    fgValueInstrumentor          = nullptr;
    fgPredListSortVector         = nullptr;
    fgCanonicalizedFirstBB       = false;
}

//------------------------------------------------------------------------
// fgEnsureFirstBBisScratch: Ensure that fgFirstBB is a scratch BasicBlock
//
// Returns:
//   True, if a new basic block was allocated.
//
// Notes:
//   This should be called before adding on-entry initialization code to
//   the method, to ensure that fgFirstBB is not part of a loop.
//
//   Does nothing, if fgFirstBB is already a scratch BB. After calling this,
//   fgFirstBB may already contain code. Callers have to be careful
//   that they do not mess up the order of things added to this block and
//   inadvertently change semantics.
//
//   We maintain the invariant that a scratch BB ends with BBJ_ALWAYS,
//   so that when adding independent bits of initialization,
//   callers can generally append to the fgFirstBB block without worrying
//   about what code is there already.
//
//   Can be called at any time, and can be called multiple times.
//
bool Compiler::fgEnsureFirstBBisScratch()
{
    // Have we already allocated a scratch block?
    if (fgFirstBBisScratch())
    {
        return false;
    }

    assert(fgFirstBBScratch == nullptr);

    BasicBlock* block;

    if (fgFirstBB != nullptr)
    {
        // The first block has an implicit ref count which we must
        // remove. Note the ref count could be greater than one, if
        // the first block is not scratch and is targeted by a
        // branch.
        assert(fgFirstBB->bbRefs >= 1);
        fgFirstBB->bbRefs--;

        block = BasicBlock::New(this);

        // If we have profile data the new block will inherit fgFirstBlock's weight
        if (fgFirstBB->hasProfileWeight())
        {
            block->inheritWeight(fgFirstBB);
        }

        // The new scratch bb will fall through to the old first bb
        FlowEdge* const edge = fgAddRefPred(fgFirstBB, block);
        block->SetKindAndTargetEdge(BBJ_ALWAYS, edge);
        fgInsertBBbefore(fgFirstBB, block);
    }
    else
    {
        noway_assert(fgLastBB == nullptr);
        block     = BasicBlock::New(this, BBJ_ALWAYS);
        fgFirstBB = block;
        fgLastBB  = block;
    }

    noway_assert(fgLastBB != nullptr);

    // Set the expected flags
    block->SetFlags(BBF_INTERNAL | BBF_IMPORTED | BBF_NONE_QUIRK);

    // This new first BB has an implicit ref, and no others.
    //
    // But if we call this early, before fgLinkBasicBlocks,
    // defer and let it handle adding the implicit ref.
    //
    block->bbRefs = fgPredsComputed ? 1 : 0;

    fgFirstBBScratch = fgFirstBB;

#ifdef DEBUG
    if (verbose)
    {
        printf("New scratch " FMT_BB "\n", block->bbNum);
    }
#endif

    return true;
}

//------------------------------------------------------------------------
// fgFirstBBisScratch: Check if fgFirstBB is a scratch block
//
// Returns:
//   true if fgFirstBB is a scratch block.
//
bool Compiler::fgFirstBBisScratch()
{
    if (fgFirstBBScratch != nullptr)
    {
        assert(fgFirstBBScratch == fgFirstBB);
        assert(fgFirstBBScratch->HasFlag(BBF_INTERNAL));
        if (fgPredsComputed)
        {
            assert(fgFirstBBScratch->countOfInEdges() == 1);
        }

        // Normally, the first scratch block is a fall-through block. However, if the block after it was an empty
        // BBJ_ALWAYS block, it might get removed, and the code that removes it will make the first scratch block
        // a BBJ_ALWAYS block.
        assert(fgFirstBBScratch->KindIs(BBJ_ALWAYS));

        return true;
    }
    else
    {
        return false;
    }
}

//------------------------------------------------------------------------
// fgBBisScratch: Check if a given block is a scratch block.
//
// Arguments:
//   block - block in question
//
// Returns:
//   true if this block is the first block and is a scratch block.
//
bool Compiler::fgBBisScratch(BasicBlock* block)
{
    return fgFirstBBisScratch() && (block == fgFirstBB);
}

/*
    Removes a block from the return block list
*/
void Compiler::fgRemoveReturnBlock(BasicBlock* block)
{
    if (fgReturnBlocks == nullptr)
    {
        return;
    }

    if (fgReturnBlocks->block == block)
    {
        // It's the 1st entry, assign new head of list.
        fgReturnBlocks = fgReturnBlocks->next;
        return;
    }

    for (BasicBlockList* retBlocks = fgReturnBlocks; retBlocks->next != nullptr; retBlocks = retBlocks->next)
    {
        if (retBlocks->next->block == block)
        {
            // Found it; splice it out.
            retBlocks->next = retBlocks->next->next;
            return;
        }
    }
}

//------------------------------------------------------------------------
// fgConvertBBToThrowBB: Change a given block to a throw block.
//
// Arguments:
//   block - block in question
//
void Compiler::fgConvertBBToThrowBB(BasicBlock* block)
{
    JITDUMP("Converting " FMT_BB " to BBJ_THROW\n", block->bbNum);
    assert(fgPredsComputed);

    // Ordering of the following operations matters.
    // First, if we are looking at the first block of a callfinally pair, remove the pairing.
    // Don't actually remove the BBJ_CALLFINALLYRET as that might affect block iteration in
    // the callers.
    if (block->isBBCallFinallyPair())
    {
        BasicBlock* const leaveBlock = block->Next();
        fgPrepareCallFinallyRetForRemoval(leaveBlock);
    }

    // Scrub this block from the pred lists of any successors
    fgRemoveBlockAsPred(block);

    // Update jump kind after the scrub.
    block->SetKindAndTargetEdge(BBJ_THROW);
    block->RemoveFlags(BBF_RETLESS_CALL); // no longer a BBJ_CALLFINALLY

    // Any block with a throw is rare
    block->bbSetRunRarely();
}

/*****************************************************************************
 * fgChangeSwitchBlock:
 *
 * We have a BBJ_SWITCH jump at 'oldSwitchBlock' and we want to move this
 * switch jump over to 'newSwitchBlock'.  All of the blocks that are jumped
 * to from jumpTab[] need to have their predecessor lists updated by removing
 * the 'oldSwitchBlock' and adding 'newSwitchBlock'.
 */

void Compiler::fgChangeSwitchBlock(BasicBlock* oldSwitchBlock, BasicBlock* newSwitchBlock)
{
    noway_assert(oldSwitchBlock != nullptr);
    noway_assert(newSwitchBlock != nullptr);
    noway_assert(oldSwitchBlock->KindIs(BBJ_SWITCH));
    assert(fgPredsComputed);

    // Walk the switch's jump table, updating the predecessor for each branch.
    BBswtDesc* swtDesc = oldSwitchBlock->GetSwitchTargets();

    for (unsigned i = 0; i < swtDesc->bbsCount; i++)
    {
        FlowEdge* succEdge = swtDesc->bbsDstTab[i];
        assert(succEdge != nullptr);

        if (succEdge->getSourceBlock() != oldSwitchBlock)
        {
            // swtDesc can have duplicate targets, so we may have updated this edge already
            //
            assert(succEdge->getSourceBlock() == newSwitchBlock);
            assert(succEdge->getDupCount() > 1);
        }
        else
        {
            // Redirect edge's source block from oldSwitchBlock to newSwitchBlock,
            // and keep successor block's pred list in order
            //
            fgReplacePred(succEdge, newSwitchBlock);
        }
    }

    if (m_switchDescMap != nullptr)
    {
        SwitchUniqueSuccSet uniqueSuccSet;

        // If already computed and cached the unique descriptors for the old block, let's
        // update those for the new block.
        if (m_switchDescMap->Lookup(oldSwitchBlock, &uniqueSuccSet))
        {
            m_switchDescMap->Set(newSwitchBlock, uniqueSuccSet, BlockToSwitchDescMap::Overwrite);
        }
        else
        {
            fgInvalidateSwitchDescMapEntry(newSwitchBlock);
        }
        fgInvalidateSwitchDescMapEntry(oldSwitchBlock);
    }
}

//------------------------------------------------------------------------
// fgChangeEhfBlock: We have a BBJ_EHFINALLYRET block at 'oldBlock' and we want to move this
// to 'newBlock'. All of the 'oldBlock' successors need to have their predecessor lists updated
// by removing edges to 'oldBlock' and adding edges to 'newBlock'.
//
// Arguments:
//   oldBlock - previous BBJ_EHFINALLYRET block
//   newBlock - block that is replacing 'oldBlock'
//
void Compiler::fgChangeEhfBlock(BasicBlock* oldBlock, BasicBlock* newBlock)
{
    assert(oldBlock != nullptr);
    assert(newBlock != nullptr);
    assert(oldBlock->KindIs(BBJ_EHFINALLYRET));
    assert(fgPredsComputed);

    BBehfDesc* ehfDesc = oldBlock->GetEhfTargets();

    for (unsigned i = 0; i < ehfDesc->bbeCount; i++)
    {
        FlowEdge* succEdge = ehfDesc->bbeSuccs[i];
        fgReplacePred(succEdge, newBlock);
    }
}

//------------------------------------------------------------------------
// fgReplaceEhfSuccessor: update BBJ_EHFINALLYRET block so that all control
//   that previously flowed to oldSucc now flows to newSucc. It is assumed
//   that oldSucc is currently a successor of `block`. We only allow a successor
//   block to appear once in the successor list. Thus, if the new successor
//   already exists in the list, we simply remove the old successor.
//
// Arguments:
//   block   - BBJ_EHFINALLYRET block
//   newSucc - new successor
//   oldSucc - old successor
//
void Compiler::fgReplaceEhfSuccessor(BasicBlock* block, BasicBlock* oldSucc, BasicBlock* newSucc)
{
    assert(block != nullptr);
    assert(oldSucc != nullptr);
    assert(newSucc != nullptr);
    assert(block->KindIs(BBJ_EHFINALLYRET));
    assert(fgPredsComputed);

    BBehfDesc* const ehfDesc   = block->GetEhfTargets();
    const unsigned   succCount = ehfDesc->bbeCount;
    FlowEdge** const succTab   = ehfDesc->bbeSuccs;

    // Walk the successor table looking for the old successor, which we expect to find only once.
    unsigned oldSuccNum = UINT_MAX;
    unsigned newSuccNum = UINT_MAX;
    for (unsigned i = 0; i < succCount; i++)
    {
        assert(succTab[i]->getSourceBlock() == block);

        if (succTab[i]->getDestinationBlock() == newSucc)
        {
            assert(newSuccNum == UINT_MAX);
            newSuccNum = i;
        }

        if (succTab[i]->getDestinationBlock() == oldSucc)
        {
            assert(oldSuccNum == UINT_MAX);
            oldSuccNum = i;
        }
    }

    noway_assert((oldSuccNum != UINT_MAX) && "Did not find oldSucc in succTab[]");

    if (newSuccNum != UINT_MAX)
    {
        // The new successor is already in the table; simply remove the old one.
        fgRemoveEhfSuccessor(block, oldSuccNum);

        JITDUMP("Remove existing BBJ_EHFINALLYRET " FMT_BB " successor " FMT_BB "; replacement successor " FMT_BB
                " already exists in list\n",
                block->bbNum, oldSucc->bbNum, newSucc->bbNum);
    }
    else
    {
        // Remove the old edge [block => oldSucc]
        //
        fgRemoveAllRefPreds(oldSucc, block);

        // Create the new edge [block => newSucc]
        //
        FlowEdge* const newEdge = fgAddRefPred(newSucc, block);

        // Replace the old one with the new one.
        //
        succTab[oldSuccNum] = newEdge;

        JITDUMP("Replace BBJ_EHFINALLYRET " FMT_BB " successor " FMT_BB " with " FMT_BB "\n", block->bbNum,
                oldSucc->bbNum, newSucc->bbNum);
    }
}

//------------------------------------------------------------------------
// fgRemoveEhfSuccessor: update BBJ_EHFINALLYRET block to remove the successor at `succIndex`
// in the block's jump table.
// Updates the predecessor list of the successor, if necessary.
//
// Arguments:
//   block     - BBJ_EHFINALLYRET block
//   succIndex - index of the successor in block->GetEhfTargets()->bbeSuccs
//
void Compiler::fgRemoveEhfSuccessor(BasicBlock* block, const unsigned succIndex)
{
    assert(block != nullptr);
    assert(block->KindIs(BBJ_EHFINALLYRET));
    assert(fgPredsComputed);

    BBehfDesc* const ehfDesc   = block->GetEhfTargets();
    const unsigned   succCount = ehfDesc->bbeCount;
    FlowEdge**       succTab   = ehfDesc->bbeSuccs;
    assert(succIndex < succCount);
    FlowEdge* succEdge = succTab[succIndex];

    fgRemoveRefPred(succEdge);

    // If succEdge not the last entry, move everything after in the table down one slot.
    if ((succIndex + 1) < succCount)
    {
        memmove_s(&succTab[succIndex], (succCount - succIndex) * sizeof(FlowEdge*), &succTab[succIndex + 1],
                  (succCount - succIndex - 1) * sizeof(FlowEdge*));
    }

#ifdef DEBUG
    // We only expect to see a successor once in the table.
    for (unsigned i = succIndex; i < (succCount - 1); i++)
    {
        assert(succTab[i]->getDestinationBlock() != succEdge->getDestinationBlock());
    }
#endif // DEBUG

    ehfDesc->bbeCount--;
}

//------------------------------------------------------------------------
// fgRemoveEhfSuccessor: Removes `succEdge` from its BBJ_EHFINALLYRET source block's jump table.
// Updates the predecessor list of the successor block, if necessary.
//
// Arguments:
//   block     - BBJ_EHFINALLYRET block
//   succEdge - FlowEdge* to be removed from predecessor block's jump table
//
void Compiler::fgRemoveEhfSuccessor(FlowEdge* succEdge)
{
    assert(succEdge != nullptr);
    assert(fgPredsComputed);

    BasicBlock* block = succEdge->getSourceBlock();
    assert(block != nullptr);
    assert(block->KindIs(BBJ_EHFINALLYRET));

    fgRemoveRefPred(succEdge);

    BBehfDesc* const ehfDesc   = block->GetEhfTargets();
    const unsigned   succCount = ehfDesc->bbeCount;
    FlowEdge**       succTab   = ehfDesc->bbeSuccs;
    bool             found     = false;

    // Search succTab for succEdge so we can splice it out of the table.
    for (unsigned i = 0; i < succCount; i++)
    {
        if (succTab[i] == succEdge)
        {
            // If succEdge not the last entry, move everything after in the table down one slot.
            if ((i + 1) < succCount)
            {
                memmove_s(&succTab[i], (succCount - i) * sizeof(FlowEdge*), &succTab[i + 1],
                          (succCount - i - 1) * sizeof(FlowEdge*));
            }

            found = true;

#ifdef DEBUG
            // We only expect to see a successor once in the table.
            for (; i < (succCount - 1); i++)
            {
                assert(succTab[i]->getDestinationBlock() != succEdge->getDestinationBlock());
            }
#endif // DEBUG
        }
    }

    assert(found);
    ehfDesc->bbeCount--;
}

//------------------------------------------------------------------------
// Compiler::fgReplaceJumpTarget: For a given block, replace the target 'oldTarget' with 'newTarget'.
//
// Arguments:
//    block     - the block in which a jump target will be replaced.
//    newTarget - the new branch target of the block.
//    oldTarget - the old branch target of the block.
//
// Notes:
// 1. Only branches are changed: BBJ_ALWAYS, the non-fallthrough path of BBJ_COND, BBJ_SWITCH, etc.
//    We assert for other jump kinds.
// 2. All branch targets found are updated. If there are multiple ways for a block
//    to reach 'oldTarget' (e.g., multiple arms of a switch), all of them are changed.
// 3. The predecessor lists are updated.
// 4. If any switch table entry was updated, the switch table "unique successor" cache is invalidated.
//
void Compiler::fgReplaceJumpTarget(BasicBlock* block, BasicBlock* oldTarget, BasicBlock* newTarget)
{
    assert(block != nullptr);
    assert(fgPredsComputed);

    switch (block->GetKind())
    {
        case BBJ_CALLFINALLY:
        case BBJ_CALLFINALLYRET:
        case BBJ_ALWAYS:
        case BBJ_EHCATCHRET:
        case BBJ_EHFILTERRET:
        case BBJ_LEAVE: // This function can be called before import, so we still have BBJ_LEAVE
            assert(block->TargetIs(oldTarget));
            fgRedirectTargetEdge(block, newTarget);
            break;

        case BBJ_COND:
            if (block->TrueTargetIs(oldTarget))
            {
                if (block->FalseEdgeIs(block->GetTrueEdge()))
                {
<<<<<<< HEAD
                    fgRemoveConditionalJump(block);
                    assert(block->KindIs(BBJ_ALWAYS));
                    assert(block->TargetIs(oldTarget));
                    fgRedirectTargetEdge(block, newTarget);
                }
                else
                {
                    fgRedirectTrueEdge(block, newTarget);
=======
                    // Branch was degenerate, simplify it first
                    //
                    fgRemoveConditionalJump(block);
                    assert(block->KindIs(BBJ_ALWAYS));
                    assert(block->TargetIs(oldTarget));
                }

                // fgRemoveRefPred should have removed the flow edge
                fgRemoveRefPred(oldEdge);
                assert(oldEdge->getDupCount() == 0);
                FlowEdge* const newEdge = fgAddRefPred(newTarget, block, oldEdge);

                if (block->KindIs(BBJ_ALWAYS))
                {
                    block->SetTargetEdge(newEdge);
                }
                else
                {
                    assert(block->KindIs(BBJ_COND));
                    block->SetTrueEdge(newEdge);
>>>>>>> e9e33e18
                }
            }
            else
            {
                assert(block->FalseTargetIs(oldTarget));
                assert(!block->TrueEdgeIs(block->GetFalseEdge()));
                fgRedirectFalseEdge(block, newTarget);
            }

<<<<<<< HEAD
            if (block->KindIs(BBJ_COND) && block->TrueEdgeIs(block->GetFalseEdge()))
            {
                fgRemoveConditionalJump(block);
                assert(block->KindIs(BBJ_ALWAYS));
                assert(block->TargetIs(newTarget));
=======
                // Already degenerate cases should have taken the true path above.
                assert(!block->TrueEdgeIs(oldEdge));

                // fgRemoveRefPred should have removed the flow edge
                fgRemoveRefPred(oldEdge);
                assert(oldEdge->getDupCount() == 0);
                FlowEdge* const newEdge = fgAddRefPred(newTarget, block, oldEdge);

                if (block->KindIs(BBJ_ALWAYS))
                {
                    block->SetTargetEdge(newEdge);
                }
                else
                {
                    assert(block->KindIs(BBJ_COND));
                    block->SetFalseEdge(newEdge);
                }
>>>>>>> e9e33e18
            }

            if (block->KindIs(BBJ_COND) && (block->GetFalseEdge() == block->GetTrueEdge()))
            {
                // Block became degenerate, simplify
                //
                fgRemoveConditionalJump(block);
                assert(block->KindIs(BBJ_ALWAYS));
                assert(block->TargetIs(newTarget));
            }

            break;

        case BBJ_SWITCH:
        {
            unsigned const   jumpCnt = block->GetSwitchTargets()->bbsCount;
            FlowEdge** const jumpTab = block->GetSwitchTargets()->bbsDstTab;
            bool             changed = false;

            for (unsigned i = 0; i < jumpCnt; i++)
            {
                if (jumpTab[i]->getDestinationBlock() == oldTarget)
                {
                    fgRemoveRefPred(jumpTab[i]);
                    jumpTab[i] = fgAddRefPred(newTarget, block, jumpTab[i]);
                    changed    = true;
                }
            }

            assert(changed);
            InvalidateUniqueSwitchSuccMap();
            break;
        }

        case BBJ_EHFINALLYRET:
            fgReplaceEhfSuccessor(block, oldTarget, newTarget);
            break;

        default:
            assert(!"Block doesn't have a jump target!");
            unreached();
            break;
    }
}

//------------------------------------------------------------------------
// fgReplacePred: redirects the given edge to a new predecessor block
//
// Arguments:
//   edge - the edge whose source block we want to update
//   newPred - the new predecessor block for edge
//
// Notes:
//
// This function assumes that all branches from the predecessor (practically, that all
// switch cases that target the successor block) are changed to branch from the new predecessor,
// with the same dup count.
//
// Note that the successor block's bbRefs is not changed, since it has the same number of
// references as before, just from a different predecessor block.
//
// Also note this may cause sorting of the pred list.
//
void Compiler::fgReplacePred(FlowEdge* edge, BasicBlock* const newPred)
{
    assert(edge != nullptr);
    assert(newPred != nullptr);
    assert(edge->getSourceBlock() != newPred);

    edge->setSourceBlock(newPred);

    // We may now need to reorder the pred list.
    //
    BasicBlock* succBlock = edge->getDestinationBlock();
    assert(succBlock != nullptr);
    succBlock->ensurePredListOrder(this);
}

/*****************************************************************************
 *  For a block that is in a handler region, find the first block of the most-nested
 *  handler containing the block.
 */
BasicBlock* Compiler::fgFirstBlockOfHandler(BasicBlock* block)
{
    assert(block->hasHndIndex());
    return ehGetDsc(block->getHndIndex())->ebdHndBeg;
}

#ifdef DEBUG
//------------------------------------------------------------------------
// fgInvalidateBBLookup: In non-Release builds, set fgBBs to a dummy value.
// After calling this, fgInitBBLookup must be called before using fgBBs again.
//
void Compiler::fgInvalidateBBLookup()
{
    fgBBs = (BasicBlock**)0xCDCD;
}
#endif // DEBUG

/*****************************************************************************
 *
 *  The following helps find a basic block given its PC offset.
 */

void Compiler::fgInitBBLookup()
{
    BasicBlock** dscBBptr;

    /* Allocate the basic block table */

    dscBBptr = fgBBs = new (this, CMK_BasicBlock) BasicBlock*[fgBBcount];

    /* Walk all the basic blocks, filling in the table */

    for (BasicBlock* const block : Blocks())
    {
        *dscBBptr++ = block;
    }

    noway_assert(dscBBptr == fgBBs + fgBBcount);
}

BasicBlock* Compiler::fgLookupBB(unsigned addr)
{
    unsigned lo;
    unsigned hi;

    /* Do a binary search */

    for (lo = 0, hi = fgBBcount - 1;;)
    {

    AGAIN:;

        if (lo > hi)
        {
            break;
        }

        unsigned    mid = (lo + hi) / 2;
        BasicBlock* dsc = fgBBs[mid];

        // We introduce internal blocks for BBJ_CALLFINALLY. Skip over these.

        while (dsc->HasFlag(BBF_INTERNAL))
        {
            dsc = dsc->Next();
            mid++;

            // We skipped over too many, Set hi back to the original mid - 1

            if (mid > hi)
            {
                mid = (lo + hi) / 2;
                hi  = mid - 1;
                goto AGAIN;
            }
        }

        unsigned pos = dsc->bbCodeOffs;

        if (pos < addr)
        {
            if ((lo == hi) && (lo == (fgBBcount - 1)))
            {
                noway_assert(addr == dsc->bbCodeOffsEnd);
                return nullptr; // NULL means the end of method
            }
            lo = mid + 1;
            continue;
        }

        if (pos > addr)
        {
            hi = mid - 1;
            continue;
        }

        return dsc;
    }
#ifdef DEBUG
    printf("ERROR: Couldn't find basic block at offset %04X\n", addr);
#endif // DEBUG
    NO_WAY("fgLookupBB failed.");
}

//------------------------------------------------------------------------
// FgStack: simple stack model for the inlinee's evaluation stack.
//
// Model the inputs available to various operations in the inline body.
// Tracks constants, arguments, array lengths.

class FgStack
{
public:
    FgStack() : slot0(SLOT_INVALID), slot1(SLOT_INVALID), depth(0)
    {
        // Empty
    }

    enum FgSlot
    {
        SLOT_INVALID  = UINT_MAX,
        SLOT_UNKNOWN  = 0,
        SLOT_CONSTANT = 1,
        SLOT_ARRAYLEN = 2,
        SLOT_ARGUMENT = 3
    };

    void Clear()
    {
        depth = 0;
    }
    void PushUnknown()
    {
        Push(SLOT_UNKNOWN);
    }
    void PushConstant()
    {
        Push(SLOT_CONSTANT);
    }
    void PushArrayLen()
    {
        Push(SLOT_ARRAYLEN);
    }
    void PushArgument(unsigned arg)
    {
        Push((FgSlot)(SLOT_ARGUMENT + arg));
    }
    FgSlot GetSlot0() const
    {
        return depth >= 1 ? slot0 : FgSlot::SLOT_UNKNOWN;
    }
    FgSlot GetSlot1() const
    {
        return depth >= 2 ? slot1 : FgSlot::SLOT_UNKNOWN;
    }
    FgSlot Top(const int n = 0)
    {
        if (n == 0)
        {
            return depth >= 1 ? slot0 : SLOT_UNKNOWN;
        }
        if (n == 1)
        {
            return depth == 2 ? slot1 : SLOT_UNKNOWN;
        }
        unreached();
    }
    static bool IsConstant(FgSlot value)
    {
        return value == SLOT_CONSTANT;
    }
    static bool IsConstantOrConstArg(FgSlot value, InlineInfo* info)
    {
        return IsConstant(value) || IsConstArgument(value, info);
    }
    static bool IsArrayLen(FgSlot value)
    {
        return value == SLOT_ARRAYLEN;
    }
    static bool IsArgument(FgSlot value)
    {
        return value >= SLOT_ARGUMENT;
    }
    static bool IsConstArgument(FgSlot value, InlineInfo* info)
    {
        if ((info == nullptr) || !IsArgument(value))
        {
            return false;
        }
        const unsigned argNum = value - SLOT_ARGUMENT;
        if (argNum < info->argCnt)
        {
            return info->inlArgInfo[argNum].argIsInvariant;
        }
        return false;
    }
    static bool IsExactArgument(FgSlot value, InlineInfo* info)
    {
        if ((info == nullptr) || !IsArgument(value))
        {
            return false;
        }
        const unsigned argNum = value - SLOT_ARGUMENT;
        if (argNum < info->argCnt)
        {
            return info->inlArgInfo[argNum].argIsExact;
        }
        return false;
    }
    static unsigned SlotTypeToArgNum(FgSlot value)
    {
        assert(IsArgument(value));
        return value - SLOT_ARGUMENT;
    }
    bool IsStackTwoDeep() const
    {
        return depth == 2;
    }
    bool IsStackOneDeep() const
    {
        return depth == 1;
    }
    bool IsStackAtLeastOneDeep() const
    {
        return depth >= 1;
    }
    void Push(FgSlot slot)
    {
        assert(depth <= 2);
        slot1 = slot0;
        slot0 = slot;
        if (depth < 2)
        {
            depth++;
        }
    }

private:
    FgSlot   slot0;
    FgSlot   slot1;
    unsigned depth;
};

//------------------------------------------------------------------------
// fgFindJumpTargets: walk the IL stream, determining jump target offsets
//
// Arguments:
//    codeAddr   - base address of the IL code buffer
//    codeSize   - number of bytes in the IL code buffer
//    jumpTarget - [OUT] bit vector for flagging jump targets
//
// Notes:
//    If inlining or prejitting the root, this method also makes
//    various observations about the method that factor into inline
//    decisions.
//
//    May throw an exception if the IL is malformed.
//
//    jumpTarget[N] is set to 1 if IL offset N is a jump target in the method.
//
//    Also sets m_addrExposed and lvHasILStoreOp, ilHasMultipleILStoreOp in lvaTable[].
//
void Compiler::fgFindJumpTargets(const BYTE* codeAddr, IL_OFFSET codeSize, FixedBitVect* jumpTarget)
{
    const BYTE* codeBegp = codeAddr;
    const BYTE* codeEndp = codeAddr + codeSize;
    unsigned    varNum;
    var_types   varType      = DUMMY_INIT(TYP_UNDEF); // TYP_ type
    bool        typeIsNormed = false;
    FgStack     pushedStack;
    const bool  isForceInline          = (info.compFlags & CORINFO_FLG_FORCEINLINE) != 0;
    const bool  makeInlineObservations = (compInlineResult != nullptr);
    const bool  isInlining             = compIsForInlining();
    unsigned    retBlocks              = 0;
    int         prefixFlags            = 0;
    bool        preciseScan            = makeInlineObservations && compInlineResult->GetPolicy()->RequiresPreciseScan();
    const bool  resolveTokens          = preciseScan;

    // Track offsets where IL instructions begin in DEBUG builds. Used to
    // validate debug info generated by the JIT.
    assert(codeSize == compInlineContext->GetILSize());
    INDEBUG(FixedBitVect* ilInstsSet = FixedBitVect::bitVectInit(codeSize, this));

    if (makeInlineObservations)
    {
        // Set default values for profile (to avoid NoteFailed in CALLEE_IL_CODE_SIZE's handler)
        // these will be overridden later.
        compInlineResult->NoteBool(InlineObservation::CALLSITE_HAS_PROFILE_WEIGHTS, true);
        compInlineResult->NoteDouble(InlineObservation::CALLSITE_PROFILE_FREQUENCY, 1.0);
        // Observe force inline state and code size.
        compInlineResult->NoteBool(InlineObservation::CALLEE_IS_FORCE_INLINE, isForceInline);
        compInlineResult->NoteInt(InlineObservation::CALLEE_IL_CODE_SIZE, codeSize);

        // Determine if call site is within a try.
        if (isInlining && impInlineInfo->iciBlock->hasTryIndex())
        {
            compInlineResult->Note(InlineObservation::CALLSITE_IN_TRY_REGION);
        }

        // Determine if the call site is in a no-return block
        if (isInlining && impInlineInfo->iciBlock->KindIs(BBJ_THROW))
        {
            compInlineResult->Note(InlineObservation::CALLSITE_IN_NORETURN_REGION);
        }

        // Determine if the call site is in a loop.
        if (isInlining && impInlineInfo->iciBlock->HasFlag(BBF_BACKWARD_JUMP))
        {
            compInlineResult->Note(InlineObservation::CALLSITE_IN_LOOP);
        }

#ifdef DEBUG

        // If inlining, this method should still be a candidate.
        if (isInlining)
        {
            assert(compInlineResult->IsCandidate());
        }

#endif // DEBUG

        // note that we're starting to look at the opcodes.
        compInlineResult->Note(InlineObservation::CALLEE_BEGIN_OPCODE_SCAN);
    }

    CORINFO_RESOLVED_TOKEN resolvedToken;

    OPCODE opcode     = CEE_NOP;
    OPCODE prevOpcode = CEE_NOP;
    bool   handled    = false;
    while (codeAddr < codeEndp)
    {
        prevOpcode = opcode;
        opcode     = (OPCODE)getU1LittleEndian(codeAddr);

        INDEBUG(ilInstsSet->bitVectSet((UINT)(codeAddr - codeBegp)));

        codeAddr += sizeof(__int8);

        if (!handled && preciseScan)
        {
            // Push something unknown to the stack since we couldn't find anything useful for inlining
            pushedStack.PushUnknown();
        }
        handled = false;

    DECODE_OPCODE:

        if ((unsigned)opcode >= CEE_COUNT)
        {
            BADCODE3("Illegal opcode", ": %02X", (int)opcode);
        }

        if ((opcode >= CEE_LDARG_0 && opcode <= CEE_STLOC_S) || (opcode >= CEE_LDARG && opcode <= CEE_STLOC))
        {
            opts.lvRefCount++;
        }

        if (makeInlineObservations && (opcode >= CEE_LDNULL) && (opcode <= CEE_LDC_R8))
        {
            // LDTOKEN and LDSTR are handled below
            pushedStack.PushConstant();
            handled = true;
        }

        unsigned sz = opcodeSizes[opcode];

        switch (opcode)
        {
            case CEE_PREFIX1:
            {
                if (codeAddr >= codeEndp)
                {
                    goto TOO_FAR;
                }
                opcode = (OPCODE)(256 + getU1LittleEndian(codeAddr));
                codeAddr += sizeof(__int8);
                goto DECODE_OPCODE;
            }

            case CEE_PREFIX2:
            case CEE_PREFIX3:
            case CEE_PREFIX4:
            case CEE_PREFIX5:
            case CEE_PREFIX6:
            case CEE_PREFIX7:
            case CEE_PREFIXREF:
            {
                BADCODE3("Illegal opcode", ": %02X", (int)opcode);
            }

            case CEE_SIZEOF:
            case CEE_LDTOKEN:
            case CEE_LDSTR:
            {
                if (preciseScan)
                {
                    pushedStack.PushConstant();
                    handled = true;
                }
                break;
            }

            case CEE_DUP:
            {
                if (preciseScan)
                {
                    pushedStack.Push(pushedStack.Top());
                    handled = true;
                }
                break;
            }

            case CEE_THROW:
            {
                if (makeInlineObservations)
                {
                    compInlineResult->Note(InlineObservation::CALLEE_THROW_BLOCK);
                }
                break;
            }

            case CEE_BOX:
            {
                if (makeInlineObservations)
                {
                    int toSkip =
                        impBoxPatternMatch(nullptr, codeAddr + sz, codeEndp, BoxPatterns::MakeInlineObservation);
                    if (toSkip > 0)
                    {
                        // toSkip > 0 means we most likely will hit a pattern (e.g. box+isinst+brtrue) that
                        // will be folded into a const

                        if (preciseScan)
                        {
                            codeAddr += toSkip;
                        }
                    }
                }
                break;
            }

            case CEE_CASTCLASS:
            case CEE_ISINST:
            {
                if (makeInlineObservations)
                {
                    FgStack::FgSlot slot = pushedStack.Top();
                    if (FgStack::IsConstantOrConstArg(slot, impInlineInfo) ||
                        FgStack::IsExactArgument(slot, impInlineInfo))
                    {
                        compInlineResult->Note(InlineObservation::CALLSITE_FOLDABLE_EXPR_UN);
                        handled = true; // and keep argument in the pushedStack
                    }
                    else if (FgStack::IsArgument(slot))
                    {
                        compInlineResult->Note(InlineObservation::CALLEE_ARG_FEEDS_CAST);
                        handled = true; // and keep argument in the pushedStack
                    }
                }
                break;
            }

            case CEE_CALL:
            case CEE_CALLVIRT:
            {
                // There has to be code after the call, otherwise the inlinee is unverifiable.
                if (isInlining)
                {
                    noway_assert(codeAddr < codeEndp - sz);
                }

                if (!makeInlineObservations)
                {
                    break;
                }

                CORINFO_METHOD_HANDLE methodHnd   = nullptr;
                bool                  isIntrinsic = false;
                NamedIntrinsic        ni          = NI_Illegal;

                if (resolveTokens)
                {
                    impResolveToken(codeAddr, &resolvedToken, CORINFO_TOKENKIND_Method);
                    methodHnd   = resolvedToken.hMethod;
                    isIntrinsic = eeIsIntrinsic(methodHnd);
                }

                if (isIntrinsic)
                {
                    ni = lookupNamedIntrinsic(methodHnd);

                    bool foldableIntrinsic = false;

                    if (IsMathIntrinsic(ni))
                    {
                        // Most Math(F) intrinsics have single arguments
                        foldableIntrinsic = FgStack::IsConstantOrConstArg(pushedStack.Top(), impInlineInfo);
                    }
                    else
                    {
                        switch (ni)
                        {
                            // These are most likely foldable without arguments
                            case NI_System_Collections_Generic_Comparer_get_Default:
                            case NI_System_Collections_Generic_EqualityComparer_get_Default:
                            case NI_System_Enum_HasFlag:
                            case NI_System_GC_KeepAlive:
                            {
                                pushedStack.PushUnknown();
                                foldableIntrinsic = true;
                                break;
                            }

                            case NI_System_SpanHelpers_ClearWithoutReferences:
                            case NI_System_SpanHelpers_Fill:
                            case NI_System_SpanHelpers_SequenceEqual:
                            case NI_System_SpanHelpers_Memmove:
                            {
                                if (FgStack::IsConstArgument(pushedStack.Top(), impInlineInfo))
                                {
                                    // Constant (at its call-site) argument feeds the Memmove/Memcmp length argument.
                                    // We most likely will be able to unroll it.
                                    // It is important to only raise this hint for constant arguments, if it's just a
                                    // constant in the inlinee itself then we don't need to inline it for unrolling.
                                    compInlineResult->Note(InlineObservation::CALLSITE_UNROLLABLE_MEMOP);
                                }
                                break;
                            }

                            case NI_System_Span_get_Item:
                            case NI_System_ReadOnlySpan_get_Item:
                            {
                                if (FgStack::IsArgument(pushedStack.Top(0)) || FgStack::IsArgument(pushedStack.Top(1)))
                                {
                                    compInlineResult->Note(InlineObservation::CALLEE_ARG_FEEDS_RANGE_CHECK);
                                }
                                break;
                            }

                            case NI_System_Runtime_CompilerServices_RuntimeHelpers_IsKnownConstant:
                                if (FgStack::IsConstArgument(pushedStack.Top(), impInlineInfo))
                                {
                                    compInlineResult->Note(InlineObservation::CALLEE_CONST_ARG_FEEDS_ISCONST);
                                }
                                else
                                {
                                    compInlineResult->Note(InlineObservation::CALLEE_ARG_FEEDS_ISCONST);
                                }
                                // RuntimeHelpers.IsKnownConstant is always folded into a const
                                pushedStack.PushConstant();
                                foldableIntrinsic = true;
                                break;

                            // These are foldable if the first argument is a constant
                            case NI_PRIMITIVE_LeadingZeroCount:
                            case NI_PRIMITIVE_Log2:
                            case NI_PRIMITIVE_PopCount:
                            case NI_PRIMITIVE_TrailingZeroCount:
                            case NI_System_Type_get_IsEnum:
                            case NI_System_Type_GetEnumUnderlyingType:
                            case NI_System_Type_get_IsValueType:
                            case NI_System_Type_get_IsPrimitive:
                            case NI_System_Type_get_IsByRefLike:
                            case NI_System_Type_GetTypeFromHandle:
                            case NI_System_String_get_Length:
                            case NI_System_Buffers_Binary_BinaryPrimitives_ReverseEndianness:
#if defined(FEATURE_HW_INTRINSICS)
#if defined(TARGET_ARM64)
                            case NI_ArmBase_Arm64_LeadingZeroCount:
                            case NI_ArmBase_Arm64_ReverseElementBits:
                            case NI_ArmBase_LeadingZeroCount:
                            case NI_ArmBase_ReverseElementBits:
                            case NI_Vector64_Create:
                            case NI_Vector64_CreateScalar:
                            case NI_Vector64_CreateScalarUnsafe:
#endif // TARGET_ARM64
                            case NI_Vector2_Create:
                            case NI_Vector2_CreateBroadcast:
                            case NI_Vector3_Create:
                            case NI_Vector3_CreateBroadcast:
                            case NI_Vector3_CreateFromVector2:
                            case NI_Vector4_Create:
                            case NI_Vector4_CreateBroadcast:
                            case NI_Vector4_CreateFromVector2:
                            case NI_Vector4_CreateFromVector3:
                            case NI_Vector128_Create:
                            case NI_Vector128_CreateScalar:
                            case NI_Vector128_CreateScalarUnsafe:
                            case NI_VectorT_CreateBroadcast:
#if defined(TARGET_XARCH)
                            case NI_BMI1_TrailingZeroCount:
                            case NI_BMI1_X64_TrailingZeroCount:
                            case NI_LZCNT_LeadingZeroCount:
                            case NI_LZCNT_X64_LeadingZeroCount:
                            case NI_POPCNT_PopCount:
                            case NI_POPCNT_X64_PopCount:
                            case NI_Vector256_Create:
                            case NI_Vector512_Create:
                            case NI_Vector256_CreateScalar:
                            case NI_Vector512_CreateScalar:
                            case NI_Vector256_CreateScalarUnsafe:
                            case NI_Vector512_CreateScalarUnsafe:
                            case NI_X86Base_BitScanForward:
                            case NI_X86Base_X64_BitScanForward:
                            case NI_X86Base_BitScanReverse:
                            case NI_X86Base_X64_BitScanReverse:
#endif // TARGET_XARCH
#endif // FEATURE_HW_INTRINSICS
                            {
                                // Top() in order to keep it as is in case of foldableIntrinsic
                                if (FgStack::IsConstantOrConstArg(pushedStack.Top(), impInlineInfo))
                                {
                                    foldableIntrinsic = true;
                                }
                                break;
                            }

                            // These are foldable if two arguments are constants
                            case NI_PRIMITIVE_RotateLeft:
                            case NI_PRIMITIVE_RotateRight:
                            case NI_System_Type_op_Equality:
                            case NI_System_Type_op_Inequality:
                            case NI_System_String_get_Chars:
                            case NI_System_Type_IsAssignableTo:
                            case NI_System_Type_IsAssignableFrom:
                            {
                                if (FgStack::IsConstantOrConstArg(pushedStack.Top(0), impInlineInfo) &&
                                    FgStack::IsConstantOrConstArg(pushedStack.Top(1), impInlineInfo))
                                {
                                    foldableIntrinsic = true;
                                    pushedStack.PushConstant();
                                }
                                break;
                            }

                            case NI_IsSupported_True:
                            case NI_IsSupported_False:
                            case NI_IsSupported_Type:
                            {
                                foldableIntrinsic = true;
                                pushedStack.PushConstant();
                                break;
                            }

                            case NI_Vector_GetCount:
                            {
                                foldableIntrinsic = true;
                                pushedStack.PushConstant();
                                // TODO: for FEATURE_SIMD check if it's a loop condition - we unroll such loops.
                                break;
                            }

                            case NI_SRCS_UNSAFE_Add:
                            case NI_SRCS_UNSAFE_AddByteOffset:
                            case NI_SRCS_UNSAFE_AreSame:
                            case NI_SRCS_UNSAFE_ByteOffset:
                            case NI_SRCS_UNSAFE_IsAddressGreaterThan:
                            case NI_SRCS_UNSAFE_IsAddressLessThan:
                            case NI_SRCS_UNSAFE_IsNullRef:
                            case NI_SRCS_UNSAFE_Subtract:
                            case NI_SRCS_UNSAFE_SubtractByteOffset:
                            {
                                // These are effectively primitive binary operations so the
                                // handling roughly mirrors the handling for CEE_ADD and
                                // friends that exists elsewhere in this method

                                if (!preciseScan)
                                {
                                    switch (ni)
                                    {
                                        case NI_SRCS_UNSAFE_AreSame:
                                        case NI_SRCS_UNSAFE_IsAddressGreaterThan:
                                        case NI_SRCS_UNSAFE_IsAddressLessThan:
                                        case NI_SRCS_UNSAFE_IsNullRef:
                                        {
                                            fgObserveInlineConstants(opcode, pushedStack, isInlining);
                                            break;
                                        }

                                        default:
                                        {
                                            break;
                                        }
                                    }
                                }
                                else
                                {
                                    // Unlike the normal binary operation handling, this is an intrinsic call that will
                                    // get replaced
                                    // with simple IR, so we care about `const op const` as well.

                                    FgStack::FgSlot arg0;

                                    bool isArg0Arg, isArg0Const, isArg1Const;
                                    bool isArg1Arg, isArg0ConstArg, isArg1ConstArg;

                                    if (ni == NI_SRCS_UNSAFE_IsNullRef)
                                    {
                                        // IsNullRef is unary, but it always compares against 0

                                        arg0 = pushedStack.Top(0);

                                        isArg0Arg      = FgStack::IsArgument(arg0);
                                        isArg0Const    = FgStack::IsConstant(arg0);
                                        isArg0ConstArg = FgStack::IsConstArgument(arg0, impInlineInfo);

                                        isArg1Arg      = false;
                                        isArg1Const    = true;
                                        isArg1ConstArg = false;
                                    }
                                    else
                                    {
                                        arg0 = pushedStack.Top(1);

                                        isArg0Arg      = FgStack::IsArgument(arg0);
                                        isArg0Const    = FgStack::IsConstant(arg0);
                                        isArg0ConstArg = FgStack::IsConstArgument(arg0, impInlineInfo);

                                        FgStack::FgSlot arg1 = pushedStack.Top(0);

                                        isArg1Arg      = FgStack::IsArgument(arg0);
                                        isArg1Const    = FgStack::IsConstant(arg1);
                                        isArg1ConstArg = FgStack::IsConstantOrConstArg(arg1, impInlineInfo);
                                    }

                                    // Const op ConstArg -> ConstArg
                                    if (isArg0Const && isArg1ConstArg)
                                    {
                                        // keep stack unchanged
                                        foldableIntrinsic = true;
                                    }
                                    // ConstArg op Const    -> ConstArg
                                    // ConstArg op ConstArg -> ConstArg
                                    else if (isArg0ConstArg && (isArg1Const || isArg1ConstArg))
                                    {
                                        if (isArg1Const)
                                        {
                                            pushedStack.Push(arg0);
                                        }
                                        foldableIntrinsic = true;
                                    }
                                    // Const op Const -> Const
                                    else if (isArg0Const && isArg1Const)
                                    {
                                        // both are constants so we still want to track this as foldable, unlike
                                        // what is done for the regulary binary operator handling, since we have
                                        // a CEE_CALL node and not something more primitive
                                        foldableIntrinsic = true;
                                    }
                                    // Arg op ConstArg
                                    // Arg op Const
                                    else if (isArg0Arg && (isArg1Const || isArg1ConstArg))
                                    {
                                        // "Arg op CNS" --> keep arg0 in the stack for the next ops
                                        pushedStack.Push(arg0);
                                        handled = true;

                                        // TODO-CQ: The normal binary operator handling pushes arg0
                                        // and tracks this as CALLEE_BINARY_EXRP_WITH_CNS. We can't trivially
                                        // do the same here without more work.
                                    }
                                    // ConstArg op Arg
                                    // Const    op Arg
                                    else if (isArg1Arg && (isArg0Const || isArg0ConstArg))
                                    {
                                        // "CNS op ARG" --> keep arg1 in the stack for the next ops
                                        handled = true;

                                        // TODO-CQ: The normal binary operator handling keeps arg1
                                        // and tracks this as CALLEE_BINARY_EXRP_WITH_CNS. We can't trivially
                                        // do the same here without more work.
                                    }

                                    // X op ConstArg
                                    if (isArg1ConstArg)
                                    {
                                        pushedStack.Push(arg0);
                                        handled = true;
                                    }
                                }

                                break;
                            }

                            case NI_SRCS_UNSAFE_AsPointer:
                            {
                                // These are effectively primitive unary operations so the
                                // handling roughly mirrors the handling for CEE_CONV_U and
                                // friends that exists elsewhere in this method

                                FgStack::FgSlot arg = pushedStack.Top();

                                if (FgStack::IsConstArgument(arg, impInlineInfo))
                                {
                                    foldableIntrinsic = true;
                                }
                                else if (FgStack::IsArgument(arg))
                                {
                                    handled = true;
                                }
                                else if (FgStack::IsConstant(arg))
                                {
                                    // input is a constant so we still want to track this as foldable, unlike
                                    // what is done for the regulary unary operator handling, since we have
                                    // a CEE_CALL node and not something more primitive
                                    foldableIntrinsic = true;
                                }

                                break;
                            }

#if defined(FEATURE_HW_INTRINSICS)
#if defined(TARGET_ARM64)
                            case NI_Vector64_As:
                            case NI_Vector64_AsByte:
                            case NI_Vector64_AsDouble:
                            case NI_Vector64_AsInt16:
                            case NI_Vector64_AsInt32:
                            case NI_Vector64_AsInt64:
                            case NI_Vector64_AsNInt:
                            case NI_Vector64_AsNUInt:
                            case NI_Vector64_AsSByte:
                            case NI_Vector64_AsSingle:
                            case NI_Vector64_AsUInt16:
                            case NI_Vector64_AsUInt32:
                            case NI_Vector64_AsUInt64:
                            case NI_Vector64_op_UnaryPlus:
#endif // TARGET_XARCH
                            case NI_Vector128_As:
                            case NI_Vector128_AsByte:
                            case NI_Vector128_AsDouble:
                            case NI_Vector128_AsInt16:
                            case NI_Vector128_AsInt32:
                            case NI_Vector128_AsInt64:
                            case NI_Vector128_AsNInt:
                            case NI_Vector128_AsNUInt:
                            case NI_Vector128_AsSByte:
                            case NI_Vector128_AsSingle:
                            case NI_Vector128_AsUInt16:
                            case NI_Vector128_AsUInt32:
                            case NI_Vector128_AsUInt64:
                            case NI_Vector128_AsVector4:
                            case NI_Vector128_op_UnaryPlus:
                            case NI_VectorT_As:
                            case NI_VectorT_AsVectorByte:
                            case NI_VectorT_AsVectorDouble:
                            case NI_VectorT_AsVectorInt16:
                            case NI_VectorT_AsVectorInt32:
                            case NI_VectorT_AsVectorInt64:
                            case NI_VectorT_AsVectorNInt:
                            case NI_VectorT_AsVectorNUInt:
                            case NI_VectorT_AsVectorSByte:
                            case NI_VectorT_AsVectorSingle:
                            case NI_VectorT_AsVectorUInt16:
                            case NI_VectorT_AsVectorUInt32:
                            case NI_VectorT_AsVectorUInt64:
                            case NI_VectorT_op_UnaryPlus:
#if defined(TARGET_XARCH)
                            case NI_Vector256_As:
                            case NI_Vector256_AsByte:
                            case NI_Vector256_AsDouble:
                            case NI_Vector256_AsInt16:
                            case NI_Vector256_AsInt32:
                            case NI_Vector256_AsInt64:
                            case NI_Vector256_AsNInt:
                            case NI_Vector256_AsNUInt:
                            case NI_Vector256_AsSByte:
                            case NI_Vector256_AsSingle:
                            case NI_Vector256_AsUInt16:
                            case NI_Vector256_AsUInt32:
                            case NI_Vector256_AsUInt64:
                            case NI_Vector256_op_UnaryPlus:
                            case NI_Vector512_As:
                            case NI_Vector512_AsByte:
                            case NI_Vector512_AsDouble:
                            case NI_Vector512_AsInt16:
                            case NI_Vector512_AsInt32:
                            case NI_Vector512_AsInt64:
                            case NI_Vector512_AsNInt:
                            case NI_Vector512_AsNUInt:
                            case NI_Vector512_AsSByte:
                            case NI_Vector512_AsSingle:
                            case NI_Vector512_AsUInt16:
                            case NI_Vector512_AsUInt32:
                            case NI_Vector512_AsUInt64:
#endif // TARGET_XARCH
#endif // FEATURE_HW_INTRINSICS
                            case NI_SRCS_UNSAFE_As:
                            case NI_SRCS_UNSAFE_AsRef:
                            case NI_SRCS_UNSAFE_BitCast:
                            case NI_SRCS_UNSAFE_SkipInit:
                            {
                                // TODO-CQ: These are no-ops in that they never produce any IR
                                // and simply return op1 untouched. We should really track them
                                // as such and adjust the multiplier even more, but we'll settle
                                // for marking it as foldable until additional work can happen.

                                foldableIntrinsic = true;
                                break;
                            }

#if defined(FEATURE_HW_INTRINSICS)
#if defined(TARGET_ARM64)
                            case NI_Vector64_get_AllBitsSet:
                            case NI_Vector64_get_One:
                            case NI_Vector64_get_Zero:
#endif // TARGET_ARM64
                            case NI_Vector2_get_One:
                            case NI_Vector2_get_Zero:
                            case NI_Vector3_get_One:
                            case NI_Vector3_get_Zero:
                            case NI_Vector4_get_One:
                            case NI_Vector4_get_Zero:
                            case NI_Vector128_get_AllBitsSet:
                            case NI_Vector128_get_One:
                            case NI_Vector128_get_Zero:
                            case NI_VectorT_get_AllBitsSet:
                            case NI_VectorT_get_One:
                            case NI_VectorT_get_Zero:
#if defined(TARGET_XARCH)
                            case NI_Vector256_get_AllBitsSet:
                            case NI_Vector256_get_One:
                            case NI_Vector256_get_Zero:
                            case NI_Vector512_get_AllBitsSet:
                            case NI_Vector512_get_One:
                            case NI_Vector512_get_Zero:
#endif // TARGET_XARCH
#endif // FEATURE_HW_INTRINSICS
                            {
                                // These always produce a vector constant

                                foldableIntrinsic = true;

                                // TODO-CQ: We should really push a constant onto the stack
                                // However, this isn't trivially possible without the inliner
                                // understanding a new type of "vector constant" so it doesn't
                                // negatively impact other possible checks/handling

                                break;
                            }

                            case NI_SRCS_UNSAFE_NullRef:
                            case NI_SRCS_UNSAFE_SizeOf:
                            {
                                // These always produce a constant

                                foldableIntrinsic = true;
                                pushedStack.PushConstant();

                                break;
                            }

                            default:
                            {
                                break;
                            }
                        }
                    }

                    if (foldableIntrinsic)
                    {
                        compInlineResult->Note(InlineObservation::CALLSITE_FOLDABLE_INTRINSIC);
                        handled = true;
                    }
                    else if (ni != NI_Illegal)
                    {
                        // Otherwise note "intrinsic" (most likely will be lowered as single instructions)
                        // except Math where only a few intrinsics won't end up as normal calls
                        if (!IsMathIntrinsic(ni) || IsTargetIntrinsic(ni))
                        {
                            compInlineResult->Note(InlineObservation::CALLEE_INTRINSIC);
                        }
                    }
                }

                if ((codeAddr < codeEndp - sz) && (OPCODE)getU1LittleEndian(codeAddr + sz) == CEE_RET)
                {
                    // If the method has a call followed by a ret, assume that
                    // it is a wrapper method.
                    compInlineResult->Note(InlineObservation::CALLEE_LOOKS_LIKE_WRAPPER);
                }

                if (!isIntrinsic && !handled && FgStack::IsArgument(pushedStack.Top()))
                {
                    // Optimistically assume that "call(arg)" returns something arg-dependent.
                    // However, we don't know how many args it expects and its return type.
                    handled = true;
                }
            }
            break;

            case CEE_LDIND_I1:
            case CEE_LDIND_U1:
            case CEE_LDIND_I2:
            case CEE_LDIND_U2:
            case CEE_LDIND_I4:
            case CEE_LDIND_U4:
            case CEE_LDIND_I8:
            case CEE_LDIND_I:
            case CEE_LDIND_R4:
            case CEE_LDIND_R8:
            case CEE_LDIND_REF:
            {
                if (FgStack::IsArgument(pushedStack.Top()))
                {
                    handled = true;
                }
                break;
            }

            // Unary operators:
            case CEE_CONV_I:
            case CEE_CONV_U:
            case CEE_CONV_I1:
            case CEE_CONV_I2:
            case CEE_CONV_I4:
            case CEE_CONV_I8:
            case CEE_CONV_R4:
            case CEE_CONV_R8:
            case CEE_CONV_U4:
            case CEE_CONV_U8:
            case CEE_CONV_U2:
            case CEE_CONV_U1:
            case CEE_CONV_R_UN:
            case CEE_CONV_OVF_I:
            case CEE_CONV_OVF_U:
            case CEE_CONV_OVF_I1:
            case CEE_CONV_OVF_U1:
            case CEE_CONV_OVF_I2:
            case CEE_CONV_OVF_U2:
            case CEE_CONV_OVF_I4:
            case CEE_CONV_OVF_U4:
            case CEE_CONV_OVF_I8:
            case CEE_CONV_OVF_U8:
            case CEE_CONV_OVF_I_UN:
            case CEE_CONV_OVF_U_UN:
            case CEE_CONV_OVF_I1_UN:
            case CEE_CONV_OVF_I2_UN:
            case CEE_CONV_OVF_I4_UN:
            case CEE_CONV_OVF_I8_UN:
            case CEE_CONV_OVF_U1_UN:
            case CEE_CONV_OVF_U2_UN:
            case CEE_CONV_OVF_U4_UN:
            case CEE_CONV_OVF_U8_UN:
            case CEE_NOT:
            case CEE_NEG:
            {
                if (makeInlineObservations)
                {
                    FgStack::FgSlot arg = pushedStack.Top();
                    if (FgStack::IsConstArgument(arg, impInlineInfo))
                    {
                        compInlineResult->Note(InlineObservation::CALLSITE_FOLDABLE_EXPR_UN);
                        handled = true;
                    }
                    else if (FgStack::IsArgument(arg) || FgStack::IsConstant(arg))
                    {
                        handled = true;
                    }
                }
                break;
            }

            // Binary operators:
            case CEE_ADD:
            case CEE_SUB:
            case CEE_MUL:
            case CEE_DIV:
            case CEE_DIV_UN:
            case CEE_REM:
            case CEE_REM_UN:
            case CEE_AND:
            case CEE_OR:
            case CEE_XOR:
            case CEE_SHL:
            case CEE_SHR:
            case CEE_SHR_UN:
            case CEE_ADD_OVF:
            case CEE_ADD_OVF_UN:
            case CEE_MUL_OVF:
            case CEE_MUL_OVF_UN:
            case CEE_SUB_OVF:
            case CEE_SUB_OVF_UN:
            case CEE_CEQ:
            case CEE_CGT:
            case CEE_CGT_UN:
            case CEE_CLT:
            case CEE_CLT_UN:
            {
                if (!makeInlineObservations)
                {
                    break;
                }

                if (!preciseScan)
                {
                    switch (opcode)
                    {
                        case CEE_CEQ:
                        case CEE_CGT:
                        case CEE_CGT_UN:
                        case CEE_CLT:
                        case CEE_CLT_UN:
                            fgObserveInlineConstants(opcode, pushedStack, isInlining);
                            break;
                        default:
                            break;
                    }
                }
                else
                {
                    FgStack::FgSlot arg0 = pushedStack.Top(1);
                    FgStack::FgSlot arg1 = pushedStack.Top(0);

                    // Const op ConstArg -> ConstArg
                    if (FgStack::IsConstant(arg0) && FgStack::IsConstArgument(arg1, impInlineInfo))
                    {
                        // keep stack unchanged
                        handled = true;
                        compInlineResult->Note(InlineObservation::CALLSITE_FOLDABLE_EXPR);
                    }
                    // ConstArg op Const    -> ConstArg
                    // ConstArg op ConstArg -> ConstArg
                    else if (FgStack::IsConstArgument(arg0, impInlineInfo) &&
                             FgStack::IsConstantOrConstArg(arg1, impInlineInfo))
                    {
                        if (FgStack::IsConstant(arg1))
                        {
                            pushedStack.Push(arg0);
                        }
                        handled = true;
                        compInlineResult->Note(InlineObservation::CALLSITE_FOLDABLE_EXPR);
                    }
                    // Const op Const -> Const
                    else if (FgStack::IsConstant(arg0) && FgStack::IsConstant(arg1))
                    {
                        // both are constants, but we're mostly interested in cases where a const arg leads to
                        // a foldable expression.
                        handled = true;
                    }
                    // Arg op ConstArg
                    // Arg op Const
                    else if (FgStack::IsArgument(arg0) && FgStack::IsConstantOrConstArg(arg1, impInlineInfo))
                    {
                        // "Arg op CNS" --> keep arg0 in the stack for the next ops
                        pushedStack.Push(arg0);
                        handled = true;
                        compInlineResult->Note(InlineObservation::CALLEE_BINARY_EXRP_WITH_CNS);
                    }
                    // ConstArg op Arg
                    // Const    op Arg
                    else if (FgStack::IsArgument(arg1) && FgStack::IsConstantOrConstArg(arg0, impInlineInfo))
                    {
                        // "CNS op ARG" --> keep arg1 in the stack for the next ops
                        handled = true;
                        compInlineResult->Note(InlineObservation::CALLEE_BINARY_EXRP_WITH_CNS);
                    }
                    // X / ConstArg
                    // X % ConstArg
                    if (FgStack::IsConstArgument(arg1, impInlineInfo))
                    {
                        if ((opcode == CEE_DIV) || (opcode == CEE_DIV_UN) || (opcode == CEE_REM) ||
                            (opcode == CEE_REM_UN))
                        {
                            compInlineResult->Note(InlineObservation::CALLSITE_DIV_BY_CNS);
                        }
                        pushedStack.Push(arg0);
                        handled = true;
                    }
                }
                break;
            }

            // Jumps
            case CEE_LEAVE:
            case CEE_LEAVE_S:
            case CEE_BR:
            case CEE_BR_S:
            case CEE_BRFALSE:
            case CEE_BRFALSE_S:
            case CEE_BRTRUE:
            case CEE_BRTRUE_S:
            case CEE_BEQ:
            case CEE_BEQ_S:
            case CEE_BGE:
            case CEE_BGE_S:
            case CEE_BGE_UN:
            case CEE_BGE_UN_S:
            case CEE_BGT:
            case CEE_BGT_S:
            case CEE_BGT_UN:
            case CEE_BGT_UN_S:
            case CEE_BLE:
            case CEE_BLE_S:
            case CEE_BLE_UN:
            case CEE_BLE_UN_S:
            case CEE_BLT:
            case CEE_BLT_S:
            case CEE_BLT_UN:
            case CEE_BLT_UN_S:
            case CEE_BNE_UN:
            case CEE_BNE_UN_S:
            {
                if (codeAddr > codeEndp - sz)
                {
                    goto TOO_FAR;
                }

                // Compute jump target address
                signed jmpDist = (sz == 1) ? getI1LittleEndian(codeAddr) : getI4LittleEndian(codeAddr);

                if ((jmpDist == 0) &&
                    (opcode == CEE_LEAVE || opcode == CEE_LEAVE_S || opcode == CEE_BR || opcode == CEE_BR_S) &&
                    opts.DoEarlyBlockMerging())
                {
                    break; /* NOP */
                }

                unsigned jmpAddr = (IL_OFFSET)(codeAddr - codeBegp) + sz + jmpDist;

                // Make sure target is reasonable
                if (jmpAddr >= codeSize)
                {
                    BADCODE3("code jumps to outer space", " at offset %04X", (IL_OFFSET)(codeAddr - codeBegp));
                }

                if (makeInlineObservations && (jmpDist < 0))
                {
                    compInlineResult->Note(InlineObservation::CALLEE_BACKWARD_JUMP);
                }

                // Mark the jump target
                jumpTarget->bitVectSet(jmpAddr);

                // See if jump might be sensitive to inlining
                if (!preciseScan && makeInlineObservations && (opcode != CEE_BR_S) && (opcode != CEE_BR))
                {
                    fgObserveInlineConstants(opcode, pushedStack, isInlining);
                }
                else if (preciseScan && makeInlineObservations)
                {
                    switch (opcode)
                    {
                        // Binary
                        case CEE_BEQ:
                        case CEE_BGE:
                        case CEE_BGT:
                        case CEE_BLE:
                        case CEE_BLT:
                        case CEE_BNE_UN:
                        case CEE_BGE_UN:
                        case CEE_BGT_UN:
                        case CEE_BLE_UN:
                        case CEE_BLT_UN:
                        case CEE_BEQ_S:
                        case CEE_BGE_S:
                        case CEE_BGT_S:
                        case CEE_BLE_S:
                        case CEE_BLT_S:
                        case CEE_BNE_UN_S:
                        case CEE_BGE_UN_S:
                        case CEE_BGT_UN_S:
                        case CEE_BLE_UN_S:
                        case CEE_BLT_UN_S:
                        {
                            FgStack::FgSlot op1 = pushedStack.Top(1);
                            FgStack::FgSlot op2 = pushedStack.Top(0);

                            if (FgStack::IsConstantOrConstArg(op1, impInlineInfo) &&
                                FgStack::IsConstantOrConstArg(op2, impInlineInfo))
                            {
                                compInlineResult->Note(InlineObservation::CALLSITE_FOLDABLE_BRANCH);
                            }
                            if (FgStack::IsConstArgument(op1, impInlineInfo) ||
                                FgStack::IsConstArgument(op2, impInlineInfo))
                            {
                                compInlineResult->Note(InlineObservation::CALLSITE_CONSTANT_ARG_FEEDS_TEST);
                            }

                            if ((FgStack::IsArgument(op1) && FgStack::IsArrayLen(op2)) ||
                                (FgStack::IsArgument(op2) && FgStack::IsArrayLen(op1)))
                            {
                                compInlineResult->Note(InlineObservation::CALLEE_ARG_FEEDS_RANGE_CHECK);
                            }
                            else if ((FgStack::IsArgument(op1) && FgStack::IsConstantOrConstArg(op2, impInlineInfo)) ||
                                     (FgStack::IsArgument(op2) && FgStack::IsConstantOrConstArg(op1, impInlineInfo)))
                            {
                                compInlineResult->Note(InlineObservation::CALLEE_ARG_FEEDS_CONSTANT_TEST);
                            }
                            else if (FgStack::IsArgument(op1) || FgStack::IsArgument(op2))
                            {
                                compInlineResult->Note(InlineObservation::CALLEE_ARG_FEEDS_TEST);
                            }
                            else if (FgStack::IsConstant(op1) || FgStack::IsConstant(op2))
                            {
                                compInlineResult->Note(InlineObservation::CALLEE_BINARY_EXRP_WITH_CNS);
                            }
                            break;
                        }

                        // Unary
                        case CEE_BRFALSE_S:
                        case CEE_BRTRUE_S:
                        case CEE_BRFALSE:
                        case CEE_BRTRUE:
                        {
                            if (FgStack::IsConstantOrConstArg(pushedStack.Top(), impInlineInfo))
                            {
                                compInlineResult->Note(InlineObservation::CALLSITE_FOLDABLE_BRANCH);
                            }
                            else if (FgStack::IsArgument(pushedStack.Top()))
                            {
                                // E.g. brtrue is basically "if (X == 0)"
                                compInlineResult->Note(InlineObservation::CALLEE_ARG_FEEDS_CONSTANT_TEST);
                            }
                            break;
                        }

                        default:
                            break;
                    }
                }
            }
            break;

            case CEE_LDFLDA:
            case CEE_LDFLD:
            case CEE_STFLD:
            {
                if (FgStack::IsArgument(pushedStack.Top()))
                {
                    compInlineResult->Note(InlineObservation::CALLEE_ARG_STRUCT_FIELD_ACCESS);
                    handled = true; // keep argument on top of the stack
                }
                break;
            }

            case CEE_LDELEM_I1:
            case CEE_LDELEM_U1:
            case CEE_LDELEM_I2:
            case CEE_LDELEM_U2:
            case CEE_LDELEM_I4:
            case CEE_LDELEM_U4:
            case CEE_LDELEM_I8:
            case CEE_LDELEM_I:
            case CEE_LDELEM_R4:
            case CEE_LDELEM_R8:
            case CEE_LDELEM_REF:
            case CEE_STELEM_I:
            case CEE_STELEM_I1:
            case CEE_STELEM_I2:
            case CEE_STELEM_I4:
            case CEE_STELEM_I8:
            case CEE_STELEM_R4:
            case CEE_STELEM_R8:
            case CEE_STELEM_REF:
            case CEE_LDELEM:
            case CEE_STELEM:
            {
                if (!preciseScan)
                {
                    break;
                }
                if (FgStack::IsArgument(pushedStack.Top()) || FgStack::IsArgument(pushedStack.Top(1)))
                {
                    compInlineResult->Note(InlineObservation::CALLEE_ARG_FEEDS_RANGE_CHECK);
                }
                break;
            }

            case CEE_SWITCH:
            {
                if (makeInlineObservations)
                {
                    compInlineResult->Note(InlineObservation::CALLEE_HAS_SWITCH);
                    if (FgStack::IsConstantOrConstArg(pushedStack.Top(), impInlineInfo))
                    {
                        compInlineResult->Note(InlineObservation::CALLSITE_FOLDABLE_SWITCH);
                    }

                    // Fail fast, if we're inlining and can't handle this.
                    if (isInlining && compInlineResult->IsFailure())
                    {
                        return;
                    }
                }

                // Make sure we don't go past the end reading the number of cases
                if (codeAddr > codeEndp - sizeof(DWORD))
                {
                    goto TOO_FAR;
                }

                // Read the number of cases
                unsigned jmpCnt = getU4LittleEndian(codeAddr);
                codeAddr += sizeof(DWORD);

                if (jmpCnt > codeSize / sizeof(DWORD))
                {
                    goto TOO_FAR;
                }

                // Find the end of the switch table
                unsigned jmpBase = (unsigned)((codeAddr - codeBegp) + jmpCnt * sizeof(DWORD));

                // Make sure there is more code after the switch
                if (jmpBase >= codeSize)
                {
                    goto TOO_FAR;
                }

                // jmpBase is also the target of the default case, so mark it
                jumpTarget->bitVectSet(jmpBase);

                // Process table entries
                while (jmpCnt > 0)
                {
                    unsigned jmpAddr = jmpBase + getI4LittleEndian(codeAddr);
                    codeAddr += 4;

                    if (jmpAddr >= codeSize)
                    {
                        BADCODE3("jump target out of range", " at offset %04X", (IL_OFFSET)(codeAddr - codeBegp));
                    }

                    jumpTarget->bitVectSet(jmpAddr);
                    jmpCnt--;
                }

                // We've advanced past all the bytes in this instruction
                sz = 0;
            }
            break;

            case CEE_UNALIGNED:
            {
                noway_assert(sz == sizeof(__int8));
                prefixFlags |= PREFIX_UNALIGNED;

                codeAddr += sizeof(__int8);

                impValidateMemoryAccessOpcode(codeAddr, codeEndp, false);
                handled = true;
                goto OBSERVE_OPCODE;
            }

            case CEE_CONSTRAINED:
            {
                noway_assert(sz == sizeof(unsigned));
                prefixFlags |= PREFIX_CONSTRAINED;

                codeAddr += sizeof(unsigned);

                {
                    OPCODE actualOpcode = impGetNonPrefixOpcode(codeAddr, codeEndp);

                    if (actualOpcode != CEE_CALLVIRT && actualOpcode != CEE_CALL && actualOpcode != CEE_LDFTN)
                    {
                        BADCODE("constrained. has to be followed by callvirt, call or ldftn");
                    }
                }
                handled = true;
                goto OBSERVE_OPCODE;
            }

            case CEE_READONLY:
            {
                noway_assert(sz == 0);
                prefixFlags |= PREFIX_READONLY;

                {
                    OPCODE actualOpcode = impGetNonPrefixOpcode(codeAddr, codeEndp);

                    if ((actualOpcode != CEE_LDELEMA) && !impOpcodeIsCallOpcode(actualOpcode))
                    {
                        BADCODE("readonly. has to be followed by ldelema or call");
                    }
                }
                handled = true;
                goto OBSERVE_OPCODE;
            }

            case CEE_VOLATILE:
            {
                noway_assert(sz == 0);
                prefixFlags |= PREFIX_VOLATILE;

                impValidateMemoryAccessOpcode(codeAddr, codeEndp, true);
                handled = true;
                goto OBSERVE_OPCODE;
            }

            case CEE_TAILCALL:
            {
                noway_assert(sz == 0);
                prefixFlags |= PREFIX_TAILCALL_EXPLICIT;

                {
                    OPCODE actualOpcode = impGetNonPrefixOpcode(codeAddr, codeEndp);

                    if (!impOpcodeIsCallOpcode(actualOpcode))
                    {
                        BADCODE("tailcall. has to be followed by call, callvirt or calli");
                    }
                }
                handled = true;
                goto OBSERVE_OPCODE;
            }

            case CEE_STARG:
            case CEE_STARG_S:
            {
                noway_assert(sz == sizeof(BYTE) || sz == sizeof(WORD));

                if (codeAddr > codeEndp - sz)
                {
                    goto TOO_FAR;
                }

                varNum = (sz == sizeof(BYTE)) ? getU1LittleEndian(codeAddr) : getU2LittleEndian(codeAddr);

                if (isInlining)
                {
                    if (varNum < impInlineInfo->argCnt)
                    {
                        impInlineInfo->inlArgInfo[varNum].argHasStargOp = true;
                    }
                }
                else
                {
                    // account for possible hidden param
                    varNum = compMapILargNum(varNum);

                    // This check is only intended to prevent an AV.  Bad varNum values will later
                    // be handled properly by the verifier.
                    if (varNum < lvaTableCnt)
                    {
                        // In non-inline cases, note written-to arguments.
                        lvaTable[varNum].lvHasILStoreOp = 1;
                    }
                }
            }
            break;

            case CEE_STLOC_0:
            case CEE_STLOC_1:
            case CEE_STLOC_2:
            case CEE_STLOC_3:
                varNum = (opcode - CEE_STLOC_0);
                goto STLOC;

            case CEE_STLOC:
            case CEE_STLOC_S:
            {
                noway_assert(sz == sizeof(BYTE) || sz == sizeof(WORD));

                if (codeAddr > codeEndp - sz)
                {
                    goto TOO_FAR;
                }

                varNum = (sz == sizeof(BYTE)) ? getU1LittleEndian(codeAddr) : getU2LittleEndian(codeAddr);

            STLOC:
                if (isInlining)
                {
                    InlLclVarInfo& lclInfo = impInlineInfo->lclVarInfo[varNum + impInlineInfo->argCnt];

                    if (lclInfo.lclHasStlocOp)
                    {
                        lclInfo.lclHasMultipleStlocOp = 1;
                    }
                    else
                    {
                        lclInfo.lclHasStlocOp = 1;
                    }
                }
                else
                {
                    varNum += info.compArgsCount;

                    // This check is only intended to prevent an AV.  Bad varNum values will later
                    // be handled properly by the verifier.
                    if (varNum < lvaTableCnt)
                    {
                        // In non-inline cases, note written-to locals.
                        if (lvaTable[varNum].lvHasILStoreOp)
                        {
                            lvaTable[varNum].lvHasMultipleILStoreOp = 1;
                        }
                        else
                        {
                            lvaTable[varNum].lvHasILStoreOp = 1;
                        }
                    }
                }
            }
            break;

            case CEE_LDLOC_0:
            case CEE_LDLOC_1:
            case CEE_LDLOC_2:
            case CEE_LDLOC_3:
                //
                if (preciseScan && makeInlineObservations && (prevOpcode == (CEE_STLOC_3 - (CEE_LDLOC_3 - opcode))))
                {
                    // Fold stloc+ldloc
                    pushedStack.Push(pushedStack.Top(1)); // throw away SLOT_UNKNOWN inserted by STLOC
                    handled = true;
                }
                break;

            case CEE_LDARGA:
            case CEE_LDARGA_S:
            case CEE_LDLOCA:
            case CEE_LDLOCA_S:
            {
                // Handle address-taken args or locals
                noway_assert(sz == sizeof(BYTE) || sz == sizeof(WORD));

                if (codeAddr > codeEndp - sz)
                {
                    goto TOO_FAR;
                }

                varNum = (sz == sizeof(BYTE)) ? getU1LittleEndian(codeAddr) : getU2LittleEndian(codeAddr);

                if (isInlining)
                {
                    if (opcode == CEE_LDLOCA || opcode == CEE_LDLOCA_S)
                    {
                        varType = impInlineInfo->lclVarInfo[varNum + impInlineInfo->argCnt].lclTypeInfo;

                        impInlineInfo->lclVarInfo[varNum + impInlineInfo->argCnt].lclHasLdlocaOp = true;
                    }
                    else
                    {
                        noway_assert(opcode == CEE_LDARGA || opcode == CEE_LDARGA_S);

                        varType = impInlineInfo->lclVarInfo[varNum].lclTypeInfo;

                        impInlineInfo->inlArgInfo[varNum].argHasLdargaOp = true;

                        pushedStack.PushArgument(varNum);
                        handled = true;
                    }
                }
                else
                {
                    if (opcode == CEE_LDLOCA || opcode == CEE_LDLOCA_S)
                    {
                        if (varNum >= info.compMethodInfo->locals.numArgs)
                        {
                            BADCODE("bad local number");
                        }

                        varNum += info.compArgsCount;
                    }
                    else
                    {
                        noway_assert(opcode == CEE_LDARGA || opcode == CEE_LDARGA_S);

                        if (varNum >= info.compILargsCount)
                        {
                            BADCODE("bad argument number");
                        }

                        varNum = compMapILargNum(varNum); // account for possible hidden param
                    }

                    varType = (var_types)lvaTable[varNum].lvType;

                    // Determine if the next instruction will consume
                    // the address. If so we won't mark this var as
                    // address taken.
                    //
                    // We will put structs on the stack and changing
                    // the addrTaken of a local requires an extra pass
                    // in the morpher so we won't apply this
                    // optimization to structs.
                    //
                    // Debug code spills for every IL instruction, and
                    // therefore it will split statements, so we will
                    // need the address.  Note that this optimization
                    // is based in that we know what trees we will
                    // generate for this ldfld, and we require that we
                    // won't need the address of this local at all

                    const bool notStruct    = !varTypeIsStruct(lvaGetDesc(varNum));
                    const bool notLastInstr = (codeAddr < codeEndp - sz);
                    const bool notDebugCode = !opts.compDbgCode;

                    if (notStruct && notLastInstr && notDebugCode && impILConsumesAddr(codeAddr + sz))
                    {
                        // We can skip the addrtaken, as next IL instruction consumes
                        // the address.
                    }
                    else
                    {
                        lvaTable[varNum].lvHasLdAddrOp = 1;
                        if (!info.compIsStatic && (varNum == 0))
                        {
                            // Addr taken on "this" pointer is significant,
                            // go ahead to mark it as permanently addr-exposed here.
                            // This may be conservative, but probably not very.
                            lvaSetVarAddrExposed(0 DEBUGARG(AddressExposedReason::TOO_CONSERVATIVE));
                        }
                    }
                } // isInlining

                typeIsNormed = !varTypeIsGC(varType) && !varTypeIsStruct(varType);
            }
            break;

            case CEE_JMP:
                retBlocks++;

#if !defined(TARGET_X86) && !defined(TARGET_ARM)
                if (!isInlining)
                {
                    // We transform this into a set of ldarg's + tail call and
                    // thus may push more onto the stack than originally thought.
                    // This doesn't interfere with verification because CEE_JMP
                    // is never verifiable, and there's nothing unsafe you can
                    // do with a an IL stack overflow if the JIT is expecting it.
                    info.compMaxStack = max(info.compMaxStack, info.compILargsCount);
                    break;
                }
#endif // !TARGET_X86 && !TARGET_ARM

                // If we are inlining, we need to fail for a CEE_JMP opcode, just like
                // the list of other opcodes (for all platforms).

                FALLTHROUGH;

            case CEE_MKREFANY:
            case CEE_RETHROW:
                if (makeInlineObservations)
                {
                    // Arguably this should be NoteFatal, but the legacy behavior is
                    // to ignore this for the prejit root.
                    compInlineResult->Note(InlineObservation::CALLEE_UNSUPPORTED_OPCODE);

                    // Fail fast if we're inlining...
                    if (isInlining)
                    {
                        assert(compInlineResult->IsFailure());
                        return;
                    }
                }
                break;

            case CEE_LOCALLOC:

                compLocallocSeen = true;

                // We now allow localloc callees to become candidates in some cases.
                if (makeInlineObservations)
                {
                    compInlineResult->Note(InlineObservation::CALLEE_HAS_LOCALLOC);
                    if (isInlining && compInlineResult->IsFailure())
                    {
                        return;
                    }
                }
                break;

            case CEE_LDARG_0:
            case CEE_LDARG_1:
            case CEE_LDARG_2:
            case CEE_LDARG_3:
                if (makeInlineObservations)
                {
                    pushedStack.PushArgument(opcode - CEE_LDARG_0);
                    handled = true;
                }
                break;

            case CEE_LDARG_S:
            case CEE_LDARG:
            {
                if (codeAddr > codeEndp - sz)
                {
                    goto TOO_FAR;
                }

                varNum = (sz == sizeof(BYTE)) ? getU1LittleEndian(codeAddr) : getU2LittleEndian(codeAddr);

                if (makeInlineObservations)
                {
                    pushedStack.PushArgument(varNum);
                    handled = true;
                }
            }
            break;

            case CEE_LDLEN:
                if (makeInlineObservations)
                {
                    pushedStack.PushArrayLen();
                    handled = true;
                }
                break;

            case CEE_RET:
                retBlocks++;
                break;

            default:
                break;
        }

        // Skip any remaining operands this opcode may have
        codeAddr += sz;

        // Clear any prefix flags that may have been set
        prefixFlags = 0;

        // Increment the number of observed instructions
        opts.instrCount++;

    OBSERVE_OPCODE:

        // Note the opcode we just saw
        if (makeInlineObservations)
        {
            InlineObservation obs =
                typeIsNormed ? InlineObservation::CALLEE_OPCODE_NORMED : InlineObservation::CALLEE_OPCODE;
            compInlineResult->NoteInt(obs, opcode);
        }

        typeIsNormed = false;
    }

    if (codeAddr != codeEndp)
    {
    TOO_FAR:
        BADCODE3("Code ends in the middle of an opcode, or there is a branch past the end of the method",
                 " at offset %04X", (IL_OFFSET)(codeAddr - codeBegp));
    }

    INDEBUG(compInlineContext->SetILInstsSet(ilInstsSet));

    if (makeInlineObservations)
    {
        compInlineResult->Note(InlineObservation::CALLEE_END_OPCODE_SCAN);

        // If there are no return blocks we know it does not return, however if there
        // return blocks we don't know it returns as it may be counting unreachable code.
        // However we will still make the CALLEE_DOES_NOT_RETURN observation.

        compInlineResult->NoteBool(InlineObservation::CALLEE_DOES_NOT_RETURN, retBlocks == 0);

        if ((retBlocks == 0) && isInlining &&
            info.compCompHnd->notifyMethodInfoUsage(impInlineInfo->iciCall->gtCallMethHnd))
        {
            // Mark the call node as "no return" as it can impact caller's code quality.
            impInlineInfo->iciCall->gtCallMoreFlags |= GTF_CALL_M_DOES_NOT_RETURN;
            // Mark root method as containing a noreturn call.
            impInlineRoot()->setMethodHasNoReturnCalls();

            // NOTE: we also ask VM whether we're allowed to do so - we don't want to mark a call
            // as "no-return" if its IL may change.
        }

        // If the inline is viable and discretionary, do the
        // profitability screening.
        if (compInlineResult->IsDiscretionaryCandidate())
        {
            // Make some callsite specific observations that will feed
            // into the profitability model.
            impMakeDiscretionaryInlineObservations(impInlineInfo, compInlineResult);

            // None of those observations should have changed the
            // inline's viability.
            assert(compInlineResult->IsCandidate());

            if (isInlining)
            {
                // Assess profitability...
                CORINFO_METHOD_INFO* methodInfo = &impInlineInfo->inlineCandidateInfo->methInfo;
                compInlineResult->DetermineProfitability(methodInfo);

                if (compInlineResult->IsFailure())
                {
                    impInlineRoot()->m_inlineStrategy->NoteUnprofitable();
                    JITDUMP("\n\nInline expansion aborted, inline not profitable\n");
                    return;
                }
                else
                {
                    // The inline is still viable.
                    assert(compInlineResult->IsCandidate());
                }
            }
            else
            {
                // Prejit root case. Profitability assessment for this
                // is done over in compCompileHelper.
            }
        }
    }

    // None of the local vars in the inlinee should have address taken or been written to.
    // Therefore we should NOT need to enter this "if" statement.
    if (!isInlining && !info.compIsStatic)
    {
        fgAdjustForAddressExposedOrWrittenThis();
    }

    // Now that we've seen the IL, set lvSingleDef for root method
    // locals.
    //
    // We could also do this for root method arguments but single-def
    // arguments are set by the caller and so we don't know anything
    // about the possible values or types.
    //
    // For inlinees we do this over in impInlineFetchLocal and
    // impInlineFetchArg (here args are included as we sometimes get
    // new information about the types of inlinee args).
    if (!isInlining)
    {
        const unsigned firstLcl = info.compArgsCount;
        const unsigned lastLcl  = firstLcl + info.compMethodInfo->locals.numArgs;
        for (unsigned lclNum = firstLcl; lclNum < lastLcl; lclNum++)
        {
            LclVarDsc* lclDsc = lvaGetDesc(lclNum);
            assert(lclDsc->lvSingleDef == 0);
            lclDsc->lvSingleDef = !lclDsc->lvHasMultipleILStoreOp && !lclDsc->lvHasLdAddrOp;

            if (lclDsc->lvSingleDef)
            {
                JITDUMP("Marked V%02u as a single def local\n", lclNum);
            }
        }
    }
}

//------------------------------------------------------------------------
// fgAdjustForAddressExposedOrWrittenThis: update var table for cases
//   where the this pointer value can change.
//
// Notes:
//    Modifies lvaArg0Var to refer to a temp if the value of 'this' can
//    change. The original this (info.compThisArg) then remains
//    unmodified in the method.  fgAddInternal is responsible for
//    adding the code to copy the initial this into the temp.

void Compiler::fgAdjustForAddressExposedOrWrittenThis()
{
    LclVarDsc* thisVarDsc = lvaGetDesc(info.compThisArg);

    // Optionally enable adjustment during stress.
    if (compStressCompile(STRESS_GENERIC_VARN, 15))
    {
        JITDUMP("JitStress: creating modifiable `this`\n");
        thisVarDsc->lvHasILStoreOp = true;
    }

    // If this is exposed or written to, create a temp for the modifiable this
    if (thisVarDsc->IsAddressExposed() || thisVarDsc->lvHasILStoreOp)
    {
        // If there is a "ldarga 0" or "starg 0", grab and use the temp.
        lvaArg0Var = lvaGrabTemp(false DEBUGARG("Address-exposed, or written this pointer"));
        noway_assert(lvaArg0Var > (unsigned)info.compThisArg);
        LclVarDsc* arg0varDsc = lvaGetDesc(lvaArg0Var);
        arg0varDsc->lvType    = thisVarDsc->TypeGet();
        arg0varDsc->SetAddressExposed(thisVarDsc->IsAddressExposed() DEBUGARG(thisVarDsc->GetAddrExposedReason()));
        arg0varDsc->lvDoNotEnregister = thisVarDsc->lvDoNotEnregister;
#ifdef DEBUG
        arg0varDsc->SetDoNotEnregReason(thisVarDsc->GetDoNotEnregReason());
#endif
        arg0varDsc->lvHasILStoreOp = thisVarDsc->lvHasILStoreOp;

        // Note that here we don't clear `m_doNotEnregReason` and it stays `doNotEnreg` with `AddrExposed` reason.
        thisVarDsc->CleanAddressExposed();
        thisVarDsc->lvHasILStoreOp = false;
    }
}

//------------------------------------------------------------------------
// fgObserveInlineConstants: look for operations that might get optimized
//   if this method were to be inlined, and report these to the inliner.
//
// Arguments:
//    opcode     -- MSIL opcode under consideration
//    stack      -- abstract stack model at this point in the IL
//    isInlining -- true if we're inlining (vs compiling a prejit root)
//
// Notes:
//    Currently only invoked on compare and branch opcodes.
//
//    If we're inlining we also look at the argument values supplied by
//    the caller at this call site.
//
//    The crude stack model may overestimate stack depth.

void Compiler::fgObserveInlineConstants(OPCODE opcode, const FgStack& stack, bool isInlining)
{
    // We should be able to record inline observations.
    assert(compInlineResult != nullptr);

    // The stack only has to be 1 deep for BRTRUE/FALSE
    bool lookForBranchCases = stack.IsStackAtLeastOneDeep();

    if (lookForBranchCases)
    {
        if (opcode == CEE_BRFALSE || opcode == CEE_BRFALSE_S || opcode == CEE_BRTRUE || opcode == CEE_BRTRUE_S)
        {
            FgStack::FgSlot slot0 = stack.GetSlot0();
            if (FgStack::IsArgument(slot0))
            {
                compInlineResult->Note(InlineObservation::CALLEE_ARG_FEEDS_CONSTANT_TEST);

                if (isInlining)
                {
                    // Check for the double whammy of an incoming constant argument
                    // feeding a constant test.
                    unsigned varNum = FgStack::SlotTypeToArgNum(slot0);
                    if (impInlineInfo->inlArgInfo[varNum].argIsInvariant)
                    {
                        compInlineResult->Note(InlineObservation::CALLSITE_CONSTANT_ARG_FEEDS_TEST);
                    }
                }
            }

            return;
        }
    }

    // Remaining cases require at least two things on the stack.
    if (!stack.IsStackTwoDeep())
    {
        return;
    }

    FgStack::FgSlot slot0 = stack.GetSlot0();
    FgStack::FgSlot slot1 = stack.GetSlot1();

    // Arg feeds constant test
    if ((FgStack::IsConstant(slot0) && FgStack::IsArgument(slot1)) ||
        (FgStack::IsConstant(slot1) && FgStack::IsArgument(slot0)))
    {
        compInlineResult->Note(InlineObservation::CALLEE_ARG_FEEDS_CONSTANT_TEST);
    }

    // Arg feeds range check
    if ((FgStack::IsArrayLen(slot0) && FgStack::IsArgument(slot1)) ||
        (FgStack::IsArrayLen(slot1) && FgStack::IsArgument(slot0)))
    {
        compInlineResult->Note(InlineObservation::CALLEE_ARG_FEEDS_RANGE_CHECK);
    }

    // Check for an incoming arg that's a constant
    if (isInlining)
    {
        if (FgStack::IsArgument(slot0))
        {
            compInlineResult->Note(InlineObservation::CALLEE_ARG_FEEDS_TEST);

            unsigned varNum = FgStack::SlotTypeToArgNum(slot0);
            if (impInlineInfo->inlArgInfo[varNum].argIsInvariant)
            {
                compInlineResult->Note(InlineObservation::CALLSITE_CONSTANT_ARG_FEEDS_TEST);
            }
        }

        if (FgStack::IsArgument(slot1))
        {
            compInlineResult->Note(InlineObservation::CALLEE_ARG_FEEDS_TEST);

            unsigned varNum = FgStack::SlotTypeToArgNum(slot1);
            if (impInlineInfo->inlArgInfo[varNum].argIsInvariant)
            {
                compInlineResult->Note(InlineObservation::CALLSITE_CONSTANT_ARG_FEEDS_TEST);
            }
        }
    }
}

//------------------------------------------------------------------------
// fgMarkBackwardJump: mark blocks indicating there is a jump backwards in
//   IL, from a higher to lower IL offset.
//
// Arguments:
//   targetBlock -- target of the jump
//   sourceBlock -- source of the jump
//
void Compiler::fgMarkBackwardJump(BasicBlock* targetBlock, BasicBlock* sourceBlock)
{
    noway_assert(targetBlock->bbNum <= sourceBlock->bbNum);

    for (BasicBlock* const block : Blocks(targetBlock, sourceBlock))
    {
        if (!block->HasFlag(BBF_BACKWARD_JUMP) && !block->KindIs(BBJ_RETURN))
        {
            block->SetFlags(BBF_BACKWARD_JUMP);
            compHasBackwardJump = true;
        }
    }

    sourceBlock->SetFlags(BBF_BACKWARD_JUMP_SOURCE);
    targetBlock->SetFlags(BBF_BACKWARD_JUMP_TARGET);
}

//------------------------------------------------------------------------
// fgLinkBasicBlocks: set block jump targets and add pred edges
//
// Notes:
//    Pred edges for BBJ_EHFILTERRET are set later by fgFindBasicBlocks.
//    Pred edges for BBJ_EHFINALLYRET are set later by impFixPredLists,
//     after setting up the callfinally blocks.
//
void Compiler::fgLinkBasicBlocks()
{
    // Create the basic block lookup tables
    //
    fgInitBBLookup();

#ifdef DEBUG
    // Verify blocks are in increasing bbNum order and
    // all pred list info is in initial state.
    //
    fgDebugCheckBBNumIncreasing();

    for (BasicBlock* const block : Blocks())
    {
        assert(block->bbPreds == nullptr);
        assert(block->bbLastPred == nullptr);
        assert(block->bbRefs == 0);
    }
#endif

    // First block is always reachable
    //
    fgFirstBB->bbRefs = 1;

    // Special arg to fgAddRefPred so it will use the initialization fast path.
    //
    const bool initializingPreds = true;

    for (BasicBlock* const curBBdesc : Blocks())
    {
        switch (curBBdesc->GetKind())
        {
            case BBJ_COND:
            {
                BasicBlock* const trueTarget  = fgLookupBB(curBBdesc->GetTargetOffs());
                BasicBlock* const falseTarget = curBBdesc->Next();
                FlowEdge* const   trueEdge    = fgAddRefPred<initializingPreds>(trueTarget, curBBdesc);
                FlowEdge* const   falseEdge   = fgAddRefPred<initializingPreds>(falseTarget, curBBdesc);
                curBBdesc->SetTrueEdge(trueEdge);
                curBBdesc->SetFalseEdge(falseEdge);

                if (trueEdge == falseEdge)
                {
                    assert(trueEdge->getDupCount() == 2);
                    trueEdge->setLikelihood(1.0);
                }
                else
                {
                    trueEdge->setLikelihood(0.5);
                    falseEdge->setLikelihood(0.5);
                }

                if (trueTarget->bbNum <= curBBdesc->bbNum)
                {
                    fgMarkBackwardJump(trueTarget, curBBdesc);
                }

                if (curBBdesc->IsLast())
                {
                    BADCODE("Fall thru the end of a method");
                }

                break;
            }
            case BBJ_ALWAYS:
            case BBJ_LEAVE:
            {
                // Avoid fgLookupBB overhead for blocks that jump to next block
                // (curBBdesc cannot be the last block if it jumps to the next block)
                const bool jumpsToNext = (curBBdesc->GetTargetOffs() == curBBdesc->bbCodeOffsEnd);
                assert(!(curBBdesc->IsLast() && jumpsToNext));
                BasicBlock* const jumpDest = jumpsToNext ? curBBdesc->Next() : fgLookupBB(curBBdesc->GetTargetOffs());

                // Redundantly use SetKindAndTargetEdge() instead of SetTargetEdge() just this once,
                // so we don't break the HasInitializedTarget() invariant of SetTargetEdge().
                FlowEdge* const newEdge = fgAddRefPred<initializingPreds>(jumpDest, curBBdesc);
                curBBdesc->SetKindAndTargetEdge(curBBdesc->GetKind(), newEdge);

                if (curBBdesc->GetTarget()->bbNum <= curBBdesc->bbNum)
                {
                    fgMarkBackwardJump(curBBdesc->GetTarget(), curBBdesc);
                }
                break;
            }

            case BBJ_EHFILTERRET:
                // We can't set up the pred list for these just yet.
                // We do it in fgFindBasicBlocks.
                break;

            case BBJ_EHFINALLYRET:
                // We can't set up the pred list for these just yet.
                // We do it in impFixPredLists.
                break;

            case BBJ_EHFAULTRET:
            case BBJ_THROW:
            case BBJ_RETURN:
                break;

            case BBJ_SWITCH:
            {
                const unsigned numSucc = curBBdesc->GetSwitchTargets()->bbsCount;
                unsigned       jumpCnt = numSucc;
                FlowEdge**     jumpPtr = curBBdesc->GetSwitchTargets()->bbsDstTab;

                do
                {
                    BasicBlock*     jumpDest = fgLookupBB((unsigned)*(size_t*)jumpPtr);
                    FlowEdge* const newEdge  = fgAddRefPred<initializingPreds>(jumpDest, curBBdesc);

                    newEdge->setLikelihood((1.0 / numSucc) * newEdge->getDupCount());
                    *jumpPtr = newEdge;
                    if (jumpDest->bbNum <= curBBdesc->bbNum)
                    {
                        fgMarkBackwardJump(jumpDest, curBBdesc);
                    }
                } while (++jumpPtr, --jumpCnt);

                /* Default case of CEE_SWITCH (next block), is at end of jumpTab[] */

                noway_assert(curBBdesc->NextIs((*(jumpPtr - 1))->getDestinationBlock()));
                break;
            }

            case BBJ_CALLFINALLY: // BBJ_CALLFINALLY and BBJ_EHCATCHRET don't appear until later
            case BBJ_EHCATCHRET:
            default:
                noway_assert(!"Unexpected bbKind");
                break;
        }
    }

    // If this is an OSR compile, note the original entry and
    // the OSR entry block.
    //
    // We don't yet alter flow; see fgFixEntryFlowForOSR.
    //
    if (opts.IsOSR())
    {
        assert(info.compILEntry >= 0);
        fgEntryBB    = fgLookupBB(0);
        fgOSREntryBB = fgLookupBB(info.compILEntry);
    }

    // Pred lists now established.
    //
    fgPredsComputed = true;
}

//------------------------------------------------------------------------
// fgMakeBasicBlocks: walk the IL creating basic blocks, and look for
//   operations that might get optimized if this method were to be inlined.
//
// Arguments:
//   codeAddr -- starting address of the method's IL stream
//   codeSize -- length of the IL stream
//   jumpTarget -- [in] bit vector of jump targets found by fgFindJumpTargets
//
// Returns:
//   number of return blocks (BBJ_RETURN) in the method (may be zero)
//
// Notes:
//   Invoked for prejited and jitted methods, and for all inlinees

unsigned Compiler::fgMakeBasicBlocks(const BYTE* codeAddr, IL_OFFSET codeSize, FixedBitVect* jumpTarget)
{
    unsigned    retBlocks = 0;
    const BYTE* codeBegp  = codeAddr;
    const BYTE* codeEndp  = codeAddr + codeSize;
    bool        tailCall  = false;
    unsigned    curBBoffs = 0;
    BasicBlock* curBBdesc;

    // Keep track of where we are in the scope lists, as we will also
    // create blocks at scope boundaries.
    if (opts.compDbgCode && (info.compVarScopesCount > 0))
    {
        compResetScopeLists();

        // Ignore scopes beginning at offset 0
        while (compGetNextEnterScope(0))
        { /* do nothing */
        }
        while (compGetNextExitScope(0))
        { /* do nothing */
        }
    }

    do
    {
        unsigned        jmpAddr = DUMMY_INIT(BAD_IL_OFFSET);
        BasicBlockFlags bbFlags = BBF_EMPTY;
        BBswtDesc*      swtDsc  = nullptr;
        unsigned        nxtBBoffs;
        OPCODE          opcode = (OPCODE)getU1LittleEndian(codeAddr);
        codeAddr += sizeof(__int8);
        BBKinds jmpKind = BBJ_COUNT;

    DECODE_OPCODE:

        /* Get the size of additional parameters */

        noway_assert((unsigned)opcode < CEE_COUNT);

        unsigned sz = opcodeSizes[opcode];

        switch (opcode)
        {
            signed jmpDist;

            case CEE_PREFIX1:
                if (jumpTarget->bitVectTest((UINT)(codeAddr - codeBegp)))
                {
                    BADCODE3("jump target between prefix 0xFE and opcode", " at offset %04X",
                             (IL_OFFSET)(codeAddr - codeBegp));
                }

                opcode = (OPCODE)(256 + getU1LittleEndian(codeAddr));
                codeAddr += sizeof(__int8);
                goto DECODE_OPCODE;

            /* Check to see if we have a jump/return opcode */

            case CEE_BRFALSE:
            case CEE_BRFALSE_S:
            case CEE_BRTRUE:
            case CEE_BRTRUE_S:

            case CEE_BEQ:
            case CEE_BEQ_S:
            case CEE_BGE:
            case CEE_BGE_S:
            case CEE_BGE_UN:
            case CEE_BGE_UN_S:
            case CEE_BGT:
            case CEE_BGT_S:
            case CEE_BGT_UN:
            case CEE_BGT_UN_S:
            case CEE_BLE:
            case CEE_BLE_S:
            case CEE_BLE_UN:
            case CEE_BLE_UN_S:
            case CEE_BLT:
            case CEE_BLT_S:
            case CEE_BLT_UN:
            case CEE_BLT_UN_S:
            case CEE_BNE_UN:
            case CEE_BNE_UN_S:

                jmpKind = BBJ_COND;
                goto JMP;

            case CEE_LEAVE:
            case CEE_LEAVE_S:

                // We need to check if we are jumping out of a finally-protected try.
                jmpKind = BBJ_LEAVE;
                goto JMP;

            case CEE_BR:
            case CEE_BR_S:
                jmpKind = BBJ_ALWAYS;
                goto JMP;

            JMP:

                /* Compute the target address of the jump */

                jmpDist = (sz == 1) ? getI1LittleEndian(codeAddr) : getI4LittleEndian(codeAddr);

                if ((jmpDist == 0) && (opcode == CEE_BR || opcode == CEE_BR_S) && opts.DoEarlyBlockMerging())
                {
                    continue; /* NOP */
                }

                jmpAddr = (IL_OFFSET)(codeAddr - codeBegp) + sz + jmpDist;
                break;

            case CEE_SWITCH:
            {
                unsigned jmpBase;
                unsigned jmpCnt; // # of switch cases (excluding default)

                FlowEdge** jmpTab;
                FlowEdge** jmpPtr;

                /* Allocate the switch descriptor */

                swtDsc = new (this, CMK_BasicBlock) BBswtDesc;

                /* Read the number of entries in the table */

                jmpCnt = getU4LittleEndian(codeAddr);
                codeAddr += 4;

                /* Compute  the base offset for the opcode */

                jmpBase = (IL_OFFSET)((codeAddr - codeBegp) + jmpCnt * sizeof(DWORD));

                /* Allocate the jump table */

                jmpPtr = jmpTab = new (this, CMK_FlowEdge) FlowEdge*[jmpCnt + 1];

                /* Fill in the jump table */

                for (unsigned count = jmpCnt; count; count--)
                {
                    jmpDist = getI4LittleEndian(codeAddr);
                    codeAddr += 4;

                    // store the offset in the pointer.  We change these in fgLinkBasicBlocks().
                    *jmpPtr++ = (FlowEdge*)(size_t)(jmpBase + jmpDist);
                }

                /* Append the default label to the target table */

                *jmpPtr++ = (FlowEdge*)(size_t)jmpBase;

                /* Make sure we found the right number of labels */

                noway_assert(jmpPtr == jmpTab + jmpCnt + 1);

                /* Compute the size of the switch opcode operands */

                sz = sizeof(DWORD) + jmpCnt * sizeof(DWORD);

                /* Fill in the remaining fields of the switch descriptor */

                swtDsc->bbsCount  = jmpCnt + 1;
                swtDsc->bbsDstTab = jmpTab;

                /* This is definitely a jump */

                jmpKind     = BBJ_SWITCH;
                fgHasSwitch = true;

                if (opts.compProcedureSplitting)
                {
                    // TODO-CQ: We might need to create a switch table; we won't know for sure until much later.
                    // However, switch tables don't work with hot/cold splitting, currently. The switch table data needs
                    // a relocation such that if the base (the first block after the prolog) and target of the switch
                    // branch are put in different sections, the difference stored in the table is updated. However, our
                    // relocation implementation doesn't support three different pointers (relocation address, base, and
                    // target). So, we need to change our switch table implementation to be more like
                    // JIT64: put the table in the code section, in the same hot/cold section as the switch jump itself
                    // (maybe immediately after the switch jump), and make the "base" address be also in that section,
                    // probably the address after the switch jump.
                    opts.compProcedureSplitting = false;
                    JITDUMP("Turning off procedure splitting for this method, as it might need switch tables; "
                            "implementation limitation.\n");
                }
            }
                goto GOT_ENDP;

            case CEE_ENDFILTER:
                bbFlags |= BBF_DONT_REMOVE;
                jmpKind = BBJ_EHFILTERRET;
                break;

            case CEE_ENDFINALLY:
                // Start with BBJ_EHFINALLYRET; change to BBJ_EHFAULTRET later if it's in a 'fault' clause.
                jmpKind = BBJ_EHFINALLYRET;
                break;

            case CEE_TAILCALL:
                if (compIsForInlining())
                {
                    // TODO-CQ: We can inline some callees with explicit tail calls if we can guarantee that the calls
                    // can be dispatched as tail calls from the caller.
                    compInlineResult->NoteFatal(InlineObservation::CALLEE_EXPLICIT_TAIL_PREFIX);
                    retBlocks++;
                    return retBlocks;
                }

                FALLTHROUGH;

            case CEE_READONLY:
            case CEE_CONSTRAINED:
            case CEE_VOLATILE:
            case CEE_UNALIGNED:
                // fgFindJumpTargets should have ruled out this possibility
                //   (i.e. a prefix opcodes as last instruction in a block)
                noway_assert(codeAddr < codeEndp);

                if (jumpTarget->bitVectTest((UINT)(codeAddr - codeBegp)))
                {
                    BADCODE3("jump target between prefix and an opcode", " at offset %04X",
                             (IL_OFFSET)(codeAddr - codeBegp));
                }
                break;

            case CEE_CALL:
            case CEE_CALLVIRT:
            case CEE_CALLI:
            {
                if (compIsForInlining() ||               // Ignore tail call in the inlinee. Period.
                    (!tailCall && !compTailCallStress()) // A new BB with BBJ_RETURN would have been created

                    // after a tailcall statement.
                    // We need to keep this invariant if we want to stress the tailcall.
                    // That way, the potential (tail)call statement is always the last
                    // statement in the block.
                    // Otherwise, we will assert at the following line in fgMorphCall()
                    //     noway_assert(fgMorphStmt->GetNextStmt() == NULL);
                    )
                {
                    // Neither .tailcall prefix, no tailcall stress. So move on.
                    break;
                }

                // Make sure the code sequence is legal for the tail call.
                // If so, mark this BB as having a BBJ_RETURN.

                if (codeAddr >= codeEndp - sz)
                {
                    BADCODE3("No code found after the call instruction", " at offset %04X",
                             (IL_OFFSET)(codeAddr - codeBegp));
                }

                if (tailCall)
                {
                    // impIsTailCallILPattern uses isRecursive flag to determine whether ret in a fallthrough block is
                    // allowed. We don't know at this point whether the call is recursive so we conservatively pass
                    // false. This will only affect explicit tail calls when IL verification is not needed for the
                    // method.
                    bool isRecursive = false;
                    if (!impIsTailCallILPattern(tailCall, opcode, codeAddr + sz, codeEndp, isRecursive))
                    {
                        BADCODE3("tail call not followed by ret", " at offset %04X", (IL_OFFSET)(codeAddr - codeBegp));
                    }

                    if (fgMayExplicitTailCall())
                    {
                        compTailPrefixSeen = true;
                    }
                }
                else
                {
                    OPCODE nextOpcode = (OPCODE)getU1LittleEndian(codeAddr + sz);

                    if (nextOpcode != CEE_RET)
                    {
                        noway_assert(compTailCallStress());
                        // Next OPCODE is not a CEE_RET, bail the attempt to stress the tailcall.
                        // (I.e. We will not make a new BB after the "call" statement.)
                        break;
                    }
                }
            }

                /* For tail call, we just call CORINFO_HELP_TAILCALL, and it jumps to the
                   target. So we don't need an epilog - just like CORINFO_HELP_THROW.
                   Make the block BBJ_RETURN, but we will change it to BBJ_THROW
                   if the tailness of the call is satisfied.
                   NOTE : The next instruction is guaranteed to be a CEE_RET
                   and it will create another BasicBlock. But there may be an
                   jump directly to that CEE_RET. If we want to avoid creating
                   an unnecessary block, we need to check if the CEE_RETURN is
                   the target of a jump.
                 */

                FALLTHROUGH;

            case CEE_JMP:
            /* These are equivalent to a return from the current method
               But instead of directly returning to the caller we jump and
               execute something else in between */
            case CEE_RET:
                retBlocks++;
                jmpKind = BBJ_RETURN;
                break;

            case CEE_THROW:
            case CEE_RETHROW:
                jmpKind = BBJ_THROW;
                break;

#ifdef DEBUG
// make certain we did not forget any flow of control instructions
// by checking the 'ctrl' field in opcode.def. First filter out all
// non-ctrl instructions
#define BREAK(name)                                                                                                    \
    case name:                                                                                                         \
        break;
#define NEXT(name)                                                                                                     \
    case name:                                                                                                         \
        break;
#define CALL(name)
#define THROW(name)
#undef RETURN // undef contract RETURN macro
#define RETURN(name)
#define META(name)
#define BRANCH(name)
#define COND_BRANCH(name)
#define PHI(name)

#define OPDEF(name, string, pop, push, oprType, opcType, l, s1, s2, ctrl) ctrl(name)
#include "opcode.def"
#undef OPDEF

#undef PHI
#undef BREAK
#undef CALL
#undef NEXT
#undef THROW
#undef RETURN
#undef META
#undef BRANCH
#undef COND_BRANCH

            // These ctrl-flow opcodes don't need any special handling
            case CEE_NEWOBJ: // CTRL_CALL
                break;

            // what's left are forgotten instructions
            default:
                BADCODE("Unrecognized control Opcode");
                break;
#else  // !DEBUG
            default:
                break;
#endif // !DEBUG
        }

        /* Jump over the operand */

        codeAddr += sz;

    GOT_ENDP:

        tailCall = (opcode == CEE_TAILCALL);

        /* Make sure a jump target isn't in the middle of our opcode */

        if (sz)
        {
            IL_OFFSET offs = (IL_OFFSET)(codeAddr - codeBegp) - sz; // offset of the operand

            for (unsigned i = 0; i < sz; i++, offs++)
            {
                if (jumpTarget->bitVectTest(offs))
                {
                    BADCODE3("jump into the middle of an opcode", " at offset %04X", (IL_OFFSET)(codeAddr - codeBegp));
                }
            }
        }

        /* Compute the offset of the next opcode */

        nxtBBoffs = (IL_OFFSET)(codeAddr - codeBegp);

        bool foundScope = false;

        if (opts.compDbgCode && (info.compVarScopesCount > 0))
        {
            while (compGetNextEnterScope(nxtBBoffs))
            {
                foundScope = true;
            }
            while (compGetNextExitScope(nxtBBoffs))
            {
                foundScope = true;
            }
        }

        /* Do we have a jump? */

        if (jmpKind == BBJ_COUNT)
        {
            /* No jump; make sure we don't fall off the end of the function */

            if (codeAddr == codeEndp)
            {
                BADCODE3("missing return opcode", " at offset %04X", (IL_OFFSET)(codeAddr - codeBegp));
            }

            /* If a label follows this opcode, we'll have to make a new BB */

            bool makeBlock = jumpTarget->bitVectTest(nxtBBoffs);

            if (!makeBlock && foundScope)
            {
                makeBlock = true;
#ifdef DEBUG
                if (verbose)
                {
                    printf("Splitting at BBoffs = %04u\n", nxtBBoffs);
                }
#endif // DEBUG
            }

            if (!makeBlock)
            {
                continue;
            }

            // Jump to the next block
            jmpKind = BBJ_ALWAYS;
            jmpAddr = nxtBBoffs;
            bbFlags |= BBF_NONE_QUIRK;
        }

        assert(jmpKind != BBJ_COUNT);

        /* We need to create a new basic block */

        switch (jmpKind)
        {
            case BBJ_SWITCH:
                curBBdesc = BasicBlock::New(this, swtDsc);
                break;

            case BBJ_COND:
            case BBJ_ALWAYS:
            case BBJ_LEAVE:
                noway_assert(jmpAddr != DUMMY_INIT(BAD_IL_OFFSET));
                curBBdesc = BasicBlock::New(this, jmpKind, jmpAddr);
                break;

            default:
                curBBdesc = BasicBlock::New(this, jmpKind);
                break;
        }

        curBBdesc->SetFlags(bbFlags);
        curBBdesc->bbRefs = 0;

        curBBdesc->bbCodeOffs    = curBBoffs;
        curBBdesc->bbCodeOffsEnd = nxtBBoffs;

        /* Append the block to the end of the global basic block list */

        if (fgFirstBB)
        {
            fgLastBB->SetNext(curBBdesc);
        }
        else
        {
            fgFirstBB = curBBdesc;
            assert(fgFirstBB->IsFirst());
        }

        fgLastBB = curBBdesc;

        DBEXEC(verbose, curBBdesc->dspBlockHeader(this, false, false, false));

        /* Remember where the next BB will start */

        curBBoffs = nxtBBoffs;
    } while (codeAddr < codeEndp);

    noway_assert(codeAddr == codeEndp);

    /* Finally link up the targets of the blocks together */

    fgLinkBasicBlocks();

    return retBlocks;
}

/*****************************************************************************
 *
 *  Main entry point to discover the basic blocks for the current function.
 */

void Compiler::fgFindBasicBlocks()
{
#ifdef DEBUG
    if (verbose)
    {
        printf("*************** In fgFindBasicBlocks() for %s\n", info.compFullName);
    }

    // Call this here so any dump printing it inspires doesn't appear in the bb table.
    //
    fgStressBBProf();
#endif

    // Allocate the 'jump target' bit vector
    FixedBitVect* jumpTarget = FixedBitVect::bitVectInit(info.compILCodeSize + 1, this);

    // Walk the instrs to find all jump targets
    fgFindJumpTargets(info.compCode, info.compILCodeSize, jumpTarget);
    if (compDonotInline())
    {
        return;
    }

    unsigned XTnum;

    /* Are there any exception handlers? */

    if (info.compXcptnsCount > 0)
    {
        noway_assert(!compIsForInlining());

        /* Check and mark all the exception handlers */

        for (XTnum = 0; XTnum < info.compXcptnsCount; XTnum++)
        {
            CORINFO_EH_CLAUSE clause;
            info.compCompHnd->getEHinfo(info.compMethodHnd, XTnum, &clause);
            noway_assert(clause.HandlerLength != (unsigned)-1);

            if (clause.TryLength <= 0)
            {
                BADCODE("try block length <=0");
            }

            /* Mark the 'try' block extent and the handler itself */

            if (clause.TryOffset > info.compILCodeSize)
            {
                BADCODE("try offset is > codesize");
            }
            jumpTarget->bitVectSet(clause.TryOffset);

            if (clause.TryOffset + clause.TryLength > info.compILCodeSize)
            {
                BADCODE("try end is > codesize");
            }
            jumpTarget->bitVectSet(clause.TryOffset + clause.TryLength);

            if (clause.HandlerOffset > info.compILCodeSize)
            {
                BADCODE("handler offset > codesize");
            }
            jumpTarget->bitVectSet(clause.HandlerOffset);

            if (clause.HandlerOffset + clause.HandlerLength > info.compILCodeSize)
            {
                BADCODE("handler end > codesize");
            }
            jumpTarget->bitVectSet(clause.HandlerOffset + clause.HandlerLength);

            if (clause.Flags & CORINFO_EH_CLAUSE_FILTER)
            {
                if (clause.FilterOffset > info.compILCodeSize)
                {
                    BADCODE("filter offset > codesize");
                }
                jumpTarget->bitVectSet(clause.FilterOffset);
            }
        }
    }

#ifdef DEBUG
    if (verbose)
    {
        bool anyJumpTargets = false;
        printf("Jump targets:\n");
        for (unsigned i = 0; i < info.compILCodeSize + 1; i++)
        {
            if (jumpTarget->bitVectTest(i))
            {
                anyJumpTargets = true;
                printf("  IL_%04x\n", i);
            }
        }

        if (!anyJumpTargets)
        {
            printf("  none\n");
        }
    }
#endif // DEBUG

    /* Now create the basic blocks */

    fgReturnCount = fgMakeBasicBlocks(info.compCode, info.compILCodeSize, jumpTarget);

    if (compIsForInlining())
    {
        if (compInlineResult->IsFailure())
        {
            return;
        }

        noway_assert(info.compXcptnsCount == 0);
        compHndBBtab = impInlineInfo->InlinerCompiler->compHndBBtab;
        compHndBBtabAllocCount =
            impInlineInfo->InlinerCompiler->compHndBBtabAllocCount; // we probably only use the table, not add to it.
        compHndBBtabCount    = impInlineInfo->InlinerCompiler->compHndBBtabCount;
        info.compXcptnsCount = impInlineInfo->InlinerCompiler->info.compXcptnsCount;

        // Use a spill temp for the return value if there are multiple return blocks,
        // or if the inlinee has GC ref locals.
        if ((info.compRetNativeType != TYP_VOID) && ((fgReturnCount > 1) || impInlineInfo->HasGcRefLocals()))
        {
            // If we've spilled the ret expr to a temp we can reuse the temp
            // as the inlinee return spill temp.
            //
            // Todo: see if it is even better to always use this existing temp
            // for return values, even if we otherwise wouldn't need a return spill temp...
            lvaInlineeReturnSpillTemp = impInlineInfo->inlineCandidateInfo->preexistingSpillTemp;

            if (lvaInlineeReturnSpillTemp != BAD_VAR_NUM)
            {
                // This temp should already have the type of the return value.
                JITDUMP("\nInliner: re-using pre-existing spill temp V%02u\n", lvaInlineeReturnSpillTemp);

                // We may have co-opted an existing temp for the return spill.
                // We likely assumed it was single-def at the time, but now
                // we can see it has multiple definitions.
                if ((fgReturnCount > 1) && (lvaTable[lvaInlineeReturnSpillTemp].lvSingleDef == 1))
                {
                    // Make sure it is no longer marked single def. This is only safe
                    // to do if we haven't ever updated the type.
                    if (info.compRetType == TYP_REF)
                    {
                        assert(!lvaTable[lvaInlineeReturnSpillTemp].lvClassInfoUpdated);
                    }

                    JITDUMP("Marked return spill temp V%02u as NOT single def temp\n", lvaInlineeReturnSpillTemp);
                    lvaTable[lvaInlineeReturnSpillTemp].lvSingleDef = 0;
                }
            }
            else
            {
                // The lifetime of this var might expand multiple BBs. So it is a long lifetime compiler temp.
                lvaInlineeReturnSpillTemp = lvaGrabTemp(false DEBUGARG("Inline return value spill temp"));
                lvaTable[lvaInlineeReturnSpillTemp].lvType = info.compRetType;
                if (varTypeIsStruct(info.compRetType))
                {
                    lvaSetStruct(lvaInlineeReturnSpillTemp, info.compMethodInfo->args.retTypeClass, false);
                }

                // The return spill temp is single def only if the method has a single return block.
                if (fgReturnCount == 1)
                {
                    lvaTable[lvaInlineeReturnSpillTemp].lvSingleDef = 1;
                    JITDUMP("Marked return spill temp V%02u as a single def temp\n", lvaInlineeReturnSpillTemp);
                }

                // If the method returns a ref class, set the class of the spill temp
                // to the method's return value. We may update this later if it turns
                // out we can prove the method returns a more specific type.
                if (info.compRetType == TYP_REF)
                {
                    CORINFO_CLASS_HANDLE retClassHnd = impInlineInfo->inlineCandidateInfo->methInfo.args.retTypeClass;
                    if (retClassHnd != nullptr)
                    {
                        lvaSetClass(lvaInlineeReturnSpillTemp, retClassHnd);
                    }
                }
            }
        }

        return;
    }

    /* Mark all blocks within 'try' blocks as such */

    if (info.compXcptnsCount == 0)
    {
        return;
    }

    if (info.compXcptnsCount > MAX_XCPTN_INDEX)
    {
        IMPL_LIMITATION("too many exception clauses");
    }

    /* Allocate the exception handler table */

    fgAllocEHTable();

    /* Assume we don't need to sort the EH table (such that nested try/catch
     * appear before their try or handler parent). The EH verifier will notice
     * when we do need to sort it.
     */

    fgNeedToSortEHTable = false;

    verInitEHTree(info.compXcptnsCount);
    EHNodeDsc* initRoot = ehnNext; // remember the original root since
                                   // it may get modified during insertion

    // Annotate BBs with exception handling information required for generating correct eh code
    // as well as checking for correct IL

    EHblkDsc* HBtab;

    for (XTnum = 0, HBtab = compHndBBtab; XTnum < compHndBBtabCount; XTnum++, HBtab++)
    {
        CORINFO_EH_CLAUSE clause;
        info.compCompHnd->getEHinfo(info.compMethodHnd, XTnum, &clause);
        noway_assert(clause.HandlerLength != (unsigned)-1); // @DEPRECATED

#ifdef DEBUG
        if (verbose)
        {
            dispIncomingEHClause(XTnum, clause);
        }
#endif // DEBUG

        IL_OFFSET tryBegOff    = clause.TryOffset;
        IL_OFFSET tryEndOff    = tryBegOff + clause.TryLength;
        IL_OFFSET filterBegOff = 0;
        IL_OFFSET hndBegOff    = clause.HandlerOffset;
        IL_OFFSET hndEndOff    = hndBegOff + clause.HandlerLength;

        if (clause.Flags & CORINFO_EH_CLAUSE_FILTER)
        {
            filterBegOff = clause.FilterOffset;
        }

        if (tryEndOff > info.compILCodeSize)
        {
            BADCODE3("end of try block beyond end of method for try", " at offset %04X", tryBegOff);
        }
        if (hndEndOff > info.compILCodeSize)
        {
            BADCODE3("end of hnd block beyond end of method for try", " at offset %04X", tryBegOff);
        }

        HBtab->ebdTryBegOffset    = tryBegOff;
        HBtab->ebdTryEndOffset    = tryEndOff;
        HBtab->ebdFilterBegOffset = filterBegOff;
        HBtab->ebdHndBegOffset    = hndBegOff;
        HBtab->ebdHndEndOffset    = hndEndOff;

        /* Convert the various addresses to basic blocks */

        BasicBlock* tryBegBB = fgLookupBB(tryBegOff);
        BasicBlock* tryEndBB =
            fgLookupBB(tryEndOff); // note: this can be NULL if the try region is at the end of the function
        BasicBlock* hndBegBB = fgLookupBB(hndBegOff);
        BasicBlock* hndEndBB = nullptr;
        BasicBlock* filtBB   = nullptr;
        BasicBlock* block;

        //
        // Assert that the try/hnd beginning blocks are set up correctly
        //
        if (tryBegBB == nullptr)
        {
            BADCODE("Try Clause is invalid");
        }

        if (hndBegBB == nullptr)
        {
            BADCODE("Handler Clause is invalid");
        }

        if (hndEndOff < info.compILCodeSize)
        {
            hndEndBB = fgLookupBB(hndEndOff);
        }

        if (clause.Flags & CORINFO_EH_CLAUSE_FILTER)
        {
            filtBB = HBtab->ebdFilter = fgLookupBB(clause.FilterOffset);
            filtBB->bbCatchTyp        = BBCT_FILTER;
            hndBegBB->bbCatchTyp      = BBCT_FILTER_HANDLER;

            // Mark all BBs that belong to the filter with the XTnum of the corresponding handler
            for (block = filtBB; /**/; block = block->Next())
            {
                if (block == nullptr)
                {
                    BADCODE3("Missing endfilter for filter", " at offset %04X", filtBB->bbCodeOffs);
                    return;
                }

                // Still inside the filter
                block->setHndIndex(XTnum);

                if (block->KindIs(BBJ_EHFILTERRET))
                {
                    // Mark catch handler as successor.
                    FlowEdge* const newEdge = fgAddRefPred(hndBegBB, block);
                    block->SetTargetEdge(newEdge);
                    assert(hndBegBB->bbCatchTyp == BBCT_FILTER_HANDLER);
                    break;
                }
            }

            if (block->IsLast() || !block->NextIs(hndBegBB))
            {
                BADCODE3("Filter does not immediately precede handler for filter", " at offset %04X",
                         filtBB->bbCodeOffs);
            }
        }
        else
        {
            HBtab->ebdTyp = clause.ClassToken;

            /* Set bbCatchTyp as appropriate */

            if (clause.Flags & CORINFO_EH_CLAUSE_FINALLY)
            {
                hndBegBB->bbCatchTyp = BBCT_FINALLY;
            }
            else
            {
                if (clause.Flags & CORINFO_EH_CLAUSE_FAULT)
                {
                    hndBegBB->bbCatchTyp = BBCT_FAULT;
                }
                else
                {
                    hndBegBB->bbCatchTyp = clause.ClassToken;

                    // These values should be non-zero value that will
                    // not collide with real tokens for bbCatchTyp
                    if (clause.ClassToken == 0)
                    {
                        BADCODE("Exception catch type is Null");
                    }

                    noway_assert(clause.ClassToken != BBCT_FAULT);
                    noway_assert(clause.ClassToken != BBCT_FINALLY);
                    noway_assert(clause.ClassToken != BBCT_FILTER);
                    noway_assert(clause.ClassToken != BBCT_FILTER_HANDLER);
                }
            }
        }

        /*  Prevent future optimizations of removing the first block   */
        /*  of a TRY block and the first block of an exception handler */

        tryBegBB->SetFlags(BBF_DONT_REMOVE);
        hndBegBB->SetFlags(BBF_DONT_REMOVE);
        hndBegBB->bbRefs++; // The first block of a handler gets an extra, "artificial" reference count.

        if (clause.Flags & CORINFO_EH_CLAUSE_FILTER)
        {
            filtBB->SetFlags(BBF_DONT_REMOVE);
            filtBB->bbRefs++; // The first block of a filter gets an extra, "artificial" reference count.
        }

        tryBegBB->SetFlags(BBF_DONT_REMOVE);
        hndBegBB->SetFlags(BBF_DONT_REMOVE);

        //
        // Store the info to the table of EH block handlers
        //

        HBtab->ebdHandlerType = ToEHHandlerType(clause.Flags);

        HBtab->ebdTryBeg  = tryBegBB;
        HBtab->ebdTryLast = (tryEndBB == nullptr) ? fgLastBB : tryEndBB->Prev();

        HBtab->ebdHndBeg  = hndBegBB;
        HBtab->ebdHndLast = (hndEndBB == nullptr) ? fgLastBB : hndEndBB->Prev();

        //
        // Assert that all of our try/hnd blocks are setup correctly.
        //
        if (HBtab->ebdTryLast == nullptr)
        {
            BADCODE("Try Clause is invalid");
        }

        if (HBtab->ebdHndLast == nullptr)
        {
            BADCODE("Handler Clause is invalid");
        }

        //
        // Verify that it's legal
        //

        verInsertEhNode(&clause, HBtab);

    } // end foreach handler table entry

    fgSortEHTable();

    // Next, set things related to nesting that depend on the sorting being complete.

    for (XTnum = 0, HBtab = compHndBBtab; XTnum < compHndBBtabCount; XTnum++, HBtab++)
    {
        /* Mark all blocks in the finally/fault or catch clause */

        BasicBlock* tryBegBB = HBtab->ebdTryBeg;
        BasicBlock* hndBegBB = HBtab->ebdHndBeg;

        IL_OFFSET tryBegOff = HBtab->ebdTryBegOffset;
        IL_OFFSET tryEndOff = HBtab->ebdTryEndOffset;

        IL_OFFSET hndBegOff = HBtab->ebdHndBegOffset;
        IL_OFFSET hndEndOff = HBtab->ebdHndEndOffset;

        BasicBlock* block;

        for (block = hndBegBB; block && (block->bbCodeOffs < hndEndOff); block = block->Next())
        {
            if (!block->hasHndIndex())
            {
                block->setHndIndex(XTnum);

                // If the most nested EH handler region of this block is a 'fault' region, then change any
                // BBJ_EHFINALLYRET that were imported to BBJ_EHFAULTRET.
                if ((hndBegBB->bbCatchTyp == BBCT_FAULT) && block->KindIs(BBJ_EHFINALLYRET))
                {
                    block->SetKind(BBJ_EHFAULTRET);
                }
            }

            // All blocks in a catch handler or filter are rarely run, except the entry
            if ((block != hndBegBB) && (hndBegBB->bbCatchTyp != BBCT_FINALLY))
            {
                block->bbSetRunRarely();
            }
        }

        /* Mark all blocks within the covered range of the try */

        for (block = tryBegBB; block && (block->bbCodeOffs < tryEndOff); block = block->Next())
        {
            /* Mark this BB as belonging to a 'try' block */

            if (!block->hasTryIndex())
            {
                block->setTryIndex(XTnum);
            }

#ifdef DEBUG
            /* Note: the BB can't span the 'try' block */

            if (!block->HasFlag(BBF_INTERNAL))
            {
                noway_assert(tryBegOff <= block->bbCodeOffs);
                noway_assert(tryEndOff >= block->bbCodeOffsEnd || tryEndOff == tryBegOff);
            }
#endif
        }

/*  Init ebdHandlerNestingLevel of current clause, and bump up value for all
 *  enclosed clauses (which have to be before it in the table).
 *  Innermost try-finally blocks must precede outermost
 *  try-finally blocks.
 */

#if !defined(FEATURE_EH_FUNCLETS)
        HBtab->ebdHandlerNestingLevel = 0;
#endif // !FEATURE_EH_FUNCLETS

        HBtab->ebdEnclosingTryIndex = EHblkDsc::NO_ENCLOSING_INDEX;
        HBtab->ebdEnclosingHndIndex = EHblkDsc::NO_ENCLOSING_INDEX;

        noway_assert(XTnum < compHndBBtabCount);
        noway_assert(XTnum == ehGetIndex(HBtab));

        for (EHblkDsc* xtab = compHndBBtab; xtab < HBtab; xtab++)
        {
#if !defined(FEATURE_EH_FUNCLETS)
            if (jitIsBetween(xtab->ebdHndBegOffs(), hndBegOff, hndEndOff))
            {
                xtab->ebdHandlerNestingLevel++;
            }
#endif // !FEATURE_EH_FUNCLETS

            /* If we haven't recorded an enclosing try index for xtab then see
             *  if this EH region should be recorded.  We check if the
             *  first offset in the xtab lies within our region.  If so,
             *  the last offset also must lie within the region, due to
             *  nesting rules. verInsertEhNode(), below, will check for proper nesting.
             */
            if (xtab->ebdEnclosingTryIndex == EHblkDsc::NO_ENCLOSING_INDEX)
            {
                bool begBetween = jitIsBetween(xtab->ebdTryBegOffs(), tryBegOff, tryEndOff);
                if (begBetween)
                {
                    // Record the enclosing scope link
                    xtab->ebdEnclosingTryIndex = (unsigned short)XTnum;
                }
            }

            /* Do the same for the enclosing handler index.
             */
            if (xtab->ebdEnclosingHndIndex == EHblkDsc::NO_ENCLOSING_INDEX)
            {
                bool begBetween = jitIsBetween(xtab->ebdTryBegOffs(), hndBegOff, hndEndOff);
                if (begBetween)
                {
                    // Record the enclosing scope link
                    xtab->ebdEnclosingHndIndex = (unsigned short)XTnum;
                }
            }
        }

    } // end foreach handler table entry

#if !defined(FEATURE_EH_FUNCLETS)

    for (EHblkDsc* const HBtab : EHClauses(this))
    {
        if (ehMaxHndNestingCount <= HBtab->ebdHandlerNestingLevel)
            ehMaxHndNestingCount = HBtab->ebdHandlerNestingLevel + 1;
    }

#endif // !FEATURE_EH_FUNCLETS

    {
        // always run these checks for a debug build
        verCheckNestingLevel(initRoot);
    }

#ifndef DEBUG
    // fgNormalizeEH assumes that this test has been passed.  And Ssa assumes that fgNormalizeEHTable
    // has been run.  So do this unless we're in minOpts mode (and always in debug).
    if (!opts.MinOpts())
#endif
    {
        fgCheckBasicBlockControlFlow();
    }

#ifdef DEBUG
    if (verbose)
    {
        JITDUMP("*************** After fgFindBasicBlocks() has created the EH table\n");
        fgDispHandlerTab();
    }

    // We can't verify the handler table until all the IL legality checks have been done (above), since bad IL
    // (such as illegal nesting of regions) will trigger asserts here.
    fgVerifyHandlerTab();
#endif

    fgNormalizeEH();

    fgCheckForLoopsInHandlers();
}

//------------------------------------------------------------------------
// fgCheckForLoopsInHandlers: scan blocks seeing if any handler block
//   is a backedge target.
//
// Notes:
//    Sets compHasBackwardJumpInHandler if so. This will disable
//    setting patchpoints in this method and prompt the jit to
//    optimize the method instead.
//
//    We assume any late-added handler (say for synchronized methods) will
//    not introduce any loops.
//
void Compiler::fgCheckForLoopsInHandlers()
{
    // We only care about this if we are going to set OSR patchpoints
    // and the method has exception handling.
    //
    if (!opts.jitFlags->IsSet(JitFlags::JIT_FLAG_TIER0))
    {
        return;
    }

    if (JitConfig.TC_OnStackReplacement() == 0)
    {
        return;
    }

    if (info.compXcptnsCount == 0)
    {
        return;
    }

    // Walk blocks in handlers and filters, looking for a backedge target.
    //
    assert(!compHasBackwardJumpInHandler);
    for (BasicBlock* const blk : Blocks())
    {
        if (blk->hasHndIndex())
        {
            if (blk->HasFlag(BBF_BACKWARD_JUMP_TARGET))
            {
                JITDUMP("\nHandler block " FMT_BB " is backward jump target; can't have patchpoints in this method\n",
                        blk->bbNum);
                compHasBackwardJumpInHandler = true;
                break;
            }
        }
    }
}

//------------------------------------------------------------------------
// fgFixEntryFlowForOSR: add control flow path from method start to
//   the appropriate IL offset for the OSR method
//
// Notes:
//    This is simply a branch from the method entry to the OSR entry --
//    the block where the OSR method should begin execution.
//
//    If the OSR entry is within a try we will eventually need add
//    suitable step blocks to reach the OSR entry without jumping into
//    the middle of the try. But we defer that until after importation.
//    See fgPostImportationCleanup.
//
//    Also protect the original method entry, if it was imported, since
//    we may decide to branch there during morph as part of the tail recursion
//    to loop optimization.
//
void Compiler::fgFixEntryFlowForOSR()
{
    // We should have looked for these blocks in fgLinkBasicBlocks.
    //
    assert(fgEntryBB != nullptr);
    assert(fgOSREntryBB != nullptr);

    // Now branch from method start to the OSR entry.
    //
    fgEnsureFirstBBisScratch();
    assert(fgFirstBB->KindIs(BBJ_ALWAYS) && fgFirstBB->JumpsToNext());
    fgRedirectTargetEdge(fgFirstBB, fgOSREntryBB);

    // We don't know the right weight for this block, since
    // execution of the method was interrupted within the
    // loop containing fgOSREntryBB.
    //
    // A plausible guess might be to sum the non-backedge
    // weights of fgOSREntryBB and use those, but we don't
    // have edge weights available yet. Note that might be
    // an underestimate.
    //
    // For now we just guess that the loop will execute 100x.
    //
    fgFirstBB->inheritWeightPercentage(fgOSREntryBB, 1);

    JITDUMP("OSR: redirecting flow at method entry from " FMT_BB " to OSR entry " FMT_BB " for the importer\n",
            fgFirstBB->bbNum, fgOSREntryBB->bbNum);
}

/*****************************************************************************
 * Check control flow constraints for well formed IL. Bail if any of the constraints
 * are violated.
 */

void Compiler::fgCheckBasicBlockControlFlow()
{
    assert(!fgNormalizeEHDone); // These rules aren't quite correct after EH normalization has introduced new blocks

    EHblkDsc* HBtab;

    for (BasicBlock* const blk : Blocks())
    {
        if (blk->HasFlag(BBF_INTERNAL))
        {
            continue;
        }

        switch (blk->GetKind())
        {
            case BBJ_ALWAYS: // block does unconditional jump to target

                fgControlFlowPermitted(blk, blk->GetTarget());

                break;

            case BBJ_COND: // block conditionally jumps to the target

                fgControlFlowPermitted(blk, blk->GetFalseTarget());

                fgControlFlowPermitted(blk, blk->GetTrueTarget());

                break;

            case BBJ_RETURN: // block ends with 'ret'

                if (blk->hasTryIndex() || blk->hasHndIndex())
                {
                    BADCODE3("Return from a protected block", ". Before offset %04X", blk->bbCodeOffsEnd);
                }
                break;

            case BBJ_EHFINALLYRET:
            case BBJ_EHFAULTRET:
            case BBJ_EHFILTERRET:

                if (!blk->hasHndIndex()) // must be part of a handler
                {
                    BADCODE3("Missing handler", ". Before offset %04X", blk->bbCodeOffsEnd);
                }

                HBtab = ehGetDsc(blk->getHndIndex());

                // Endfilter allowed only in a filter block
                if (blk->KindIs(BBJ_EHFILTERRET))
                {
                    if (!HBtab->HasFilter())
                    {
                        BADCODE("Unexpected endfilter");
                    }
                }
                else if (blk->KindIs(BBJ_EHFILTERRET))
                {
                    // endfinally allowed only in a finally block
                    if (!HBtab->HasFinallyHandler())
                    {
                        BADCODE("Unexpected endfinally");
                    }
                }
                else if (blk->KindIs(BBJ_EHFAULTRET))
                {
                    // 'endfault' (alias of IL 'endfinally') allowed only in a fault block
                    if (!HBtab->HasFaultHandler())
                    {
                        BADCODE("Unexpected endfault");
                    }
                }

                // The handler block should be the innermost block
                // Exception blocks are listed, innermost first.
                if (blk->hasTryIndex() && (blk->getTryIndex() < blk->getHndIndex()))
                {
                    BADCODE("endfinally / endfault / endfilter in nested try block");
                }

                break;

            case BBJ_THROW: // block ends with 'throw'
                /* throw is permitted from every BB, so nothing to check */
                /* importer makes sure that rethrow is done from a catch */
                break;

            case BBJ_LEAVE: // block always jumps to the target, maybe out of guarded
                            // region. Used temporarily until importing
                fgControlFlowPermitted(blk, blk->GetTarget(), true);

                break;

            case BBJ_SWITCH: // block ends with a switch statement
                for (BasicBlock* const bTarget : blk->SwitchTargets())
                {
                    fgControlFlowPermitted(blk, bTarget);
                }
                break;

            case BBJ_EHCATCHRET:  // block ends with a leave out of a catch (only #if defined(FEATURE_EH_FUNCLETS))
            case BBJ_CALLFINALLY: // block always calls the target finally
            default:
                noway_assert(!"Unexpected bbKind"); // these blocks don't get created until importing
                break;
        }
    }
}

/****************************************************************************
 * Check that the leave from the block is legal.
 * Consider removing this check here if we  can do it cheaply during importing
 */

void Compiler::fgControlFlowPermitted(BasicBlock* blkSrc, BasicBlock* blkDest, bool isLeave)
{
    assert(!fgNormalizeEHDone); // These rules aren't quite correct after EH normalization has introduced new blocks

    unsigned srcHndBeg, destHndBeg;
    unsigned srcHndEnd, destHndEnd;
    bool     srcInFilter, destInFilter;
    bool     srcInCatch = false;

    EHblkDsc* srcHndTab;

    srcHndTab = ehInitHndRange(blkSrc, &srcHndBeg, &srcHndEnd, &srcInFilter);
    ehInitHndRange(blkDest, &destHndBeg, &destHndEnd, &destInFilter);

    /* Impose the rules for leaving or jumping from handler blocks */

    if (blkSrc->hasHndIndex())
    {
        srcInCatch = srcHndTab->HasCatchHandler() && srcHndTab->InHndRegionILRange(blkSrc);

        /* Are we jumping within the same handler index? */
        if (BasicBlock::sameHndRegion(blkSrc, blkDest))
        {
            /* Do we have a filter clause? */
            if (srcHndTab->HasFilter())
            {
                /* filters and catch handlers share same eh index  */
                /* we need to check for control flow between them. */
                if (srcInFilter != destInFilter)
                {
                    if (!jitIsBetween(blkDest->bbCodeOffs, srcHndBeg, srcHndEnd))
                    {
                        BADCODE3("Illegal control flow between filter and handler", ". Before offset %04X",
                                 blkSrc->bbCodeOffsEnd);
                    }
                }
            }
        }
        else
        {
            /* The handler indexes of blkSrc and blkDest are different */
            if (isLeave)
            {
                /* Any leave instructions must not enter the dest handler from outside*/
                if (!jitIsBetween(srcHndBeg, destHndBeg, destHndEnd))
                {
                    BADCODE3("Illegal use of leave to enter handler", ". Before offset %04X", blkSrc->bbCodeOffsEnd);
                }
            }
            else
            {
                /* We must use a leave to exit a handler */
                BADCODE3("Illegal control flow out of a handler", ". Before offset %04X", blkSrc->bbCodeOffsEnd);
            }

            /* Do we have a filter clause? */
            if (srcHndTab->HasFilter())
            {
                /* It is ok to leave from the handler block of a filter, */
                /* but not from the filter block of a filter             */
                if (srcInFilter != destInFilter)
                {
                    BADCODE3("Illegal to leave a filter handler", ". Before offset %04X", blkSrc->bbCodeOffsEnd);
                }
            }

            /* We should never leave a finally handler */
            if (srcHndTab->HasFinallyHandler())
            {
                BADCODE3("Illegal to leave a finally handler", ". Before offset %04X", blkSrc->bbCodeOffsEnd);
            }

            /* We should never leave a fault handler */
            if (srcHndTab->HasFaultHandler())
            {
                BADCODE3("Illegal to leave a fault handler", ". Before offset %04X", blkSrc->bbCodeOffsEnd);
            }
        }
    }
    else if (blkDest->hasHndIndex())
    {
        /* blkSrc was not inside a handler, but blkDst is inside a handler */
        BADCODE3("Illegal control flow into a handler", ". Before offset %04X", blkSrc->bbCodeOffsEnd);
    }

    /* Are we jumping from a catch handler into the corresponding try? */
    /* VB uses this for "on error goto "                               */

    if (isLeave && srcInCatch)
    {
        // inspect all handlers containing the jump source

        bool      bValidJumpToTry   = false; // are we jumping in a valid way from a catch to the corresponding try?
        bool      bCatchHandlerOnly = true;  // false if we are jumping out of a non-catch handler
        EHblkDsc* ehTableEnd;
        EHblkDsc* ehDsc;

        for (ehDsc = compHndBBtab, ehTableEnd = compHndBBtab + compHndBBtabCount;
             bCatchHandlerOnly && ehDsc < ehTableEnd; ehDsc++)
        {
            if (ehDsc->InHndRegionILRange(blkSrc))
            {
                if (ehDsc->HasCatchHandler())
                {
                    if (ehDsc->InTryRegionILRange(blkDest))
                    {
                        // If we already considered the jump for a different try/catch,
                        // we would have two overlapping try regions with two overlapping catch
                        // regions, which is illegal.
                        noway_assert(!bValidJumpToTry);

                        // Allowed if it is the first instruction of an inner try
                        // (and all trys in between)
                        //
                        // try {
                        //  ..
                        // _tryAgain:
                        //  ..
                        //      try {
                        //      _tryNestedInner:
                        //        ..
                        //          try {
                        //          _tryNestedIllegal:
                        //            ..
                        //          } catch {
                        //            ..
                        //          }
                        //        ..
                        //      } catch {
                        //        ..
                        //      }
                        //  ..
                        // } catch {
                        //  ..
                        //  leave _tryAgain         // Allowed
                        //  ..
                        //  leave _tryNestedInner   // Allowed
                        //  ..
                        //  leave _tryNestedIllegal // Not Allowed
                        //  ..
                        // }
                        //
                        // Note: The leave is allowed also from catches nested inside the catch shown above.

                        /* The common case where leave is to the corresponding try */
                        if (ehDsc->ebdIsSameTry(this, blkDest->getTryIndex()) ||
                            /* Also allowed is a leave to the start of a try which starts in the handler's try */
                            fgFlowToFirstBlockOfInnerTry(ehDsc->ebdTryBeg, blkDest, false))
                        {
                            bValidJumpToTry = true;
                        }
                    }
                }
                else
                {
                    // We are jumping from a handler which is not a catch handler.

                    // If it's a handler, but not a catch handler, it must be either a finally or fault
                    if (!ehDsc->HasFinallyOrFaultHandler())
                    {
                        BADCODE3("Handlers must be catch, finally, or fault", ". Before offset %04X",
                                 blkSrc->bbCodeOffsEnd);
                    }

                    // Are we jumping out of this handler?
                    if (!ehDsc->InHndRegionILRange(blkDest))
                    {
                        bCatchHandlerOnly = false;
                    }
                }
            }
            else if (ehDsc->InFilterRegionILRange(blkSrc))
            {
                // Are we jumping out of a filter?
                if (!ehDsc->InFilterRegionILRange(blkDest))
                {
                    bCatchHandlerOnly = false;
                }
            }
        }

        if (bCatchHandlerOnly)
        {
            if (bValidJumpToTry)
            {
                return;
            }
            else
            {
                // FALL THROUGH
                // This is either the case of a leave to outside the try/catch,
                // or a leave to a try not nested in this try/catch.
                // The first case is allowed, the second one will be checked
                // later when we check the try block rules (it is illegal if we
                // jump to the middle of the destination try).
            }
        }
        else
        {
            BADCODE3("illegal leave to exit a finally, fault or filter", ". Before offset %04X", blkSrc->bbCodeOffsEnd);
        }
    }

    /* Check all the try block rules */

    IL_OFFSET srcTryBeg;
    IL_OFFSET srcTryEnd;
    IL_OFFSET destTryBeg;
    IL_OFFSET destTryEnd;

    ehInitTryRange(blkSrc, &srcTryBeg, &srcTryEnd);
    ehInitTryRange(blkDest, &destTryBeg, &destTryEnd);

    /* Are we jumping between try indexes? */
    if (!BasicBlock::sameTryRegion(blkSrc, blkDest))
    {
        // Are we exiting from an inner to outer try?
        if (jitIsBetween(srcTryBeg, destTryBeg, destTryEnd) && jitIsBetween(srcTryEnd - 1, destTryBeg, destTryEnd))
        {
            if (!isLeave)
            {
                BADCODE3("exit from try block without a leave", ". Before offset %04X", blkSrc->bbCodeOffsEnd);
            }
        }
        else if (jitIsBetween(destTryBeg, srcTryBeg, srcTryEnd))
        {
            // check that the dest Try is first instruction of an inner try
            if (!fgFlowToFirstBlockOfInnerTry(blkSrc, blkDest, false))
            {
                BADCODE3("control flow into middle of try", ". Before offset %04X", blkSrc->bbCodeOffsEnd);
            }
        }
        else // there is no nesting relationship between src and dest
        {
            if (isLeave)
            {
                // check that the dest Try is first instruction of an inner try sibling
                if (!fgFlowToFirstBlockOfInnerTry(blkSrc, blkDest, true))
                {
                    BADCODE3("illegal leave into middle of try", ". Before offset %04X", blkSrc->bbCodeOffsEnd);
                }
            }
            else
            {
                BADCODE3("illegal control flow in to/out of try block", ". Before offset %04X", blkSrc->bbCodeOffsEnd);
            }
        }
    }
}

/*****************************************************************************
 *  Check that blkDest is the first block of an inner try or a sibling
 *    with no intervening trys in between
 */

bool Compiler::fgFlowToFirstBlockOfInnerTry(BasicBlock* blkSrc, BasicBlock* blkDest, bool sibling)
{
    assert(!fgNormalizeEHDone); // These rules aren't quite correct after EH normalization has introduced new blocks

    noway_assert(blkDest->hasTryIndex());

    unsigned XTnum     = blkDest->getTryIndex();
    unsigned lastXTnum = blkSrc->hasTryIndex() ? blkSrc->getTryIndex() : compHndBBtabCount;
    noway_assert(XTnum < compHndBBtabCount);
    noway_assert(lastXTnum <= compHndBBtabCount);

    EHblkDsc* HBtab = ehGetDsc(XTnum);

    // check that we are not jumping into middle of try
    if (HBtab->ebdTryBeg != blkDest)
    {
        return false;
    }

    if (sibling)
    {
        noway_assert(!BasicBlock::sameTryRegion(blkSrc, blkDest));

        // find the l.u.b of the two try ranges
        // Set lastXTnum to the l.u.b.

        HBtab = ehGetDsc(lastXTnum);

        for (lastXTnum++, HBtab++; lastXTnum < compHndBBtabCount; lastXTnum++, HBtab++)
        {
            if (jitIsBetweenInclusive(blkDest->bbNum, HBtab->ebdTryBeg->bbNum, HBtab->ebdTryLast->bbNum))
            {
                break;
            }
        }
    }

    // now check there are no intervening trys between dest and l.u.b
    // (it is ok to have intervening trys as long as they all start at
    //  the same code offset)

    HBtab = ehGetDsc(XTnum);

    for (XTnum++, HBtab++; XTnum < lastXTnum; XTnum++, HBtab++)
    {
        if (HBtab->ebdTryBeg->bbNum < blkDest->bbNum && blkDest->bbNum <= HBtab->ebdTryLast->bbNum)
        {
            return false;
        }
    }

    return true;
}

/*****************************************************************************
 *  Returns the handler nesting level of the block.
 *  *pFinallyNesting is set to the nesting level of the inner-most
 *  finally-protected try the block is in.
 */

unsigned Compiler::fgGetNestingLevel(BasicBlock* block, unsigned* pFinallyNesting)
{
    unsigned  curNesting = 0;            // How many handlers is the block in
    unsigned  tryFin     = (unsigned)-1; // curNesting when we see innermost finally-protected try
    unsigned  XTnum;
    EHblkDsc* HBtab;

    /* We find the block's handler nesting level by walking over the
       complete exception table and find enclosing clauses. */

    for (XTnum = 0, HBtab = compHndBBtab; XTnum < compHndBBtabCount; XTnum++, HBtab++)
    {
        noway_assert(HBtab->ebdTryBeg && HBtab->ebdHndBeg);

        if (HBtab->HasFinallyHandler() && (tryFin == (unsigned)-1) && bbInTryRegions(XTnum, block))
        {
            tryFin = curNesting;
        }
        else if (bbInHandlerRegions(XTnum, block))
        {
            curNesting++;
        }
    }

    if (tryFin == (unsigned)-1)
    {
        tryFin = curNesting;
    }

    if (pFinallyNesting)
    {
        *pFinallyNesting = curNesting - tryFin;
    }

    return curNesting;
}

//------------------------------------------------------------------------
// fgFindBlockILOffset: Given a block, find the IL offset corresponding to the first statement
//      in the block with a legal IL offset. Skip any leading statements that have BAD_IL_OFFSET.
//      If no statement has an initialized statement offset (including the case where there are
//      no statements in the block), then return BAD_IL_OFFSET. This function is used when
//      blocks are split or modified, and we want to maintain the IL offset as much as possible
//      to preserve good debugging behavior.
//
// Arguments:
//      block - The block to check.
//
// Return Value:
//      The first good IL offset of a statement in the block, or BAD_IL_OFFSET if such an IL offset
//      cannot be found.
//
IL_OFFSET Compiler::fgFindBlockILOffset(BasicBlock* block)
{
    // This function searches for IL offsets in statement nodes, so it can't be used in LIR. We
    // could have a similar function for LIR that searches for GT_IL_OFFSET nodes.
    assert(!block->IsLIR());

    for (Statement* const stmt : block->Statements())
    {
        // Blocks always contain IL offsets in the root.
        DebugInfo di = stmt->GetDebugInfo().GetRoot();
        if (di.IsValid())
        {
            return di.GetLocation().GetOffset();
        }
    }

    return BAD_IL_OFFSET;
}

//------------------------------------------------------------------------------
// fgSplitBlockAtEnd - split the given block into two blocks.
//                   All code in the block stays in the original block.
//                   Control falls through from original to new block, and
//                   the new block is returned.
//------------------------------------------------------------------------------
BasicBlock* Compiler::fgSplitBlockAtEnd(BasicBlock* curr)
{
    // We'd like to use fgNewBBafter(), but we need to update the preds list before linking in the new block.
    // (We need the successors of 'curr' to be correct when we do this.)
    BasicBlock* newBlock = BasicBlock::New(this);

    // Start the new block with no refs. When we set the preds below, this will get updated correctly.
    newBlock->bbRefs = 0;

    if (curr->KindIs(BBJ_SWITCH))
    {
        // In the case of a switch statement there's more complicated logic in order to wire up the predecessor lists
        // but fortunately there's an existing method that implements this functionality.
        fgChangeSwitchBlock(curr, newBlock);
    }
    else
    {
        // For each successor of the original block, set the new block as their predecessor.

        for (FlowEdge* const succEdge : curr->SuccEdges())
        {
            // For non-switch blocks, successor iterator should not iterate duplicates.
            assert(succEdge->getSourceBlock() != newBlock);

            BasicBlock* const succBlock = succEdge->getDestinationBlock();
            JITDUMP(FMT_BB " previous predecessor was " FMT_BB ", now is " FMT_BB "\n", succBlock->bbNum, curr->bbNum,
                    newBlock->bbNum);
            fgReplacePred(succEdge, newBlock);
        }
    }

    newBlock->inheritWeight(curr);

    // Set the new block's flags. Note that the new block isn't BBF_INTERNAL unless the old block is.
    newBlock->CopyFlags(curr);

    // Remove flags that the new block can't have.
    newBlock->RemoveFlags(BBF_LOOP_HEAD | BBF_FUNCLET_BEG | BBF_KEEP_BBJ_ALWAYS | BBF_PATCHPOINT |
                          BBF_BACKWARD_JUMP_TARGET | BBF_LOOP_ALIGN);

    // Remove the GC safe bit on the new block. It seems clear that if we split 'curr' at the end,
    // such that all the code is left in 'curr', and 'newBlock' just gets the control flow, then
    // both 'curr' and 'newBlock' could accurately retain an existing GC safe bit. However, callers
    // use this function to split blocks in the middle, or at the beginning, and they don't seem to
    // be careful about updating this flag appropriately. So, removing the GC safe bit is simply
    // conservative: some functions might end up being fully interruptible that could be partially
    // interruptible if we exercised more care here.
    newBlock->RemoveFlags(BBF_GC_SAFE_POINT);

    // The new block has no code, so we leave bbCodeOffs/bbCodeOffsEnd set to BAD_IL_OFFSET. If a caller
    // puts code in the block, then it needs to update these.

    // Insert the new block in the block list after the 'curr' block.
    fgInsertBBafter(curr, newBlock);
    fgExtendEHRegionAfter(curr); // The new block is in the same EH region as the old block.

    // Remove flags from the old block that are no longer possible.
    curr->RemoveFlags(BBF_HAS_JMP | BBF_RETLESS_CALL);

    // Default to fallthrough, and add the arc for that.
    FlowEdge* const newEdge = fgAddRefPred(newBlock, curr);

    // Transfer the kind and target. Do this after the code above, to avoid null-ing out the old targets used by the
    // above code.
    newBlock->TransferTarget(curr);

    curr->SetKindAndTargetEdge(BBJ_ALWAYS, newEdge);
    curr->SetFlags(BBF_NONE_QUIRK);
    assert(curr->JumpsToNext());

    return newBlock;
}

//------------------------------------------------------------------------------
// fgSplitBlockAfterStatement - Split the given block, with all code after
//                              the given statement going into the second block.
//------------------------------------------------------------------------------
BasicBlock* Compiler::fgSplitBlockAfterStatement(BasicBlock* curr, Statement* stmt)
{
    assert(!curr->IsLIR()); // No statements in LIR, so you can't use this function.

    BasicBlock* newBlock = fgSplitBlockAtEnd(curr);

    if (stmt != nullptr)
    {
        newBlock->bbStmtList = stmt->GetNextStmt();
        if (newBlock->bbStmtList != nullptr)
        {
            newBlock->bbStmtList->SetPrevStmt(curr->bbStmtList->GetPrevStmt());
        }
        curr->bbStmtList->SetPrevStmt(stmt);
        stmt->SetNextStmt(nullptr);

        // Update the IL offsets of the blocks to match the split.

        assert(newBlock->bbCodeOffs == BAD_IL_OFFSET);
        assert(newBlock->bbCodeOffsEnd == BAD_IL_OFFSET);

        // curr->bbCodeOffs remains the same
        newBlock->bbCodeOffsEnd = curr->bbCodeOffsEnd;

        IL_OFFSET splitPointILOffset = fgFindBlockILOffset(newBlock);

        curr->bbCodeOffsEnd  = max(curr->bbCodeOffs, splitPointILOffset);
        newBlock->bbCodeOffs = min(splitPointILOffset, newBlock->bbCodeOffsEnd);
    }
    else
    {
        assert(curr->bbStmtList == nullptr); // if no tree was given then it better be an empty block
    }

    return newBlock;
}

//------------------------------------------------------------------------------
// fgSplitBlockBeforeTree : Split the given block right before the given tree
//
// Arguments:
//    block        - The block containing the statement.
//    stmt         - The statement containing the tree.
//    splitPoint   - A tree inside the statement.
//    firstNewStmt - [out] The first new statement that was introduced.
//                   [firstNewStmt..stmt) are the statements added by this function.
//    splitNodeUse - The use of the tree to split at.
//
// Returns:
//    The last block after split
//
// Notes:
//    See comments in gtSplitTree
//
BasicBlock* Compiler::fgSplitBlockBeforeTree(
    BasicBlock* block, Statement* stmt, GenTree* splitPoint, Statement** firstNewStmt, GenTree*** splitNodeUse)
{
    gtSplitTree(block, stmt, splitPoint, firstNewStmt, splitNodeUse);

    BasicBlockFlags originalFlags = block->GetFlagsRaw();
    BasicBlock*     prevBb        = block;

    // We use fgSplitBlockAfterStatement() API here to split the block, however, we want to split
    // it *Before* rather than *After* so if the current statement is the first in the
    // current block - invoke fgSplitBlockAtBeginning
    if (stmt == block->firstStmt())
    {
        block = fgSplitBlockAtBeginning(prevBb);
    }
    else
    {
        assert(stmt->GetPrevStmt() != block->lastStmt());
        JITDUMP("Splitting " FMT_BB " after statement " FMT_STMT "\n", prevBb->bbNum, stmt->GetPrevStmt()->GetID());
        block = fgSplitBlockAfterStatement(prevBb, stmt->GetPrevStmt());
    }

    // We split a block, possibly, in the middle - we need to propagate some flags
    prevBb->SetFlagsRaw(originalFlags & (~(BBF_SPLIT_LOST | BBF_RETLESS_CALL) | BBF_GC_SAFE_POINT));
    block->SetFlags(originalFlags & (BBF_SPLIT_GAINED | BBF_IMPORTED | BBF_GC_SAFE_POINT | BBF_RETLESS_CALL));

    // prevBb should flow into block
    assert(prevBb->KindIs(BBJ_ALWAYS) && prevBb->JumpsToNext() && prevBb->NextIs(block));
    prevBb->SetFlags(BBF_NONE_QUIRK);

    return block;
}

//------------------------------------------------------------------------------
// fgSplitBlockAfterNode - Split the given block, with all code after
//                         the given node going into the second block.
//                         This function is only used in LIR.
//------------------------------------------------------------------------------
BasicBlock* Compiler::fgSplitBlockAfterNode(BasicBlock* curr, GenTree* node)
{
    assert(curr->IsLIR());

    BasicBlock* newBlock = fgSplitBlockAtEnd(curr);

    if (node != nullptr)
    {
        LIR::Range& currBBRange = LIR::AsRange(curr);

        if (node != currBBRange.LastNode())
        {
            LIR::Range nodesToMove = currBBRange.Remove(node->gtNext, currBBRange.LastNode());
            LIR::AsRange(newBlock).InsertAtBeginning(std::move(nodesToMove));
        }

        // Update the IL offsets of the blocks to match the split.

        assert(newBlock->bbCodeOffs == BAD_IL_OFFSET);
        assert(newBlock->bbCodeOffsEnd == BAD_IL_OFFSET);

        // curr->bbCodeOffs remains the same
        newBlock->bbCodeOffsEnd = curr->bbCodeOffsEnd;

        // Search backwards from the end of the current block looking for the IL offset to use
        // for the end IL offset for the original block.
        IL_OFFSET                   splitPointILOffset = BAD_IL_OFFSET;
        LIR::Range::ReverseIterator riter;
        LIR::Range::ReverseIterator riterEnd;
        for (riter = currBBRange.rbegin(), riterEnd = currBBRange.rend(); riter != riterEnd; ++riter)
        {
            if ((*riter)->gtOper == GT_IL_OFFSET)
            {
                GenTreeILOffset* ilOffset = (*riter)->AsILOffset();
                DebugInfo        rootDI   = ilOffset->gtStmtDI.GetRoot();
                if (rootDI.IsValid())
                {
                    splitPointILOffset = rootDI.GetLocation().GetOffset();
                    break;
                }
            }
        }

        curr->bbCodeOffsEnd = max(curr->bbCodeOffs, splitPointILOffset);

        // Also use this as the beginning offset of the next block. Presumably we could/should
        // look to see if the first node is a GT_IL_OFFSET node, and use that instead.
        newBlock->bbCodeOffs = min(splitPointILOffset, newBlock->bbCodeOffsEnd);
    }
    else
    {
        assert(curr->bbStmtList == nullptr); // if no node was given then it better be an empty block
    }

    return newBlock;
}

//------------------------------------------------------------------------------
// fgSplitBlockAtBeginning - Split the given block into two blocks.
//                         Control falls through from original to new block,
//                         and the new block is returned.
//                         All code in the original block goes into the new block
//------------------------------------------------------------------------------
BasicBlock* Compiler::fgSplitBlockAtBeginning(BasicBlock* curr)
{
    BasicBlock* newBlock = fgSplitBlockAtEnd(curr);

    if (curr->IsLIR())
    {
        newBlock->SetFirstLIRNode(curr->GetFirstLIRNode());
        curr->SetFirstLIRNode(nullptr);
    }
    else
    {
        newBlock->bbStmtList = curr->bbStmtList;
        curr->bbStmtList     = nullptr;
    }

    // The new block now has all the code, and the old block has none. Update the
    // IL offsets for the block to reflect this.

    newBlock->bbCodeOffs    = curr->bbCodeOffs;
    newBlock->bbCodeOffsEnd = curr->bbCodeOffsEnd;

    curr->bbCodeOffs    = BAD_IL_OFFSET;
    curr->bbCodeOffsEnd = BAD_IL_OFFSET;

    return newBlock;
}

//------------------------------------------------------------------------
// fgSplitEdge: Splits the edge between a block 'curr' and its successor 'succ' by creating a new block
//              that replaces 'succ' as a successor of 'curr', and which branches unconditionally
//              to (or falls through to) 'succ'. Note that for a BBJ_COND block 'curr',
//              'succ' might be the fall-through path or the branch path from 'curr'.
//
// Arguments:
//    curr - A block which branches to 'succ'
//    succ - The target block
//
// Return Value:
//    Returns a new block, that is a successor of 'curr' and which branches unconditionally to 'succ'
//
// Assumptions:
//    'curr' must have a bbKind of BBJ_COND, BBJ_ALWAYS, or BBJ_SWITCH
//
// Notes:
//    The returned block is empty.
//    Can be invoked before pred lists are built.

BasicBlock* Compiler::fgSplitEdge(BasicBlock* curr, BasicBlock* succ)
{
    assert(curr->KindIs(BBJ_COND, BBJ_SWITCH, BBJ_ALWAYS));
    assert(fgPredsComputed);
    assert(fgGetPredForBlock(succ, curr) != nullptr);

    BasicBlock* newBlock;
    if (curr->NextIs(succ))
    {
        // The successor is the fall-through path of a BBJ_COND, or
        // an immediately following block of a BBJ_SWITCH (which has
        // no fall-through path). For this case, simply insert a new
        // fall-through block after 'curr'.
        // TODO-NoFallThrough: Once false target can diverge from bbNext, this will be unnecessary for BBJ_COND
        newBlock = fgNewBBafter(BBJ_ALWAYS, curr, true /* extendRegion */);
        newBlock->SetFlags(BBF_NONE_QUIRK);
    }
    else
    {
        // The new block always jumps to 'succ'
        newBlock = fgNewBBinRegion(BBJ_ALWAYS, curr, /* isRunRarely */ curr->isRunRarely());
    }
    newBlock->CopyFlags(curr, succ->GetFlagsRaw() & BBF_BACKWARD_JUMP);

    JITDUMP("Splitting edge from " FMT_BB " to " FMT_BB "; adding " FMT_BB "\n", curr->bbNum, succ->bbNum,
            newBlock->bbNum);

    // newBlock replaces succ as curr's successor.
    fgReplaceJumpTarget(curr, succ, newBlock);

    // And 'succ' has 'newBlock' as a new predecessor.
    FlowEdge* const newEdge = fgAddRefPred(succ, newBlock);
    newBlock->SetTargetEdge(newEdge);

    // This isn't accurate, but it is complex to compute a reasonable number so just assume that we take the
    // branch 50% of the time.
    //
    // TODO: leverage edge likelihood.
    //
    if (!curr->KindIs(BBJ_ALWAYS))
    {
        newBlock->inheritWeightPercentage(curr, 50);
    }

    // The bbLiveIn and bbLiveOut are both equal to the bbLiveIn of 'succ'
    if (fgLocalVarLivenessDone)
    {
        VarSetOps::Assign(this, newBlock->bbLiveIn, succ->bbLiveIn);
        VarSetOps::Assign(this, newBlock->bbLiveOut, succ->bbLiveIn);
    }

    return newBlock;
}

// Removes the block from the bbPrev/bbNext chain
// Updates fgFirstBB and fgLastBB if necessary
// Does not update fgFirstFuncletBB or fgFirstColdBlock (fgUnlinkRange does)
void Compiler::fgUnlinkBlock(BasicBlock* block)
{
    if (block->IsFirst())
    {
        assert(block == fgFirstBB);
        assert(block != fgLastBB);
        assert((fgFirstBBScratch == nullptr) || (fgFirstBBScratch == fgFirstBB));

        fgFirstBB = block->Next();
        fgFirstBB->SetPrevToNull();

        if (fgFirstBBScratch != nullptr)
        {
#ifdef DEBUG
            // We had created an initial scratch BB, but now we're deleting it.
            if (verbose)
            {
                printf("Unlinking scratch " FMT_BB "\n", block->bbNum);
            }
#endif // DEBUG
            fgFirstBBScratch = nullptr;
        }
    }
    else if (block->IsLast())
    {
        assert(fgLastBB == block);
        fgLastBB = block->Prev();
        fgLastBB->SetNextToNull();
    }
    else
    {
        block->Prev()->SetNext(block->Next());
    }
}

//------------------------------------------------------------------------
// fgUnlinkBlockForRemoval: unlink a block from the linked list because it is
// being removed, and adjust fgBBcount.
//
// Arguments:
//   block - The block
//
void Compiler::fgUnlinkBlockForRemoval(BasicBlock* block)
{
    fgUnlinkBlock(block);
    fgBBcount--;
}

/*****************************************************************************************************
 *
 *  Function called to unlink basic block range [bBeg .. bEnd] from the basic block list.
 *
 *  'bBeg' can't be the first block.
 */

void Compiler::fgUnlinkRange(BasicBlock* bBeg, BasicBlock* bEnd)
{
    assert(bBeg != nullptr);
    assert(bEnd != nullptr);

    BasicBlock* bPrev = bBeg->Prev();
    assert(bPrev != nullptr); // Can't unlink a range starting with the first block

    /* If we removed the last block in the method then update fgLastBB */
    if (fgLastBB == bEnd)
    {
        fgLastBB = bPrev;
        fgLastBB->SetNextToNull();
    }
    else
    {
        bPrev->SetNext(bEnd->Next());
    }

    // If bEnd was the first Cold basic block update fgFirstColdBlock
    if (bEnd->IsFirstColdBlock(this))
    {
        fgFirstColdBlock = bPrev->Next();
    }

#if defined(FEATURE_EH_FUNCLETS)
#ifdef DEBUG
    // You can't unlink a range that includes the first funclet block. A range certainly
    // can't cross the non-funclet/funclet region. And you can't unlink the first block
    // of the first funclet with this, either. (If that's necessary, it could be allowed
    // by updating fgFirstFuncletBB to bEnd->bbNext.)
    for (BasicBlock* tempBB = bBeg; tempBB != bEnd->Next(); tempBB = tempBB->Next())
    {
        assert(tempBB != fgFirstFuncletBB);
    }
#endif // DEBUG
#endif // FEATURE_EH_FUNCLETS
}

//------------------------------------------------------------------------
// fgRemoveBlock: Remove a basic block. The block must be either unreachable or empty.
// If the block is a non-retless BBJ_CALLFINALLY then the paired BBJ_CALLFINALLYRET is also removed.
//
// Arguments:
//   block       - the block to remove
//   unreachable - indicates whether removal is because block is unreachable or empty
//
// Return Value:
//   The block after the block, or blocks, removed.
//
BasicBlock* Compiler::fgRemoveBlock(BasicBlock* block, bool unreachable)
{
    assert(block != nullptr);

    JITDUMP("fgRemoveBlock " FMT_BB ", unreachable=%s\n", block->bbNum, dspBool(unreachable));

    BasicBlock* bPrev = block->Prev();
    BasicBlock* bNext = block->Next();

    noway_assert((block == fgFirstBB) || (bPrev && bPrev->NextIs(block)));
    noway_assert(!block->HasFlag(BBF_DONT_REMOVE));

    // Should never remove a genReturnBB, as we might have special hookups there.
    noway_assert(block != genReturnBB);

    if (unreachable)
    {
        PREFIX_ASSUME(bPrev != nullptr);

        fgUnreachableBlock(block);

#if defined(FEATURE_EH_FUNCLETS)
        // If block was the fgFirstFuncletBB then set fgFirstFuncletBB to block->bbNext
        if (block == fgFirstFuncletBB)
        {
            fgFirstFuncletBB = block->Next();
        }
#endif // FEATURE_EH_FUNCLETS

        // If this is the first Cold basic block update fgFirstColdBlock
        if (block->IsFirstColdBlock(this))
        {
            fgFirstColdBlock = block->Next();
        }

        // A BBJ_CALLFINALLY is usually paired with a BBJ_CALLFINALLYRET.
        // If we delete such a BBJ_CALLFINALLY we also delete the BBJ_CALLFINALLYRET.
        if (block->isBBCallFinallyPair())
        {
            BasicBlock* const leaveBlock = block->Next();
            bNext                        = leaveBlock->Next();
            fgPrepareCallFinallyRetForRemoval(leaveBlock);
            fgRemoveBlock(leaveBlock, /* unreachable */ true);
        }
        else if (block->isBBCallFinallyPairTail())
        {
            // bPrev CALLFINALLY becomes RETLESS as the BBJ_CALLFINALLYRET block is unreachable
            bPrev->SetFlags(BBF_RETLESS_CALL);
        }
        else if (block->KindIs(BBJ_RETURN))
        {
            fgRemoveReturnBlock(block);
        }

        /* Unlink this block from the bbNext chain */
        fgUnlinkBlockForRemoval(block);

        /* At this point the bbPreds and bbRefs had better be zero */
        noway_assert((block->bbRefs == 0) && (block->bbPreds == nullptr));
    }
    else // block is empty
    {
        noway_assert(block->isEmpty());

        // The block cannot follow a non-retless BBJ_CALLFINALLY (because we don't know who may jump to it).
        noway_assert(!block->isBBCallFinallyPairTail());

#ifdef DEBUG
        if (verbose)
        {
            printf("Removing empty " FMT_BB "\n", block->bbNum);
        }

        /* Some extra checks for the empty case */
        assert(block->KindIs(BBJ_ALWAYS));

        /* Do not remove a block that jumps to itself - used for while (true){} */
        assert(!block->TargetIs(block));
#endif // DEBUG

        BasicBlock* succBlock = block->GetTarget();

        bool skipUnmarkLoop = false;

        if (succBlock->isLoopHead() && bPrev && (succBlock->bbNum <= bPrev->bbNum))
        {
            // It looks like `block` is the source of a back edge of a loop, and once we remove `block` the
            // loop will still exist because we'll move the edge to `bPrev`. So, don't unscale the loop blocks.
            skipUnmarkLoop = true;
        }

        // If this is the first Cold basic block update fgFirstColdBlock
        if (block->IsFirstColdBlock(this))
        {
            fgFirstColdBlock = block->Next();
        }

#if defined(FEATURE_EH_FUNCLETS)
        // Update fgFirstFuncletBB if necessary
        if (block == fgFirstFuncletBB)
        {
            fgFirstFuncletBB = block->Next();
        }
#endif // FEATURE_EH_FUNCLETS

        // Update successor block start IL offset, if empty predecessor
        // covers the immediately preceding range.
        if ((block->bbCodeOffsEnd == succBlock->bbCodeOffs) && (block->bbCodeOffs != BAD_IL_OFFSET))
        {
            assert(block->bbCodeOffs <= succBlock->bbCodeOffs);
            succBlock->bbCodeOffs = block->bbCodeOffs;
        }

        /* Remove the block */

        if (bPrev == nullptr)
        {
            /* special case if this is the first BB */

            noway_assert(block == fgFirstBB);

            /* old block no longer gets the extra ref count for being the first block */
            block->bbRefs--;
            succBlock->bbRefs++;
        }

        /* Update bbRefs and bbPreds.
         * All blocks jumping to 'block' will jump to 'succBlock'.
         * First, remove 'block' from the predecessor list of succBlock.
         */

        fgRemoveRefPred(block->GetTargetEdge());

        for (BasicBlock* const predBlock : block->PredBlocksEditing())
        {
            /* change all jumps/refs to the removed block */
            switch (predBlock->GetKind())
            {
                default:
                    noway_assert(!"Unexpected bbKind in fgRemoveBlock()");
                    break;

                case BBJ_COND:
                case BBJ_CALLFINALLY:
                case BBJ_CALLFINALLYRET:
                case BBJ_ALWAYS:
                case BBJ_EHCATCHRET:
                case BBJ_SWITCH:
                case BBJ_EHFINALLYRET:
                    fgReplaceJumpTarget(predBlock, block, succBlock);
                    break;
            }
        }

        fgUnlinkBlockForRemoval(block);
        block->SetFlags(BBF_REMOVED);
    }

    if (bPrev != nullptr)
    {
        switch (bPrev->GetKind())
        {
            case BBJ_CALLFINALLY:
                // If prev is a BBJ_CALLFINALLY it better be marked as RETLESS
                noway_assert(bPrev->HasFlag(BBF_RETLESS_CALL));
                break;

            case BBJ_COND:
                // block should not be a target anymore
                assert(!bPrev->TrueTargetIs(block));
                assert(!bPrev->FalseTargetIs(block));

                /* Check if both sides of the BBJ_COND now jump to the same block */
                if (bPrev->TrueEdgeIs(bPrev->GetFalseEdge()))
                {
                    fgRemoveConditionalJump(bPrev);
                }
                break;

            default:
                break;
        }

        ehUpdateForDeletedBlock(block);
    }

    return bNext;
}

//------------------------------------------------------------------------
// fgPrepareCallFinallyRetForRemoval: Prepare an unreachable BBJ_CALLFINALLYRET block for removal
// from the flow graph. Remove the block as a successor to predecessor BBJ_EHFINALLYRET blocks.
// Don't actually remove the block: change it to a BBJ_ALWAYS. The caller can either remove it
// directly, or wait for an unreachable code pass to remove it. This is done to avoid altering
// caller flow graph iteration. Note that this must be called before changing/removing the
// paired BBJ_CALLFINALLY.
//
// Arguments:
//   block - the block to process
//
void Compiler::fgPrepareCallFinallyRetForRemoval(BasicBlock* block)
{
    assert(block->KindIs(BBJ_CALLFINALLYRET));

    BasicBlock* const bCallFinally = block->Prev();
    assert(bCallFinally != nullptr);
    assert(bCallFinally->KindIs(BBJ_CALLFINALLY));

    block->RemoveFlags(BBF_DONT_REMOVE);

    // The BBJ_CALLFINALLYRET normally has a reference count of 1 and a single predecessor.
    // However, we might not have marked the BBJ_CALLFINALLY as BBF_RETLESS_CALL even though it is.
    // (Some early flow optimization should probably aggressively mark these as BBF_RETLESS_CALL
    // and not depend on fgRemoveBlock() to do that.)
    for (FlowEdge* leavePredEdge : block->PredEdges())
    {
        fgRemoveEhfSuccessor(leavePredEdge);
    }
    assert(block->bbRefs == 0);
    assert(block->bbPreds == nullptr);

    // If the BBJ_CALLFINALLYRET is unreachable, then the BBJ_CALLFINALLY must be retless.
    // Set to retless flag to avoid future asserts.
    bCallFinally->SetFlags(BBF_RETLESS_CALL);
    block->SetKind(BBJ_ALWAYS);
}

//------------------------------------------------------------------------
// fgConnectFallThrough: fix flow from a block that previously had a fall through
//
// Arguments:
//   bSrc - source of fall through
//   bDst - target of fall through
//
// Returns:
//   Newly inserted block after bSrc that jumps to bDst,
//   or nullptr if bSrc already falls through to bDst
//
BasicBlock* Compiler::fgConnectFallThrough(BasicBlock* bSrc, BasicBlock* bDst)
{
    assert(bSrc != nullptr);
    assert(fgPredsComputed);
    BasicBlock* jmpBlk = nullptr;

    /* If bSrc falls through to a block that is not bDst, we will insert a jump to bDst */

    if (bSrc->KindIs(BBJ_COND) && bSrc->FalseTargetIs(bDst) && !bSrc->NextIs(bDst))
    {
        // Add a new block after bSrc which jumps to 'bDst'
        jmpBlk            = fgNewBBafter(BBJ_ALWAYS, bSrc, true);
        FlowEdge* oldEdge = bSrc->GetFalseEdge();
        fgReplacePred(oldEdge, jmpBlk);
        jmpBlk->SetTargetEdge(oldEdge);
        assert(jmpBlk->TargetIs(bDst));

        FlowEdge* newEdge = fgAddRefPred(jmpBlk, bSrc, oldEdge);
        bSrc->SetFalseEdge(newEdge);

        // When adding a new jmpBlk we will set the bbWeight and bbFlags
        //
        if (fgHaveValidEdgeWeights && fgHaveProfileWeights())
        {
            jmpBlk->bbWeight = (newEdge->edgeWeightMin() + newEdge->edgeWeightMax()) / 2;
            if (bSrc->bbWeight == BB_ZERO_WEIGHT)
            {
                jmpBlk->bbWeight = BB_ZERO_WEIGHT;
            }

            if (jmpBlk->bbWeight == BB_ZERO_WEIGHT)
            {
                jmpBlk->SetFlags(BBF_RUN_RARELY);
            }

            weight_t weightDiff = (newEdge->edgeWeightMax() - newEdge->edgeWeightMin());
            weight_t slop       = BasicBlock::GetSlopFraction(bSrc, bDst);
            //
            // If the [min/max] values for our edge weight is within the slop factor
            //  then we will set the BBF_PROF_WEIGHT flag for the block
            //
            if (weightDiff <= slop)
            {
                jmpBlk->SetFlags(BBF_PROF_WEIGHT);
            }
        }
        else
        {
            // We set the bbWeight to the smaller of bSrc->bbWeight or bDst->bbWeight
            if (bSrc->bbWeight < bDst->bbWeight)
            {
                jmpBlk->bbWeight = bSrc->bbWeight;
                jmpBlk->CopyFlags(bSrc, BBF_RUN_RARELY);
            }
            else
            {
                jmpBlk->bbWeight = bDst->bbWeight;
                jmpBlk->CopyFlags(bDst, BBF_RUN_RARELY);
            }
        }

        JITDUMP("Added an unconditional jump to " FMT_BB " after block " FMT_BB "\n", jmpBlk->GetTarget()->bbNum,
                bSrc->bbNum);
    }
    else if (bSrc->KindIs(BBJ_ALWAYS) && bSrc->HasInitializedTarget() && bSrc->JumpsToNext())
    {
        bSrc->SetFlags(BBF_NONE_QUIRK);
    }

    return jmpBlk;
}

//------------------------------------------------------------------------
// fgRenumberBlocks: update block bbNums to reflect bbNext order
//
// Returns:
//    true if blocks were renumbered or maxBBNum was updated.
//
// Notes:
//   Walk the flow graph, reassign block numbers to keep them in ascending order.
//   Return 'true' if any renumbering was actually done, OR if we change the
//   maximum number of assigned basic blocks (this can happen if we do inlining,
//   create a new, high-numbered block, then that block goes away. We go to
//   renumber the blocks, none of them actually change number, but we shrink the
//   maximum assigned block number. This affects the block set epoch).
//
//   As a consequence of renumbering, block pred lists may need to be reordered.
//
bool Compiler::fgRenumberBlocks()
{
    assert(fgPredsComputed);

    JITDUMP("\n*************** Before renumbering the basic blocks\n");
    JITDUMPEXEC(fgDispBasicBlocks());
    JITDUMPEXEC(fgDispHandlerTab());

    bool     renumbered  = false;
    bool     newMaxBBNum = false;
    unsigned num         = 1;

    for (BasicBlock* block : Blocks())
    {
        noway_assert(!block->HasFlag(BBF_REMOVED));

        if (block->bbNum != num)
        {
            JITDUMP("Renumber " FMT_BB " to " FMT_BB "\n", block->bbNum, num);
            renumbered   = true;
            block->bbNum = num;
        }

        if (block->IsLast())
        {
            fgLastBB = block;
            if (fgBBNumMax != num)
            {
                fgBBNumMax  = num;
                newMaxBBNum = true;
            }
        }

        num++;
    }

    // If we renumbered, then we may need to reorder some pred lists.
    //
    if (renumbered)
    {
        for (BasicBlock* const block : Blocks())
        {
            block->ensurePredListOrder(this);
        }
        JITDUMP("\n*************** After renumbering the basic blocks\n");
        JITDUMPEXEC(fgDispBasicBlocks());
        JITDUMPEXEC(fgDispHandlerTab());
    }
    else
    {
        JITDUMP("=============== No blocks renumbered!\n");
    }

    // Now update the BlockSet epoch, which depends on the block numbers.
    // If any blocks have been renumbered then create a new BlockSet epoch.
    // Even if we have not renumbered any blocks, we might still need to force
    // a new BlockSet epoch, for one of several reasons. If there are any new
    // blocks with higher numbers than the former maximum numbered block, then we
    // need a new epoch with a new size matching the new largest numbered block.
    // Also, if the number of blocks is different from the last time we set the
    // BlockSet epoch, then we need a new epoch. This wouldn't happen if we
    // renumbered blocks after every block addition/deletion, but it might be
    // the case that we can change the number of blocks, then set the BlockSet
    // epoch without renumbering, then change the number of blocks again, then
    // renumber.
    if (renumbered || newMaxBBNum)
    {
        NewBasicBlockEpoch();

        // The key in the unique switch successor map is dependent on the block number, so invalidate that cache.
        InvalidateUniqueSwitchSuccMap();
    }
    else
    {
        EnsureBasicBlockEpoch();
    }

    // Tell our caller if any blocks actually were renumbered.
    return renumbered || newMaxBBNum;
}

/*****************************************************************************
 *
 *  Is the BasicBlock bJump a forward branch?
 *   Optionally bSrc can be supplied to indicate that
 *   bJump must be forward with respect to bSrc
 */
bool Compiler::fgIsForwardBranch(BasicBlock* bJump, BasicBlock* bDest, BasicBlock* bSrc /* = NULL */)
{
    assert((bJump->KindIs(BBJ_ALWAYS, BBJ_CALLFINALLYRET) && bJump->TargetIs(bDest)) ||
           (bJump->KindIs(BBJ_COND) && bJump->TrueTargetIs(bDest)));

    bool        result = false;
    BasicBlock* bTemp  = (bSrc == nullptr) ? bJump : bSrc;

    while (true)
    {
        bTemp = bTemp->Next();

        if (bTemp == nullptr)
        {
            break;
        }

        if (bTemp == bDest)
        {
            result = true;
            break;
        }
    }

    return result;
}

/*****************************************************************************
 *
 *  Returns true if it is allowable (based upon the EH regions)
 *  to place block bAfter immediately after bBefore. It is allowable
 *  if the 'bBefore' and 'bAfter' blocks are in the exact same EH region.
 */

bool Compiler::fgEhAllowsMoveBlock(BasicBlock* bBefore, BasicBlock* bAfter)
{
    return BasicBlock::sameEHRegion(bBefore, bAfter);
}

/*****************************************************************************
 *
 *  Function called to move the range of blocks [bStart .. bEnd].
 *  The blocks are placed immediately after the insertAfterBlk.
 *  fgFirstFuncletBB is not updated; that is the responsibility of the caller, if necessary.
 */

void Compiler::fgMoveBlocksAfter(BasicBlock* bStart, BasicBlock* bEnd, BasicBlock* insertAfterBlk)
{
    /* We have decided to insert the block(s) after 'insertAfterBlk' */
    CLANG_FORMAT_COMMENT_ANCHOR;

#ifdef DEBUG
    if (verbose)
    {
        printf("Relocated block%s [" FMT_BB ".." FMT_BB "] inserted after " FMT_BB "%s\n", (bStart == bEnd) ? "" : "s",
               bStart->bbNum, bEnd->bbNum, insertAfterBlk->bbNum,
               insertAfterBlk->IsLast() ? " at the end of method" : "");
    }
#endif // DEBUG

    /* relink [bStart .. bEnd] into the flow graph */

    /* If insertAfterBlk was fgLastBB then update fgLastBB */
    if (insertAfterBlk == fgLastBB)
    {
        fgLastBB = bEnd;
        fgLastBB->SetNextToNull();
    }
    else
    {
        bEnd->SetNext(insertAfterBlk->Next());
    }

    insertAfterBlk->SetNext(bStart);
}

/*****************************************************************************
 *
 *  Function called to relocate a single range to the end of the method.
 *  Only an entire consecutive region can be moved and it will be kept together.
 *  Except for the first block, the range cannot have any blocks that jump into or out of the region.
 *  When successful we return the bLast block which is the last block that we relocated.
 *  When unsuccessful we return NULL.

    =============================================================
    NOTE: This function can invalidate all pointers into the EH table, as well as change the size of the EH table!
    =============================================================
 */

BasicBlock* Compiler::fgRelocateEHRange(unsigned regionIndex, FG_RELOCATE_TYPE relocateType)
{
    INDEBUG(const char* reason = "None";)

    // Figure out the range of blocks we're going to move

    unsigned    XTnum;
    EHblkDsc*   HBtab;
    BasicBlock* bStart  = nullptr;
    BasicBlock* bMiddle = nullptr;
    BasicBlock* bLast   = nullptr;
    BasicBlock* bPrev   = nullptr;

#if defined(FEATURE_EH_FUNCLETS)
    // We don't support moving try regions... yet?
    noway_assert(relocateType == FG_RELOCATE_HANDLER);
#endif // FEATURE_EH_FUNCLETS

    HBtab = ehGetDsc(regionIndex);

    if (relocateType == FG_RELOCATE_TRY)
    {
        bStart = HBtab->ebdTryBeg;
        bLast  = HBtab->ebdTryLast;
    }
    else if (relocateType == FG_RELOCATE_HANDLER)
    {
        if (HBtab->HasFilter())
        {
            // The filter and handler funclets must be moved together, and remain contiguous.
            bStart  = HBtab->ebdFilter;
            bMiddle = HBtab->ebdHndBeg;
            bLast   = HBtab->ebdHndLast;
        }
        else
        {
            bStart = HBtab->ebdHndBeg;
            bLast  = HBtab->ebdHndLast;
        }
    }

    // Our range must contain either all rarely run blocks or all non-rarely run blocks
    bool inTheRange = false;
    bool validRange = false;

    BasicBlock* block;

    noway_assert(bStart != nullptr && bLast != nullptr);
    if (bStart == fgFirstBB)
    {
        INDEBUG(reason = "can not relocate first block";)
        goto FAILURE;
    }

#if !defined(FEATURE_EH_FUNCLETS)
    // In the funclets case, we still need to set some information on the handler blocks
    if (bLast->IsLast())
    {
        INDEBUG(reason = "region is already at the end of the method";)
        goto FAILURE;
    }
#endif // !FEATURE_EH_FUNCLETS

    // Walk the block list for this purpose:
    // 1. Verify that all the blocks in the range are either all rarely run or not rarely run.
    // When creating funclets, we ignore the run rarely flag, as we need to be able to move any blocks
    // in the range.
    CLANG_FORMAT_COMMENT_ANCHOR;

#if !defined(FEATURE_EH_FUNCLETS)
    bool isRare;
    isRare = bStart->isRunRarely();
#endif // !FEATURE_EH_FUNCLETS
    block = fgFirstBB;
    while (true)
    {
        if (block == bStart)
        {
            noway_assert(inTheRange == false);
            inTheRange = true;
        }
        else if (bLast->NextIs(block))
        {
            noway_assert(inTheRange == true);
            inTheRange = false;
            break; // we found the end, so we're done
        }

        if (inTheRange)
        {
#if !defined(FEATURE_EH_FUNCLETS)
            // Unless all blocks are (not) run rarely we must return false.
            if (isRare != block->isRunRarely())
            {
                INDEBUG(reason = "this region contains both rarely run and non-rarely run blocks";)
                goto FAILURE;
            }
#endif // !FEATURE_EH_FUNCLETS

            validRange = true;
        }

        if (block == nullptr)
        {
            break;
        }

        block = block->Next();
    }
    // Ensure that bStart .. bLast defined a valid range
    noway_assert((validRange == true) && (inTheRange == false));

    bPrev = bStart->Prev();
    noway_assert(bPrev != nullptr); // Can't move a range that includes the first block of the function.

    JITDUMP("Relocating %s range " FMT_BB ".." FMT_BB " (EH#%u) to end of BBlist\n",
            (relocateType == FG_RELOCATE_TRY) ? "try" : "handler", bStart->bbNum, bLast->bbNum, regionIndex);

#ifdef DEBUG
    if (verbose)
    {
        fgDispBasicBlocks();
        fgDispHandlerTab();
    }

#if !defined(FEATURE_EH_FUNCLETS)

    // This is really expensive, and quickly becomes O(n^n) with funclets
    // so only do it once after we've created them (see fgCreateFunclets)
    if (expensiveDebugCheckLevel >= 2)
    {
        fgDebugCheckBBlist();
    }
#endif

#endif // DEBUG

#if defined(FEATURE_EH_FUNCLETS)

    bStart->SetFlags(BBF_FUNCLET_BEG); // Mark the start block of the funclet

    if (bMiddle != nullptr)
    {
        bMiddle->SetFlags(BBF_FUNCLET_BEG); // Also mark the start block of a filter handler as a funclet
    }

#endif // FEATURE_EH_FUNCLETS

    BasicBlock* bNext;
    bNext = bLast->Next();

    /* Temporarily unlink [bStart .. bLast] from the flow graph */
    fgUnlinkRange(bStart, bLast);

    BasicBlock* insertAfterBlk;
    insertAfterBlk = fgLastBB;

#if defined(FEATURE_EH_FUNCLETS)

    // There are several cases we need to consider when moving an EH range.
    // If moving a range X, we must consider its relationship to every other EH
    // range A in the table. Note that each entry in the table represents both
    // a protected region and a handler region (possibly including a filter region
    // that must live before and adjacent to the handler region), so we must
    // consider try and handler regions independently. These are the cases:
    // 1. A is completely contained within X (where "completely contained" means
    //    that the 'begin' and 'last' parts of A are strictly between the 'begin'
    //    and 'end' parts of X, and aren't equal to either, for example, they don't
    //    share 'last' blocks). In this case, when we move X, A moves with it, and
    //    the EH table doesn't need to change.
    // 2. X is completely contained within A. In this case, X gets extracted from A,
    //    and the range of A shrinks, but because A is strictly within X, the EH
    //    table doesn't need to change.
    // 3. A and X have exactly the same range. In this case, A is moving with X and
    //    the EH table doesn't need to change.
    // 4. A and X share the 'last' block. There are two sub-cases:
    //    (a) A is a larger range than X (such that the beginning of A precedes the
    //        beginning of X): in this case, we are moving the tail of A. We set the
    //        'last' block of A to the block preceding the beginning block of X.
    //    (b) A is a smaller range than X. Thus, we are moving the entirety of A along
    //        with X. In this case, nothing in the EH record for A needs to change.
    // 5. A and X share the 'beginning' block (but aren't the same range, as in #3).
    //    This can never happen here, because we are only moving handler ranges (we don't
    //    move try ranges), and handler regions cannot start at the beginning of a try
    //    range or handler range and be a subset.
    //
    // Note that A and X must properly nest for the table to be well-formed. For example,
    // the beginning of A can't be strictly within the range of X (that is, the beginning
    // of A isn't shared with the beginning of X) and the end of A outside the range.

    for (XTnum = 0, HBtab = compHndBBtab; XTnum < compHndBBtabCount; XTnum++, HBtab++)
    {
        if (XTnum != regionIndex) // we don't need to update our 'last' pointer
        {
            if (HBtab->ebdTryLast == bLast)
            {
                // If we moved a set of blocks that were at the end of
                // a different try region then we may need to update ebdTryLast
                for (block = HBtab->ebdTryBeg; block != nullptr; block = block->Next())
                {
                    if (block == bPrev)
                    {
                        // We were contained within it, so shrink its region by
                        // setting its 'last'
                        fgSetTryEnd(HBtab, bPrev);
                        break;
                    }
                    else if (HBtab->ebdTryLast->NextIs(block))
                    {
                        // bPrev does not come after the TryBeg, thus we are larger, and
                        // it is moving with us.
                        break;
                    }
                }
            }
            if (HBtab->ebdHndLast == bLast)
            {
                // If we moved a set of blocks that were at the end of
                // a different handler region then we must update ebdHndLast
                for (block = HBtab->ebdHndBeg; block != nullptr; block = block->Next())
                {
                    if (block == bPrev)
                    {
                        fgSetHndEnd(HBtab, bPrev);
                        break;
                    }
                    else if (HBtab->ebdHndLast->NextIs(block))
                    {
                        // bPrev does not come after the HndBeg
                        break;
                    }
                }
            }
        }
    } // end exception table iteration

    // Insert the block(s) we are moving after fgLastBlock
    fgMoveBlocksAfter(bStart, bLast, insertAfterBlk);

    if (fgFirstFuncletBB == nullptr) // The funclet region isn't set yet
    {
        fgFirstFuncletBB = bStart;
    }
    else
    {
        assert(fgFirstFuncletBB !=
               insertAfterBlk->Next()); // We insert at the end, not at the beginning, of the funclet region.
    }

    // These asserts assume we aren't moving try regions (which we might need to do). Only
    // try regions can have fall through into or out of the region.

    noway_assert(!bPrev->bbFallsThrough()); // There can be no fall through into a filter or handler region
    noway_assert(!bLast->bbFallsThrough()); // There can be no fall through out of a handler region

#ifdef DEBUG
    if (verbose)
    {
        printf("Create funclets: moved region\n");
        fgDispHandlerTab();
    }

// We have to wait to do this until we've created all the additional regions
// Because this relies on ebdEnclosingTryIndex and ebdEnclosingHndIndex
#endif // DEBUG

#else // !FEATURE_EH_FUNCLETS

    for (XTnum = 0, HBtab = compHndBBtab; XTnum < compHndBBtabCount; XTnum++, HBtab++)
    {
        if (XTnum == regionIndex)
        {
            // Don't update our handler's Last info
            continue;
        }

        if (HBtab->ebdTryLast == bLast)
        {
            // If we moved a set of blocks that were at the end of
            // a different try region then we may need to update ebdTryLast
            for (block = HBtab->ebdTryBeg; block != NULL; block = block->Next())
            {
                if (block == bPrev)
                {
                    fgSetTryEnd(HBtab, bPrev);
                    break;
                }
                else if (HBtab->ebdTryLast->NextIs(block))
                {
                    // bPrev does not come after the TryBeg
                    break;
                }
            }
        }
        if (HBtab->ebdHndLast == bLast)
        {
            // If we moved a set of blocks that were at the end of
            // a different handler region then we must update ebdHndLast
            for (block = HBtab->ebdHndBeg; block != NULL; block = block->Next())
            {
                if (block == bPrev)
                {
                    fgSetHndEnd(HBtab, bPrev);
                    break;
                }
                else if (HBtab->ebdHndLast->NextIs(block))
                {
                    // bPrev does not come after the HndBeg
                    break;
                }
            }
        }
    } // end exception table iteration

    // We have decided to insert the block(s) after fgLastBlock
    fgMoveBlocksAfter(bStart, bLast, insertAfterBlk);

    if (bPrev->KindIs(BBJ_ALWAYS) && bPrev->JumpsToNext())
    {
        bPrev->SetFlags(BBF_NONE_QUIRK);
    }

    if (bLast->KindIs(BBJ_ALWAYS) && bLast->JumpsToNext())
    {
        bLast->SetFlags(BBF_NONE_QUIRK);
    }

#endif // !FEATURE_EH_FUNCLETS

    goto DONE;

FAILURE:

#ifdef DEBUG
    if (verbose)
    {
        printf("*************** Failed fgRelocateEHRange(" FMT_BB ".." FMT_BB ") because %s\n", bStart->bbNum,
               bLast->bbNum, reason);
    }
#endif // DEBUG

    bLast = nullptr;

DONE:

    return bLast;
}

/*****************************************************************************
 *
 * Insert a BasicBlock before the given block.
 */

BasicBlock* Compiler::fgNewBBbefore(BBKinds jumpKind, BasicBlock* block, bool extendRegion)
{
    // Create a new BasicBlock and chain it in

    BasicBlock* newBlk = BasicBlock::New(this, jumpKind);
    newBlk->SetFlags(BBF_INTERNAL);

    fgInsertBBbefore(block, newBlk);

    newBlk->bbRefs = 0;

    if (newBlk->bbFallsThrough() && block->isRunRarely())
    {
        newBlk->bbSetRunRarely();
    }

    if (extendRegion)
    {
        fgExtendEHRegionBefore(block);
    }
    else
    {
        // When extendRegion is false the caller is responsible for setting these two values
        newBlk->setTryIndex(MAX_XCPTN_INDEX); // Note: this is still a legal index, just unlikely
        newBlk->setHndIndex(MAX_XCPTN_INDEX); // Note: this is still a legal index, just unlikely
    }

    // We assume that if the block we are inserting before is in the cold region, then this new
    // block will also be in the cold region.
    newBlk->CopyFlags(block, BBF_COLD);

    return newBlk;
}

/*****************************************************************************
 *
 * Insert a BasicBlock after the given block.
 */

BasicBlock* Compiler::fgNewBBafter(BBKinds jumpKind, BasicBlock* block, bool extendRegion)
{
    // Create a new BasicBlock and chain it in

    BasicBlock* newBlk = BasicBlock::New(this, jumpKind);
    newBlk->SetFlags(BBF_INTERNAL);

    fgInsertBBafter(block, newBlk);

    newBlk->bbRefs = 0;

    if (block->bbFallsThrough() && block->isRunRarely())
    {
        newBlk->bbSetRunRarely();
    }

    if (extendRegion)
    {
        fgExtendEHRegionAfter(block);
    }
    else
    {
        // When extendRegion is false the caller is responsible for setting these two values
        newBlk->setTryIndex(MAX_XCPTN_INDEX); // Note: this is still a legal index, just unlikely
        newBlk->setHndIndex(MAX_XCPTN_INDEX); // Note: this is still a legal index, just unlikely
    }

    // If the new block is in the cold region (because the block we are inserting after
    // is in the cold region), mark it as such.
    newBlk->CopyFlags(block, BBF_COLD);

    return newBlk;
}

//------------------------------------------------------------------------
// fgNewBBFromTreeAfter: Create a basic block from the given tree and insert it
//    after the specified block.
//
// Arguments:
//    jumpKind          - jump kind for the new block.
//    block             - insertion point.
//    tree              - tree that will be wrapped into a statement and
//                        inserted in the new block.
//    debugInfo         - debug info to propagate into the new statement.
//    updateSideEffects - update side effects for the whole statement.
//
// Return Value:
//    The new block
//
// Notes:
//    The new block will have BBF_INTERNAL flag and EH region will be extended
//
BasicBlock* Compiler::fgNewBBFromTreeAfter(
    BBKinds jumpKind, BasicBlock* block, GenTree* tree, DebugInfo& debugInfo, bool updateSideEffects /* = false */)
{
    BasicBlock* newBlock = fgNewBBafter(jumpKind, block, true);
    newBlock->SetFlags(BBF_INTERNAL);
    Statement* stmt = fgNewStmtFromTree(tree, debugInfo);
    fgInsertStmtAtEnd(newBlock, stmt);
    newBlock->bbCodeOffs    = block->bbCodeOffsEnd;
    newBlock->bbCodeOffsEnd = block->bbCodeOffsEnd;
    if (updateSideEffects)
    {
        gtUpdateStmtSideEffects(stmt);
    }
    return newBlock;
}

/*****************************************************************************
 *  Inserts basic block before existing basic block.
 *
 *  If insertBeforeBlk is in the funclet region, then newBlk will be in the funclet region.
 *  (If insertBeforeBlk is the first block of the funclet region, then 'newBlk' will be the
 *  new first block of the funclet region.)
 */
void Compiler::fgInsertBBbefore(BasicBlock* insertBeforeBlk, BasicBlock* newBlk)
{
    if (insertBeforeBlk->IsFirst())
    {
        newBlk->SetNext(fgFirstBB);

        fgFirstBB = newBlk;
        assert(fgFirstBB->IsFirst());
    }
    else
    {
        fgInsertBBafter(insertBeforeBlk->Prev(), newBlk);
    }

#if defined(FEATURE_EH_FUNCLETS)

    /* Update fgFirstFuncletBB if insertBeforeBlk is the first block of the funclet region. */

    if (fgFirstFuncletBB == insertBeforeBlk)
    {
        fgFirstFuncletBB = newBlk;
    }

#endif // FEATURE_EH_FUNCLETS
}

/*****************************************************************************
 *  Inserts basic block after existing basic block.
 *
 *  If insertBeforeBlk is in the funclet region, then newBlk will be in the funclet region.
 *  (It can't be used to insert a block as the first block of the funclet region).
 */
void Compiler::fgInsertBBafter(BasicBlock* insertAfterBlk, BasicBlock* newBlk)
{
    if (fgLastBB == insertAfterBlk)
    {
        fgLastBB = newBlk;
        fgLastBB->SetNextToNull();
    }
    else
    {
        newBlk->SetNext(insertAfterBlk->Next());
    }

    insertAfterBlk->SetNext(newBlk);
}

//------------------------------------------------------------------------
// Finds the block closest to endBlk in the range [startBlk..endBlk) after which a block can be
// inserted easily. Note that endBlk cannot be returned; its predecessor is the last block that can
// be returned. The new block will be put in an EH region described by the arguments regionIndex,
// putInTryRegion, startBlk, and endBlk (explained below), so it must be legal to place to put the
// new block after the insertion location block, give it the specified EH region index, and not break
// EH nesting rules. This function is careful to choose a block in the correct EH region. However,
// it assumes that the new block can ALWAYS be placed at the end (just before endBlk). That means
// that the caller must ensure that is true.
//
// Below are the possible cases for the arguments to this method:
//      1. putInTryRegion == true and regionIndex > 0:
//         Search in the try region indicated by regionIndex.
//      2. putInTryRegion == false and regionIndex > 0:
//         a. If startBlk is the first block of a filter and endBlk is the block after the end of the
//            filter (that is, the startBlk and endBlk match a filter bounds exactly), then choose a
//            location within this filter region. (Note that, due to IL rules, filters do not have any
//            EH nested within them.) Otherwise, filters are skipped.
//         b. Else, search in the handler region indicated by regionIndex.
//      3. regionIndex = 0:
//         Search in the entire main method, excluding all EH regions. In this case, putInTryRegion must be true.
//
// This method makes sure to find an insertion point which would not cause the inserted block to
// be put inside any inner try/filter/handler regions.
//
// The actual insertion occurs after the returned block. Note that the returned insertion point might
// be the last block of a more nested EH region, because the new block will be inserted after the insertion
// point, and will not extend the more nested EH region. For example:
//
//      try3   try2   try1
//      |---   |      |      BB01
//      |      |---   |      BB02
//      |      |      |---   BB03
//      |      |      |      BB04
//      |      |---   |---   BB05
//      |                    BB06
//      |-----------------   BB07
//
// for regionIndex==try3, putInTryRegion==true, we might return BB05, even though BB05 will have a try index
// for try1 (the most nested 'try' region the block is in). That's because when we insert after BB05, the new
// block will be in the correct, desired EH region, since try1 and try2 regions will not be extended to include
// the inserted block. Furthermore, for regionIndex==try2, putInTryRegion==true, we can also return BB05. In this
// case, when the new block is inserted, the try1 region remains the same, but we need extend region 'try2' to
// include the inserted block. (We also need to check all parent regions as well, just in case any parent regions
// also end on the same block, in which case we would also need to extend the parent regions. This is standard
// procedure when inserting a block at the end of an EH region.)
//
// If nearBlk is non-nullptr then we return the closest block after nearBlk that will work best.
//
// We try to find a block in the appropriate region that is not a fallthrough block, so we can insert after it
// without the need to insert a jump around the inserted block.
//
// Note that regionIndex is numbered the same as BasicBlock::bbTryIndex and BasicBlock::bbHndIndex, that is, "0" is
// "main method" and otherwise is +1 from normal, so we can call, e.g., ehGetDsc(tryIndex - 1).
//
// Arguments:
//    regionIndex - the region index where the new block will be inserted. Zero means entire method;
//          non-zero means either a "try" or a "handler" region, depending on what putInTryRegion says.
//    putInTryRegion - 'true' to put the block in the 'try' region corresponding to 'regionIndex', 'false'
//          to put the block in the handler region. Should be 'true' if regionIndex==0.
//    startBlk - start block of range to search.
//    endBlk - end block of range to search (don't include this block in the range). Can be nullptr to indicate
//          the end of the function.
//    nearBlk - If non-nullptr, try to find an insertion location closely after this block. If nullptr, we insert
//          at the best location found towards the end of the acceptable block range.
//    jumpBlk - When nearBlk is set, this can be set to the block which jumps to bNext->bbNext (TODO: need to review
//    this?)
//    runRarely - true if the block being inserted is expected to be rarely run. This helps determine
//          the best place to put the new block, by putting in a place that has the same 'rarely run' characteristic.
//
// Return Value:
//    A block with the desired characteristics, so the new block will be inserted after this one.
//    If there is no suitable location, return nullptr. This should basically never happen.
//
BasicBlock* Compiler::fgFindInsertPoint(unsigned    regionIndex,
                                        bool        putInTryRegion,
                                        BasicBlock* startBlk,
                                        BasicBlock* endBlk,
                                        BasicBlock* nearBlk,
                                        BasicBlock* jumpBlk,
                                        bool        runRarely)
{
    noway_assert(startBlk != nullptr);
    noway_assert(startBlk != endBlk);
    noway_assert((regionIndex == 0 && putInTryRegion) || // Search in the main method
                 (putInTryRegion && regionIndex > 0 &&
                  startBlk->bbTryIndex == regionIndex) || // Search in the specified try     region
                 (!putInTryRegion && regionIndex > 0 &&
                  startBlk->bbHndIndex == regionIndex)); // Search in the specified handler region

#ifdef DEBUG
    // Assert that startBlk precedes endBlk in the block list.
    // We don't want to use bbNum to assert this condition, as we cannot depend on the block numbers being
    // sequential at all times.
    for (BasicBlock* b = startBlk; b != endBlk; b = b->Next())
    {
        assert(b != nullptr); // We reached the end of the block list, but never found endBlk.
    }
#endif // DEBUG

    JITDUMP("fgFindInsertPoint(regionIndex=%u, putInTryRegion=%s, startBlk=" FMT_BB ", endBlk=" FMT_BB
            ", nearBlk=" FMT_BB ", jumpBlk=" FMT_BB ", runRarely=%s)\n",
            regionIndex, dspBool(putInTryRegion), startBlk->bbNum, (endBlk == nullptr) ? 0 : endBlk->bbNum,
            (nearBlk == nullptr) ? 0 : nearBlk->bbNum, (jumpBlk == nullptr) ? 0 : jumpBlk->bbNum, dspBool(runRarely));

    bool insertingIntoFilter = false;
    if (!putInTryRegion)
    {
        EHblkDsc* const dsc = ehGetDsc(regionIndex - 1);
        insertingIntoFilter = dsc->HasFilter() && (startBlk == dsc->ebdFilter) && (endBlk == dsc->ebdHndBeg);
    }

    bool        reachedNear = false; // Have we reached 'nearBlk' in our search? If not, we'll keep searching.
    bool        inFilter    = false; // Are we in a filter region that we need to skip?
    BasicBlock* bestBlk =
        nullptr; // Set to the best insertion point we've found so far that meets all the EH requirements.
    BasicBlock* goodBlk =
        nullptr; // Set to an acceptable insertion point that we'll use if we don't find a 'best' option.
    BasicBlock* blk;

    if (nearBlk != nullptr)
    {
        // Does the nearBlk precede the startBlk?
        for (blk = nearBlk; blk != nullptr; blk = blk->Next())
        {
            if (blk == startBlk)
            {
                reachedNear = true;
                break;
            }
            else if (blk == endBlk)
            {
                break;
            }
        }
    }

    for (blk = startBlk; blk != endBlk; blk = blk->Next())
    {
        // The only way (blk == nullptr) could be true is if the caller passed an endBlk that preceded startBlk in the
        // block list, or if endBlk isn't in the block list at all. In DEBUG, we'll instead hit the similar
        // well-formedness assert earlier in this function.
        noway_assert(blk != nullptr);

        if (blk == nearBlk)
        {
            reachedNear = true;
        }

        if (blk->bbCatchTyp == BBCT_FILTER)
        {
            // Record the fact that we entered a filter region, so we don't insert into filters...
            // Unless the caller actually wanted the block inserted in this exact filter region.
            if (!insertingIntoFilter || (blk != startBlk))
            {
                inFilter = true;
            }
        }
        else if (blk->bbCatchTyp == BBCT_FILTER_HANDLER)
        {
            // Record the fact that we exited a filter region.
            inFilter = false;
        }

        // Don't insert a block inside this filter region.
        if (inFilter)
        {
            continue;
        }

        // Note that the new block will be inserted AFTER "blk". We check to make sure that doing so
        // would put the block in the correct EH region. We make an assumption here that you can
        // ALWAYS insert the new block before "endBlk" (that is, at the end of the search range)
        // and be in the correct EH region. This is must be guaranteed by the caller (as it is by
        // fgNewBBinRegion(), which passes the search range as an exact EH region block range).
        // Because of this assumption, we only check the EH information for blocks before the last block.
        if (!blk->NextIs(endBlk))
        {
            // We are in the middle of the search range. We can't insert the new block in
            // an inner try or handler region. We can, however, set the insertion
            // point to the last block of an EH try/handler region, if the enclosing
            // region is the region we wish to insert in. (Since multiple regions can
            // end at the same block, we need to search outwards, checking that the
            // block is the last block of every EH region out to the region we want
            // to insert in.) This is especially useful for putting a call-to-finally
            // block on AMD64 immediately after its corresponding 'try' block, so in the
            // common case, we'll just fall through to it. For example:
            //
            //      BB01
            //      BB02 -- first block of try
            //      BB03
            //      BB04 -- last block of try
            //      BB05 -- first block of finally
            //      BB06
            //      BB07 -- last block of handler
            //      BB08
            //
            // Assume there is only one try/finally, so BB01 and BB08 are in the "main function".
            // For AMD64 call-to-finally, we'll want to insert the BBJ_CALLFINALLY in
            // the main function, immediately after BB04. This allows us to do that.

            if (!fgCheckEHCanInsertAfterBlock(blk, regionIndex, putInTryRegion))
            {
                // Can't insert here.
                continue;
            }
        }

        // Look for an insert location. We want blocks that don't end with a fall through.
        // Quirk: Manually check for BBJ_COND fallthrough behavior
        const bool blkFallsThrough =
            blk->bbFallsThrough() && (!blk->KindIs(BBJ_COND) || blk->NextIs(blk->GetFalseTarget()));
        const bool blkJumpsToNext = blk->KindIs(BBJ_ALWAYS) && blk->HasFlag(BBF_NONE_QUIRK) && blk->JumpsToNext();
        if (!blkFallsThrough && !blkJumpsToNext)
        {
            bool updateBestBlk = true; // We will probably update the bestBlk

            // If we already have a best block, see if the 'runRarely' flags influences
            // our choice. If we want a runRarely insertion point, and the existing best
            // block is run rarely but the current block isn't run rarely, then don't
            // update the best block.
            // TODO-CQ: We should also handle the reverse case, where runRarely is false (we
            // want a non-rarely-run block), but bestBlock->isRunRarely() is true. In that
            // case, we should update the block, also. Probably what we want is:
            //    (bestBlk->isRunRarely() != runRarely) && (blk->isRunRarely() == runRarely)
            if ((bestBlk != nullptr) && runRarely && bestBlk->isRunRarely() && !blk->isRunRarely())
            {
                updateBestBlk = false;
            }

            if (updateBestBlk)
            {
                // We found a 'best' insertion location, so save it away.
                bestBlk = blk;

                // If we've reached nearBlk, we've satisfied all the criteria,
                // so we're done.
                if (reachedNear)
                {
                    goto DONE;
                }

                // If we haven't reached nearBlk, keep looking for a 'best' location, just
                // in case we'll find one at or after nearBlk. If no nearBlk was specified,
                // we prefer inserting towards the end of the given range, so keep looking
                // for more acceptable insertion locations.
            }
        }

        // No need to update goodBlk after we have set bestBlk, but we could still find a better
        // bestBlk, so keep looking.
        if (bestBlk != nullptr)
        {
            continue;
        }

        // Set the current block as a "good enough" insertion point, if it meets certain criteria.
        // We'll return this block if we don't find a "best" block in the search range. The block
        // can't be a BBJ_CALLFINALLY of a BBJ_CALLFINALLY/BBJ_CALLFINALLYRET pair (since we don't want
        // to insert anything between these two blocks). Otherwise, we can use it. However,
        // if we'd previously chosen a BBJ_COND block, then we'd prefer the "good" block to be
        // something else. We keep updating it until we've reached the 'nearBlk', to push it as
        // close to endBlk as possible.
        //
        if (!blk->isBBCallFinallyPair())
        {
            if (goodBlk == nullptr)
            {
                goodBlk = blk;
            }
            else if (goodBlk->KindIs(BBJ_COND) || !blk->KindIs(BBJ_COND))
            {
                if ((blk == nearBlk) || !reachedNear)
                {
                    goodBlk = blk;
                }
            }
        }
    }

    // If we didn't find a non-fall_through block, then insert at the last good block.

    if (bestBlk == nullptr)
    {
        bestBlk = goodBlk;
    }

DONE:

#if defined(JIT32_GCENCODER)
    // If we are inserting into a filter and the best block is the end of the filter region, we need to
    // insert after its predecessor instead: the JIT32 GC encoding used by the x86 CLR ABI  states that the
    // terminal block of a filter region is its exit block. If the filter region consists of a single block,
    // a new block cannot be inserted without either splitting the single block before inserting a new block
    // or inserting the new block before the single block and updating the filter description such that the
    // inserted block is marked as the entry block for the filter. Becuase this sort of split can be complex
    // (especially given that it must ensure that the liveness of the exception object is properly tracked),
    // we avoid this situation by never generating single-block filters on x86 (see impPushCatchArgOnStack).
    if (insertingIntoFilter && (bestBlk == endBlk->Prev()))
    {
        assert(bestBlk != startBlk);
        bestBlk = bestBlk->Prev();
    }
#endif // defined(JIT32_GCENCODER)

    return bestBlk;
}

//------------------------------------------------------------------------
// Creates a new BasicBlock and inserts it in a specific EH region, given by 'tryIndex', 'hndIndex', and 'putInFilter'.
//
// If 'putInFilter' it true, then the block is inserted in the filter region given by 'hndIndex'. In this case, tryIndex
// must be a less nested EH region (that is, tryIndex > hndIndex).
//
// Otherwise, the block is inserted in either the try region or the handler region, depending on which one is the inner
// region. In other words, if the try region indicated by tryIndex is nested in the handler region indicated by
// hndIndex,
// then the new BB will be created in the try region. Vice versa.
//
// Note that tryIndex and hndIndex are numbered the same as BasicBlock::bbTryIndex and BasicBlock::bbHndIndex, that is,
// "0" is "main method" and otherwise is +1 from normal, so we can call, e.g., ehGetDsc(tryIndex - 1).
//
// To be more specific, this function will create a new BB in one of the following 5 regions (if putInFilter is false):
// 1. When tryIndex = 0 and hndIndex = 0:
//    The new BB will be created in the method region.
// 2. When tryIndex != 0 and hndIndex = 0:
//    The new BB will be created in the try region indicated by tryIndex.
// 3. When tryIndex == 0 and hndIndex != 0:
//    The new BB will be created in the handler region indicated by hndIndex.
// 4. When tryIndex != 0 and hndIndex != 0 and tryIndex < hndIndex:
//    In this case, the try region is nested inside the handler region. Therefore, the new BB will be created
//    in the try region indicated by tryIndex.
// 5. When tryIndex != 0 and hndIndex != 0 and tryIndex > hndIndex:
//    In this case, the handler region is nested inside the try region. Therefore, the new BB will be created
//    in the handler region indicated by hndIndex.
//
// Note that if tryIndex != 0 and hndIndex != 0 then tryIndex must not be equal to hndIndex (this makes sense because
// if they are equal, you are asking to put the new block in both the try and handler, which is impossible).
//
// The BasicBlock will not be inserted inside an EH region that is more nested than the requested tryIndex/hndIndex
// region (so the function is careful to skip more nested EH regions when searching for a place to put the new block).
//
// This function cannot be used to insert a block as the first block of any region. It always inserts a block after
// an existing block in the given region.
//
// If nearBlk is nullptr, or the block is run rarely, then the new block is assumed to be run rarely.
//
// Arguments:
//    jumpKind - the jump kind of the new block to create.
//    tryIndex - the try region to insert the new block in, described above. This must be a number in the range
//               [0..compHndBBtabCount].
//    hndIndex - the handler region to insert the new block in, described above. This must be a number in the range
//               [0..compHndBBtabCount].
//    nearBlk  - insert the new block closely after this block, if possible. If nullptr, put the new block anywhere
//               in the requested region.
//    putInFilter - put the new block in the filter region given by hndIndex, as described above.
//    runRarely - 'true' if the new block is run rarely.
//    insertAtEnd - 'true' if the block should be inserted at the end of the region. Note: this is currently only
//                  implemented when inserting into the main function (not into any EH region).
//
// Return Value:
//    The new block.

BasicBlock* Compiler::fgNewBBinRegion(BBKinds     jumpKind,
                                      unsigned    tryIndex,
                                      unsigned    hndIndex,
                                      BasicBlock* nearBlk,
                                      bool        putInFilter /* = false */,
                                      bool        runRarely /* = false */,
                                      bool        insertAtEnd /* = false */)
{
    assert(tryIndex <= compHndBBtabCount);
    assert(hndIndex <= compHndBBtabCount);

    /* afterBlk is the block which will precede the newBB */
    BasicBlock* afterBlk;

    // start and end limit for inserting the block
    BasicBlock* startBlk = nullptr;
    BasicBlock* endBlk   = nullptr;

    bool     putInTryRegion = true;
    unsigned regionIndex    = 0;

    // First, figure out which region (the "try" region or the "handler" region) to put the newBB in.
    if ((tryIndex == 0) && (hndIndex == 0))
    {
        assert(!putInFilter);

        endBlk = fgEndBBAfterMainFunction(); // don't put new BB in funclet region

        if (insertAtEnd || (nearBlk == nullptr))
        {
            /* We'll just insert the block at the end of the method, before the funclets */

            afterBlk = fgLastBBInMainFunction();
            goto _FoundAfterBlk;
        }
        else
        {
            // We'll search through the entire method
            startBlk = fgFirstBB;
        }

        noway_assert(regionIndex == 0);
    }
    else
    {
        noway_assert(tryIndex > 0 || hndIndex > 0);
        PREFIX_ASSUME(tryIndex <= compHndBBtabCount);
        PREFIX_ASSUME(hndIndex <= compHndBBtabCount);

        // Decide which region to put in, the "try" region or the "handler" region.
        if (tryIndex == 0)
        {
            noway_assert(hndIndex > 0);
            putInTryRegion = false;
        }
        else if (hndIndex == 0)
        {
            noway_assert(tryIndex > 0);
            noway_assert(putInTryRegion);
            assert(!putInFilter);
        }
        else
        {
            noway_assert(tryIndex > 0 && hndIndex > 0 && tryIndex != hndIndex);
            putInTryRegion = (tryIndex < hndIndex);
        }

        if (putInTryRegion)
        {
            // Try region is the inner region.
            // In other words, try region must be nested inside the handler region.
            noway_assert(hndIndex == 0 || bbInHandlerRegions(hndIndex - 1, ehGetDsc(tryIndex - 1)->ebdTryBeg));
            assert(!putInFilter);
        }
        else
        {
            // Handler region is the inner region.
            // In other words, handler region must be nested inside the try region.
            noway_assert(tryIndex == 0 || bbInTryRegions(tryIndex - 1, ehGetDsc(hndIndex - 1)->ebdHndBeg));
        }

        // Figure out the start and end block range to search for an insertion location. Pick the beginning and
        // ending blocks of the target EH region (the 'endBlk' is one past the last block of the EH region, to make
        // loop iteration easier). Note that, after funclets have been created (for FEATURE_EH_FUNCLETS),
        // this linear block range will not include blocks of handlers for try/handler clauses nested within
        // this EH region, as those blocks have been extracted as funclets. That is ok, though, because we don't
        // want to insert a block in any nested EH region.

        if (putInTryRegion)
        {
            // We will put the newBB in the try region.
            EHblkDsc* ehDsc = ehGetDsc(tryIndex - 1);
            startBlk        = ehDsc->ebdTryBeg;
            endBlk          = ehDsc->ebdTryLast->Next();
            regionIndex     = tryIndex;
        }
        else if (putInFilter)
        {
            // We will put the newBB in the filter region.
            EHblkDsc* ehDsc = ehGetDsc(hndIndex - 1);
            startBlk        = ehDsc->ebdFilter;
            endBlk          = ehDsc->ebdHndBeg;
            regionIndex     = hndIndex;
        }
        else
        {
            // We will put the newBB in the handler region.
            EHblkDsc* ehDsc = ehGetDsc(hndIndex - 1);
            startBlk        = ehDsc->ebdHndBeg;
            endBlk          = ehDsc->ebdHndLast->Next();
            regionIndex     = hndIndex;
        }

        noway_assert(regionIndex > 0);
    }

    // Now find the insertion point.
    afterBlk = fgFindInsertPoint(regionIndex, putInTryRegion, startBlk, endBlk, nearBlk, nullptr, runRarely);

_FoundAfterBlk:;

    /* We have decided to insert the block after 'afterBlk'. */
    noway_assert(afterBlk != nullptr);

    JITDUMP("fgNewBBinRegion(jumpKind=%s, tryIndex=%u, hndIndex=%u, putInFilter=%s, runRarely=%s, insertAtEnd=%s): "
            "inserting after " FMT_BB "\n",
            bbKindNames[jumpKind], tryIndex, hndIndex, dspBool(putInFilter), dspBool(runRarely), dspBool(insertAtEnd),
            afterBlk->bbNum);

    return fgNewBBinRegionWorker(jumpKind, afterBlk, regionIndex, putInTryRegion);
}

//------------------------------------------------------------------------
// Creates a new BasicBlock and inserts it in the same EH region as 'srcBlk'.
//
// See the implementation of fgNewBBinRegion() used by this one for more notes.
//
// Arguments:
//    jumpKind - the jump kind of the new block to create.
//    srcBlk   - insert the new block in the same EH region as this block, and closely after it if possible.
//    runRarely - 'true' if the new block is run rarely.
//    insertAtEnd - 'true' if the block should be inserted at the end of the region. Note: this is currently only
//                  implemented when inserting into the main function (not into any EH region).
//
// Return Value:
//    The new block.

BasicBlock* Compiler::fgNewBBinRegion(BBKinds     jumpKind,
                                      BasicBlock* srcBlk,
                                      bool        runRarely /* = false */,
                                      bool        insertAtEnd /* = false */)
{
    assert(srcBlk != nullptr);

    const unsigned tryIndex    = srcBlk->bbTryIndex;
    const unsigned hndIndex    = srcBlk->bbHndIndex;
    bool           putInFilter = false;

    // Check to see if we need to put the new block in a filter. We do if srcBlk is in a filter.
    // This can only be true if there is a handler index, and the handler region is more nested than the
    // try region (if any). This is because no EH regions can be nested within a filter.
    if (BasicBlock::ehIndexMaybeMoreNested(hndIndex, tryIndex))
    {
        assert(hndIndex != 0); // If hndIndex is more nested, we must be in some handler!
        putInFilter = ehGetDsc(hndIndex - 1)->InFilterRegionBBRange(srcBlk);
    }

    return fgNewBBinRegion(jumpKind, tryIndex, hndIndex, srcBlk, putInFilter, runRarely, insertAtEnd);
}

//------------------------------------------------------------------------
// Creates a new BasicBlock and inserts it at the end of the function.
//
// See the implementation of fgNewBBinRegion() used by this one for more notes.
//
// Arguments:
//    jumpKind - the jump kind of the new block to create.
//
// Return Value:
//    The new block.

BasicBlock* Compiler::fgNewBBinRegion(BBKinds jumpKind)
{
    return fgNewBBinRegion(jumpKind, 0, 0, nullptr, /* putInFilter */ false, /* runRarely */ false,
                           /* insertAtEnd */ true);
}

//------------------------------------------------------------------------
// Creates a new BasicBlock, and inserts it after 'afterBlk'.
//
// The block cannot be inserted into a more nested try/handler region than that specified by 'regionIndex'.
// (It is given exactly 'regionIndex'.) Thus, the parameters must be passed to ensure proper EH nesting
// rules are followed.
//
// Arguments:
//    jumpKind - the jump kind of the new block to create.
//    afterBlk - insert the new block after this one.
//    regionIndex - the block will be put in this EH region.
//    putInTryRegion - If true, put the new block in the 'try' region corresponding to 'regionIndex', and
//          set its handler index to the most nested handler region enclosing that 'try' region.
//          Otherwise, put the block in the handler region specified by 'regionIndex', and set its 'try'
//          index to the most nested 'try' region enclosing that handler region.
//
// Return Value:
//    The new block.

BasicBlock* Compiler::fgNewBBinRegionWorker(BBKinds     jumpKind,
                                            BasicBlock* afterBlk,
                                            unsigned    regionIndex,
                                            bool        putInTryRegion)
{
    /* Insert the new block */
    BasicBlock* afterBlkNext = afterBlk->Next();
    (void)afterBlkNext; // prevent "unused variable" error from GCC
    BasicBlock* newBlk = fgNewBBafter(jumpKind, afterBlk, false);

    if (putInTryRegion)
    {
        noway_assert(regionIndex <= MAX_XCPTN_INDEX);
        newBlk->bbTryIndex = (unsigned short)regionIndex;
        newBlk->bbHndIndex = bbFindInnermostHandlerRegionContainingTryRegion(regionIndex);
    }
    else
    {
        newBlk->bbTryIndex = bbFindInnermostTryRegionContainingHandlerRegion(regionIndex);
        noway_assert(regionIndex <= MAX_XCPTN_INDEX);
        newBlk->bbHndIndex = (unsigned short)regionIndex;
    }

    // We're going to compare for equal try regions (to handle the case of 'mutually protect'
    // regions). We need to save off the current try region, otherwise we might change it
    // before it gets compared later, thereby making future comparisons fail.

    BasicBlock* newTryBeg;
    BasicBlock* newTryLast;
    (void)ehInitTryBlockRange(newBlk, &newTryBeg, &newTryLast);

    unsigned  XTnum;
    EHblkDsc* HBtab;

    for (XTnum = 0, HBtab = compHndBBtab; XTnum < compHndBBtabCount; XTnum++, HBtab++)
    {
        // Is afterBlk at the end of a try region?
        if (HBtab->ebdTryLast == afterBlk)
        {
            noway_assert(newBlk->NextIs(afterBlkNext));

            bool extendTryRegion = false;
            if (newBlk->hasTryIndex())
            {
                // We're adding a block after the last block of some try region. Do
                // we extend the try region to include the block, or not?
                // If the try region is exactly the same as the try region
                // associated with the new block (based on the block's try index,
                // which represents the innermost try the block is a part of), then
                // we extend it.
                // If the try region is a "parent" try region -- an enclosing try region
                // that has the same last block as the new block's try region -- then
                // we also extend. For example:
                //      try { // 1
                //          ...
                //          try { // 2
                //          ...
                //      } /* 2 */ } /* 1 */
                // This example is meant to indicate that both try regions 1 and 2 end at
                // the same block, and we're extending 2. Thus, we must also extend 1. If we
                // only extended 2, we would break proper nesting. (Dev11 bug 137967)

                extendTryRegion = HBtab->ebdIsSameTry(newTryBeg, newTryLast) || bbInTryRegions(XTnum, newBlk);
            }

            // Does newBlk extend this try region?
            if (extendTryRegion)
            {
                // Yes, newBlk extends this try region

                // newBlk is the now the new try last block
                fgSetTryEnd(HBtab, newBlk);
            }
        }

        // Is afterBlk at the end of a handler region?
        if (HBtab->ebdHndLast == afterBlk)
        {
            noway_assert(newBlk->NextIs(afterBlkNext));

            // Does newBlk extend this handler region?
            bool extendHndRegion = false;
            if (newBlk->hasHndIndex())
            {
                // We're adding a block after the last block of some handler region. Do
                // we extend the handler region to include the block, or not?
                // If the handler region is exactly the same as the handler region
                // associated with the new block (based on the block's handler index,
                // which represents the innermost handler the block is a part of), then
                // we extend it.
                // If the handler region is a "parent" handler region -- an enclosing
                // handler region that has the same last block as the new block's handler
                // region -- then we also extend. For example:
                //      catch { // 1
                //          ...
                //          catch { // 2
                //          ...
                //      } /* 2 */ } /* 1 */
                // This example is meant to indicate that both handler regions 1 and 2 end at
                // the same block, and we're extending 2. Thus, we must also extend 1. If we
                // only extended 2, we would break proper nesting. (Dev11 bug 372051)

                extendHndRegion = bbInHandlerRegions(XTnum, newBlk);
            }

            if (extendHndRegion)
            {
                // Yes, newBlk extends this handler region

                // newBlk is now the last block of the handler.
                fgSetHndEnd(HBtab, newBlk);
            }
        }
    }

#ifdef DEBUG
    fgVerifyHandlerTab();
#endif

    return newBlk;
}

//------------------------------------------------------------------------
// fgUseThrowHelperBlocks: Determinate does compiler use throw helper blocks.
//
// Note:
//   For debuggable code, codegen will generate the 'throw' code inline.
// Return Value:
//    true if 'throw' helper block should be created.
bool Compiler::fgUseThrowHelperBlocks()
{
    return !opts.compDbgCode;
}<|MERGE_RESOLUTION|>--- conflicted
+++ resolved
@@ -652,74 +652,28 @@
             {
                 if (block->FalseEdgeIs(block->GetTrueEdge()))
                 {
-<<<<<<< HEAD
-                    fgRemoveConditionalJump(block);
-                    assert(block->KindIs(BBJ_ALWAYS));
-                    assert(block->TargetIs(oldTarget));
-                    fgRedirectTargetEdge(block, newTarget);
-                }
-                else
-                {
-                    fgRedirectTrueEdge(block, newTarget);
-=======
                     // Branch was degenerate, simplify it first
                     //
                     fgRemoveConditionalJump(block);
                     assert(block->KindIs(BBJ_ALWAYS));
                     assert(block->TargetIs(oldTarget));
-                }
-
-                // fgRemoveRefPred should have removed the flow edge
-                fgRemoveRefPred(oldEdge);
-                assert(oldEdge->getDupCount() == 0);
-                FlowEdge* const newEdge = fgAddRefPred(newTarget, block, oldEdge);
-
-                if (block->KindIs(BBJ_ALWAYS))
-                {
-                    block->SetTargetEdge(newEdge);
+                    fgRedirectTargetEdge(block, newTarget);
                 }
                 else
                 {
-                    assert(block->KindIs(BBJ_COND));
-                    block->SetTrueEdge(newEdge);
->>>>>>> e9e33e18
+                    fgRedirectTrueEdge(block, newTarget);
                 }
             }
             else
             {
+                // Already degenerate cases should have taken the true path above
+                //
                 assert(block->FalseTargetIs(oldTarget));
                 assert(!block->TrueEdgeIs(block->GetFalseEdge()));
                 fgRedirectFalseEdge(block, newTarget);
             }
 
-<<<<<<< HEAD
             if (block->KindIs(BBJ_COND) && block->TrueEdgeIs(block->GetFalseEdge()))
-            {
-                fgRemoveConditionalJump(block);
-                assert(block->KindIs(BBJ_ALWAYS));
-                assert(block->TargetIs(newTarget));
-=======
-                // Already degenerate cases should have taken the true path above.
-                assert(!block->TrueEdgeIs(oldEdge));
-
-                // fgRemoveRefPred should have removed the flow edge
-                fgRemoveRefPred(oldEdge);
-                assert(oldEdge->getDupCount() == 0);
-                FlowEdge* const newEdge = fgAddRefPred(newTarget, block, oldEdge);
-
-                if (block->KindIs(BBJ_ALWAYS))
-                {
-                    block->SetTargetEdge(newEdge);
-                }
-                else
-                {
-                    assert(block->KindIs(BBJ_COND));
-                    block->SetFalseEdge(newEdge);
-                }
->>>>>>> e9e33e18
-            }
-
-            if (block->KindIs(BBJ_COND) && (block->GetFalseEdge() == block->GetTrueEdge()))
             {
                 // Block became degenerate, simplify
                 //
