// Licensed to the .NET Foundation under one or more agreements.
// The .NET Foundation licenses this file to you under the MIT license.

#include "jitpch.h"
#ifdef _MSC_VER
#pragma hdrstop
#endif

// Flowgraph Construction and Maintenance

void Compiler::fgInit()
{
    impInit();

    /* Initialization for fgWalkTreePre() and fgWalkTreePost() */

    fgFirstBBScratch = nullptr;

#ifdef DEBUG
    fgPrintInlinedMethods = false;
#endif // DEBUG

    /* We haven't yet computed the bbPreds lists */
    fgPredsComputed = false;

    /* We haven't yet computed the edge weight */
    fgEdgeWeightsComputed    = false;
    fgHaveValidEdgeWeights   = false;
    fgSlopUsedInEdgeWeights  = false;
    fgRangeUsedInEdgeWeights = true;
    fgCalledCount            = BB_ZERO_WEIGHT;

    /* We haven't yet computed the dominator sets */
    fgDomsComputed         = false;
    fgReturnBlocksComputed = false;

#ifdef DEBUG
    fgReachabilitySetsValid = false;
#endif // DEBUG

    /* We don't know yet which loops will always execute calls */
    fgLoopCallMarked = false;

    /* Initialize the basic block list */

    fgFirstBB          = nullptr;
    fgLastBB           = nullptr;
    fgFirstColdBlock   = nullptr;
    fgEntryBB          = nullptr;
    fgOSREntryBB       = nullptr;
    fgEntryBBExtraRefs = 0;

#if defined(FEATURE_EH_FUNCLETS)
    fgFirstFuncletBB  = nullptr;
    fgFuncletsCreated = false;
#endif // FEATURE_EH_FUNCLETS

    fgBBcount = 0;

#ifdef DEBUG
    fgBBcountAtCodegen = 0;
    fgBBOrder          = nullptr;
#endif // DEBUG

    fgBBNumMax        = 0;
    fgEdgeCount       = 0;
    fgDomBBcount      = 0;
    fgBBVarSetsInited = false;
    fgReturnCount     = 0;

    // Initialize BlockSet data.
    fgCurBBEpoch             = 0;
    fgCurBBEpochSize         = 0;
    fgBBSetCountInSizeTUnits = 0;

    genReturnBB    = nullptr;
    genReturnLocal = BAD_VAR_NUM;

    /* We haven't reached the global morphing phase */
    fgGlobalMorph = false;
    fgModified    = false;

#ifdef DEBUG
    fgSafeBasicBlockCreation = true;
#endif // DEBUG

    fgLocalVarLivenessDone = false;
    fgIsDoingEarlyLiveness = false;
    fgDidEarlyLiveness     = false;

    /* Statement list is not threaded yet */

    fgNodeThreading = NodeThreading::None;

    // Initialize the logic for adding code. This is used to insert code such
    // as the code that raises an exception when an array range check fails.

    fgAddCodeList = nullptr;

    for (int i = 0; i < SCK_COUNT; i++)
    {
        fgExcptnTargetCache[i] = nullptr;
    }

    /* Keep track of the max count of pointer arguments */
    fgPtrArgCntMax = 0;

    /* This global flag is set whenever we remove a statement */
    fgStmtRemoved = false;

<<<<<<< HEAD
    // This global flag is set when we create throw helper blocks
    fgRngChkThrowAdded = false;

=======
>>>>>>> 1e6a9065
    /* Keep track of whether or not EH statements have been optimized */
    fgOptimizedFinally = false;

    /* We will record a list of all BBJ_RETURN blocks here */
    fgReturnBlocks = nullptr;

    /* This is set by fgComputeReachability */
    fgEnterBlks = BlockSetOps::UninitVal();

    fgUsedSharedTemps = nullptr;

#if defined(FEATURE_EH_FUNCLETS) && defined(TARGET_ARM)
    fgAlwaysBlks = BlockSetOps::UninitVal();
#endif // defined(FEATURE_EH_FUNCLETS) && defined(TARGET_ARM)

#ifdef DEBUG
    fgEnterBlksSetValid = false;
#endif // DEBUG

#if !defined(FEATURE_EH_FUNCLETS)
    ehMaxHndNestingCount = 0;
#endif // !FEATURE_EH_FUNCLETS

    /* Init the fgBigOffsetMorphingTemps to be BAD_VAR_NUM. */
    for (int i = 0; i < TYP_COUNT; i++)
    {
        fgBigOffsetMorphingTemps[i] = BAD_VAR_NUM;
    }

    fgNoStructPromotion      = false;
    fgNoStructParamPromotion = false;

    optValnumCSE_phase = false; // referenced in fgMorphSmpOp()

#ifdef DEBUG
    fgNormalizeEHDone = false;
#endif // DEBUG

#ifdef DEBUG
    if (!compIsForInlining())
    {
        const int noStructPromotionValue = JitConfig.JitNoStructPromotion();
        assert(0 <= noStructPromotionValue && noStructPromotionValue <= 2);
        if (noStructPromotionValue == 1)
        {
            fgNoStructPromotion = true;
        }
        if (noStructPromotionValue == 2)
        {
            fgNoStructParamPromotion = true;
        }
    }
#endif // DEBUG

#ifdef FEATURE_SIMD
    fgPreviousCandidateSIMDFieldStoreStmt = nullptr;
#endif

    fgHasSwitch                  = false;
    fgPgoDisabled                = false;
    fgPgoSchema                  = nullptr;
    fgPgoData                    = nullptr;
    fgPgoSchemaCount             = 0;
    fgNumProfileRuns             = 0;
    fgPgoBlockCounts             = 0;
    fgPgoEdgeCounts              = 0;
    fgPgoClassProfiles           = 0;
    fgPgoMethodProfiles          = 0;
    fgPgoInlineePgo              = 0;
    fgPgoInlineeNoPgo            = 0;
    fgPgoInlineeNoPgoSingleBlock = 0;
    fgCountInstrumentor          = nullptr;
    fgHistogramInstrumentor      = nullptr;
    fgPredListSortVector         = nullptr;
}

/*****************************************************************************
 *
 *  Create a basic block and append it to the current BB list.
 */

BasicBlock* Compiler::fgNewBasicBlock(BBjumpKinds jumpKind)
{
    // This method must not be called after the exception table has been
    // constructed, because it doesn't not provide support for patching
    // the exception table.

    noway_assert(compHndBBtabCount == 0);

    BasicBlock* block;

    /* Allocate the block descriptor */

    block = bbNewBasicBlock(jumpKind);
    noway_assert(block->KindIs(jumpKind));

    /* Append the block to the end of the global basic block list */

    if (fgFirstBB)
    {
        fgLastBB->SetNext(block);
    }
    else
    {
        fgFirstBB = block;
        block->SetPrev(nullptr);
    }

    fgLastBB = block;

    return block;
}

//------------------------------------------------------------------------
// fgEnsureFirstBBisScratch: Ensure that fgFirstBB is a scratch BasicBlock
//
// Returns:
//   True, if a new basic block was allocated.
//
// Notes:
//   This should be called before adding on-entry initialization code to
//   the method, to ensure that fgFirstBB is not part of a loop.
//
//   Does nothing, if fgFirstBB is already a scratch BB. After calling this,
//   fgFirstBB may already contain code. Callers have to be careful
//   that they do not mess up the order of things added to this block and
//   inadvertently change semantics.
//
//   We maintain the invariant that a scratch BB ends with BBJ_NONE or
//   BBJ_ALWAYS, so that when adding independent bits of initialization,
//   callers can generally append to the fgFirstBB block without worring
//   about what code is there already.
//
//   Can be called at any time, and can be called multiple times.
//
bool Compiler::fgEnsureFirstBBisScratch()
{
    // Have we already allocated a scratch block?
    if (fgFirstBBisScratch())
    {
        return false;
    }

    assert(fgFirstBBScratch == nullptr);

    BasicBlock* block = bbNewBasicBlock(BBJ_NONE);

    if (fgFirstBB != nullptr)
    {
        // If we have profile data the new block will inherit fgFirstBlock's weight
        if (fgFirstBB->hasProfileWeight())
        {
            block->inheritWeight(fgFirstBB);
        }

        // The first block has an implicit ref count which we must
        // remove. Note the ref count could be greater than one, if
        // the first block is not scratch and is targeted by a
        // branch.
        assert(fgFirstBB->bbRefs >= 1);
        fgFirstBB->bbRefs--;

        // The new scratch bb will fall through to the old first bb
        FlowEdge* const edge = fgAddRefPred(fgFirstBB, block);
        edge->setLikelihood(1.0);
        fgInsertBBbefore(fgFirstBB, block);
    }
    else
    {
        noway_assert(fgLastBB == nullptr);
        fgFirstBB = block;
        fgLastBB  = block;
    }

    noway_assert(fgLastBB != nullptr);

    // Set the expected flags
    block->bbFlags |= (BBF_INTERNAL | BBF_IMPORTED);

    // This new first BB has an implicit ref, and no others.
    //
    // But if we call this early, before fgLinkBasicBlocks,
    // defer and let it handle adding the implicit ref.
    //
    block->bbRefs = fgPredsComputed ? 1 : 0;

    fgFirstBBScratch = fgFirstBB;

#ifdef DEBUG
    if (verbose)
    {
        printf("New scratch " FMT_BB "\n", block->bbNum);
    }
#endif

    return true;
}

//------------------------------------------------------------------------
// fgFirstBBisScratch: Check if fgFirstBB is a scratch block
//
// Returns:
//   true if fgFirstBB is a scratch block.
//
bool Compiler::fgFirstBBisScratch()
{
    if (fgFirstBBScratch != nullptr)
    {
        assert(fgFirstBBScratch == fgFirstBB);
        assert(fgFirstBBScratch->bbFlags & BBF_INTERNAL);
        if (fgPredsComputed)
        {
            assert(fgFirstBBScratch->countOfInEdges() == 1);
        }

        // Normally, the first scratch block is a fall-through block. However, if the block after it was an empty
        // BBJ_ALWAYS block, it might get removed, and the code that removes it will make the first scratch block
        // a BBJ_ALWAYS block.
        assert(fgFirstBBScratch->KindIs(BBJ_NONE, BBJ_ALWAYS));

        return true;
    }
    else
    {
        return false;
    }
}

//------------------------------------------------------------------------
// fgBBisScratch: Check if a given block is a scratch block.
//
// Arguments:
//   block - block in question
//
// Returns:
//   true if this block is the first block and is a scratch block.
//
bool Compiler::fgBBisScratch(BasicBlock* block)
{
    return fgFirstBBisScratch() && (block == fgFirstBB);
}

/*
    Removes a block from the return block list
*/
void Compiler::fgRemoveReturnBlock(BasicBlock* block)
{
    if (fgReturnBlocks == nullptr)
    {
        return;
    }

    if (fgReturnBlocks->block == block)
    {
        // It's the 1st entry, assign new head of list.
        fgReturnBlocks = fgReturnBlocks->next;
        return;
    }

    for (BasicBlockList* retBlocks = fgReturnBlocks; retBlocks->next != nullptr; retBlocks = retBlocks->next)
    {
        if (retBlocks->next->block == block)
        {
            // Found it; splice it out.
            retBlocks->next = retBlocks->next->next;
            return;
        }
    }
}

//------------------------------------------------------------------------
// fgConvertBBToThrowBB: Change a given block to a throw block.
//
// Arguments:
//   block - block in question
//
void Compiler::fgConvertBBToThrowBB(BasicBlock* block)
{
    JITDUMP("Converting " FMT_BB " to BBJ_THROW\n", block->bbNum);
    assert(fgPredsComputed);

    // Ordering of the following operations matters.
    // First, note if we are looking at the first block of a call always pair.
    const bool isCallAlwaysPair = block->isBBCallAlwaysPair();

    // Scrub this block from the pred lists of any successors
    fgRemoveBlockAsPred(block);

    // Update jump kind after the scrub.
    block->SetJumpKind(BBJ_THROW DEBUG_ARG(this));

    // Any block with a throw is rare
    block->bbSetRunRarely();

    // If we've converted a BBJ_CALLFINALLY block to a BBJ_THROW block,
    // then mark the subsequent BBJ_ALWAYS block as unreferenced.
    //
    // Must do this after we update bbJumpKind of block.
    if (isCallAlwaysPair)
    {
        BasicBlock* leaveBlk = block->Next();
        noway_assert(leaveBlk->KindIs(BBJ_ALWAYS));

        leaveBlk->bbFlags &= ~BBF_DONT_REMOVE;

        // leaveBlk is now unreachable, so scrub the pred lists.
        for (BasicBlock* const leavePredBlock : leaveBlk->PredBlocks())
        {
            fgRemoveEhfSuccessor(leavePredBlock, leaveBlk);
        }
        assert(leaveBlk->bbRefs == 0);
        assert(leaveBlk->bbPreds == nullptr);

#if defined(FEATURE_EH_FUNCLETS) && defined(TARGET_ARM)
        fgClearFinallyTargetBit(leaveBlk->GetJumpDest());
#endif // defined(FEATURE_EH_FUNCLETS) && defined(TARGET_ARM)
    }
}

/*****************************************************************************
 * fgChangeSwitchBlock:
 *
 * We have a BBJ_SWITCH jump at 'oldSwitchBlock' and we want to move this
 * switch jump over to 'newSwitchBlock'.  All of the blocks that are jumped
 * to from jumpTab[] need to have their predecessor lists updated by removing
 * the 'oldSwitchBlock' and adding 'newSwitchBlock'.
 */

void Compiler::fgChangeSwitchBlock(BasicBlock* oldSwitchBlock, BasicBlock* newSwitchBlock)
{
    noway_assert(oldSwitchBlock != nullptr);
    noway_assert(newSwitchBlock != nullptr);
    noway_assert(oldSwitchBlock->KindIs(BBJ_SWITCH));
    assert(fgPredsComputed);

    // Walk the switch's jump table, updating the predecessor for each branch.
    for (BasicBlock* const bJump : oldSwitchBlock->SwitchTargets())
    {
        noway_assert(bJump != nullptr);

        // Note that if there are duplicate branch targets in the switch jump table,
        // fgRemoveRefPred()/fgAddRefPred() will do the right thing: the second and
        // subsequent duplicates will simply subtract from and add to the duplicate
        // count (respectively).

        //
        // Remove the old edge [oldSwitchBlock => bJump]
        //
        assert(bJump->countOfInEdges() > 0);
        fgRemoveRefPred(bJump, oldSwitchBlock);

        //
        // Create the new edge [newSwitchBlock => bJump]
        //
        fgAddRefPred(bJump, newSwitchBlock);
    }

    if (m_switchDescMap != nullptr)
    {
        SwitchUniqueSuccSet uniqueSuccSet;

        // If already computed and cached the unique descriptors for the old block, let's
        // update those for the new block.
        if (m_switchDescMap->Lookup(oldSwitchBlock, &uniqueSuccSet))
        {
            m_switchDescMap->Set(newSwitchBlock, uniqueSuccSet, BlockToSwitchDescMap::Overwrite);
        }
        else
        {
            fgInvalidateSwitchDescMapEntry(newSwitchBlock);
        }
        fgInvalidateSwitchDescMapEntry(oldSwitchBlock);
    }
}

//------------------------------------------------------------------------
// fgReplaceSwitchJumpTarget: update BBJ_SWITCH block so that all control
//   that previously flowed to oldTarget now flows to newTarget.
//
// Arguments:
//   blockSwitch - block ending in a switch
//   newTarget   - new branch target
//   oldTarget   - old branch target
//
// Notes:
//   Updates the jump table and the cached unique target set (if any).
//
void Compiler::fgReplaceSwitchJumpTarget(BasicBlock* blockSwitch, BasicBlock* newTarget, BasicBlock* oldTarget)
{
    noway_assert(blockSwitch != nullptr);
    noway_assert(newTarget != nullptr);
    noway_assert(oldTarget != nullptr);
    noway_assert(blockSwitch->KindIs(BBJ_SWITCH));
    assert(fgPredsComputed);

    // For the jump targets values that match oldTarget of our BBJ_SWITCH
    // replace predecessor 'blockSwitch' with 'newTarget'

    unsigned     jumpCnt = blockSwitch->GetJumpSwt()->bbsCount;
    BasicBlock** jumpTab = blockSwitch->GetJumpSwt()->bbsDstTab;

    unsigned i = 0;

    // Walk the switch's jump table looking for blocks to update the preds for
    while (i < jumpCnt)
    {
        if (jumpTab[i] == oldTarget) // We will update when jumpTab[i] matches
        {
            // Remove the old edge [oldTarget from blockSwitch]
            //
            fgRemoveAllRefPreds(oldTarget, blockSwitch);

            //
            // Change the jumpTab entry to branch to the new location
            //
            jumpTab[i] = newTarget;

            //
            // Create the new edge [newTarget from blockSwitch]
            //
            FlowEdge* const newEdge = fgAddRefPred(newTarget, blockSwitch);

            // Now set the correct value of newEdge's DupCount
            // and replace any other jumps in jumpTab[] that go to oldTarget.
            //
            i++;
            while (i < jumpCnt)
            {
                if (jumpTab[i] == oldTarget)
                {
                    //
                    // We also must update this entry in the jumpTab
                    //
                    jumpTab[i] = newTarget;
                    newTarget->bbRefs++;
                    newEdge->incrementDupCount();
                }
                i++; // Check the next entry in jumpTab[]
            }

            // Maintain, if necessary, the set of unique targets of "block."
            UpdateSwitchTableTarget(blockSwitch, oldTarget, newTarget);

            return; // We have replaced the jumps to oldTarget with newTarget
        }
        i++; // Check the next entry in jumpTab[] for a match
    }
    noway_assert(!"Did not find oldTarget in jumpTab[]");
}

//------------------------------------------------------------------------
// fgChangeEhfBlock: We have a BBJ_EHFINALLYRET block at 'oldBlock' and we want to move this
// to 'newBlock'. All of the 'oldBlock' successors need to have their predecessor lists updated
// by removing edges to 'oldBlock' and adding edges to 'newBlock'.
//
// Arguments:
//   oldBlock - previous BBJ_EHFINALLYRET block
//   newBlock - block that is replacing 'oldBlock'
//
void Compiler::fgChangeEhfBlock(BasicBlock* oldBlock, BasicBlock* newBlock)
{
    assert(oldBlock != nullptr);
    assert(newBlock != nullptr);
    assert(oldBlock->KindIs(BBJ_EHFINALLYRET));
    assert(fgPredsComputed);

    for (BasicBlock* const succ : oldBlock->EHFinallyRetSuccs())
    {
        assert(succ != nullptr);

        // Remove the old edge [oldBlock => succ]
        //
        assert(succ->countOfInEdges() > 0);
        fgRemoveRefPred(succ, oldBlock);

        // Create the new edge [newBlock => succ]
        //
        fgAddRefPred(succ, newBlock);
    }
}

//------------------------------------------------------------------------
// fgReplaceEhfSuccessor: update BBJ_EHFINALLYRET block so that all control
//   that previously flowed to oldSucc now flows to newSucc. It is assumed
//   that oldSucc is currently a successor of `block`.
//
// Arguments:
//   block   - BBJ_EHFINALLYRET block
//   oldSucc - old successor
//   newSucc - new successor
//
void Compiler::fgReplaceEhfSuccessor(BasicBlock* block, BasicBlock* oldSucc, BasicBlock* newSucc)
{
    assert(block != nullptr);
    assert(oldSucc != nullptr);
    assert(newSucc != nullptr);
    assert(block->KindIs(BBJ_EHFINALLYRET));
    assert(fgPredsComputed);

    BBehfDesc* const   ehfDesc   = block->GetJumpEhf();
    const unsigned     succCount = ehfDesc->bbeCount;
    BasicBlock** const succTab   = ehfDesc->bbeSuccs;

    // Walk the successor table looking for blocks to update the preds for
    bool      found   = false;
    FlowEdge* newEdge = nullptr;
    for (unsigned i = 0; i < succCount; i++)
    {
        if (succTab[i] != oldSucc)
        {
            continue;
        }

        found = true;

        // Change the succTab entry to branch to the new location
        //
        succTab[i] = newSucc;

        if (newEdge == nullptr)
        {
            // Remove the old edge [block => oldSucc]
            //
            fgRemoveAllRefPreds(oldSucc, block);

            // Create the new edge [block => newSucc]
            //
            newEdge = fgAddRefPred(newSucc, block);
        }
        else
        {
            newSucc->bbRefs++;
            newEdge->incrementDupCount();
        }
    }
    noway_assert(found && "Did not find oldSucc in succTab[]");
}

//------------------------------------------------------------------------
// fgRemoveEhfSuccessor: update BBJ_EHFINALLYRET block to remove `succ` as a successor.
// Updates the predecessor list of `succ`.
//
// Arguments:
//   block   - BBJ_EHFINALLYRET block
//   succ    - successor
//
void Compiler::fgRemoveEhfSuccessor(BasicBlock* block, BasicBlock* succ)
{
    assert(block != nullptr);
    assert(succ != nullptr);
    assert(fgPredsComputed);
    assert(block->KindIs(BBJ_EHFINALLYRET));

    // Don't `assert(succ->isBBCallAlwaysPairTail())`; we've already unlinked the CALLFINALLY
    assert(succ->KindIs(BBJ_ALWAYS));

    fgRemoveRefPred(succ, block);

    BBehfDesc* const ehfDesc   = block->GetJumpEhf();
    unsigned         succCount = ehfDesc->bbeCount;
    BasicBlock**     succTab   = ehfDesc->bbeSuccs;
    bool             found     = false;

    // Walk the successor table looking for the specified successor block.
    for (unsigned i = 0; i < succCount; i++)
    {
        if (succTab[i] == succ)
        {
            // If it's not the last one, move everything after in the table down one slot.
            if (i + 1 < succCount)
            {
                memmove_s(&succTab[i], (succCount - i) * sizeof(BasicBlock*), &succTab[i + 1],
                          (succCount - i - 1) * sizeof(BasicBlock*));
            }

            --succCount;

            found = true;

#ifdef DEBUG
            // We only expect to see a successor once in the table.
            for (; i < succCount; i++)
            {
                assert(succTab[i] != succ);
            }
#endif // DEBUG

            break;
        }
    }
    assert(found);

    ehfDesc->bbeCount = succCount;
}

//------------------------------------------------------------------------
// Compiler::fgReplaceJumpTarget: For a given block, replace the target 'oldTarget' with 'newTarget'.
//
// Arguments:
//    block     - the block in which a jump target will be replaced.
//    newTarget - the new branch target of the block.
//    oldTarget - the old branch target of the block.
//
// Notes:
// 1. Only branches are changed: BBJ_ALWAYS, the non-fallthrough path of BBJ_COND, BBJ_SWITCH, etc.
//    We assert for other jump kinds.
// 2. All branch targets found are updated. If there are multiple ways for a block
//    to reach 'oldTarget' (e.g., multiple arms of a switch), all of them are changed.
// 3. The predecessor lists are updated.
// 4. If any switch table entry was updated, the switch table "unique successor" cache is invalidated.
//
void Compiler::fgReplaceJumpTarget(BasicBlock* block, BasicBlock* newTarget, BasicBlock* oldTarget)
{
    assert(block != nullptr);
    assert(fgPredsComputed);

    switch (block->GetJumpKind())
    {
        case BBJ_CALLFINALLY:
        case BBJ_COND:
        case BBJ_ALWAYS:
        case BBJ_EHCATCHRET:
        case BBJ_EHFILTERRET:
        case BBJ_LEAVE: // This function can be called before import, so we still have BBJ_LEAVE

            if (block->HasJumpTo(oldTarget))
            {
                block->SetJumpDest(newTarget);
                fgRemoveRefPred(oldTarget, block);
                fgAddRefPred(newTarget, block);
            }
            break;

        case BBJ_SWITCH:
        {
            unsigned const     jumpCnt = block->GetJumpSwt()->bbsCount;
            BasicBlock** const jumpTab = block->GetJumpSwt()->bbsDstTab;
            bool               changed = false;

            for (unsigned i = 0; i < jumpCnt; i++)
            {
                if (jumpTab[i] == oldTarget)
                {
                    jumpTab[i] = newTarget;
                    changed    = true;
                    fgRemoveRefPred(oldTarget, block);
                    fgAddRefPred(newTarget, block);
                }
            }

            if (changed)
            {
                InvalidateUniqueSwitchSuccMap();
            }
            break;
        }

        default:
            assert(!"Block doesn't have a jump target!");
            unreached();
            break;
    }

#if defined(FEATURE_EH_FUNCLETS) && defined(TARGET_ARM)
    fgFixFinallyTargetFlags(block, oldTarget, newTarget);
#endif
}

//------------------------------------------------------------------------
// fgReplacePred: update the predecessor list, swapping one pred for another
//
// Arguments:
//   block - block with the pred list we want to update
//   oldPred - pred currently appearing in block's pred list
//   newPred - pred that will take oldPred's place.
//
// Notes:
//
// A block can only appear once in the preds list. If a predecessor has multiple
// ways to get to this block, then the pred edge DupCount will be >1.
//
// This function assumes that all branches from the predecessor (practically, that all
// switch cases that target this block) are changed to branch from the new predecessor,
// with the same dup count.
//
// Note that the block bbRefs is not changed, since 'block' has the same number of
// references as before, just from a different predecessor block.
//
// Also note this may cause sorting of the pred list.
//
void Compiler::fgReplacePred(BasicBlock* block, BasicBlock* oldPred, BasicBlock* newPred)
{
    noway_assert(block != nullptr);
    noway_assert(oldPred != nullptr);
    noway_assert(newPred != nullptr);

    bool modified = false;

    for (FlowEdge* const pred : block->PredEdges())
    {
        if (oldPred == pred->getSourceBlock())
        {
            pred->setSourceBlock(newPred);
            modified = true;
            break;
        }
    }

    // We may now need to reorder the pred list.
    //
    if (modified)
    {
        block->ensurePredListOrder(this);
    }
}

/*****************************************************************************
 *  For a block that is in a handler region, find the first block of the most-nested
 *  handler containing the block.
 */
BasicBlock* Compiler::fgFirstBlockOfHandler(BasicBlock* block)
{
    assert(block->hasHndIndex());
    return ehGetDsc(block->getHndIndex())->ebdHndBeg;
}

/*****************************************************************************
 *
 *  The following helps find a basic block given its PC offset.
 */

void Compiler::fgInitBBLookup()
{
    BasicBlock** dscBBptr;

    /* Allocate the basic block table */

    dscBBptr = fgBBs = new (this, CMK_BasicBlock) BasicBlock*[fgBBcount];

    /* Walk all the basic blocks, filling in the table */

    for (BasicBlock* const block : Blocks())
    {
        *dscBBptr++ = block;
    }

    noway_assert(dscBBptr == fgBBs + fgBBcount);
}

BasicBlock* Compiler::fgLookupBB(unsigned addr)
{
    unsigned lo;
    unsigned hi;

    /* Do a binary search */

    for (lo = 0, hi = fgBBcount - 1;;)
    {

    AGAIN:;

        if (lo > hi)
        {
            break;
        }

        unsigned    mid = (lo + hi) / 2;
        BasicBlock* dsc = fgBBs[mid];

        // We introduce internal blocks for BBJ_CALLFINALLY. Skip over these.

        while (dsc->bbFlags & BBF_INTERNAL)
        {
            dsc = dsc->Next();
            mid++;

            // We skipped over too many, Set hi back to the original mid - 1

            if (mid > hi)
            {
                mid = (lo + hi) / 2;
                hi  = mid - 1;
                goto AGAIN;
            }
        }

        unsigned pos = dsc->bbCodeOffs;

        if (pos < addr)
        {
            if ((lo == hi) && (lo == (fgBBcount - 1)))
            {
                noway_assert(addr == dsc->bbCodeOffsEnd);
                return nullptr; // NULL means the end of method
            }
            lo = mid + 1;
            continue;
        }

        if (pos > addr)
        {
            hi = mid - 1;
            continue;
        }

        return dsc;
    }
#ifdef DEBUG
    printf("ERROR: Couldn't find basic block at offset %04X\n", addr);
#endif // DEBUG
    NO_WAY("fgLookupBB failed.");
}

//------------------------------------------------------------------------
// FgStack: simple stack model for the inlinee's evaluation stack.
//
// Model the inputs available to various operations in the inline body.
// Tracks constants, arguments, array lengths.

class FgStack
{
public:
    FgStack() : slot0(SLOT_INVALID), slot1(SLOT_INVALID), depth(0)
    {
        // Empty
    }

    enum FgSlot
    {
        SLOT_INVALID  = UINT_MAX,
        SLOT_UNKNOWN  = 0,
        SLOT_CONSTANT = 1,
        SLOT_ARRAYLEN = 2,
        SLOT_ARGUMENT = 3
    };

    void Clear()
    {
        depth = 0;
    }
    void PushUnknown()
    {
        Push(SLOT_UNKNOWN);
    }
    void PushConstant()
    {
        Push(SLOT_CONSTANT);
    }
    void PushArrayLen()
    {
        Push(SLOT_ARRAYLEN);
    }
    void PushArgument(unsigned arg)
    {
        Push((FgSlot)(SLOT_ARGUMENT + arg));
    }
    FgSlot GetSlot0() const
    {
        return depth >= 1 ? slot0 : FgSlot::SLOT_UNKNOWN;
    }
    FgSlot GetSlot1() const
    {
        return depth >= 2 ? slot1 : FgSlot::SLOT_UNKNOWN;
    }
    FgSlot Top(const int n = 0)
    {
        if (n == 0)
        {
            return depth >= 1 ? slot0 : SLOT_UNKNOWN;
        }
        if (n == 1)
        {
            return depth == 2 ? slot1 : SLOT_UNKNOWN;
        }
        unreached();
    }
    static bool IsConstant(FgSlot value)
    {
        return value == SLOT_CONSTANT;
    }
    static bool IsConstantOrConstArg(FgSlot value, InlineInfo* info)
    {
        return IsConstant(value) || IsConstArgument(value, info);
    }
    static bool IsArrayLen(FgSlot value)
    {
        return value == SLOT_ARRAYLEN;
    }
    static bool IsArgument(FgSlot value)
    {
        return value >= SLOT_ARGUMENT;
    }
    static bool IsConstArgument(FgSlot value, InlineInfo* info)
    {
        if ((info == nullptr) || !IsArgument(value))
        {
            return false;
        }
        const unsigned argNum = value - SLOT_ARGUMENT;
        if (argNum < info->argCnt)
        {
            return info->inlArgInfo[argNum].argIsInvariant;
        }
        return false;
    }
    static bool IsExactArgument(FgSlot value, InlineInfo* info)
    {
        if ((info == nullptr) || !IsArgument(value))
        {
            return false;
        }
        const unsigned argNum = value - SLOT_ARGUMENT;
        if (argNum < info->argCnt)
        {
            return info->inlArgInfo[argNum].argIsExact;
        }
        return false;
    }
    static unsigned SlotTypeToArgNum(FgSlot value)
    {
        assert(IsArgument(value));
        return value - SLOT_ARGUMENT;
    }
    bool IsStackTwoDeep() const
    {
        return depth == 2;
    }
    bool IsStackOneDeep() const
    {
        return depth == 1;
    }
    bool IsStackAtLeastOneDeep() const
    {
        return depth >= 1;
    }
    void Push(FgSlot slot)
    {
        assert(depth <= 2);
        slot1 = slot0;
        slot0 = slot;
        if (depth < 2)
        {
            depth++;
        }
    }

private:
    FgSlot   slot0;
    FgSlot   slot1;
    unsigned depth;
};

void Compiler::fgFindJumpTargets(const BYTE* codeAddr, IL_OFFSET codeSize, FixedBitVect* jumpTarget)
{
    const BYTE* codeBegp = codeAddr;
    const BYTE* codeEndp = codeAddr + codeSize;
    unsigned    varNum;
    var_types   varType      = DUMMY_INIT(TYP_UNDEF); // TYP_ type
    bool        typeIsNormed = false;
    FgStack     pushedStack;
    const bool  isForceInline          = (info.compFlags & CORINFO_FLG_FORCEINLINE) != 0;
    const bool  makeInlineObservations = (compInlineResult != nullptr);
    const bool  isInlining             = compIsForInlining();
    unsigned    retBlocks              = 0;
    int         prefixFlags            = 0;
    bool        preciseScan            = makeInlineObservations && compInlineResult->GetPolicy()->RequiresPreciseScan();
    const bool  resolveTokens          = preciseScan;

    // Track offsets where IL instructions begin in DEBUG builds. Used to
    // validate debug info generated by the JIT.
    assert(codeSize == compInlineContext->GetILSize());
    INDEBUG(FixedBitVect* ilInstsSet = FixedBitVect::bitVectInit(codeSize, this));

    if (makeInlineObservations)
    {
        // Set default values for profile (to avoid NoteFailed in CALLEE_IL_CODE_SIZE's handler)
        // these will be overridden later.
        compInlineResult->NoteBool(InlineObservation::CALLSITE_HAS_PROFILE_WEIGHTS, true);
        compInlineResult->NoteDouble(InlineObservation::CALLSITE_PROFILE_FREQUENCY, 1.0);
        // Observe force inline state and code size.
        compInlineResult->NoteBool(InlineObservation::CALLEE_IS_FORCE_INLINE, isForceInline);
        compInlineResult->NoteInt(InlineObservation::CALLEE_IL_CODE_SIZE, codeSize);

        // Determine if call site is within a try.
        if (isInlining && impInlineInfo->iciBlock->hasTryIndex())
        {
            compInlineResult->Note(InlineObservation::CALLSITE_IN_TRY_REGION);
        }

        // Determine if the call site is in a no-return block
        if (isInlining && impInlineInfo->iciBlock->KindIs(BBJ_THROW))
        {
            compInlineResult->Note(InlineObservation::CALLSITE_IN_NORETURN_REGION);
        }

        // Determine if the call site is in a loop.
        if (isInlining && ((impInlineInfo->iciBlock->bbFlags & BBF_BACKWARD_JUMP) != 0))
        {
            compInlineResult->Note(InlineObservation::CALLSITE_IN_LOOP);
        }

#ifdef DEBUG

        // If inlining, this method should still be a candidate.
        if (isInlining)
        {
            assert(compInlineResult->IsCandidate());
        }

#endif // DEBUG

        // note that we're starting to look at the opcodes.
        compInlineResult->Note(InlineObservation::CALLEE_BEGIN_OPCODE_SCAN);
    }

    CORINFO_RESOLVED_TOKEN resolvedToken;

    OPCODE opcode     = CEE_NOP;
    OPCODE prevOpcode = CEE_NOP;
    bool   handled    = false;
    while (codeAddr < codeEndp)
    {
        prevOpcode = opcode;
        opcode     = (OPCODE)getU1LittleEndian(codeAddr);

        INDEBUG(ilInstsSet->bitVectSet((UINT)(codeAddr - codeBegp)));

        codeAddr += sizeof(__int8);

        if (!handled && preciseScan)
        {
            // Push something unknown to the stack since we couldn't find anything useful for inlining
            pushedStack.PushUnknown();
        }
        handled = false;

    DECODE_OPCODE:

        if ((unsigned)opcode >= CEE_COUNT)
        {
            BADCODE3("Illegal opcode", ": %02X", (int)opcode);
        }

        if ((opcode >= CEE_LDARG_0 && opcode <= CEE_STLOC_S) || (opcode >= CEE_LDARG && opcode <= CEE_STLOC))
        {
            opts.lvRefCount++;
        }

        if (makeInlineObservations && (opcode >= CEE_LDNULL) && (opcode <= CEE_LDC_R8))
        {
            // LDTOKEN and LDSTR are handled below
            pushedStack.PushConstant();
            handled = true;
        }

        unsigned sz = opcodeSizes[opcode];

        switch (opcode)
        {
            case CEE_PREFIX1:
            {
                if (codeAddr >= codeEndp)
                {
                    goto TOO_FAR;
                }
                opcode = (OPCODE)(256 + getU1LittleEndian(codeAddr));
                codeAddr += sizeof(__int8);
                goto DECODE_OPCODE;
            }

            case CEE_PREFIX2:
            case CEE_PREFIX3:
            case CEE_PREFIX4:
            case CEE_PREFIX5:
            case CEE_PREFIX6:
            case CEE_PREFIX7:
            case CEE_PREFIXREF:
            {
                BADCODE3("Illegal opcode", ": %02X", (int)opcode);
            }

            case CEE_SIZEOF:
            case CEE_LDTOKEN:
            case CEE_LDSTR:
            {
                if (preciseScan)
                {
                    pushedStack.PushConstant();
                    handled = true;
                }
                break;
            }

            case CEE_DUP:
            {
                if (preciseScan)
                {
                    pushedStack.Push(pushedStack.Top());
                    handled = true;
                }
                break;
            }

            case CEE_THROW:
            {
                if (makeInlineObservations)
                {
                    compInlineResult->Note(InlineObservation::CALLEE_THROW_BLOCK);
                }
                break;
            }

            case CEE_BOX:
            {
                if (makeInlineObservations)
                {
                    int toSkip =
                        impBoxPatternMatch(nullptr, codeAddr + sz, codeEndp, BoxPatterns::MakeInlineObservation);
                    if (toSkip > 0)
                    {
                        // toSkip > 0 means we most likely will hit a pattern (e.g. box+isinst+brtrue) that
                        // will be folded into a const

                        if (preciseScan)
                        {
                            codeAddr += toSkip;
                        }
                    }
                }
                break;
            }

            case CEE_CASTCLASS:
            case CEE_ISINST:
            {
                if (makeInlineObservations)
                {
                    FgStack::FgSlot slot = pushedStack.Top();
                    if (FgStack::IsConstantOrConstArg(slot, impInlineInfo) ||
                        FgStack::IsExactArgument(slot, impInlineInfo))
                    {
                        compInlineResult->Note(InlineObservation::CALLSITE_FOLDABLE_EXPR_UN);
                        handled = true; // and keep argument in the pushedStack
                    }
                    else if (FgStack::IsArgument(slot))
                    {
                        compInlineResult->Note(InlineObservation::CALLEE_ARG_FEEDS_CAST);
                        handled = true; // and keep argument in the pushedStack
                    }
                }
                break;
            }

            case CEE_CALL:
            case CEE_CALLVIRT:
            {
                // There has to be code after the call, otherwise the inlinee is unverifiable.
                if (isInlining)
                {
                    noway_assert(codeAddr < codeEndp - sz);
                }

                if (!makeInlineObservations)
                {
                    break;
                }

                CORINFO_METHOD_HANDLE methodHnd   = nullptr;
                bool                  isIntrinsic = false;
                NamedIntrinsic        ni          = NI_Illegal;

                if (resolveTokens)
                {
                    impResolveToken(codeAddr, &resolvedToken, CORINFO_TOKENKIND_Method);
                    methodHnd   = resolvedToken.hMethod;
                    isIntrinsic = eeIsIntrinsic(methodHnd);
                }

                if (isIntrinsic)
                {
                    ni = lookupNamedIntrinsic(methodHnd);

                    bool foldableIntrinsic = false;

                    if (IsMathIntrinsic(ni))
                    {
                        // Most Math(F) intrinsics have single arguments
                        foldableIntrinsic = FgStack::IsConstantOrConstArg(pushedStack.Top(), impInlineInfo);
                    }
                    else
                    {
                        switch (ni)
                        {
                            // These are most likely foldable without arguments
                            case NI_System_Collections_Generic_Comparer_get_Default:
                            case NI_System_Collections_Generic_EqualityComparer_get_Default:
                            case NI_System_Enum_HasFlag:
                            case NI_System_GC_KeepAlive:
                            {
                                pushedStack.PushUnknown();
                                foldableIntrinsic = true;
                                break;
                            }

                            case NI_System_SpanHelpers_SequenceEqual:
                            case NI_System_Buffer_Memmove:
                            {
                                if (FgStack::IsConstArgument(pushedStack.Top(), impInlineInfo))
                                {
                                    // Constant (at its call-site) argument feeds the Memmove/Memcmp length argument.
                                    // We most likely will be able to unroll it.
                                    // It is important to only raise this hint for constant arguments, if it's just a
                                    // constant in the inlinee itself then we don't need to inline it for unrolling.
                                    compInlineResult->Note(InlineObservation::CALLSITE_UNROLLABLE_MEMOP);
                                }
                                break;
                            }

                            case NI_System_Span_get_Item:
                            case NI_System_ReadOnlySpan_get_Item:
                            {
                                if (FgStack::IsArgument(pushedStack.Top(0)) || FgStack::IsArgument(pushedStack.Top(1)))
                                {
                                    compInlineResult->Note(InlineObservation::CALLEE_ARG_FEEDS_RANGE_CHECK);
                                }
                                break;
                            }

                            case NI_System_Runtime_CompilerServices_RuntimeHelpers_IsKnownConstant:
                                if (FgStack::IsConstArgument(pushedStack.Top(), impInlineInfo))
                                {
                                    compInlineResult->Note(InlineObservation::CALLEE_CONST_ARG_FEEDS_ISCONST);
                                }
                                else
                                {
                                    compInlineResult->Note(InlineObservation::CALLEE_ARG_FEEDS_ISCONST);
                                }
                                // RuntimeHelpers.IsKnownConstant is always folded into a const
                                pushedStack.PushConstant();
                                foldableIntrinsic = true;
                                break;

                            // These are foldable if the first argument is a constant
                            case NI_PRIMITIVE_LeadingZeroCount:
                            case NI_PRIMITIVE_Log2:
                            case NI_PRIMITIVE_PopCount:
                            case NI_PRIMITIVE_TrailingZeroCount:
                            case NI_System_Type_get_IsEnum:
                            case NI_System_Type_GetEnumUnderlyingType:
                            case NI_System_Type_get_IsValueType:
                            case NI_System_Type_get_IsByRefLike:
                            case NI_System_Type_GetTypeFromHandle:
                            case NI_System_String_get_Length:
                            case NI_System_Buffers_Binary_BinaryPrimitives_ReverseEndianness:
#if defined(FEATURE_HW_INTRINSICS)
#if defined(TARGET_ARM64)
                            case NI_ArmBase_Arm64_LeadingZeroCount:
                            case NI_ArmBase_Arm64_ReverseElementBits:
                            case NI_ArmBase_LeadingZeroCount:
                            case NI_ArmBase_ReverseElementBits:
                            case NI_Vector64_Create:
                            case NI_Vector64_CreateScalar:
                            case NI_Vector64_CreateScalarUnsafe:
#endif // TARGET_ARM64
                            case NI_Vector2_Create:
                            case NI_Vector2_CreateBroadcast:
                            case NI_Vector3_Create:
                            case NI_Vector3_CreateBroadcast:
                            case NI_Vector3_CreateFromVector2:
                            case NI_Vector4_Create:
                            case NI_Vector4_CreateBroadcast:
                            case NI_Vector4_CreateFromVector2:
                            case NI_Vector4_CreateFromVector3:
                            case NI_Vector128_Create:
                            case NI_Vector128_CreateScalar:
                            case NI_Vector128_CreateScalarUnsafe:
                            case NI_VectorT128_CreateBroadcast:
#if defined(TARGET_XARCH)
                            case NI_BMI1_TrailingZeroCount:
                            case NI_BMI1_X64_TrailingZeroCount:
                            case NI_LZCNT_LeadingZeroCount:
                            case NI_LZCNT_X64_LeadingZeroCount:
                            case NI_POPCNT_PopCount:
                            case NI_POPCNT_X64_PopCount:
                            case NI_Vector256_Create:
                            case NI_Vector512_Create:
                            case NI_Vector256_CreateScalar:
                            case NI_Vector512_CreateScalar:
                            case NI_Vector256_CreateScalarUnsafe:
                            case NI_Vector512_CreateScalarUnsafe:
                            case NI_VectorT256_CreateBroadcast:
                            case NI_X86Base_BitScanForward:
                            case NI_X86Base_X64_BitScanForward:
                            case NI_X86Base_BitScanReverse:
                            case NI_X86Base_X64_BitScanReverse:
#endif // TARGET_XARCH
#endif // FEATURE_HW_INTRINSICS
                            {
                                // Top() in order to keep it as is in case of foldableIntrinsic
                                if (FgStack::IsConstantOrConstArg(pushedStack.Top(), impInlineInfo))
                                {
                                    foldableIntrinsic = true;
                                }
                                break;
                            }

                            // These are foldable if two arguments are constants
                            case NI_PRIMITIVE_RotateLeft:
                            case NI_PRIMITIVE_RotateRight:
                            case NI_System_Type_op_Equality:
                            case NI_System_Type_op_Inequality:
                            case NI_System_String_get_Chars:
                            case NI_System_Type_IsAssignableTo:
                            case NI_System_Type_IsAssignableFrom:
                            {
                                if (FgStack::IsConstantOrConstArg(pushedStack.Top(0), impInlineInfo) &&
                                    FgStack::IsConstantOrConstArg(pushedStack.Top(1), impInlineInfo))
                                {
                                    foldableIntrinsic = true;
                                    pushedStack.PushConstant();
                                }
                                break;
                            }

                            case NI_IsSupported_True:
                            case NI_IsSupported_False:
                            case NI_IsSupported_Type:
                            {
                                foldableIntrinsic = true;
                                pushedStack.PushConstant();
                                break;
                            }

                            case NI_Vector_GetCount:
                            {
                                foldableIntrinsic = true;
                                pushedStack.PushConstant();
                                // TODO: for FEATURE_SIMD check if it's a loop condition - we unroll such loops.
                                break;
                            }

                            case NI_SRCS_UNSAFE_Add:
                            case NI_SRCS_UNSAFE_AddByteOffset:
                            case NI_SRCS_UNSAFE_AreSame:
                            case NI_SRCS_UNSAFE_ByteOffset:
                            case NI_SRCS_UNSAFE_IsAddressGreaterThan:
                            case NI_SRCS_UNSAFE_IsAddressLessThan:
                            case NI_SRCS_UNSAFE_IsNullRef:
                            case NI_SRCS_UNSAFE_Subtract:
                            case NI_SRCS_UNSAFE_SubtractByteOffset:
                            {
                                // These are effectively primitive binary operations so the
                                // handling roughly mirrors the handling for CEE_ADD and
                                // friends that exists elsewhere in this method

                                if (!preciseScan)
                                {
                                    switch (ni)
                                    {
                                        case NI_SRCS_UNSAFE_AreSame:
                                        case NI_SRCS_UNSAFE_IsAddressGreaterThan:
                                        case NI_SRCS_UNSAFE_IsAddressLessThan:
                                        case NI_SRCS_UNSAFE_IsNullRef:
                                        {
                                            fgObserveInlineConstants(opcode, pushedStack, isInlining);
                                            break;
                                        }

                                        default:
                                        {
                                            break;
                                        }
                                    }
                                }
                                else
                                {
                                    // Unlike the normal binary operation handling, this is an intrinsic call that will
                                    // get replaced
                                    // with simple IR, so we care about `const op const` as well.

                                    FgStack::FgSlot arg0;

                                    bool isArg0Arg, isArg0Const, isArg1Const;
                                    bool isArg1Arg, isArg0ConstArg, isArg1ConstArg;

                                    if (ni == NI_SRCS_UNSAFE_IsNullRef)
                                    {
                                        // IsNullRef is unary, but it always compares against 0

                                        arg0 = pushedStack.Top(0);

                                        isArg0Arg      = FgStack::IsArgument(arg0);
                                        isArg0Const    = FgStack::IsConstant(arg0);
                                        isArg0ConstArg = FgStack::IsConstArgument(arg0, impInlineInfo);

                                        isArg1Arg      = false;
                                        isArg1Const    = true;
                                        isArg1ConstArg = false;
                                    }
                                    else
                                    {
                                        arg0 = pushedStack.Top(1);

                                        isArg0Arg      = FgStack::IsArgument(arg0);
                                        isArg0Const    = FgStack::IsConstant(arg0);
                                        isArg0ConstArg = FgStack::IsConstArgument(arg0, impInlineInfo);

                                        FgStack::FgSlot arg1 = pushedStack.Top(0);

                                        isArg1Arg      = FgStack::IsArgument(arg0);
                                        isArg1Const    = FgStack::IsConstant(arg1);
                                        isArg1ConstArg = FgStack::IsConstantOrConstArg(arg1, impInlineInfo);
                                    }

                                    // Const op ConstArg -> ConstArg
                                    if (isArg0Const && isArg1ConstArg)
                                    {
                                        // keep stack unchanged
                                        foldableIntrinsic = true;
                                    }
                                    // ConstArg op Const    -> ConstArg
                                    // ConstArg op ConstArg -> ConstArg
                                    else if (isArg0ConstArg && (isArg1Const || isArg1ConstArg))
                                    {
                                        if (isArg1Const)
                                        {
                                            pushedStack.Push(arg0);
                                        }
                                        foldableIntrinsic = true;
                                    }
                                    // Const op Const -> Const
                                    else if (isArg0Const && isArg1Const)
                                    {
                                        // both are constants so we still want to track this as foldable, unlike
                                        // what is done for the regulary binary operator handling, since we have
                                        // a CEE_CALL node and not something more primitive
                                        foldableIntrinsic = true;
                                    }
                                    // Arg op ConstArg
                                    // Arg op Const
                                    else if (isArg0Arg && (isArg1Const || isArg1ConstArg))
                                    {
                                        // "Arg op CNS" --> keep arg0 in the stack for the next ops
                                        pushedStack.Push(arg0);
                                        handled = true;

                                        // TODO-CQ: The normal binary operator handling pushes arg0
                                        // and tracks this as CALLEE_BINARY_EXRP_WITH_CNS. We can't trivially
                                        // do the same here without more work.
                                    }
                                    // ConstArg op Arg
                                    // Const    op Arg
                                    else if (isArg1Arg && (isArg0Const || isArg0ConstArg))
                                    {
                                        // "CNS op ARG" --> keep arg1 in the stack for the next ops
                                        handled = true;

                                        // TODO-CQ: The normal binary operator handling keeps arg1
                                        // and tracks this as CALLEE_BINARY_EXRP_WITH_CNS. We can't trivially
                                        // do the same here without more work.
                                    }

                                    // X op ConstArg
                                    if (isArg1ConstArg)
                                    {
                                        pushedStack.Push(arg0);
                                        handled = true;
                                    }
                                }

                                break;
                            }

                            case NI_SRCS_UNSAFE_AsPointer:
                            {
                                // These are effectively primitive unary operations so the
                                // handling roughly mirrors the handling for CEE_CONV_U and
                                // friends that exists elsewhere in this method

                                FgStack::FgSlot arg = pushedStack.Top();

                                if (FgStack::IsConstArgument(arg, impInlineInfo))
                                {
                                    foldableIntrinsic = true;
                                }
                                else if (FgStack::IsArgument(arg))
                                {
                                    handled = true;
                                }
                                else if (FgStack::IsConstant(arg))
                                {
                                    // input is a constant so we still want to track this as foldable, unlike
                                    // what is done for the regulary unary operator handling, since we have
                                    // a CEE_CALL node and not something more primitive
                                    foldableIntrinsic = true;
                                }

                                break;
                            }

#if defined(FEATURE_HW_INTRINSICS)
#if defined(TARGET_ARM64)
                            case NI_Vector64_As:
                            case NI_Vector64_AsByte:
                            case NI_Vector64_AsDouble:
                            case NI_Vector64_AsInt16:
                            case NI_Vector64_AsInt32:
                            case NI_Vector64_AsInt64:
                            case NI_Vector64_AsNInt:
                            case NI_Vector64_AsNUInt:
                            case NI_Vector64_AsSByte:
                            case NI_Vector64_AsSingle:
                            case NI_Vector64_AsUInt16:
                            case NI_Vector64_AsUInt32:
                            case NI_Vector64_AsUInt64:
                            case NI_Vector64_op_UnaryPlus:
#endif // TARGET_XARCH
                            case NI_Vector128_As:
                            case NI_Vector128_AsByte:
                            case NI_Vector128_AsDouble:
                            case NI_Vector128_AsInt16:
                            case NI_Vector128_AsInt32:
                            case NI_Vector128_AsInt64:
                            case NI_Vector128_AsNInt:
                            case NI_Vector128_AsNUInt:
                            case NI_Vector128_AsSByte:
                            case NI_Vector128_AsSingle:
                            case NI_Vector128_AsUInt16:
                            case NI_Vector128_AsUInt32:
                            case NI_Vector128_AsUInt64:
                            case NI_Vector128_AsVector4:
                            case NI_Vector128_op_UnaryPlus:
                            case NI_VectorT128_As:
                            case NI_VectorT128_AsVectorByte:
                            case NI_VectorT128_AsVectorDouble:
                            case NI_VectorT128_AsVectorInt16:
                            case NI_VectorT128_AsVectorInt32:
                            case NI_VectorT128_AsVectorInt64:
                            case NI_VectorT128_AsVectorNInt:
                            case NI_VectorT128_AsVectorNUInt:
                            case NI_VectorT128_AsVectorSByte:
                            case NI_VectorT128_AsVectorSingle:
                            case NI_VectorT128_AsVectorUInt16:
                            case NI_VectorT128_AsVectorUInt32:
                            case NI_VectorT128_AsVectorUInt64:
                            case NI_VectorT128_op_UnaryPlus:
#if defined(TARGET_XARCH)
                            case NI_Vector256_As:
                            case NI_Vector256_AsByte:
                            case NI_Vector256_AsDouble:
                            case NI_Vector256_AsInt16:
                            case NI_Vector256_AsInt32:
                            case NI_Vector256_AsInt64:
                            case NI_Vector256_AsNInt:
                            case NI_Vector256_AsNUInt:
                            case NI_Vector256_AsSByte:
                            case NI_Vector256_AsSingle:
                            case NI_Vector256_AsUInt16:
                            case NI_Vector256_AsUInt32:
                            case NI_Vector256_AsUInt64:
                            case NI_Vector256_op_UnaryPlus:
                            case NI_VectorT256_As:
                            case NI_VectorT256_AsVectorByte:
                            case NI_VectorT256_AsVectorDouble:
                            case NI_VectorT256_AsVectorInt16:
                            case NI_VectorT256_AsVectorInt32:
                            case NI_VectorT256_AsVectorInt64:
                            case NI_VectorT256_AsVectorNInt:
                            case NI_VectorT256_AsVectorNUInt:
                            case NI_VectorT256_AsVectorSByte:
                            case NI_VectorT256_AsVectorSingle:
                            case NI_VectorT256_AsVectorUInt16:
                            case NI_VectorT256_AsVectorUInt32:
                            case NI_VectorT256_AsVectorUInt64:
                            case NI_VectorT256_op_UnaryPlus:
                            case NI_Vector512_As:
                            case NI_Vector512_AsByte:
                            case NI_Vector512_AsDouble:
                            case NI_Vector512_AsInt16:
                            case NI_Vector512_AsInt32:
                            case NI_Vector512_AsInt64:
                            case NI_Vector512_AsNInt:
                            case NI_Vector512_AsNUInt:
                            case NI_Vector512_AsSByte:
                            case NI_Vector512_AsSingle:
                            case NI_Vector512_AsUInt16:
                            case NI_Vector512_AsUInt32:
                            case NI_Vector512_AsUInt64:
#endif // TARGET_XARCH
#endif // FEATURE_HW_INTRINSICS
                            case NI_SRCS_UNSAFE_As:
                            case NI_SRCS_UNSAFE_AsRef:
                            case NI_SRCS_UNSAFE_BitCast:
                            case NI_SRCS_UNSAFE_SkipInit:
                            {
                                // TODO-CQ: These are no-ops in that they never produce any IR
                                // and simply return op1 untouched. We should really track them
                                // as such and adjust the multiplier even more, but we'll settle
                                // for marking it as foldable until additional work can happen.

                                foldableIntrinsic = true;
                                break;
                            }

#if defined(FEATURE_HW_INTRINSICS)
#if defined(TARGET_ARM64)
                            case NI_Vector64_get_AllBitsSet:
                            case NI_Vector64_get_One:
                            case NI_Vector64_get_Zero:
#endif // TARGET_ARM64
                            case NI_Vector2_get_One:
                            case NI_Vector2_get_Zero:
                            case NI_Vector3_get_One:
                            case NI_Vector3_get_Zero:
                            case NI_Vector4_get_One:
                            case NI_Vector4_get_Zero:
                            case NI_Vector128_get_AllBitsSet:
                            case NI_Vector128_get_One:
                            case NI_Vector128_get_Zero:
                            case NI_VectorT128_get_AllBitsSet:
                            case NI_VectorT128_get_One:
                            case NI_VectorT128_get_Zero:
#if defined(TARGET_XARCH)
                            case NI_Vector256_get_AllBitsSet:
                            case NI_Vector256_get_One:
                            case NI_Vector256_get_Zero:
                            case NI_Vector512_get_AllBitsSet:
                            case NI_Vector512_get_One:
                            case NI_Vector512_get_Zero:
                            case NI_VectorT256_get_AllBitsSet:
                            case NI_VectorT256_get_One:
                            case NI_VectorT256_get_Zero:
#endif // TARGET_XARCH
#endif // FEATURE_HW_INTRINSICS
                            {
                                // These always produce a vector constant

                                foldableIntrinsic = true;

                                // TODO-CQ: We should really push a constant onto the stack
                                // However, this isn't trivially possible without the inliner
                                // understanding a new type of "vector constant" so it doesn't
                                // negatively impact other possible checks/handling

                                break;
                            }

                            case NI_SRCS_UNSAFE_NullRef:
                            case NI_SRCS_UNSAFE_SizeOf:
                            {
                                // These always produce a constant

                                foldableIntrinsic = true;
                                pushedStack.PushConstant();

                                break;
                            }

                            default:
                            {
                                break;
                            }
                        }
                    }

                    if (foldableIntrinsic)
                    {
                        compInlineResult->Note(InlineObservation::CALLSITE_FOLDABLE_INTRINSIC);
                        handled = true;
                    }
                    else if (ni != NI_Illegal)
                    {
                        // Otherwise note "intrinsic" (most likely will be lowered as single instructions)
                        // except Math where only a few intrinsics won't end up as normal calls
                        if (!IsMathIntrinsic(ni) || IsTargetIntrinsic(ni))
                        {
                            compInlineResult->Note(InlineObservation::CALLEE_INTRINSIC);
                        }
                    }
                }

                if ((codeAddr < codeEndp - sz) && (OPCODE)getU1LittleEndian(codeAddr + sz) == CEE_RET)
                {
                    // If the method has a call followed by a ret, assume that
                    // it is a wrapper method.
                    compInlineResult->Note(InlineObservation::CALLEE_LOOKS_LIKE_WRAPPER);
                }

                if (!isIntrinsic && !handled && FgStack::IsArgument(pushedStack.Top()))
                {
                    // Optimistically assume that "call(arg)" returns something arg-dependent.
                    // However, we don't know how many args it expects and its return type.
                    handled = true;
                }
            }
            break;

            case CEE_LDIND_I1:
            case CEE_LDIND_U1:
            case CEE_LDIND_I2:
            case CEE_LDIND_U2:
            case CEE_LDIND_I4:
            case CEE_LDIND_U4:
            case CEE_LDIND_I8:
            case CEE_LDIND_I:
            case CEE_LDIND_R4:
            case CEE_LDIND_R8:
            case CEE_LDIND_REF:
            {
                if (FgStack::IsArgument(pushedStack.Top()))
                {
                    handled = true;
                }
                break;
            }

            // Unary operators:
            case CEE_CONV_I:
            case CEE_CONV_U:
            case CEE_CONV_I1:
            case CEE_CONV_I2:
            case CEE_CONV_I4:
            case CEE_CONV_I8:
            case CEE_CONV_R4:
            case CEE_CONV_R8:
            case CEE_CONV_U4:
            case CEE_CONV_U8:
            case CEE_CONV_U2:
            case CEE_CONV_U1:
            case CEE_CONV_R_UN:
            case CEE_CONV_OVF_I:
            case CEE_CONV_OVF_U:
            case CEE_CONV_OVF_I1:
            case CEE_CONV_OVF_U1:
            case CEE_CONV_OVF_I2:
            case CEE_CONV_OVF_U2:
            case CEE_CONV_OVF_I4:
            case CEE_CONV_OVF_U4:
            case CEE_CONV_OVF_I8:
            case CEE_CONV_OVF_U8:
            case CEE_CONV_OVF_I_UN:
            case CEE_CONV_OVF_U_UN:
            case CEE_CONV_OVF_I1_UN:
            case CEE_CONV_OVF_I2_UN:
            case CEE_CONV_OVF_I4_UN:
            case CEE_CONV_OVF_I8_UN:
            case CEE_CONV_OVF_U1_UN:
            case CEE_CONV_OVF_U2_UN:
            case CEE_CONV_OVF_U4_UN:
            case CEE_CONV_OVF_U8_UN:
            case CEE_NOT:
            case CEE_NEG:
            {
                if (makeInlineObservations)
                {
                    FgStack::FgSlot arg = pushedStack.Top();
                    if (FgStack::IsConstArgument(arg, impInlineInfo))
                    {
                        compInlineResult->Note(InlineObservation::CALLSITE_FOLDABLE_EXPR_UN);
                        handled = true;
                    }
                    else if (FgStack::IsArgument(arg) || FgStack::IsConstant(arg))
                    {
                        handled = true;
                    }
                }
                break;
            }

            // Binary operators:
            case CEE_ADD:
            case CEE_SUB:
            case CEE_MUL:
            case CEE_DIV:
            case CEE_DIV_UN:
            case CEE_REM:
            case CEE_REM_UN:
            case CEE_AND:
            case CEE_OR:
            case CEE_XOR:
            case CEE_SHL:
            case CEE_SHR:
            case CEE_SHR_UN:
            case CEE_ADD_OVF:
            case CEE_ADD_OVF_UN:
            case CEE_MUL_OVF:
            case CEE_MUL_OVF_UN:
            case CEE_SUB_OVF:
            case CEE_SUB_OVF_UN:
            case CEE_CEQ:
            case CEE_CGT:
            case CEE_CGT_UN:
            case CEE_CLT:
            case CEE_CLT_UN:
            {
                if (!makeInlineObservations)
                {
                    break;
                }

                if (!preciseScan)
                {
                    switch (opcode)
                    {
                        case CEE_CEQ:
                        case CEE_CGT:
                        case CEE_CGT_UN:
                        case CEE_CLT:
                        case CEE_CLT_UN:
                            fgObserveInlineConstants(opcode, pushedStack, isInlining);
                            break;
                        default:
                            break;
                    }
                }
                else
                {
                    FgStack::FgSlot arg0 = pushedStack.Top(1);
                    FgStack::FgSlot arg1 = pushedStack.Top(0);

                    // Const op ConstArg -> ConstArg
                    if (FgStack::IsConstant(arg0) && FgStack::IsConstArgument(arg1, impInlineInfo))
                    {
                        // keep stack unchanged
                        handled = true;
                        compInlineResult->Note(InlineObservation::CALLSITE_FOLDABLE_EXPR);
                    }
                    // ConstArg op Const    -> ConstArg
                    // ConstArg op ConstArg -> ConstArg
                    else if (FgStack::IsConstArgument(arg0, impInlineInfo) &&
                             FgStack::IsConstantOrConstArg(arg1, impInlineInfo))
                    {
                        if (FgStack::IsConstant(arg1))
                        {
                            pushedStack.Push(arg0);
                        }
                        handled = true;
                        compInlineResult->Note(InlineObservation::CALLSITE_FOLDABLE_EXPR);
                    }
                    // Const op Const -> Const
                    else if (FgStack::IsConstant(arg0) && FgStack::IsConstant(arg1))
                    {
                        // both are constants, but we're mostly interested in cases where a const arg leads to
                        // a foldable expression.
                        handled = true;
                    }
                    // Arg op ConstArg
                    // Arg op Const
                    else if (FgStack::IsArgument(arg0) && FgStack::IsConstantOrConstArg(arg1, impInlineInfo))
                    {
                        // "Arg op CNS" --> keep arg0 in the stack for the next ops
                        pushedStack.Push(arg0);
                        handled = true;
                        compInlineResult->Note(InlineObservation::CALLEE_BINARY_EXRP_WITH_CNS);
                    }
                    // ConstArg op Arg
                    // Const    op Arg
                    else if (FgStack::IsArgument(arg1) && FgStack::IsConstantOrConstArg(arg0, impInlineInfo))
                    {
                        // "CNS op ARG" --> keep arg1 in the stack for the next ops
                        handled = true;
                        compInlineResult->Note(InlineObservation::CALLEE_BINARY_EXRP_WITH_CNS);
                    }
                    // X / ConstArg
                    // X % ConstArg
                    if (FgStack::IsConstArgument(arg1, impInlineInfo))
                    {
                        if ((opcode == CEE_DIV) || (opcode == CEE_DIV_UN) || (opcode == CEE_REM) ||
                            (opcode == CEE_REM_UN))
                        {
                            compInlineResult->Note(InlineObservation::CALLSITE_DIV_BY_CNS);
                        }
                        pushedStack.Push(arg0);
                        handled = true;
                    }
                }
                break;
            }

            // Jumps
            case CEE_LEAVE:
            case CEE_LEAVE_S:
            case CEE_BR:
            case CEE_BR_S:
            case CEE_BRFALSE:
            case CEE_BRFALSE_S:
            case CEE_BRTRUE:
            case CEE_BRTRUE_S:
            case CEE_BEQ:
            case CEE_BEQ_S:
            case CEE_BGE:
            case CEE_BGE_S:
            case CEE_BGE_UN:
            case CEE_BGE_UN_S:
            case CEE_BGT:
            case CEE_BGT_S:
            case CEE_BGT_UN:
            case CEE_BGT_UN_S:
            case CEE_BLE:
            case CEE_BLE_S:
            case CEE_BLE_UN:
            case CEE_BLE_UN_S:
            case CEE_BLT:
            case CEE_BLT_S:
            case CEE_BLT_UN:
            case CEE_BLT_UN_S:
            case CEE_BNE_UN:
            case CEE_BNE_UN_S:
            {
                if (codeAddr > codeEndp - sz)
                {
                    goto TOO_FAR;
                }

                // Compute jump target address
                signed jmpDist = (sz == 1) ? getI1LittleEndian(codeAddr) : getI4LittleEndian(codeAddr);

                if ((jmpDist == 0) &&
                    (opcode == CEE_LEAVE || opcode == CEE_LEAVE_S || opcode == CEE_BR || opcode == CEE_BR_S) &&
                    opts.DoEarlyBlockMerging())
                {
                    break; /* NOP */
                }

                unsigned jmpAddr = (IL_OFFSET)(codeAddr - codeBegp) + sz + jmpDist;

                // Make sure target is reasonable
                if (jmpAddr >= codeSize)
                {
                    BADCODE3("code jumps to outer space", " at offset %04X", (IL_OFFSET)(codeAddr - codeBegp));
                }

                if (makeInlineObservations && (jmpDist < 0))
                {
                    compInlineResult->Note(InlineObservation::CALLEE_BACKWARD_JUMP);
                }

                // Mark the jump target
                jumpTarget->bitVectSet(jmpAddr);

                // See if jump might be sensitive to inlining
                if (!preciseScan && makeInlineObservations && (opcode != CEE_BR_S) && (opcode != CEE_BR))
                {
                    fgObserveInlineConstants(opcode, pushedStack, isInlining);
                }
                else if (preciseScan && makeInlineObservations)
                {
                    switch (opcode)
                    {
                        // Binary
                        case CEE_BEQ:
                        case CEE_BGE:
                        case CEE_BGT:
                        case CEE_BLE:
                        case CEE_BLT:
                        case CEE_BNE_UN:
                        case CEE_BGE_UN:
                        case CEE_BGT_UN:
                        case CEE_BLE_UN:
                        case CEE_BLT_UN:
                        case CEE_BEQ_S:
                        case CEE_BGE_S:
                        case CEE_BGT_S:
                        case CEE_BLE_S:
                        case CEE_BLT_S:
                        case CEE_BNE_UN_S:
                        case CEE_BGE_UN_S:
                        case CEE_BGT_UN_S:
                        case CEE_BLE_UN_S:
                        case CEE_BLT_UN_S:
                        {
                            FgStack::FgSlot op1 = pushedStack.Top(1);
                            FgStack::FgSlot op2 = pushedStack.Top(0);

                            if (FgStack::IsConstantOrConstArg(op1, impInlineInfo) &&
                                FgStack::IsConstantOrConstArg(op2, impInlineInfo))
                            {
                                compInlineResult->Note(InlineObservation::CALLSITE_FOLDABLE_BRANCH);
                            }
                            if (FgStack::IsConstArgument(op1, impInlineInfo) ||
                                FgStack::IsConstArgument(op2, impInlineInfo))
                            {
                                compInlineResult->Note(InlineObservation::CALLSITE_CONSTANT_ARG_FEEDS_TEST);
                            }

                            if ((FgStack::IsArgument(op1) && FgStack::IsArrayLen(op2)) ||
                                (FgStack::IsArgument(op2) && FgStack::IsArrayLen(op1)))
                            {
                                compInlineResult->Note(InlineObservation::CALLEE_ARG_FEEDS_RANGE_CHECK);
                            }
                            else if ((FgStack::IsArgument(op1) && FgStack::IsConstantOrConstArg(op2, impInlineInfo)) ||
                                     (FgStack::IsArgument(op2) && FgStack::IsConstantOrConstArg(op1, impInlineInfo)))
                            {
                                compInlineResult->Note(InlineObservation::CALLEE_ARG_FEEDS_CONSTANT_TEST);
                            }
                            else if (FgStack::IsArgument(op1) || FgStack::IsArgument(op2))
                            {
                                compInlineResult->Note(InlineObservation::CALLEE_ARG_FEEDS_TEST);
                            }
                            else if (FgStack::IsConstant(op1) || FgStack::IsConstant(op2))
                            {
                                compInlineResult->Note(InlineObservation::CALLEE_BINARY_EXRP_WITH_CNS);
                            }
                            break;
                        }

                        // Unary
                        case CEE_BRFALSE_S:
                        case CEE_BRTRUE_S:
                        case CEE_BRFALSE:
                        case CEE_BRTRUE:
                        {
                            if (FgStack::IsConstantOrConstArg(pushedStack.Top(), impInlineInfo))
                            {
                                compInlineResult->Note(InlineObservation::CALLSITE_FOLDABLE_BRANCH);
                            }
                            else if (FgStack::IsArgument(pushedStack.Top()))
                            {
                                // E.g. brtrue is basically "if (X == 0)"
                                compInlineResult->Note(InlineObservation::CALLEE_ARG_FEEDS_CONSTANT_TEST);
                            }
                            break;
                        }

                        default:
                            break;
                    }
                }
            }
            break;

            case CEE_LDFLDA:
            case CEE_LDFLD:
            case CEE_STFLD:
            {
                if (FgStack::IsArgument(pushedStack.Top()))
                {
                    compInlineResult->Note(InlineObservation::CALLEE_ARG_STRUCT_FIELD_ACCESS);
                    handled = true; // keep argument on top of the stack
                }
                break;
            }

            case CEE_LDELEM_I1:
            case CEE_LDELEM_U1:
            case CEE_LDELEM_I2:
            case CEE_LDELEM_U2:
            case CEE_LDELEM_I4:
            case CEE_LDELEM_U4:
            case CEE_LDELEM_I8:
            case CEE_LDELEM_I:
            case CEE_LDELEM_R4:
            case CEE_LDELEM_R8:
            case CEE_LDELEM_REF:
            case CEE_STELEM_I:
            case CEE_STELEM_I1:
            case CEE_STELEM_I2:
            case CEE_STELEM_I4:
            case CEE_STELEM_I8:
            case CEE_STELEM_R4:
            case CEE_STELEM_R8:
            case CEE_STELEM_REF:
            case CEE_LDELEM:
            case CEE_STELEM:
            {
                if (!preciseScan)
                {
                    break;
                }
                if (FgStack::IsArgument(pushedStack.Top()) || FgStack::IsArgument(pushedStack.Top(1)))
                {
                    compInlineResult->Note(InlineObservation::CALLEE_ARG_FEEDS_RANGE_CHECK);
                }
                break;
            }

            case CEE_SWITCH:
            {
                if (makeInlineObservations)
                {
                    compInlineResult->Note(InlineObservation::CALLEE_HAS_SWITCH);
                    if (FgStack::IsConstantOrConstArg(pushedStack.Top(), impInlineInfo))
                    {
                        compInlineResult->Note(InlineObservation::CALLSITE_FOLDABLE_SWITCH);
                    }

                    // Fail fast, if we're inlining and can't handle this.
                    if (isInlining && compInlineResult->IsFailure())
                    {
                        return;
                    }
                }

                // Make sure we don't go past the end reading the number of cases
                if (codeAddr > codeEndp - sizeof(DWORD))
                {
                    goto TOO_FAR;
                }

                // Read the number of cases
                unsigned jmpCnt = getU4LittleEndian(codeAddr);
                codeAddr += sizeof(DWORD);

                if (jmpCnt > codeSize / sizeof(DWORD))
                {
                    goto TOO_FAR;
                }

                // Find the end of the switch table
                unsigned jmpBase = (unsigned)((codeAddr - codeBegp) + jmpCnt * sizeof(DWORD));

                // Make sure there is more code after the switch
                if (jmpBase >= codeSize)
                {
                    goto TOO_FAR;
                }

                // jmpBase is also the target of the default case, so mark it
                jumpTarget->bitVectSet(jmpBase);

                // Process table entries
                while (jmpCnt > 0)
                {
                    unsigned jmpAddr = jmpBase + getI4LittleEndian(codeAddr);
                    codeAddr += 4;

                    if (jmpAddr >= codeSize)
                    {
                        BADCODE3("jump target out of range", " at offset %04X", (IL_OFFSET)(codeAddr - codeBegp));
                    }

                    jumpTarget->bitVectSet(jmpAddr);
                    jmpCnt--;
                }

                // We've advanced past all the bytes in this instruction
                sz = 0;
            }
            break;

            case CEE_UNALIGNED:
            {
                noway_assert(sz == sizeof(__int8));
                prefixFlags |= PREFIX_UNALIGNED;

                codeAddr += sizeof(__int8);

                impValidateMemoryAccessOpcode(codeAddr, codeEndp, false);
                handled = true;
                goto OBSERVE_OPCODE;
            }

            case CEE_CONSTRAINED:
            {
                noway_assert(sz == sizeof(unsigned));
                prefixFlags |= PREFIX_CONSTRAINED;

                codeAddr += sizeof(unsigned);

                {
                    OPCODE actualOpcode = impGetNonPrefixOpcode(codeAddr, codeEndp);

                    if (actualOpcode != CEE_CALLVIRT && actualOpcode != CEE_CALL && actualOpcode != CEE_LDFTN)
                    {
                        BADCODE("constrained. has to be followed by callvirt, call or ldftn");
                    }
                }
                handled = true;
                goto OBSERVE_OPCODE;
            }

            case CEE_READONLY:
            {
                noway_assert(sz == 0);
                prefixFlags |= PREFIX_READONLY;

                {
                    OPCODE actualOpcode = impGetNonPrefixOpcode(codeAddr, codeEndp);

                    if ((actualOpcode != CEE_LDELEMA) && !impOpcodeIsCallOpcode(actualOpcode))
                    {
                        BADCODE("readonly. has to be followed by ldelema or call");
                    }
                }
                handled = true;
                goto OBSERVE_OPCODE;
            }

            case CEE_VOLATILE:
            {
                noway_assert(sz == 0);
                prefixFlags |= PREFIX_VOLATILE;

                impValidateMemoryAccessOpcode(codeAddr, codeEndp, true);
                handled = true;
                goto OBSERVE_OPCODE;
            }

            case CEE_TAILCALL:
            {
                noway_assert(sz == 0);
                prefixFlags |= PREFIX_TAILCALL_EXPLICIT;

                {
                    OPCODE actualOpcode = impGetNonPrefixOpcode(codeAddr, codeEndp);

                    if (!impOpcodeIsCallOpcode(actualOpcode))
                    {
                        BADCODE("tailcall. has to be followed by call, callvirt or calli");
                    }
                }
                handled = true;
                goto OBSERVE_OPCODE;
            }

            case CEE_STARG:
            case CEE_STARG_S:
            {
                noway_assert(sz == sizeof(BYTE) || sz == sizeof(WORD));

                if (codeAddr > codeEndp - sz)
                {
                    goto TOO_FAR;
                }

                varNum = (sz == sizeof(BYTE)) ? getU1LittleEndian(codeAddr) : getU2LittleEndian(codeAddr);

                if (isInlining)
                {
                    if (varNum < impInlineInfo->argCnt)
                    {
                        impInlineInfo->inlArgInfo[varNum].argHasStargOp = true;
                    }
                }
                else
                {
                    // account for possible hidden param
                    varNum = compMapILargNum(varNum);

                    // This check is only intended to prevent an AV.  Bad varNum values will later
                    // be handled properly by the verifier.
                    if (varNum < lvaTableCnt)
                    {
                        // In non-inline cases, note written-to arguments.
                        lvaTable[varNum].lvHasILStoreOp = 1;
                    }
                }
            }
            break;

            case CEE_STLOC_0:
            case CEE_STLOC_1:
            case CEE_STLOC_2:
            case CEE_STLOC_3:
                varNum = (opcode - CEE_STLOC_0);
                goto STLOC;

            case CEE_STLOC:
            case CEE_STLOC_S:
            {
                noway_assert(sz == sizeof(BYTE) || sz == sizeof(WORD));

                if (codeAddr > codeEndp - sz)
                {
                    goto TOO_FAR;
                }

                varNum = (sz == sizeof(BYTE)) ? getU1LittleEndian(codeAddr) : getU2LittleEndian(codeAddr);

            STLOC:
                if (isInlining)
                {
                    InlLclVarInfo& lclInfo = impInlineInfo->lclVarInfo[varNum + impInlineInfo->argCnt];

                    if (lclInfo.lclHasStlocOp)
                    {
                        lclInfo.lclHasMultipleStlocOp = 1;
                    }
                    else
                    {
                        lclInfo.lclHasStlocOp = 1;
                    }
                }
                else
                {
                    varNum += info.compArgsCount;

                    // This check is only intended to prevent an AV.  Bad varNum values will later
                    // be handled properly by the verifier.
                    if (varNum < lvaTableCnt)
                    {
                        // In non-inline cases, note written-to locals.
                        if (lvaTable[varNum].lvHasILStoreOp)
                        {
                            lvaTable[varNum].lvHasMultipleILStoreOp = 1;
                        }
                        else
                        {
                            lvaTable[varNum].lvHasILStoreOp = 1;
                        }
                    }
                }
            }
            break;

            case CEE_LDLOC_0:
            case CEE_LDLOC_1:
            case CEE_LDLOC_2:
            case CEE_LDLOC_3:
                //
                if (preciseScan && makeInlineObservations && (prevOpcode == (CEE_STLOC_3 - (CEE_LDLOC_3 - opcode))))
                {
                    // Fold stloc+ldloc
                    pushedStack.Push(pushedStack.Top(1)); // throw away SLOT_UNKNOWN inserted by STLOC
                    handled = true;
                }
                break;

            case CEE_LDARGA:
            case CEE_LDARGA_S:
            case CEE_LDLOCA:
            case CEE_LDLOCA_S:
            {
                // Handle address-taken args or locals
                noway_assert(sz == sizeof(BYTE) || sz == sizeof(WORD));

                if (codeAddr > codeEndp - sz)
                {
                    goto TOO_FAR;
                }

                varNum = (sz == sizeof(BYTE)) ? getU1LittleEndian(codeAddr) : getU2LittleEndian(codeAddr);

                if (isInlining)
                {
                    if (opcode == CEE_LDLOCA || opcode == CEE_LDLOCA_S)
                    {
                        varType = impInlineInfo->lclVarInfo[varNum + impInlineInfo->argCnt].lclTypeInfo;

                        impInlineInfo->lclVarInfo[varNum + impInlineInfo->argCnt].lclHasLdlocaOp = true;
                    }
                    else
                    {
                        noway_assert(opcode == CEE_LDARGA || opcode == CEE_LDARGA_S);

                        varType = impInlineInfo->lclVarInfo[varNum].lclTypeInfo;

                        impInlineInfo->inlArgInfo[varNum].argHasLdargaOp = true;

                        pushedStack.PushArgument(varNum);
                        handled = true;
                    }
                }
                else
                {
                    if (opcode == CEE_LDLOCA || opcode == CEE_LDLOCA_S)
                    {
                        if (varNum >= info.compMethodInfo->locals.numArgs)
                        {
                            BADCODE("bad local number");
                        }

                        varNum += info.compArgsCount;
                    }
                    else
                    {
                        noway_assert(opcode == CEE_LDARGA || opcode == CEE_LDARGA_S);

                        if (varNum >= info.compILargsCount)
                        {
                            BADCODE("bad argument number");
                        }

                        varNum = compMapILargNum(varNum); // account for possible hidden param
                    }

                    varType = (var_types)lvaTable[varNum].lvType;

                    // Determine if the next instruction will consume
                    // the address. If so we won't mark this var as
                    // address taken.
                    //
                    // We will put structs on the stack and changing
                    // the addrTaken of a local requires an extra pass
                    // in the morpher so we won't apply this
                    // optimization to structs.
                    //
                    // Debug code spills for every IL instruction, and
                    // therefore it will split statements, so we will
                    // need the address.  Note that this optimization
                    // is based in that we know what trees we will
                    // generate for this ldfld, and we require that we
                    // won't need the address of this local at all

                    const bool notStruct    = !varTypeIsStruct(lvaGetDesc(varNum));
                    const bool notLastInstr = (codeAddr < codeEndp - sz);
                    const bool notDebugCode = !opts.compDbgCode;

                    if (notStruct && notLastInstr && notDebugCode && impILConsumesAddr(codeAddr + sz))
                    {
                        // We can skip the addrtaken, as next IL instruction consumes
                        // the address.
                    }
                    else
                    {
                        lvaTable[varNum].lvHasLdAddrOp = 1;
                        if (!info.compIsStatic && (varNum == 0))
                        {
                            // Addr taken on "this" pointer is significant,
                            // go ahead to mark it as permanently addr-exposed here.
                            // This may be conservative, but probably not very.
                            lvaSetVarAddrExposed(0 DEBUGARG(AddressExposedReason::TOO_CONSERVATIVE));
                        }
                    }
                } // isInlining

                typeIsNormed = !varTypeIsGC(varType) && !varTypeIsStruct(varType);
            }
            break;

            case CEE_JMP:
                retBlocks++;

#if !defined(TARGET_X86) && !defined(TARGET_ARM)
                if (!isInlining)
                {
                    // We transform this into a set of ldarg's + tail call and
                    // thus may push more onto the stack than originally thought.
                    // This doesn't interfere with verification because CEE_JMP
                    // is never verifiable, and there's nothing unsafe you can
                    // do with a an IL stack overflow if the JIT is expecting it.
                    info.compMaxStack = max(info.compMaxStack, info.compILargsCount);
                    break;
                }
#endif // !TARGET_X86 && !TARGET_ARM

                // If we are inlining, we need to fail for a CEE_JMP opcode, just like
                // the list of other opcodes (for all platforms).

                FALLTHROUGH;

            case CEE_MKREFANY:
            case CEE_RETHROW:
                if (makeInlineObservations)
                {
                    // Arguably this should be NoteFatal, but the legacy behavior is
                    // to ignore this for the prejit root.
                    compInlineResult->Note(InlineObservation::CALLEE_UNSUPPORTED_OPCODE);

                    // Fail fast if we're inlining...
                    if (isInlining)
                    {
                        assert(compInlineResult->IsFailure());
                        return;
                    }
                }
                break;

            case CEE_LOCALLOC:

                compLocallocSeen = true;

                // We now allow localloc callees to become candidates in some cases.
                if (makeInlineObservations)
                {
                    compInlineResult->Note(InlineObservation::CALLEE_HAS_LOCALLOC);
                    if (isInlining && compInlineResult->IsFailure())
                    {
                        return;
                    }
                }
                break;

            case CEE_LDARG_0:
            case CEE_LDARG_1:
            case CEE_LDARG_2:
            case CEE_LDARG_3:
                if (makeInlineObservations)
                {
                    pushedStack.PushArgument(opcode - CEE_LDARG_0);
                    handled = true;
                }
                break;

            case CEE_LDARG_S:
            case CEE_LDARG:
            {
                if (codeAddr > codeEndp - sz)
                {
                    goto TOO_FAR;
                }

                varNum = (sz == sizeof(BYTE)) ? getU1LittleEndian(codeAddr) : getU2LittleEndian(codeAddr);

                if (makeInlineObservations)
                {
                    pushedStack.PushArgument(varNum);
                    handled = true;
                }
            }
            break;

            case CEE_LDLEN:
                if (makeInlineObservations)
                {
                    pushedStack.PushArrayLen();
                    handled = true;
                }
                break;

            case CEE_RET:
                retBlocks++;
                break;

            default:
                break;
        }

        // Skip any remaining operands this opcode may have
        codeAddr += sz;

        // Clear any prefix flags that may have been set
        prefixFlags = 0;

        // Increment the number of observed instructions
        opts.instrCount++;

    OBSERVE_OPCODE:

        // Note the opcode we just saw
        if (makeInlineObservations)
        {
            InlineObservation obs =
                typeIsNormed ? InlineObservation::CALLEE_OPCODE_NORMED : InlineObservation::CALLEE_OPCODE;
            compInlineResult->NoteInt(obs, opcode);
        }

        typeIsNormed = false;
    }

    if (codeAddr != codeEndp)
    {
    TOO_FAR:
        BADCODE3("Code ends in the middle of an opcode, or there is a branch past the end of the method",
                 " at offset %04X", (IL_OFFSET)(codeAddr - codeBegp));
    }

    INDEBUG(compInlineContext->SetILInstsSet(ilInstsSet));

    if (makeInlineObservations)
    {
        compInlineResult->Note(InlineObservation::CALLEE_END_OPCODE_SCAN);

        // If there are no return blocks we know it does not return, however if there
        // return blocks we don't know it returns as it may be counting unreachable code.
        // However we will still make the CALLEE_DOES_NOT_RETURN observation.

        compInlineResult->NoteBool(InlineObservation::CALLEE_DOES_NOT_RETURN, retBlocks == 0);

        if (retBlocks == 0 && isInlining)
        {
            // Mark the call node as "no return" as it can impact caller's code quality.
            impInlineInfo->iciCall->gtCallMoreFlags |= GTF_CALL_M_DOES_NOT_RETURN;
            // Mark root method as containing a noreturn call.
            impInlineRoot()->setMethodHasNoReturnCalls();
        }

        // If the inline is viable and discretionary, do the
        // profitability screening.
        if (compInlineResult->IsDiscretionaryCandidate())
        {
            // Make some callsite specific observations that will feed
            // into the profitability model.
            impMakeDiscretionaryInlineObservations(impInlineInfo, compInlineResult);

            // None of those observations should have changed the
            // inline's viability.
            assert(compInlineResult->IsCandidate());

            if (isInlining)
            {
                // Assess profitability...
                CORINFO_METHOD_INFO* methodInfo = &impInlineInfo->inlineCandidateInfo->methInfo;
                compInlineResult->DetermineProfitability(methodInfo);

                if (compInlineResult->IsFailure())
                {
                    impInlineRoot()->m_inlineStrategy->NoteUnprofitable();
                    JITDUMP("\n\nInline expansion aborted, inline not profitable\n");
                    return;
                }
                else
                {
                    // The inline is still viable.
                    assert(compInlineResult->IsCandidate());
                }
            }
            else
            {
                // Prejit root case. Profitability assessment for this
                // is done over in compCompileHelper.
            }
        }
    }

    // None of the local vars in the inlinee should have address taken or been written to.
    // Therefore we should NOT need to enter this "if" statement.
    if (!isInlining && !info.compIsStatic)
    {
        fgAdjustForAddressExposedOrWrittenThis();
    }

    // Now that we've seen the IL, set lvSingleDef for root method
    // locals.
    //
    // We could also do this for root method arguments but single-def
    // arguments are set by the caller and so we don't know anything
    // about the possible values or types.
    //
    // For inlinees we do this over in impInlineFetchLocal and
    // impInlineFetchArg (here args are included as we sometimes get
    // new information about the types of inlinee args).
    if (!isInlining)
    {
        const unsigned firstLcl = info.compArgsCount;
        const unsigned lastLcl  = firstLcl + info.compMethodInfo->locals.numArgs;
        for (unsigned lclNum = firstLcl; lclNum < lastLcl; lclNum++)
        {
            LclVarDsc* lclDsc = lvaGetDesc(lclNum);
            assert(lclDsc->lvSingleDef == 0);
            lclDsc->lvSingleDef = !lclDsc->lvHasMultipleILStoreOp && !lclDsc->lvHasLdAddrOp;

            if (lclDsc->lvSingleDef)
            {
                JITDUMP("Marked V%02u as a single def local\n", lclNum);
            }
        }
    }
}

//------------------------------------------------------------------------
// fgAdjustForAddressExposedOrWrittenThis: update var table for cases
//   where the this pointer value can change.
//
// Notes:
//    Modifies lvaArg0Var to refer to a temp if the value of 'this' can
//    change. The original this (info.compThisArg) then remains
//    unmodified in the method.  fgAddInternal is responsible for
//    adding the code to copy the initial this into the temp.

void Compiler::fgAdjustForAddressExposedOrWrittenThis()
{
    LclVarDsc* thisVarDsc = lvaGetDesc(info.compThisArg);

    // Optionally enable adjustment during stress.
    if (compStressCompile(STRESS_GENERIC_VARN, 15))
    {
        JITDUMP("JitStress: creating modifiable `this`\n");
        thisVarDsc->lvHasILStoreOp = true;
    }

    // If this is exposed or written to, create a temp for the modifiable this
    if (thisVarDsc->IsAddressExposed() || thisVarDsc->lvHasILStoreOp)
    {
        // If there is a "ldarga 0" or "starg 0", grab and use the temp.
        lvaArg0Var = lvaGrabTemp(false DEBUGARG("Address-exposed, or written this pointer"));
        noway_assert(lvaArg0Var > (unsigned)info.compThisArg);
        LclVarDsc* arg0varDsc = lvaGetDesc(lvaArg0Var);
        arg0varDsc->lvType    = thisVarDsc->TypeGet();
        arg0varDsc->SetAddressExposed(thisVarDsc->IsAddressExposed() DEBUGARG(thisVarDsc->GetAddrExposedReason()));
        arg0varDsc->lvDoNotEnregister = thisVarDsc->lvDoNotEnregister;
#ifdef DEBUG
        arg0varDsc->SetDoNotEnregReason(thisVarDsc->GetDoNotEnregReason());
#endif
        arg0varDsc->lvHasILStoreOp = thisVarDsc->lvHasILStoreOp;

        // Note that here we don't clear `m_doNotEnregReason` and it stays `doNotEnreg` with `AddrExposed` reason.
        thisVarDsc->CleanAddressExposed();
        thisVarDsc->lvHasILStoreOp = false;
    }
}

//------------------------------------------------------------------------
// fgObserveInlineConstants: look for operations that might get optimized
//   if this method were to be inlined, and report these to the inliner.
//
// Arguments:
//    opcode     -- MSIL opcode under consideration
//    stack      -- abstract stack model at this point in the IL
//    isInlining -- true if we're inlining (vs compiling a prejit root)
//
// Notes:
//    Currently only invoked on compare and branch opcodes.
//
//    If we're inlining we also look at the argument values supplied by
//    the caller at this call site.
//
//    The crude stack model may overestimate stack depth.

void Compiler::fgObserveInlineConstants(OPCODE opcode, const FgStack& stack, bool isInlining)
{
    // We should be able to record inline observations.
    assert(compInlineResult != nullptr);

    // The stack only has to be 1 deep for BRTRUE/FALSE
    bool lookForBranchCases = stack.IsStackAtLeastOneDeep();

    if (lookForBranchCases)
    {
        if (opcode == CEE_BRFALSE || opcode == CEE_BRFALSE_S || opcode == CEE_BRTRUE || opcode == CEE_BRTRUE_S)
        {
            FgStack::FgSlot slot0 = stack.GetSlot0();
            if (FgStack::IsArgument(slot0))
            {
                compInlineResult->Note(InlineObservation::CALLEE_ARG_FEEDS_CONSTANT_TEST);

                if (isInlining)
                {
                    // Check for the double whammy of an incoming constant argument
                    // feeding a constant test.
                    unsigned varNum = FgStack::SlotTypeToArgNum(slot0);
                    if (impInlineInfo->inlArgInfo[varNum].argIsInvariant)
                    {
                        compInlineResult->Note(InlineObservation::CALLSITE_CONSTANT_ARG_FEEDS_TEST);
                    }
                }
            }

            return;
        }
    }

    // Remaining cases require at least two things on the stack.
    if (!stack.IsStackTwoDeep())
    {
        return;
    }

    FgStack::FgSlot slot0 = stack.GetSlot0();
    FgStack::FgSlot slot1 = stack.GetSlot1();

    // Arg feeds constant test
    if ((FgStack::IsConstant(slot0) && FgStack::IsArgument(slot1)) ||
        (FgStack::IsConstant(slot1) && FgStack::IsArgument(slot0)))
    {
        compInlineResult->Note(InlineObservation::CALLEE_ARG_FEEDS_CONSTANT_TEST);
    }

    // Arg feeds range check
    if ((FgStack::IsArrayLen(slot0) && FgStack::IsArgument(slot1)) ||
        (FgStack::IsArrayLen(slot1) && FgStack::IsArgument(slot0)))
    {
        compInlineResult->Note(InlineObservation::CALLEE_ARG_FEEDS_RANGE_CHECK);
    }

    // Check for an incoming arg that's a constant
    if (isInlining)
    {
        if (FgStack::IsArgument(slot0))
        {
            compInlineResult->Note(InlineObservation::CALLEE_ARG_FEEDS_TEST);

            unsigned varNum = FgStack::SlotTypeToArgNum(slot0);
            if (impInlineInfo->inlArgInfo[varNum].argIsInvariant)
            {
                compInlineResult->Note(InlineObservation::CALLSITE_CONSTANT_ARG_FEEDS_TEST);
            }
        }

        if (FgStack::IsArgument(slot1))
        {
            compInlineResult->Note(InlineObservation::CALLEE_ARG_FEEDS_TEST);

            unsigned varNum = FgStack::SlotTypeToArgNum(slot1);
            if (impInlineInfo->inlArgInfo[varNum].argIsInvariant)
            {
                compInlineResult->Note(InlineObservation::CALLSITE_CONSTANT_ARG_FEEDS_TEST);
            }
        }
    }
}

#ifdef _PREFAST_
#pragma warning(pop)
#endif

//------------------------------------------------------------------------
// fgMarkBackwardJump: mark blocks indicating there is a jump backwards in
//   IL, from a higher to lower IL offset.
//
// Arguments:
//   targetBlock -- target of the jump
//   sourceBlock -- source of the jump

void Compiler::fgMarkBackwardJump(BasicBlock* targetBlock, BasicBlock* sourceBlock)
{
    noway_assert(targetBlock->bbNum <= sourceBlock->bbNum);

    for (BasicBlock* const block : Blocks(targetBlock, sourceBlock))
    {
        if (((block->bbFlags & BBF_BACKWARD_JUMP) == 0) && !block->KindIs(BBJ_RETURN))
        {
            block->bbFlags |= BBF_BACKWARD_JUMP;
            compHasBackwardJump = true;
        }
    }

    sourceBlock->bbFlags |= BBF_BACKWARD_JUMP_SOURCE;
    targetBlock->bbFlags |= BBF_BACKWARD_JUMP_TARGET;
}

//------------------------------------------------------------------------
// fgLinkBasicBlocks: set block jump targets and add pred edges
//
// Notes:
//    Pred edges for BBJ_EHFILTERRET are set later by fgFindBasicBlocks.
//    Pred edges for BBJ_EHFINALLYRET are set later by impFixPredLists,
//     after setting up the callfinally blocks.
//
void Compiler::fgLinkBasicBlocks()
{
    // Create the basic block lookup tables
    //
    fgInitBBLookup();

#ifdef DEBUG
    // Verify blocks are in increasing bbNum order and
    // all pred list info is in initial state.
    //
    fgDebugCheckBBNumIncreasing();

    for (BasicBlock* const block : Blocks())
    {
        assert(block->bbPreds == nullptr);
        assert(block->bbLastPred == nullptr);
        assert(block->bbRefs == 0);
    }
#endif

    // First block is always reachable
    //
    fgFirstBB->bbRefs = 1;

    // Special args to fgAddRefPred so it will use the initialization fast path.
    //
    FlowEdge* const oldEdge           = nullptr;
    bool const      initializingPreds = true;

    for (BasicBlock* const curBBdesc : Blocks())
    {
        switch (curBBdesc->GetJumpKind())
        {
            case BBJ_COND:
            case BBJ_ALWAYS:
            case BBJ_LEAVE:
            {
                BasicBlock* const jumpDest = fgLookupBB(curBBdesc->GetJumpOffs());
                curBBdesc->SetJumpDest(jumpDest);
                fgAddRefPred<initializingPreds>(jumpDest, curBBdesc, oldEdge);

                if (curBBdesc->GetJumpDest()->bbNum <= curBBdesc->bbNum)
                {
                    fgMarkBackwardJump(curBBdesc->GetJumpDest(), curBBdesc);
                }

                // Is the next block reachable?
                //
                if (curBBdesc->KindIs(BBJ_ALWAYS, BBJ_LEAVE))
                {
                    break;
                }

                if (curBBdesc->IsLast())
                {
                    BADCODE("Fall thru the end of a method");
                }
            }

                // Fall through, the next block is also reachable
                FALLTHROUGH;

            case BBJ_NONE:
                fgAddRefPred<initializingPreds>(curBBdesc->Next(), curBBdesc, oldEdge);
                break;

            case BBJ_EHFILTERRET:
                // We can't set up the pred list for these just yet.
                // We do it in fgFindBasicBlocks.
                break;

            case BBJ_EHFINALLYRET:
                // We can't set up the pred list for these just yet.
                // We do it in impFixPredLists.
                break;

            case BBJ_EHFAULTRET:
            case BBJ_THROW:
            case BBJ_RETURN:
                break;

            case BBJ_SWITCH:
            {
                unsigned     jumpCnt = curBBdesc->GetJumpSwt()->bbsCount;
                BasicBlock** jumpPtr = curBBdesc->GetJumpSwt()->bbsDstTab;

                do
                {
                    BasicBlock* jumpDest = fgLookupBB((unsigned)*(size_t*)jumpPtr);
                    *jumpPtr             = jumpDest;
                    fgAddRefPred<initializingPreds>(jumpDest, curBBdesc, oldEdge);
                    if ((*jumpPtr)->bbNum <= curBBdesc->bbNum)
                    {
                        fgMarkBackwardJump(*jumpPtr, curBBdesc);
                    }
                } while (++jumpPtr, --jumpCnt);

                /* Default case of CEE_SWITCH (next block), is at end of jumpTab[] */

                noway_assert(curBBdesc->NextIs(*(jumpPtr - 1)));
                break;
            }

            case BBJ_CALLFINALLY: // BBJ_CALLFINALLY and BBJ_EHCATCHRET don't appear until later
            case BBJ_EHCATCHRET:
            default:
                noway_assert(!"Unexpected bbJumpKind");
                break;
        }
    }

    // If this is an OSR compile, note the original entry and
    // the OSR entry block.
    //
    // We don't yet alter flow; see fgFixEntryFlowForOSR.
    //
    if (opts.IsOSR())
    {
        assert(info.compILEntry >= 0);
        fgEntryBB    = fgLookupBB(0);
        fgOSREntryBB = fgLookupBB(info.compILEntry);
    }

    // Pred lists now established.
    //
    fgPredsComputed = true;
}

//------------------------------------------------------------------------
// fgMakeBasicBlocks: walk the IL creating basic blocks, and look for
//   operations that might get optimized if this method were to be inlined.
//
// Arguments:
//   codeAddr -- starting address of the method's IL stream
//   codeSize -- length of the IL stream
//   jumpTarget -- [in] bit vector of jump targets found by fgFindJumpTargets
//
// Returns:
//   number of return blocks (BBJ_RETURN) in the method (may be zero)
//
// Notes:
//   Invoked for prejited and jitted methods, and for all inlinees

unsigned Compiler::fgMakeBasicBlocks(const BYTE* codeAddr, IL_OFFSET codeSize, FixedBitVect* jumpTarget)
{
    unsigned    retBlocks = 0;
    const BYTE* codeBegp  = codeAddr;
    const BYTE* codeEndp  = codeAddr + codeSize;
    bool        tailCall  = false;
    unsigned    curBBoffs = 0;
    BasicBlock* curBBdesc;

    // Keep track of where we are in the scope lists, as we will also
    // create blocks at scope boundaries.
    if (opts.compDbgCode && (info.compVarScopesCount > 0))
    {
        compResetScopeLists();

        // Ignore scopes beginning at offset 0
        while (compGetNextEnterScope(0))
        { /* do nothing */
        }
        while (compGetNextExitScope(0))
        { /* do nothing */
        }
    }

    do
    {
        unsigned        jmpAddr = DUMMY_INIT(BAD_IL_OFFSET);
        BasicBlockFlags bbFlags = BBF_EMPTY;
        BBswtDesc*      swtDsc  = nullptr;
        unsigned        nxtBBoffs;
        OPCODE          opcode = (OPCODE)getU1LittleEndian(codeAddr);
        codeAddr += sizeof(__int8);
        BBjumpKinds jmpKind = BBJ_NONE;

    DECODE_OPCODE:

        /* Get the size of additional parameters */

        noway_assert((unsigned)opcode < CEE_COUNT);

        unsigned sz = opcodeSizes[opcode];

        switch (opcode)
        {
            signed jmpDist;

            case CEE_PREFIX1:
                if (jumpTarget->bitVectTest((UINT)(codeAddr - codeBegp)))
                {
                    BADCODE3("jump target between prefix 0xFE and opcode", " at offset %04X",
                             (IL_OFFSET)(codeAddr - codeBegp));
                }

                opcode = (OPCODE)(256 + getU1LittleEndian(codeAddr));
                codeAddr += sizeof(__int8);
                goto DECODE_OPCODE;

            /* Check to see if we have a jump/return opcode */

            case CEE_BRFALSE:
            case CEE_BRFALSE_S:
            case CEE_BRTRUE:
            case CEE_BRTRUE_S:

            case CEE_BEQ:
            case CEE_BEQ_S:
            case CEE_BGE:
            case CEE_BGE_S:
            case CEE_BGE_UN:
            case CEE_BGE_UN_S:
            case CEE_BGT:
            case CEE_BGT_S:
            case CEE_BGT_UN:
            case CEE_BGT_UN_S:
            case CEE_BLE:
            case CEE_BLE_S:
            case CEE_BLE_UN:
            case CEE_BLE_UN_S:
            case CEE_BLT:
            case CEE_BLT_S:
            case CEE_BLT_UN:
            case CEE_BLT_UN_S:
            case CEE_BNE_UN:
            case CEE_BNE_UN_S:

                jmpKind = BBJ_COND;
                goto JMP;

            case CEE_LEAVE:
            case CEE_LEAVE_S:

                // We need to check if we are jumping out of a finally-protected try.
                jmpKind = BBJ_LEAVE;
                goto JMP;

            case CEE_BR:
            case CEE_BR_S:
                jmpKind = BBJ_ALWAYS;
                goto JMP;

            JMP:

                /* Compute the target address of the jump */

                jmpDist = (sz == 1) ? getI1LittleEndian(codeAddr) : getI4LittleEndian(codeAddr);

                if ((jmpDist == 0) && (opcode == CEE_BR || opcode == CEE_BR_S) && opts.DoEarlyBlockMerging())
                {
                    continue; /* NOP */
                }

                jmpAddr = (IL_OFFSET)(codeAddr - codeBegp) + sz + jmpDist;
                break;

            case CEE_SWITCH:
            {
                unsigned jmpBase;
                unsigned jmpCnt; // # of switch cases (excluding default)

                BasicBlock** jmpTab;
                BasicBlock** jmpPtr;

                /* Allocate the switch descriptor */

                swtDsc = new (this, CMK_BasicBlock) BBswtDesc;

                /* Read the number of entries in the table */

                jmpCnt = getU4LittleEndian(codeAddr);
                codeAddr += 4;

                /* Compute  the base offset for the opcode */

                jmpBase = (IL_OFFSET)((codeAddr - codeBegp) + jmpCnt * sizeof(DWORD));

                /* Allocate the jump table */

                jmpPtr = jmpTab = new (this, CMK_BasicBlock) BasicBlock*[jmpCnt + 1];

                /* Fill in the jump table */

                for (unsigned count = jmpCnt; count; count--)
                {
                    jmpDist = getI4LittleEndian(codeAddr);
                    codeAddr += 4;

                    // store the offset in the pointer.  We change these in fgLinkBasicBlocks().
                    *jmpPtr++ = (BasicBlock*)(size_t)(jmpBase + jmpDist);
                }

                /* Append the default label to the target table */

                *jmpPtr++ = (BasicBlock*)(size_t)jmpBase;

                /* Make sure we found the right number of labels */

                noway_assert(jmpPtr == jmpTab + jmpCnt + 1);

                /* Compute the size of the switch opcode operands */

                sz = sizeof(DWORD) + jmpCnt * sizeof(DWORD);

                /* Fill in the remaining fields of the switch descriptor */

                swtDsc->bbsCount  = jmpCnt + 1;
                swtDsc->bbsDstTab = jmpTab;

                /* This is definitely a jump */

                jmpKind     = BBJ_SWITCH;
                fgHasSwitch = true;

                if (opts.compProcedureSplitting)
                {
                    // TODO-CQ: We might need to create a switch table; we won't know for sure until much later.
                    // However, switch tables don't work with hot/cold splitting, currently. The switch table data needs
                    // a relocation such that if the base (the first block after the prolog) and target of the switch
                    // branch are put in different sections, the difference stored in the table is updated. However, our
                    // relocation implementation doesn't support three different pointers (relocation address, base, and
                    // target). So, we need to change our switch table implementation to be more like
                    // JIT64: put the table in the code section, in the same hot/cold section as the switch jump itself
                    // (maybe immediately after the switch jump), and make the "base" address be also in that section,
                    // probably the address after the switch jump.
                    opts.compProcedureSplitting = false;
                    JITDUMP("Turning off procedure splitting for this method, as it might need switch tables; "
                            "implementation limitation.\n");
                }
            }
                goto GOT_ENDP;

            case CEE_ENDFILTER:
                bbFlags |= BBF_DONT_REMOVE;
                jmpKind = BBJ_EHFILTERRET;
                break;

            case CEE_ENDFINALLY:
                // Start with BBJ_EHFINALLYRET; change to BBJ_EHFAULTRET later if it's in a 'fault' clause.
                jmpKind = BBJ_EHFINALLYRET;
                break;

            case CEE_TAILCALL:
                if (compIsForInlining())
                {
                    // TODO-CQ: We can inline some callees with explicit tail calls if we can guarantee that the calls
                    // can be dispatched as tail calls from the caller.
                    compInlineResult->NoteFatal(InlineObservation::CALLEE_EXPLICIT_TAIL_PREFIX);
                    retBlocks++;
                    return retBlocks;
                }

                FALLTHROUGH;

            case CEE_READONLY:
            case CEE_CONSTRAINED:
            case CEE_VOLATILE:
            case CEE_UNALIGNED:
                // fgFindJumpTargets should have ruled out this possibility
                //   (i.e. a prefix opcodes as last instruction in a block)
                noway_assert(codeAddr < codeEndp);

                if (jumpTarget->bitVectTest((UINT)(codeAddr - codeBegp)))
                {
                    BADCODE3("jump target between prefix and an opcode", " at offset %04X",
                             (IL_OFFSET)(codeAddr - codeBegp));
                }
                break;

            case CEE_CALL:
            case CEE_CALLVIRT:
            case CEE_CALLI:
            {
                if (compIsForInlining() ||               // Ignore tail call in the inlinee. Period.
                    (!tailCall && !compTailCallStress()) // A new BB with BBJ_RETURN would have been created

                    // after a tailcall statement.
                    // We need to keep this invariant if we want to stress the tailcall.
                    // That way, the potential (tail)call statement is always the last
                    // statement in the block.
                    // Otherwise, we will assert at the following line in fgMorphCall()
                    //     noway_assert(fgMorphStmt->GetNextStmt() == NULL);
                    )
                {
                    // Neither .tailcall prefix, no tailcall stress. So move on.
                    break;
                }

                // Make sure the code sequence is legal for the tail call.
                // If so, mark this BB as having a BBJ_RETURN.

                if (codeAddr >= codeEndp - sz)
                {
                    BADCODE3("No code found after the call instruction", " at offset %04X",
                             (IL_OFFSET)(codeAddr - codeBegp));
                }

                if (tailCall)
                {
                    // impIsTailCallILPattern uses isRecursive flag to determine whether ret in a fallthrough block is
                    // allowed. We don't know at this point whether the call is recursive so we conservatively pass
                    // false. This will only affect explicit tail calls when IL verification is not needed for the
                    // method.
                    bool isRecursive = false;
                    if (!impIsTailCallILPattern(tailCall, opcode, codeAddr + sz, codeEndp, isRecursive))
                    {
                        BADCODE3("tail call not followed by ret", " at offset %04X", (IL_OFFSET)(codeAddr - codeBegp));
                    }

                    if (fgMayExplicitTailCall())
                    {
                        compTailPrefixSeen = true;
                    }
                }
                else
                {
                    OPCODE nextOpcode = (OPCODE)getU1LittleEndian(codeAddr + sz);

                    if (nextOpcode != CEE_RET)
                    {
                        noway_assert(compTailCallStress());
                        // Next OPCODE is not a CEE_RET, bail the attempt to stress the tailcall.
                        // (I.e. We will not make a new BB after the "call" statement.)
                        break;
                    }
                }
            }

                /* For tail call, we just call CORINFO_HELP_TAILCALL, and it jumps to the
                   target. So we don't need an epilog - just like CORINFO_HELP_THROW.
                   Make the block BBJ_RETURN, but we will change it to BBJ_THROW
                   if the tailness of the call is satisfied.
                   NOTE : The next instruction is guaranteed to be a CEE_RET
                   and it will create another BasicBlock. But there may be an
                   jump directly to that CEE_RET. If we want to avoid creating
                   an unnecessary block, we need to check if the CEE_RETURN is
                   the target of a jump.
                 */

                FALLTHROUGH;

            case CEE_JMP:
            /* These are equivalent to a return from the current method
               But instead of directly returning to the caller we jump and
               execute something else in between */
            case CEE_RET:
                retBlocks++;
                jmpKind = BBJ_RETURN;
                break;

            case CEE_THROW:
            case CEE_RETHROW:
                jmpKind = BBJ_THROW;
                break;

#ifdef DEBUG
// make certain we did not forget any flow of control instructions
// by checking the 'ctrl' field in opcode.def. First filter out all
// non-ctrl instructions
#define BREAK(name)                                                                                                    \
    case name:                                                                                                         \
        break;
#define NEXT(name)                                                                                                     \
    case name:                                                                                                         \
        break;
#define CALL(name)
#define THROW(name)
#undef RETURN // undef contract RETURN macro
#define RETURN(name)
#define META(name)
#define BRANCH(name)
#define COND_BRANCH(name)
#define PHI(name)

#define OPDEF(name, string, pop, push, oprType, opcType, l, s1, s2, ctrl) ctrl(name)
#include "opcode.def"
#undef OPDEF

#undef PHI
#undef BREAK
#undef CALL
#undef NEXT
#undef THROW
#undef RETURN
#undef META
#undef BRANCH
#undef COND_BRANCH

            // These ctrl-flow opcodes don't need any special handling
            case CEE_NEWOBJ: // CTRL_CALL
                break;

            // what's left are forgotten instructions
            default:
                BADCODE("Unrecognized control Opcode");
                break;
#else  // !DEBUG
            default:
                break;
#endif // !DEBUG
        }

        /* Jump over the operand */

        codeAddr += sz;

    GOT_ENDP:

        tailCall = (opcode == CEE_TAILCALL);

        /* Make sure a jump target isn't in the middle of our opcode */

        if (sz)
        {
            IL_OFFSET offs = (IL_OFFSET)(codeAddr - codeBegp) - sz; // offset of the operand

            for (unsigned i = 0; i < sz; i++, offs++)
            {
                if (jumpTarget->bitVectTest(offs))
                {
                    BADCODE3("jump into the middle of an opcode", " at offset %04X", (IL_OFFSET)(codeAddr - codeBegp));
                }
            }
        }

        /* Compute the offset of the next opcode */

        nxtBBoffs = (IL_OFFSET)(codeAddr - codeBegp);

        bool foundScope = false;

        if (opts.compDbgCode && (info.compVarScopesCount > 0))
        {
            while (compGetNextEnterScope(nxtBBoffs))
            {
                foundScope = true;
            }
            while (compGetNextExitScope(nxtBBoffs))
            {
                foundScope = true;
            }
        }

        /* Do we have a jump? */

        if (jmpKind == BBJ_NONE)
        {
            /* No jump; make sure we don't fall off the end of the function */

            if (codeAddr == codeEndp)
            {
                BADCODE3("missing return opcode", " at offset %04X", (IL_OFFSET)(codeAddr - codeBegp));
            }

            /* If a label follows this opcode, we'll have to make a new BB */

            bool makeBlock = jumpTarget->bitVectTest(nxtBBoffs);

            if (!makeBlock && foundScope)
            {
                makeBlock = true;
#ifdef DEBUG
                if (verbose)
                {
                    printf("Splitting at BBoffs = %04u\n", nxtBBoffs);
                }
#endif // DEBUG
            }

            if (!makeBlock)
            {
                continue;
            }
        }

        /* We need to create a new basic block */

        curBBdesc = fgNewBasicBlock(jmpKind);

        curBBdesc->bbFlags |= bbFlags;
        curBBdesc->bbRefs = 0;

        curBBdesc->bbCodeOffs    = curBBoffs;
        curBBdesc->bbCodeOffsEnd = nxtBBoffs;

        switch (jmpKind)
        {
            case BBJ_SWITCH:
                curBBdesc->SetJumpSwt(swtDsc);
                break;

            case BBJ_COND:
            case BBJ_ALWAYS:
            case BBJ_LEAVE:
                noway_assert(jmpAddr != DUMMY_INIT(BAD_IL_OFFSET));
                curBBdesc->SetJumpOffs(jmpAddr);
                break;

            default:
                break;
        }

        DBEXEC(verbose, curBBdesc->dspBlockHeader(this, false, false, false));

        /* Remember where the next BB will start */

        curBBoffs = nxtBBoffs;
    } while (codeAddr < codeEndp);

    noway_assert(codeAddr == codeEndp);

    /* Finally link up the bbJumpDest of the blocks together */

    fgLinkBasicBlocks();

    return retBlocks;
}

/*****************************************************************************
 *
 *  Main entry point to discover the basic blocks for the current function.
 */

void Compiler::fgFindBasicBlocks()
{
#ifdef DEBUG
    if (verbose)
    {
        printf("*************** In fgFindBasicBlocks() for %s\n", info.compFullName);
    }

    // Call this here so any dump printing it inspires doesn't appear in the bb table.
    //
    fgStressBBProf();
#endif

    // Allocate the 'jump target' bit vector
    FixedBitVect* jumpTarget = FixedBitVect::bitVectInit(info.compILCodeSize + 1, this);

    // Walk the instrs to find all jump targets
    fgFindJumpTargets(info.compCode, info.compILCodeSize, jumpTarget);
    if (compDonotInline())
    {
        return;
    }

    unsigned XTnum;

    /* Are there any exception handlers? */

    if (info.compXcptnsCount > 0)
    {
        noway_assert(!compIsForInlining());

        /* Check and mark all the exception handlers */

        for (XTnum = 0; XTnum < info.compXcptnsCount; XTnum++)
        {
            CORINFO_EH_CLAUSE clause;
            info.compCompHnd->getEHinfo(info.compMethodHnd, XTnum, &clause);
            noway_assert(clause.HandlerLength != (unsigned)-1);

            if (clause.TryLength <= 0)
            {
                BADCODE("try block length <=0");
            }

            /* Mark the 'try' block extent and the handler itself */

            if (clause.TryOffset > info.compILCodeSize)
            {
                BADCODE("try offset is > codesize");
            }
            jumpTarget->bitVectSet(clause.TryOffset);

            if (clause.TryOffset + clause.TryLength > info.compILCodeSize)
            {
                BADCODE("try end is > codesize");
            }
            jumpTarget->bitVectSet(clause.TryOffset + clause.TryLength);

            if (clause.HandlerOffset > info.compILCodeSize)
            {
                BADCODE("handler offset > codesize");
            }
            jumpTarget->bitVectSet(clause.HandlerOffset);

            if (clause.HandlerOffset + clause.HandlerLength > info.compILCodeSize)
            {
                BADCODE("handler end > codesize");
            }
            jumpTarget->bitVectSet(clause.HandlerOffset + clause.HandlerLength);

            if (clause.Flags & CORINFO_EH_CLAUSE_FILTER)
            {
                if (clause.FilterOffset > info.compILCodeSize)
                {
                    BADCODE("filter offset > codesize");
                }
                jumpTarget->bitVectSet(clause.FilterOffset);
            }
        }
    }

#ifdef DEBUG
    if (verbose)
    {
        bool anyJumpTargets = false;
        printf("Jump targets:\n");
        for (unsigned i = 0; i < info.compILCodeSize + 1; i++)
        {
            if (jumpTarget->bitVectTest(i))
            {
                anyJumpTargets = true;
                printf("  IL_%04x\n", i);
            }
        }

        if (!anyJumpTargets)
        {
            printf("  none\n");
        }
    }
#endif // DEBUG

    /* Now create the basic blocks */

    fgReturnCount = fgMakeBasicBlocks(info.compCode, info.compILCodeSize, jumpTarget);

    if (compIsForInlining())
    {

#ifdef DEBUG
        // If fgFindJumpTargets marked the call as "no return" there
        // really should be no BBJ_RETURN blocks in the method.
        bool markedNoReturn = (impInlineInfo->iciCall->gtCallMoreFlags & GTF_CALL_M_DOES_NOT_RETURN) != 0;
        assert((markedNoReturn && (fgReturnCount == 0)) || (!markedNoReturn && (fgReturnCount >= 1)));
#endif // DEBUG

        if (compInlineResult->IsFailure())
        {
            return;
        }

        noway_assert(info.compXcptnsCount == 0);
        compHndBBtab = impInlineInfo->InlinerCompiler->compHndBBtab;
        compHndBBtabAllocCount =
            impInlineInfo->InlinerCompiler->compHndBBtabAllocCount; // we probably only use the table, not add to it.
        compHndBBtabCount    = impInlineInfo->InlinerCompiler->compHndBBtabCount;
        info.compXcptnsCount = impInlineInfo->InlinerCompiler->info.compXcptnsCount;

        // Use a spill temp for the return value if there are multiple return blocks,
        // or if the inlinee has GC ref locals.
        if ((info.compRetNativeType != TYP_VOID) && ((fgReturnCount > 1) || impInlineInfo->HasGcRefLocals()))
        {
            // If we've spilled the ret expr to a temp we can reuse the temp
            // as the inlinee return spill temp.
            //
            // Todo: see if it is even better to always use this existing temp
            // for return values, even if we otherwise wouldn't need a return spill temp...
            lvaInlineeReturnSpillTemp = impInlineInfo->inlineCandidateInfo->preexistingSpillTemp;

            if (lvaInlineeReturnSpillTemp != BAD_VAR_NUM)
            {
                // This temp should already have the type of the return value.
                JITDUMP("\nInliner: re-using pre-existing spill temp V%02u\n", lvaInlineeReturnSpillTemp);

                // We may have co-opted an existing temp for the return spill.
                // We likely assumed it was single-def at the time, but now
                // we can see it has multiple definitions.
                if ((fgReturnCount > 1) && (lvaTable[lvaInlineeReturnSpillTemp].lvSingleDef == 1))
                {
                    // Make sure it is no longer marked single def. This is only safe
                    // to do if we haven't ever updated the type.
                    if (info.compRetType == TYP_REF)
                    {
                        assert(!lvaTable[lvaInlineeReturnSpillTemp].lvClassInfoUpdated);
                    }

                    JITDUMP("Marked return spill temp V%02u as NOT single def temp\n", lvaInlineeReturnSpillTemp);
                    lvaTable[lvaInlineeReturnSpillTemp].lvSingleDef = 0;
                }
            }
            else
            {
                // The lifetime of this var might expand multiple BBs. So it is a long lifetime compiler temp.
                lvaInlineeReturnSpillTemp = lvaGrabTemp(false DEBUGARG("Inline return value spill temp"));
                lvaTable[lvaInlineeReturnSpillTemp].lvType = info.compRetType;
                if (varTypeIsStruct(info.compRetType))
                {
                    lvaSetStruct(lvaInlineeReturnSpillTemp, info.compMethodInfo->args.retTypeClass, false);
                }

                // The return spill temp is single def only if the method has a single return block.
                if (fgReturnCount == 1)
                {
                    lvaTable[lvaInlineeReturnSpillTemp].lvSingleDef = 1;
                    JITDUMP("Marked return spill temp V%02u as a single def temp\n", lvaInlineeReturnSpillTemp);
                }

                // If the method returns a ref class, set the class of the spill temp
                // to the method's return value. We may update this later if it turns
                // out we can prove the method returns a more specific type.
                if (info.compRetType == TYP_REF)
                {
                    CORINFO_CLASS_HANDLE retClassHnd = impInlineInfo->inlineCandidateInfo->methInfo.args.retTypeClass;
                    if (retClassHnd != nullptr)
                    {
                        lvaSetClass(lvaInlineeReturnSpillTemp, retClassHnd);
                    }
                }
            }
        }

        return;
    }

    /* Mark all blocks within 'try' blocks as such */

    if (info.compXcptnsCount == 0)
    {
        return;
    }

    if (info.compXcptnsCount > MAX_XCPTN_INDEX)
    {
        IMPL_LIMITATION("too many exception clauses");
    }

    /* Allocate the exception handler table */

    fgAllocEHTable();

    /* Assume we don't need to sort the EH table (such that nested try/catch
     * appear before their try or handler parent). The EH verifier will notice
     * when we do need to sort it.
     */

    fgNeedToSortEHTable = false;

    verInitEHTree(info.compXcptnsCount);
    EHNodeDsc* initRoot = ehnNext; // remember the original root since
                                   // it may get modified during insertion

    // Annotate BBs with exception handling information required for generating correct eh code
    // as well as checking for correct IL

    EHblkDsc* HBtab;

    for (XTnum = 0, HBtab = compHndBBtab; XTnum < compHndBBtabCount; XTnum++, HBtab++)
    {
        CORINFO_EH_CLAUSE clause;
        info.compCompHnd->getEHinfo(info.compMethodHnd, XTnum, &clause);
        noway_assert(clause.HandlerLength != (unsigned)-1); // @DEPRECATED

#ifdef DEBUG
        if (verbose)
        {
            dispIncomingEHClause(XTnum, clause);
        }
#endif // DEBUG

        IL_OFFSET tryBegOff    = clause.TryOffset;
        IL_OFFSET tryEndOff    = tryBegOff + clause.TryLength;
        IL_OFFSET filterBegOff = 0;
        IL_OFFSET hndBegOff    = clause.HandlerOffset;
        IL_OFFSET hndEndOff    = hndBegOff + clause.HandlerLength;

        if (clause.Flags & CORINFO_EH_CLAUSE_FILTER)
        {
            filterBegOff = clause.FilterOffset;
        }

        if (tryEndOff > info.compILCodeSize)
        {
            BADCODE3("end of try block beyond end of method for try", " at offset %04X", tryBegOff);
        }
        if (hndEndOff > info.compILCodeSize)
        {
            BADCODE3("end of hnd block beyond end of method for try", " at offset %04X", tryBegOff);
        }

        HBtab->ebdTryBegOffset    = tryBegOff;
        HBtab->ebdTryEndOffset    = tryEndOff;
        HBtab->ebdFilterBegOffset = filterBegOff;
        HBtab->ebdHndBegOffset    = hndBegOff;
        HBtab->ebdHndEndOffset    = hndEndOff;

        /* Convert the various addresses to basic blocks */

        BasicBlock* tryBegBB = fgLookupBB(tryBegOff);
        BasicBlock* tryEndBB =
            fgLookupBB(tryEndOff); // note: this can be NULL if the try region is at the end of the function
        BasicBlock* hndBegBB = fgLookupBB(hndBegOff);
        BasicBlock* hndEndBB = nullptr;
        BasicBlock* filtBB   = nullptr;
        BasicBlock* block;

        //
        // Assert that the try/hnd beginning blocks are set up correctly
        //
        if (tryBegBB == nullptr)
        {
            BADCODE("Try Clause is invalid");
        }

        if (hndBegBB == nullptr)
        {
            BADCODE("Handler Clause is invalid");
        }

        if (hndEndOff < info.compILCodeSize)
        {
            hndEndBB = fgLookupBB(hndEndOff);
        }

        if (clause.Flags & CORINFO_EH_CLAUSE_FILTER)
        {
            filtBB = HBtab->ebdFilter = fgLookupBB(clause.FilterOffset);
            filtBB->bbCatchTyp        = BBCT_FILTER;
            hndBegBB->bbCatchTyp      = BBCT_FILTER_HANDLER;

            // Mark all BBs that belong to the filter with the XTnum of the corresponding handler
            for (block = filtBB; /**/; block = block->Next())
            {
                if (block == nullptr)
                {
                    BADCODE3("Missing endfilter for filter", " at offset %04X", filtBB->bbCodeOffs);
                    return;
                }

                // Still inside the filter
                block->setHndIndex(XTnum);

                if (block->KindIs(BBJ_EHFILTERRET))
                {
                    // Mark catch handler as successor.
                    block->SetJumpDest(hndBegBB);
                    fgAddRefPred(hndBegBB, block);
                    assert(block->GetJumpDest()->bbCatchTyp == BBCT_FILTER_HANDLER);
                    break;
                }
            }

            if (block->IsLast() || !block->NextIs(hndBegBB))
            {
                BADCODE3("Filter does not immediately precede handler for filter", " at offset %04X",
                         filtBB->bbCodeOffs);
            }
        }
        else
        {
            HBtab->ebdTyp = clause.ClassToken;

            /* Set bbCatchTyp as appropriate */

            if (clause.Flags & CORINFO_EH_CLAUSE_FINALLY)
            {
                hndBegBB->bbCatchTyp = BBCT_FINALLY;
            }
            else
            {
                if (clause.Flags & CORINFO_EH_CLAUSE_FAULT)
                {
                    hndBegBB->bbCatchTyp = BBCT_FAULT;
                }
                else
                {
                    hndBegBB->bbCatchTyp = clause.ClassToken;

                    // These values should be non-zero value that will
                    // not collide with real tokens for bbCatchTyp
                    if (clause.ClassToken == 0)
                    {
                        BADCODE("Exception catch type is Null");
                    }

                    noway_assert(clause.ClassToken != BBCT_FAULT);
                    noway_assert(clause.ClassToken != BBCT_FINALLY);
                    noway_assert(clause.ClassToken != BBCT_FILTER);
                    noway_assert(clause.ClassToken != BBCT_FILTER_HANDLER);
                }
            }
        }

        /*  Prevent future optimizations of removing the first block   */
        /*  of a TRY block and the first block of an exception handler */

        tryBegBB->bbFlags |= BBF_DONT_REMOVE;
        hndBegBB->bbFlags |= BBF_DONT_REMOVE;
        hndBegBB->bbRefs++; // The first block of a handler gets an extra, "artificial" reference count.

        if (clause.Flags & CORINFO_EH_CLAUSE_FILTER)
        {
            filtBB->bbFlags |= BBF_DONT_REMOVE;
            filtBB->bbRefs++; // The first block of a filter gets an extra, "artificial" reference count.
        }

        tryBegBB->bbFlags |= BBF_DONT_REMOVE;
        hndBegBB->bbFlags |= BBF_DONT_REMOVE;

        //
        // Store the info to the table of EH block handlers
        //

        HBtab->ebdHandlerType = ToEHHandlerType(clause.Flags);

        HBtab->ebdTryBeg  = tryBegBB;
        HBtab->ebdTryLast = (tryEndBB == nullptr) ? fgLastBB : tryEndBB->Prev();

        HBtab->ebdHndBeg  = hndBegBB;
        HBtab->ebdHndLast = (hndEndBB == nullptr) ? fgLastBB : hndEndBB->Prev();

        //
        // Assert that all of our try/hnd blocks are setup correctly.
        //
        if (HBtab->ebdTryLast == nullptr)
        {
            BADCODE("Try Clause is invalid");
        }

        if (HBtab->ebdHndLast == nullptr)
        {
            BADCODE("Handler Clause is invalid");
        }

        //
        // Verify that it's legal
        //

        verInsertEhNode(&clause, HBtab);

    } // end foreach handler table entry

    fgSortEHTable();

    // Next, set things related to nesting that depend on the sorting being complete.

    for (XTnum = 0, HBtab = compHndBBtab; XTnum < compHndBBtabCount; XTnum++, HBtab++)
    {
        /* Mark all blocks in the finally/fault or catch clause */

        BasicBlock* tryBegBB = HBtab->ebdTryBeg;
        BasicBlock* hndBegBB = HBtab->ebdHndBeg;

        IL_OFFSET tryBegOff = HBtab->ebdTryBegOffset;
        IL_OFFSET tryEndOff = HBtab->ebdTryEndOffset;

        IL_OFFSET hndBegOff = HBtab->ebdHndBegOffset;
        IL_OFFSET hndEndOff = HBtab->ebdHndEndOffset;

        BasicBlock* block;

        for (block = hndBegBB; block && (block->bbCodeOffs < hndEndOff); block = block->Next())
        {
            if (!block->hasHndIndex())
            {
                block->setHndIndex(XTnum);

                // If the most nested EH handler region of this block is a 'fault' region, then change any
                // BBJ_EHFINALLYRET that were imported to BBJ_EHFAULTRET.
                if ((hndBegBB->bbCatchTyp == BBCT_FAULT) && block->KindIs(BBJ_EHFINALLYRET))
                {
                    block->SetJumpKind(BBJ_EHFAULTRET DEBUG_ARG(this));
                }
            }

            // All blocks in a catch handler or filter are rarely run, except the entry
            if ((block != hndBegBB) && (hndBegBB->bbCatchTyp != BBCT_FINALLY))
            {
                block->bbSetRunRarely();
            }
        }

        /* Mark all blocks within the covered range of the try */

        for (block = tryBegBB; block && (block->bbCodeOffs < tryEndOff); block = block->Next())
        {
            /* Mark this BB as belonging to a 'try' block */

            if (!block->hasTryIndex())
            {
                block->setTryIndex(XTnum);
            }

#ifdef DEBUG
            /* Note: the BB can't span the 'try' block */

            if (!(block->bbFlags & BBF_INTERNAL))
            {
                noway_assert(tryBegOff <= block->bbCodeOffs);
                noway_assert(tryEndOff >= block->bbCodeOffsEnd || tryEndOff == tryBegOff);
            }
#endif
        }

/*  Init ebdHandlerNestingLevel of current clause, and bump up value for all
 *  enclosed clauses (which have to be before it in the table).
 *  Innermost try-finally blocks must precede outermost
 *  try-finally blocks.
 */

#if !defined(FEATURE_EH_FUNCLETS)
        HBtab->ebdHandlerNestingLevel = 0;
#endif // !FEATURE_EH_FUNCLETS

        HBtab->ebdEnclosingTryIndex = EHblkDsc::NO_ENCLOSING_INDEX;
        HBtab->ebdEnclosingHndIndex = EHblkDsc::NO_ENCLOSING_INDEX;

        noway_assert(XTnum < compHndBBtabCount);
        noway_assert(XTnum == ehGetIndex(HBtab));

        for (EHblkDsc* xtab = compHndBBtab; xtab < HBtab; xtab++)
        {
#if !defined(FEATURE_EH_FUNCLETS)
            if (jitIsBetween(xtab->ebdHndBegOffs(), hndBegOff, hndEndOff))
            {
                xtab->ebdHandlerNestingLevel++;
            }
#endif // !FEATURE_EH_FUNCLETS

            /* If we haven't recorded an enclosing try index for xtab then see
             *  if this EH region should be recorded.  We check if the
             *  first offset in the xtab lies within our region.  If so,
             *  the last offset also must lie within the region, due to
             *  nesting rules. verInsertEhNode(), below, will check for proper nesting.
             */
            if (xtab->ebdEnclosingTryIndex == EHblkDsc::NO_ENCLOSING_INDEX)
            {
                bool begBetween = jitIsBetween(xtab->ebdTryBegOffs(), tryBegOff, tryEndOff);
                if (begBetween)
                {
                    // Record the enclosing scope link
                    xtab->ebdEnclosingTryIndex = (unsigned short)XTnum;
                }
            }

            /* Do the same for the enclosing handler index.
             */
            if (xtab->ebdEnclosingHndIndex == EHblkDsc::NO_ENCLOSING_INDEX)
            {
                bool begBetween = jitIsBetween(xtab->ebdTryBegOffs(), hndBegOff, hndEndOff);
                if (begBetween)
                {
                    // Record the enclosing scope link
                    xtab->ebdEnclosingHndIndex = (unsigned short)XTnum;
                }
            }
        }

    } // end foreach handler table entry

#if !defined(FEATURE_EH_FUNCLETS)

    for (EHblkDsc* const HBtab : EHClauses(this))
    {
        if (ehMaxHndNestingCount <= HBtab->ebdHandlerNestingLevel)
            ehMaxHndNestingCount = HBtab->ebdHandlerNestingLevel + 1;
    }

#endif // !FEATURE_EH_FUNCLETS

    {
        // always run these checks for a debug build
        verCheckNestingLevel(initRoot);
    }

#ifndef DEBUG
    // fgNormalizeEH assumes that this test has been passed.  And Ssa assumes that fgNormalizeEHTable
    // has been run.  So do this unless we're in minOpts mode (and always in debug).
    if (!opts.MinOpts())
#endif
    {
        fgCheckBasicBlockControlFlow();
    }

#ifdef DEBUG
    if (verbose)
    {
        JITDUMP("*************** After fgFindBasicBlocks() has created the EH table\n");
        fgDispHandlerTab();
    }

    // We can't verify the handler table until all the IL legality checks have been done (above), since bad IL
    // (such as illegal nesting of regions) will trigger asserts here.
    fgVerifyHandlerTab();
#endif

    fgNormalizeEH();

    fgCheckForLoopsInHandlers();
}

//------------------------------------------------------------------------
// fgCheckForLoopsInHandlers: scan blocks seeing if any handler block
//   is a backedge target.
//
// Notes:
//    Sets compHasBackwardJumpInHandler if so. This will disable
//    setting patchpoints in this method and prompt the jit to
//    optimize the method instead.
//
//    We assume any late-added handler (say for synchronized methods) will
//    not introduce any loops.
//
void Compiler::fgCheckForLoopsInHandlers()
{
    // We only care about this if we are going to set OSR patchpoints
    // and the method has exception handling.
    //
    if (!opts.jitFlags->IsSet(JitFlags::JIT_FLAG_TIER0))
    {
        return;
    }

    if (JitConfig.TC_OnStackReplacement() == 0)
    {
        return;
    }

    if (info.compXcptnsCount == 0)
    {
        return;
    }

    // Walk blocks in handlers and filters, looking for a backedge target.
    //
    assert(!compHasBackwardJumpInHandler);
    for (BasicBlock* const blk : Blocks())
    {
        if (blk->hasHndIndex())
        {
            if (blk->bbFlags & BBF_BACKWARD_JUMP_TARGET)
            {
                JITDUMP("\nHandler block " FMT_BB " is backward jump target; can't have patchpoints in this method\n",
                        blk->bbNum);
                compHasBackwardJumpInHandler = true;
                break;
            }
        }
    }
}

//------------------------------------------------------------------------
// fgFixEntryFlowForOSR: add control flow path from method start to
//   the appropriate IL offset for the OSR method
//
// Notes:
//    This is simply a branch from the method entry to the OSR entry --
//    the block where the OSR method should begin execution.
//
//    If the OSR entry is within a try we will eventually need add
//    suitable step blocks to reach the OSR entry without jumping into
//    the middle of the try. But we defer that until after importation.
//    See fgPostImportationCleanup.
//
//    Also protect the original method entry, if it was imported, since
//    we may decide to branch there during morph as part of the tail recursion
//    to loop optimization.
//
void Compiler::fgFixEntryFlowForOSR()
{
    // We should have looked for these blocks in fgLinkBasicBlocks.
    //
    assert(fgEntryBB != nullptr);
    assert(fgOSREntryBB != nullptr);

    // Now branch from method start to the OSR entry.
    //
    fgEnsureFirstBBisScratch();
    assert(fgFirstBB->KindIs(BBJ_NONE));
    fgRemoveRefPred(fgFirstBB->Next(), fgFirstBB);
    fgFirstBB->SetJumpKindAndTarget(BBJ_ALWAYS, fgOSREntryBB);
    FlowEdge* const edge = fgAddRefPred(fgOSREntryBB, fgFirstBB);
    edge->setLikelihood(1.0);

    // We don't know the right weight for this block, since
    // execution of the method was interrupted within the
    // loop containing fgOSREntryBB.
    //
    // A plausible guess might be to sum the non-backedge
    // weights of fgOSREntryBB and use those, but we don't
    // have edge weights available yet. Note that might be
    // an underestimate.
    //
    // For now we just guess that the loop will execute 100x.
    //
    fgFirstBB->inheritWeightPercentage(fgOSREntryBB, 1);

    JITDUMP("OSR: redirecting flow at method entry from " FMT_BB " to OSR entry " FMT_BB " for the importer\n",
            fgFirstBB->bbNum, fgOSREntryBB->bbNum);
}

/*****************************************************************************
 * Check control flow constraints for well formed IL. Bail if any of the constraints
 * are violated.
 */

void Compiler::fgCheckBasicBlockControlFlow()
{
    assert(!fgNormalizeEHDone); // These rules aren't quite correct after EH normalization has introduced new blocks

    EHblkDsc* HBtab;

    for (BasicBlock* const blk : Blocks())
    {
        if (blk->bbFlags & BBF_INTERNAL)
        {
            continue;
        }

        switch (blk->GetJumpKind())
        {
            case BBJ_NONE: // block flows into the next one (no jump)

                fgControlFlowPermitted(blk, blk->Next());

                break;

            case BBJ_ALWAYS: // block does unconditional jump to target

                fgControlFlowPermitted(blk, blk->GetJumpDest());

                break;

            case BBJ_COND: // block conditionally jumps to the target

                fgControlFlowPermitted(blk, blk->Next());

                fgControlFlowPermitted(blk, blk->GetJumpDest());

                break;

            case BBJ_RETURN: // block ends with 'ret'

                if (blk->hasTryIndex() || blk->hasHndIndex())
                {
                    BADCODE3("Return from a protected block", ". Before offset %04X", blk->bbCodeOffsEnd);
                }
                break;

            case BBJ_EHFINALLYRET:
            case BBJ_EHFAULTRET:
            case BBJ_EHFILTERRET:

                if (!blk->hasHndIndex()) // must be part of a handler
                {
                    BADCODE3("Missing handler", ". Before offset %04X", blk->bbCodeOffsEnd);
                }

                HBtab = ehGetDsc(blk->getHndIndex());

                // Endfilter allowed only in a filter block
                if (blk->KindIs(BBJ_EHFILTERRET))
                {
                    if (!HBtab->HasFilter())
                    {
                        BADCODE("Unexpected endfilter");
                    }
                }
                else if (blk->KindIs(BBJ_EHFILTERRET))
                {
                    // endfinally allowed only in a finally block
                    if (!HBtab->HasFinallyHandler())
                    {
                        BADCODE("Unexpected endfinally");
                    }
                }
                else if (blk->KindIs(BBJ_EHFAULTRET))
                {
                    // 'endfault' (alias of IL 'endfinally') allowed only in a fault block
                    if (!HBtab->HasFaultHandler())
                    {
                        BADCODE("Unexpected endfault");
                    }
                }

                // The handler block should be the innermost block
                // Exception blocks are listed, innermost first.
                if (blk->hasTryIndex() && (blk->getTryIndex() < blk->getHndIndex()))
                {
                    BADCODE("endfinally / endfault / endfilter in nested try block");
                }

                break;

            case BBJ_THROW: // block ends with 'throw'
                /* throw is permitted from every BB, so nothing to check */
                /* importer makes sure that rethrow is done from a catch */
                break;

            case BBJ_LEAVE: // block always jumps to the target, maybe out of guarded
                            // region. Used temporarily until importing
                fgControlFlowPermitted(blk, blk->GetJumpDest(), true);

                break;

            case BBJ_SWITCH: // block ends with a switch statement
                for (BasicBlock* const bTarget : blk->SwitchTargets())
                {
                    fgControlFlowPermitted(blk, bTarget);
                }
                break;

            case BBJ_EHCATCHRET:  // block ends with a leave out of a catch (only #if defined(FEATURE_EH_FUNCLETS))
            case BBJ_CALLFINALLY: // block always calls the target finally
            default:
                noway_assert(!"Unexpected bbJumpKind"); // these blocks don't get created until importing
                break;
        }
    }
}

/****************************************************************************
 * Check that the leave from the block is legal.
 * Consider removing this check here if we  can do it cheaply during importing
 */

void Compiler::fgControlFlowPermitted(BasicBlock* blkSrc, BasicBlock* blkDest, bool isLeave)
{
    assert(!fgNormalizeEHDone); // These rules aren't quite correct after EH normalization has introduced new blocks

    unsigned srcHndBeg, destHndBeg;
    unsigned srcHndEnd, destHndEnd;
    bool     srcInFilter, destInFilter;
    bool     srcInCatch = false;

    EHblkDsc* srcHndTab;

    srcHndTab = ehInitHndRange(blkSrc, &srcHndBeg, &srcHndEnd, &srcInFilter);
    ehInitHndRange(blkDest, &destHndBeg, &destHndEnd, &destInFilter);

    /* Impose the rules for leaving or jumping from handler blocks */

    if (blkSrc->hasHndIndex())
    {
        srcInCatch = srcHndTab->HasCatchHandler() && srcHndTab->InHndRegionILRange(blkSrc);

        /* Are we jumping within the same handler index? */
        if (BasicBlock::sameHndRegion(blkSrc, blkDest))
        {
            /* Do we have a filter clause? */
            if (srcHndTab->HasFilter())
            {
                /* filters and catch handlers share same eh index  */
                /* we need to check for control flow between them. */
                if (srcInFilter != destInFilter)
                {
                    if (!jitIsBetween(blkDest->bbCodeOffs, srcHndBeg, srcHndEnd))
                    {
                        BADCODE3("Illegal control flow between filter and handler", ". Before offset %04X",
                                 blkSrc->bbCodeOffsEnd);
                    }
                }
            }
        }
        else
        {
            /* The handler indexes of blkSrc and blkDest are different */
            if (isLeave)
            {
                /* Any leave instructions must not enter the dest handler from outside*/
                if (!jitIsBetween(srcHndBeg, destHndBeg, destHndEnd))
                {
                    BADCODE3("Illegal use of leave to enter handler", ". Before offset %04X", blkSrc->bbCodeOffsEnd);
                }
            }
            else
            {
                /* We must use a leave to exit a handler */
                BADCODE3("Illegal control flow out of a handler", ". Before offset %04X", blkSrc->bbCodeOffsEnd);
            }

            /* Do we have a filter clause? */
            if (srcHndTab->HasFilter())
            {
                /* It is ok to leave from the handler block of a filter, */
                /* but not from the filter block of a filter             */
                if (srcInFilter != destInFilter)
                {
                    BADCODE3("Illegal to leave a filter handler", ". Before offset %04X", blkSrc->bbCodeOffsEnd);
                }
            }

            /* We should never leave a finally handler */
            if (srcHndTab->HasFinallyHandler())
            {
                BADCODE3("Illegal to leave a finally handler", ". Before offset %04X", blkSrc->bbCodeOffsEnd);
            }

            /* We should never leave a fault handler */
            if (srcHndTab->HasFaultHandler())
            {
                BADCODE3("Illegal to leave a fault handler", ". Before offset %04X", blkSrc->bbCodeOffsEnd);
            }
        }
    }
    else if (blkDest->hasHndIndex())
    {
        /* blkSrc was not inside a handler, but blkDst is inside a handler */
        BADCODE3("Illegal control flow into a handler", ". Before offset %04X", blkSrc->bbCodeOffsEnd);
    }

    /* Are we jumping from a catch handler into the corresponding try? */
    /* VB uses this for "on error goto "                               */

    if (isLeave && srcInCatch)
    {
        // inspect all handlers containing the jump source

        bool      bValidJumpToTry   = false; // are we jumping in a valid way from a catch to the corresponding try?
        bool      bCatchHandlerOnly = true;  // false if we are jumping out of a non-catch handler
        EHblkDsc* ehTableEnd;
        EHblkDsc* ehDsc;

        for (ehDsc = compHndBBtab, ehTableEnd = compHndBBtab + compHndBBtabCount;
             bCatchHandlerOnly && ehDsc < ehTableEnd; ehDsc++)
        {
            if (ehDsc->InHndRegionILRange(blkSrc))
            {
                if (ehDsc->HasCatchHandler())
                {
                    if (ehDsc->InTryRegionILRange(blkDest))
                    {
                        // If we already considered the jump for a different try/catch,
                        // we would have two overlapping try regions with two overlapping catch
                        // regions, which is illegal.
                        noway_assert(!bValidJumpToTry);

                        // Allowed if it is the first instruction of an inner try
                        // (and all trys in between)
                        //
                        // try {
                        //  ..
                        // _tryAgain:
                        //  ..
                        //      try {
                        //      _tryNestedInner:
                        //        ..
                        //          try {
                        //          _tryNestedIllegal:
                        //            ..
                        //          } catch {
                        //            ..
                        //          }
                        //        ..
                        //      } catch {
                        //        ..
                        //      }
                        //  ..
                        // } catch {
                        //  ..
                        //  leave _tryAgain         // Allowed
                        //  ..
                        //  leave _tryNestedInner   // Allowed
                        //  ..
                        //  leave _tryNestedIllegal // Not Allowed
                        //  ..
                        // }
                        //
                        // Note: The leave is allowed also from catches nested inside the catch shown above.

                        /* The common case where leave is to the corresponding try */
                        if (ehDsc->ebdIsSameTry(this, blkDest->getTryIndex()) ||
                            /* Also allowed is a leave to the start of a try which starts in the handler's try */
                            fgFlowToFirstBlockOfInnerTry(ehDsc->ebdTryBeg, blkDest, false))
                        {
                            bValidJumpToTry = true;
                        }
                    }
                }
                else
                {
                    // We are jumping from a handler which is not a catch handler.

                    // If it's a handler, but not a catch handler, it must be either a finally or fault
                    if (!ehDsc->HasFinallyOrFaultHandler())
                    {
                        BADCODE3("Handlers must be catch, finally, or fault", ". Before offset %04X",
                                 blkSrc->bbCodeOffsEnd);
                    }

                    // Are we jumping out of this handler?
                    if (!ehDsc->InHndRegionILRange(blkDest))
                    {
                        bCatchHandlerOnly = false;
                    }
                }
            }
            else if (ehDsc->InFilterRegionILRange(blkSrc))
            {
                // Are we jumping out of a filter?
                if (!ehDsc->InFilterRegionILRange(blkDest))
                {
                    bCatchHandlerOnly = false;
                }
            }
        }

        if (bCatchHandlerOnly)
        {
            if (bValidJumpToTry)
            {
                return;
            }
            else
            {
                // FALL THROUGH
                // This is either the case of a leave to outside the try/catch,
                // or a leave to a try not nested in this try/catch.
                // The first case is allowed, the second one will be checked
                // later when we check the try block rules (it is illegal if we
                // jump to the middle of the destination try).
            }
        }
        else
        {
            BADCODE3("illegal leave to exit a finally, fault or filter", ". Before offset %04X", blkSrc->bbCodeOffsEnd);
        }
    }

    /* Check all the try block rules */

    IL_OFFSET srcTryBeg;
    IL_OFFSET srcTryEnd;
    IL_OFFSET destTryBeg;
    IL_OFFSET destTryEnd;

    ehInitTryRange(blkSrc, &srcTryBeg, &srcTryEnd);
    ehInitTryRange(blkDest, &destTryBeg, &destTryEnd);

    /* Are we jumping between try indexes? */
    if (!BasicBlock::sameTryRegion(blkSrc, blkDest))
    {
        // Are we exiting from an inner to outer try?
        if (jitIsBetween(srcTryBeg, destTryBeg, destTryEnd) && jitIsBetween(srcTryEnd - 1, destTryBeg, destTryEnd))
        {
            if (!isLeave)
            {
                BADCODE3("exit from try block without a leave", ". Before offset %04X", blkSrc->bbCodeOffsEnd);
            }
        }
        else if (jitIsBetween(destTryBeg, srcTryBeg, srcTryEnd))
        {
            // check that the dest Try is first instruction of an inner try
            if (!fgFlowToFirstBlockOfInnerTry(blkSrc, blkDest, false))
            {
                BADCODE3("control flow into middle of try", ". Before offset %04X", blkSrc->bbCodeOffsEnd);
            }
        }
        else // there is no nesting relationship between src and dest
        {
            if (isLeave)
            {
                // check that the dest Try is first instruction of an inner try sibling
                if (!fgFlowToFirstBlockOfInnerTry(blkSrc, blkDest, true))
                {
                    BADCODE3("illegal leave into middle of try", ". Before offset %04X", blkSrc->bbCodeOffsEnd);
                }
            }
            else
            {
                BADCODE3("illegal control flow in to/out of try block", ". Before offset %04X", blkSrc->bbCodeOffsEnd);
            }
        }
    }
}

/*****************************************************************************
 *  Check that blkDest is the first block of an inner try or a sibling
 *    with no intervening trys in between
 */

bool Compiler::fgFlowToFirstBlockOfInnerTry(BasicBlock* blkSrc, BasicBlock* blkDest, bool sibling)
{
    assert(!fgNormalizeEHDone); // These rules aren't quite correct after EH normalization has introduced new blocks

    noway_assert(blkDest->hasTryIndex());

    unsigned XTnum     = blkDest->getTryIndex();
    unsigned lastXTnum = blkSrc->hasTryIndex() ? blkSrc->getTryIndex() : compHndBBtabCount;
    noway_assert(XTnum < compHndBBtabCount);
    noway_assert(lastXTnum <= compHndBBtabCount);

    EHblkDsc* HBtab = ehGetDsc(XTnum);

    // check that we are not jumping into middle of try
    if (HBtab->ebdTryBeg != blkDest)
    {
        return false;
    }

    if (sibling)
    {
        noway_assert(!BasicBlock::sameTryRegion(blkSrc, blkDest));

        // find the l.u.b of the two try ranges
        // Set lastXTnum to the l.u.b.

        HBtab = ehGetDsc(lastXTnum);

        for (lastXTnum++, HBtab++; lastXTnum < compHndBBtabCount; lastXTnum++, HBtab++)
        {
            if (jitIsBetweenInclusive(blkDest->bbNum, HBtab->ebdTryBeg->bbNum, HBtab->ebdTryLast->bbNum))
            {
                break;
            }
        }
    }

    // now check there are no intervening trys between dest and l.u.b
    // (it is ok to have intervening trys as long as they all start at
    //  the same code offset)

    HBtab = ehGetDsc(XTnum);

    for (XTnum++, HBtab++; XTnum < lastXTnum; XTnum++, HBtab++)
    {
        if (HBtab->ebdTryBeg->bbNum < blkDest->bbNum && blkDest->bbNum <= HBtab->ebdTryLast->bbNum)
        {
            return false;
        }
    }

    return true;
}

/*****************************************************************************
 *  Returns the handler nesting level of the block.
 *  *pFinallyNesting is set to the nesting level of the inner-most
 *  finally-protected try the block is in.
 */

unsigned Compiler::fgGetNestingLevel(BasicBlock* block, unsigned* pFinallyNesting)
{
    unsigned  curNesting = 0;            // How many handlers is the block in
    unsigned  tryFin     = (unsigned)-1; // curNesting when we see innermost finally-protected try
    unsigned  XTnum;
    EHblkDsc* HBtab;

    /* We find the block's handler nesting level by walking over the
       complete exception table and find enclosing clauses. */

    for (XTnum = 0, HBtab = compHndBBtab; XTnum < compHndBBtabCount; XTnum++, HBtab++)
    {
        noway_assert(HBtab->ebdTryBeg && HBtab->ebdHndBeg);

        if (HBtab->HasFinallyHandler() && (tryFin == (unsigned)-1) && bbInTryRegions(XTnum, block))
        {
            tryFin = curNesting;
        }
        else if (bbInHandlerRegions(XTnum, block))
        {
            curNesting++;
        }
    }

    if (tryFin == (unsigned)-1)
    {
        tryFin = curNesting;
    }

    if (pFinallyNesting)
    {
        *pFinallyNesting = curNesting - tryFin;
    }

    return curNesting;
}

//------------------------------------------------------------------------
// fgFindBlockILOffset: Given a block, find the IL offset corresponding to the first statement
//      in the block with a legal IL offset. Skip any leading statements that have BAD_IL_OFFSET.
//      If no statement has an initialized statement offset (including the case where there are
//      no statements in the block), then return BAD_IL_OFFSET. This function is used when
//      blocks are split or modified, and we want to maintain the IL offset as much as possible
//      to preserve good debugging behavior.
//
// Arguments:
//      block - The block to check.
//
// Return Value:
//      The first good IL offset of a statement in the block, or BAD_IL_OFFSET if such an IL offset
//      cannot be found.
//
IL_OFFSET Compiler::fgFindBlockILOffset(BasicBlock* block)
{
    // This function searches for IL offsets in statement nodes, so it can't be used in LIR. We
    // could have a similar function for LIR that searches for GT_IL_OFFSET nodes.
    assert(!block->IsLIR());

    for (Statement* const stmt : block->Statements())
    {
        // Blocks always contain IL offsets in the root.
        DebugInfo di = stmt->GetDebugInfo().GetRoot();
        if (di.IsValid())
        {
            return di.GetLocation().GetOffset();
        }
    }

    return BAD_IL_OFFSET;
}

//------------------------------------------------------------------------------
// fgSplitBlockAtEnd - split the given block into two blocks.
//                   All code in the block stays in the original block.
//                   Control falls through from original to new block, and
//                   the new block is returned.
//------------------------------------------------------------------------------
BasicBlock* Compiler::fgSplitBlockAtEnd(BasicBlock* curr)
{
    // We'd like to use fgNewBBafter(), but we need to update the preds list before linking in the new block.
    // (We need the successors of 'curr' to be correct when we do this.)
    BasicBlock* newBlock = bbNewBasicBlock(curr->GetJumpKind());

    // Start the new block with no refs. When we set the preds below, this will get updated correctly.
    newBlock->bbRefs = 0;

    // For each successor of the original block, set the new block as their predecessor.
    // Note we are using the "rational" version of the successor iterator that does not hide the finallyret arcs.
    // Without these arcs, a block 'b' may not be a member of succs(preds(b))
    if (!curr->KindIs(BBJ_SWITCH))
    {
        for (BasicBlock* const succ : curr->Succs(this))
        {
            if (succ != newBlock)
            {
                JITDUMP(FMT_BB " previous predecessor was " FMT_BB ", now is " FMT_BB "\n", succ->bbNum, curr->bbNum,
                        newBlock->bbNum);
                fgReplacePred(succ, curr, newBlock);
            }
        }

        newBlock->SetJumpDest(curr->GetJumpDest());
        curr->SetJumpDest(nullptr);
    }
    else
    {
        // In the case of a switch statement there's more complicated logic in order to wire up the predecessor lists
        // but fortunately there's an existing method that implements this functionality.
        newBlock->SetJumpSwt(curr->GetJumpSwt());

        fgChangeSwitchBlock(curr, newBlock);

        curr->SetJumpSwt(nullptr);
    }

    newBlock->inheritWeight(curr);

    // Set the new block's flags. Note that the new block isn't BBF_INTERNAL unless the old block is.
    newBlock->bbFlags = curr->bbFlags;

    // Remove flags that the new block can't have.
    newBlock->bbFlags &= ~(BBF_LOOP_HEAD | BBF_LOOP_CALL0 | BBF_LOOP_CALL1 | BBF_FUNCLET_BEG | BBF_LOOP_PREHEADER |
                           BBF_KEEP_BBJ_ALWAYS | BBF_PATCHPOINT | BBF_BACKWARD_JUMP_TARGET | BBF_LOOP_ALIGN);

    // Remove the GC safe bit on the new block. It seems clear that if we split 'curr' at the end,
    // such that all the code is left in 'curr', and 'newBlock' just gets the control flow, then
    // both 'curr' and 'newBlock' could accurately retain an existing GC safe bit. However, callers
    // use this function to split blocks in the middle, or at the beginning, and they don't seem to
    // be careful about updating this flag appropriately. So, removing the GC safe bit is simply
    // conservative: some functions might end up being fully interruptible that could be partially
    // interruptible if we exercised more care here.
    newBlock->bbFlags &= ~BBF_GC_SAFE_POINT;

#if defined(FEATURE_EH_FUNCLETS) && defined(TARGET_ARM)
    newBlock->bbFlags &= ~(BBF_FINALLY_TARGET);
#endif // defined(FEATURE_EH_FUNCLETS) && defined(TARGET_ARM)

    // The new block has no code, so we leave bbCodeOffs/bbCodeOffsEnd set to BAD_IL_OFFSET. If a caller
    // puts code in the block, then it needs to update these.

    // Insert the new block in the block list after the 'curr' block.
    fgInsertBBafter(curr, newBlock);
    fgExtendEHRegionAfter(curr); // The new block is in the same EH region as the old block.

    // Remove flags from the old block that are no longer possible.
    curr->bbFlags &= ~(BBF_HAS_JMP | BBF_RETLESS_CALL);

    // Default to fallthru, and add the arc for that.
    curr->SetJumpKind(BBJ_NONE DEBUG_ARG(this));
    fgAddRefPred(newBlock, curr);

    return newBlock;
}

//------------------------------------------------------------------------------
// fgSplitBlockAfterStatement - Split the given block, with all code after
//                              the given statement going into the second block.
//------------------------------------------------------------------------------
BasicBlock* Compiler::fgSplitBlockAfterStatement(BasicBlock* curr, Statement* stmt)
{
    assert(!curr->IsLIR()); // No statements in LIR, so you can't use this function.

    BasicBlock* newBlock = fgSplitBlockAtEnd(curr);

    if (stmt != nullptr)
    {
        newBlock->bbStmtList = stmt->GetNextStmt();
        if (newBlock->bbStmtList != nullptr)
        {
            newBlock->bbStmtList->SetPrevStmt(curr->bbStmtList->GetPrevStmt());
        }
        curr->bbStmtList->SetPrevStmt(stmt);
        stmt->SetNextStmt(nullptr);

        // Update the IL offsets of the blocks to match the split.

        assert(newBlock->bbCodeOffs == BAD_IL_OFFSET);
        assert(newBlock->bbCodeOffsEnd == BAD_IL_OFFSET);

        // curr->bbCodeOffs remains the same
        newBlock->bbCodeOffsEnd = curr->bbCodeOffsEnd;

        IL_OFFSET splitPointILOffset = fgFindBlockILOffset(newBlock);

        curr->bbCodeOffsEnd  = max(curr->bbCodeOffs, splitPointILOffset);
        newBlock->bbCodeOffs = min(splitPointILOffset, newBlock->bbCodeOffsEnd);
    }
    else
    {
        assert(curr->bbStmtList == nullptr); // if no tree was given then it better be an empty block
    }

    return newBlock;
}

//------------------------------------------------------------------------------
// fgSplitBlockBeforeTree : Split the given block right before the given tree
//
// Arguments:
//    block        - The block containing the statement.
//    stmt         - The statement containing the tree.
//    splitPoint   - A tree inside the statement.
//    firstNewStmt - [out] The first new statement that was introduced.
//                   [firstNewStmt..stmt) are the statements added by this function.
//    splitNodeUse - The use of the tree to split at.
//
// Returns:
//    The last block after split
//
// Notes:
//    See comments in gtSplitTree
//
BasicBlock* Compiler::fgSplitBlockBeforeTree(
    BasicBlock* block, Statement* stmt, GenTree* splitPoint, Statement** firstNewStmt, GenTree*** splitNodeUse)
{
    gtSplitTree(block, stmt, splitPoint, firstNewStmt, splitNodeUse);

    BasicBlockFlags originalFlags = block->bbFlags;
    BasicBlock*     prevBb        = block;

    // We use fgSplitBlockAfterStatement() API here to split the block, however, we want to split
    // it *Before* rather than *After* so if the current statement is the first in the
    // current block - invoke fgSplitBlockAtBeginning
    if (stmt == block->firstStmt())
    {
        block = fgSplitBlockAtBeginning(prevBb);
    }
    else
    {
        assert(stmt->GetPrevStmt() != block->lastStmt());
        JITDUMP("Splitting " FMT_BB " after statement " FMT_STMT "\n", prevBb->bbNum, stmt->GetPrevStmt()->GetID());
        block = fgSplitBlockAfterStatement(prevBb, stmt->GetPrevStmt());
    }

    // We split a block, possibly, in the middle - we need to propagate some flags
    prevBb->bbFlags = originalFlags & (~(BBF_SPLIT_LOST | BBF_LOOP_PREHEADER | BBF_RETLESS_CALL) | BBF_GC_SAFE_POINT);
    block->bbFlags |=
        originalFlags & (BBF_SPLIT_GAINED | BBF_IMPORTED | BBF_GC_SAFE_POINT | BBF_LOOP_PREHEADER | BBF_RETLESS_CALL);

    if (optLoopTableValid && prevBb->bbNatLoopNum != BasicBlock::NOT_IN_LOOP)
    {
        block->bbNatLoopNum = prevBb->bbNatLoopNum;

        // Update lpBottom after block split
        if (optLoopTable[prevBb->bbNatLoopNum].lpBottom == prevBb)
        {
            optLoopTable[prevBb->bbNatLoopNum].lpBottom = block;
        }
    }

    return block;
}

//------------------------------------------------------------------------------
// fgSplitBlockAfterNode - Split the given block, with all code after
//                         the given node going into the second block.
//                         This function is only used in LIR.
//------------------------------------------------------------------------------
BasicBlock* Compiler::fgSplitBlockAfterNode(BasicBlock* curr, GenTree* node)
{
    assert(curr->IsLIR());

    BasicBlock* newBlock = fgSplitBlockAtEnd(curr);

    if (node != nullptr)
    {
        LIR::Range& currBBRange = LIR::AsRange(curr);

        if (node != currBBRange.LastNode())
        {
            LIR::Range nodesToMove = currBBRange.Remove(node->gtNext, currBBRange.LastNode());
            LIR::AsRange(newBlock).InsertAtBeginning(std::move(nodesToMove));
        }

        // Update the IL offsets of the blocks to match the split.

        assert(newBlock->bbCodeOffs == BAD_IL_OFFSET);
        assert(newBlock->bbCodeOffsEnd == BAD_IL_OFFSET);

        // curr->bbCodeOffs remains the same
        newBlock->bbCodeOffsEnd = curr->bbCodeOffsEnd;

        // Search backwards from the end of the current block looking for the IL offset to use
        // for the end IL offset for the original block.
        IL_OFFSET                   splitPointILOffset = BAD_IL_OFFSET;
        LIR::Range::ReverseIterator riter;
        LIR::Range::ReverseIterator riterEnd;
        for (riter = currBBRange.rbegin(), riterEnd = currBBRange.rend(); riter != riterEnd; ++riter)
        {
            if ((*riter)->gtOper == GT_IL_OFFSET)
            {
                GenTreeILOffset* ilOffset = (*riter)->AsILOffset();
                DebugInfo        rootDI   = ilOffset->gtStmtDI.GetRoot();
                if (rootDI.IsValid())
                {
                    splitPointILOffset = rootDI.GetLocation().GetOffset();
                    break;
                }
            }
        }

        curr->bbCodeOffsEnd = max(curr->bbCodeOffs, splitPointILOffset);

        // Also use this as the beginning offset of the next block. Presumably we could/should
        // look to see if the first node is a GT_IL_OFFSET node, and use that instead.
        newBlock->bbCodeOffs = min(splitPointILOffset, newBlock->bbCodeOffsEnd);
    }
    else
    {
        assert(curr->bbStmtList == nullptr); // if no node was given then it better be an empty block
    }

    return newBlock;
}

//------------------------------------------------------------------------------
// fgSplitBlockAtBeginning - Split the given block into two blocks.
//                         Control falls through from original to new block,
//                         and the new block is returned.
//                         All code in the original block goes into the new block
//------------------------------------------------------------------------------
BasicBlock* Compiler::fgSplitBlockAtBeginning(BasicBlock* curr)
{
    BasicBlock* newBlock = fgSplitBlockAtEnd(curr);

    if (curr->IsLIR())
    {
        newBlock->SetFirstLIRNode(curr->GetFirstLIRNode());
        curr->SetFirstLIRNode(nullptr);
    }
    else
    {
        newBlock->bbStmtList = curr->bbStmtList;
        curr->bbStmtList     = nullptr;
    }

    // The new block now has all the code, and the old block has none. Update the
    // IL offsets for the block to reflect this.

    newBlock->bbCodeOffs    = curr->bbCodeOffs;
    newBlock->bbCodeOffsEnd = curr->bbCodeOffsEnd;

    curr->bbCodeOffs    = BAD_IL_OFFSET;
    curr->bbCodeOffsEnd = BAD_IL_OFFSET;

    return newBlock;
}

//------------------------------------------------------------------------
// fgSplitEdge: Splits the edge between a block 'curr' and its successor 'succ' by creating a new block
//              that replaces 'succ' as a successor of 'curr', and which branches unconditionally
//              to (or falls through to) 'succ'. Note that for a BBJ_COND block 'curr',
//              'succ' might be the fall-through path or the branch path from 'curr'.
//
// Arguments:
//    curr - A block which branches to 'succ'
//    succ - The target block
//
// Return Value:
//    Returns a new block, that is a successor of 'curr' and which branches unconditionally to 'succ'
//
// Assumptions:
//    'curr' must have a bbJumpKind of BBJ_COND, BBJ_ALWAYS, or BBJ_SWITCH
//
// Notes:
//    The returned block is empty.
//    Can be invoked before pred lists are built.

BasicBlock* Compiler::fgSplitEdge(BasicBlock* curr, BasicBlock* succ)
{
    assert(curr->KindIs(BBJ_COND, BBJ_SWITCH, BBJ_ALWAYS));
    assert(fgPredsComputed);
    assert(fgGetPredForBlock(succ, curr) != nullptr);

    BasicBlock* newBlock;
    if (curr->NextIs(succ))
    {
        // The successor is the fall-through path of a BBJ_COND, or
        // an immediately following block of a BBJ_SWITCH (which has
        // no fall-through path). For this case, simply insert a new
        // fall-through block after 'curr'.
        newBlock = fgNewBBafter(BBJ_NONE, curr, true /*extendRegion*/);
    }
    else
    {
        newBlock = fgNewBBinRegion(BBJ_ALWAYS, curr, curr->isRunRarely());
        // The new block always jumps to 'succ'
        newBlock->SetJumpDest(succ);
    }
    newBlock->bbFlags |= (curr->bbFlags & succ->bbFlags & (BBF_BACKWARD_JUMP));

    JITDUMP("Splitting edge from " FMT_BB " to " FMT_BB "; adding " FMT_BB "\n", curr->bbNum, succ->bbNum,
            newBlock->bbNum);

    if (curr->KindIs(BBJ_COND))
    {
        fgReplacePred(succ, curr, newBlock);
        if (curr->HasJumpTo(succ))
        {
            // Now 'curr' jumps to newBlock
            curr->SetJumpDest(newBlock);
        }
        fgAddRefPred(newBlock, curr);
    }
    else if (curr->KindIs(BBJ_SWITCH))
    {
        // newBlock replaces 'succ' in the switch.
        fgReplaceSwitchJumpTarget(curr, newBlock, succ);

        // And 'succ' has 'newBlock' as a new predecessor.
        fgAddRefPred(succ, newBlock);
    }
    else
    {
        assert(curr->KindIs(BBJ_ALWAYS));
        fgReplacePred(succ, curr, newBlock);
        curr->SetJumpDest(newBlock);
        fgAddRefPred(newBlock, curr);
    }

#if defined(FEATURE_EH_FUNCLETS) && defined(TARGET_ARM)
    fgFixFinallyTargetFlags(curr, succ, newBlock);
#endif

    // This isn't accurate, but it is complex to compute a reasonable number so just assume that we take the
    // branch 50% of the time.
    //
    if (!curr->KindIs(BBJ_ALWAYS))
    {
        newBlock->inheritWeightPercentage(curr, 50);
    }

    // The bbLiveIn and bbLiveOut are both equal to the bbLiveIn of 'succ'
    if (fgLocalVarLivenessDone)
    {
        VarSetOps::Assign(this, newBlock->bbLiveIn, succ->bbLiveIn);
        VarSetOps::Assign(this, newBlock->bbLiveOut, succ->bbLiveIn);
    }

    return newBlock;
}

// Removes the block from the bbPrev/bbNext chain
// Updates fgFirstBB and fgLastBB if necessary
// Does not update fgFirstFuncletBB or fgFirstColdBlock (fgUnlinkRange does)

void Compiler::fgUnlinkBlock(BasicBlock* block)
{
    if (block->IsFirst())
    {
        assert(block == fgFirstBB);
        assert(block != fgLastBB);
        assert((fgFirstBBScratch == nullptr) || (fgFirstBBScratch == fgFirstBB));

        fgFirstBB = block->Next();
        fgFirstBB->SetPrev(nullptr);

        if (fgFirstBBScratch != nullptr)
        {
#ifdef DEBUG
            // We had created an initial scratch BB, but now we're deleting it.
            if (verbose)
            {
                printf("Unlinking scratch " FMT_BB "\n", block->bbNum);
            }
#endif // DEBUG
            fgFirstBBScratch = nullptr;
        }
    }
    else
    {
        block->Prev()->SetNext(block->Next());
        if (block == fgLastBB)
        {
            fgLastBB = block->Prev();
        }
    }
}

/*****************************************************************************************************
 *
 *  Function called to unlink basic block range [bBeg .. bEnd] from the basic block list.
 *
 *  'bBeg' can't be the first block.
 */

void Compiler::fgUnlinkRange(BasicBlock* bBeg, BasicBlock* bEnd)
{
    assert(bBeg != nullptr);
    assert(bEnd != nullptr);

    BasicBlock* bPrev = bBeg->Prev();
    assert(bPrev != nullptr); // Can't unlink a range starting with the first block

    bPrev->SetNext(bEnd->Next());

    /* If we removed the last block in the method then update fgLastBB */
    if (fgLastBB == bEnd)
    {
        fgLastBB = bPrev;
        noway_assert(fgLastBB->IsLast());
    }

    // If bEnd was the first Cold basic block update fgFirstColdBlock
    if (bEnd->IsFirstColdBlock(this))
    {
        fgFirstColdBlock = bPrev->Next();
    }

#if defined(FEATURE_EH_FUNCLETS)
#ifdef DEBUG
    // You can't unlink a range that includes the first funclet block. A range certainly
    // can't cross the non-funclet/funclet region. And you can't unlink the first block
    // of the first funclet with this, either. (If that's necessary, it could be allowed
    // by updating fgFirstFuncletBB to bEnd->bbNext.)
    for (BasicBlock* tempBB = bBeg; tempBB != bEnd->Next(); tempBB = tempBB->Next())
    {
        assert(tempBB != fgFirstFuncletBB);
    }
#endif // DEBUG
#endif // FEATURE_EH_FUNCLETS
}

/*****************************************************************************************************
 *
 *  Function called to remove a basic block
 */

void Compiler::fgRemoveBlock(BasicBlock* block, bool unreachable)
{
    /* The block has to be either unreachable or empty */

    PREFIX_ASSUME(block != nullptr);

    BasicBlock* bPrev = block->Prev();

    JITDUMP("fgRemoveBlock " FMT_BB ", unreachable=%s\n", block->bbNum, dspBool(unreachable));

    assert(unreachable || !optLoopsRequirePreHeaders || ((block->bbFlags & BBF_LOOP_PREHEADER) == 0));

    // If we've cached any mappings from switch blocks to SwitchDesc's (which contain only the
    // *unique* successors of the switch block), invalidate that cache, since an entry in one of
    // the SwitchDescs might be removed.
    InvalidateUniqueSwitchSuccMap();

    noway_assert((block == fgFirstBB) || (bPrev && bPrev->NextIs(block)));
    noway_assert(!(block->bbFlags & BBF_DONT_REMOVE));

    // Should never remove a genReturnBB, as we might have special hookups there.
    noway_assert(block != genReturnBB);

#if defined(FEATURE_EH_FUNCLETS) && defined(TARGET_ARM)
    // Don't remove a finally target
    assert(!(block->bbFlags & BBF_FINALLY_TARGET));
#endif // defined(FEATURE_EH_FUNCLETS) && defined(TARGET_ARM)

    if (unreachable)
    {
        PREFIX_ASSUME(bPrev != nullptr);

        fgUnreachableBlock(block);

#if defined(FEATURE_EH_FUNCLETS)
        // If block was the fgFirstFuncletBB then set fgFirstFuncletBB to block->bbNext
        if (block == fgFirstFuncletBB)
        {
            fgFirstFuncletBB = block->Next();
        }
#endif // FEATURE_EH_FUNCLETS

        if (bPrev->KindIs(BBJ_CALLFINALLY))
        {
            // bPrev CALL becomes RETLESS as the BBJ_ALWAYS block is unreachable
            bPrev->bbFlags |= BBF_RETLESS_CALL;

#if defined(FEATURE_EH_FUNCLETS) && defined(TARGET_ARM)
            NO_WAY("No retless call finally blocks; need unwind target instead");
#endif // defined(FEATURE_EH_FUNCLETS) && defined(TARGET_ARM)
        }
        else if (bPrev->KindIs(BBJ_ALWAYS) && block->NextIs(bPrev->GetJumpDest()) &&
                 !(bPrev->bbFlags & BBF_KEEP_BBJ_ALWAYS) && !block->IsFirstColdBlock(this) &&
                 !block->IsLastHotBlock(this))
        {
            // previous block is a BBJ_ALWAYS to the next block: change to BBJ_NONE.
            // Note that we don't do it if bPrev follows a BBJ_CALLFINALLY block (BBF_KEEP_BBJ_ALWAYS),
            // because that would violate our invariant that BBJ_CALLFINALLY blocks are followed by
            // BBJ_ALWAYS blocks.
            bPrev->SetJumpKind(BBJ_NONE DEBUG_ARG(this));
        }

        // If this is the first Cold basic block update fgFirstColdBlock
        if (block->IsFirstColdBlock(this))
        {
            fgFirstColdBlock = block->Next();
        }

        /* Unlink this block from the bbNext chain */
        fgUnlinkBlock(block);

        /* At this point the bbPreds and bbRefs had better be zero */
        noway_assert((block->bbRefs == 0) && (block->bbPreds == nullptr));

        /*  A BBJ_CALLFINALLY is usually paired with a BBJ_ALWAYS.
         *  If we delete such a BBJ_CALLFINALLY we also delete the BBJ_ALWAYS
         */
        if (block->isBBCallAlwaysPair())
        {
            BasicBlock* leaveBlk = block->Next();
            noway_assert(leaveBlk->KindIs(BBJ_ALWAYS));

            leaveBlk->bbFlags &= ~BBF_DONT_REMOVE;

            // The BBJ_ALWAYS normally has a reference count of 1 and a single predecessor. However,
            // it might not have a predecessor on ARM, where we don't create BBF_RETLESS_CALL BBJ_CALLFINALLY.
            // And on other platforms, we might not have marked it as BBF_RETLESS_CALL even though it is.
            // (Some early flow optimization should probably aggressively mark these as BBF_RETLESS_CALL
            // and not depend on fgRemoveBlock() to do that.)
            for (BasicBlock* const leavePredBlock : leaveBlk->PredBlocks())
            {
                fgRemoveEhfSuccessor(leavePredBlock, leaveBlk);
            }
            assert(leaveBlk->bbRefs == 0);
            assert(leaveBlk->bbPreds == nullptr);

            fgRemoveBlock(leaveBlk, /* unreachable */ true);

#if defined(FEATURE_EH_FUNCLETS) && defined(TARGET_ARM)
            fgClearFinallyTargetBit(leaveBlk->GetJumpDest());
#endif // defined(FEATURE_EH_FUNCLETS) && defined(TARGET_ARM)
        }
        else if (block->KindIs(BBJ_RETURN))
        {
            fgRemoveReturnBlock(block);
        }
    }
    else // block is empty
    {
        noway_assert(block->isEmpty());

        // The block cannot follow a non-retless BBJ_CALLFINALLY (because we don't know who may jump to it).
        noway_assert(!block->isBBCallAlwaysPairTail());

        /* This cannot be the last basic block */
        noway_assert(block != fgLastBB);

#ifdef DEBUG
        if (verbose)
        {
            printf("Removing empty " FMT_BB "\n", block->bbNum);
        }
#endif // DEBUG

#ifdef DEBUG
        /* Some extra checks for the empty case */

        switch (block->GetJumpKind())
        {
            case BBJ_NONE:
                break;

            case BBJ_ALWAYS:
                /* Do not remove a block that jumps to itself - used for while (true){} */
                noway_assert(!block->HasJumpTo(block));

                /* Empty GOTO can be removed iff bPrev is BBJ_NONE */
                noway_assert(bPrev && bPrev->KindIs(BBJ_NONE));
                break;

            default:
                noway_assert(!"Empty block of this type cannot be removed!");
                break;
        }
#endif // DEBUG

        noway_assert(block->KindIs(BBJ_NONE, BBJ_ALWAYS));

        /* Who is the "real" successor of this block? */

        BasicBlock* succBlock;

        if (block->KindIs(BBJ_ALWAYS))
        {
            succBlock = block->GetJumpDest();
        }
        else
        {
            succBlock = block->Next();
        }

        bool skipUnmarkLoop = false;

        if (succBlock->isLoopHead() && bPrev && (succBlock->bbNum <= bPrev->bbNum))
        {
            // It looks like `block` is the source of a back edge of a loop, and once we remove `block` the
            // loop will still exist because we'll move the edge to `bPrev`. So, don't unscale the loop blocks.
            skipUnmarkLoop = true;
        }

        // If this is the first Cold basic block update fgFirstColdBlock
        if (block->IsFirstColdBlock(this))
        {
            fgFirstColdBlock = block->Next();
        }

#if defined(FEATURE_EH_FUNCLETS)
        // Update fgFirstFuncletBB if necessary
        if (block == fgFirstFuncletBB)
        {
            fgFirstFuncletBB = block->Next();
        }
#endif // FEATURE_EH_FUNCLETS

        /* First update the loop table and bbWeights */
        optUpdateLoopsBeforeRemoveBlock(block, skipUnmarkLoop);

        // Update successor block start IL offset, if empty predecessor
        // covers the immediately preceding range.
        if ((block->bbCodeOffsEnd == succBlock->bbCodeOffs) && (block->bbCodeOffs != BAD_IL_OFFSET))
        {
            assert(block->bbCodeOffs <= succBlock->bbCodeOffs);
            succBlock->bbCodeOffs = block->bbCodeOffs;
        }

        /* Remove the block */

        if (bPrev == nullptr)
        {
            /* special case if this is the first BB */

            noway_assert(block == fgFirstBB);

            /* Must be a fall through to next block */

            noway_assert(block->KindIs(BBJ_NONE));

            /* old block no longer gets the extra ref count for being the first block */
            block->bbRefs--;
            succBlock->bbRefs++;
        }

        /* Update bbRefs and bbPreds.
         * All blocks jumping to 'block' now jump to 'succBlock'.
         * First, remove 'block' from the predecessor list of succBlock.
         */

        fgRemoveRefPred(succBlock, block);

        for (FlowEdge* const pred : block->PredEdges())
        {
            BasicBlock* predBlock = pred->getSourceBlock();

            /* Are we changing a loop backedge into a forward jump? */

            if (block->isLoopHead() && (predBlock->bbNum >= block->bbNum) && (predBlock->bbNum <= succBlock->bbNum))
            {
                /* First update the loop table and bbWeights */
                optUpdateLoopsBeforeRemoveBlock(predBlock);
            }

            /* If predBlock is a new predecessor, then add it to succBlock's
               predecessor's list. */
            if (!predBlock->KindIs(BBJ_SWITCH))
            {
                // Even if the pred is not a switch, we could have a conditional branch
                // to the fallthrough, so duplicate there could be preds
                for (unsigned i = 0; i < pred->getDupCount(); i++)
                {
                    fgAddRefPred(succBlock, predBlock);
                }
            }

            /* change all jumps to the removed block */
            switch (predBlock->GetJumpKind())
            {
                default:
                    noway_assert(!"Unexpected bbJumpKind in fgRemoveBlock()");
                    break;

                case BBJ_NONE:
                    noway_assert(predBlock == bPrev);
                    PREFIX_ASSUME(bPrev != nullptr);

                    /* In the case of BBJ_ALWAYS we have to change the type of its predecessor */
                    if (block->KindIs(BBJ_ALWAYS))
                    {
                        /* bPrev now becomes a BBJ_ALWAYS */
                        bPrev->SetJumpKindAndTarget(BBJ_ALWAYS, succBlock);
                    }
                    break;

                case BBJ_COND:
                    /* The links for the direct predecessor case have already been updated above */
                    if (!predBlock->HasJumpTo(block))
                    {
                        break;
                    }

                    /* Check if both side of the BBJ_COND now jump to the same block */
                    if (predBlock->NextIs(succBlock))
                    {
                        // Make sure we are replacing "block" with "succBlock" in predBlock->bbJumpDest.
                        noway_assert(predBlock->HasJumpTo(block));
                        predBlock->SetJumpDest(succBlock);
                        fgRemoveConditionalJump(predBlock);
                        break;
                    }

                    /* Fall through for the jump case */
                    FALLTHROUGH;

                case BBJ_CALLFINALLY:
                case BBJ_ALWAYS:
                case BBJ_EHCATCHRET:
                    noway_assert(predBlock->HasJumpTo(block));
                    predBlock->SetJumpDest(succBlock);
                    break;

                case BBJ_EHFINALLYRET:
                    fgReplaceEhfSuccessor(predBlock, block, succBlock);
                    break;

                case BBJ_SWITCH:
                    fgReplaceSwitchJumpTarget(predBlock, succBlock, block);
                    break;
            }
        }

        fgUnlinkBlock(block);
        block->bbFlags |= BBF_REMOVED;
    }

    // If this was marked for alignment, remove it
    block->unmarkLoopAlign(this DEBUG_ARG("Removed block"));

    if (bPrev != nullptr)
    {
        switch (bPrev->GetJumpKind())
        {
            case BBJ_CALLFINALLY:
                // If prev is a BBJ_CALLFINALLY it better be marked as RETLESS
                noway_assert(bPrev->bbFlags & BBF_RETLESS_CALL);
                break;

            case BBJ_ALWAYS:
                // Check for branch to next block. Just make sure the BBJ_ALWAYS block is not
                // part of a BBJ_CALLFINALLY/BBJ_ALWAYS pair. We do this here and don't rely on fgUpdateFlowGraph
                // because we can be called by ComputeDominators and it expects it to remove this jump to
                // the next block. This is the safest fix. We should remove all this BBJ_CALLFINALLY/BBJ_ALWAYS
                // pairing.

                if (bPrev->JumpsToNext() &&
                    !fgInDifferentRegions(bPrev, bPrev->GetJumpDest())) // We don't remove a branch from Hot -> Cold
                {
                    if ((bPrev == fgFirstBB) || !bPrev->isBBCallAlwaysPairTail())
                    {
                        // It's safe to change the jump type
                        bPrev->SetJumpKind(BBJ_NONE DEBUG_ARG(this));
                    }
                }
                break;

            case BBJ_COND:
                /* Check for branch to next block */
                if (bPrev->JumpsToNext())
                {
                    fgRemoveConditionalJump(bPrev);
                }
                break;

            default:
                break;
        }

        ehUpdateForDeletedBlock(block);
    }
}

//------------------------------------------------------------------------
// fgConnectFallThrough: fix flow from a block that previously had a fall through
//
// Arguments:
//   bSrc - source of fall through (may be null?)
//   bDst - target of fall through
//
// Returns:
//   Newly inserted block after bSrc that jumps to bDst,
//   or nullptr if bSrc already falls through to bDst
//
BasicBlock* Compiler::fgConnectFallThrough(BasicBlock* bSrc, BasicBlock* bDst)
{
    assert(fgPredsComputed);
    BasicBlock* jmpBlk = nullptr;

    /* If bSrc is non-NULL */

    if (bSrc != nullptr)
    {
        /* If bSrc falls through to a block that is not bDst, we will insert a jump to bDst */

        if (bSrc->bbFallsThrough() && !bSrc->NextIs(bDst))
        {
            switch (bSrc->GetJumpKind())
            {
                case BBJ_NONE:
                    bSrc->SetJumpKindAndTarget(BBJ_ALWAYS, bDst);
                    JITDUMP("Block " FMT_BB " ended with a BBJ_NONE, Changed to an unconditional jump to " FMT_BB "\n",
                            bSrc->bbNum, bSrc->GetJumpDest()->bbNum);
                    break;

                case BBJ_CALLFINALLY:
                case BBJ_COND:

                    // Add a new block after bSrc which jumps to 'bDst'
                    jmpBlk = fgNewBBafter(BBJ_ALWAYS, bSrc, true);
                    fgAddRefPred(jmpBlk, bSrc, fgGetPredForBlock(bDst, bSrc));

                    // Record the loop number in the new block
                    jmpBlk->bbNatLoopNum = bSrc->bbNatLoopNum;

                    // When adding a new jmpBlk we will set the bbWeight and bbFlags
                    //
                    if (fgHaveValidEdgeWeights && fgHaveProfileWeights())
                    {
                        FlowEdge* const newEdge = fgGetPredForBlock(jmpBlk, bSrc);

                        jmpBlk->bbWeight = (newEdge->edgeWeightMin() + newEdge->edgeWeightMax()) / 2;
                        if (bSrc->bbWeight == BB_ZERO_WEIGHT)
                        {
                            jmpBlk->bbWeight = BB_ZERO_WEIGHT;
                        }

                        if (jmpBlk->bbWeight == BB_ZERO_WEIGHT)
                        {
                            jmpBlk->bbFlags |= BBF_RUN_RARELY;
                        }

                        weight_t weightDiff = (newEdge->edgeWeightMax() - newEdge->edgeWeightMin());
                        weight_t slop       = BasicBlock::GetSlopFraction(bSrc, bDst);
                        //
                        // If the [min/max] values for our edge weight is within the slop factor
                        //  then we will set the BBF_PROF_WEIGHT flag for the block
                        //
                        if (weightDiff <= slop)
                        {
                            jmpBlk->bbFlags |= BBF_PROF_WEIGHT;
                        }
                    }
                    else
                    {
                        // We set the bbWeight to the smaller of bSrc->bbWeight or bDst->bbWeight
                        if (bSrc->bbWeight < bDst->bbWeight)
                        {
                            jmpBlk->bbWeight = bSrc->bbWeight;
                            jmpBlk->bbFlags |= (bSrc->bbFlags & BBF_RUN_RARELY);
                        }
                        else
                        {
                            jmpBlk->bbWeight = bDst->bbWeight;
                            jmpBlk->bbFlags |= (bDst->bbFlags & BBF_RUN_RARELY);
                        }
                    }

                    jmpBlk->SetJumpDest(bDst);

                    fgReplacePred(bDst, bSrc, jmpBlk);

                    JITDUMP("Added an unconditional jump to " FMT_BB " after block " FMT_BB "\n",
                            jmpBlk->GetJumpDest()->bbNum, bSrc->bbNum);
                    break;

                default:
                    noway_assert(!"Unexpected bbJumpKind");
                    break;
            }
        }
        else
        {
            // If bSrc is an unconditional branch to the next block
            // then change it to a BBJ_NONE block
            //
            if (bSrc->KindIs(BBJ_ALWAYS) && !(bSrc->bbFlags & BBF_KEEP_BBJ_ALWAYS) && bSrc->JumpsToNext())
            {
                bSrc->SetJumpKind(BBJ_NONE DEBUG_ARG(this));
                JITDUMP("Changed an unconditional jump from " FMT_BB " to the next block " FMT_BB
                        " into a BBJ_NONE block\n",
                        bSrc->bbNum, bSrc->Next()->bbNum);
            }
        }
    }

    return jmpBlk;
}

//------------------------------------------------------------------------
// fgRenumberBlocks: update block bbNums to reflect bbNext order
//
// Returns:
//    true if blocks were renumbered or maxBBNum was updated.
//
// Notes:
//   Walk the flow graph, reassign block numbers to keep them in ascending order.
//   Return 'true' if any renumbering was actually done, OR if we change the
//   maximum number of assigned basic blocks (this can happen if we do inlining,
//   create a new, high-numbered block, then that block goes away. We go to
//   renumber the blocks, none of them actually change number, but we shrink the
//   maximum assigned block number. This affects the block set epoch).
//
//   As a consequence of renumbering, block pred lists may need to be reordered.
//
bool Compiler::fgRenumberBlocks()
{
    assert(fgPredsComputed);

    // If we renumber the blocks the dominator information will be out-of-date
    if (fgDomsComputed)
    {
        noway_assert(!"Can't call Compiler::fgRenumberBlocks() when fgDomsComputed==true");
    }

    JITDUMP("\n*************** Before renumbering the basic blocks\n");
    JITDUMPEXEC(fgDispBasicBlocks());
    JITDUMPEXEC(fgDispHandlerTab());

    bool     renumbered  = false;
    bool     newMaxBBNum = false;
    unsigned num         = 1;

    for (BasicBlock* block : Blocks())
    {
        noway_assert((block->bbFlags & BBF_REMOVED) == 0);

        if (block->bbNum != num)
        {
            JITDUMP("Renumber " FMT_BB " to " FMT_BB "\n", block->bbNum, num);
            renumbered   = true;
            block->bbNum = num;
        }

        if (block->IsLast())
        {
            fgLastBB  = block;
            fgBBcount = num;
            if (fgBBNumMax != num)
            {
                fgBBNumMax  = num;
                newMaxBBNum = true;
            }
        }

        num++;
    }

    // If we renumbered, then we may need to reorder some pred lists.
    //
    if (renumbered)
    {
        for (BasicBlock* const block : Blocks())
        {
            block->ensurePredListOrder(this);
        }
        JITDUMP("\n*************** After renumbering the basic blocks\n");
        JITDUMPEXEC(fgDispBasicBlocks());
        JITDUMPEXEC(fgDispHandlerTab());
    }
    else
    {
        JITDUMP("=============== No blocks renumbered!\n");
    }

    // Now update the BlockSet epoch, which depends on the block numbers.
    // If any blocks have been renumbered then create a new BlockSet epoch.
    // Even if we have not renumbered any blocks, we might still need to force
    // a new BlockSet epoch, for one of several reasons. If there are any new
    // blocks with higher numbers than the former maximum numbered block, then we
    // need a new epoch with a new size matching the new largest numbered block.
    // Also, if the number of blocks is different from the last time we set the
    // BlockSet epoch, then we need a new epoch. This wouldn't happen if we
    // renumbered blocks after every block addition/deletion, but it might be
    // the case that we can change the number of blocks, then set the BlockSet
    // epoch without renumbering, then change the number of blocks again, then
    // renumber.
    if (renumbered || newMaxBBNum)
    {
        NewBasicBlockEpoch();

        // The key in the unique switch successor map is dependent on the block number, so invalidate that cache.
        InvalidateUniqueSwitchSuccMap();
    }
    else
    {
        EnsureBasicBlockEpoch();
    }

    // Tell our caller if any blocks actually were renumbered.
    return renumbered || newMaxBBNum;
}

/*****************************************************************************
 *
 *  Is the BasicBlock bJump a forward branch?
 *   Optionally bSrc can be supplied to indicate that
 *   bJump must be forward with respect to bSrc
 */
bool Compiler::fgIsForwardBranch(BasicBlock* bJump, BasicBlock* bSrc /* = NULL */)
{
    bool result = false;

    if (bJump->KindIs(BBJ_COND, BBJ_ALWAYS))
    {
        BasicBlock* bDest = bJump->GetJumpDest();
        BasicBlock* bTemp = (bSrc == nullptr) ? bJump : bSrc;

        while (true)
        {
            bTemp = bTemp->Next();

            if (bTemp == nullptr)
            {
                break;
            }

            if (bTemp == bDest)
            {
                result = true;
                break;
            }
        }
    }

    return result;
}

/*****************************************************************************
 *
 *  Returns true if it is allowable (based upon the EH regions)
 *  to place block bAfter immediately after bBefore. It is allowable
 *  if the 'bBefore' and 'bAfter' blocks are in the exact same EH region.
 */

bool Compiler::fgEhAllowsMoveBlock(BasicBlock* bBefore, BasicBlock* bAfter)
{
    return BasicBlock::sameEHRegion(bBefore, bAfter);
}

/*****************************************************************************
 *
 *  Function called to move the range of blocks [bStart .. bEnd].
 *  The blocks are placed immediately after the insertAfterBlk.
 *  fgFirstFuncletBB is not updated; that is the responsibility of the caller, if necessary.
 */

void Compiler::fgMoveBlocksAfter(BasicBlock* bStart, BasicBlock* bEnd, BasicBlock* insertAfterBlk)
{
    /* We have decided to insert the block(s) after 'insertAfterBlk' */
    CLANG_FORMAT_COMMENT_ANCHOR;

#ifdef DEBUG
    if (verbose)
    {
        printf("Relocated block%s [" FMT_BB ".." FMT_BB "] inserted after " FMT_BB "%s\n", (bStart == bEnd) ? "" : "s",
               bStart->bbNum, bEnd->bbNum, insertAfterBlk->bbNum,
               insertAfterBlk->IsLast() ? " at the end of method" : "");
    }
#endif // DEBUG

    /* relink [bStart .. bEnd] into the flow graph */

    bEnd->SetNext(insertAfterBlk->Next());
    insertAfterBlk->SetNext(bStart);

    /* If insertAfterBlk was fgLastBB then update fgLastBB */
    if (insertAfterBlk == fgLastBB)
    {
        fgLastBB = bEnd;
        noway_assert(fgLastBB->IsLast());
    }
}

/*****************************************************************************
 *
 *  Function called to relocate a single range to the end of the method.
 *  Only an entire consecutive region can be moved and it will be kept together.
 *  Except for the first block, the range cannot have any blocks that jump into or out of the region.
 *  When successful we return the bLast block which is the last block that we relocated.
 *  When unsuccessful we return NULL.

    =============================================================
    NOTE: This function can invalidate all pointers into the EH table, as well as change the size of the EH table!
    =============================================================
 */

BasicBlock* Compiler::fgRelocateEHRange(unsigned regionIndex, FG_RELOCATE_TYPE relocateType)
{
    INDEBUG(const char* reason = "None";)

    // Figure out the range of blocks we're going to move

    unsigned    XTnum;
    EHblkDsc*   HBtab;
    BasicBlock* bStart  = nullptr;
    BasicBlock* bMiddle = nullptr;
    BasicBlock* bLast   = nullptr;
    BasicBlock* bPrev   = nullptr;

#if defined(FEATURE_EH_FUNCLETS)
    // We don't support moving try regions... yet?
    noway_assert(relocateType == FG_RELOCATE_HANDLER);
#endif // FEATURE_EH_FUNCLETS

    HBtab = ehGetDsc(regionIndex);

    if (relocateType == FG_RELOCATE_TRY)
    {
        bStart = HBtab->ebdTryBeg;
        bLast  = HBtab->ebdTryLast;
    }
    else if (relocateType == FG_RELOCATE_HANDLER)
    {
        if (HBtab->HasFilter())
        {
            // The filter and handler funclets must be moved together, and remain contiguous.
            bStart  = HBtab->ebdFilter;
            bMiddle = HBtab->ebdHndBeg;
            bLast   = HBtab->ebdHndLast;
        }
        else
        {
            bStart = HBtab->ebdHndBeg;
            bLast  = HBtab->ebdHndLast;
        }
    }

    // Our range must contain either all rarely run blocks or all non-rarely run blocks
    bool inTheRange = false;
    bool validRange = false;

    BasicBlock* block;

    noway_assert(bStart != nullptr && bLast != nullptr);
    if (bStart == fgFirstBB)
    {
        INDEBUG(reason = "can not relocate first block";)
        goto FAILURE;
    }

#if !defined(FEATURE_EH_FUNCLETS)
    // In the funclets case, we still need to set some information on the handler blocks
    if (bLast->IsLast())
    {
        INDEBUG(reason = "region is already at the end of the method";)
        goto FAILURE;
    }
#endif // !FEATURE_EH_FUNCLETS

    // Walk the block list for this purpose:
    // 1. Verify that all the blocks in the range are either all rarely run or not rarely run.
    // When creating funclets, we ignore the run rarely flag, as we need to be able to move any blocks
    // in the range.
    CLANG_FORMAT_COMMENT_ANCHOR;

#if !defined(FEATURE_EH_FUNCLETS)
    bool isRare;
    isRare = bStart->isRunRarely();
#endif // !FEATURE_EH_FUNCLETS
    block = fgFirstBB;
    while (true)
    {
        if (block == bStart)
        {
            noway_assert(inTheRange == false);
            inTheRange = true;
        }
        else if (bLast->NextIs(block))
        {
            noway_assert(inTheRange == true);
            inTheRange = false;
            break; // we found the end, so we're done
        }

        if (inTheRange)
        {
#if !defined(FEATURE_EH_FUNCLETS)
            // Unless all blocks are (not) run rarely we must return false.
            if (isRare != block->isRunRarely())
            {
                INDEBUG(reason = "this region contains both rarely run and non-rarely run blocks";)
                goto FAILURE;
            }
#endif // !FEATURE_EH_FUNCLETS

            validRange = true;
        }

        if (block == nullptr)
        {
            break;
        }

        block = block->Next();
    }
    // Ensure that bStart .. bLast defined a valid range
    noway_assert((validRange == true) && (inTheRange == false));

    bPrev = bStart->Prev();
    noway_assert(bPrev != nullptr); // Can't move a range that includes the first block of the function.

    JITDUMP("Relocating %s range " FMT_BB ".." FMT_BB " (EH#%u) to end of BBlist\n",
            (relocateType == FG_RELOCATE_TRY) ? "try" : "handler", bStart->bbNum, bLast->bbNum, regionIndex);

#ifdef DEBUG
    if (verbose)
    {
        fgDispBasicBlocks();
        fgDispHandlerTab();
    }

#if !defined(FEATURE_EH_FUNCLETS)

    // This is really expensive, and quickly becomes O(n^n) with funclets
    // so only do it once after we've created them (see fgCreateFunclets)
    if (expensiveDebugCheckLevel >= 2)
    {
        fgDebugCheckBBlist();
    }
#endif

#endif // DEBUG

#if defined(FEATURE_EH_FUNCLETS)

    bStart->bbFlags |= BBF_FUNCLET_BEG; // Mark the start block of the funclet

    if (bMiddle != nullptr)
    {
        bMiddle->bbFlags |= BBF_FUNCLET_BEG; // Also mark the start block of a filter handler as a funclet
    }

#endif // FEATURE_EH_FUNCLETS

    BasicBlock* bNext;
    bNext = bLast->Next();

    /* Temporarily unlink [bStart .. bLast] from the flow graph */
    fgUnlinkRange(bStart, bLast);

    BasicBlock* insertAfterBlk;
    insertAfterBlk = fgLastBB;

#if defined(FEATURE_EH_FUNCLETS)

    // There are several cases we need to consider when moving an EH range.
    // If moving a range X, we must consider its relationship to every other EH
    // range A in the table. Note that each entry in the table represents both
    // a protected region and a handler region (possibly including a filter region
    // that must live before and adjacent to the handler region), so we must
    // consider try and handler regions independently. These are the cases:
    // 1. A is completely contained within X (where "completely contained" means
    //    that the 'begin' and 'last' parts of A are strictly between the 'begin'
    //    and 'end' parts of X, and aren't equal to either, for example, they don't
    //    share 'last' blocks). In this case, when we move X, A moves with it, and
    //    the EH table doesn't need to change.
    // 2. X is completely contained within A. In this case, X gets extracted from A,
    //    and the range of A shrinks, but because A is strictly within X, the EH
    //    table doesn't need to change.
    // 3. A and X have exactly the same range. In this case, A is moving with X and
    //    the EH table doesn't need to change.
    // 4. A and X share the 'last' block. There are two sub-cases:
    //    (a) A is a larger range than X (such that the beginning of A precedes the
    //        beginning of X): in this case, we are moving the tail of A. We set the
    //        'last' block of A to the block preceding the beginning block of X.
    //    (b) A is a smaller range than X. Thus, we are moving the entirety of A along
    //        with X. In this case, nothing in the EH record for A needs to change.
    // 5. A and X share the 'beginning' block (but aren't the same range, as in #3).
    //    This can never happen here, because we are only moving handler ranges (we don't
    //    move try ranges), and handler regions cannot start at the beginning of a try
    //    range or handler range and be a subset.
    //
    // Note that A and X must properly nest for the table to be well-formed. For example,
    // the beginning of A can't be strictly within the range of X (that is, the beginning
    // of A isn't shared with the beginning of X) and the end of A outside the range.

    for (XTnum = 0, HBtab = compHndBBtab; XTnum < compHndBBtabCount; XTnum++, HBtab++)
    {
        if (XTnum != regionIndex) // we don't need to update our 'last' pointer
        {
            if (HBtab->ebdTryLast == bLast)
            {
                // If we moved a set of blocks that were at the end of
                // a different try region then we may need to update ebdTryLast
                for (block = HBtab->ebdTryBeg; block != nullptr; block = block->Next())
                {
                    if (block == bPrev)
                    {
                        // We were contained within it, so shrink its region by
                        // setting its 'last'
                        fgSetTryEnd(HBtab, bPrev);
                        break;
                    }
                    else if (HBtab->ebdTryLast->NextIs(block))
                    {
                        // bPrev does not come after the TryBeg, thus we are larger, and
                        // it is moving with us.
                        break;
                    }
                }
            }
            if (HBtab->ebdHndLast == bLast)
            {
                // If we moved a set of blocks that were at the end of
                // a different handler region then we must update ebdHndLast
                for (block = HBtab->ebdHndBeg; block != nullptr; block = block->Next())
                {
                    if (block == bPrev)
                    {
                        fgSetHndEnd(HBtab, bPrev);
                        break;
                    }
                    else if (HBtab->ebdHndLast->NextIs(block))
                    {
                        // bPrev does not come after the HndBeg
                        break;
                    }
                }
            }
        }
    } // end exception table iteration

    // Insert the block(s) we are moving after fgLastBlock
    fgMoveBlocksAfter(bStart, bLast, insertAfterBlk);

    if (fgFirstFuncletBB == nullptr) // The funclet region isn't set yet
    {
        fgFirstFuncletBB = bStart;
    }
    else
    {
        assert(fgFirstFuncletBB !=
               insertAfterBlk->Next()); // We insert at the end, not at the beginning, of the funclet region.
    }

    // These asserts assume we aren't moving try regions (which we might need to do). Only
    // try regions can have fall through into or out of the region.

    noway_assert(!bPrev->bbFallsThrough()); // There can be no fall through into a filter or handler region
    noway_assert(!bLast->bbFallsThrough()); // There can be no fall through out of a handler region

#ifdef DEBUG
    if (verbose)
    {
        printf("Create funclets: moved region\n");
        fgDispHandlerTab();
    }

// We have to wait to do this until we've created all the additional regions
// Because this relies on ebdEnclosingTryIndex and ebdEnclosingHndIndex
#endif // DEBUG

#else // !FEATURE_EH_FUNCLETS

    for (XTnum = 0, HBtab = compHndBBtab; XTnum < compHndBBtabCount; XTnum++, HBtab++)
    {
        if (XTnum == regionIndex)
        {
            // Don't update our handler's Last info
            continue;
        }

        if (HBtab->ebdTryLast == bLast)
        {
            // If we moved a set of blocks that were at the end of
            // a different try region then we may need to update ebdTryLast
            for (block = HBtab->ebdTryBeg; block != NULL; block = block->Next())
            {
                if (block == bPrev)
                {
                    fgSetTryEnd(HBtab, bPrev);
                    break;
                }
                else if (HBtab->ebdTryLast->NextIs(block))
                {
                    // bPrev does not come after the TryBeg
                    break;
                }
            }
        }
        if (HBtab->ebdHndLast == bLast)
        {
            // If we moved a set of blocks that were at the end of
            // a different handler region then we must update ebdHndLast
            for (block = HBtab->ebdHndBeg; block != NULL; block = block->Next())
            {
                if (block == bPrev)
                {
                    fgSetHndEnd(HBtab, bPrev);
                    break;
                }
                else if (HBtab->ebdHndLast->NextIs(block))
                {
                    // bPrev does not come after the HndBeg
                    break;
                }
            }
        }
    } // end exception table iteration

    // We have decided to insert the block(s) after fgLastBlock
    fgMoveBlocksAfter(bStart, bLast, insertAfterBlk);

    // If bPrev falls through, we will insert a jump to block
    fgConnectFallThrough(bPrev, bStart);

    // If bLast falls through, we will insert a jump to bNext
    fgConnectFallThrough(bLast, bNext);

#endif // !FEATURE_EH_FUNCLETS

    goto DONE;

FAILURE:

#ifdef DEBUG
    if (verbose)
    {
        printf("*************** Failed fgRelocateEHRange(" FMT_BB ".." FMT_BB ") because %s\n", bStart->bbNum,
               bLast->bbNum, reason);
    }
#endif // DEBUG

    bLast = nullptr;

DONE:

    return bLast;
}

//------------------------------------------------------------------------
// fgMightHaveLoop: return true if there is a possibility that the method has a loop (a back edge is present).
// This function doesn't depend on any previous loop computations, including predecessors. It looks for any
// lexical back edge to a block previously seen in a forward walk of the block list.
//
// As it walks all blocks and all successors of each block (including EH successors), it is not cheap.
// It returns as soon as any possible loop is discovered.
//
// Return Value:
//    true if there might be a loop
//
bool Compiler::fgMightHaveLoop()
{
    // Don't use a BlockSet for this temporary bitset of blocks: we don't want to have to call EnsureBasicBlockEpoch()
    // and potentially change the block epoch.

    BitVecTraits blockVecTraits(fgBBNumMax + 1, this);
    BitVec       blocksSeen(BitVecOps::MakeEmpty(&blockVecTraits));

    for (BasicBlock* const block : Blocks())
    {
        BitVecOps::AddElemD(&blockVecTraits, blocksSeen, block->bbNum);

        BasicBlockVisit result = block->VisitAllSuccs(this, [&](BasicBlock* succ) {
            if (BitVecOps::IsMember(&blockVecTraits, blocksSeen, succ->bbNum))
            {
                return BasicBlockVisit::Abort;
            }

            return BasicBlockVisit::Continue;
        });

        if (result == BasicBlockVisit::Abort)
        {
            return true;
        }
    }
    return false;
}

/*****************************************************************************
 *
 * Insert a BasicBlock before the given block.
 */

BasicBlock* Compiler::fgNewBBbefore(BBjumpKinds jumpKind, BasicBlock* block, bool extendRegion)
{
    // Create a new BasicBlock and chain it in

    BasicBlock* newBlk = bbNewBasicBlock(jumpKind);
    newBlk->bbFlags |= BBF_INTERNAL;

    fgInsertBBbefore(block, newBlk);

    newBlk->bbRefs = 0;

    if (newBlk->bbFallsThrough() && block->isRunRarely())
    {
        newBlk->bbSetRunRarely();
    }

    if (extendRegion)
    {
        fgExtendEHRegionBefore(block);
    }
    else
    {
        // When extendRegion is false the caller is responsible for setting these two values
        newBlk->setTryIndex(MAX_XCPTN_INDEX); // Note: this is still a legal index, just unlikely
        newBlk->setHndIndex(MAX_XCPTN_INDEX); // Note: this is still a legal index, just unlikely
    }

    // We assume that if the block we are inserting before is in the cold region, then this new
    // block will also be in the cold region.
    newBlk->bbFlags |= (block->bbFlags & BBF_COLD);

    return newBlk;
}

/*****************************************************************************
 *
 * Insert a BasicBlock after the given block.
 */

BasicBlock* Compiler::fgNewBBafter(BBjumpKinds jumpKind, BasicBlock* block, bool extendRegion)
{
    // Create a new BasicBlock and chain it in

    BasicBlock* newBlk = bbNewBasicBlock(jumpKind);
    newBlk->bbFlags |= BBF_INTERNAL;

    fgInsertBBafter(block, newBlk);

    newBlk->bbRefs = 0;

    if (block->bbFallsThrough() && block->isRunRarely())
    {
        newBlk->bbSetRunRarely();
    }

    if (extendRegion)
    {
        fgExtendEHRegionAfter(block);
    }
    else
    {
        // When extendRegion is false the caller is responsible for setting these two values
        newBlk->setTryIndex(MAX_XCPTN_INDEX); // Note: this is still a legal index, just unlikely
        newBlk->setHndIndex(MAX_XCPTN_INDEX); // Note: this is still a legal index, just unlikely
    }

    // If the new block is in the cold region (because the block we are inserting after
    // is in the cold region), mark it as such.
    newBlk->bbFlags |= (block->bbFlags & BBF_COLD);

    return newBlk;
}

//------------------------------------------------------------------------
// fgNewBBFromTreeAfter: Create a basic block from the given tree and insert it
//    after the specified block.
//
// Arguments:
//    jumpKind          - jump kind for the new block.
//    block             - insertion point.
//    tree              - tree that will be wrapped into a statement and
//                        inserted in the new block.
//    debugInfo         - debug info to propagate into the new statement.
//    updateSideEffects - update side effects for the whole statement.
//
// Return Value:
//    The new block
//
// Notes:
//    The new block will have BBF_INTERNAL flag and EH region will be extended
//
BasicBlock* Compiler::fgNewBBFromTreeAfter(
    BBjumpKinds jumpKind, BasicBlock* block, GenTree* tree, DebugInfo& debugInfo, bool updateSideEffects)
{
    BasicBlock* newBlock = fgNewBBafter(jumpKind, block, true);
    newBlock->bbFlags |= BBF_INTERNAL;
    Statement* stmt = fgNewStmtFromTree(tree, debugInfo);
    fgInsertStmtAtEnd(newBlock, stmt);
    newBlock->bbCodeOffs    = block->bbCodeOffsEnd;
    newBlock->bbCodeOffsEnd = block->bbCodeOffsEnd;
    if (updateSideEffects)
    {
        gtUpdateStmtSideEffects(stmt);
    }
    return newBlock;
}

/*****************************************************************************
 *  Inserts basic block before existing basic block.
 *
 *  If insertBeforeBlk is in the funclet region, then newBlk will be in the funclet region.
 *  (If insertBeforeBlk is the first block of the funclet region, then 'newBlk' will be the
 *  new first block of the funclet region.)
 */
void Compiler::fgInsertBBbefore(BasicBlock* insertBeforeBlk, BasicBlock* newBlk)
{
    if (insertBeforeBlk->IsFirst())
    {
        newBlk->SetNext(fgFirstBB);

        fgFirstBB = newBlk;
        newBlk->SetPrev(nullptr);
    }
    else
    {
        fgInsertBBafter(insertBeforeBlk->Prev(), newBlk);
    }

#if defined(FEATURE_EH_FUNCLETS)

    /* Update fgFirstFuncletBB if insertBeforeBlk is the first block of the funclet region. */

    if (fgFirstFuncletBB == insertBeforeBlk)
    {
        fgFirstFuncletBB = newBlk;
    }

#endif // FEATURE_EH_FUNCLETS
}

/*****************************************************************************
 *  Inserts basic block after existing basic block.
 *
 *  If insertBeforeBlk is in the funclet region, then newBlk will be in the funclet region.
 *  (It can't be used to insert a block as the first block of the funclet region).
 */
void Compiler::fgInsertBBafter(BasicBlock* insertAfterBlk, BasicBlock* newBlk)
{
    newBlk->SetNext(insertAfterBlk->Next());
    insertAfterBlk->SetNext(newBlk);

    if (fgLastBB == insertAfterBlk)
    {
        fgLastBB = newBlk;
        assert(fgLastBB->IsLast());
    }
}

// We have two edges (bAlt => bCur) and (bCur => bNext).
//
// Returns true if the weight of (bAlt => bCur)
//  is greater than the weight of (bCur => bNext).
// We compare the edge weights if we have valid edge weights
//  otherwise we compare blocks weights.
//
bool Compiler::fgIsBetterFallThrough(BasicBlock* bCur, BasicBlock* bAlt)
{
    // bCur can't be NULL and must be a fall through bbJumpKind
    noway_assert(bCur != nullptr);
    noway_assert(bCur->bbFallsThrough());
    noway_assert(bAlt != nullptr);

    // We only handle the cases when bAlt is a BBJ_ALWAYS or a BBJ_COND
    if (!bAlt->KindIs(BBJ_ALWAYS, BBJ_COND))
    {
        return false;
    }

    // if bAlt doesn't jump to bCur it can't be a better fall through than bCur
    if (!bAlt->HasJumpTo(bCur))
    {
        return false;
    }

    // Currently bNext is the fall through for bCur
    BasicBlock* bNext = bCur->Next();
    noway_assert(bNext != nullptr);

    // We will set result to true if bAlt is a better fall through than bCur
    bool result;
    if (fgHaveValidEdgeWeights)
    {
        // We will compare the edge weight for our two choices
        FlowEdge* edgeFromAlt = fgGetPredForBlock(bCur, bAlt);
        FlowEdge* edgeFromCur = fgGetPredForBlock(bNext, bCur);
        noway_assert(edgeFromCur != nullptr);
        noway_assert(edgeFromAlt != nullptr);

        result = (edgeFromAlt->edgeWeightMin() > edgeFromCur->edgeWeightMax());
    }
    else
    {
        if (bAlt->KindIs(BBJ_ALWAYS))
        {
            // Our result is true if bAlt's weight is more than bCur's weight
            result = (bAlt->bbWeight > bCur->bbWeight);
        }
        else
        {
            noway_assert(bAlt->KindIs(BBJ_COND));
            // Our result is true if bAlt's weight is more than twice bCur's weight
            result = (bAlt->bbWeight > (2 * bCur->bbWeight));
        }
    }
    return result;
}

//------------------------------------------------------------------------
// Finds the block closest to endBlk in the range [startBlk..endBlk) after which a block can be
// inserted easily. Note that endBlk cannot be returned; its predecessor is the last block that can
// be returned. The new block will be put in an EH region described by the arguments regionIndex,
// putInTryRegion, startBlk, and endBlk (explained below), so it must be legal to place to put the
// new block after the insertion location block, give it the specified EH region index, and not break
// EH nesting rules. This function is careful to choose a block in the correct EH region. However,
// it assumes that the new block can ALWAYS be placed at the end (just before endBlk). That means
// that the caller must ensure that is true.
//
// Below are the possible cases for the arguments to this method:
//      1. putInTryRegion == true and regionIndex > 0:
//         Search in the try region indicated by regionIndex.
//      2. putInTryRegion == false and regionIndex > 0:
//         a. If startBlk is the first block of a filter and endBlk is the block after the end of the
//            filter (that is, the startBlk and endBlk match a filter bounds exactly), then choose a
//            location within this filter region. (Note that, due to IL rules, filters do not have any
//            EH nested within them.) Otherwise, filters are skipped.
//         b. Else, search in the handler region indicated by regionIndex.
//      3. regionIndex = 0:
//         Search in the entire main method, excluding all EH regions. In this case, putInTryRegion must be true.
//
// This method makes sure to find an insertion point which would not cause the inserted block to
// be put inside any inner try/filter/handler regions.
//
// The actual insertion occurs after the returned block. Note that the returned insertion point might
// be the last block of a more nested EH region, because the new block will be inserted after the insertion
// point, and will not extend the more nested EH region. For example:
//
//      try3   try2   try1
//      |---   |      |      BB01
//      |      |---   |      BB02
//      |      |      |---   BB03
//      |      |      |      BB04
//      |      |---   |---   BB05
//      |                    BB06
//      |-----------------   BB07
//
// for regionIndex==try3, putInTryRegion==true, we might return BB05, even though BB05 will have a try index
// for try1 (the most nested 'try' region the block is in). That's because when we insert after BB05, the new
// block will be in the correct, desired EH region, since try1 and try2 regions will not be extended to include
// the inserted block. Furthermore, for regionIndex==try2, putInTryRegion==true, we can also return BB05. In this
// case, when the new block is inserted, the try1 region remains the same, but we need extend region 'try2' to
// include the inserted block. (We also need to check all parent regions as well, just in case any parent regions
// also end on the same block, in which case we would also need to extend the parent regions. This is standard
// procedure when inserting a block at the end of an EH region.)
//
// If nearBlk is non-nullptr then we return the closest block after nearBlk that will work best.
//
// We try to find a block in the appropriate region that is not a fallthrough block, so we can insert after it
// without the need to insert a jump around the inserted block.
//
// Note that regionIndex is numbered the same as BasicBlock::bbTryIndex and BasicBlock::bbHndIndex, that is, "0" is
// "main method" and otherwise is +1 from normal, so we can call, e.g., ehGetDsc(tryIndex - 1).
//
// Arguments:
//    regionIndex - the region index where the new block will be inserted. Zero means entire method;
//          non-zero means either a "try" or a "handler" region, depending on what putInTryRegion says.
//    putInTryRegion - 'true' to put the block in the 'try' region corresponding to 'regionIndex', 'false'
//          to put the block in the handler region. Should be 'true' if regionIndex==0.
//    startBlk - start block of range to search.
//    endBlk - end block of range to search (don't include this block in the range). Can be nullptr to indicate
//          the end of the function.
//    nearBlk - If non-nullptr, try to find an insertion location closely after this block. If nullptr, we insert
//          at the best location found towards the end of the acceptable block range.
//    jumpBlk - When nearBlk is set, this can be set to the block which jumps to bNext->bbNext (TODO: need to review
//    this?)
//    runRarely - true if the block being inserted is expected to be rarely run. This helps determine
//          the best place to put the new block, by putting in a place that has the same 'rarely run' characteristic.
//
// Return Value:
//    A block with the desired characteristics, so the new block will be inserted after this one.
//    If there is no suitable location, return nullptr. This should basically never happen.
//
BasicBlock* Compiler::fgFindInsertPoint(unsigned    regionIndex,
                                        bool        putInTryRegion,
                                        BasicBlock* startBlk,
                                        BasicBlock* endBlk,
                                        BasicBlock* nearBlk,
                                        BasicBlock* jumpBlk,
                                        bool        runRarely)
{
    noway_assert(startBlk != nullptr);
    noway_assert(startBlk != endBlk);
    noway_assert((regionIndex == 0 && putInTryRegion) || // Search in the main method
                 (putInTryRegion && regionIndex > 0 &&
                  startBlk->bbTryIndex == regionIndex) || // Search in the specified try     region
                 (!putInTryRegion && regionIndex > 0 &&
                  startBlk->bbHndIndex == regionIndex)); // Search in the specified handler region

#ifdef DEBUG
    // Assert that startBlk precedes endBlk in the block list.
    // We don't want to use bbNum to assert this condition, as we cannot depend on the block numbers being
    // sequential at all times.
    for (BasicBlock* b = startBlk; b != endBlk; b = b->Next())
    {
        assert(b != nullptr); // We reached the end of the block list, but never found endBlk.
    }
#endif // DEBUG

    JITDUMP("fgFindInsertPoint(regionIndex=%u, putInTryRegion=%s, startBlk=" FMT_BB ", endBlk=" FMT_BB
            ", nearBlk=" FMT_BB ", jumpBlk=" FMT_BB ", runRarely=%s)\n",
            regionIndex, dspBool(putInTryRegion), startBlk->bbNum, (endBlk == nullptr) ? 0 : endBlk->bbNum,
            (nearBlk == nullptr) ? 0 : nearBlk->bbNum, (jumpBlk == nullptr) ? 0 : jumpBlk->bbNum, dspBool(runRarely));

    bool insertingIntoFilter = false;
    if (!putInTryRegion)
    {
        EHblkDsc* const dsc = ehGetDsc(regionIndex - 1);
        insertingIntoFilter = dsc->HasFilter() && (startBlk == dsc->ebdFilter) && (endBlk == dsc->ebdHndBeg);
    }

    bool        reachedNear = false; // Have we reached 'nearBlk' in our search? If not, we'll keep searching.
    bool        inFilter    = false; // Are we in a filter region that we need to skip?
    BasicBlock* bestBlk =
        nullptr; // Set to the best insertion point we've found so far that meets all the EH requirements.
    BasicBlock* goodBlk =
        nullptr; // Set to an acceptable insertion point that we'll use if we don't find a 'best' option.
    BasicBlock* blk;

    if (nearBlk != nullptr)
    {
        // Does the nearBlk precede the startBlk?
        for (blk = nearBlk; blk != nullptr; blk = blk->Next())
        {
            if (blk == startBlk)
            {
                reachedNear = true;
                break;
            }
            else if (blk == endBlk)
            {
                break;
            }
        }
    }

    for (blk = startBlk; blk != endBlk; blk = blk->Next())
    {
        // The only way (blk == nullptr) could be true is if the caller passed an endBlk that preceded startBlk in the
        // block list, or if endBlk isn't in the block list at all. In DEBUG, we'll instead hit the similar
        // well-formedness assert earlier in this function.
        noway_assert(blk != nullptr);

        if (blk == nearBlk)
        {
            reachedNear = true;
        }

        if (blk->bbCatchTyp == BBCT_FILTER)
        {
            // Record the fact that we entered a filter region, so we don't insert into filters...
            // Unless the caller actually wanted the block inserted in this exact filter region.
            if (!insertingIntoFilter || (blk != startBlk))
            {
                inFilter = true;
            }
        }
        else if (blk->bbCatchTyp == BBCT_FILTER_HANDLER)
        {
            // Record the fact that we exited a filter region.
            inFilter = false;
        }

        // Don't insert a block inside this filter region.
        if (inFilter)
        {
            continue;
        }

        // Note that the new block will be inserted AFTER "blk". We check to make sure that doing so
        // would put the block in the correct EH region. We make an assumption here that you can
        // ALWAYS insert the new block before "endBlk" (that is, at the end of the search range)
        // and be in the correct EH region. This is must be guaranteed by the caller (as it is by
        // fgNewBBinRegion(), which passes the search range as an exact EH region block range).
        // Because of this assumption, we only check the EH information for blocks before the last block.
        if (!blk->NextIs(endBlk))
        {
            // We are in the middle of the search range. We can't insert the new block in
            // an inner try or handler region. We can, however, set the insertion
            // point to the last block of an EH try/handler region, if the enclosing
            // region is the region we wish to insert in. (Since multiple regions can
            // end at the same block, we need to search outwards, checking that the
            // block is the last block of every EH region out to the region we want
            // to insert in.) This is especially useful for putting a call-to-finally
            // block on AMD64 immediately after its corresponding 'try' block, so in the
            // common case, we'll just fall through to it. For example:
            //
            //      BB01
            //      BB02 -- first block of try
            //      BB03
            //      BB04 -- last block of try
            //      BB05 -- first block of finally
            //      BB06
            //      BB07 -- last block of handler
            //      BB08
            //
            // Assume there is only one try/finally, so BB01 and BB08 are in the "main function".
            // For AMD64 call-to-finally, we'll want to insert the BBJ_CALLFINALLY in
            // the main function, immediately after BB04. This allows us to do that.

            if (!fgCheckEHCanInsertAfterBlock(blk, regionIndex, putInTryRegion))
            {
                // Can't insert here.
                continue;
            }
        }

        // Look for an insert location:
        // 1. We want blocks that don't end with a fall through,
        // 2. Also, when blk equals nearBlk we may want to insert here.
        if (!blk->bbFallsThrough() || (blk == nearBlk))
        {
            bool updateBestBlk = true; // We will probably update the bestBlk

            // If blk falls through then we must decide whether to use the nearBlk
            // hint
            if (blk->bbFallsThrough())
            {
                noway_assert(blk == nearBlk);
                if (jumpBlk != nullptr)
                {
                    updateBestBlk = fgIsBetterFallThrough(blk, jumpBlk);
                }
                else
                {
                    updateBestBlk = false;
                }
            }

            // If we already have a best block, see if the 'runRarely' flags influences
            // our choice. If we want a runRarely insertion point, and the existing best
            // block is run rarely but the current block isn't run rarely, then don't
            // update the best block.
            // TODO-CQ: We should also handle the reverse case, where runRarely is false (we
            // want a non-rarely-run block), but bestBlock->isRunRarely() is true. In that
            // case, we should update the block, also. Probably what we want is:
            //    (bestBlk->isRunRarely() != runRarely) && (blk->isRunRarely() == runRarely)
            if (updateBestBlk && (bestBlk != nullptr) && runRarely && bestBlk->isRunRarely() && !blk->isRunRarely())
            {
                updateBestBlk = false;
            }

            if (updateBestBlk)
            {
                // We found a 'best' insertion location, so save it away.
                bestBlk = blk;

                // If we've reached nearBlk, we've satisfied all the criteria,
                // so we're done.
                if (reachedNear)
                {
                    goto DONE;
                }

                // If we haven't reached nearBlk, keep looking for a 'best' location, just
                // in case we'll find one at or after nearBlk. If no nearBlk was specified,
                // we prefer inserting towards the end of the given range, so keep looking
                // for more acceptable insertion locations.
            }
        }

        // No need to update goodBlk after we have set bestBlk, but we could still find a better
        // bestBlk, so keep looking.
        if (bestBlk != nullptr)
        {
            continue;
        }

        // Set the current block as a "good enough" insertion point, if it meets certain criteria.
        // We'll return this block if we don't find a "best" block in the search range. The block
        // can't be a BBJ_CALLFINALLY of a BBJ_CALLFINALLY/BBJ_ALWAYS pair (since we don't want
        // to insert anything between these two blocks). Otherwise, we can use it. However,
        // if we'd previously chosen a BBJ_COND block, then we'd prefer the "good" block to be
        // something else. We keep updating it until we've reached the 'nearBlk', to push it as
        // close to endBlk as possible.
        if (!blk->isBBCallAlwaysPair())
        {
            if (goodBlk == nullptr)
            {
                goodBlk = blk;
            }
            else if (goodBlk->KindIs(BBJ_COND) || !blk->KindIs(BBJ_COND))
            {
                if ((blk == nearBlk) || !reachedNear)
                {
                    goodBlk = blk;
                }
            }
        }
    }

    // If we didn't find a non-fall_through block, then insert at the last good block.

    if (bestBlk == nullptr)
    {
        bestBlk = goodBlk;
    }

DONE:

#if defined(JIT32_GCENCODER)
    // If we are inserting into a filter and the best block is the end of the filter region, we need to
    // insert after its predecessor instead: the JIT32 GC encoding used by the x86 CLR ABI  states that the
    // terminal block of a filter region is its exit block. If the filter region consists of a single block,
    // a new block cannot be inserted without either splitting the single block before inserting a new block
    // or inserting the new block before the single block and updating the filter description such that the
    // inserted block is marked as the entry block for the filter. Becuase this sort of split can be complex
    // (especially given that it must ensure that the liveness of the exception object is properly tracked),
    // we avoid this situation by never generating single-block filters on x86 (see impPushCatchArgOnStack).
    if (insertingIntoFilter && (bestBlk == endBlk->Prev()))
    {
        assert(bestBlk != startBlk);
        bestBlk = bestBlk->Prev();
    }
#endif // defined(JIT32_GCENCODER)

    return bestBlk;
}

//------------------------------------------------------------------------
// Creates a new BasicBlock and inserts it in a specific EH region, given by 'tryIndex', 'hndIndex', and 'putInFilter'.
//
// If 'putInFilter' it true, then the block is inserted in the filter region given by 'hndIndex'. In this case, tryIndex
// must be a less nested EH region (that is, tryIndex > hndIndex).
//
// Otherwise, the block is inserted in either the try region or the handler region, depending on which one is the inner
// region. In other words, if the try region indicated by tryIndex is nested in the handler region indicated by
// hndIndex,
// then the new BB will be created in the try region. Vice versa.
//
// Note that tryIndex and hndIndex are numbered the same as BasicBlock::bbTryIndex and BasicBlock::bbHndIndex, that is,
// "0" is "main method" and otherwise is +1 from normal, so we can call, e.g., ehGetDsc(tryIndex - 1).
//
// To be more specific, this function will create a new BB in one of the following 5 regions (if putInFilter is false):
// 1. When tryIndex = 0 and hndIndex = 0:
//    The new BB will be created in the method region.
// 2. When tryIndex != 0 and hndIndex = 0:
//    The new BB will be created in the try region indicated by tryIndex.
// 3. When tryIndex == 0 and hndIndex != 0:
//    The new BB will be created in the handler region indicated by hndIndex.
// 4. When tryIndex != 0 and hndIndex != 0 and tryIndex < hndIndex:
//    In this case, the try region is nested inside the handler region. Therefore, the new BB will be created
//    in the try region indicated by tryIndex.
// 5. When tryIndex != 0 and hndIndex != 0 and tryIndex > hndIndex:
//    In this case, the handler region is nested inside the try region. Therefore, the new BB will be created
//    in the handler region indicated by hndIndex.
//
// Note that if tryIndex != 0 and hndIndex != 0 then tryIndex must not be equal to hndIndex (this makes sense because
// if they are equal, you are asking to put the new block in both the try and handler, which is impossible).
//
// The BasicBlock will not be inserted inside an EH region that is more nested than the requested tryIndex/hndIndex
// region (so the function is careful to skip more nested EH regions when searching for a place to put the new block).
//
// This function cannot be used to insert a block as the first block of any region. It always inserts a block after
// an existing block in the given region.
//
// If nearBlk is nullptr, or the block is run rarely, then the new block is assumed to be run rarely.
//
// Arguments:
//    jumpKind - the jump kind of the new block to create.
//    tryIndex - the try region to insert the new block in, described above. This must be a number in the range
//               [0..compHndBBtabCount].
//    hndIndex - the handler region to insert the new block in, described above. This must be a number in the range
//               [0..compHndBBtabCount].
//    nearBlk  - insert the new block closely after this block, if possible. If nullptr, put the new block anywhere
//               in the requested region.
//    putInFilter - put the new block in the filter region given by hndIndex, as described above.
//    runRarely - 'true' if the new block is run rarely.
//    insertAtEnd - 'true' if the block should be inserted at the end of the region. Note: this is currently only
//                  implemented when inserting into the main function (not into any EH region).
//
// Return Value:
//    The new block.

BasicBlock* Compiler::fgNewBBinRegion(BBjumpKinds jumpKind,
                                      unsigned    tryIndex,
                                      unsigned    hndIndex,
                                      BasicBlock* nearBlk,
                                      bool        putInFilter /* = false */,
                                      bool        runRarely /* = false */,
                                      bool        insertAtEnd /* = false */)
{
    assert(tryIndex <= compHndBBtabCount);
    assert(hndIndex <= compHndBBtabCount);

    /* afterBlk is the block which will precede the newBB */
    BasicBlock* afterBlk;

    // start and end limit for inserting the block
    BasicBlock* startBlk = nullptr;
    BasicBlock* endBlk   = nullptr;

    bool     putInTryRegion = true;
    unsigned regionIndex    = 0;

    // First, figure out which region (the "try" region or the "handler" region) to put the newBB in.
    if ((tryIndex == 0) && (hndIndex == 0))
    {
        assert(!putInFilter);

        endBlk = fgEndBBAfterMainFunction(); // don't put new BB in funclet region

        if (insertAtEnd || (nearBlk == nullptr))
        {
            /* We'll just insert the block at the end of the method, before the funclets */

            afterBlk = fgLastBBInMainFunction();
            goto _FoundAfterBlk;
        }
        else
        {
            // We'll search through the entire method
            startBlk = fgFirstBB;
        }

        noway_assert(regionIndex == 0);
    }
    else
    {
        noway_assert(tryIndex > 0 || hndIndex > 0);
        PREFIX_ASSUME(tryIndex <= compHndBBtabCount);
        PREFIX_ASSUME(hndIndex <= compHndBBtabCount);

        // Decide which region to put in, the "try" region or the "handler" region.
        if (tryIndex == 0)
        {
            noway_assert(hndIndex > 0);
            putInTryRegion = false;
        }
        else if (hndIndex == 0)
        {
            noway_assert(tryIndex > 0);
            noway_assert(putInTryRegion);
            assert(!putInFilter);
        }
        else
        {
            noway_assert(tryIndex > 0 && hndIndex > 0 && tryIndex != hndIndex);
            putInTryRegion = (tryIndex < hndIndex);
        }

        if (putInTryRegion)
        {
            // Try region is the inner region.
            // In other words, try region must be nested inside the handler region.
            noway_assert(hndIndex == 0 || bbInHandlerRegions(hndIndex - 1, ehGetDsc(tryIndex - 1)->ebdTryBeg));
            assert(!putInFilter);
        }
        else
        {
            // Handler region is the inner region.
            // In other words, handler region must be nested inside the try region.
            noway_assert(tryIndex == 0 || bbInTryRegions(tryIndex - 1, ehGetDsc(hndIndex - 1)->ebdHndBeg));
        }

        // Figure out the start and end block range to search for an insertion location. Pick the beginning and
        // ending blocks of the target EH region (the 'endBlk' is one past the last block of the EH region, to make
        // loop iteration easier). Note that, after funclets have been created (for FEATURE_EH_FUNCLETS),
        // this linear block range will not include blocks of handlers for try/handler clauses nested within
        // this EH region, as those blocks have been extracted as funclets. That is ok, though, because we don't
        // want to insert a block in any nested EH region.

        if (putInTryRegion)
        {
            // We will put the newBB in the try region.
            EHblkDsc* ehDsc = ehGetDsc(tryIndex - 1);
            startBlk        = ehDsc->ebdTryBeg;
            endBlk          = ehDsc->ebdTryLast->Next();
            regionIndex     = tryIndex;
        }
        else if (putInFilter)
        {
            // We will put the newBB in the filter region.
            EHblkDsc* ehDsc = ehGetDsc(hndIndex - 1);
            startBlk        = ehDsc->ebdFilter;
            endBlk          = ehDsc->ebdHndBeg;
            regionIndex     = hndIndex;
        }
        else
        {
            // We will put the newBB in the handler region.
            EHblkDsc* ehDsc = ehGetDsc(hndIndex - 1);
            startBlk        = ehDsc->ebdHndBeg;
            endBlk          = ehDsc->ebdHndLast->Next();
            regionIndex     = hndIndex;
        }

        noway_assert(regionIndex > 0);
    }

    // Now find the insertion point.
    afterBlk = fgFindInsertPoint(regionIndex, putInTryRegion, startBlk, endBlk, nearBlk, nullptr, runRarely);

_FoundAfterBlk:;

    /* We have decided to insert the block after 'afterBlk'. */
    noway_assert(afterBlk != nullptr);

    JITDUMP("fgNewBBinRegion(jumpKind=%s, tryIndex=%u, hndIndex=%u, putInFilter=%s, runRarely=%s, insertAtEnd=%s): "
            "inserting after " FMT_BB "\n",
            BBjumpKindNames[jumpKind], tryIndex, hndIndex, dspBool(putInFilter), dspBool(runRarely),
            dspBool(insertAtEnd), afterBlk->bbNum);

    return fgNewBBinRegionWorker(jumpKind, afterBlk, regionIndex, putInTryRegion);
}

//------------------------------------------------------------------------
// Creates a new BasicBlock and inserts it in the same EH region as 'srcBlk'.
//
// See the implementation of fgNewBBinRegion() used by this one for more notes.
//
// Arguments:
//    jumpKind - the jump kind of the new block to create.
//    srcBlk   - insert the new block in the same EH region as this block, and closely after it if possible.
//
// Return Value:
//    The new block.

BasicBlock* Compiler::fgNewBBinRegion(BBjumpKinds jumpKind,
                                      BasicBlock* srcBlk,
                                      bool        runRarely /* = false */,
                                      bool        insertAtEnd /* = false */)
{
    assert(srcBlk != nullptr);

    const unsigned tryIndex    = srcBlk->bbTryIndex;
    const unsigned hndIndex    = srcBlk->bbHndIndex;
    bool           putInFilter = false;

    // Check to see if we need to put the new block in a filter. We do if srcBlk is in a filter.
    // This can only be true if there is a handler index, and the handler region is more nested than the
    // try region (if any). This is because no EH regions can be nested within a filter.
    if (BasicBlock::ehIndexMaybeMoreNested(hndIndex, tryIndex))
    {
        assert(hndIndex != 0); // If hndIndex is more nested, we must be in some handler!
        putInFilter = ehGetDsc(hndIndex - 1)->InFilterRegionBBRange(srcBlk);
    }

    return fgNewBBinRegion(jumpKind, tryIndex, hndIndex, srcBlk, putInFilter, runRarely, insertAtEnd);
}

//------------------------------------------------------------------------
// Creates a new BasicBlock and inserts it at the end of the function.
//
// See the implementation of fgNewBBinRegion() used by this one for more notes.
//
// Arguments:
//    jumpKind - the jump kind of the new block to create.
//
// Return Value:
//    The new block.

BasicBlock* Compiler::fgNewBBinRegion(BBjumpKinds jumpKind)
{
    return fgNewBBinRegion(jumpKind, 0, 0, nullptr, /* putInFilter */ false, /* runRarely */ false,
                           /* insertAtEnd */ true);
}

//------------------------------------------------------------------------
// Creates a new BasicBlock, and inserts it after 'afterBlk'.
//
// The block cannot be inserted into a more nested try/handler region than that specified by 'regionIndex'.
// (It is given exactly 'regionIndex'.) Thus, the parameters must be passed to ensure proper EH nesting
// rules are followed.
//
// Arguments:
//    jumpKind - the jump kind of the new block to create.
//    afterBlk - insert the new block after this one.
//    regionIndex - the block will be put in this EH region.
//    putInTryRegion - If true, put the new block in the 'try' region corresponding to 'regionIndex', and
//          set its handler index to the most nested handler region enclosing that 'try' region.
//          Otherwise, put the block in the handler region specified by 'regionIndex', and set its 'try'
//          index to the most nested 'try' region enclosing that handler region.
//
// Return Value:
//    The new block.

BasicBlock* Compiler::fgNewBBinRegionWorker(BBjumpKinds jumpKind,
                                            BasicBlock* afterBlk,
                                            unsigned    regionIndex,
                                            bool        putInTryRegion)
{
    /* Insert the new block */
    BasicBlock* afterBlkNext = afterBlk->Next();
    (void)afterBlkNext; // prevent "unused variable" error from GCC
    BasicBlock* newBlk = fgNewBBafter(jumpKind, afterBlk, false);

    if (putInTryRegion)
    {
        noway_assert(regionIndex <= MAX_XCPTN_INDEX);
        newBlk->bbTryIndex = (unsigned short)regionIndex;
        newBlk->bbHndIndex = bbFindInnermostHandlerRegionContainingTryRegion(regionIndex);
    }
    else
    {
        newBlk->bbTryIndex = bbFindInnermostTryRegionContainingHandlerRegion(regionIndex);
        noway_assert(regionIndex <= MAX_XCPTN_INDEX);
        newBlk->bbHndIndex = (unsigned short)regionIndex;
    }

    // We're going to compare for equal try regions (to handle the case of 'mutually protect'
    // regions). We need to save off the current try region, otherwise we might change it
    // before it gets compared later, thereby making future comparisons fail.

    BasicBlock* newTryBeg;
    BasicBlock* newTryLast;
    (void)ehInitTryBlockRange(newBlk, &newTryBeg, &newTryLast);

    unsigned  XTnum;
    EHblkDsc* HBtab;

    for (XTnum = 0, HBtab = compHndBBtab; XTnum < compHndBBtabCount; XTnum++, HBtab++)
    {
        // Is afterBlk at the end of a try region?
        if (HBtab->ebdTryLast == afterBlk)
        {
            noway_assert(newBlk->NextIs(afterBlkNext));

            bool extendTryRegion = false;
            if (newBlk->hasTryIndex())
            {
                // We're adding a block after the last block of some try region. Do
                // we extend the try region to include the block, or not?
                // If the try region is exactly the same as the try region
                // associated with the new block (based on the block's try index,
                // which represents the innermost try the block is a part of), then
                // we extend it.
                // If the try region is a "parent" try region -- an enclosing try region
                // that has the same last block as the new block's try region -- then
                // we also extend. For example:
                //      try { // 1
                //          ...
                //          try { // 2
                //          ...
                //      } /* 2 */ } /* 1 */
                // This example is meant to indicate that both try regions 1 and 2 end at
                // the same block, and we're extending 2. Thus, we must also extend 1. If we
                // only extended 2, we would break proper nesting. (Dev11 bug 137967)

                extendTryRegion = HBtab->ebdIsSameTry(newTryBeg, newTryLast) || bbInTryRegions(XTnum, newBlk);
            }

            // Does newBlk extend this try region?
            if (extendTryRegion)
            {
                // Yes, newBlk extends this try region

                // newBlk is the now the new try last block
                fgSetTryEnd(HBtab, newBlk);
            }
        }

        // Is afterBlk at the end of a handler region?
        if (HBtab->ebdHndLast == afterBlk)
        {
            noway_assert(newBlk->NextIs(afterBlkNext));

            // Does newBlk extend this handler region?
            bool extendHndRegion = false;
            if (newBlk->hasHndIndex())
            {
                // We're adding a block after the last block of some handler region. Do
                // we extend the handler region to include the block, or not?
                // If the handler region is exactly the same as the handler region
                // associated with the new block (based on the block's handler index,
                // which represents the innermost handler the block is a part of), then
                // we extend it.
                // If the handler region is a "parent" handler region -- an enclosing
                // handler region that has the same last block as the new block's handler
                // region -- then we also extend. For example:
                //      catch { // 1
                //          ...
                //          catch { // 2
                //          ...
                //      } /* 2 */ } /* 1 */
                // This example is meant to indicate that both handler regions 1 and 2 end at
                // the same block, and we're extending 2. Thus, we must also extend 1. If we
                // only extended 2, we would break proper nesting. (Dev11 bug 372051)

                extendHndRegion = bbInHandlerRegions(XTnum, newBlk);
            }

            if (extendHndRegion)
            {
                // Yes, newBlk extends this handler region

                // newBlk is now the last block of the handler.
                fgSetHndEnd(HBtab, newBlk);
            }
        }
    }

    /* If afterBlk falls through, we insert a jump around newBlk */
    fgConnectFallThrough(afterBlk, newBlk->Next());

    // If the loop table is valid, add this block to the appropriate loop.
    // Note we don't verify (via flow) that this block actually belongs
    // to the loop, just that it is lexically within the span of blocks
    // in the loop.
    //
    if (optLoopTableValid)
    {
        BasicBlock* const bbPrev = newBlk->Prev();
        BasicBlock* const bbNext = newBlk->Next();

        if ((bbPrev != nullptr) && (bbNext != nullptr))
        {
            BasicBlock::loopNumber const prevLoopNum = bbPrev->bbNatLoopNum;
            BasicBlock::loopNumber const nextLoopNum = bbNext->bbNatLoopNum;

            if ((prevLoopNum != BasicBlock::NOT_IN_LOOP) && (nextLoopNum != BasicBlock::NOT_IN_LOOP))
            {
                if (prevLoopNum == nextLoopNum)
                {
                    newBlk->bbNatLoopNum = prevLoopNum;
                }
                else
                {
                    BasicBlock::loopNumber const prevParentLoopNum = optLoopTable[prevLoopNum].lpParent;
                    BasicBlock::loopNumber const nextParentLoopNum = optLoopTable[nextLoopNum].lpParent;

                    if (nextParentLoopNum == prevLoopNum)
                    {
                        // next is in child loop
                        newBlk->bbNatLoopNum = prevLoopNum;
                    }
                    else if (prevParentLoopNum == nextLoopNum)
                    {
                        // prev is in child loop
                        newBlk->bbNatLoopNum = nextLoopNum;
                    }
                    else
                    {
                        // next and prev are siblings
                        assert(prevParentLoopNum == nextParentLoopNum);
                        newBlk->bbNatLoopNum = prevParentLoopNum;
                    }
                }
            }
        }

        if (newBlk->bbNatLoopNum != BasicBlock::NOT_IN_LOOP)
        {
            JITDUMP("Marked " FMT_BB " as lying within " FMT_LP "\n", newBlk->bbNum, newBlk->bbNatLoopNum);
        }
    }

#ifdef DEBUG
    fgVerifyHandlerTab();
#endif

    return newBlk;
}

//------------------------------------------------------------------------
// fgUseThrowHelperBlocks: Determinate does compiler use throw helper blocks.
//
// Note:
//   For debuggable code, codegen will generate the 'throw' code inline.
// Return Value:
//    true if 'throw' helper block should be created.
bool Compiler::fgUseThrowHelperBlocks()
{
    return !opts.compDbgCode;
}<|MERGE_RESOLUTION|>--- conflicted
+++ resolved
@@ -108,12 +108,9 @@
     /* This global flag is set whenever we remove a statement */
     fgStmtRemoved = false;
 
-<<<<<<< HEAD
     // This global flag is set when we create throw helper blocks
     fgRngChkThrowAdded = false;
 
-=======
->>>>>>> 1e6a9065
     /* Keep track of whether or not EH statements have been optimized */
     fgOptimizedFinally = false;
 
