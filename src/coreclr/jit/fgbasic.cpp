// Licensed to the .NET Foundation under one or more agreements.
// The .NET Foundation licenses this file to you under the MIT license.

#include "jitpch.h"
#ifdef _MSC_VER
#pragma hdrstop
#endif

// Flowgraph Construction and Maintenance

void Compiler::fgInit()
{
    impInit();

    /* Initialization for fgWalkTreePre() and fgWalkTreePost() */

    fgFirstBBScratch = nullptr;

#ifdef DEBUG
    fgPrintInlinedMethods = false;
#endif // DEBUG

    /* We haven't yet computed the bbPreds lists */
    fgPredsComputed = false;

    /* We haven't yet computed the edge weight */
    fgEdgeWeightsComputed    = false;
    fgHaveValidEdgeWeights   = false;
    fgSlopUsedInEdgeWeights  = false;
    fgRangeUsedInEdgeWeights = true;
    fgCalledCount            = BB_ZERO_WEIGHT;

    fgReturnBlocksComputed = false;

    /* Initialize the basic block list */

    fgFirstBB          = nullptr;
    fgLastBB           = nullptr;
    fgFirstColdBlock   = nullptr;
    fgEntryBB          = nullptr;
    fgOSREntryBB       = nullptr;
    fgEntryBBExtraRefs = 0;

#if defined(FEATURE_EH_FUNCLETS)
    fgFirstFuncletBB  = nullptr;
    fgFuncletsCreated = false;
#endif // FEATURE_EH_FUNCLETS

    fgBBcount = 0;

#ifdef DEBUG
    fgBBcountAtCodegen = 0;
    fgBBOrder          = nullptr;
#endif // DEBUG

    fgMightHaveNaturalLoops = false;
    fgBBNumMax              = 0;
    fgEdgeCount             = 0;
    fgDomBBcount            = 0;
    fgBBVarSetsInited       = false;
    fgReturnCount           = 0;

    m_dfsTree          = nullptr;
    m_loops            = nullptr;
    m_loopSideEffects  = nullptr;
    m_blockToLoop      = nullptr;
    m_domTree          = nullptr;
    m_reachabilitySets = nullptr;

    // Initialize BlockSet data.
    fgCurBBEpoch             = 0;
    fgCurBBEpochSize         = 0;
    fgBBSetCountInSizeTUnits = 0;

    genReturnBB    = nullptr;
    genReturnLocal = BAD_VAR_NUM;

    /* We haven't reached the global morphing phase */
    fgGlobalMorph     = false;
    fgGlobalMorphDone = false;

    fgModified = false;

#ifdef DEBUG
    fgSafeBasicBlockCreation = true;
    fgSafeFlowEdgeCreation   = true;
#endif // DEBUG

    fgLocalVarLivenessDone = false;
    fgIsDoingEarlyLiveness = false;
    fgDidEarlyLiveness     = false;

    /* Statement list is not threaded yet */

    fgNodeThreading = NodeThreading::None;

    // Initialize the logic for adding code. This is used to insert code such
    // as the code that raises an exception when an array range check fails.
    fgAddCodeList   = nullptr;
    fgAddCodeDscMap = nullptr;

    /* Keep track of the max count of pointer arguments */
    fgPtrArgCntMax = 0;

    /* This global flag is set whenever we remove a statement */
    fgStmtRemoved = false;

    // This global flag is set when we create throw helper blocks
    fgRngChkThrowAdded = false;

    /* Keep track of whether or not EH statements have been optimized */
    fgOptimizedFinally = false;

    /* We will record a list of all BBJ_RETURN blocks here */
    fgReturnBlocks = nullptr;

    fgUsedSharedTemps = nullptr;

#if !defined(FEATURE_EH_FUNCLETS)
    ehMaxHndNestingCount = 0;
#endif // !FEATURE_EH_FUNCLETS

    /* Init the fgBigOffsetMorphingTemps to be BAD_VAR_NUM. */
    for (int i = 0; i < TYP_COUNT; i++)
    {
        fgBigOffsetMorphingTemps[i] = BAD_VAR_NUM;
    }

    fgNoStructPromotion      = false;
    fgNoStructParamPromotion = false;

    optValnumCSE_phase = false; // referenced in fgMorphSmpOp()

#ifdef DEBUG
    fgNormalizeEHDone = false;
#endif // DEBUG

#ifdef DEBUG
    if (!compIsForInlining())
    {
        const int noStructPromotionValue = JitConfig.JitNoStructPromotion();
        assert(0 <= noStructPromotionValue && noStructPromotionValue <= 2);
        if (noStructPromotionValue == 1)
        {
            fgNoStructPromotion = true;
        }
        if (noStructPromotionValue == 2)
        {
            fgNoStructParamPromotion = true;
        }
    }
#endif // DEBUG

#ifdef FEATURE_SIMD
    fgPreviousCandidateSIMDFieldStoreStmt = nullptr;
#endif

    fgHasSwitch                  = false;
    fgPgoDisabled                = false;
    fgPgoSchema                  = nullptr;
    fgPgoData                    = nullptr;
    fgPgoSchemaCount             = 0;
    fgNumProfileRuns             = 0;
    fgPgoBlockCounts             = 0;
    fgPgoEdgeCounts              = 0;
    fgPgoClassProfiles           = 0;
    fgPgoMethodProfiles          = 0;
    fgPgoInlineePgo              = 0;
    fgPgoInlineeNoPgo            = 0;
    fgPgoInlineeNoPgoSingleBlock = 0;
    fgCountInstrumentor          = nullptr;
    fgHistogramInstrumentor      = nullptr;
    fgValueInstrumentor          = nullptr;
    fgPredListSortVector         = nullptr;
    fgCanonicalizedFirstBB       = false;
}

//------------------------------------------------------------------------
// fgEnsureFirstBBisScratch: Ensure that fgFirstBB is a scratch BasicBlock
//
// Returns:
//   True, if a new basic block was allocated.
//
// Notes:
//   This should be called before adding on-entry initialization code to
//   the method, to ensure that fgFirstBB is not part of a loop.
//
//   Does nothing, if fgFirstBB is already a scratch BB. After calling this,
//   fgFirstBB may already contain code. Callers have to be careful
//   that they do not mess up the order of things added to this block and
//   inadvertently change semantics.
//
//   We maintain the invariant that a scratch BB ends with BBJ_ALWAYS,
//   so that when adding independent bits of initialization,
//   callers can generally append to the fgFirstBB block without worrying
//   about what code is there already.
//
//   Can be called at any time, and can be called multiple times.
//
bool Compiler::fgEnsureFirstBBisScratch()
{
    // Have we already allocated a scratch block?
    if (fgFirstBBisScratch())
    {
        return false;
    }

    assert(fgFirstBBScratch == nullptr);

    BasicBlock* block = BasicBlock::New(this, BBJ_ALWAYS, fgFirstBB);
    block->SetFlags(BBF_NONE_QUIRK);

    if (fgFirstBB != nullptr)
    {
        // If we have profile data the new block will inherit fgFirstBlock's weight
        if (fgFirstBB->hasProfileWeight())
        {
            block->inheritWeight(fgFirstBB);
        }

        // The first block has an implicit ref count which we must
        // remove. Note the ref count could be greater than one, if
        // the first block is not scratch and is targeted by a
        // branch.
        assert(fgFirstBB->bbRefs >= 1);
        fgFirstBB->bbRefs--;

        // The new scratch bb will fall through to the old first bb
        FlowEdge* const edge = fgAddRefPred(fgFirstBB, block);
        edge->setLikelihood(1.0);
        fgInsertBBbefore(fgFirstBB, block);
    }
    else
    {
        noway_assert(fgLastBB == nullptr);
        fgFirstBB = block;
        fgLastBB  = block;
    }

    noway_assert(fgLastBB != nullptr);

    // Set the expected flags
    block->SetFlags(BBF_INTERNAL | BBF_IMPORTED);

    // This new first BB has an implicit ref, and no others.
    //
    // But if we call this early, before fgLinkBasicBlocks,
    // defer and let it handle adding the implicit ref.
    //
    block->bbRefs = fgPredsComputed ? 1 : 0;

    fgFirstBBScratch = fgFirstBB;

#ifdef DEBUG
    if (verbose)
    {
        printf("New scratch " FMT_BB "\n", block->bbNum);
    }
#endif

    return true;
}

//------------------------------------------------------------------------
// fgFirstBBisScratch: Check if fgFirstBB is a scratch block
//
// Returns:
//   true if fgFirstBB is a scratch block.
//
bool Compiler::fgFirstBBisScratch()
{
    if (fgFirstBBScratch != nullptr)
    {
        assert(fgFirstBBScratch == fgFirstBB);
        assert(fgFirstBBScratch->HasFlag(BBF_INTERNAL));
        if (fgPredsComputed)
        {
            assert(fgFirstBBScratch->countOfInEdges() == 1);
        }

        // Normally, the first scratch block is a fall-through block. However, if the block after it was an empty
        // BBJ_ALWAYS block, it might get removed, and the code that removes it will make the first scratch block
        // a BBJ_ALWAYS block.
        assert(fgFirstBBScratch->KindIs(BBJ_ALWAYS));

        return true;
    }
    else
    {
        return false;
    }
}

//------------------------------------------------------------------------
// fgBBisScratch: Check if a given block is a scratch block.
//
// Arguments:
//   block - block in question
//
// Returns:
//   true if this block is the first block and is a scratch block.
//
bool Compiler::fgBBisScratch(BasicBlock* block)
{
    return fgFirstBBisScratch() && (block == fgFirstBB);
}

/*
    Removes a block from the return block list
*/
void Compiler::fgRemoveReturnBlock(BasicBlock* block)
{
    if (fgReturnBlocks == nullptr)
    {
        return;
    }

    if (fgReturnBlocks->block == block)
    {
        // It's the 1st entry, assign new head of list.
        fgReturnBlocks = fgReturnBlocks->next;
        return;
    }

    for (BasicBlockList* retBlocks = fgReturnBlocks; retBlocks->next != nullptr; retBlocks = retBlocks->next)
    {
        if (retBlocks->next->block == block)
        {
            // Found it; splice it out.
            retBlocks->next = retBlocks->next->next;
            return;
        }
    }
}

//------------------------------------------------------------------------
// fgConvertBBToThrowBB: Change a given block to a throw block.
//
// Arguments:
//   block - block in question
//
void Compiler::fgConvertBBToThrowBB(BasicBlock* block)
{
    JITDUMP("Converting " FMT_BB " to BBJ_THROW\n", block->bbNum);
    assert(fgPredsComputed);

    // Ordering of the following operations matters.
    // First, if we are looking at the first block of a callfinally pair, remove the pairing.
    // Don't actually remove the BBJ_CALLFINALLYRET as that might affect block iteration in
    // the callers.
    if (block->isBBCallFinallyPair())
    {
        BasicBlock* const leaveBlock = block->Next();
        fgPrepareCallFinallyRetForRemoval(leaveBlock);
    }

    // Scrub this block from the pred lists of any successors
    fgRemoveBlockAsPred(block);

    // Update jump kind after the scrub.
    block->SetKindAndTarget(BBJ_THROW);
    block->RemoveFlags(BBF_RETLESS_CALL); // no longer a BBJ_CALLFINALLY

    // Any block with a throw is rare
    block->bbSetRunRarely();
}

/*****************************************************************************
 * fgChangeSwitchBlock:
 *
 * We have a BBJ_SWITCH jump at 'oldSwitchBlock' and we want to move this
 * switch jump over to 'newSwitchBlock'.  All of the blocks that are jumped
 * to from jumpTab[] need to have their predecessor lists updated by removing
 * the 'oldSwitchBlock' and adding 'newSwitchBlock'.
 */

void Compiler::fgChangeSwitchBlock(BasicBlock* oldSwitchBlock, BasicBlock* newSwitchBlock)
{
    noway_assert(oldSwitchBlock != nullptr);
    noway_assert(newSwitchBlock != nullptr);
    noway_assert(oldSwitchBlock->KindIs(BBJ_SWITCH));
    assert(fgPredsComputed);

    // Walk the switch's jump table, updating the predecessor for each branch.
    for (BasicBlock* const bJump : oldSwitchBlock->SwitchTargets())
    {
        noway_assert(bJump != nullptr);

        // Note that if there are duplicate branch targets in the switch jump table,
        // fgRemoveRefPred()/fgAddRefPred() will do the right thing: the second and
        // subsequent duplicates will simply subtract from and add to the duplicate
        // count (respectively).
        //
        // However this does the "wrong" thing with respect to edge profile
        // data; the old edge is not returned by fgRemoveRefPred until it has
        // a dup count of 0, and the fgAddRefPred only uses the optional
        // old edge arg when the new edge is first created.
        //
        // Remove the old edge [oldSwitchBlock => bJump]
        //
        assert(bJump->countOfInEdges() > 0);
        FlowEdge* const oldEdge = fgRemoveRefPred(bJump, oldSwitchBlock);

        //
        // Create the new edge [newSwitchBlock => bJump]
        //
        FlowEdge* const newEdge = fgAddRefPred(bJump, newSwitchBlock);

        // Handle the profile update, once we get our hands on the old edge.
        //
        if (oldEdge != nullptr)
        {
            assert(!newEdge->hasLikelihood());
            newEdge->setLikelihood(oldEdge->getLikelihood());
        }
    }

    if (m_switchDescMap != nullptr)
    {
        SwitchUniqueSuccSet uniqueSuccSet;

        // If already computed and cached the unique descriptors for the old block, let's
        // update those for the new block.
        if (m_switchDescMap->Lookup(oldSwitchBlock, &uniqueSuccSet))
        {
            m_switchDescMap->Set(newSwitchBlock, uniqueSuccSet, BlockToSwitchDescMap::Overwrite);
        }
        else
        {
            fgInvalidateSwitchDescMapEntry(newSwitchBlock);
        }
        fgInvalidateSwitchDescMapEntry(oldSwitchBlock);
    }
}

//------------------------------------------------------------------------
<<<<<<< HEAD
// fgReplaceSwitchJumpTarget: update BBJ_SWITCH block so that all control
//   that previously flowed to oldTarget now flows to newTarget.
//
// Arguments:
//   blockSwitch - block ending in a switch
//   newTarget   - new branch target
//   oldTarget   - old branch target
//
// Notes:
//   Updates the jump table and the cached unique target set (if any).
//
void Compiler::fgReplaceSwitchJumpTarget(BasicBlock* blockSwitch, BasicBlock* newTarget, BasicBlock* oldTarget)
{
    noway_assert(blockSwitch != nullptr);
    noway_assert(newTarget != nullptr);
    noway_assert(oldTarget != nullptr);
    noway_assert(blockSwitch->KindIs(BBJ_SWITCH));
    assert(fgPredsComputed);

    // For the jump targets values that match oldTarget of our BBJ_SWITCH
    // replace predecessor 'blockSwitch' with 'newTarget'

    unsigned     jumpCnt = blockSwitch->GetSwitchTargets()->bbsCount;
    BasicBlock** jumpTab = blockSwitch->GetSwitchTargets()->bbsDstTab;

    unsigned i = 0;

    // Walk the switch's jump table looking for blocks to update the preds for
    while (i < jumpCnt)
    {
        if (jumpTab[i] == oldTarget) // We will update when jumpTab[i] matches
        {
            // Remove the old edge [oldTarget from blockSwitch]
            //
            FlowEdge* const oldEdge = fgRemoveAllRefPreds(oldTarget, blockSwitch);

            //
            // Change the jumpTab entry to branch to the new location
            //
            jumpTab[i] = newTarget;

            //
            // Create the new edge [newTarget from blockSwitch]
            //
            FlowEdge* const newEdge = fgAddRefPred(newTarget, blockSwitch, oldEdge);

            // Now set the correct value of newEdge's DupCount
            // and replace any other jumps in jumpTab[] that go to oldTarget.
            //
            i++;
            while (i < jumpCnt)
            {
                if (jumpTab[i] == oldTarget)
                {
                    //
                    // We also must update this entry in the jumpTab
                    //
                    jumpTab[i] = newTarget;
                    newTarget->bbRefs++;
                    newEdge->incrementDupCount();
                }
                i++; // Check the next entry in jumpTab[]
            }

            // Maintain, if necessary, the set of unique targets of "block."
            UpdateSwitchTableTarget(blockSwitch, oldTarget, newTarget);

            return; // We have replaced the jumps to oldTarget with newTarget
        }
        i++; // Check the next entry in jumpTab[] for a match
    }
    noway_assert(!"Did not find oldTarget in jumpTab[]");
}

//------------------------------------------------------------------------
=======
>>>>>>> e3ff66bf
// fgChangeEhfBlock: We have a BBJ_EHFINALLYRET block at 'oldBlock' and we want to move this
// to 'newBlock'. All of the 'oldBlock' successors need to have their predecessor lists updated
// by removing edges to 'oldBlock' and adding edges to 'newBlock'.
//
// Arguments:
//   oldBlock - previous BBJ_EHFINALLYRET block
//   newBlock - block that is replacing 'oldBlock'
//
void Compiler::fgChangeEhfBlock(BasicBlock* oldBlock, BasicBlock* newBlock)
{
    assert(oldBlock != nullptr);
    assert(newBlock != nullptr);
    assert(oldBlock->KindIs(BBJ_EHFINALLYRET));
    assert(fgPredsComputed);

    for (BasicBlock* const succ : oldBlock->EHFinallyRetSuccs())
    {
        assert(succ != nullptr);

        // Remove the old edge [oldBlock => succ]
        //
        assert(succ->countOfInEdges() > 0);
        fgRemoveRefPred(succ, oldBlock);

        // Create the new edge [newBlock => succ]
        //
        fgAddRefPred(succ, newBlock);
    }
}

//------------------------------------------------------------------------
// fgReplaceEhfSuccessor: update BBJ_EHFINALLYRET block so that all control
//   that previously flowed to oldSucc now flows to newSucc. It is assumed
//   that oldSucc is currently a successor of `block`. We only allow a successor
//   block to appear once in the successor list. Thus, if the new successor
//   already exists in the list, we simply remove the old successor.
//
// Arguments:
//   block   - BBJ_EHFINALLYRET block
//   newSucc - new successor
//   oldSucc - old successor
//
void Compiler::fgReplaceEhfSuccessor(BasicBlock* block, BasicBlock* oldSucc, BasicBlock* newSucc)
{
    assert(block != nullptr);
    assert(oldSucc != nullptr);
    assert(newSucc != nullptr);
    assert(block->KindIs(BBJ_EHFINALLYRET));
    assert(fgPredsComputed);

    BBehfDesc* const   ehfDesc   = block->GetEhfTargets();
    const unsigned     succCount = ehfDesc->bbeCount;
    BasicBlock** const succTab   = ehfDesc->bbeSuccs;

    // Walk the successor table looking for the old successor, which we expect to find.
    unsigned oldSuccNum = UINT_MAX;
    unsigned newSuccNum = UINT_MAX;
    for (unsigned i = 0; i < succCount; i++)
    {
        if (succTab[i] == newSucc)
        {
            newSuccNum = i;
        }

        if (succTab[i] == oldSucc)
        {
            oldSuccNum = i;
        }
    }

    noway_assert((oldSuccNum != UINT_MAX) && "Did not find oldSucc in succTab[]");

    if (newSuccNum != UINT_MAX)
    {
        // The new successor is already in the table; simply remove the old one.
        fgRemoveEhfSuccessor(block, oldSucc);

        JITDUMP("Remove existing BBJ_EHFINALLYRET " FMT_BB " successor " FMT_BB "; replacement successor " FMT_BB
                " already exists in list\n",
                block->bbNum, oldSucc->bbNum, newSucc->bbNum);
    }
    else
    {
        // Replace the old one with the new one.

        succTab[oldSuccNum] = newSucc;

        // Remove the old edge [block => oldSucc]
        //
        fgRemoveAllRefPreds(oldSucc, block);

        // Create the new edge [block => newSucc]
        //
        fgAddRefPred(newSucc, block);

        JITDUMP("Replace BBJ_EHFINALLYRET " FMT_BB " successor " FMT_BB " with " FMT_BB "\n", block->bbNum,
                oldSucc->bbNum, newSucc->bbNum);
    }
}

//------------------------------------------------------------------------
// fgRemoveEhfSuccessor: update BBJ_EHFINALLYRET block to remove `succ` as a successor.
// Updates the predecessor list of `succ`.
//
// Arguments:
//   block   - BBJ_EHFINALLYRET block
//   succ    - successor
//
void Compiler::fgRemoveEhfSuccessor(BasicBlock* block, BasicBlock* succ)
{
    assert(block != nullptr);
    assert(succ != nullptr);
    assert(fgPredsComputed);
    assert(block->KindIs(BBJ_EHFINALLYRET));

    // Don't `assert(succ->isBBCallFinallyPairTail())`; we've already unlinked the CALLFINALLY
    assert(succ->KindIs(BBJ_CALLFINALLYRET));

    fgRemoveRefPred(succ, block);

    BBehfDesc* const ehfDesc   = block->GetEhfTargets();
    unsigned         succCount = ehfDesc->bbeCount;
    BasicBlock**     succTab   = ehfDesc->bbeSuccs;
    bool             found     = false;

    // Walk the successor table looking for the specified successor block.
    for (unsigned i = 0; i < succCount; i++)
    {
        if (succTab[i] == succ)
        {
            // If it's not the last one, move everything after in the table down one slot.
            if (i + 1 < succCount)
            {
                memmove_s(&succTab[i], (succCount - i) * sizeof(BasicBlock*), &succTab[i + 1],
                          (succCount - i - 1) * sizeof(BasicBlock*));
            }

            --succCount;

            found = true;

#ifdef DEBUG
            // We only expect to see a successor once in the table.
            for (; i < succCount; i++)
            {
                assert(succTab[i] != succ);
            }
#endif // DEBUG

            break;
        }
    }
    assert(found);

    ehfDesc->bbeCount = succCount;
}

//------------------------------------------------------------------------
// Compiler::fgReplaceJumpTarget: For a given block, replace the target 'oldTarget' with 'newTarget'.
//
// Arguments:
//    block     - the block in which a jump target will be replaced.
//    newTarget - the new branch target of the block.
//    oldTarget - the old branch target of the block.
//
// Notes:
// 1. Only branches are changed: BBJ_ALWAYS, the non-fallthrough path of BBJ_COND, BBJ_SWITCH, etc.
//    We assert for other jump kinds.
// 2. All branch targets found are updated. If there are multiple ways for a block
//    to reach 'oldTarget' (e.g., multiple arms of a switch), all of them are changed.
// 3. The predecessor lists are updated.
// 4. If any switch table entry was updated, the switch table "unique successor" cache is invalidated.
//
void Compiler::fgReplaceJumpTarget(BasicBlock* block, BasicBlock* oldTarget, BasicBlock* newTarget)
{
    assert(block != nullptr);
    assert(fgPredsComputed);

    switch (block->GetKind())
    {
        case BBJ_CALLFINALLY:
        case BBJ_CALLFINALLYRET:
        case BBJ_ALWAYS:
        case BBJ_EHCATCHRET:
        case BBJ_EHFILTERRET:
        case BBJ_LEAVE: // This function can be called before import, so we still have BBJ_LEAVE
<<<<<<< HEAD

            if (block->TargetIs(oldTarget))
            {
                block->SetTarget(newTarget);
                FlowEdge* const oldEdge = fgRemoveRefPred(oldTarget, block);
                fgAddRefPred(newTarget, block, oldEdge);
            }
            break;

        case BBJ_COND:
        {
            FlowEdge* const oldEdge = fgRemoveRefPred(oldTarget, block);
=======
            assert(block->TargetIs(oldTarget));
            block->SetTarget(newTarget);
            fgRemoveRefPred(oldTarget, block);
            fgAddRefPred(newTarget, block);
            break;

        case BBJ_COND:
>>>>>>> e3ff66bf

            if (block->TrueTargetIs(oldTarget))
            {
                if (block->FalseTargetIs(oldTarget))
                {
                    // fgRemoveRefPred returns nullptr for BBJ_COND blocks with two flow edges to target
                    fgRemoveConditionalJump(block);
                    assert(block->KindIs(BBJ_ALWAYS));
                    assert(block->TargetIs(oldTarget));
                    block->SetTarget(newTarget);
                }
                else
                {
                    block->SetTrueTarget(newTarget);
                }

<<<<<<< HEAD
                FlowEdge* const newEdge = fgAddRefPred(newTarget, block);
                if (block->KindIs(BBJ_ALWAYS))
                {
                    newEdge->setLikelihood(1.0);
                }
                else if (oldEdge->hasLikelihood())
                {
                    newEdge->setLikelihood(oldEdge->getLikelihood());
                }
=======
                // fgRemoveRefPred should have removed the flow edge
                FlowEdge* oldEdge = fgRemoveRefPred(oldTarget, block);
                assert(oldEdge != nullptr);

                // TODO-NoFallThrough: Proliferate weight from oldEdge
                // (as a quirk, we avoid doing so for the true target to reduce diffs for now)
                fgAddRefPred(newTarget, block);
>>>>>>> e3ff66bf
            }
            else
            {
                assert(block->FalseTargetIs(oldTarget));

                // fgRemoveRefPred should have removed the flow edge
                FlowEdge* oldEdge = fgRemoveRefPred(oldTarget, block);
                assert(oldEdge != nullptr);
                block->SetFalseTarget(newTarget);
                fgAddRefPred(newTarget, block, oldEdge);
            }
            break;

        case BBJ_SWITCH:
        {
            unsigned const     jumpCnt = block->GetSwitchTargets()->bbsCount;
            BasicBlock** const jumpTab = block->GetSwitchTargets()->bbsDstTab;
            bool               changed = false;

            for (unsigned i = 0; i < jumpCnt; i++)
            {
                if (jumpTab[i] == oldTarget)
                {
                    jumpTab[i]              = newTarget;
                    changed                 = true;
                    FlowEdge* const oldEdge = fgRemoveRefPred(oldTarget, block);
                    fgAddRefPred(newTarget, block, oldEdge);
                }
            }

            if (changed)
            {
                InvalidateUniqueSwitchSuccMap();
            }
            break;
        }

        default:
            assert(!"Block doesn't have a jump target!");
            unreached();
            break;
    }
}

//------------------------------------------------------------------------
// fgReplacePred: update the predecessor list, swapping one pred for another
//
// Arguments:
//   block - block with the pred list we want to update
//   oldPred - pred currently appearing in block's pred list
//   newPred - pred that will take oldPred's place.
//
// Notes:
//
// A block can only appear once in the preds list. If a predecessor has multiple
// ways to get to this block, then the pred edge DupCount will be >1.
//
// This function assumes that all branches from the predecessor (practically, that all
// switch cases that target this block) are changed to branch from the new predecessor,
// with the same dup count.
//
// Note that the block bbRefs is not changed, since 'block' has the same number of
// references as before, just from a different predecessor block.
//
// Also note this may cause sorting of the pred list.
//
void Compiler::fgReplacePred(BasicBlock* block, BasicBlock* oldPred, BasicBlock* newPred)
{
    noway_assert(block != nullptr);
    noway_assert(oldPred != nullptr);
    noway_assert(newPred != nullptr);

    bool modified = false;

    for (FlowEdge* const pred : block->PredEdges())
    {
        if (oldPred == pred->getSourceBlock())
        {
            pred->setSourceBlock(newPred);
            modified = true;
            break;
        }
    }

    // We may now need to reorder the pred list.
    //
    if (modified)
    {
        block->ensurePredListOrder(this);
    }
}

/*****************************************************************************
 *  For a block that is in a handler region, find the first block of the most-nested
 *  handler containing the block.
 */
BasicBlock* Compiler::fgFirstBlockOfHandler(BasicBlock* block)
{
    assert(block->hasHndIndex());
    return ehGetDsc(block->getHndIndex())->ebdHndBeg;
}

#ifdef DEBUG
//------------------------------------------------------------------------
// fgInvalidateBBLookup: In non-Release builds, set fgBBs to a dummy value.
// After calling this, fgInitBBLookup must be called before using fgBBs again.
//
void Compiler::fgInvalidateBBLookup()
{
    fgBBs = (BasicBlock**)0xCDCD;
}
#endif // DEBUG

/*****************************************************************************
 *
 *  The following helps find a basic block given its PC offset.
 */

void Compiler::fgInitBBLookup()
{
    BasicBlock** dscBBptr;

    /* Allocate the basic block table */

    dscBBptr = fgBBs = new (this, CMK_BasicBlock) BasicBlock*[fgBBcount];

    /* Walk all the basic blocks, filling in the table */

    for (BasicBlock* const block : Blocks())
    {
        *dscBBptr++ = block;
    }

    noway_assert(dscBBptr == fgBBs + fgBBcount);
}

BasicBlock* Compiler::fgLookupBB(unsigned addr)
{
    unsigned lo;
    unsigned hi;

    /* Do a binary search */

    for (lo = 0, hi = fgBBcount - 1;;)
    {

    AGAIN:;

        if (lo > hi)
        {
            break;
        }

        unsigned    mid = (lo + hi) / 2;
        BasicBlock* dsc = fgBBs[mid];

        // We introduce internal blocks for BBJ_CALLFINALLY. Skip over these.

        while (dsc->HasFlag(BBF_INTERNAL))
        {
            dsc = dsc->Next();
            mid++;

            // We skipped over too many, Set hi back to the original mid - 1

            if (mid > hi)
            {
                mid = (lo + hi) / 2;
                hi  = mid - 1;
                goto AGAIN;
            }
        }

        unsigned pos = dsc->bbCodeOffs;

        if (pos < addr)
        {
            if ((lo == hi) && (lo == (fgBBcount - 1)))
            {
                noway_assert(addr == dsc->bbCodeOffsEnd);
                return nullptr; // NULL means the end of method
            }
            lo = mid + 1;
            continue;
        }

        if (pos > addr)
        {
            hi = mid - 1;
            continue;
        }

        return dsc;
    }
#ifdef DEBUG
    printf("ERROR: Couldn't find basic block at offset %04X\n", addr);
#endif // DEBUG
    NO_WAY("fgLookupBB failed.");
}

//------------------------------------------------------------------------
// FgStack: simple stack model for the inlinee's evaluation stack.
//
// Model the inputs available to various operations in the inline body.
// Tracks constants, arguments, array lengths.

class FgStack
{
public:
    FgStack() : slot0(SLOT_INVALID), slot1(SLOT_INVALID), depth(0)
    {
        // Empty
    }

    enum FgSlot
    {
        SLOT_INVALID  = UINT_MAX,
        SLOT_UNKNOWN  = 0,
        SLOT_CONSTANT = 1,
        SLOT_ARRAYLEN = 2,
        SLOT_ARGUMENT = 3
    };

    void Clear()
    {
        depth = 0;
    }
    void PushUnknown()
    {
        Push(SLOT_UNKNOWN);
    }
    void PushConstant()
    {
        Push(SLOT_CONSTANT);
    }
    void PushArrayLen()
    {
        Push(SLOT_ARRAYLEN);
    }
    void PushArgument(unsigned arg)
    {
        Push((FgSlot)(SLOT_ARGUMENT + arg));
    }
    FgSlot GetSlot0() const
    {
        return depth >= 1 ? slot0 : FgSlot::SLOT_UNKNOWN;
    }
    FgSlot GetSlot1() const
    {
        return depth >= 2 ? slot1 : FgSlot::SLOT_UNKNOWN;
    }
    FgSlot Top(const int n = 0)
    {
        if (n == 0)
        {
            return depth >= 1 ? slot0 : SLOT_UNKNOWN;
        }
        if (n == 1)
        {
            return depth == 2 ? slot1 : SLOT_UNKNOWN;
        }
        unreached();
    }
    static bool IsConstant(FgSlot value)
    {
        return value == SLOT_CONSTANT;
    }
    static bool IsConstantOrConstArg(FgSlot value, InlineInfo* info)
    {
        return IsConstant(value) || IsConstArgument(value, info);
    }
    static bool IsArrayLen(FgSlot value)
    {
        return value == SLOT_ARRAYLEN;
    }
    static bool IsArgument(FgSlot value)
    {
        return value >= SLOT_ARGUMENT;
    }
    static bool IsConstArgument(FgSlot value, InlineInfo* info)
    {
        if ((info == nullptr) || !IsArgument(value))
        {
            return false;
        }
        const unsigned argNum = value - SLOT_ARGUMENT;
        if (argNum < info->argCnt)
        {
            return info->inlArgInfo[argNum].argIsInvariant;
        }
        return false;
    }
    static bool IsExactArgument(FgSlot value, InlineInfo* info)
    {
        if ((info == nullptr) || !IsArgument(value))
        {
            return false;
        }
        const unsigned argNum = value - SLOT_ARGUMENT;
        if (argNum < info->argCnt)
        {
            return info->inlArgInfo[argNum].argIsExact;
        }
        return false;
    }
    static unsigned SlotTypeToArgNum(FgSlot value)
    {
        assert(IsArgument(value));
        return value - SLOT_ARGUMENT;
    }
    bool IsStackTwoDeep() const
    {
        return depth == 2;
    }
    bool IsStackOneDeep() const
    {
        return depth == 1;
    }
    bool IsStackAtLeastOneDeep() const
    {
        return depth >= 1;
    }
    void Push(FgSlot slot)
    {
        assert(depth <= 2);
        slot1 = slot0;
        slot0 = slot;
        if (depth < 2)
        {
            depth++;
        }
    }

private:
    FgSlot   slot0;
    FgSlot   slot1;
    unsigned depth;
};

//------------------------------------------------------------------------
// fgFindJumpTargets: walk the IL stream, determining jump target offsets
//
// Arguments:
//    codeAddr   - base address of the IL code buffer
//    codeSize   - number of bytes in the IL code buffer
//    jumpTarget - [OUT] bit vector for flagging jump targets
//
// Notes:
//    If inlining or prejitting the root, this method also makes
//    various observations about the method that factor into inline
//    decisions.
//
//    May throw an exception if the IL is malformed.
//
//    jumpTarget[N] is set to 1 if IL offset N is a jump target in the method.
//
//    Also sets m_addrExposed and lvHasILStoreOp, ilHasMultipleILStoreOp in lvaTable[].
//
void Compiler::fgFindJumpTargets(const BYTE* codeAddr, IL_OFFSET codeSize, FixedBitVect* jumpTarget)
{
    const BYTE* codeBegp = codeAddr;
    const BYTE* codeEndp = codeAddr + codeSize;
    unsigned    varNum;
    var_types   varType      = DUMMY_INIT(TYP_UNDEF); // TYP_ type
    bool        typeIsNormed = false;
    FgStack     pushedStack;
    const bool  isForceInline          = (info.compFlags & CORINFO_FLG_FORCEINLINE) != 0;
    const bool  makeInlineObservations = (compInlineResult != nullptr);
    const bool  isInlining             = compIsForInlining();
    unsigned    retBlocks              = 0;
    int         prefixFlags            = 0;
    bool        preciseScan            = makeInlineObservations && compInlineResult->GetPolicy()->RequiresPreciseScan();
    const bool  resolveTokens          = preciseScan;

    // Track offsets where IL instructions begin in DEBUG builds. Used to
    // validate debug info generated by the JIT.
    assert(codeSize == compInlineContext->GetILSize());
    INDEBUG(FixedBitVect* ilInstsSet = FixedBitVect::bitVectInit(codeSize, this));

    if (makeInlineObservations)
    {
        // Set default values for profile (to avoid NoteFailed in CALLEE_IL_CODE_SIZE's handler)
        // these will be overridden later.
        compInlineResult->NoteBool(InlineObservation::CALLSITE_HAS_PROFILE_WEIGHTS, true);
        compInlineResult->NoteDouble(InlineObservation::CALLSITE_PROFILE_FREQUENCY, 1.0);
        // Observe force inline state and code size.
        compInlineResult->NoteBool(InlineObservation::CALLEE_IS_FORCE_INLINE, isForceInline);
        compInlineResult->NoteInt(InlineObservation::CALLEE_IL_CODE_SIZE, codeSize);

        // Determine if call site is within a try.
        if (isInlining && impInlineInfo->iciBlock->hasTryIndex())
        {
            compInlineResult->Note(InlineObservation::CALLSITE_IN_TRY_REGION);
        }

        // Determine if the call site is in a no-return block
        if (isInlining && impInlineInfo->iciBlock->KindIs(BBJ_THROW))
        {
            compInlineResult->Note(InlineObservation::CALLSITE_IN_NORETURN_REGION);
        }

        // Determine if the call site is in a loop.
        if (isInlining && impInlineInfo->iciBlock->HasFlag(BBF_BACKWARD_JUMP))
        {
            compInlineResult->Note(InlineObservation::CALLSITE_IN_LOOP);
        }

#ifdef DEBUG

        // If inlining, this method should still be a candidate.
        if (isInlining)
        {
            assert(compInlineResult->IsCandidate());
        }

#endif // DEBUG

        // note that we're starting to look at the opcodes.
        compInlineResult->Note(InlineObservation::CALLEE_BEGIN_OPCODE_SCAN);
    }

    CORINFO_RESOLVED_TOKEN resolvedToken;

    OPCODE opcode     = CEE_NOP;
    OPCODE prevOpcode = CEE_NOP;
    bool   handled    = false;
    while (codeAddr < codeEndp)
    {
        prevOpcode = opcode;
        opcode     = (OPCODE)getU1LittleEndian(codeAddr);

        INDEBUG(ilInstsSet->bitVectSet((UINT)(codeAddr - codeBegp)));

        codeAddr += sizeof(__int8);

        if (!handled && preciseScan)
        {
            // Push something unknown to the stack since we couldn't find anything useful for inlining
            pushedStack.PushUnknown();
        }
        handled = false;

    DECODE_OPCODE:

        if ((unsigned)opcode >= CEE_COUNT)
        {
            BADCODE3("Illegal opcode", ": %02X", (int)opcode);
        }

        if ((opcode >= CEE_LDARG_0 && opcode <= CEE_STLOC_S) || (opcode >= CEE_LDARG && opcode <= CEE_STLOC))
        {
            opts.lvRefCount++;
        }

        if (makeInlineObservations && (opcode >= CEE_LDNULL) && (opcode <= CEE_LDC_R8))
        {
            // LDTOKEN and LDSTR are handled below
            pushedStack.PushConstant();
            handled = true;
        }

        unsigned sz = opcodeSizes[opcode];

        switch (opcode)
        {
            case CEE_PREFIX1:
            {
                if (codeAddr >= codeEndp)
                {
                    goto TOO_FAR;
                }
                opcode = (OPCODE)(256 + getU1LittleEndian(codeAddr));
                codeAddr += sizeof(__int8);
                goto DECODE_OPCODE;
            }

            case CEE_PREFIX2:
            case CEE_PREFIX3:
            case CEE_PREFIX4:
            case CEE_PREFIX5:
            case CEE_PREFIX6:
            case CEE_PREFIX7:
            case CEE_PREFIXREF:
            {
                BADCODE3("Illegal opcode", ": %02X", (int)opcode);
            }

            case CEE_SIZEOF:
            case CEE_LDTOKEN:
            case CEE_LDSTR:
            {
                if (preciseScan)
                {
                    pushedStack.PushConstant();
                    handled = true;
                }
                break;
            }

            case CEE_DUP:
            {
                if (preciseScan)
                {
                    pushedStack.Push(pushedStack.Top());
                    handled = true;
                }
                break;
            }

            case CEE_THROW:
            {
                if (makeInlineObservations)
                {
                    compInlineResult->Note(InlineObservation::CALLEE_THROW_BLOCK);
                }
                break;
            }

            case CEE_BOX:
            {
                if (makeInlineObservations)
                {
                    int toSkip =
                        impBoxPatternMatch(nullptr, codeAddr + sz, codeEndp, BoxPatterns::MakeInlineObservation);
                    if (toSkip > 0)
                    {
                        // toSkip > 0 means we most likely will hit a pattern (e.g. box+isinst+brtrue) that
                        // will be folded into a const

                        if (preciseScan)
                        {
                            codeAddr += toSkip;
                        }
                    }
                }
                break;
            }

            case CEE_CASTCLASS:
            case CEE_ISINST:
            {
                if (makeInlineObservations)
                {
                    FgStack::FgSlot slot = pushedStack.Top();
                    if (FgStack::IsConstantOrConstArg(slot, impInlineInfo) ||
                        FgStack::IsExactArgument(slot, impInlineInfo))
                    {
                        compInlineResult->Note(InlineObservation::CALLSITE_FOLDABLE_EXPR_UN);
                        handled = true; // and keep argument in the pushedStack
                    }
                    else if (FgStack::IsArgument(slot))
                    {
                        compInlineResult->Note(InlineObservation::CALLEE_ARG_FEEDS_CAST);
                        handled = true; // and keep argument in the pushedStack
                    }
                }
                break;
            }

            case CEE_CALL:
            case CEE_CALLVIRT:
            {
                // There has to be code after the call, otherwise the inlinee is unverifiable.
                if (isInlining)
                {
                    noway_assert(codeAddr < codeEndp - sz);
                }

                if (!makeInlineObservations)
                {
                    break;
                }

                CORINFO_METHOD_HANDLE methodHnd   = nullptr;
                bool                  isIntrinsic = false;
                NamedIntrinsic        ni          = NI_Illegal;

                if (resolveTokens)
                {
                    impResolveToken(codeAddr, &resolvedToken, CORINFO_TOKENKIND_Method);
                    methodHnd   = resolvedToken.hMethod;
                    isIntrinsic = eeIsIntrinsic(methodHnd);
                }

                if (isIntrinsic)
                {
                    ni = lookupNamedIntrinsic(methodHnd);

                    bool foldableIntrinsic = false;

                    if (IsMathIntrinsic(ni))
                    {
                        // Most Math(F) intrinsics have single arguments
                        foldableIntrinsic = FgStack::IsConstantOrConstArg(pushedStack.Top(), impInlineInfo);
                    }
                    else
                    {
                        switch (ni)
                        {
                            // These are most likely foldable without arguments
                            case NI_System_Collections_Generic_Comparer_get_Default:
                            case NI_System_Collections_Generic_EqualityComparer_get_Default:
                            case NI_System_Enum_HasFlag:
                            case NI_System_GC_KeepAlive:
                            {
                                pushedStack.PushUnknown();
                                foldableIntrinsic = true;
                                break;
                            }

                            case NI_System_SpanHelpers_SequenceEqual:
                            case NI_System_Buffer_Memmove:
                            {
                                if (FgStack::IsConstArgument(pushedStack.Top(), impInlineInfo))
                                {
                                    // Constant (at its call-site) argument feeds the Memmove/Memcmp length argument.
                                    // We most likely will be able to unroll it.
                                    // It is important to only raise this hint for constant arguments, if it's just a
                                    // constant in the inlinee itself then we don't need to inline it for unrolling.
                                    compInlineResult->Note(InlineObservation::CALLSITE_UNROLLABLE_MEMOP);
                                }
                                break;
                            }

                            case NI_System_Span_get_Item:
                            case NI_System_ReadOnlySpan_get_Item:
                            {
                                if (FgStack::IsArgument(pushedStack.Top(0)) || FgStack::IsArgument(pushedStack.Top(1)))
                                {
                                    compInlineResult->Note(InlineObservation::CALLEE_ARG_FEEDS_RANGE_CHECK);
                                }
                                break;
                            }

                            case NI_System_Runtime_CompilerServices_RuntimeHelpers_IsKnownConstant:
                                if (FgStack::IsConstArgument(pushedStack.Top(), impInlineInfo))
                                {
                                    compInlineResult->Note(InlineObservation::CALLEE_CONST_ARG_FEEDS_ISCONST);
                                }
                                else
                                {
                                    compInlineResult->Note(InlineObservation::CALLEE_ARG_FEEDS_ISCONST);
                                }
                                // RuntimeHelpers.IsKnownConstant is always folded into a const
                                pushedStack.PushConstant();
                                foldableIntrinsic = true;
                                break;

                            // These are foldable if the first argument is a constant
                            case NI_PRIMITIVE_LeadingZeroCount:
                            case NI_PRIMITIVE_Log2:
                            case NI_PRIMITIVE_PopCount:
                            case NI_PRIMITIVE_TrailingZeroCount:
                            case NI_System_Type_get_IsEnum:
                            case NI_System_Type_GetEnumUnderlyingType:
                            case NI_System_Type_get_IsValueType:
                            case NI_System_Type_get_IsPrimitive:
                            case NI_System_Type_get_IsByRefLike:
                            case NI_System_Type_GetTypeFromHandle:
                            case NI_System_String_get_Length:
                            case NI_System_Buffers_Binary_BinaryPrimitives_ReverseEndianness:
#if defined(FEATURE_HW_INTRINSICS)
#if defined(TARGET_ARM64)
                            case NI_ArmBase_Arm64_LeadingZeroCount:
                            case NI_ArmBase_Arm64_ReverseElementBits:
                            case NI_ArmBase_LeadingZeroCount:
                            case NI_ArmBase_ReverseElementBits:
                            case NI_Vector64_Create:
                            case NI_Vector64_CreateScalar:
                            case NI_Vector64_CreateScalarUnsafe:
#endif // TARGET_ARM64
                            case NI_Vector2_Create:
                            case NI_Vector2_CreateBroadcast:
                            case NI_Vector3_Create:
                            case NI_Vector3_CreateBroadcast:
                            case NI_Vector3_CreateFromVector2:
                            case NI_Vector4_Create:
                            case NI_Vector4_CreateBroadcast:
                            case NI_Vector4_CreateFromVector2:
                            case NI_Vector4_CreateFromVector3:
                            case NI_Vector128_Create:
                            case NI_Vector128_CreateScalar:
                            case NI_Vector128_CreateScalarUnsafe:
                            case NI_VectorT_CreateBroadcast:
#if defined(TARGET_XARCH)
                            case NI_BMI1_TrailingZeroCount:
                            case NI_BMI1_X64_TrailingZeroCount:
                            case NI_LZCNT_LeadingZeroCount:
                            case NI_LZCNT_X64_LeadingZeroCount:
                            case NI_POPCNT_PopCount:
                            case NI_POPCNT_X64_PopCount:
                            case NI_Vector256_Create:
                            case NI_Vector512_Create:
                            case NI_Vector256_CreateScalar:
                            case NI_Vector512_CreateScalar:
                            case NI_Vector256_CreateScalarUnsafe:
                            case NI_Vector512_CreateScalarUnsafe:
                            case NI_X86Base_BitScanForward:
                            case NI_X86Base_X64_BitScanForward:
                            case NI_X86Base_BitScanReverse:
                            case NI_X86Base_X64_BitScanReverse:
#endif // TARGET_XARCH
#endif // FEATURE_HW_INTRINSICS
                            {
                                // Top() in order to keep it as is in case of foldableIntrinsic
                                if (FgStack::IsConstantOrConstArg(pushedStack.Top(), impInlineInfo))
                                {
                                    foldableIntrinsic = true;
                                }
                                break;
                            }

                            // These are foldable if two arguments are constants
                            case NI_PRIMITIVE_RotateLeft:
                            case NI_PRIMITIVE_RotateRight:
                            case NI_System_Type_op_Equality:
                            case NI_System_Type_op_Inequality:
                            case NI_System_String_get_Chars:
                            case NI_System_Type_IsAssignableTo:
                            case NI_System_Type_IsAssignableFrom:
                            {
                                if (FgStack::IsConstantOrConstArg(pushedStack.Top(0), impInlineInfo) &&
                                    FgStack::IsConstantOrConstArg(pushedStack.Top(1), impInlineInfo))
                                {
                                    foldableIntrinsic = true;
                                    pushedStack.PushConstant();
                                }
                                break;
                            }

                            case NI_IsSupported_True:
                            case NI_IsSupported_False:
                            case NI_IsSupported_Type:
                            {
                                foldableIntrinsic = true;
                                pushedStack.PushConstant();
                                break;
                            }

                            case NI_Vector_GetCount:
                            {
                                foldableIntrinsic = true;
                                pushedStack.PushConstant();
                                // TODO: for FEATURE_SIMD check if it's a loop condition - we unroll such loops.
                                break;
                            }

                            case NI_SRCS_UNSAFE_Add:
                            case NI_SRCS_UNSAFE_AddByteOffset:
                            case NI_SRCS_UNSAFE_AreSame:
                            case NI_SRCS_UNSAFE_ByteOffset:
                            case NI_SRCS_UNSAFE_IsAddressGreaterThan:
                            case NI_SRCS_UNSAFE_IsAddressLessThan:
                            case NI_SRCS_UNSAFE_IsNullRef:
                            case NI_SRCS_UNSAFE_Subtract:
                            case NI_SRCS_UNSAFE_SubtractByteOffset:
                            {
                                // These are effectively primitive binary operations so the
                                // handling roughly mirrors the handling for CEE_ADD and
                                // friends that exists elsewhere in this method

                                if (!preciseScan)
                                {
                                    switch (ni)
                                    {
                                        case NI_SRCS_UNSAFE_AreSame:
                                        case NI_SRCS_UNSAFE_IsAddressGreaterThan:
                                        case NI_SRCS_UNSAFE_IsAddressLessThan:
                                        case NI_SRCS_UNSAFE_IsNullRef:
                                        {
                                            fgObserveInlineConstants(opcode, pushedStack, isInlining);
                                            break;
                                        }

                                        default:
                                        {
                                            break;
                                        }
                                    }
                                }
                                else
                                {
                                    // Unlike the normal binary operation handling, this is an intrinsic call that will
                                    // get replaced
                                    // with simple IR, so we care about `const op const` as well.

                                    FgStack::FgSlot arg0;

                                    bool isArg0Arg, isArg0Const, isArg1Const;
                                    bool isArg1Arg, isArg0ConstArg, isArg1ConstArg;

                                    if (ni == NI_SRCS_UNSAFE_IsNullRef)
                                    {
                                        // IsNullRef is unary, but it always compares against 0

                                        arg0 = pushedStack.Top(0);

                                        isArg0Arg      = FgStack::IsArgument(arg0);
                                        isArg0Const    = FgStack::IsConstant(arg0);
                                        isArg0ConstArg = FgStack::IsConstArgument(arg0, impInlineInfo);

                                        isArg1Arg      = false;
                                        isArg1Const    = true;
                                        isArg1ConstArg = false;
                                    }
                                    else
                                    {
                                        arg0 = pushedStack.Top(1);

                                        isArg0Arg      = FgStack::IsArgument(arg0);
                                        isArg0Const    = FgStack::IsConstant(arg0);
                                        isArg0ConstArg = FgStack::IsConstArgument(arg0, impInlineInfo);

                                        FgStack::FgSlot arg1 = pushedStack.Top(0);

                                        isArg1Arg      = FgStack::IsArgument(arg0);
                                        isArg1Const    = FgStack::IsConstant(arg1);
                                        isArg1ConstArg = FgStack::IsConstantOrConstArg(arg1, impInlineInfo);
                                    }

                                    // Const op ConstArg -> ConstArg
                                    if (isArg0Const && isArg1ConstArg)
                                    {
                                        // keep stack unchanged
                                        foldableIntrinsic = true;
                                    }
                                    // ConstArg op Const    -> ConstArg
                                    // ConstArg op ConstArg -> ConstArg
                                    else if (isArg0ConstArg && (isArg1Const || isArg1ConstArg))
                                    {
                                        if (isArg1Const)
                                        {
                                            pushedStack.Push(arg0);
                                        }
                                        foldableIntrinsic = true;
                                    }
                                    // Const op Const -> Const
                                    else if (isArg0Const && isArg1Const)
                                    {
                                        // both are constants so we still want to track this as foldable, unlike
                                        // what is done for the regulary binary operator handling, since we have
                                        // a CEE_CALL node and not something more primitive
                                        foldableIntrinsic = true;
                                    }
                                    // Arg op ConstArg
                                    // Arg op Const
                                    else if (isArg0Arg && (isArg1Const || isArg1ConstArg))
                                    {
                                        // "Arg op CNS" --> keep arg0 in the stack for the next ops
                                        pushedStack.Push(arg0);
                                        handled = true;

                                        // TODO-CQ: The normal binary operator handling pushes arg0
                                        // and tracks this as CALLEE_BINARY_EXRP_WITH_CNS. We can't trivially
                                        // do the same here without more work.
                                    }
                                    // ConstArg op Arg
                                    // Const    op Arg
                                    else if (isArg1Arg && (isArg0Const || isArg0ConstArg))
                                    {
                                        // "CNS op ARG" --> keep arg1 in the stack for the next ops
                                        handled = true;

                                        // TODO-CQ: The normal binary operator handling keeps arg1
                                        // and tracks this as CALLEE_BINARY_EXRP_WITH_CNS. We can't trivially
                                        // do the same here without more work.
                                    }

                                    // X op ConstArg
                                    if (isArg1ConstArg)
                                    {
                                        pushedStack.Push(arg0);
                                        handled = true;
                                    }
                                }

                                break;
                            }

                            case NI_SRCS_UNSAFE_AsPointer:
                            {
                                // These are effectively primitive unary operations so the
                                // handling roughly mirrors the handling for CEE_CONV_U and
                                // friends that exists elsewhere in this method

                                FgStack::FgSlot arg = pushedStack.Top();

                                if (FgStack::IsConstArgument(arg, impInlineInfo))
                                {
                                    foldableIntrinsic = true;
                                }
                                else if (FgStack::IsArgument(arg))
                                {
                                    handled = true;
                                }
                                else if (FgStack::IsConstant(arg))
                                {
                                    // input is a constant so we still want to track this as foldable, unlike
                                    // what is done for the regulary unary operator handling, since we have
                                    // a CEE_CALL node and not something more primitive
                                    foldableIntrinsic = true;
                                }

                                break;
                            }

#if defined(FEATURE_HW_INTRINSICS)
#if defined(TARGET_ARM64)
                            case NI_Vector64_As:
                            case NI_Vector64_AsByte:
                            case NI_Vector64_AsDouble:
                            case NI_Vector64_AsInt16:
                            case NI_Vector64_AsInt32:
                            case NI_Vector64_AsInt64:
                            case NI_Vector64_AsNInt:
                            case NI_Vector64_AsNUInt:
                            case NI_Vector64_AsSByte:
                            case NI_Vector64_AsSingle:
                            case NI_Vector64_AsUInt16:
                            case NI_Vector64_AsUInt32:
                            case NI_Vector64_AsUInt64:
                            case NI_Vector64_op_UnaryPlus:
#endif // TARGET_XARCH
                            case NI_Vector128_As:
                            case NI_Vector128_AsByte:
                            case NI_Vector128_AsDouble:
                            case NI_Vector128_AsInt16:
                            case NI_Vector128_AsInt32:
                            case NI_Vector128_AsInt64:
                            case NI_Vector128_AsNInt:
                            case NI_Vector128_AsNUInt:
                            case NI_Vector128_AsSByte:
                            case NI_Vector128_AsSingle:
                            case NI_Vector128_AsUInt16:
                            case NI_Vector128_AsUInt32:
                            case NI_Vector128_AsUInt64:
                            case NI_Vector128_AsVector4:
                            case NI_Vector128_op_UnaryPlus:
                            case NI_VectorT_As:
                            case NI_VectorT_AsVectorByte:
                            case NI_VectorT_AsVectorDouble:
                            case NI_VectorT_AsVectorInt16:
                            case NI_VectorT_AsVectorInt32:
                            case NI_VectorT_AsVectorInt64:
                            case NI_VectorT_AsVectorNInt:
                            case NI_VectorT_AsVectorNUInt:
                            case NI_VectorT_AsVectorSByte:
                            case NI_VectorT_AsVectorSingle:
                            case NI_VectorT_AsVectorUInt16:
                            case NI_VectorT_AsVectorUInt32:
                            case NI_VectorT_AsVectorUInt64:
                            case NI_VectorT_op_UnaryPlus:
#if defined(TARGET_XARCH)
                            case NI_Vector256_As:
                            case NI_Vector256_AsByte:
                            case NI_Vector256_AsDouble:
                            case NI_Vector256_AsInt16:
                            case NI_Vector256_AsInt32:
                            case NI_Vector256_AsInt64:
                            case NI_Vector256_AsNInt:
                            case NI_Vector256_AsNUInt:
                            case NI_Vector256_AsSByte:
                            case NI_Vector256_AsSingle:
                            case NI_Vector256_AsUInt16:
                            case NI_Vector256_AsUInt32:
                            case NI_Vector256_AsUInt64:
                            case NI_Vector256_op_UnaryPlus:
                            case NI_Vector512_As:
                            case NI_Vector512_AsByte:
                            case NI_Vector512_AsDouble:
                            case NI_Vector512_AsInt16:
                            case NI_Vector512_AsInt32:
                            case NI_Vector512_AsInt64:
                            case NI_Vector512_AsNInt:
                            case NI_Vector512_AsNUInt:
                            case NI_Vector512_AsSByte:
                            case NI_Vector512_AsSingle:
                            case NI_Vector512_AsUInt16:
                            case NI_Vector512_AsUInt32:
                            case NI_Vector512_AsUInt64:
#endif // TARGET_XARCH
#endif // FEATURE_HW_INTRINSICS
                            case NI_SRCS_UNSAFE_As:
                            case NI_SRCS_UNSAFE_AsRef:
                            case NI_SRCS_UNSAFE_BitCast:
                            case NI_SRCS_UNSAFE_SkipInit:
                            {
                                // TODO-CQ: These are no-ops in that they never produce any IR
                                // and simply return op1 untouched. We should really track them
                                // as such and adjust the multiplier even more, but we'll settle
                                // for marking it as foldable until additional work can happen.

                                foldableIntrinsic = true;
                                break;
                            }

#if defined(FEATURE_HW_INTRINSICS)
#if defined(TARGET_ARM64)
                            case NI_Vector64_get_AllBitsSet:
                            case NI_Vector64_get_One:
                            case NI_Vector64_get_Zero:
#endif // TARGET_ARM64
                            case NI_Vector2_get_One:
                            case NI_Vector2_get_Zero:
                            case NI_Vector3_get_One:
                            case NI_Vector3_get_Zero:
                            case NI_Vector4_get_One:
                            case NI_Vector4_get_Zero:
                            case NI_Vector128_get_AllBitsSet:
                            case NI_Vector128_get_One:
                            case NI_Vector128_get_Zero:
                            case NI_VectorT_get_AllBitsSet:
                            case NI_VectorT_get_One:
                            case NI_VectorT_get_Zero:
#if defined(TARGET_XARCH)
                            case NI_Vector256_get_AllBitsSet:
                            case NI_Vector256_get_One:
                            case NI_Vector256_get_Zero:
                            case NI_Vector512_get_AllBitsSet:
                            case NI_Vector512_get_One:
                            case NI_Vector512_get_Zero:
#endif // TARGET_XARCH
#endif // FEATURE_HW_INTRINSICS
                            {
                                // These always produce a vector constant

                                foldableIntrinsic = true;

                                // TODO-CQ: We should really push a constant onto the stack
                                // However, this isn't trivially possible without the inliner
                                // understanding a new type of "vector constant" so it doesn't
                                // negatively impact other possible checks/handling

                                break;
                            }

                            case NI_SRCS_UNSAFE_NullRef:
                            case NI_SRCS_UNSAFE_SizeOf:
                            {
                                // These always produce a constant

                                foldableIntrinsic = true;
                                pushedStack.PushConstant();

                                break;
                            }

                            default:
                            {
                                break;
                            }
                        }
                    }

                    if (foldableIntrinsic)
                    {
                        compInlineResult->Note(InlineObservation::CALLSITE_FOLDABLE_INTRINSIC);
                        handled = true;
                    }
                    else if (ni != NI_Illegal)
                    {
                        // Otherwise note "intrinsic" (most likely will be lowered as single instructions)
                        // except Math where only a few intrinsics won't end up as normal calls
                        if (!IsMathIntrinsic(ni) || IsTargetIntrinsic(ni))
                        {
                            compInlineResult->Note(InlineObservation::CALLEE_INTRINSIC);
                        }
                    }
                }

                if ((codeAddr < codeEndp - sz) && (OPCODE)getU1LittleEndian(codeAddr + sz) == CEE_RET)
                {
                    // If the method has a call followed by a ret, assume that
                    // it is a wrapper method.
                    compInlineResult->Note(InlineObservation::CALLEE_LOOKS_LIKE_WRAPPER);
                }

                if (!isIntrinsic && !handled && FgStack::IsArgument(pushedStack.Top()))
                {
                    // Optimistically assume that "call(arg)" returns something arg-dependent.
                    // However, we don't know how many args it expects and its return type.
                    handled = true;
                }
            }
            break;

            case CEE_LDIND_I1:
            case CEE_LDIND_U1:
            case CEE_LDIND_I2:
            case CEE_LDIND_U2:
            case CEE_LDIND_I4:
            case CEE_LDIND_U4:
            case CEE_LDIND_I8:
            case CEE_LDIND_I:
            case CEE_LDIND_R4:
            case CEE_LDIND_R8:
            case CEE_LDIND_REF:
            {
                if (FgStack::IsArgument(pushedStack.Top()))
                {
                    handled = true;
                }
                break;
            }

            // Unary operators:
            case CEE_CONV_I:
            case CEE_CONV_U:
            case CEE_CONV_I1:
            case CEE_CONV_I2:
            case CEE_CONV_I4:
            case CEE_CONV_I8:
            case CEE_CONV_R4:
            case CEE_CONV_R8:
            case CEE_CONV_U4:
            case CEE_CONV_U8:
            case CEE_CONV_U2:
            case CEE_CONV_U1:
            case CEE_CONV_R_UN:
            case CEE_CONV_OVF_I:
            case CEE_CONV_OVF_U:
            case CEE_CONV_OVF_I1:
            case CEE_CONV_OVF_U1:
            case CEE_CONV_OVF_I2:
            case CEE_CONV_OVF_U2:
            case CEE_CONV_OVF_I4:
            case CEE_CONV_OVF_U4:
            case CEE_CONV_OVF_I8:
            case CEE_CONV_OVF_U8:
            case CEE_CONV_OVF_I_UN:
            case CEE_CONV_OVF_U_UN:
            case CEE_CONV_OVF_I1_UN:
            case CEE_CONV_OVF_I2_UN:
            case CEE_CONV_OVF_I4_UN:
            case CEE_CONV_OVF_I8_UN:
            case CEE_CONV_OVF_U1_UN:
            case CEE_CONV_OVF_U2_UN:
            case CEE_CONV_OVF_U4_UN:
            case CEE_CONV_OVF_U8_UN:
            case CEE_NOT:
            case CEE_NEG:
            {
                if (makeInlineObservations)
                {
                    FgStack::FgSlot arg = pushedStack.Top();
                    if (FgStack::IsConstArgument(arg, impInlineInfo))
                    {
                        compInlineResult->Note(InlineObservation::CALLSITE_FOLDABLE_EXPR_UN);
                        handled = true;
                    }
                    else if (FgStack::IsArgument(arg) || FgStack::IsConstant(arg))
                    {
                        handled = true;
                    }
                }
                break;
            }

            // Binary operators:
            case CEE_ADD:
            case CEE_SUB:
            case CEE_MUL:
            case CEE_DIV:
            case CEE_DIV_UN:
            case CEE_REM:
            case CEE_REM_UN:
            case CEE_AND:
            case CEE_OR:
            case CEE_XOR:
            case CEE_SHL:
            case CEE_SHR:
            case CEE_SHR_UN:
            case CEE_ADD_OVF:
            case CEE_ADD_OVF_UN:
            case CEE_MUL_OVF:
            case CEE_MUL_OVF_UN:
            case CEE_SUB_OVF:
            case CEE_SUB_OVF_UN:
            case CEE_CEQ:
            case CEE_CGT:
            case CEE_CGT_UN:
            case CEE_CLT:
            case CEE_CLT_UN:
            {
                if (!makeInlineObservations)
                {
                    break;
                }

                if (!preciseScan)
                {
                    switch (opcode)
                    {
                        case CEE_CEQ:
                        case CEE_CGT:
                        case CEE_CGT_UN:
                        case CEE_CLT:
                        case CEE_CLT_UN:
                            fgObserveInlineConstants(opcode, pushedStack, isInlining);
                            break;
                        default:
                            break;
                    }
                }
                else
                {
                    FgStack::FgSlot arg0 = pushedStack.Top(1);
                    FgStack::FgSlot arg1 = pushedStack.Top(0);

                    // Const op ConstArg -> ConstArg
                    if (FgStack::IsConstant(arg0) && FgStack::IsConstArgument(arg1, impInlineInfo))
                    {
                        // keep stack unchanged
                        handled = true;
                        compInlineResult->Note(InlineObservation::CALLSITE_FOLDABLE_EXPR);
                    }
                    // ConstArg op Const    -> ConstArg
                    // ConstArg op ConstArg -> ConstArg
                    else if (FgStack::IsConstArgument(arg0, impInlineInfo) &&
                             FgStack::IsConstantOrConstArg(arg1, impInlineInfo))
                    {
                        if (FgStack::IsConstant(arg1))
                        {
                            pushedStack.Push(arg0);
                        }
                        handled = true;
                        compInlineResult->Note(InlineObservation::CALLSITE_FOLDABLE_EXPR);
                    }
                    // Const op Const -> Const
                    else if (FgStack::IsConstant(arg0) && FgStack::IsConstant(arg1))
                    {
                        // both are constants, but we're mostly interested in cases where a const arg leads to
                        // a foldable expression.
                        handled = true;
                    }
                    // Arg op ConstArg
                    // Arg op Const
                    else if (FgStack::IsArgument(arg0) && FgStack::IsConstantOrConstArg(arg1, impInlineInfo))
                    {
                        // "Arg op CNS" --> keep arg0 in the stack for the next ops
                        pushedStack.Push(arg0);
                        handled = true;
                        compInlineResult->Note(InlineObservation::CALLEE_BINARY_EXRP_WITH_CNS);
                    }
                    // ConstArg op Arg
                    // Const    op Arg
                    else if (FgStack::IsArgument(arg1) && FgStack::IsConstantOrConstArg(arg0, impInlineInfo))
                    {
                        // "CNS op ARG" --> keep arg1 in the stack for the next ops
                        handled = true;
                        compInlineResult->Note(InlineObservation::CALLEE_BINARY_EXRP_WITH_CNS);
                    }
                    // X / ConstArg
                    // X % ConstArg
                    if (FgStack::IsConstArgument(arg1, impInlineInfo))
                    {
                        if ((opcode == CEE_DIV) || (opcode == CEE_DIV_UN) || (opcode == CEE_REM) ||
                            (opcode == CEE_REM_UN))
                        {
                            compInlineResult->Note(InlineObservation::CALLSITE_DIV_BY_CNS);
                        }
                        pushedStack.Push(arg0);
                        handled = true;
                    }
                }
                break;
            }

            // Jumps
            case CEE_LEAVE:
            case CEE_LEAVE_S:
            case CEE_BR:
            case CEE_BR_S:
            case CEE_BRFALSE:
            case CEE_BRFALSE_S:
            case CEE_BRTRUE:
            case CEE_BRTRUE_S:
            case CEE_BEQ:
            case CEE_BEQ_S:
            case CEE_BGE:
            case CEE_BGE_S:
            case CEE_BGE_UN:
            case CEE_BGE_UN_S:
            case CEE_BGT:
            case CEE_BGT_S:
            case CEE_BGT_UN:
            case CEE_BGT_UN_S:
            case CEE_BLE:
            case CEE_BLE_S:
            case CEE_BLE_UN:
            case CEE_BLE_UN_S:
            case CEE_BLT:
            case CEE_BLT_S:
            case CEE_BLT_UN:
            case CEE_BLT_UN_S:
            case CEE_BNE_UN:
            case CEE_BNE_UN_S:
            {
                if (codeAddr > codeEndp - sz)
                {
                    goto TOO_FAR;
                }

                // Compute jump target address
                signed jmpDist = (sz == 1) ? getI1LittleEndian(codeAddr) : getI4LittleEndian(codeAddr);

                if ((jmpDist == 0) &&
                    (opcode == CEE_LEAVE || opcode == CEE_LEAVE_S || opcode == CEE_BR || opcode == CEE_BR_S) &&
                    opts.DoEarlyBlockMerging())
                {
                    break; /* NOP */
                }

                unsigned jmpAddr = (IL_OFFSET)(codeAddr - codeBegp) + sz + jmpDist;

                // Make sure target is reasonable
                if (jmpAddr >= codeSize)
                {
                    BADCODE3("code jumps to outer space", " at offset %04X", (IL_OFFSET)(codeAddr - codeBegp));
                }

                if (makeInlineObservations && (jmpDist < 0))
                {
                    compInlineResult->Note(InlineObservation::CALLEE_BACKWARD_JUMP);
                }

                // Mark the jump target
                jumpTarget->bitVectSet(jmpAddr);

                // See if jump might be sensitive to inlining
                if (!preciseScan && makeInlineObservations && (opcode != CEE_BR_S) && (opcode != CEE_BR))
                {
                    fgObserveInlineConstants(opcode, pushedStack, isInlining);
                }
                else if (preciseScan && makeInlineObservations)
                {
                    switch (opcode)
                    {
                        // Binary
                        case CEE_BEQ:
                        case CEE_BGE:
                        case CEE_BGT:
                        case CEE_BLE:
                        case CEE_BLT:
                        case CEE_BNE_UN:
                        case CEE_BGE_UN:
                        case CEE_BGT_UN:
                        case CEE_BLE_UN:
                        case CEE_BLT_UN:
                        case CEE_BEQ_S:
                        case CEE_BGE_S:
                        case CEE_BGT_S:
                        case CEE_BLE_S:
                        case CEE_BLT_S:
                        case CEE_BNE_UN_S:
                        case CEE_BGE_UN_S:
                        case CEE_BGT_UN_S:
                        case CEE_BLE_UN_S:
                        case CEE_BLT_UN_S:
                        {
                            FgStack::FgSlot op1 = pushedStack.Top(1);
                            FgStack::FgSlot op2 = pushedStack.Top(0);

                            if (FgStack::IsConstantOrConstArg(op1, impInlineInfo) &&
                                FgStack::IsConstantOrConstArg(op2, impInlineInfo))
                            {
                                compInlineResult->Note(InlineObservation::CALLSITE_FOLDABLE_BRANCH);
                            }
                            if (FgStack::IsConstArgument(op1, impInlineInfo) ||
                                FgStack::IsConstArgument(op2, impInlineInfo))
                            {
                                compInlineResult->Note(InlineObservation::CALLSITE_CONSTANT_ARG_FEEDS_TEST);
                            }

                            if ((FgStack::IsArgument(op1) && FgStack::IsArrayLen(op2)) ||
                                (FgStack::IsArgument(op2) && FgStack::IsArrayLen(op1)))
                            {
                                compInlineResult->Note(InlineObservation::CALLEE_ARG_FEEDS_RANGE_CHECK);
                            }
                            else if ((FgStack::IsArgument(op1) && FgStack::IsConstantOrConstArg(op2, impInlineInfo)) ||
                                     (FgStack::IsArgument(op2) && FgStack::IsConstantOrConstArg(op1, impInlineInfo)))
                            {
                                compInlineResult->Note(InlineObservation::CALLEE_ARG_FEEDS_CONSTANT_TEST);
                            }
                            else if (FgStack::IsArgument(op1) || FgStack::IsArgument(op2))
                            {
                                compInlineResult->Note(InlineObservation::CALLEE_ARG_FEEDS_TEST);
                            }
                            else if (FgStack::IsConstant(op1) || FgStack::IsConstant(op2))
                            {
                                compInlineResult->Note(InlineObservation::CALLEE_BINARY_EXRP_WITH_CNS);
                            }
                            break;
                        }

                        // Unary
                        case CEE_BRFALSE_S:
                        case CEE_BRTRUE_S:
                        case CEE_BRFALSE:
                        case CEE_BRTRUE:
                        {
                            if (FgStack::IsConstantOrConstArg(pushedStack.Top(), impInlineInfo))
                            {
                                compInlineResult->Note(InlineObservation::CALLSITE_FOLDABLE_BRANCH);
                            }
                            else if (FgStack::IsArgument(pushedStack.Top()))
                            {
                                // E.g. brtrue is basically "if (X == 0)"
                                compInlineResult->Note(InlineObservation::CALLEE_ARG_FEEDS_CONSTANT_TEST);
                            }
                            break;
                        }

                        default:
                            break;
                    }
                }
            }
            break;

            case CEE_LDFLDA:
            case CEE_LDFLD:
            case CEE_STFLD:
            {
                if (FgStack::IsArgument(pushedStack.Top()))
                {
                    compInlineResult->Note(InlineObservation::CALLEE_ARG_STRUCT_FIELD_ACCESS);
                    handled = true; // keep argument on top of the stack
                }
                break;
            }

            case CEE_LDELEM_I1:
            case CEE_LDELEM_U1:
            case CEE_LDELEM_I2:
            case CEE_LDELEM_U2:
            case CEE_LDELEM_I4:
            case CEE_LDELEM_U4:
            case CEE_LDELEM_I8:
            case CEE_LDELEM_I:
            case CEE_LDELEM_R4:
            case CEE_LDELEM_R8:
            case CEE_LDELEM_REF:
            case CEE_STELEM_I:
            case CEE_STELEM_I1:
            case CEE_STELEM_I2:
            case CEE_STELEM_I4:
            case CEE_STELEM_I8:
            case CEE_STELEM_R4:
            case CEE_STELEM_R8:
            case CEE_STELEM_REF:
            case CEE_LDELEM:
            case CEE_STELEM:
            {
                if (!preciseScan)
                {
                    break;
                }
                if (FgStack::IsArgument(pushedStack.Top()) || FgStack::IsArgument(pushedStack.Top(1)))
                {
                    compInlineResult->Note(InlineObservation::CALLEE_ARG_FEEDS_RANGE_CHECK);
                }
                break;
            }

            case CEE_SWITCH:
            {
                if (makeInlineObservations)
                {
                    compInlineResult->Note(InlineObservation::CALLEE_HAS_SWITCH);
                    if (FgStack::IsConstantOrConstArg(pushedStack.Top(), impInlineInfo))
                    {
                        compInlineResult->Note(InlineObservation::CALLSITE_FOLDABLE_SWITCH);
                    }

                    // Fail fast, if we're inlining and can't handle this.
                    if (isInlining && compInlineResult->IsFailure())
                    {
                        return;
                    }
                }

                // Make sure we don't go past the end reading the number of cases
                if (codeAddr > codeEndp - sizeof(DWORD))
                {
                    goto TOO_FAR;
                }

                // Read the number of cases
                unsigned jmpCnt = getU4LittleEndian(codeAddr);
                codeAddr += sizeof(DWORD);

                if (jmpCnt > codeSize / sizeof(DWORD))
                {
                    goto TOO_FAR;
                }

                // Find the end of the switch table
                unsigned jmpBase = (unsigned)((codeAddr - codeBegp) + jmpCnt * sizeof(DWORD));

                // Make sure there is more code after the switch
                if (jmpBase >= codeSize)
                {
                    goto TOO_FAR;
                }

                // jmpBase is also the target of the default case, so mark it
                jumpTarget->bitVectSet(jmpBase);

                // Process table entries
                while (jmpCnt > 0)
                {
                    unsigned jmpAddr = jmpBase + getI4LittleEndian(codeAddr);
                    codeAddr += 4;

                    if (jmpAddr >= codeSize)
                    {
                        BADCODE3("jump target out of range", " at offset %04X", (IL_OFFSET)(codeAddr - codeBegp));
                    }

                    jumpTarget->bitVectSet(jmpAddr);
                    jmpCnt--;
                }

                // We've advanced past all the bytes in this instruction
                sz = 0;
            }
            break;

            case CEE_UNALIGNED:
            {
                noway_assert(sz == sizeof(__int8));
                prefixFlags |= PREFIX_UNALIGNED;

                codeAddr += sizeof(__int8);

                impValidateMemoryAccessOpcode(codeAddr, codeEndp, false);
                handled = true;
                goto OBSERVE_OPCODE;
            }

            case CEE_CONSTRAINED:
            {
                noway_assert(sz == sizeof(unsigned));
                prefixFlags |= PREFIX_CONSTRAINED;

                codeAddr += sizeof(unsigned);

                {
                    OPCODE actualOpcode = impGetNonPrefixOpcode(codeAddr, codeEndp);

                    if (actualOpcode != CEE_CALLVIRT && actualOpcode != CEE_CALL && actualOpcode != CEE_LDFTN)
                    {
                        BADCODE("constrained. has to be followed by callvirt, call or ldftn");
                    }
                }
                handled = true;
                goto OBSERVE_OPCODE;
            }

            case CEE_READONLY:
            {
                noway_assert(sz == 0);
                prefixFlags |= PREFIX_READONLY;

                {
                    OPCODE actualOpcode = impGetNonPrefixOpcode(codeAddr, codeEndp);

                    if ((actualOpcode != CEE_LDELEMA) && !impOpcodeIsCallOpcode(actualOpcode))
                    {
                        BADCODE("readonly. has to be followed by ldelema or call");
                    }
                }
                handled = true;
                goto OBSERVE_OPCODE;
            }

            case CEE_VOLATILE:
            {
                noway_assert(sz == 0);
                prefixFlags |= PREFIX_VOLATILE;

                impValidateMemoryAccessOpcode(codeAddr, codeEndp, true);
                handled = true;
                goto OBSERVE_OPCODE;
            }

            case CEE_TAILCALL:
            {
                noway_assert(sz == 0);
                prefixFlags |= PREFIX_TAILCALL_EXPLICIT;

                {
                    OPCODE actualOpcode = impGetNonPrefixOpcode(codeAddr, codeEndp);

                    if (!impOpcodeIsCallOpcode(actualOpcode))
                    {
                        BADCODE("tailcall. has to be followed by call, callvirt or calli");
                    }
                }
                handled = true;
                goto OBSERVE_OPCODE;
            }

            case CEE_STARG:
            case CEE_STARG_S:
            {
                noway_assert(sz == sizeof(BYTE) || sz == sizeof(WORD));

                if (codeAddr > codeEndp - sz)
                {
                    goto TOO_FAR;
                }

                varNum = (sz == sizeof(BYTE)) ? getU1LittleEndian(codeAddr) : getU2LittleEndian(codeAddr);

                if (isInlining)
                {
                    if (varNum < impInlineInfo->argCnt)
                    {
                        impInlineInfo->inlArgInfo[varNum].argHasStargOp = true;
                    }
                }
                else
                {
                    // account for possible hidden param
                    varNum = compMapILargNum(varNum);

                    // This check is only intended to prevent an AV.  Bad varNum values will later
                    // be handled properly by the verifier.
                    if (varNum < lvaTableCnt)
                    {
                        // In non-inline cases, note written-to arguments.
                        lvaTable[varNum].lvHasILStoreOp = 1;
                    }
                }
            }
            break;

            case CEE_STLOC_0:
            case CEE_STLOC_1:
            case CEE_STLOC_2:
            case CEE_STLOC_3:
                varNum = (opcode - CEE_STLOC_0);
                goto STLOC;

            case CEE_STLOC:
            case CEE_STLOC_S:
            {
                noway_assert(sz == sizeof(BYTE) || sz == sizeof(WORD));

                if (codeAddr > codeEndp - sz)
                {
                    goto TOO_FAR;
                }

                varNum = (sz == sizeof(BYTE)) ? getU1LittleEndian(codeAddr) : getU2LittleEndian(codeAddr);

            STLOC:
                if (isInlining)
                {
                    InlLclVarInfo& lclInfo = impInlineInfo->lclVarInfo[varNum + impInlineInfo->argCnt];

                    if (lclInfo.lclHasStlocOp)
                    {
                        lclInfo.lclHasMultipleStlocOp = 1;
                    }
                    else
                    {
                        lclInfo.lclHasStlocOp = 1;
                    }
                }
                else
                {
                    varNum += info.compArgsCount;

                    // This check is only intended to prevent an AV.  Bad varNum values will later
                    // be handled properly by the verifier.
                    if (varNum < lvaTableCnt)
                    {
                        // In non-inline cases, note written-to locals.
                        if (lvaTable[varNum].lvHasILStoreOp)
                        {
                            lvaTable[varNum].lvHasMultipleILStoreOp = 1;
                        }
                        else
                        {
                            lvaTable[varNum].lvHasILStoreOp = 1;
                        }
                    }
                }
            }
            break;

            case CEE_LDLOC_0:
            case CEE_LDLOC_1:
            case CEE_LDLOC_2:
            case CEE_LDLOC_3:
                //
                if (preciseScan && makeInlineObservations && (prevOpcode == (CEE_STLOC_3 - (CEE_LDLOC_3 - opcode))))
                {
                    // Fold stloc+ldloc
                    pushedStack.Push(pushedStack.Top(1)); // throw away SLOT_UNKNOWN inserted by STLOC
                    handled = true;
                }
                break;

            case CEE_LDARGA:
            case CEE_LDARGA_S:
            case CEE_LDLOCA:
            case CEE_LDLOCA_S:
            {
                // Handle address-taken args or locals
                noway_assert(sz == sizeof(BYTE) || sz == sizeof(WORD));

                if (codeAddr > codeEndp - sz)
                {
                    goto TOO_FAR;
                }

                varNum = (sz == sizeof(BYTE)) ? getU1LittleEndian(codeAddr) : getU2LittleEndian(codeAddr);

                if (isInlining)
                {
                    if (opcode == CEE_LDLOCA || opcode == CEE_LDLOCA_S)
                    {
                        varType = impInlineInfo->lclVarInfo[varNum + impInlineInfo->argCnt].lclTypeInfo;

                        impInlineInfo->lclVarInfo[varNum + impInlineInfo->argCnt].lclHasLdlocaOp = true;
                    }
                    else
                    {
                        noway_assert(opcode == CEE_LDARGA || opcode == CEE_LDARGA_S);

                        varType = impInlineInfo->lclVarInfo[varNum].lclTypeInfo;

                        impInlineInfo->inlArgInfo[varNum].argHasLdargaOp = true;

                        pushedStack.PushArgument(varNum);
                        handled = true;
                    }
                }
                else
                {
                    if (opcode == CEE_LDLOCA || opcode == CEE_LDLOCA_S)
                    {
                        if (varNum >= info.compMethodInfo->locals.numArgs)
                        {
                            BADCODE("bad local number");
                        }

                        varNum += info.compArgsCount;
                    }
                    else
                    {
                        noway_assert(opcode == CEE_LDARGA || opcode == CEE_LDARGA_S);

                        if (varNum >= info.compILargsCount)
                        {
                            BADCODE("bad argument number");
                        }

                        varNum = compMapILargNum(varNum); // account for possible hidden param
                    }

                    varType = (var_types)lvaTable[varNum].lvType;

                    // Determine if the next instruction will consume
                    // the address. If so we won't mark this var as
                    // address taken.
                    //
                    // We will put structs on the stack and changing
                    // the addrTaken of a local requires an extra pass
                    // in the morpher so we won't apply this
                    // optimization to structs.
                    //
                    // Debug code spills for every IL instruction, and
                    // therefore it will split statements, so we will
                    // need the address.  Note that this optimization
                    // is based in that we know what trees we will
                    // generate for this ldfld, and we require that we
                    // won't need the address of this local at all

                    const bool notStruct    = !varTypeIsStruct(lvaGetDesc(varNum));
                    const bool notLastInstr = (codeAddr < codeEndp - sz);
                    const bool notDebugCode = !opts.compDbgCode;

                    if (notStruct && notLastInstr && notDebugCode && impILConsumesAddr(codeAddr + sz))
                    {
                        // We can skip the addrtaken, as next IL instruction consumes
                        // the address.
                    }
                    else
                    {
                        lvaTable[varNum].lvHasLdAddrOp = 1;
                        if (!info.compIsStatic && (varNum == 0))
                        {
                            // Addr taken on "this" pointer is significant,
                            // go ahead to mark it as permanently addr-exposed here.
                            // This may be conservative, but probably not very.
                            lvaSetVarAddrExposed(0 DEBUGARG(AddressExposedReason::TOO_CONSERVATIVE));
                        }
                    }
                } // isInlining

                typeIsNormed = !varTypeIsGC(varType) && !varTypeIsStruct(varType);
            }
            break;

            case CEE_JMP:
                retBlocks++;

#if !defined(TARGET_X86) && !defined(TARGET_ARM)
                if (!isInlining)
                {
                    // We transform this into a set of ldarg's + tail call and
                    // thus may push more onto the stack than originally thought.
                    // This doesn't interfere with verification because CEE_JMP
                    // is never verifiable, and there's nothing unsafe you can
                    // do with a an IL stack overflow if the JIT is expecting it.
                    info.compMaxStack = max(info.compMaxStack, info.compILargsCount);
                    break;
                }
#endif // !TARGET_X86 && !TARGET_ARM

                // If we are inlining, we need to fail for a CEE_JMP opcode, just like
                // the list of other opcodes (for all platforms).

                FALLTHROUGH;

            case CEE_MKREFANY:
            case CEE_RETHROW:
                if (makeInlineObservations)
                {
                    // Arguably this should be NoteFatal, but the legacy behavior is
                    // to ignore this for the prejit root.
                    compInlineResult->Note(InlineObservation::CALLEE_UNSUPPORTED_OPCODE);

                    // Fail fast if we're inlining...
                    if (isInlining)
                    {
                        assert(compInlineResult->IsFailure());
                        return;
                    }
                }
                break;

            case CEE_LOCALLOC:

                compLocallocSeen = true;

                // We now allow localloc callees to become candidates in some cases.
                if (makeInlineObservations)
                {
                    compInlineResult->Note(InlineObservation::CALLEE_HAS_LOCALLOC);
                    if (isInlining && compInlineResult->IsFailure())
                    {
                        return;
                    }
                }
                break;

            case CEE_LDARG_0:
            case CEE_LDARG_1:
            case CEE_LDARG_2:
            case CEE_LDARG_3:
                if (makeInlineObservations)
                {
                    pushedStack.PushArgument(opcode - CEE_LDARG_0);
                    handled = true;
                }
                break;

            case CEE_LDARG_S:
            case CEE_LDARG:
            {
                if (codeAddr > codeEndp - sz)
                {
                    goto TOO_FAR;
                }

                varNum = (sz == sizeof(BYTE)) ? getU1LittleEndian(codeAddr) : getU2LittleEndian(codeAddr);

                if (makeInlineObservations)
                {
                    pushedStack.PushArgument(varNum);
                    handled = true;
                }
            }
            break;

            case CEE_LDLEN:
                if (makeInlineObservations)
                {
                    pushedStack.PushArrayLen();
                    handled = true;
                }
                break;

            case CEE_RET:
                retBlocks++;
                break;

            default:
                break;
        }

        // Skip any remaining operands this opcode may have
        codeAddr += sz;

        // Clear any prefix flags that may have been set
        prefixFlags = 0;

        // Increment the number of observed instructions
        opts.instrCount++;

    OBSERVE_OPCODE:

        // Note the opcode we just saw
        if (makeInlineObservations)
        {
            InlineObservation obs =
                typeIsNormed ? InlineObservation::CALLEE_OPCODE_NORMED : InlineObservation::CALLEE_OPCODE;
            compInlineResult->NoteInt(obs, opcode);
        }

        typeIsNormed = false;
    }

    if (codeAddr != codeEndp)
    {
    TOO_FAR:
        BADCODE3("Code ends in the middle of an opcode, or there is a branch past the end of the method",
                 " at offset %04X", (IL_OFFSET)(codeAddr - codeBegp));
    }

    INDEBUG(compInlineContext->SetILInstsSet(ilInstsSet));

    if (makeInlineObservations)
    {
        compInlineResult->Note(InlineObservation::CALLEE_END_OPCODE_SCAN);

        // If there are no return blocks we know it does not return, however if there
        // return blocks we don't know it returns as it may be counting unreachable code.
        // However we will still make the CALLEE_DOES_NOT_RETURN observation.

        compInlineResult->NoteBool(InlineObservation::CALLEE_DOES_NOT_RETURN, retBlocks == 0);

        if ((retBlocks == 0) && isInlining &&
            info.compCompHnd->notifyMethodInfoUsage(impInlineInfo->iciCall->gtCallMethHnd))
        {
            // Mark the call node as "no return" as it can impact caller's code quality.
            impInlineInfo->iciCall->gtCallMoreFlags |= GTF_CALL_M_DOES_NOT_RETURN;
            // Mark root method as containing a noreturn call.
            impInlineRoot()->setMethodHasNoReturnCalls();

            // NOTE: we also ask VM whether we're allowed to do so - we don't want to mark a call
            // as "no-return" if its IL may change.
        }

        // If the inline is viable and discretionary, do the
        // profitability screening.
        if (compInlineResult->IsDiscretionaryCandidate())
        {
            // Make some callsite specific observations that will feed
            // into the profitability model.
            impMakeDiscretionaryInlineObservations(impInlineInfo, compInlineResult);

            // None of those observations should have changed the
            // inline's viability.
            assert(compInlineResult->IsCandidate());

            if (isInlining)
            {
                // Assess profitability...
                CORINFO_METHOD_INFO* methodInfo = &impInlineInfo->inlineCandidateInfo->methInfo;
                compInlineResult->DetermineProfitability(methodInfo);

                if (compInlineResult->IsFailure())
                {
                    impInlineRoot()->m_inlineStrategy->NoteUnprofitable();
                    JITDUMP("\n\nInline expansion aborted, inline not profitable\n");
                    return;
                }
                else
                {
                    // The inline is still viable.
                    assert(compInlineResult->IsCandidate());
                }
            }
            else
            {
                // Prejit root case. Profitability assessment for this
                // is done over in compCompileHelper.
            }
        }
    }

    // None of the local vars in the inlinee should have address taken or been written to.
    // Therefore we should NOT need to enter this "if" statement.
    if (!isInlining && !info.compIsStatic)
    {
        fgAdjustForAddressExposedOrWrittenThis();
    }

    // Now that we've seen the IL, set lvSingleDef for root method
    // locals.
    //
    // We could also do this for root method arguments but single-def
    // arguments are set by the caller and so we don't know anything
    // about the possible values or types.
    //
    // For inlinees we do this over in impInlineFetchLocal and
    // impInlineFetchArg (here args are included as we sometimes get
    // new information about the types of inlinee args).
    if (!isInlining)
    {
        const unsigned firstLcl = info.compArgsCount;
        const unsigned lastLcl  = firstLcl + info.compMethodInfo->locals.numArgs;
        for (unsigned lclNum = firstLcl; lclNum < lastLcl; lclNum++)
        {
            LclVarDsc* lclDsc = lvaGetDesc(lclNum);
            assert(lclDsc->lvSingleDef == 0);
            lclDsc->lvSingleDef = !lclDsc->lvHasMultipleILStoreOp && !lclDsc->lvHasLdAddrOp;

            if (lclDsc->lvSingleDef)
            {
                JITDUMP("Marked V%02u as a single def local\n", lclNum);
            }
        }
    }
}

//------------------------------------------------------------------------
// fgAdjustForAddressExposedOrWrittenThis: update var table for cases
//   where the this pointer value can change.
//
// Notes:
//    Modifies lvaArg0Var to refer to a temp if the value of 'this' can
//    change. The original this (info.compThisArg) then remains
//    unmodified in the method.  fgAddInternal is responsible for
//    adding the code to copy the initial this into the temp.

void Compiler::fgAdjustForAddressExposedOrWrittenThis()
{
    LclVarDsc* thisVarDsc = lvaGetDesc(info.compThisArg);

    // Optionally enable adjustment during stress.
    if (compStressCompile(STRESS_GENERIC_VARN, 15))
    {
        JITDUMP("JitStress: creating modifiable `this`\n");
        thisVarDsc->lvHasILStoreOp = true;
    }

    // If this is exposed or written to, create a temp for the modifiable this
    if (thisVarDsc->IsAddressExposed() || thisVarDsc->lvHasILStoreOp)
    {
        // If there is a "ldarga 0" or "starg 0", grab and use the temp.
        lvaArg0Var = lvaGrabTemp(false DEBUGARG("Address-exposed, or written this pointer"));
        noway_assert(lvaArg0Var > (unsigned)info.compThisArg);
        LclVarDsc* arg0varDsc = lvaGetDesc(lvaArg0Var);
        arg0varDsc->lvType    = thisVarDsc->TypeGet();
        arg0varDsc->SetAddressExposed(thisVarDsc->IsAddressExposed() DEBUGARG(thisVarDsc->GetAddrExposedReason()));
        arg0varDsc->lvDoNotEnregister = thisVarDsc->lvDoNotEnregister;
#ifdef DEBUG
        arg0varDsc->SetDoNotEnregReason(thisVarDsc->GetDoNotEnregReason());
#endif
        arg0varDsc->lvHasILStoreOp = thisVarDsc->lvHasILStoreOp;

        // Note that here we don't clear `m_doNotEnregReason` and it stays `doNotEnreg` with `AddrExposed` reason.
        thisVarDsc->CleanAddressExposed();
        thisVarDsc->lvHasILStoreOp = false;
    }
}

//------------------------------------------------------------------------
// fgObserveInlineConstants: look for operations that might get optimized
//   if this method were to be inlined, and report these to the inliner.
//
// Arguments:
//    opcode     -- MSIL opcode under consideration
//    stack      -- abstract stack model at this point in the IL
//    isInlining -- true if we're inlining (vs compiling a prejit root)
//
// Notes:
//    Currently only invoked on compare and branch opcodes.
//
//    If we're inlining we also look at the argument values supplied by
//    the caller at this call site.
//
//    The crude stack model may overestimate stack depth.

void Compiler::fgObserveInlineConstants(OPCODE opcode, const FgStack& stack, bool isInlining)
{
    // We should be able to record inline observations.
    assert(compInlineResult != nullptr);

    // The stack only has to be 1 deep for BRTRUE/FALSE
    bool lookForBranchCases = stack.IsStackAtLeastOneDeep();

    if (lookForBranchCases)
    {
        if (opcode == CEE_BRFALSE || opcode == CEE_BRFALSE_S || opcode == CEE_BRTRUE || opcode == CEE_BRTRUE_S)
        {
            FgStack::FgSlot slot0 = stack.GetSlot0();
            if (FgStack::IsArgument(slot0))
            {
                compInlineResult->Note(InlineObservation::CALLEE_ARG_FEEDS_CONSTANT_TEST);

                if (isInlining)
                {
                    // Check for the double whammy of an incoming constant argument
                    // feeding a constant test.
                    unsigned varNum = FgStack::SlotTypeToArgNum(slot0);
                    if (impInlineInfo->inlArgInfo[varNum].argIsInvariant)
                    {
                        compInlineResult->Note(InlineObservation::CALLSITE_CONSTANT_ARG_FEEDS_TEST);
                    }
                }
            }

            return;
        }
    }

    // Remaining cases require at least two things on the stack.
    if (!stack.IsStackTwoDeep())
    {
        return;
    }

    FgStack::FgSlot slot0 = stack.GetSlot0();
    FgStack::FgSlot slot1 = stack.GetSlot1();

    // Arg feeds constant test
    if ((FgStack::IsConstant(slot0) && FgStack::IsArgument(slot1)) ||
        (FgStack::IsConstant(slot1) && FgStack::IsArgument(slot0)))
    {
        compInlineResult->Note(InlineObservation::CALLEE_ARG_FEEDS_CONSTANT_TEST);
    }

    // Arg feeds range check
    if ((FgStack::IsArrayLen(slot0) && FgStack::IsArgument(slot1)) ||
        (FgStack::IsArrayLen(slot1) && FgStack::IsArgument(slot0)))
    {
        compInlineResult->Note(InlineObservation::CALLEE_ARG_FEEDS_RANGE_CHECK);
    }

    // Check for an incoming arg that's a constant
    if (isInlining)
    {
        if (FgStack::IsArgument(slot0))
        {
            compInlineResult->Note(InlineObservation::CALLEE_ARG_FEEDS_TEST);

            unsigned varNum = FgStack::SlotTypeToArgNum(slot0);
            if (impInlineInfo->inlArgInfo[varNum].argIsInvariant)
            {
                compInlineResult->Note(InlineObservation::CALLSITE_CONSTANT_ARG_FEEDS_TEST);
            }
        }

        if (FgStack::IsArgument(slot1))
        {
            compInlineResult->Note(InlineObservation::CALLEE_ARG_FEEDS_TEST);

            unsigned varNum = FgStack::SlotTypeToArgNum(slot1);
            if (impInlineInfo->inlArgInfo[varNum].argIsInvariant)
            {
                compInlineResult->Note(InlineObservation::CALLSITE_CONSTANT_ARG_FEEDS_TEST);
            }
        }
    }
}

//------------------------------------------------------------------------
// fgMarkBackwardJump: mark blocks indicating there is a jump backwards in
//   IL, from a higher to lower IL offset.
//
// Arguments:
//   targetBlock -- target of the jump
//   sourceBlock -- source of the jump
//
void Compiler::fgMarkBackwardJump(BasicBlock* targetBlock, BasicBlock* sourceBlock)
{
    noway_assert(targetBlock->bbNum <= sourceBlock->bbNum);

    for (BasicBlock* const block : Blocks(targetBlock, sourceBlock))
    {
        if (!block->HasFlag(BBF_BACKWARD_JUMP) && !block->KindIs(BBJ_RETURN))
        {
            block->SetFlags(BBF_BACKWARD_JUMP);
            compHasBackwardJump = true;
        }
    }

    sourceBlock->SetFlags(BBF_BACKWARD_JUMP_SOURCE);
    targetBlock->SetFlags(BBF_BACKWARD_JUMP_TARGET);
}

//------------------------------------------------------------------------
// fgLinkBasicBlocks: set block jump targets and add pred edges
//
// Notes:
//    Pred edges for BBJ_EHFILTERRET are set later by fgFindBasicBlocks.
//    Pred edges for BBJ_EHFINALLYRET are set later by impFixPredLists,
//     after setting up the callfinally blocks.
//
void Compiler::fgLinkBasicBlocks()
{
    // Create the basic block lookup tables
    //
    fgInitBBLookup();

#ifdef DEBUG
    // Verify blocks are in increasing bbNum order and
    // all pred list info is in initial state.
    //
    fgDebugCheckBBNumIncreasing();

    for (BasicBlock* const block : Blocks())
    {
        assert(block->bbPreds == nullptr);
        assert(block->bbLastPred == nullptr);
        assert(block->bbRefs == 0);
    }
#endif

    // First block is always reachable
    //
    fgFirstBB->bbRefs = 1;

    // Special args to fgAddRefPred so it will use the initialization fast path.
    //
    FlowEdge* const oldEdge           = nullptr;
    bool const      initializingPreds = true;

    for (BasicBlock* const curBBdesc : Blocks())
    {
        switch (curBBdesc->GetKind())
        {
            case BBJ_COND:
            {
                BasicBlock* const trueTarget = fgLookupBB(curBBdesc->GetTargetOffs());
                curBBdesc->SetTrueTarget(trueTarget);
                curBBdesc->SetFalseTarget(curBBdesc->Next());
                fgAddRefPred<initializingPreds>(trueTarget, curBBdesc, oldEdge);
                fgAddRefPred<initializingPreds>(curBBdesc->GetFalseTarget(), curBBdesc, oldEdge);

                if (curBBdesc->GetTrueTarget()->bbNum <= curBBdesc->bbNum)
                {
                    fgMarkBackwardJump(curBBdesc->GetTrueTarget(), curBBdesc);
                }

                if (curBBdesc->IsLast())
                {
                    BADCODE("Fall thru the end of a method");
                }

                break;
            }
            case BBJ_ALWAYS:
            case BBJ_LEAVE:
            {
                // Avoid fgLookupBB overhead for blocks that jump to next block
                // (curBBdesc cannot be the last block if it jumps to the next block)
                const bool jumpsToNext = (curBBdesc->GetTargetOffs() == curBBdesc->bbCodeOffsEnd);
                assert(!(curBBdesc->IsLast() && jumpsToNext));
                BasicBlock* const jumpDest = jumpsToNext ? curBBdesc->Next() : fgLookupBB(curBBdesc->GetTargetOffs());

                // Redundantly use SetKindAndTarget() instead of SetTarget() just this once,
                // so we don't break the HasInitializedTarget() invariant of SetTarget().
                curBBdesc->SetKindAndTarget(curBBdesc->GetKind(), jumpDest);
                fgAddRefPred<initializingPreds>(jumpDest, curBBdesc, oldEdge);

                if (curBBdesc->GetTarget()->bbNum <= curBBdesc->bbNum)
                {
                    fgMarkBackwardJump(curBBdesc->GetTarget(), curBBdesc);
                }
                break;
            }

            case BBJ_EHFILTERRET:
                // We can't set up the pred list for these just yet.
                // We do it in fgFindBasicBlocks.
                break;

            case BBJ_EHFINALLYRET:
                // We can't set up the pred list for these just yet.
                // We do it in impFixPredLists.
                break;

            case BBJ_EHFAULTRET:
            case BBJ_THROW:
            case BBJ_RETURN:
                break;

            case BBJ_SWITCH:
            {
                unsigned     jumpCnt = curBBdesc->GetSwitchTargets()->bbsCount;
                BasicBlock** jumpPtr = curBBdesc->GetSwitchTargets()->bbsDstTab;

                do
                {
                    BasicBlock* jumpDest = fgLookupBB((unsigned)*(size_t*)jumpPtr);
                    *jumpPtr             = jumpDest;
                    fgAddRefPred<initializingPreds>(jumpDest, curBBdesc, oldEdge);
                    if ((*jumpPtr)->bbNum <= curBBdesc->bbNum)
                    {
                        fgMarkBackwardJump(*jumpPtr, curBBdesc);
                    }
                } while (++jumpPtr, --jumpCnt);

                /* Default case of CEE_SWITCH (next block), is at end of jumpTab[] */

                noway_assert(curBBdesc->NextIs(*(jumpPtr - 1)));
                break;
            }

            case BBJ_CALLFINALLY: // BBJ_CALLFINALLY and BBJ_EHCATCHRET don't appear until later
            case BBJ_EHCATCHRET:
            default:
                noway_assert(!"Unexpected bbKind");
                break;
        }
    }

    // If this is an OSR compile, note the original entry and
    // the OSR entry block.
    //
    // We don't yet alter flow; see fgFixEntryFlowForOSR.
    //
    if (opts.IsOSR())
    {
        assert(info.compILEntry >= 0);
        fgEntryBB    = fgLookupBB(0);
        fgOSREntryBB = fgLookupBB(info.compILEntry);
    }

    // Pred lists now established.
    //
    fgPredsComputed = true;
}

//------------------------------------------------------------------------
// fgMakeBasicBlocks: walk the IL creating basic blocks, and look for
//   operations that might get optimized if this method were to be inlined.
//
// Arguments:
//   codeAddr -- starting address of the method's IL stream
//   codeSize -- length of the IL stream
//   jumpTarget -- [in] bit vector of jump targets found by fgFindJumpTargets
//
// Returns:
//   number of return blocks (BBJ_RETURN) in the method (may be zero)
//
// Notes:
//   Invoked for prejited and jitted methods, and for all inlinees

unsigned Compiler::fgMakeBasicBlocks(const BYTE* codeAddr, IL_OFFSET codeSize, FixedBitVect* jumpTarget)
{
    unsigned    retBlocks = 0;
    const BYTE* codeBegp  = codeAddr;
    const BYTE* codeEndp  = codeAddr + codeSize;
    bool        tailCall  = false;
    unsigned    curBBoffs = 0;
    BasicBlock* curBBdesc;

    // Keep track of where we are in the scope lists, as we will also
    // create blocks at scope boundaries.
    if (opts.compDbgCode && (info.compVarScopesCount > 0))
    {
        compResetScopeLists();

        // Ignore scopes beginning at offset 0
        while (compGetNextEnterScope(0))
        { /* do nothing */
        }
        while (compGetNextExitScope(0))
        { /* do nothing */
        }
    }

    do
    {
        unsigned        jmpAddr = DUMMY_INIT(BAD_IL_OFFSET);
        BasicBlockFlags bbFlags = BBF_EMPTY;
        BBswtDesc*      swtDsc  = nullptr;
        unsigned        nxtBBoffs;
        OPCODE          opcode = (OPCODE)getU1LittleEndian(codeAddr);
        codeAddr += sizeof(__int8);
        BBKinds jmpKind = BBJ_COUNT;

    DECODE_OPCODE:

        /* Get the size of additional parameters */

        noway_assert((unsigned)opcode < CEE_COUNT);

        unsigned sz = opcodeSizes[opcode];

        switch (opcode)
        {
            signed jmpDist;

            case CEE_PREFIX1:
                if (jumpTarget->bitVectTest((UINT)(codeAddr - codeBegp)))
                {
                    BADCODE3("jump target between prefix 0xFE and opcode", " at offset %04X",
                             (IL_OFFSET)(codeAddr - codeBegp));
                }

                opcode = (OPCODE)(256 + getU1LittleEndian(codeAddr));
                codeAddr += sizeof(__int8);
                goto DECODE_OPCODE;

            /* Check to see if we have a jump/return opcode */

            case CEE_BRFALSE:
            case CEE_BRFALSE_S:
            case CEE_BRTRUE:
            case CEE_BRTRUE_S:

            case CEE_BEQ:
            case CEE_BEQ_S:
            case CEE_BGE:
            case CEE_BGE_S:
            case CEE_BGE_UN:
            case CEE_BGE_UN_S:
            case CEE_BGT:
            case CEE_BGT_S:
            case CEE_BGT_UN:
            case CEE_BGT_UN_S:
            case CEE_BLE:
            case CEE_BLE_S:
            case CEE_BLE_UN:
            case CEE_BLE_UN_S:
            case CEE_BLT:
            case CEE_BLT_S:
            case CEE_BLT_UN:
            case CEE_BLT_UN_S:
            case CEE_BNE_UN:
            case CEE_BNE_UN_S:

                jmpKind = BBJ_COND;
                goto JMP;

            case CEE_LEAVE:
            case CEE_LEAVE_S:

                // We need to check if we are jumping out of a finally-protected try.
                jmpKind = BBJ_LEAVE;
                goto JMP;

            case CEE_BR:
            case CEE_BR_S:
                jmpKind = BBJ_ALWAYS;
                goto JMP;

            JMP:

                /* Compute the target address of the jump */

                jmpDist = (sz == 1) ? getI1LittleEndian(codeAddr) : getI4LittleEndian(codeAddr);

                if ((jmpDist == 0) && (opcode == CEE_BR || opcode == CEE_BR_S) && opts.DoEarlyBlockMerging())
                {
                    continue; /* NOP */
                }

                jmpAddr = (IL_OFFSET)(codeAddr - codeBegp) + sz + jmpDist;
                break;

            case CEE_SWITCH:
            {
                unsigned jmpBase;
                unsigned jmpCnt; // # of switch cases (excluding default)

                BasicBlock** jmpTab;
                BasicBlock** jmpPtr;

                /* Allocate the switch descriptor */

                swtDsc = new (this, CMK_BasicBlock) BBswtDesc;

                /* Read the number of entries in the table */

                jmpCnt = getU4LittleEndian(codeAddr);
                codeAddr += 4;

                /* Compute  the base offset for the opcode */

                jmpBase = (IL_OFFSET)((codeAddr - codeBegp) + jmpCnt * sizeof(DWORD));

                /* Allocate the jump table */

                jmpPtr = jmpTab = new (this, CMK_BasicBlock) BasicBlock*[jmpCnt + 1];

                /* Fill in the jump table */

                for (unsigned count = jmpCnt; count; count--)
                {
                    jmpDist = getI4LittleEndian(codeAddr);
                    codeAddr += 4;

                    // store the offset in the pointer.  We change these in fgLinkBasicBlocks().
                    *jmpPtr++ = (BasicBlock*)(size_t)(jmpBase + jmpDist);
                }

                /* Append the default label to the target table */

                *jmpPtr++ = (BasicBlock*)(size_t)jmpBase;

                /* Make sure we found the right number of labels */

                noway_assert(jmpPtr == jmpTab + jmpCnt + 1);

                /* Compute the size of the switch opcode operands */

                sz = sizeof(DWORD) + jmpCnt * sizeof(DWORD);

                /* Fill in the remaining fields of the switch descriptor */

                swtDsc->bbsCount  = jmpCnt + 1;
                swtDsc->bbsDstTab = jmpTab;

                /* This is definitely a jump */

                jmpKind     = BBJ_SWITCH;
                fgHasSwitch = true;

                if (opts.compProcedureSplitting)
                {
                    // TODO-CQ: We might need to create a switch table; we won't know for sure until much later.
                    // However, switch tables don't work with hot/cold splitting, currently. The switch table data needs
                    // a relocation such that if the base (the first block after the prolog) and target of the switch
                    // branch are put in different sections, the difference stored in the table is updated. However, our
                    // relocation implementation doesn't support three different pointers (relocation address, base, and
                    // target). So, we need to change our switch table implementation to be more like
                    // JIT64: put the table in the code section, in the same hot/cold section as the switch jump itself
                    // (maybe immediately after the switch jump), and make the "base" address be also in that section,
                    // probably the address after the switch jump.
                    opts.compProcedureSplitting = false;
                    JITDUMP("Turning off procedure splitting for this method, as it might need switch tables; "
                            "implementation limitation.\n");
                }
            }
                goto GOT_ENDP;

            case CEE_ENDFILTER:
                bbFlags |= BBF_DONT_REMOVE;
                jmpKind = BBJ_EHFILTERRET;
                break;

            case CEE_ENDFINALLY:
                // Start with BBJ_EHFINALLYRET; change to BBJ_EHFAULTRET later if it's in a 'fault' clause.
                jmpKind = BBJ_EHFINALLYRET;
                break;

            case CEE_TAILCALL:
                if (compIsForInlining())
                {
                    // TODO-CQ: We can inline some callees with explicit tail calls if we can guarantee that the calls
                    // can be dispatched as tail calls from the caller.
                    compInlineResult->NoteFatal(InlineObservation::CALLEE_EXPLICIT_TAIL_PREFIX);
                    retBlocks++;
                    return retBlocks;
                }

                FALLTHROUGH;

            case CEE_READONLY:
            case CEE_CONSTRAINED:
            case CEE_VOLATILE:
            case CEE_UNALIGNED:
                // fgFindJumpTargets should have ruled out this possibility
                //   (i.e. a prefix opcodes as last instruction in a block)
                noway_assert(codeAddr < codeEndp);

                if (jumpTarget->bitVectTest((UINT)(codeAddr - codeBegp)))
                {
                    BADCODE3("jump target between prefix and an opcode", " at offset %04X",
                             (IL_OFFSET)(codeAddr - codeBegp));
                }
                break;

            case CEE_CALL:
            case CEE_CALLVIRT:
            case CEE_CALLI:
            {
                if (compIsForInlining() ||               // Ignore tail call in the inlinee. Period.
                    (!tailCall && !compTailCallStress()) // A new BB with BBJ_RETURN would have been created

                    // after a tailcall statement.
                    // We need to keep this invariant if we want to stress the tailcall.
                    // That way, the potential (tail)call statement is always the last
                    // statement in the block.
                    // Otherwise, we will assert at the following line in fgMorphCall()
                    //     noway_assert(fgMorphStmt->GetNextStmt() == NULL);
                    )
                {
                    // Neither .tailcall prefix, no tailcall stress. So move on.
                    break;
                }

                // Make sure the code sequence is legal for the tail call.
                // If so, mark this BB as having a BBJ_RETURN.

                if (codeAddr >= codeEndp - sz)
                {
                    BADCODE3("No code found after the call instruction", " at offset %04X",
                             (IL_OFFSET)(codeAddr - codeBegp));
                }

                if (tailCall)
                {
                    // impIsTailCallILPattern uses isRecursive flag to determine whether ret in a fallthrough block is
                    // allowed. We don't know at this point whether the call is recursive so we conservatively pass
                    // false. This will only affect explicit tail calls when IL verification is not needed for the
                    // method.
                    bool isRecursive = false;
                    if (!impIsTailCallILPattern(tailCall, opcode, codeAddr + sz, codeEndp, isRecursive))
                    {
                        BADCODE3("tail call not followed by ret", " at offset %04X", (IL_OFFSET)(codeAddr - codeBegp));
                    }

                    if (fgMayExplicitTailCall())
                    {
                        compTailPrefixSeen = true;
                    }
                }
                else
                {
                    OPCODE nextOpcode = (OPCODE)getU1LittleEndian(codeAddr + sz);

                    if (nextOpcode != CEE_RET)
                    {
                        noway_assert(compTailCallStress());
                        // Next OPCODE is not a CEE_RET, bail the attempt to stress the tailcall.
                        // (I.e. We will not make a new BB after the "call" statement.)
                        break;
                    }
                }
            }

                /* For tail call, we just call CORINFO_HELP_TAILCALL, and it jumps to the
                   target. So we don't need an epilog - just like CORINFO_HELP_THROW.
                   Make the block BBJ_RETURN, but we will change it to BBJ_THROW
                   if the tailness of the call is satisfied.
                   NOTE : The next instruction is guaranteed to be a CEE_RET
                   and it will create another BasicBlock. But there may be an
                   jump directly to that CEE_RET. If we want to avoid creating
                   an unnecessary block, we need to check if the CEE_RETURN is
                   the target of a jump.
                 */

                FALLTHROUGH;

            case CEE_JMP:
            /* These are equivalent to a return from the current method
               But instead of directly returning to the caller we jump and
               execute something else in between */
            case CEE_RET:
                retBlocks++;
                jmpKind = BBJ_RETURN;
                break;

            case CEE_THROW:
            case CEE_RETHROW:
                jmpKind = BBJ_THROW;
                break;

#ifdef DEBUG
// make certain we did not forget any flow of control instructions
// by checking the 'ctrl' field in opcode.def. First filter out all
// non-ctrl instructions
#define BREAK(name)                                                                                                    \
    case name:                                                                                                         \
        break;
#define NEXT(name)                                                                                                     \
    case name:                                                                                                         \
        break;
#define CALL(name)
#define THROW(name)
#undef RETURN // undef contract RETURN macro
#define RETURN(name)
#define META(name)
#define BRANCH(name)
#define COND_BRANCH(name)
#define PHI(name)

#define OPDEF(name, string, pop, push, oprType, opcType, l, s1, s2, ctrl) ctrl(name)
#include "opcode.def"
#undef OPDEF

#undef PHI
#undef BREAK
#undef CALL
#undef NEXT
#undef THROW
#undef RETURN
#undef META
#undef BRANCH
#undef COND_BRANCH

            // These ctrl-flow opcodes don't need any special handling
            case CEE_NEWOBJ: // CTRL_CALL
                break;

            // what's left are forgotten instructions
            default:
                BADCODE("Unrecognized control Opcode");
                break;
#else  // !DEBUG
            default:
                break;
#endif // !DEBUG
        }

        /* Jump over the operand */

        codeAddr += sz;

    GOT_ENDP:

        tailCall = (opcode == CEE_TAILCALL);

        /* Make sure a jump target isn't in the middle of our opcode */

        if (sz)
        {
            IL_OFFSET offs = (IL_OFFSET)(codeAddr - codeBegp) - sz; // offset of the operand

            for (unsigned i = 0; i < sz; i++, offs++)
            {
                if (jumpTarget->bitVectTest(offs))
                {
                    BADCODE3("jump into the middle of an opcode", " at offset %04X", (IL_OFFSET)(codeAddr - codeBegp));
                }
            }
        }

        /* Compute the offset of the next opcode */

        nxtBBoffs = (IL_OFFSET)(codeAddr - codeBegp);

        bool foundScope = false;

        if (opts.compDbgCode && (info.compVarScopesCount > 0))
        {
            while (compGetNextEnterScope(nxtBBoffs))
            {
                foundScope = true;
            }
            while (compGetNextExitScope(nxtBBoffs))
            {
                foundScope = true;
            }
        }

        /* Do we have a jump? */

        if (jmpKind == BBJ_COUNT)
        {
            /* No jump; make sure we don't fall off the end of the function */

            if (codeAddr == codeEndp)
            {
                BADCODE3("missing return opcode", " at offset %04X", (IL_OFFSET)(codeAddr - codeBegp));
            }

            /* If a label follows this opcode, we'll have to make a new BB */

            bool makeBlock = jumpTarget->bitVectTest(nxtBBoffs);

            if (!makeBlock && foundScope)
            {
                makeBlock = true;
#ifdef DEBUG
                if (verbose)
                {
                    printf("Splitting at BBoffs = %04u\n", nxtBBoffs);
                }
#endif // DEBUG
            }

            if (!makeBlock)
            {
                continue;
            }

            // Jump to the next block
            jmpKind = BBJ_ALWAYS;
            jmpAddr = nxtBBoffs;
            bbFlags |= BBF_NONE_QUIRK;
        }

        assert(jmpKind != BBJ_COUNT);

        /* We need to create a new basic block */

        switch (jmpKind)
        {
            case BBJ_SWITCH:
                curBBdesc = BasicBlock::New(this, swtDsc);
                break;

            case BBJ_COND:
            case BBJ_ALWAYS:
            case BBJ_LEAVE:
                noway_assert(jmpAddr != DUMMY_INIT(BAD_IL_OFFSET));
                curBBdesc = BasicBlock::New(this, jmpKind, jmpAddr);
                break;

            default:
                curBBdesc = BasicBlock::New(this, jmpKind);
                break;
        }

        curBBdesc->SetFlags(bbFlags);
        curBBdesc->bbRefs = 0;

        curBBdesc->bbCodeOffs    = curBBoffs;
        curBBdesc->bbCodeOffsEnd = nxtBBoffs;

        /* Append the block to the end of the global basic block list */

        if (fgFirstBB)
        {
            fgLastBB->SetNext(curBBdesc);
        }
        else
        {
            fgFirstBB = curBBdesc;
            assert(fgFirstBB->IsFirst());
        }

        fgLastBB = curBBdesc;

        DBEXEC(verbose, curBBdesc->dspBlockHeader(this, false, false, false));

        /* Remember where the next BB will start */

        curBBoffs = nxtBBoffs;
    } while (codeAddr < codeEndp);

    noway_assert(codeAddr == codeEndp);

    /* Finally link up the bbTarget of the blocks together */

    fgLinkBasicBlocks();

    return retBlocks;
}

/*****************************************************************************
 *
 *  Main entry point to discover the basic blocks for the current function.
 */

void Compiler::fgFindBasicBlocks()
{
#ifdef DEBUG
    if (verbose)
    {
        printf("*************** In fgFindBasicBlocks() for %s\n", info.compFullName);
    }

    // Call this here so any dump printing it inspires doesn't appear in the bb table.
    //
    fgStressBBProf();
#endif

    // Allocate the 'jump target' bit vector
    FixedBitVect* jumpTarget = FixedBitVect::bitVectInit(info.compILCodeSize + 1, this);

    // Walk the instrs to find all jump targets
    fgFindJumpTargets(info.compCode, info.compILCodeSize, jumpTarget);
    if (compDonotInline())
    {
        return;
    }

    unsigned XTnum;

    /* Are there any exception handlers? */

    if (info.compXcptnsCount > 0)
    {
        noway_assert(!compIsForInlining());

        /* Check and mark all the exception handlers */

        for (XTnum = 0; XTnum < info.compXcptnsCount; XTnum++)
        {
            CORINFO_EH_CLAUSE clause;
            info.compCompHnd->getEHinfo(info.compMethodHnd, XTnum, &clause);
            noway_assert(clause.HandlerLength != (unsigned)-1);

            if (clause.TryLength <= 0)
            {
                BADCODE("try block length <=0");
            }

            /* Mark the 'try' block extent and the handler itself */

            if (clause.TryOffset > info.compILCodeSize)
            {
                BADCODE("try offset is > codesize");
            }
            jumpTarget->bitVectSet(clause.TryOffset);

            if (clause.TryOffset + clause.TryLength > info.compILCodeSize)
            {
                BADCODE("try end is > codesize");
            }
            jumpTarget->bitVectSet(clause.TryOffset + clause.TryLength);

            if (clause.HandlerOffset > info.compILCodeSize)
            {
                BADCODE("handler offset > codesize");
            }
            jumpTarget->bitVectSet(clause.HandlerOffset);

            if (clause.HandlerOffset + clause.HandlerLength > info.compILCodeSize)
            {
                BADCODE("handler end > codesize");
            }
            jumpTarget->bitVectSet(clause.HandlerOffset + clause.HandlerLength);

            if (clause.Flags & CORINFO_EH_CLAUSE_FILTER)
            {
                if (clause.FilterOffset > info.compILCodeSize)
                {
                    BADCODE("filter offset > codesize");
                }
                jumpTarget->bitVectSet(clause.FilterOffset);
            }
        }
    }

#ifdef DEBUG
    if (verbose)
    {
        bool anyJumpTargets = false;
        printf("Jump targets:\n");
        for (unsigned i = 0; i < info.compILCodeSize + 1; i++)
        {
            if (jumpTarget->bitVectTest(i))
            {
                anyJumpTargets = true;
                printf("  IL_%04x\n", i);
            }
        }

        if (!anyJumpTargets)
        {
            printf("  none\n");
        }
    }
#endif // DEBUG

    /* Now create the basic blocks */

    fgReturnCount = fgMakeBasicBlocks(info.compCode, info.compILCodeSize, jumpTarget);

    if (compIsForInlining())
    {
        if (compInlineResult->IsFailure())
        {
            return;
        }

        noway_assert(info.compXcptnsCount == 0);
        compHndBBtab = impInlineInfo->InlinerCompiler->compHndBBtab;
        compHndBBtabAllocCount =
            impInlineInfo->InlinerCompiler->compHndBBtabAllocCount; // we probably only use the table, not add to it.
        compHndBBtabCount    = impInlineInfo->InlinerCompiler->compHndBBtabCount;
        info.compXcptnsCount = impInlineInfo->InlinerCompiler->info.compXcptnsCount;

        // Use a spill temp for the return value if there are multiple return blocks,
        // or if the inlinee has GC ref locals.
        if ((info.compRetNativeType != TYP_VOID) && ((fgReturnCount > 1) || impInlineInfo->HasGcRefLocals()))
        {
            // If we've spilled the ret expr to a temp we can reuse the temp
            // as the inlinee return spill temp.
            //
            // Todo: see if it is even better to always use this existing temp
            // for return values, even if we otherwise wouldn't need a return spill temp...
            lvaInlineeReturnSpillTemp = impInlineInfo->inlineCandidateInfo->preexistingSpillTemp;

            if (lvaInlineeReturnSpillTemp != BAD_VAR_NUM)
            {
                // This temp should already have the type of the return value.
                JITDUMP("\nInliner: re-using pre-existing spill temp V%02u\n", lvaInlineeReturnSpillTemp);

                // We may have co-opted an existing temp for the return spill.
                // We likely assumed it was single-def at the time, but now
                // we can see it has multiple definitions.
                if ((fgReturnCount > 1) && (lvaTable[lvaInlineeReturnSpillTemp].lvSingleDef == 1))
                {
                    // Make sure it is no longer marked single def. This is only safe
                    // to do if we haven't ever updated the type.
                    if (info.compRetType == TYP_REF)
                    {
                        assert(!lvaTable[lvaInlineeReturnSpillTemp].lvClassInfoUpdated);
                    }

                    JITDUMP("Marked return spill temp V%02u as NOT single def temp\n", lvaInlineeReturnSpillTemp);
                    lvaTable[lvaInlineeReturnSpillTemp].lvSingleDef = 0;
                }
            }
            else
            {
                // The lifetime of this var might expand multiple BBs. So it is a long lifetime compiler temp.
                lvaInlineeReturnSpillTemp = lvaGrabTemp(false DEBUGARG("Inline return value spill temp"));
                lvaTable[lvaInlineeReturnSpillTemp].lvType = info.compRetType;
                if (varTypeIsStruct(info.compRetType))
                {
                    lvaSetStruct(lvaInlineeReturnSpillTemp, info.compMethodInfo->args.retTypeClass, false);
                }

                // The return spill temp is single def only if the method has a single return block.
                if (fgReturnCount == 1)
                {
                    lvaTable[lvaInlineeReturnSpillTemp].lvSingleDef = 1;
                    JITDUMP("Marked return spill temp V%02u as a single def temp\n", lvaInlineeReturnSpillTemp);
                }

                // If the method returns a ref class, set the class of the spill temp
                // to the method's return value. We may update this later if it turns
                // out we can prove the method returns a more specific type.
                if (info.compRetType == TYP_REF)
                {
                    CORINFO_CLASS_HANDLE retClassHnd = impInlineInfo->inlineCandidateInfo->methInfo.args.retTypeClass;
                    if (retClassHnd != nullptr)
                    {
                        lvaSetClass(lvaInlineeReturnSpillTemp, retClassHnd);
                    }
                }
            }
        }

        return;
    }

    /* Mark all blocks within 'try' blocks as such */

    if (info.compXcptnsCount == 0)
    {
        return;
    }

    if (info.compXcptnsCount > MAX_XCPTN_INDEX)
    {
        IMPL_LIMITATION("too many exception clauses");
    }

    /* Allocate the exception handler table */

    fgAllocEHTable();

    /* Assume we don't need to sort the EH table (such that nested try/catch
     * appear before their try or handler parent). The EH verifier will notice
     * when we do need to sort it.
     */

    fgNeedToSortEHTable = false;

    verInitEHTree(info.compXcptnsCount);
    EHNodeDsc* initRoot = ehnNext; // remember the original root since
                                   // it may get modified during insertion

    // Annotate BBs with exception handling information required for generating correct eh code
    // as well as checking for correct IL

    EHblkDsc* HBtab;

    for (XTnum = 0, HBtab = compHndBBtab; XTnum < compHndBBtabCount; XTnum++, HBtab++)
    {
        CORINFO_EH_CLAUSE clause;
        info.compCompHnd->getEHinfo(info.compMethodHnd, XTnum, &clause);
        noway_assert(clause.HandlerLength != (unsigned)-1); // @DEPRECATED

#ifdef DEBUG
        if (verbose)
        {
            dispIncomingEHClause(XTnum, clause);
        }
#endif // DEBUG

        IL_OFFSET tryBegOff    = clause.TryOffset;
        IL_OFFSET tryEndOff    = tryBegOff + clause.TryLength;
        IL_OFFSET filterBegOff = 0;
        IL_OFFSET hndBegOff    = clause.HandlerOffset;
        IL_OFFSET hndEndOff    = hndBegOff + clause.HandlerLength;

        if (clause.Flags & CORINFO_EH_CLAUSE_FILTER)
        {
            filterBegOff = clause.FilterOffset;
        }

        if (tryEndOff > info.compILCodeSize)
        {
            BADCODE3("end of try block beyond end of method for try", " at offset %04X", tryBegOff);
        }
        if (hndEndOff > info.compILCodeSize)
        {
            BADCODE3("end of hnd block beyond end of method for try", " at offset %04X", tryBegOff);
        }

        HBtab->ebdTryBegOffset    = tryBegOff;
        HBtab->ebdTryEndOffset    = tryEndOff;
        HBtab->ebdFilterBegOffset = filterBegOff;
        HBtab->ebdHndBegOffset    = hndBegOff;
        HBtab->ebdHndEndOffset    = hndEndOff;

        /* Convert the various addresses to basic blocks */

        BasicBlock* tryBegBB = fgLookupBB(tryBegOff);
        BasicBlock* tryEndBB =
            fgLookupBB(tryEndOff); // note: this can be NULL if the try region is at the end of the function
        BasicBlock* hndBegBB = fgLookupBB(hndBegOff);
        BasicBlock* hndEndBB = nullptr;
        BasicBlock* filtBB   = nullptr;
        BasicBlock* block;

        //
        // Assert that the try/hnd beginning blocks are set up correctly
        //
        if (tryBegBB == nullptr)
        {
            BADCODE("Try Clause is invalid");
        }

        if (hndBegBB == nullptr)
        {
            BADCODE("Handler Clause is invalid");
        }

        if (hndEndOff < info.compILCodeSize)
        {
            hndEndBB = fgLookupBB(hndEndOff);
        }

        if (clause.Flags & CORINFO_EH_CLAUSE_FILTER)
        {
            filtBB = HBtab->ebdFilter = fgLookupBB(clause.FilterOffset);
            filtBB->bbCatchTyp        = BBCT_FILTER;
            hndBegBB->bbCatchTyp      = BBCT_FILTER_HANDLER;

            // Mark all BBs that belong to the filter with the XTnum of the corresponding handler
            for (block = filtBB; /**/; block = block->Next())
            {
                if (block == nullptr)
                {
                    BADCODE3("Missing endfilter for filter", " at offset %04X", filtBB->bbCodeOffs);
                    return;
                }

                // Still inside the filter
                block->setHndIndex(XTnum);

                if (block->KindIs(BBJ_EHFILTERRET))
                {
                    // Mark catch handler as successor.
                    block->SetTarget(hndBegBB);
                    fgAddRefPred(hndBegBB, block);
                    assert(block->GetTarget()->bbCatchTyp == BBCT_FILTER_HANDLER);
                    break;
                }
            }

            if (block->IsLast() || !block->NextIs(hndBegBB))
            {
                BADCODE3("Filter does not immediately precede handler for filter", " at offset %04X",
                         filtBB->bbCodeOffs);
            }
        }
        else
        {
            HBtab->ebdTyp = clause.ClassToken;

            /* Set bbCatchTyp as appropriate */

            if (clause.Flags & CORINFO_EH_CLAUSE_FINALLY)
            {
                hndBegBB->bbCatchTyp = BBCT_FINALLY;
            }
            else
            {
                if (clause.Flags & CORINFO_EH_CLAUSE_FAULT)
                {
                    hndBegBB->bbCatchTyp = BBCT_FAULT;
                }
                else
                {
                    hndBegBB->bbCatchTyp = clause.ClassToken;

                    // These values should be non-zero value that will
                    // not collide with real tokens for bbCatchTyp
                    if (clause.ClassToken == 0)
                    {
                        BADCODE("Exception catch type is Null");
                    }

                    noway_assert(clause.ClassToken != BBCT_FAULT);
                    noway_assert(clause.ClassToken != BBCT_FINALLY);
                    noway_assert(clause.ClassToken != BBCT_FILTER);
                    noway_assert(clause.ClassToken != BBCT_FILTER_HANDLER);
                }
            }
        }

        /*  Prevent future optimizations of removing the first block   */
        /*  of a TRY block and the first block of an exception handler */

        tryBegBB->SetFlags(BBF_DONT_REMOVE);
        hndBegBB->SetFlags(BBF_DONT_REMOVE);
        hndBegBB->bbRefs++; // The first block of a handler gets an extra, "artificial" reference count.

        if (clause.Flags & CORINFO_EH_CLAUSE_FILTER)
        {
            filtBB->SetFlags(BBF_DONT_REMOVE);
            filtBB->bbRefs++; // The first block of a filter gets an extra, "artificial" reference count.
        }

        tryBegBB->SetFlags(BBF_DONT_REMOVE);
        hndBegBB->SetFlags(BBF_DONT_REMOVE);

        //
        // Store the info to the table of EH block handlers
        //

        HBtab->ebdHandlerType = ToEHHandlerType(clause.Flags);

        HBtab->ebdTryBeg  = tryBegBB;
        HBtab->ebdTryLast = (tryEndBB == nullptr) ? fgLastBB : tryEndBB->Prev();

        HBtab->ebdHndBeg  = hndBegBB;
        HBtab->ebdHndLast = (hndEndBB == nullptr) ? fgLastBB : hndEndBB->Prev();

        //
        // Assert that all of our try/hnd blocks are setup correctly.
        //
        if (HBtab->ebdTryLast == nullptr)
        {
            BADCODE("Try Clause is invalid");
        }

        if (HBtab->ebdHndLast == nullptr)
        {
            BADCODE("Handler Clause is invalid");
        }

        //
        // Verify that it's legal
        //

        verInsertEhNode(&clause, HBtab);

    } // end foreach handler table entry

    fgSortEHTable();

    // Next, set things related to nesting that depend on the sorting being complete.

    for (XTnum = 0, HBtab = compHndBBtab; XTnum < compHndBBtabCount; XTnum++, HBtab++)
    {
        /* Mark all blocks in the finally/fault or catch clause */

        BasicBlock* tryBegBB = HBtab->ebdTryBeg;
        BasicBlock* hndBegBB = HBtab->ebdHndBeg;

        IL_OFFSET tryBegOff = HBtab->ebdTryBegOffset;
        IL_OFFSET tryEndOff = HBtab->ebdTryEndOffset;

        IL_OFFSET hndBegOff = HBtab->ebdHndBegOffset;
        IL_OFFSET hndEndOff = HBtab->ebdHndEndOffset;

        BasicBlock* block;

        for (block = hndBegBB; block && (block->bbCodeOffs < hndEndOff); block = block->Next())
        {
            if (!block->hasHndIndex())
            {
                block->setHndIndex(XTnum);

                // If the most nested EH handler region of this block is a 'fault' region, then change any
                // BBJ_EHFINALLYRET that were imported to BBJ_EHFAULTRET.
                if ((hndBegBB->bbCatchTyp == BBCT_FAULT) && block->KindIs(BBJ_EHFINALLYRET))
                {
                    block->SetKind(BBJ_EHFAULTRET);
                }
            }

            // All blocks in a catch handler or filter are rarely run, except the entry
            if ((block != hndBegBB) && (hndBegBB->bbCatchTyp != BBCT_FINALLY))
            {
                block->bbSetRunRarely();
            }
        }

        /* Mark all blocks within the covered range of the try */

        for (block = tryBegBB; block && (block->bbCodeOffs < tryEndOff); block = block->Next())
        {
            /* Mark this BB as belonging to a 'try' block */

            if (!block->hasTryIndex())
            {
                block->setTryIndex(XTnum);
            }

#ifdef DEBUG
            /* Note: the BB can't span the 'try' block */

            if (!block->HasFlag(BBF_INTERNAL))
            {
                noway_assert(tryBegOff <= block->bbCodeOffs);
                noway_assert(tryEndOff >= block->bbCodeOffsEnd || tryEndOff == tryBegOff);
            }
#endif
        }

/*  Init ebdHandlerNestingLevel of current clause, and bump up value for all
 *  enclosed clauses (which have to be before it in the table).
 *  Innermost try-finally blocks must precede outermost
 *  try-finally blocks.
 */

#if !defined(FEATURE_EH_FUNCLETS)
        HBtab->ebdHandlerNestingLevel = 0;
#endif // !FEATURE_EH_FUNCLETS

        HBtab->ebdEnclosingTryIndex = EHblkDsc::NO_ENCLOSING_INDEX;
        HBtab->ebdEnclosingHndIndex = EHblkDsc::NO_ENCLOSING_INDEX;

        noway_assert(XTnum < compHndBBtabCount);
        noway_assert(XTnum == ehGetIndex(HBtab));

        for (EHblkDsc* xtab = compHndBBtab; xtab < HBtab; xtab++)
        {
#if !defined(FEATURE_EH_FUNCLETS)
            if (jitIsBetween(xtab->ebdHndBegOffs(), hndBegOff, hndEndOff))
            {
                xtab->ebdHandlerNestingLevel++;
            }
#endif // !FEATURE_EH_FUNCLETS

            /* If we haven't recorded an enclosing try index for xtab then see
             *  if this EH region should be recorded.  We check if the
             *  first offset in the xtab lies within our region.  If so,
             *  the last offset also must lie within the region, due to
             *  nesting rules. verInsertEhNode(), below, will check for proper nesting.
             */
            if (xtab->ebdEnclosingTryIndex == EHblkDsc::NO_ENCLOSING_INDEX)
            {
                bool begBetween = jitIsBetween(xtab->ebdTryBegOffs(), tryBegOff, tryEndOff);
                if (begBetween)
                {
                    // Record the enclosing scope link
                    xtab->ebdEnclosingTryIndex = (unsigned short)XTnum;
                }
            }

            /* Do the same for the enclosing handler index.
             */
            if (xtab->ebdEnclosingHndIndex == EHblkDsc::NO_ENCLOSING_INDEX)
            {
                bool begBetween = jitIsBetween(xtab->ebdTryBegOffs(), hndBegOff, hndEndOff);
                if (begBetween)
                {
                    // Record the enclosing scope link
                    xtab->ebdEnclosingHndIndex = (unsigned short)XTnum;
                }
            }
        }

    } // end foreach handler table entry

#if !defined(FEATURE_EH_FUNCLETS)

    for (EHblkDsc* const HBtab : EHClauses(this))
    {
        if (ehMaxHndNestingCount <= HBtab->ebdHandlerNestingLevel)
            ehMaxHndNestingCount = HBtab->ebdHandlerNestingLevel + 1;
    }

#endif // !FEATURE_EH_FUNCLETS

    {
        // always run these checks for a debug build
        verCheckNestingLevel(initRoot);
    }

#ifndef DEBUG
    // fgNormalizeEH assumes that this test has been passed.  And Ssa assumes that fgNormalizeEHTable
    // has been run.  So do this unless we're in minOpts mode (and always in debug).
    if (!opts.MinOpts())
#endif
    {
        fgCheckBasicBlockControlFlow();
    }

#ifdef DEBUG
    if (verbose)
    {
        JITDUMP("*************** After fgFindBasicBlocks() has created the EH table\n");
        fgDispHandlerTab();
    }

    // We can't verify the handler table until all the IL legality checks have been done (above), since bad IL
    // (such as illegal nesting of regions) will trigger asserts here.
    fgVerifyHandlerTab();
#endif

    fgNormalizeEH();

    fgCheckForLoopsInHandlers();
}

//------------------------------------------------------------------------
// fgCheckForLoopsInHandlers: scan blocks seeing if any handler block
//   is a backedge target.
//
// Notes:
//    Sets compHasBackwardJumpInHandler if so. This will disable
//    setting patchpoints in this method and prompt the jit to
//    optimize the method instead.
//
//    We assume any late-added handler (say for synchronized methods) will
//    not introduce any loops.
//
void Compiler::fgCheckForLoopsInHandlers()
{
    // We only care about this if we are going to set OSR patchpoints
    // and the method has exception handling.
    //
    if (!opts.jitFlags->IsSet(JitFlags::JIT_FLAG_TIER0))
    {
        return;
    }

    if (JitConfig.TC_OnStackReplacement() == 0)
    {
        return;
    }

    if (info.compXcptnsCount == 0)
    {
        return;
    }

    // Walk blocks in handlers and filters, looking for a backedge target.
    //
    assert(!compHasBackwardJumpInHandler);
    for (BasicBlock* const blk : Blocks())
    {
        if (blk->hasHndIndex())
        {
            if (blk->HasFlag(BBF_BACKWARD_JUMP_TARGET))
            {
                JITDUMP("\nHandler block " FMT_BB " is backward jump target; can't have patchpoints in this method\n",
                        blk->bbNum);
                compHasBackwardJumpInHandler = true;
                break;
            }
        }
    }
}

//------------------------------------------------------------------------
// fgFixEntryFlowForOSR: add control flow path from method start to
//   the appropriate IL offset for the OSR method
//
// Notes:
//    This is simply a branch from the method entry to the OSR entry --
//    the block where the OSR method should begin execution.
//
//    If the OSR entry is within a try we will eventually need add
//    suitable step blocks to reach the OSR entry without jumping into
//    the middle of the try. But we defer that until after importation.
//    See fgPostImportationCleanup.
//
//    Also protect the original method entry, if it was imported, since
//    we may decide to branch there during morph as part of the tail recursion
//    to loop optimization.
//
void Compiler::fgFixEntryFlowForOSR()
{
    // We should have looked for these blocks in fgLinkBasicBlocks.
    //
    assert(fgEntryBB != nullptr);
    assert(fgOSREntryBB != nullptr);

    // Now branch from method start to the OSR entry.
    //
    fgEnsureFirstBBisScratch();
    assert(fgFirstBB->KindIs(BBJ_ALWAYS) && fgFirstBB->JumpsToNext());
    fgRemoveRefPred(fgFirstBB->GetTarget(), fgFirstBB);
    fgFirstBB->SetKindAndTarget(BBJ_ALWAYS, fgOSREntryBB);
    FlowEdge* const edge = fgAddRefPred(fgOSREntryBB, fgFirstBB);
    edge->setLikelihood(1.0);

    // We don't know the right weight for this block, since
    // execution of the method was interrupted within the
    // loop containing fgOSREntryBB.
    //
    // A plausible guess might be to sum the non-backedge
    // weights of fgOSREntryBB and use those, but we don't
    // have edge weights available yet. Note that might be
    // an underestimate.
    //
    // For now we just guess that the loop will execute 100x.
    //
    fgFirstBB->inheritWeightPercentage(fgOSREntryBB, 1);

    JITDUMP("OSR: redirecting flow at method entry from " FMT_BB " to OSR entry " FMT_BB " for the importer\n",
            fgFirstBB->bbNum, fgOSREntryBB->bbNum);
}

/*****************************************************************************
 * Check control flow constraints for well formed IL. Bail if any of the constraints
 * are violated.
 */

void Compiler::fgCheckBasicBlockControlFlow()
{
    assert(!fgNormalizeEHDone); // These rules aren't quite correct after EH normalization has introduced new blocks

    EHblkDsc* HBtab;

    for (BasicBlock* const blk : Blocks())
    {
        if (blk->HasFlag(BBF_INTERNAL))
        {
            continue;
        }

        switch (blk->GetKind())
        {
            case BBJ_ALWAYS: // block does unconditional jump to target

                fgControlFlowPermitted(blk, blk->GetTarget());

                break;

            case BBJ_COND: // block conditionally jumps to the target

                fgControlFlowPermitted(blk, blk->GetFalseTarget());

                fgControlFlowPermitted(blk, blk->GetTrueTarget());

                break;

            case BBJ_RETURN: // block ends with 'ret'

                if (blk->hasTryIndex() || blk->hasHndIndex())
                {
                    BADCODE3("Return from a protected block", ". Before offset %04X", blk->bbCodeOffsEnd);
                }
                break;

            case BBJ_EHFINALLYRET:
            case BBJ_EHFAULTRET:
            case BBJ_EHFILTERRET:

                if (!blk->hasHndIndex()) // must be part of a handler
                {
                    BADCODE3("Missing handler", ". Before offset %04X", blk->bbCodeOffsEnd);
                }

                HBtab = ehGetDsc(blk->getHndIndex());

                // Endfilter allowed only in a filter block
                if (blk->KindIs(BBJ_EHFILTERRET))
                {
                    if (!HBtab->HasFilter())
                    {
                        BADCODE("Unexpected endfilter");
                    }
                }
                else if (blk->KindIs(BBJ_EHFILTERRET))
                {
                    // endfinally allowed only in a finally block
                    if (!HBtab->HasFinallyHandler())
                    {
                        BADCODE("Unexpected endfinally");
                    }
                }
                else if (blk->KindIs(BBJ_EHFAULTRET))
                {
                    // 'endfault' (alias of IL 'endfinally') allowed only in a fault block
                    if (!HBtab->HasFaultHandler())
                    {
                        BADCODE("Unexpected endfault");
                    }
                }

                // The handler block should be the innermost block
                // Exception blocks are listed, innermost first.
                if (blk->hasTryIndex() && (blk->getTryIndex() < blk->getHndIndex()))
                {
                    BADCODE("endfinally / endfault / endfilter in nested try block");
                }

                break;

            case BBJ_THROW: // block ends with 'throw'
                /* throw is permitted from every BB, so nothing to check */
                /* importer makes sure that rethrow is done from a catch */
                break;

            case BBJ_LEAVE: // block always jumps to the target, maybe out of guarded
                            // region. Used temporarily until importing
                fgControlFlowPermitted(blk, blk->GetTarget(), true);

                break;

            case BBJ_SWITCH: // block ends with a switch statement
                for (BasicBlock* const bTarget : blk->SwitchTargets())
                {
                    fgControlFlowPermitted(blk, bTarget);
                }
                break;

            case BBJ_EHCATCHRET:  // block ends with a leave out of a catch (only #if defined(FEATURE_EH_FUNCLETS))
            case BBJ_CALLFINALLY: // block always calls the target finally
            default:
                noway_assert(!"Unexpected bbKind"); // these blocks don't get created until importing
                break;
        }
    }
}

/****************************************************************************
 * Check that the leave from the block is legal.
 * Consider removing this check here if we  can do it cheaply during importing
 */

void Compiler::fgControlFlowPermitted(BasicBlock* blkSrc, BasicBlock* blkDest, bool isLeave)
{
    assert(!fgNormalizeEHDone); // These rules aren't quite correct after EH normalization has introduced new blocks

    unsigned srcHndBeg, destHndBeg;
    unsigned srcHndEnd, destHndEnd;
    bool     srcInFilter, destInFilter;
    bool     srcInCatch = false;

    EHblkDsc* srcHndTab;

    srcHndTab = ehInitHndRange(blkSrc, &srcHndBeg, &srcHndEnd, &srcInFilter);
    ehInitHndRange(blkDest, &destHndBeg, &destHndEnd, &destInFilter);

    /* Impose the rules for leaving or jumping from handler blocks */

    if (blkSrc->hasHndIndex())
    {
        srcInCatch = srcHndTab->HasCatchHandler() && srcHndTab->InHndRegionILRange(blkSrc);

        /* Are we jumping within the same handler index? */
        if (BasicBlock::sameHndRegion(blkSrc, blkDest))
        {
            /* Do we have a filter clause? */
            if (srcHndTab->HasFilter())
            {
                /* filters and catch handlers share same eh index  */
                /* we need to check for control flow between them. */
                if (srcInFilter != destInFilter)
                {
                    if (!jitIsBetween(blkDest->bbCodeOffs, srcHndBeg, srcHndEnd))
                    {
                        BADCODE3("Illegal control flow between filter and handler", ". Before offset %04X",
                                 blkSrc->bbCodeOffsEnd);
                    }
                }
            }
        }
        else
        {
            /* The handler indexes of blkSrc and blkDest are different */
            if (isLeave)
            {
                /* Any leave instructions must not enter the dest handler from outside*/
                if (!jitIsBetween(srcHndBeg, destHndBeg, destHndEnd))
                {
                    BADCODE3("Illegal use of leave to enter handler", ". Before offset %04X", blkSrc->bbCodeOffsEnd);
                }
            }
            else
            {
                /* We must use a leave to exit a handler */
                BADCODE3("Illegal control flow out of a handler", ". Before offset %04X", blkSrc->bbCodeOffsEnd);
            }

            /* Do we have a filter clause? */
            if (srcHndTab->HasFilter())
            {
                /* It is ok to leave from the handler block of a filter, */
                /* but not from the filter block of a filter             */
                if (srcInFilter != destInFilter)
                {
                    BADCODE3("Illegal to leave a filter handler", ". Before offset %04X", blkSrc->bbCodeOffsEnd);
                }
            }

            /* We should never leave a finally handler */
            if (srcHndTab->HasFinallyHandler())
            {
                BADCODE3("Illegal to leave a finally handler", ". Before offset %04X", blkSrc->bbCodeOffsEnd);
            }

            /* We should never leave a fault handler */
            if (srcHndTab->HasFaultHandler())
            {
                BADCODE3("Illegal to leave a fault handler", ". Before offset %04X", blkSrc->bbCodeOffsEnd);
            }
        }
    }
    else if (blkDest->hasHndIndex())
    {
        /* blkSrc was not inside a handler, but blkDst is inside a handler */
        BADCODE3("Illegal control flow into a handler", ". Before offset %04X", blkSrc->bbCodeOffsEnd);
    }

    /* Are we jumping from a catch handler into the corresponding try? */
    /* VB uses this for "on error goto "                               */

    if (isLeave && srcInCatch)
    {
        // inspect all handlers containing the jump source

        bool      bValidJumpToTry   = false; // are we jumping in a valid way from a catch to the corresponding try?
        bool      bCatchHandlerOnly = true;  // false if we are jumping out of a non-catch handler
        EHblkDsc* ehTableEnd;
        EHblkDsc* ehDsc;

        for (ehDsc = compHndBBtab, ehTableEnd = compHndBBtab + compHndBBtabCount;
             bCatchHandlerOnly && ehDsc < ehTableEnd; ehDsc++)
        {
            if (ehDsc->InHndRegionILRange(blkSrc))
            {
                if (ehDsc->HasCatchHandler())
                {
                    if (ehDsc->InTryRegionILRange(blkDest))
                    {
                        // If we already considered the jump for a different try/catch,
                        // we would have two overlapping try regions with two overlapping catch
                        // regions, which is illegal.
                        noway_assert(!bValidJumpToTry);

                        // Allowed if it is the first instruction of an inner try
                        // (and all trys in between)
                        //
                        // try {
                        //  ..
                        // _tryAgain:
                        //  ..
                        //      try {
                        //      _tryNestedInner:
                        //        ..
                        //          try {
                        //          _tryNestedIllegal:
                        //            ..
                        //          } catch {
                        //            ..
                        //          }
                        //        ..
                        //      } catch {
                        //        ..
                        //      }
                        //  ..
                        // } catch {
                        //  ..
                        //  leave _tryAgain         // Allowed
                        //  ..
                        //  leave _tryNestedInner   // Allowed
                        //  ..
                        //  leave _tryNestedIllegal // Not Allowed
                        //  ..
                        // }
                        //
                        // Note: The leave is allowed also from catches nested inside the catch shown above.

                        /* The common case where leave is to the corresponding try */
                        if (ehDsc->ebdIsSameTry(this, blkDest->getTryIndex()) ||
                            /* Also allowed is a leave to the start of a try which starts in the handler's try */
                            fgFlowToFirstBlockOfInnerTry(ehDsc->ebdTryBeg, blkDest, false))
                        {
                            bValidJumpToTry = true;
                        }
                    }
                }
                else
                {
                    // We are jumping from a handler which is not a catch handler.

                    // If it's a handler, but not a catch handler, it must be either a finally or fault
                    if (!ehDsc->HasFinallyOrFaultHandler())
                    {
                        BADCODE3("Handlers must be catch, finally, or fault", ". Before offset %04X",
                                 blkSrc->bbCodeOffsEnd);
                    }

                    // Are we jumping out of this handler?
                    if (!ehDsc->InHndRegionILRange(blkDest))
                    {
                        bCatchHandlerOnly = false;
                    }
                }
            }
            else if (ehDsc->InFilterRegionILRange(blkSrc))
            {
                // Are we jumping out of a filter?
                if (!ehDsc->InFilterRegionILRange(blkDest))
                {
                    bCatchHandlerOnly = false;
                }
            }
        }

        if (bCatchHandlerOnly)
        {
            if (bValidJumpToTry)
            {
                return;
            }
            else
            {
                // FALL THROUGH
                // This is either the case of a leave to outside the try/catch,
                // or a leave to a try not nested in this try/catch.
                // The first case is allowed, the second one will be checked
                // later when we check the try block rules (it is illegal if we
                // jump to the middle of the destination try).
            }
        }
        else
        {
            BADCODE3("illegal leave to exit a finally, fault or filter", ". Before offset %04X", blkSrc->bbCodeOffsEnd);
        }
    }

    /* Check all the try block rules */

    IL_OFFSET srcTryBeg;
    IL_OFFSET srcTryEnd;
    IL_OFFSET destTryBeg;
    IL_OFFSET destTryEnd;

    ehInitTryRange(blkSrc, &srcTryBeg, &srcTryEnd);
    ehInitTryRange(blkDest, &destTryBeg, &destTryEnd);

    /* Are we jumping between try indexes? */
    if (!BasicBlock::sameTryRegion(blkSrc, blkDest))
    {
        // Are we exiting from an inner to outer try?
        if (jitIsBetween(srcTryBeg, destTryBeg, destTryEnd) && jitIsBetween(srcTryEnd - 1, destTryBeg, destTryEnd))
        {
            if (!isLeave)
            {
                BADCODE3("exit from try block without a leave", ". Before offset %04X", blkSrc->bbCodeOffsEnd);
            }
        }
        else if (jitIsBetween(destTryBeg, srcTryBeg, srcTryEnd))
        {
            // check that the dest Try is first instruction of an inner try
            if (!fgFlowToFirstBlockOfInnerTry(blkSrc, blkDest, false))
            {
                BADCODE3("control flow into middle of try", ". Before offset %04X", blkSrc->bbCodeOffsEnd);
            }
        }
        else // there is no nesting relationship between src and dest
        {
            if (isLeave)
            {
                // check that the dest Try is first instruction of an inner try sibling
                if (!fgFlowToFirstBlockOfInnerTry(blkSrc, blkDest, true))
                {
                    BADCODE3("illegal leave into middle of try", ". Before offset %04X", blkSrc->bbCodeOffsEnd);
                }
            }
            else
            {
                BADCODE3("illegal control flow in to/out of try block", ". Before offset %04X", blkSrc->bbCodeOffsEnd);
            }
        }
    }
}

/*****************************************************************************
 *  Check that blkDest is the first block of an inner try or a sibling
 *    with no intervening trys in between
 */

bool Compiler::fgFlowToFirstBlockOfInnerTry(BasicBlock* blkSrc, BasicBlock* blkDest, bool sibling)
{
    assert(!fgNormalizeEHDone); // These rules aren't quite correct after EH normalization has introduced new blocks

    noway_assert(blkDest->hasTryIndex());

    unsigned XTnum     = blkDest->getTryIndex();
    unsigned lastXTnum = blkSrc->hasTryIndex() ? blkSrc->getTryIndex() : compHndBBtabCount;
    noway_assert(XTnum < compHndBBtabCount);
    noway_assert(lastXTnum <= compHndBBtabCount);

    EHblkDsc* HBtab = ehGetDsc(XTnum);

    // check that we are not jumping into middle of try
    if (HBtab->ebdTryBeg != blkDest)
    {
        return false;
    }

    if (sibling)
    {
        noway_assert(!BasicBlock::sameTryRegion(blkSrc, blkDest));

        // find the l.u.b of the two try ranges
        // Set lastXTnum to the l.u.b.

        HBtab = ehGetDsc(lastXTnum);

        for (lastXTnum++, HBtab++; lastXTnum < compHndBBtabCount; lastXTnum++, HBtab++)
        {
            if (jitIsBetweenInclusive(blkDest->bbNum, HBtab->ebdTryBeg->bbNum, HBtab->ebdTryLast->bbNum))
            {
                break;
            }
        }
    }

    // now check there are no intervening trys between dest and l.u.b
    // (it is ok to have intervening trys as long as they all start at
    //  the same code offset)

    HBtab = ehGetDsc(XTnum);

    for (XTnum++, HBtab++; XTnum < lastXTnum; XTnum++, HBtab++)
    {
        if (HBtab->ebdTryBeg->bbNum < blkDest->bbNum && blkDest->bbNum <= HBtab->ebdTryLast->bbNum)
        {
            return false;
        }
    }

    return true;
}

/*****************************************************************************
 *  Returns the handler nesting level of the block.
 *  *pFinallyNesting is set to the nesting level of the inner-most
 *  finally-protected try the block is in.
 */

unsigned Compiler::fgGetNestingLevel(BasicBlock* block, unsigned* pFinallyNesting)
{
    unsigned  curNesting = 0;            // How many handlers is the block in
    unsigned  tryFin     = (unsigned)-1; // curNesting when we see innermost finally-protected try
    unsigned  XTnum;
    EHblkDsc* HBtab;

    /* We find the block's handler nesting level by walking over the
       complete exception table and find enclosing clauses. */

    for (XTnum = 0, HBtab = compHndBBtab; XTnum < compHndBBtabCount; XTnum++, HBtab++)
    {
        noway_assert(HBtab->ebdTryBeg && HBtab->ebdHndBeg);

        if (HBtab->HasFinallyHandler() && (tryFin == (unsigned)-1) && bbInTryRegions(XTnum, block))
        {
            tryFin = curNesting;
        }
        else if (bbInHandlerRegions(XTnum, block))
        {
            curNesting++;
        }
    }

    if (tryFin == (unsigned)-1)
    {
        tryFin = curNesting;
    }

    if (pFinallyNesting)
    {
        *pFinallyNesting = curNesting - tryFin;
    }

    return curNesting;
}

//------------------------------------------------------------------------
// fgFindBlockILOffset: Given a block, find the IL offset corresponding to the first statement
//      in the block with a legal IL offset. Skip any leading statements that have BAD_IL_OFFSET.
//      If no statement has an initialized statement offset (including the case where there are
//      no statements in the block), then return BAD_IL_OFFSET. This function is used when
//      blocks are split or modified, and we want to maintain the IL offset as much as possible
//      to preserve good debugging behavior.
//
// Arguments:
//      block - The block to check.
//
// Return Value:
//      The first good IL offset of a statement in the block, or BAD_IL_OFFSET if such an IL offset
//      cannot be found.
//
IL_OFFSET Compiler::fgFindBlockILOffset(BasicBlock* block)
{
    // This function searches for IL offsets in statement nodes, so it can't be used in LIR. We
    // could have a similar function for LIR that searches for GT_IL_OFFSET nodes.
    assert(!block->IsLIR());

    for (Statement* const stmt : block->Statements())
    {
        // Blocks always contain IL offsets in the root.
        DebugInfo di = stmt->GetDebugInfo().GetRoot();
        if (di.IsValid())
        {
            return di.GetLocation().GetOffset();
        }
    }

    return BAD_IL_OFFSET;
}

//------------------------------------------------------------------------------
// fgSplitBlockAtEnd - split the given block into two blocks.
//                   All code in the block stays in the original block.
//                   Control falls through from original to new block, and
//                   the new block is returned.
//------------------------------------------------------------------------------
BasicBlock* Compiler::fgSplitBlockAtEnd(BasicBlock* curr)
{
    // We'd like to use fgNewBBafter(), but we need to update the preds list before linking in the new block.
    // (We need the successors of 'curr' to be correct when we do this.)
    BasicBlock* newBlock = BasicBlock::New(this);

    // Start the new block with no refs. When we set the preds below, this will get updated correctly.
    newBlock->bbRefs = 0;

    if (curr->KindIs(BBJ_SWITCH))
    {
        // In the case of a switch statement there's more complicated logic in order to wire up the predecessor lists
        // but fortunately there's an existing method that implements this functionality.
        fgChangeSwitchBlock(curr, newBlock);
    }
    else
    {
        // For each successor of the original block, set the new block as their predecessor.

        for (BasicBlock* const succ : curr->Succs(this))
        {
            if (succ != newBlock)
            {
                JITDUMP(FMT_BB " previous predecessor was " FMT_BB ", now is " FMT_BB "\n", succ->bbNum, curr->bbNum,
                        newBlock->bbNum);
                fgReplacePred(succ, curr, newBlock);
            }
        }
    }

    newBlock->inheritWeight(curr);

    // Set the new block's flags. Note that the new block isn't BBF_INTERNAL unless the old block is.
    newBlock->CopyFlags(curr);

    // Remove flags that the new block can't have.
    newBlock->RemoveFlags(BBF_LOOP_HEAD | BBF_FUNCLET_BEG | BBF_KEEP_BBJ_ALWAYS | BBF_PATCHPOINT |
                          BBF_BACKWARD_JUMP_TARGET | BBF_LOOP_ALIGN);

    // Remove the GC safe bit on the new block. It seems clear that if we split 'curr' at the end,
    // such that all the code is left in 'curr', and 'newBlock' just gets the control flow, then
    // both 'curr' and 'newBlock' could accurately retain an existing GC safe bit. However, callers
    // use this function to split blocks in the middle, or at the beginning, and they don't seem to
    // be careful about updating this flag appropriately. So, removing the GC safe bit is simply
    // conservative: some functions might end up being fully interruptible that could be partially
    // interruptible if we exercised more care here.
    newBlock->RemoveFlags(BBF_GC_SAFE_POINT);

    // The new block has no code, so we leave bbCodeOffs/bbCodeOffsEnd set to BAD_IL_OFFSET. If a caller
    // puts code in the block, then it needs to update these.

    // Insert the new block in the block list after the 'curr' block.
    fgInsertBBafter(curr, newBlock);
    fgExtendEHRegionAfter(curr); // The new block is in the same EH region as the old block.

    // Remove flags from the old block that are no longer possible.
    curr->RemoveFlags(BBF_HAS_JMP | BBF_RETLESS_CALL);

    // Transfer the kind and target. Do this after the code above, to avoid null-ing out the old targets used by the
    // above code (and so newBlock->bbNext is valid, so SetCond() can initialize bbFalseTarget if newBlock is a
    // BBJ_COND).
    newBlock->TransferTarget(curr);

    // Default to fallthrough, and add the arc for that.
    curr->SetKindAndTarget(BBJ_ALWAYS, newBlock);
    curr->SetFlags(BBF_NONE_QUIRK);
    assert(curr->JumpsToNext());

    FlowEdge* const newEdge = fgAddRefPred(newBlock, curr);
    newEdge->setLikelihood(1.0);

    return newBlock;
}

//------------------------------------------------------------------------------
// fgSplitBlockAfterStatement - Split the given block, with all code after
//                              the given statement going into the second block.
//------------------------------------------------------------------------------
BasicBlock* Compiler::fgSplitBlockAfterStatement(BasicBlock* curr, Statement* stmt)
{
    assert(!curr->IsLIR()); // No statements in LIR, so you can't use this function.

    BasicBlock* newBlock = fgSplitBlockAtEnd(curr);

    if (stmt != nullptr)
    {
        newBlock->bbStmtList = stmt->GetNextStmt();
        if (newBlock->bbStmtList != nullptr)
        {
            newBlock->bbStmtList->SetPrevStmt(curr->bbStmtList->GetPrevStmt());
        }
        curr->bbStmtList->SetPrevStmt(stmt);
        stmt->SetNextStmt(nullptr);

        // Update the IL offsets of the blocks to match the split.

        assert(newBlock->bbCodeOffs == BAD_IL_OFFSET);
        assert(newBlock->bbCodeOffsEnd == BAD_IL_OFFSET);

        // curr->bbCodeOffs remains the same
        newBlock->bbCodeOffsEnd = curr->bbCodeOffsEnd;

        IL_OFFSET splitPointILOffset = fgFindBlockILOffset(newBlock);

        curr->bbCodeOffsEnd  = max(curr->bbCodeOffs, splitPointILOffset);
        newBlock->bbCodeOffs = min(splitPointILOffset, newBlock->bbCodeOffsEnd);
    }
    else
    {
        assert(curr->bbStmtList == nullptr); // if no tree was given then it better be an empty block
    }

    return newBlock;
}

//------------------------------------------------------------------------------
// fgSplitBlockBeforeTree : Split the given block right before the given tree
//
// Arguments:
//    block        - The block containing the statement.
//    stmt         - The statement containing the tree.
//    splitPoint   - A tree inside the statement.
//    firstNewStmt - [out] The first new statement that was introduced.
//                   [firstNewStmt..stmt) are the statements added by this function.
//    splitNodeUse - The use of the tree to split at.
//
// Returns:
//    The last block after split
//
// Notes:
//    See comments in gtSplitTree
//
BasicBlock* Compiler::fgSplitBlockBeforeTree(
    BasicBlock* block, Statement* stmt, GenTree* splitPoint, Statement** firstNewStmt, GenTree*** splitNodeUse)
{
    gtSplitTree(block, stmt, splitPoint, firstNewStmt, splitNodeUse);

    BasicBlockFlags originalFlags = block->GetFlagsRaw();
    BasicBlock*     prevBb        = block;

    // We use fgSplitBlockAfterStatement() API here to split the block, however, we want to split
    // it *Before* rather than *After* so if the current statement is the first in the
    // current block - invoke fgSplitBlockAtBeginning
    if (stmt == block->firstStmt())
    {
        block = fgSplitBlockAtBeginning(prevBb);
    }
    else
    {
        assert(stmt->GetPrevStmt() != block->lastStmt());
        JITDUMP("Splitting " FMT_BB " after statement " FMT_STMT "\n", prevBb->bbNum, stmt->GetPrevStmt()->GetID());
        block = fgSplitBlockAfterStatement(prevBb, stmt->GetPrevStmt());
    }

    // We split a block, possibly, in the middle - we need to propagate some flags
    prevBb->SetFlagsRaw(originalFlags & (~(BBF_SPLIT_LOST | BBF_RETLESS_CALL) | BBF_GC_SAFE_POINT));
    block->SetFlags(originalFlags & (BBF_SPLIT_GAINED | BBF_IMPORTED | BBF_GC_SAFE_POINT | BBF_RETLESS_CALL));

    // prevBb should flow into block
    assert(prevBb->KindIs(BBJ_ALWAYS) && prevBb->JumpsToNext() && prevBb->NextIs(block));
    prevBb->SetFlags(BBF_NONE_QUIRK);

    return block;
}

//------------------------------------------------------------------------------
// fgSplitBlockAfterNode - Split the given block, with all code after
//                         the given node going into the second block.
//                         This function is only used in LIR.
//------------------------------------------------------------------------------
BasicBlock* Compiler::fgSplitBlockAfterNode(BasicBlock* curr, GenTree* node)
{
    assert(curr->IsLIR());

    BasicBlock* newBlock = fgSplitBlockAtEnd(curr);

    if (node != nullptr)
    {
        LIR::Range& currBBRange = LIR::AsRange(curr);

        if (node != currBBRange.LastNode())
        {
            LIR::Range nodesToMove = currBBRange.Remove(node->gtNext, currBBRange.LastNode());
            LIR::AsRange(newBlock).InsertAtBeginning(std::move(nodesToMove));
        }

        // Update the IL offsets of the blocks to match the split.

        assert(newBlock->bbCodeOffs == BAD_IL_OFFSET);
        assert(newBlock->bbCodeOffsEnd == BAD_IL_OFFSET);

        // curr->bbCodeOffs remains the same
        newBlock->bbCodeOffsEnd = curr->bbCodeOffsEnd;

        // Search backwards from the end of the current block looking for the IL offset to use
        // for the end IL offset for the original block.
        IL_OFFSET                   splitPointILOffset = BAD_IL_OFFSET;
        LIR::Range::ReverseIterator riter;
        LIR::Range::ReverseIterator riterEnd;
        for (riter = currBBRange.rbegin(), riterEnd = currBBRange.rend(); riter != riterEnd; ++riter)
        {
            if ((*riter)->gtOper == GT_IL_OFFSET)
            {
                GenTreeILOffset* ilOffset = (*riter)->AsILOffset();
                DebugInfo        rootDI   = ilOffset->gtStmtDI.GetRoot();
                if (rootDI.IsValid())
                {
                    splitPointILOffset = rootDI.GetLocation().GetOffset();
                    break;
                }
            }
        }

        curr->bbCodeOffsEnd = max(curr->bbCodeOffs, splitPointILOffset);

        // Also use this as the beginning offset of the next block. Presumably we could/should
        // look to see if the first node is a GT_IL_OFFSET node, and use that instead.
        newBlock->bbCodeOffs = min(splitPointILOffset, newBlock->bbCodeOffsEnd);
    }
    else
    {
        assert(curr->bbStmtList == nullptr); // if no node was given then it better be an empty block
    }

    return newBlock;
}

//------------------------------------------------------------------------------
// fgSplitBlockAtBeginning - Split the given block into two blocks.
//                         Control falls through from original to new block,
//                         and the new block is returned.
//                         All code in the original block goes into the new block
//------------------------------------------------------------------------------
BasicBlock* Compiler::fgSplitBlockAtBeginning(BasicBlock* curr)
{
    BasicBlock* newBlock = fgSplitBlockAtEnd(curr);

    if (curr->IsLIR())
    {
        newBlock->SetFirstLIRNode(curr->GetFirstLIRNode());
        curr->SetFirstLIRNode(nullptr);
    }
    else
    {
        newBlock->bbStmtList = curr->bbStmtList;
        curr->bbStmtList     = nullptr;
    }

    // The new block now has all the code, and the old block has none. Update the
    // IL offsets for the block to reflect this.

    newBlock->bbCodeOffs    = curr->bbCodeOffs;
    newBlock->bbCodeOffsEnd = curr->bbCodeOffsEnd;

    curr->bbCodeOffs    = BAD_IL_OFFSET;
    curr->bbCodeOffsEnd = BAD_IL_OFFSET;

    return newBlock;
}

//------------------------------------------------------------------------
// fgSplitEdge: Splits the edge between a block 'curr' and its successor 'succ' by creating a new block
//              that replaces 'succ' as a successor of 'curr', and which branches unconditionally
//              to (or falls through to) 'succ'. Note that for a BBJ_COND block 'curr',
//              'succ' might be the fall-through path or the branch path from 'curr'.
//
// Arguments:
//    curr - A block which branches to 'succ'
//    succ - The target block
//
// Return Value:
//    Returns a new block, that is a successor of 'curr' and which branches unconditionally to 'succ'
//
// Assumptions:
//    'curr' must have a bbKind of BBJ_COND, BBJ_ALWAYS, or BBJ_SWITCH
//
// Notes:
//    The returned block is empty.
//    Can be invoked before pred lists are built.

BasicBlock* Compiler::fgSplitEdge(BasicBlock* curr, BasicBlock* succ)
{
    assert(curr->KindIs(BBJ_COND, BBJ_SWITCH, BBJ_ALWAYS));
    assert(fgPredsComputed);
    assert(fgGetPredForBlock(succ, curr) != nullptr);

    BasicBlock* newBlock;
    if (curr->NextIs(succ))
    {
        // The successor is the fall-through path of a BBJ_COND, or
        // an immediately following block of a BBJ_SWITCH (which has
        // no fall-through path). For this case, simply insert a new
        // fall-through block after 'curr'.
        // TODO-NoFallThrough: Once bbFalseTarget can diverge from bbNext, this will be unnecessary for BBJ_COND
        newBlock = fgNewBBafter(BBJ_ALWAYS, curr, true /* extendRegion */, /* jumpDest */ succ);
        newBlock->SetFlags(BBF_NONE_QUIRK);
        assert(newBlock->JumpsToNext());
    }
    else
    {
        // The new block always jumps to 'succ'
        newBlock = fgNewBBinRegion(BBJ_ALWAYS, curr, /* jumpDest */ succ, /* isRunRarely */ curr->isRunRarely());
    }
    newBlock->CopyFlags(curr, succ->GetFlagsRaw() & BBF_BACKWARD_JUMP);

    JITDUMP("Splitting edge from " FMT_BB " to " FMT_BB "; adding " FMT_BB "\n", curr->bbNum, succ->bbNum,
            newBlock->bbNum);

    // newBlock replaces succ as curr's successor.
    fgReplaceJumpTarget(curr, succ, newBlock);

<<<<<<< HEAD
        fgReplacePred(succ, curr, newBlock);
        FlowEdge* const newEdge = fgAddRefPred(newBlock, curr);
        newEdge->setLikelihood(1.0);
    }
    else if (curr->KindIs(BBJ_SWITCH))
    {
        // newBlock replaces 'succ' in the switch.
        fgReplaceSwitchJumpTarget(curr, newBlock, succ);

        // And 'succ' has 'newBlock' as a new predecessor.
        FlowEdge* const newEdge = fgAddRefPred(succ, newBlock);
        newEdge->setLikelihood(1.0);
    }
    else
    {
        assert(curr->KindIs(BBJ_ALWAYS));
        fgReplacePred(succ, curr, newBlock);
        curr->SetTarget(newBlock);
        FlowEdge* const newEdge = fgAddRefPred(newBlock, curr);
        newEdge->setLikelihood(1.0);
    }
=======
    // And succ has newBlock as a new predecessor.
    fgAddRefPred(succ, newBlock);
>>>>>>> e3ff66bf

    // This isn't accurate, but it is complex to compute a reasonable number so just assume that we take the
    // branch 50% of the time.
    //
    // TODO: leverage edge likelihood.
    //
    if (!curr->KindIs(BBJ_ALWAYS))
    {
        newBlock->inheritWeightPercentage(curr, 50);
    }

    // The bbLiveIn and bbLiveOut are both equal to the bbLiveIn of 'succ'
    if (fgLocalVarLivenessDone)
    {
        VarSetOps::Assign(this, newBlock->bbLiveIn, succ->bbLiveIn);
        VarSetOps::Assign(this, newBlock->bbLiveOut, succ->bbLiveIn);
    }

    return newBlock;
}

// Removes the block from the bbPrev/bbNext chain
// Updates fgFirstBB and fgLastBB if necessary
// Does not update fgFirstFuncletBB or fgFirstColdBlock (fgUnlinkRange does)
void Compiler::fgUnlinkBlock(BasicBlock* block)
{
    if (block->IsFirst())
    {
        assert(block == fgFirstBB);
        assert(block != fgLastBB);
        assert((fgFirstBBScratch == nullptr) || (fgFirstBBScratch == fgFirstBB));

        fgFirstBB = block->Next();
        fgFirstBB->SetPrevToNull();

        if (fgFirstBBScratch != nullptr)
        {
#ifdef DEBUG
            // We had created an initial scratch BB, but now we're deleting it.
            if (verbose)
            {
                printf("Unlinking scratch " FMT_BB "\n", block->bbNum);
            }
#endif // DEBUG
            fgFirstBBScratch = nullptr;
        }
    }
    else if (block->IsLast())
    {
        assert(fgLastBB == block);
        fgLastBB = block->Prev();
        fgLastBB->SetNextToNull();
    }
    else
    {
        block->Prev()->SetNext(block->Next());
    }
}

//------------------------------------------------------------------------
// fgUnlinkBlockForRemoval: unlink a block from the linked list because it is
// being removed, and adjust fgBBcount.
//
// Arguments:
//   block - The block
//
void Compiler::fgUnlinkBlockForRemoval(BasicBlock* block)
{
    fgUnlinkBlock(block);
    fgBBcount--;
}

/*****************************************************************************************************
 *
 *  Function called to unlink basic block range [bBeg .. bEnd] from the basic block list.
 *
 *  'bBeg' can't be the first block.
 */

void Compiler::fgUnlinkRange(BasicBlock* bBeg, BasicBlock* bEnd)
{
    assert(bBeg != nullptr);
    assert(bEnd != nullptr);

    BasicBlock* bPrev = bBeg->Prev();
    assert(bPrev != nullptr); // Can't unlink a range starting with the first block

    /* If we removed the last block in the method then update fgLastBB */
    if (fgLastBB == bEnd)
    {
        fgLastBB = bPrev;
        fgLastBB->SetNextToNull();
    }
    else
    {
        bPrev->SetNext(bEnd->Next());
    }

    // If bEnd was the first Cold basic block update fgFirstColdBlock
    if (bEnd->IsFirstColdBlock(this))
    {
        fgFirstColdBlock = bPrev->Next();
    }

#if defined(FEATURE_EH_FUNCLETS)
#ifdef DEBUG
    // You can't unlink a range that includes the first funclet block. A range certainly
    // can't cross the non-funclet/funclet region. And you can't unlink the first block
    // of the first funclet with this, either. (If that's necessary, it could be allowed
    // by updating fgFirstFuncletBB to bEnd->bbNext.)
    for (BasicBlock* tempBB = bBeg; tempBB != bEnd->Next(); tempBB = tempBB->Next())
    {
        assert(tempBB != fgFirstFuncletBB);
    }
#endif // DEBUG
#endif // FEATURE_EH_FUNCLETS
}

//------------------------------------------------------------------------
// fgRemoveBlock: Remove a basic block. The block must be either unreachable or empty.
// If the block is a non-retless BBJ_CALLFINALLY then the paired BBJ_CALLFINALLYRET is also removed.
//
// Arguments:
//   block       - the block to remove
//   unreachable - indicates whether removal is because block is unreachable or empty
//
// Return Value:
//   The block after the block, or blocks, removed.
//
BasicBlock* Compiler::fgRemoveBlock(BasicBlock* block, bool unreachable)
{
    assert(block != nullptr);

    JITDUMP("fgRemoveBlock " FMT_BB ", unreachable=%s\n", block->bbNum, dspBool(unreachable));

    BasicBlock* bPrev = block->Prev();
    BasicBlock* bNext = block->Next();

    noway_assert((block == fgFirstBB) || (bPrev && bPrev->NextIs(block)));
    noway_assert(!block->HasFlag(BBF_DONT_REMOVE));

    // Should never remove a genReturnBB, as we might have special hookups there.
    noway_assert(block != genReturnBB);

    if (unreachable)
    {
        PREFIX_ASSUME(bPrev != nullptr);

        fgUnreachableBlock(block);

#if defined(FEATURE_EH_FUNCLETS)
        // If block was the fgFirstFuncletBB then set fgFirstFuncletBB to block->bbNext
        if (block == fgFirstFuncletBB)
        {
            fgFirstFuncletBB = block->Next();
        }
#endif // FEATURE_EH_FUNCLETS

        // If this is the first Cold basic block update fgFirstColdBlock
        if (block->IsFirstColdBlock(this))
        {
            fgFirstColdBlock = block->Next();
        }

        // A BBJ_CALLFINALLY is usually paired with a BBJ_CALLFINALLYRET.
        // If we delete such a BBJ_CALLFINALLY we also delete the BBJ_CALLFINALLYRET.
        if (block->isBBCallFinallyPair())
        {
            BasicBlock* const leaveBlock = block->Next();
            bNext                        = leaveBlock->Next();
            fgPrepareCallFinallyRetForRemoval(leaveBlock);
            fgRemoveBlock(leaveBlock, /* unreachable */ true);
        }
        else if (block->isBBCallFinallyPairTail())
        {
            // bPrev CALLFINALLY becomes RETLESS as the BBJ_CALLFINALLYRET block is unreachable
            bPrev->SetFlags(BBF_RETLESS_CALL);
        }
        else if (block->KindIs(BBJ_RETURN))
        {
            fgRemoveReturnBlock(block);
        }

        /* Unlink this block from the bbNext chain */
        fgUnlinkBlockForRemoval(block);

        /* At this point the bbPreds and bbRefs had better be zero */
        noway_assert((block->bbRefs == 0) && (block->bbPreds == nullptr));
    }
    else // block is empty
    {
        noway_assert(block->isEmpty());

        // The block cannot follow a non-retless BBJ_CALLFINALLY (because we don't know who may jump to it).
        noway_assert(!block->isBBCallFinallyPairTail());

#ifdef DEBUG
        if (verbose)
        {
            printf("Removing empty " FMT_BB "\n", block->bbNum);
        }

        /* Some extra checks for the empty case */
        assert(block->KindIs(BBJ_ALWAYS));

        /* Do not remove a block that jumps to itself - used for while (true){} */
        assert(!block->TargetIs(block));
#endif // DEBUG

        BasicBlock* succBlock = block->GetTarget();

        bool skipUnmarkLoop = false;

        if (succBlock->isLoopHead() && bPrev && (succBlock->bbNum <= bPrev->bbNum))
        {
            // It looks like `block` is the source of a back edge of a loop, and once we remove `block` the
            // loop will still exist because we'll move the edge to `bPrev`. So, don't unscale the loop blocks.
            skipUnmarkLoop = true;
        }

        // If this is the first Cold basic block update fgFirstColdBlock
        if (block->IsFirstColdBlock(this))
        {
            fgFirstColdBlock = block->Next();
        }

#if defined(FEATURE_EH_FUNCLETS)
        // Update fgFirstFuncletBB if necessary
        if (block == fgFirstFuncletBB)
        {
            fgFirstFuncletBB = block->Next();
        }
#endif // FEATURE_EH_FUNCLETS

        // Update successor block start IL offset, if empty predecessor
        // covers the immediately preceding range.
        if ((block->bbCodeOffsEnd == succBlock->bbCodeOffs) && (block->bbCodeOffs != BAD_IL_OFFSET))
        {
            assert(block->bbCodeOffs <= succBlock->bbCodeOffs);
            succBlock->bbCodeOffs = block->bbCodeOffs;
        }

        /* Remove the block */

        if (bPrev == nullptr)
        {
            /* special case if this is the first BB */

            noway_assert(block == fgFirstBB);

            /* old block no longer gets the extra ref count for being the first block */
            block->bbRefs--;
            succBlock->bbRefs++;
        }

        /* Update bbRefs and bbPreds.
         * All blocks jumping to 'block' will jump to 'succBlock'.
         * First, remove 'block' from the predecessor list of succBlock.
         */

        fgRemoveRefPred(succBlock, block);

        for (BasicBlock* const predBlock : block->PredBlocks())
        {
            /* change all jumps/refs to the removed block */
            switch (predBlock->GetKind())
            {
                default:
                    noway_assert(!"Unexpected bbKind in fgRemoveBlock()");
                    break;

                case BBJ_COND:
                case BBJ_CALLFINALLY:
                case BBJ_CALLFINALLYRET:
                case BBJ_ALWAYS:
                case BBJ_EHCATCHRET:
                case BBJ_SWITCH:
                    fgReplaceJumpTarget(predBlock, block, succBlock);
                    break;

                case BBJ_EHFINALLYRET:
                    fgReplaceEhfSuccessor(predBlock, block, succBlock);
                    break;
            }
        }

        fgUnlinkBlockForRemoval(block);
        block->SetFlags(BBF_REMOVED);
    }

    if (bPrev != nullptr)
    {
        switch (bPrev->GetKind())
        {
            case BBJ_CALLFINALLY:
                // If prev is a BBJ_CALLFINALLY it better be marked as RETLESS
                noway_assert(bPrev->HasFlag(BBF_RETLESS_CALL));
                break;

            case BBJ_COND:
                // block should not be a target anymore
                assert(!bPrev->TrueTargetIs(block));
                assert(!bPrev->FalseTargetIs(block));

                /* Check if both sides of the BBJ_COND now jump to the same block */
                if (bPrev->TrueTargetIs(bPrev->GetFalseTarget()))
                {
                    fgRemoveConditionalJump(bPrev);
                }
                break;

            default:
                break;
        }

        ehUpdateForDeletedBlock(block);
    }

    return bNext;
}

//------------------------------------------------------------------------
// fgPrepareCallFinallyRetForRemoval: Prepare an unreachable BBJ_CALLFINALLYRET block for removal
// from the flow graph. Remove the block as a successor to predecessor BBJ_EHFINALLYRET blocks.
// Don't actually remove the block: change it to a BBJ_ALWAYS. The caller can either remove it
// directly, or wait for an unreachable code pass to remove it. This is done to avoid altering
// caller flow graph iteration. Note that this must be called before changing/removing the
// paired BBJ_CALLFINALLY.
//
// Arguments:
//   block - the block to process
//
void Compiler::fgPrepareCallFinallyRetForRemoval(BasicBlock* block)
{
    assert(block->KindIs(BBJ_CALLFINALLYRET));

    BasicBlock* const bCallFinally = block->Prev();
    assert(bCallFinally != nullptr);
    assert(bCallFinally->KindIs(BBJ_CALLFINALLY));

    block->RemoveFlags(BBF_DONT_REMOVE);

    // The BBJ_CALLFINALLYRET normally has a reference count of 1 and a single predecessor.
    // However, we might not have marked the BBJ_CALLFINALLY as BBF_RETLESS_CALL even though it is.
    // (Some early flow optimization should probably aggressively mark these as BBF_RETLESS_CALL
    // and not depend on fgRemoveBlock() to do that.)
    for (BasicBlock* const leavePredBlock : block->PredBlocks())
    {
        fgRemoveEhfSuccessor(leavePredBlock, block);
    }
    assert(block->bbRefs == 0);
    assert(block->bbPreds == nullptr);

    // If the BBJ_CALLFINALLYRET is unreachable, then the BBJ_CALLFINALLY must be retless.
    // Set to retless flag to avoid future asserts.
    bCallFinally->SetFlags(BBF_RETLESS_CALL);
    block->SetKind(BBJ_ALWAYS);
}

//------------------------------------------------------------------------
// fgConnectFallThrough: fix flow from a block that previously had a fall through
//
// Arguments:
//   bSrc - source of fall through
//   bDst - target of fall through
//
// Returns:
//   Newly inserted block after bSrc that jumps to bDst,
//   or nullptr if bSrc already falls through to bDst
//
BasicBlock* Compiler::fgConnectFallThrough(BasicBlock* bSrc, BasicBlock* bDst)
{
    assert(bSrc != nullptr);
    assert(fgPredsComputed);
    BasicBlock* jmpBlk = nullptr;

    /* If bSrc falls through to a block that is not bDst, we will insert a jump to bDst */

    if (bSrc->KindIs(BBJ_COND) && bSrc->FalseTargetIs(bDst) && !bSrc->NextIs(bDst))
    {
        // Add a new block after bSrc which jumps to 'bDst'
        jmpBlk = fgNewBBafter(BBJ_ALWAYS, bSrc, true, bDst);
        bSrc->SetFalseTarget(jmpBlk);
        fgAddRefPred(jmpBlk, bSrc, fgGetPredForBlock(bDst, bSrc));

        // When adding a new jmpBlk we will set the bbWeight and bbFlags
        //
        if (fgHaveValidEdgeWeights && fgHaveProfileWeights())
        {
            FlowEdge* const newEdge = fgGetPredForBlock(jmpBlk, bSrc);

            jmpBlk->bbWeight = (newEdge->edgeWeightMin() + newEdge->edgeWeightMax()) / 2;
            if (bSrc->bbWeight == BB_ZERO_WEIGHT)
            {
                jmpBlk->bbWeight = BB_ZERO_WEIGHT;
            }

            if (jmpBlk->bbWeight == BB_ZERO_WEIGHT)
            {
                jmpBlk->SetFlags(BBF_RUN_RARELY);
            }

            weight_t weightDiff = (newEdge->edgeWeightMax() - newEdge->edgeWeightMin());
            weight_t slop       = BasicBlock::GetSlopFraction(bSrc, bDst);
            //
            // If the [min/max] values for our edge weight is within the slop factor
            //  then we will set the BBF_PROF_WEIGHT flag for the block
            //
            if (weightDiff <= slop)
            {
                jmpBlk->SetFlags(BBF_PROF_WEIGHT);
            }
        }
        else
        {
            // We set the bbWeight to the smaller of bSrc->bbWeight or bDst->bbWeight
            if (bSrc->bbWeight < bDst->bbWeight)
            {
                jmpBlk->bbWeight = bSrc->bbWeight;
                jmpBlk->CopyFlags(bSrc, BBF_RUN_RARELY);
            }
            else
            {
                jmpBlk->bbWeight = bDst->bbWeight;
                jmpBlk->CopyFlags(bDst, BBF_RUN_RARELY);
            }
        }

        fgReplacePred(bDst, bSrc, jmpBlk);

        JITDUMP("Added an unconditional jump to " FMT_BB " after block " FMT_BB "\n", jmpBlk->GetTarget()->bbNum,
                bSrc->bbNum);
    }
    else if (bSrc->KindIs(BBJ_ALWAYS) && bSrc->HasInitializedTarget() && bSrc->JumpsToNext())
    {
        bSrc->SetFlags(BBF_NONE_QUIRK);
    }

    return jmpBlk;
}

//------------------------------------------------------------------------
// fgRenumberBlocks: update block bbNums to reflect bbNext order
//
// Returns:
//    true if blocks were renumbered or maxBBNum was updated.
//
// Notes:
//   Walk the flow graph, reassign block numbers to keep them in ascending order.
//   Return 'true' if any renumbering was actually done, OR if we change the
//   maximum number of assigned basic blocks (this can happen if we do inlining,
//   create a new, high-numbered block, then that block goes away. We go to
//   renumber the blocks, none of them actually change number, but we shrink the
//   maximum assigned block number. This affects the block set epoch).
//
//   As a consequence of renumbering, block pred lists may need to be reordered.
//
bool Compiler::fgRenumberBlocks()
{
    assert(fgPredsComputed);

    JITDUMP("\n*************** Before renumbering the basic blocks\n");
    JITDUMPEXEC(fgDispBasicBlocks());
    JITDUMPEXEC(fgDispHandlerTab());

    bool     renumbered  = false;
    bool     newMaxBBNum = false;
    unsigned num         = 1;

    for (BasicBlock* block : Blocks())
    {
        noway_assert(!block->HasFlag(BBF_REMOVED));

        if (block->bbNum != num)
        {
            JITDUMP("Renumber " FMT_BB " to " FMT_BB "\n", block->bbNum, num);
            renumbered   = true;
            block->bbNum = num;
        }

        if (block->IsLast())
        {
            fgLastBB = block;
            if (fgBBNumMax != num)
            {
                fgBBNumMax  = num;
                newMaxBBNum = true;
            }
        }

        num++;
    }

    // If we renumbered, then we may need to reorder some pred lists.
    //
    if (renumbered)
    {
        for (BasicBlock* const block : Blocks())
        {
            block->ensurePredListOrder(this);
        }
        JITDUMP("\n*************** After renumbering the basic blocks\n");
        JITDUMPEXEC(fgDispBasicBlocks());
        JITDUMPEXEC(fgDispHandlerTab());
    }
    else
    {
        JITDUMP("=============== No blocks renumbered!\n");
    }

    // Now update the BlockSet epoch, which depends on the block numbers.
    // If any blocks have been renumbered then create a new BlockSet epoch.
    // Even if we have not renumbered any blocks, we might still need to force
    // a new BlockSet epoch, for one of several reasons. If there are any new
    // blocks with higher numbers than the former maximum numbered block, then we
    // need a new epoch with a new size matching the new largest numbered block.
    // Also, if the number of blocks is different from the last time we set the
    // BlockSet epoch, then we need a new epoch. This wouldn't happen if we
    // renumbered blocks after every block addition/deletion, but it might be
    // the case that we can change the number of blocks, then set the BlockSet
    // epoch without renumbering, then change the number of blocks again, then
    // renumber.
    if (renumbered || newMaxBBNum)
    {
        NewBasicBlockEpoch();

        // The key in the unique switch successor map is dependent on the block number, so invalidate that cache.
        InvalidateUniqueSwitchSuccMap();
    }
    else
    {
        EnsureBasicBlockEpoch();
    }

    // Tell our caller if any blocks actually were renumbered.
    return renumbered || newMaxBBNum;
}

/*****************************************************************************
 *
 *  Is the BasicBlock bJump a forward branch?
 *   Optionally bSrc can be supplied to indicate that
 *   bJump must be forward with respect to bSrc
 */
bool Compiler::fgIsForwardBranch(BasicBlock* bJump, BasicBlock* bDest, BasicBlock* bSrc /* = NULL */)
{
    assert((bJump->KindIs(BBJ_ALWAYS, BBJ_CALLFINALLYRET) && bJump->TargetIs(bDest)) ||
           (bJump->KindIs(BBJ_COND) && bJump->TrueTargetIs(bDest)));

    bool        result = false;
    BasicBlock* bTemp  = (bSrc == nullptr) ? bJump : bSrc;

    while (true)
    {
        bTemp = bTemp->Next();

        if (bTemp == nullptr)
        {
            break;
        }

        if (bTemp == bDest)
        {
            result = true;
            break;
        }
    }

    return result;
}

/*****************************************************************************
 *
 *  Returns true if it is allowable (based upon the EH regions)
 *  to place block bAfter immediately after bBefore. It is allowable
 *  if the 'bBefore' and 'bAfter' blocks are in the exact same EH region.
 */

bool Compiler::fgEhAllowsMoveBlock(BasicBlock* bBefore, BasicBlock* bAfter)
{
    return BasicBlock::sameEHRegion(bBefore, bAfter);
}

/*****************************************************************************
 *
 *  Function called to move the range of blocks [bStart .. bEnd].
 *  The blocks are placed immediately after the insertAfterBlk.
 *  fgFirstFuncletBB is not updated; that is the responsibility of the caller, if necessary.
 */

void Compiler::fgMoveBlocksAfter(BasicBlock* bStart, BasicBlock* bEnd, BasicBlock* insertAfterBlk)
{
    /* We have decided to insert the block(s) after 'insertAfterBlk' */
    CLANG_FORMAT_COMMENT_ANCHOR;

#ifdef DEBUG
    if (verbose)
    {
        printf("Relocated block%s [" FMT_BB ".." FMT_BB "] inserted after " FMT_BB "%s\n", (bStart == bEnd) ? "" : "s",
               bStart->bbNum, bEnd->bbNum, insertAfterBlk->bbNum,
               insertAfterBlk->IsLast() ? " at the end of method" : "");
    }
#endif // DEBUG

    /* relink [bStart .. bEnd] into the flow graph */

    /* If insertAfterBlk was fgLastBB then update fgLastBB */
    if (insertAfterBlk == fgLastBB)
    {
        fgLastBB = bEnd;
        fgLastBB->SetNextToNull();
    }
    else
    {
        bEnd->SetNext(insertAfterBlk->Next());
    }

    insertAfterBlk->SetNext(bStart);
}

/*****************************************************************************
 *
 *  Function called to relocate a single range to the end of the method.
 *  Only an entire consecutive region can be moved and it will be kept together.
 *  Except for the first block, the range cannot have any blocks that jump into or out of the region.
 *  When successful we return the bLast block which is the last block that we relocated.
 *  When unsuccessful we return NULL.

    =============================================================
    NOTE: This function can invalidate all pointers into the EH table, as well as change the size of the EH table!
    =============================================================
 */

BasicBlock* Compiler::fgRelocateEHRange(unsigned regionIndex, FG_RELOCATE_TYPE relocateType)
{
    INDEBUG(const char* reason = "None";)

    // Figure out the range of blocks we're going to move

    unsigned    XTnum;
    EHblkDsc*   HBtab;
    BasicBlock* bStart  = nullptr;
    BasicBlock* bMiddle = nullptr;
    BasicBlock* bLast   = nullptr;
    BasicBlock* bPrev   = nullptr;

#if defined(FEATURE_EH_FUNCLETS)
    // We don't support moving try regions... yet?
    noway_assert(relocateType == FG_RELOCATE_HANDLER);
#endif // FEATURE_EH_FUNCLETS

    HBtab = ehGetDsc(regionIndex);

    if (relocateType == FG_RELOCATE_TRY)
    {
        bStart = HBtab->ebdTryBeg;
        bLast  = HBtab->ebdTryLast;
    }
    else if (relocateType == FG_RELOCATE_HANDLER)
    {
        if (HBtab->HasFilter())
        {
            // The filter and handler funclets must be moved together, and remain contiguous.
            bStart  = HBtab->ebdFilter;
            bMiddle = HBtab->ebdHndBeg;
            bLast   = HBtab->ebdHndLast;
        }
        else
        {
            bStart = HBtab->ebdHndBeg;
            bLast  = HBtab->ebdHndLast;
        }
    }

    // Our range must contain either all rarely run blocks or all non-rarely run blocks
    bool inTheRange = false;
    bool validRange = false;

    BasicBlock* block;

    noway_assert(bStart != nullptr && bLast != nullptr);
    if (bStart == fgFirstBB)
    {
        INDEBUG(reason = "can not relocate first block";)
        goto FAILURE;
    }

#if !defined(FEATURE_EH_FUNCLETS)
    // In the funclets case, we still need to set some information on the handler blocks
    if (bLast->IsLast())
    {
        INDEBUG(reason = "region is already at the end of the method";)
        goto FAILURE;
    }
#endif // !FEATURE_EH_FUNCLETS

    // Walk the block list for this purpose:
    // 1. Verify that all the blocks in the range are either all rarely run or not rarely run.
    // When creating funclets, we ignore the run rarely flag, as we need to be able to move any blocks
    // in the range.
    CLANG_FORMAT_COMMENT_ANCHOR;

#if !defined(FEATURE_EH_FUNCLETS)
    bool isRare;
    isRare = bStart->isRunRarely();
#endif // !FEATURE_EH_FUNCLETS
    block = fgFirstBB;
    while (true)
    {
        if (block == bStart)
        {
            noway_assert(inTheRange == false);
            inTheRange = true;
        }
        else if (bLast->NextIs(block))
        {
            noway_assert(inTheRange == true);
            inTheRange = false;
            break; // we found the end, so we're done
        }

        if (inTheRange)
        {
#if !defined(FEATURE_EH_FUNCLETS)
            // Unless all blocks are (not) run rarely we must return false.
            if (isRare != block->isRunRarely())
            {
                INDEBUG(reason = "this region contains both rarely run and non-rarely run blocks";)
                goto FAILURE;
            }
#endif // !FEATURE_EH_FUNCLETS

            validRange = true;
        }

        if (block == nullptr)
        {
            break;
        }

        block = block->Next();
    }
    // Ensure that bStart .. bLast defined a valid range
    noway_assert((validRange == true) && (inTheRange == false));

    bPrev = bStart->Prev();
    noway_assert(bPrev != nullptr); // Can't move a range that includes the first block of the function.

    JITDUMP("Relocating %s range " FMT_BB ".." FMT_BB " (EH#%u) to end of BBlist\n",
            (relocateType == FG_RELOCATE_TRY) ? "try" : "handler", bStart->bbNum, bLast->bbNum, regionIndex);

#ifdef DEBUG
    if (verbose)
    {
        fgDispBasicBlocks();
        fgDispHandlerTab();
    }

#if !defined(FEATURE_EH_FUNCLETS)

    // This is really expensive, and quickly becomes O(n^n) with funclets
    // so only do it once after we've created them (see fgCreateFunclets)
    if (expensiveDebugCheckLevel >= 2)
    {
        fgDebugCheckBBlist();
    }
#endif

#endif // DEBUG

#if defined(FEATURE_EH_FUNCLETS)

    bStart->SetFlags(BBF_FUNCLET_BEG); // Mark the start block of the funclet

    if (bMiddle != nullptr)
    {
        bMiddle->SetFlags(BBF_FUNCLET_BEG); // Also mark the start block of a filter handler as a funclet
    }

#endif // FEATURE_EH_FUNCLETS

    BasicBlock* bNext;
    bNext = bLast->Next();

    /* Temporarily unlink [bStart .. bLast] from the flow graph */
    fgUnlinkRange(bStart, bLast);

    BasicBlock* insertAfterBlk;
    insertAfterBlk = fgLastBB;

#if defined(FEATURE_EH_FUNCLETS)

    // There are several cases we need to consider when moving an EH range.
    // If moving a range X, we must consider its relationship to every other EH
    // range A in the table. Note that each entry in the table represents both
    // a protected region and a handler region (possibly including a filter region
    // that must live before and adjacent to the handler region), so we must
    // consider try and handler regions independently. These are the cases:
    // 1. A is completely contained within X (where "completely contained" means
    //    that the 'begin' and 'last' parts of A are strictly between the 'begin'
    //    and 'end' parts of X, and aren't equal to either, for example, they don't
    //    share 'last' blocks). In this case, when we move X, A moves with it, and
    //    the EH table doesn't need to change.
    // 2. X is completely contained within A. In this case, X gets extracted from A,
    //    and the range of A shrinks, but because A is strictly within X, the EH
    //    table doesn't need to change.
    // 3. A and X have exactly the same range. In this case, A is moving with X and
    //    the EH table doesn't need to change.
    // 4. A and X share the 'last' block. There are two sub-cases:
    //    (a) A is a larger range than X (such that the beginning of A precedes the
    //        beginning of X): in this case, we are moving the tail of A. We set the
    //        'last' block of A to the block preceding the beginning block of X.
    //    (b) A is a smaller range than X. Thus, we are moving the entirety of A along
    //        with X. In this case, nothing in the EH record for A needs to change.
    // 5. A and X share the 'beginning' block (but aren't the same range, as in #3).
    //    This can never happen here, because we are only moving handler ranges (we don't
    //    move try ranges), and handler regions cannot start at the beginning of a try
    //    range or handler range and be a subset.
    //
    // Note that A and X must properly nest for the table to be well-formed. For example,
    // the beginning of A can't be strictly within the range of X (that is, the beginning
    // of A isn't shared with the beginning of X) and the end of A outside the range.

    for (XTnum = 0, HBtab = compHndBBtab; XTnum < compHndBBtabCount; XTnum++, HBtab++)
    {
        if (XTnum != regionIndex) // we don't need to update our 'last' pointer
        {
            if (HBtab->ebdTryLast == bLast)
            {
                // If we moved a set of blocks that were at the end of
                // a different try region then we may need to update ebdTryLast
                for (block = HBtab->ebdTryBeg; block != nullptr; block = block->Next())
                {
                    if (block == bPrev)
                    {
                        // We were contained within it, so shrink its region by
                        // setting its 'last'
                        fgSetTryEnd(HBtab, bPrev);
                        break;
                    }
                    else if (HBtab->ebdTryLast->NextIs(block))
                    {
                        // bPrev does not come after the TryBeg, thus we are larger, and
                        // it is moving with us.
                        break;
                    }
                }
            }
            if (HBtab->ebdHndLast == bLast)
            {
                // If we moved a set of blocks that were at the end of
                // a different handler region then we must update ebdHndLast
                for (block = HBtab->ebdHndBeg; block != nullptr; block = block->Next())
                {
                    if (block == bPrev)
                    {
                        fgSetHndEnd(HBtab, bPrev);
                        break;
                    }
                    else if (HBtab->ebdHndLast->NextIs(block))
                    {
                        // bPrev does not come after the HndBeg
                        break;
                    }
                }
            }
        }
    } // end exception table iteration

    // Insert the block(s) we are moving after fgLastBlock
    fgMoveBlocksAfter(bStart, bLast, insertAfterBlk);

    if (fgFirstFuncletBB == nullptr) // The funclet region isn't set yet
    {
        fgFirstFuncletBB = bStart;
    }
    else
    {
        assert(fgFirstFuncletBB !=
               insertAfterBlk->Next()); // We insert at the end, not at the beginning, of the funclet region.
    }

    // These asserts assume we aren't moving try regions (which we might need to do). Only
    // try regions can have fall through into or out of the region.

    noway_assert(!bPrev->bbFallsThrough()); // There can be no fall through into a filter or handler region
    noway_assert(!bLast->bbFallsThrough()); // There can be no fall through out of a handler region

#ifdef DEBUG
    if (verbose)
    {
        printf("Create funclets: moved region\n");
        fgDispHandlerTab();
    }

// We have to wait to do this until we've created all the additional regions
// Because this relies on ebdEnclosingTryIndex and ebdEnclosingHndIndex
#endif // DEBUG

#else // !FEATURE_EH_FUNCLETS

    for (XTnum = 0, HBtab = compHndBBtab; XTnum < compHndBBtabCount; XTnum++, HBtab++)
    {
        if (XTnum == regionIndex)
        {
            // Don't update our handler's Last info
            continue;
        }

        if (HBtab->ebdTryLast == bLast)
        {
            // If we moved a set of blocks that were at the end of
            // a different try region then we may need to update ebdTryLast
            for (block = HBtab->ebdTryBeg; block != NULL; block = block->Next())
            {
                if (block == bPrev)
                {
                    fgSetTryEnd(HBtab, bPrev);
                    break;
                }
                else if (HBtab->ebdTryLast->NextIs(block))
                {
                    // bPrev does not come after the TryBeg
                    break;
                }
            }
        }
        if (HBtab->ebdHndLast == bLast)
        {
            // If we moved a set of blocks that were at the end of
            // a different handler region then we must update ebdHndLast
            for (block = HBtab->ebdHndBeg; block != NULL; block = block->Next())
            {
                if (block == bPrev)
                {
                    fgSetHndEnd(HBtab, bPrev);
                    break;
                }
                else if (HBtab->ebdHndLast->NextIs(block))
                {
                    // bPrev does not come after the HndBeg
                    break;
                }
            }
        }
    } // end exception table iteration

    // We have decided to insert the block(s) after fgLastBlock
    fgMoveBlocksAfter(bStart, bLast, insertAfterBlk);

    if (bPrev->KindIs(BBJ_ALWAYS) && bPrev->JumpsToNext())
    {
        bPrev->SetFlags(BBF_NONE_QUIRK);
    }

    if (bLast->KindIs(BBJ_ALWAYS) && bLast->JumpsToNext())
    {
        bLast->SetFlags(BBF_NONE_QUIRK);
    }

#endif // !FEATURE_EH_FUNCLETS

    goto DONE;

FAILURE:

#ifdef DEBUG
    if (verbose)
    {
        printf("*************** Failed fgRelocateEHRange(" FMT_BB ".." FMT_BB ") because %s\n", bStart->bbNum,
               bLast->bbNum, reason);
    }
#endif // DEBUG

    bLast = nullptr;

DONE:

    return bLast;
}

/*****************************************************************************
 *
 * Insert a BasicBlock before the given block.
 */

BasicBlock* Compiler::fgNewBBbefore(BBKinds     jumpKind,
                                    BasicBlock* block,
                                    bool        extendRegion,
                                    BasicBlock* jumpDest /* = nullptr */)
{
    // Create a new BasicBlock and chain it in

    BasicBlock* newBlk = BasicBlock::New(this, jumpKind, jumpDest);
    newBlk->SetFlags(BBF_INTERNAL);

    fgInsertBBbefore(block, newBlk);

    newBlk->bbRefs = 0;

    if (newBlk->bbFallsThrough() && block->isRunRarely())
    {
        newBlk->bbSetRunRarely();
    }

    if (extendRegion)
    {
        fgExtendEHRegionBefore(block);
    }
    else
    {
        // When extendRegion is false the caller is responsible for setting these two values
        newBlk->setTryIndex(MAX_XCPTN_INDEX); // Note: this is still a legal index, just unlikely
        newBlk->setHndIndex(MAX_XCPTN_INDEX); // Note: this is still a legal index, just unlikely
    }

    // We assume that if the block we are inserting before is in the cold region, then this new
    // block will also be in the cold region.
    newBlk->CopyFlags(block, BBF_COLD);

    return newBlk;
}

/*****************************************************************************
 *
 * Insert a BasicBlock after the given block.
 */

BasicBlock* Compiler::fgNewBBafter(BBKinds     jumpKind,
                                   BasicBlock* block,
                                   bool        extendRegion,
                                   BasicBlock* jumpDest /* = nullptr */)
{
    // Create a new BasicBlock and chain it in

    BasicBlock* newBlk = BasicBlock::New(this, jumpKind, jumpDest);
    newBlk->SetFlags(BBF_INTERNAL);

    fgInsertBBafter(block, newBlk);

    newBlk->bbRefs = 0;

    if (block->bbFallsThrough() && block->isRunRarely())
    {
        newBlk->bbSetRunRarely();
    }

    if (extendRegion)
    {
        fgExtendEHRegionAfter(block);
    }
    else
    {
        // When extendRegion is false the caller is responsible for setting these two values
        newBlk->setTryIndex(MAX_XCPTN_INDEX); // Note: this is still a legal index, just unlikely
        newBlk->setHndIndex(MAX_XCPTN_INDEX); // Note: this is still a legal index, just unlikely
    }

    // If the new block is in the cold region (because the block we are inserting after
    // is in the cold region), mark it as such.
    newBlk->CopyFlags(block, BBF_COLD);

    return newBlk;
}

//------------------------------------------------------------------------
// fgNewBBFromTreeAfter: Create a basic block from the given tree and insert it
//    after the specified block.
//
// Arguments:
//    jumpKind          - jump kind for the new block.
//    block             - insertion point.
//    tree              - tree that will be wrapped into a statement and
//                        inserted in the new block.
//    debugInfo         - debug info to propagate into the new statement.
//    jumpDest          - the jump target of the new block. Defaults to nullptr.
//    updateSideEffects - update side effects for the whole statement.
//
// Return Value:
//    The new block
//
// Notes:
//    The new block will have BBF_INTERNAL flag and EH region will be extended
//
BasicBlock* Compiler::fgNewBBFromTreeAfter(BBKinds     jumpKind,
                                           BasicBlock* block,
                                           GenTree*    tree,
                                           DebugInfo&  debugInfo,
                                           BasicBlock* jumpDest /* = nullptr */,
                                           bool        updateSideEffects /* = false */)
{
    BasicBlock* newBlock = fgNewBBafter(jumpKind, block, true, jumpDest);
    newBlock->SetFlags(BBF_INTERNAL);
    Statement* stmt = fgNewStmtFromTree(tree, debugInfo);
    fgInsertStmtAtEnd(newBlock, stmt);
    newBlock->bbCodeOffs    = block->bbCodeOffsEnd;
    newBlock->bbCodeOffsEnd = block->bbCodeOffsEnd;
    if (updateSideEffects)
    {
        gtUpdateStmtSideEffects(stmt);
    }
    return newBlock;
}

/*****************************************************************************
 *  Inserts basic block before existing basic block.
 *
 *  If insertBeforeBlk is in the funclet region, then newBlk will be in the funclet region.
 *  (If insertBeforeBlk is the first block of the funclet region, then 'newBlk' will be the
 *  new first block of the funclet region.)
 */
void Compiler::fgInsertBBbefore(BasicBlock* insertBeforeBlk, BasicBlock* newBlk)
{
    if (insertBeforeBlk->IsFirst())
    {
        newBlk->SetNext(fgFirstBB);

        fgFirstBB = newBlk;
        assert(fgFirstBB->IsFirst());
    }
    else
    {
        fgInsertBBafter(insertBeforeBlk->Prev(), newBlk);
    }

#if defined(FEATURE_EH_FUNCLETS)

    /* Update fgFirstFuncletBB if insertBeforeBlk is the first block of the funclet region. */

    if (fgFirstFuncletBB == insertBeforeBlk)
    {
        fgFirstFuncletBB = newBlk;
    }

#endif // FEATURE_EH_FUNCLETS
}

/*****************************************************************************
 *  Inserts basic block after existing basic block.
 *
 *  If insertBeforeBlk is in the funclet region, then newBlk will be in the funclet region.
 *  (It can't be used to insert a block as the first block of the funclet region).
 */
void Compiler::fgInsertBBafter(BasicBlock* insertAfterBlk, BasicBlock* newBlk)
{
    if (fgLastBB == insertAfterBlk)
    {
        fgLastBB = newBlk;
        fgLastBB->SetNextToNull();
    }
    else
    {
        newBlk->SetNext(insertAfterBlk->Next());
    }

    insertAfterBlk->SetNext(newBlk);
}

//------------------------------------------------------------------------
// Finds the block closest to endBlk in the range [startBlk..endBlk) after which a block can be
// inserted easily. Note that endBlk cannot be returned; its predecessor is the last block that can
// be returned. The new block will be put in an EH region described by the arguments regionIndex,
// putInTryRegion, startBlk, and endBlk (explained below), so it must be legal to place to put the
// new block after the insertion location block, give it the specified EH region index, and not break
// EH nesting rules. This function is careful to choose a block in the correct EH region. However,
// it assumes that the new block can ALWAYS be placed at the end (just before endBlk). That means
// that the caller must ensure that is true.
//
// Below are the possible cases for the arguments to this method:
//      1. putInTryRegion == true and regionIndex > 0:
//         Search in the try region indicated by regionIndex.
//      2. putInTryRegion == false and regionIndex > 0:
//         a. If startBlk is the first block of a filter and endBlk is the block after the end of the
//            filter (that is, the startBlk and endBlk match a filter bounds exactly), then choose a
//            location within this filter region. (Note that, due to IL rules, filters do not have any
//            EH nested within them.) Otherwise, filters are skipped.
//         b. Else, search in the handler region indicated by regionIndex.
//      3. regionIndex = 0:
//         Search in the entire main method, excluding all EH regions. In this case, putInTryRegion must be true.
//
// This method makes sure to find an insertion point which would not cause the inserted block to
// be put inside any inner try/filter/handler regions.
//
// The actual insertion occurs after the returned block. Note that the returned insertion point might
// be the last block of a more nested EH region, because the new block will be inserted after the insertion
// point, and will not extend the more nested EH region. For example:
//
//      try3   try2   try1
//      |---   |      |      BB01
//      |      |---   |      BB02
//      |      |      |---   BB03
//      |      |      |      BB04
//      |      |---   |---   BB05
//      |                    BB06
//      |-----------------   BB07
//
// for regionIndex==try3, putInTryRegion==true, we might return BB05, even though BB05 will have a try index
// for try1 (the most nested 'try' region the block is in). That's because when we insert after BB05, the new
// block will be in the correct, desired EH region, since try1 and try2 regions will not be extended to include
// the inserted block. Furthermore, for regionIndex==try2, putInTryRegion==true, we can also return BB05. In this
// case, when the new block is inserted, the try1 region remains the same, but we need extend region 'try2' to
// include the inserted block. (We also need to check all parent regions as well, just in case any parent regions
// also end on the same block, in which case we would also need to extend the parent regions. This is standard
// procedure when inserting a block at the end of an EH region.)
//
// If nearBlk is non-nullptr then we return the closest block after nearBlk that will work best.
//
// We try to find a block in the appropriate region that is not a fallthrough block, so we can insert after it
// without the need to insert a jump around the inserted block.
//
// Note that regionIndex is numbered the same as BasicBlock::bbTryIndex and BasicBlock::bbHndIndex, that is, "0" is
// "main method" and otherwise is +1 from normal, so we can call, e.g., ehGetDsc(tryIndex - 1).
//
// Arguments:
//    regionIndex - the region index where the new block will be inserted. Zero means entire method;
//          non-zero means either a "try" or a "handler" region, depending on what putInTryRegion says.
//    putInTryRegion - 'true' to put the block in the 'try' region corresponding to 'regionIndex', 'false'
//          to put the block in the handler region. Should be 'true' if regionIndex==0.
//    startBlk - start block of range to search.
//    endBlk - end block of range to search (don't include this block in the range). Can be nullptr to indicate
//          the end of the function.
//    nearBlk - If non-nullptr, try to find an insertion location closely after this block. If nullptr, we insert
//          at the best location found towards the end of the acceptable block range.
//    jumpBlk - When nearBlk is set, this can be set to the block which jumps to bNext->bbNext (TODO: need to review
//    this?)
//    runRarely - true if the block being inserted is expected to be rarely run. This helps determine
//          the best place to put the new block, by putting in a place that has the same 'rarely run' characteristic.
//
// Return Value:
//    A block with the desired characteristics, so the new block will be inserted after this one.
//    If there is no suitable location, return nullptr. This should basically never happen.
//
BasicBlock* Compiler::fgFindInsertPoint(unsigned    regionIndex,
                                        bool        putInTryRegion,
                                        BasicBlock* startBlk,
                                        BasicBlock* endBlk,
                                        BasicBlock* nearBlk,
                                        BasicBlock* jumpBlk,
                                        bool        runRarely)
{
    noway_assert(startBlk != nullptr);
    noway_assert(startBlk != endBlk);
    noway_assert((regionIndex == 0 && putInTryRegion) || // Search in the main method
                 (putInTryRegion && regionIndex > 0 &&
                  startBlk->bbTryIndex == regionIndex) || // Search in the specified try     region
                 (!putInTryRegion && regionIndex > 0 &&
                  startBlk->bbHndIndex == regionIndex)); // Search in the specified handler region

#ifdef DEBUG
    // Assert that startBlk precedes endBlk in the block list.
    // We don't want to use bbNum to assert this condition, as we cannot depend on the block numbers being
    // sequential at all times.
    for (BasicBlock* b = startBlk; b != endBlk; b = b->Next())
    {
        assert(b != nullptr); // We reached the end of the block list, but never found endBlk.
    }
#endif // DEBUG

    JITDUMP("fgFindInsertPoint(regionIndex=%u, putInTryRegion=%s, startBlk=" FMT_BB ", endBlk=" FMT_BB
            ", nearBlk=" FMT_BB ", jumpBlk=" FMT_BB ", runRarely=%s)\n",
            regionIndex, dspBool(putInTryRegion), startBlk->bbNum, (endBlk == nullptr) ? 0 : endBlk->bbNum,
            (nearBlk == nullptr) ? 0 : nearBlk->bbNum, (jumpBlk == nullptr) ? 0 : jumpBlk->bbNum, dspBool(runRarely));

    bool insertingIntoFilter = false;
    if (!putInTryRegion)
    {
        EHblkDsc* const dsc = ehGetDsc(regionIndex - 1);
        insertingIntoFilter = dsc->HasFilter() && (startBlk == dsc->ebdFilter) && (endBlk == dsc->ebdHndBeg);
    }

    bool        reachedNear = false; // Have we reached 'nearBlk' in our search? If not, we'll keep searching.
    bool        inFilter    = false; // Are we in a filter region that we need to skip?
    BasicBlock* bestBlk =
        nullptr; // Set to the best insertion point we've found so far that meets all the EH requirements.
    BasicBlock* goodBlk =
        nullptr; // Set to an acceptable insertion point that we'll use if we don't find a 'best' option.
    BasicBlock* blk;

    if (nearBlk != nullptr)
    {
        // Does the nearBlk precede the startBlk?
        for (blk = nearBlk; blk != nullptr; blk = blk->Next())
        {
            if (blk == startBlk)
            {
                reachedNear = true;
                break;
            }
            else if (blk == endBlk)
            {
                break;
            }
        }
    }

    for (blk = startBlk; blk != endBlk; blk = blk->Next())
    {
        // The only way (blk == nullptr) could be true is if the caller passed an endBlk that preceded startBlk in the
        // block list, or if endBlk isn't in the block list at all. In DEBUG, we'll instead hit the similar
        // well-formedness assert earlier in this function.
        noway_assert(blk != nullptr);

        if (blk == nearBlk)
        {
            reachedNear = true;
        }

        if (blk->bbCatchTyp == BBCT_FILTER)
        {
            // Record the fact that we entered a filter region, so we don't insert into filters...
            // Unless the caller actually wanted the block inserted in this exact filter region.
            if (!insertingIntoFilter || (blk != startBlk))
            {
                inFilter = true;
            }
        }
        else if (blk->bbCatchTyp == BBCT_FILTER_HANDLER)
        {
            // Record the fact that we exited a filter region.
            inFilter = false;
        }

        // Don't insert a block inside this filter region.
        if (inFilter)
        {
            continue;
        }

        // Note that the new block will be inserted AFTER "blk". We check to make sure that doing so
        // would put the block in the correct EH region. We make an assumption here that you can
        // ALWAYS insert the new block before "endBlk" (that is, at the end of the search range)
        // and be in the correct EH region. This is must be guaranteed by the caller (as it is by
        // fgNewBBinRegion(), which passes the search range as an exact EH region block range).
        // Because of this assumption, we only check the EH information for blocks before the last block.
        if (!blk->NextIs(endBlk))
        {
            // We are in the middle of the search range. We can't insert the new block in
            // an inner try or handler region. We can, however, set the insertion
            // point to the last block of an EH try/handler region, if the enclosing
            // region is the region we wish to insert in. (Since multiple regions can
            // end at the same block, we need to search outwards, checking that the
            // block is the last block of every EH region out to the region we want
            // to insert in.) This is especially useful for putting a call-to-finally
            // block on AMD64 immediately after its corresponding 'try' block, so in the
            // common case, we'll just fall through to it. For example:
            //
            //      BB01
            //      BB02 -- first block of try
            //      BB03
            //      BB04 -- last block of try
            //      BB05 -- first block of finally
            //      BB06
            //      BB07 -- last block of handler
            //      BB08
            //
            // Assume there is only one try/finally, so BB01 and BB08 are in the "main function".
            // For AMD64 call-to-finally, we'll want to insert the BBJ_CALLFINALLY in
            // the main function, immediately after BB04. This allows us to do that.

            if (!fgCheckEHCanInsertAfterBlock(blk, regionIndex, putInTryRegion))
            {
                // Can't insert here.
                continue;
            }
        }

        // Look for an insert location. We want blocks that don't end with a fall through.
        // Quirk: Manually check for BBJ_COND fallthrough behavior
        const bool blkFallsThrough =
            blk->bbFallsThrough() && (!blk->KindIs(BBJ_COND) || blk->NextIs(blk->GetFalseTarget()));
        const bool blkJumpsToNext = blk->KindIs(BBJ_ALWAYS) && blk->HasFlag(BBF_NONE_QUIRK) && blk->JumpsToNext();
        if (!blkFallsThrough && !blkJumpsToNext)
        {
            bool updateBestBlk = true; // We will probably update the bestBlk

            // If we already have a best block, see if the 'runRarely' flags influences
            // our choice. If we want a runRarely insertion point, and the existing best
            // block is run rarely but the current block isn't run rarely, then don't
            // update the best block.
            // TODO-CQ: We should also handle the reverse case, where runRarely is false (we
            // want a non-rarely-run block), but bestBlock->isRunRarely() is true. In that
            // case, we should update the block, also. Probably what we want is:
            //    (bestBlk->isRunRarely() != runRarely) && (blk->isRunRarely() == runRarely)
            if ((bestBlk != nullptr) && runRarely && bestBlk->isRunRarely() && !blk->isRunRarely())
            {
                updateBestBlk = false;
            }

            if (updateBestBlk)
            {
                // We found a 'best' insertion location, so save it away.
                bestBlk = blk;

                // If we've reached nearBlk, we've satisfied all the criteria,
                // so we're done.
                if (reachedNear)
                {
                    goto DONE;
                }

                // If we haven't reached nearBlk, keep looking for a 'best' location, just
                // in case we'll find one at or after nearBlk. If no nearBlk was specified,
                // we prefer inserting towards the end of the given range, so keep looking
                // for more acceptable insertion locations.
            }
        }

        // No need to update goodBlk after we have set bestBlk, but we could still find a better
        // bestBlk, so keep looking.
        if (bestBlk != nullptr)
        {
            continue;
        }

        // Set the current block as a "good enough" insertion point, if it meets certain criteria.
        // We'll return this block if we don't find a "best" block in the search range. The block
        // can't be a BBJ_CALLFINALLY of a BBJ_CALLFINALLY/BBJ_CALLFINALLYRET pair (since we don't want
        // to insert anything between these two blocks). Otherwise, we can use it. However,
        // if we'd previously chosen a BBJ_COND block, then we'd prefer the "good" block to be
        // something else. We keep updating it until we've reached the 'nearBlk', to push it as
        // close to endBlk as possible.
        //
        if (!blk->isBBCallFinallyPair())
        {
            if (goodBlk == nullptr)
            {
                goodBlk = blk;
            }
            else if (goodBlk->KindIs(BBJ_COND) || !blk->KindIs(BBJ_COND))
            {
                if ((blk == nearBlk) || !reachedNear)
                {
                    goodBlk = blk;
                }
            }
        }
    }

    // If we didn't find a non-fall_through block, then insert at the last good block.

    if (bestBlk == nullptr)
    {
        bestBlk = goodBlk;
    }

DONE:

#if defined(JIT32_GCENCODER)
    // If we are inserting into a filter and the best block is the end of the filter region, we need to
    // insert after its predecessor instead: the JIT32 GC encoding used by the x86 CLR ABI  states that the
    // terminal block of a filter region is its exit block. If the filter region consists of a single block,
    // a new block cannot be inserted without either splitting the single block before inserting a new block
    // or inserting the new block before the single block and updating the filter description such that the
    // inserted block is marked as the entry block for the filter. Becuase this sort of split can be complex
    // (especially given that it must ensure that the liveness of the exception object is properly tracked),
    // we avoid this situation by never generating single-block filters on x86 (see impPushCatchArgOnStack).
    if (insertingIntoFilter && (bestBlk == endBlk->Prev()))
    {
        assert(bestBlk != startBlk);
        bestBlk = bestBlk->Prev();
    }
#endif // defined(JIT32_GCENCODER)

    return bestBlk;
}

//------------------------------------------------------------------------
// Creates a new BasicBlock and inserts it in a specific EH region, given by 'tryIndex', 'hndIndex', and 'putInFilter'.
//
// If 'putInFilter' it true, then the block is inserted in the filter region given by 'hndIndex'. In this case, tryIndex
// must be a less nested EH region (that is, tryIndex > hndIndex).
//
// Otherwise, the block is inserted in either the try region or the handler region, depending on which one is the inner
// region. In other words, if the try region indicated by tryIndex is nested in the handler region indicated by
// hndIndex,
// then the new BB will be created in the try region. Vice versa.
//
// Note that tryIndex and hndIndex are numbered the same as BasicBlock::bbTryIndex and BasicBlock::bbHndIndex, that is,
// "0" is "main method" and otherwise is +1 from normal, so we can call, e.g., ehGetDsc(tryIndex - 1).
//
// To be more specific, this function will create a new BB in one of the following 5 regions (if putInFilter is false):
// 1. When tryIndex = 0 and hndIndex = 0:
//    The new BB will be created in the method region.
// 2. When tryIndex != 0 and hndIndex = 0:
//    The new BB will be created in the try region indicated by tryIndex.
// 3. When tryIndex == 0 and hndIndex != 0:
//    The new BB will be created in the handler region indicated by hndIndex.
// 4. When tryIndex != 0 and hndIndex != 0 and tryIndex < hndIndex:
//    In this case, the try region is nested inside the handler region. Therefore, the new BB will be created
//    in the try region indicated by tryIndex.
// 5. When tryIndex != 0 and hndIndex != 0 and tryIndex > hndIndex:
//    In this case, the handler region is nested inside the try region. Therefore, the new BB will be created
//    in the handler region indicated by hndIndex.
//
// Note that if tryIndex != 0 and hndIndex != 0 then tryIndex must not be equal to hndIndex (this makes sense because
// if they are equal, you are asking to put the new block in both the try and handler, which is impossible).
//
// The BasicBlock will not be inserted inside an EH region that is more nested than the requested tryIndex/hndIndex
// region (so the function is careful to skip more nested EH regions when searching for a place to put the new block).
//
// This function cannot be used to insert a block as the first block of any region. It always inserts a block after
// an existing block in the given region.
//
// If nearBlk is nullptr, or the block is run rarely, then the new block is assumed to be run rarely.
//
// Arguments:
//    jumpKind - the jump kind of the new block to create.
//    tryIndex - the try region to insert the new block in, described above. This must be a number in the range
//               [0..compHndBBtabCount].
//    hndIndex - the handler region to insert the new block in, described above. This must be a number in the range
//               [0..compHndBBtabCount].
//    nearBlk  - insert the new block closely after this block, if possible. If nullptr, put the new block anywhere
//               in the requested region.
//    jumpDest - the jump target of the new block. Defaults to nullptr.
//    putInFilter - put the new block in the filter region given by hndIndex, as described above.
//    runRarely - 'true' if the new block is run rarely.
//    insertAtEnd - 'true' if the block should be inserted at the end of the region. Note: this is currently only
//                  implemented when inserting into the main function (not into any EH region).
//
// Return Value:
//    The new block.

BasicBlock* Compiler::fgNewBBinRegion(BBKinds     jumpKind,
                                      unsigned    tryIndex,
                                      unsigned    hndIndex,
                                      BasicBlock* nearBlk,
                                      BasicBlock* jumpDest /* = nullptr */,
                                      bool        putInFilter /* = false */,
                                      bool        runRarely /* = false */,
                                      bool        insertAtEnd /* = false */)
{
    assert(tryIndex <= compHndBBtabCount);
    assert(hndIndex <= compHndBBtabCount);

    /* afterBlk is the block which will precede the newBB */
    BasicBlock* afterBlk;

    // start and end limit for inserting the block
    BasicBlock* startBlk = nullptr;
    BasicBlock* endBlk   = nullptr;

    bool     putInTryRegion = true;
    unsigned regionIndex    = 0;

    // First, figure out which region (the "try" region or the "handler" region) to put the newBB in.
    if ((tryIndex == 0) && (hndIndex == 0))
    {
        assert(!putInFilter);

        endBlk = fgEndBBAfterMainFunction(); // don't put new BB in funclet region

        if (insertAtEnd || (nearBlk == nullptr))
        {
            /* We'll just insert the block at the end of the method, before the funclets */

            afterBlk = fgLastBBInMainFunction();
            goto _FoundAfterBlk;
        }
        else
        {
            // We'll search through the entire method
            startBlk = fgFirstBB;
        }

        noway_assert(regionIndex == 0);
    }
    else
    {
        noway_assert(tryIndex > 0 || hndIndex > 0);
        PREFIX_ASSUME(tryIndex <= compHndBBtabCount);
        PREFIX_ASSUME(hndIndex <= compHndBBtabCount);

        // Decide which region to put in, the "try" region or the "handler" region.
        if (tryIndex == 0)
        {
            noway_assert(hndIndex > 0);
            putInTryRegion = false;
        }
        else if (hndIndex == 0)
        {
            noway_assert(tryIndex > 0);
            noway_assert(putInTryRegion);
            assert(!putInFilter);
        }
        else
        {
            noway_assert(tryIndex > 0 && hndIndex > 0 && tryIndex != hndIndex);
            putInTryRegion = (tryIndex < hndIndex);
        }

        if (putInTryRegion)
        {
            // Try region is the inner region.
            // In other words, try region must be nested inside the handler region.
            noway_assert(hndIndex == 0 || bbInHandlerRegions(hndIndex - 1, ehGetDsc(tryIndex - 1)->ebdTryBeg));
            assert(!putInFilter);
        }
        else
        {
            // Handler region is the inner region.
            // In other words, handler region must be nested inside the try region.
            noway_assert(tryIndex == 0 || bbInTryRegions(tryIndex - 1, ehGetDsc(hndIndex - 1)->ebdHndBeg));
        }

        // Figure out the start and end block range to search for an insertion location. Pick the beginning and
        // ending blocks of the target EH region (the 'endBlk' is one past the last block of the EH region, to make
        // loop iteration easier). Note that, after funclets have been created (for FEATURE_EH_FUNCLETS),
        // this linear block range will not include blocks of handlers for try/handler clauses nested within
        // this EH region, as those blocks have been extracted as funclets. That is ok, though, because we don't
        // want to insert a block in any nested EH region.

        if (putInTryRegion)
        {
            // We will put the newBB in the try region.
            EHblkDsc* ehDsc = ehGetDsc(tryIndex - 1);
            startBlk        = ehDsc->ebdTryBeg;
            endBlk          = ehDsc->ebdTryLast->Next();
            regionIndex     = tryIndex;
        }
        else if (putInFilter)
        {
            // We will put the newBB in the filter region.
            EHblkDsc* ehDsc = ehGetDsc(hndIndex - 1);
            startBlk        = ehDsc->ebdFilter;
            endBlk          = ehDsc->ebdHndBeg;
            regionIndex     = hndIndex;
        }
        else
        {
            // We will put the newBB in the handler region.
            EHblkDsc* ehDsc = ehGetDsc(hndIndex - 1);
            startBlk        = ehDsc->ebdHndBeg;
            endBlk          = ehDsc->ebdHndLast->Next();
            regionIndex     = hndIndex;
        }

        noway_assert(regionIndex > 0);
    }

    // Now find the insertion point.
    afterBlk = fgFindInsertPoint(regionIndex, putInTryRegion, startBlk, endBlk, nearBlk, nullptr, runRarely);

_FoundAfterBlk:;

    /* We have decided to insert the block after 'afterBlk'. */
    noway_assert(afterBlk != nullptr);

    JITDUMP("fgNewBBinRegion(jumpKind=%s, tryIndex=%u, hndIndex=%u, putInFilter=%s, runRarely=%s, insertAtEnd=%s): "
            "inserting after " FMT_BB "\n",
            bbKindNames[jumpKind], tryIndex, hndIndex, dspBool(putInFilter), dspBool(runRarely), dspBool(insertAtEnd),
            afterBlk->bbNum);

    return fgNewBBinRegionWorker(jumpKind, afterBlk, regionIndex, putInTryRegion, jumpDest);
}

//------------------------------------------------------------------------
// Creates a new BasicBlock and inserts it in the same EH region as 'srcBlk'.
//
// See the implementation of fgNewBBinRegion() used by this one for more notes.
//
// Arguments:
//    jumpKind - the jump kind of the new block to create.
//    srcBlk   - insert the new block in the same EH region as this block, and closely after it if possible.
//    jumpDest - the jump target of the new block. Defaults to nullptr.
//    runRarely - 'true' if the new block is run rarely.
//    insertAtEnd - 'true' if the block should be inserted at the end of the region. Note: this is currently only
//                  implemented when inserting into the main function (not into any EH region).
//
// Return Value:
//    The new block.

BasicBlock* Compiler::fgNewBBinRegion(BBKinds     jumpKind,
                                      BasicBlock* srcBlk,
                                      BasicBlock* jumpDest /* = nullptr */,
                                      bool        runRarely /* = false */,
                                      bool        insertAtEnd /* = false */)
{
    assert(srcBlk != nullptr);

    const unsigned tryIndex    = srcBlk->bbTryIndex;
    const unsigned hndIndex    = srcBlk->bbHndIndex;
    bool           putInFilter = false;

    // Check to see if we need to put the new block in a filter. We do if srcBlk is in a filter.
    // This can only be true if there is a handler index, and the handler region is more nested than the
    // try region (if any). This is because no EH regions can be nested within a filter.
    if (BasicBlock::ehIndexMaybeMoreNested(hndIndex, tryIndex))
    {
        assert(hndIndex != 0); // If hndIndex is more nested, we must be in some handler!
        putInFilter = ehGetDsc(hndIndex - 1)->InFilterRegionBBRange(srcBlk);
    }

    return fgNewBBinRegion(jumpKind, tryIndex, hndIndex, srcBlk, jumpDest, putInFilter, runRarely, insertAtEnd);
}

//------------------------------------------------------------------------
// Creates a new BasicBlock and inserts it at the end of the function.
//
// See the implementation of fgNewBBinRegion() used by this one for more notes.
//
// Arguments:
//    jumpKind - the jump kind of the new block to create.
//    jumpDest - the jump target of the new block. Defaults to nullptr.
//
// Return Value:
//    The new block.

BasicBlock* Compiler::fgNewBBinRegion(BBKinds jumpKind, BasicBlock* jumpDest /* = nullptr */)
{
    return fgNewBBinRegion(jumpKind, 0, 0, nullptr, jumpDest, /* putInFilter */ false, /* runRarely */ false,
                           /* insertAtEnd */ true);
}

//------------------------------------------------------------------------
// Creates a new BasicBlock, and inserts it after 'afterBlk'.
//
// The block cannot be inserted into a more nested try/handler region than that specified by 'regionIndex'.
// (It is given exactly 'regionIndex'.) Thus, the parameters must be passed to ensure proper EH nesting
// rules are followed.
//
// Arguments:
//    jumpKind - the jump kind of the new block to create.
//    afterBlk - insert the new block after this one.
//    regionIndex - the block will be put in this EH region.
//    putInTryRegion - If true, put the new block in the 'try' region corresponding to 'regionIndex', and
//          set its handler index to the most nested handler region enclosing that 'try' region.
//          Otherwise, put the block in the handler region specified by 'regionIndex', and set its 'try'
//          index to the most nested 'try' region enclosing that handler region.
//    jumpDest - the jump target of the new block. Defaults to nullptr.
//
// Return Value:
//    The new block.

BasicBlock* Compiler::fgNewBBinRegionWorker(BBKinds     jumpKind,
                                            BasicBlock* afterBlk,
                                            unsigned    regionIndex,
                                            bool        putInTryRegion,
                                            BasicBlock* jumpDest /* = nullptr */)
{
    /* Insert the new block */
    BasicBlock* afterBlkNext = afterBlk->Next();
    (void)afterBlkNext; // prevent "unused variable" error from GCC
    BasicBlock* newBlk = fgNewBBafter(jumpKind, afterBlk, false, jumpDest);

    if (putInTryRegion)
    {
        noway_assert(regionIndex <= MAX_XCPTN_INDEX);
        newBlk->bbTryIndex = (unsigned short)regionIndex;
        newBlk->bbHndIndex = bbFindInnermostHandlerRegionContainingTryRegion(regionIndex);
    }
    else
    {
        newBlk->bbTryIndex = bbFindInnermostTryRegionContainingHandlerRegion(regionIndex);
        noway_assert(regionIndex <= MAX_XCPTN_INDEX);
        newBlk->bbHndIndex = (unsigned short)regionIndex;
    }

    // We're going to compare for equal try regions (to handle the case of 'mutually protect'
    // regions). We need to save off the current try region, otherwise we might change it
    // before it gets compared later, thereby making future comparisons fail.

    BasicBlock* newTryBeg;
    BasicBlock* newTryLast;
    (void)ehInitTryBlockRange(newBlk, &newTryBeg, &newTryLast);

    unsigned  XTnum;
    EHblkDsc* HBtab;

    for (XTnum = 0, HBtab = compHndBBtab; XTnum < compHndBBtabCount; XTnum++, HBtab++)
    {
        // Is afterBlk at the end of a try region?
        if (HBtab->ebdTryLast == afterBlk)
        {
            noway_assert(newBlk->NextIs(afterBlkNext));

            bool extendTryRegion = false;
            if (newBlk->hasTryIndex())
            {
                // We're adding a block after the last block of some try region. Do
                // we extend the try region to include the block, or not?
                // If the try region is exactly the same as the try region
                // associated with the new block (based on the block's try index,
                // which represents the innermost try the block is a part of), then
                // we extend it.
                // If the try region is a "parent" try region -- an enclosing try region
                // that has the same last block as the new block's try region -- then
                // we also extend. For example:
                //      try { // 1
                //          ...
                //          try { // 2
                //          ...
                //      } /* 2 */ } /* 1 */
                // This example is meant to indicate that both try regions 1 and 2 end at
                // the same block, and we're extending 2. Thus, we must also extend 1. If we
                // only extended 2, we would break proper nesting. (Dev11 bug 137967)

                extendTryRegion = HBtab->ebdIsSameTry(newTryBeg, newTryLast) || bbInTryRegions(XTnum, newBlk);
            }

            // Does newBlk extend this try region?
            if (extendTryRegion)
            {
                // Yes, newBlk extends this try region

                // newBlk is the now the new try last block
                fgSetTryEnd(HBtab, newBlk);
            }
        }

        // Is afterBlk at the end of a handler region?
        if (HBtab->ebdHndLast == afterBlk)
        {
            noway_assert(newBlk->NextIs(afterBlkNext));

            // Does newBlk extend this handler region?
            bool extendHndRegion = false;
            if (newBlk->hasHndIndex())
            {
                // We're adding a block after the last block of some handler region. Do
                // we extend the handler region to include the block, or not?
                // If the handler region is exactly the same as the handler region
                // associated with the new block (based on the block's handler index,
                // which represents the innermost handler the block is a part of), then
                // we extend it.
                // If the handler region is a "parent" handler region -- an enclosing
                // handler region that has the same last block as the new block's handler
                // region -- then we also extend. For example:
                //      catch { // 1
                //          ...
                //          catch { // 2
                //          ...
                //      } /* 2 */ } /* 1 */
                // This example is meant to indicate that both handler regions 1 and 2 end at
                // the same block, and we're extending 2. Thus, we must also extend 1. If we
                // only extended 2, we would break proper nesting. (Dev11 bug 372051)

                extendHndRegion = bbInHandlerRegions(XTnum, newBlk);
            }

            if (extendHndRegion)
            {
                // Yes, newBlk extends this handler region

                // newBlk is now the last block of the handler.
                fgSetHndEnd(HBtab, newBlk);
            }
        }
    }

#ifdef DEBUG
    fgVerifyHandlerTab();
#endif

    return newBlk;
}

//------------------------------------------------------------------------
// fgUseThrowHelperBlocks: Determinate does compiler use throw helper blocks.
//
// Note:
//   For debuggable code, codegen will generate the 'throw' code inline.
// Return Value:
//    true if 'throw' helper block should be created.
bool Compiler::fgUseThrowHelperBlocks()
{
    return !opts.compDbgCode;
}<|MERGE_RESOLUTION|>--- conflicted
+++ resolved
@@ -434,84 +434,6 @@
 }
 
 //------------------------------------------------------------------------
-<<<<<<< HEAD
-// fgReplaceSwitchJumpTarget: update BBJ_SWITCH block so that all control
-//   that previously flowed to oldTarget now flows to newTarget.
-//
-// Arguments:
-//   blockSwitch - block ending in a switch
-//   newTarget   - new branch target
-//   oldTarget   - old branch target
-//
-// Notes:
-//   Updates the jump table and the cached unique target set (if any).
-//
-void Compiler::fgReplaceSwitchJumpTarget(BasicBlock* blockSwitch, BasicBlock* newTarget, BasicBlock* oldTarget)
-{
-    noway_assert(blockSwitch != nullptr);
-    noway_assert(newTarget != nullptr);
-    noway_assert(oldTarget != nullptr);
-    noway_assert(blockSwitch->KindIs(BBJ_SWITCH));
-    assert(fgPredsComputed);
-
-    // For the jump targets values that match oldTarget of our BBJ_SWITCH
-    // replace predecessor 'blockSwitch' with 'newTarget'
-
-    unsigned     jumpCnt = blockSwitch->GetSwitchTargets()->bbsCount;
-    BasicBlock** jumpTab = blockSwitch->GetSwitchTargets()->bbsDstTab;
-
-    unsigned i = 0;
-
-    // Walk the switch's jump table looking for blocks to update the preds for
-    while (i < jumpCnt)
-    {
-        if (jumpTab[i] == oldTarget) // We will update when jumpTab[i] matches
-        {
-            // Remove the old edge [oldTarget from blockSwitch]
-            //
-            FlowEdge* const oldEdge = fgRemoveAllRefPreds(oldTarget, blockSwitch);
-
-            //
-            // Change the jumpTab entry to branch to the new location
-            //
-            jumpTab[i] = newTarget;
-
-            //
-            // Create the new edge [newTarget from blockSwitch]
-            //
-            FlowEdge* const newEdge = fgAddRefPred(newTarget, blockSwitch, oldEdge);
-
-            // Now set the correct value of newEdge's DupCount
-            // and replace any other jumps in jumpTab[] that go to oldTarget.
-            //
-            i++;
-            while (i < jumpCnt)
-            {
-                if (jumpTab[i] == oldTarget)
-                {
-                    //
-                    // We also must update this entry in the jumpTab
-                    //
-                    jumpTab[i] = newTarget;
-                    newTarget->bbRefs++;
-                    newEdge->incrementDupCount();
-                }
-                i++; // Check the next entry in jumpTab[]
-            }
-
-            // Maintain, if necessary, the set of unique targets of "block."
-            UpdateSwitchTableTarget(blockSwitch, oldTarget, newTarget);
-
-            return; // We have replaced the jumps to oldTarget with newTarget
-        }
-        i++; // Check the next entry in jumpTab[] for a match
-    }
-    noway_assert(!"Did not find oldTarget in jumpTab[]");
-}
-
-//------------------------------------------------------------------------
-=======
->>>>>>> e3ff66bf
 // fgChangeEhfBlock: We have a BBJ_EHFINALLYRET block at 'oldBlock' and we want to move this
 // to 'newBlock'. All of the 'oldBlock' successors need to have their predecessor lists updated
 // by removing edges to 'oldBlock' and adding edges to 'newBlock'.
@@ -698,7 +620,6 @@
         case BBJ_EHCATCHRET:
         case BBJ_EHFILTERRET:
         case BBJ_LEAVE: // This function can be called before import, so we still have BBJ_LEAVE
-<<<<<<< HEAD
 
             if (block->TargetIs(oldTarget))
             {
@@ -711,15 +632,6 @@
         case BBJ_COND:
         {
             FlowEdge* const oldEdge = fgRemoveRefPred(oldTarget, block);
-=======
-            assert(block->TargetIs(oldTarget));
-            block->SetTarget(newTarget);
-            fgRemoveRefPred(oldTarget, block);
-            fgAddRefPred(newTarget, block);
-            break;
-
-        case BBJ_COND:
->>>>>>> e3ff66bf
 
             if (block->TrueTargetIs(oldTarget))
             {
@@ -736,7 +648,6 @@
                     block->SetTrueTarget(newTarget);
                 }
 
-<<<<<<< HEAD
                 FlowEdge* const newEdge = fgAddRefPred(newTarget, block);
                 if (block->KindIs(BBJ_ALWAYS))
                 {
@@ -745,16 +656,6 @@
                 else if (oldEdge->hasLikelihood())
                 {
                     newEdge->setLikelihood(oldEdge->getLikelihood());
-                }
-=======
-                // fgRemoveRefPred should have removed the flow edge
-                FlowEdge* oldEdge = fgRemoveRefPred(oldTarget, block);
-                assert(oldEdge != nullptr);
-
-                // TODO-NoFallThrough: Proliferate weight from oldEdge
-                // (as a quirk, we avoid doing so for the true target to reduce diffs for now)
-                fgAddRefPred(newTarget, block);
->>>>>>> e3ff66bf
             }
             else
             {
@@ -5099,32 +5000,9 @@
     // newBlock replaces succ as curr's successor.
     fgReplaceJumpTarget(curr, succ, newBlock);
 
-<<<<<<< HEAD
-        fgReplacePred(succ, curr, newBlock);
-        FlowEdge* const newEdge = fgAddRefPred(newBlock, curr);
-        newEdge->setLikelihood(1.0);
-    }
-    else if (curr->KindIs(BBJ_SWITCH))
-    {
-        // newBlock replaces 'succ' in the switch.
-        fgReplaceSwitchJumpTarget(curr, newBlock, succ);
-
-        // And 'succ' has 'newBlock' as a new predecessor.
-        FlowEdge* const newEdge = fgAddRefPred(succ, newBlock);
-        newEdge->setLikelihood(1.0);
-    }
-    else
-    {
-        assert(curr->KindIs(BBJ_ALWAYS));
-        fgReplacePred(succ, curr, newBlock);
-        curr->SetTarget(newBlock);
-        FlowEdge* const newEdge = fgAddRefPred(newBlock, curr);
-        newEdge->setLikelihood(1.0);
-    }
-=======
-    // And succ has newBlock as a new predecessor.
-    fgAddRefPred(succ, newBlock);
->>>>>>> e3ff66bf
+    // And 'succ' has 'newBlock' as a new predecessor.
+    FlowEdge* const newEdge = fgAddRefPred(succ, newBlock);
+    newEdge->setLikelihood(1.0);
 
     // This isn't accurate, but it is complex to compute a reasonable number so just assume that we take the
     // branch 50% of the time.
