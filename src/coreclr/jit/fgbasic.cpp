--- conflicted
+++ resolved
@@ -1098,28 +1098,17 @@
                     break;
                 }
 
-<<<<<<< HEAD
-                CORINFO_METHOD_HANDLE methodHnd      = nullptr;
-                bool                  isJitIntrinsic = false;
-                bool                  isPinvoke      = false;
-                NamedIntrinsic        ni             = NI_Illegal;
-=======
                 CORINFO_METHOD_HANDLE methodHnd   = nullptr;
                 bool                  isIntrinsic = false;
+                bool                  isPinvoke   = false;
                 NamedIntrinsic        ni          = NI_Illegal;
->>>>>>> a8a10f81
 
                 if (resolveTokens)
                 {
                     impResolveToken(codeAddr, &resolvedToken, CORINFO_TOKENKIND_Method);
-<<<<<<< HEAD
-                    methodHnd      = resolvedToken.hMethod;
-                    isJitIntrinsic = eeIsJitIntrinsic(methodHnd);
-                    isPinvoke      = info.compCompHnd->getMethodAttribs(methodHnd) & CORINFO_FLG_PINVOKE;
-=======
                     methodHnd   = resolvedToken.hMethod;
-                    isIntrinsic = eeIsIntrinsic(methodHnd);
->>>>>>> a8a10f81
+                    isIntrinsic = eeIsJitIntrinsic(methodHnd);
+                    isPinvoke   = info.compCompHnd->getMethodAttribs(methodHnd) & CORINFO_FLG_PINVOKE;
                 }
 
                 if (isIntrinsic)
@@ -1264,12 +1253,8 @@
             }
             break;
 
-<<<<<<< HEAD
             case CEE_LDSFLD:
                 if (resolveTokens && !isPreJit)
-=======
-                if (!isIntrinsic && !handled && FgStack::IsArgument(pushedStack.Top()))
->>>>>>> a8a10f81
                 {
                     // Push a constant to the stack for static readonly fields (initialized)
                     // of primitive types.
