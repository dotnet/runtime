--- conflicted
+++ resolved
@@ -5492,105 +5492,6 @@
 }
 
 //------------------------------------------------------------------------
-<<<<<<< HEAD
-=======
-// fgConnectFallThrough: fix flow from a block that previously had a fall through
-//
-// Arguments:
-//   bSrc - source of fall through
-//   bDst - target of fall through
-//
-// Returns:
-//   Newly inserted block after bSrc that jumps to bDst,
-//   or nullptr if bSrc already falls through to bDst
-//
-BasicBlock* Compiler::fgConnectFallThrough(BasicBlock* bSrc, BasicBlock* bDst, bool noFallThroughQuirk /* = false */)
-{
-    assert(bSrc != nullptr);
-    assert(fgPredsComputed);
-    BasicBlock* jmpBlk = nullptr;
-
-    /* If bSrc falls through to a block that is not bDst, we will insert a jump to bDst */
-
-    if (bSrc->KindIs(BBJ_COND) && bSrc->FalseTargetIs(bDst) && !bSrc->NextIs(bDst))
-    {
-        assert(fgGetPredForBlock(bDst, bSrc) != nullptr);
-
-        // Allow the caller to decide whether to use the old logic of maintaining implicit fallthrough behavior,
-        // or to allow BBJ_COND blocks' false targets to diverge from bbNext.
-        // TODO-NoFallThrough: Remove this quirk once callers' dependencies on implicit fallthrough are gone.
-        if (noFallThroughQuirk)
-        {
-            return jmpBlk;
-        }
-
-        // Add a new block after bSrc which jumps to 'bDst'
-        jmpBlk = fgNewBBafter(BBJ_ALWAYS, bSrc, true, bDst);
-        bSrc->SetFalseTarget(jmpBlk);
-        fgAddRefPred(jmpBlk, bSrc, fgGetPredForBlock(bDst, bSrc));
-
-        // When adding a new jmpBlk we will set the bbWeight and bbFlags
-        //
-        if (fgHaveValidEdgeWeights && fgHaveProfileWeights())
-        {
-            FlowEdge* const newEdge = fgGetPredForBlock(jmpBlk, bSrc);
-
-            jmpBlk->bbWeight = (newEdge->edgeWeightMin() + newEdge->edgeWeightMax()) / 2;
-            if (bSrc->bbWeight == BB_ZERO_WEIGHT)
-            {
-                jmpBlk->bbWeight = BB_ZERO_WEIGHT;
-            }
-
-            if (jmpBlk->bbWeight == BB_ZERO_WEIGHT)
-            {
-                jmpBlk->SetFlags(BBF_RUN_RARELY);
-            }
-
-            weight_t weightDiff = (newEdge->edgeWeightMax() - newEdge->edgeWeightMin());
-            weight_t slop       = BasicBlock::GetSlopFraction(bSrc, bDst);
-            //
-            // If the [min/max] values for our edge weight is within the slop factor
-            //  then we will set the BBF_PROF_WEIGHT flag for the block
-            //
-            if (weightDiff <= slop)
-            {
-                jmpBlk->SetFlags(BBF_PROF_WEIGHT);
-            }
-        }
-        else
-        {
-            // We set the bbWeight to the smaller of bSrc->bbWeight or bDst->bbWeight
-            if (bSrc->bbWeight < bDst->bbWeight)
-            {
-                jmpBlk->bbWeight = bSrc->bbWeight;
-                jmpBlk->CopyFlags(bSrc, BBF_RUN_RARELY);
-            }
-            else
-            {
-                jmpBlk->bbWeight = bDst->bbWeight;
-                jmpBlk->CopyFlags(bDst, BBF_RUN_RARELY);
-            }
-        }
-
-        fgReplacePred(bDst, bSrc, jmpBlk);
-
-        JITDUMP("Added an unconditional jump to " FMT_BB " after block " FMT_BB "\n", jmpBlk->GetTarget()->bbNum,
-                bSrc->bbNum);
-    }
-    else if (bSrc->KindIs(BBJ_ALWAYS) && bSrc->HasInitializedTarget() && bSrc->JumpsToNext())
-    {
-        bSrc->SetFlags(BBF_NONE_QUIRK);
-    }
-    else if (bSrc->KindIs(BBJ_COND) && bSrc->NextIs(bDst))
-    {
-        bSrc->SetFalseTarget(bDst);
-    }
-
-    return jmpBlk;
-}
-
-//------------------------------------------------------------------------
->>>>>>> 86f25ad9
 // fgRenumberBlocks: update block bbNums to reflect bbNext order
 //
 // Returns:
@@ -7004,63 +6905,6 @@
         }
     }
 
-<<<<<<< HEAD
-    // If the loop table is valid, add this block to the appropriate loop.
-    // Note we don't verify (via flow) that this block actually belongs
-    // to the loop, just that it is lexically within the span of blocks
-    // in the loop.
-    //
-    if (optLoopTableValid)
-    {
-        BasicBlock* const bbPrev = newBlk->Prev();
-        BasicBlock* const bbNext = newBlk->Next();
-
-        if ((bbPrev != nullptr) && (bbNext != nullptr))
-        {
-            BasicBlock::loopNumber const prevLoopNum = bbPrev->bbNatLoopNum;
-            BasicBlock::loopNumber const nextLoopNum = bbNext->bbNatLoopNum;
-
-            if ((prevLoopNum != BasicBlock::NOT_IN_LOOP) && (nextLoopNum != BasicBlock::NOT_IN_LOOP))
-            {
-                if (prevLoopNum == nextLoopNum)
-                {
-                    newBlk->bbNatLoopNum = prevLoopNum;
-                }
-                else
-                {
-                    BasicBlock::loopNumber const prevParentLoopNum = optLoopTable[prevLoopNum].lpParent;
-                    BasicBlock::loopNumber const nextParentLoopNum = optLoopTable[nextLoopNum].lpParent;
-
-                    if (nextParentLoopNum == prevLoopNum)
-                    {
-                        // next is in child loop
-                        newBlk->bbNatLoopNum = prevLoopNum;
-                    }
-                    else if (prevParentLoopNum == nextLoopNum)
-                    {
-                        // prev is in child loop
-                        newBlk->bbNatLoopNum = nextLoopNum;
-                    }
-                    else
-                    {
-                        // next and prev are siblings
-                        assert(prevParentLoopNum == nextParentLoopNum);
-                        newBlk->bbNatLoopNum = prevParentLoopNum;
-                    }
-                }
-            }
-        }
-
-        if (newBlk->bbNatLoopNum != BasicBlock::NOT_IN_LOOP)
-        {
-            JITDUMP("Marked " FMT_BB " as lying within " FMT_LP "\n", newBlk->bbNum, newBlk->bbNatLoopNum);
-        }
-    }
-=======
-    /* If afterBlk falls through, we insert a jump around newBlk */
-    fgConnectFallThrough(afterBlk, newBlk->Next());
->>>>>>> 86f25ad9
-
 #ifdef DEBUG
     fgVerifyHandlerTab();
 #endif
