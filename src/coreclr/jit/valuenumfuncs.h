// Licensed to the .NET Foundation under one or more agreements.
// The .NET Foundation licenses this file to you under the MIT license.

// Defines the functions understood by the value-numbering system.
// ValueNumFuncDef(<name of function>, <arity (1-4)>, <is-commutative (for arity = 2)>, <non-null (for gc functions)>,
// <is-shared-static>)

// clang-format off
ValueNumFuncDef(MemOpaque, 1, false, false, false)  // Args: 0: loop num
ValueNumFuncDef(MapStore, 4, false, false, false)   // Args: 0: map, 1: index (e. g. field handle), 2: value being stored, 3: loop num.
ValueNumFuncDef(MapSelect, 2, false, false, false)  // Args: 0: map, 1: key.

ValueNumFuncDef(FieldSeq, 2, false, false, false)   // Sequence (VN of null == empty) of (VN's of) field handles.
ValueNumFuncDef(NotAField, 0, false, false, false)  // Value number function for FieldSeqStore::NotAField.

ValueNumFuncDef(PtrToLoc, 2, false, true, false)            // Pointer (byref) to a local variable.  Args: VN's of: 0: var num, 1: FieldSeq.
ValueNumFuncDef(PtrToArrElem, 4, false, false, false)       // Pointer (byref) to an array element.  Args: 0: array elem type eq class var_types value, VN's of: 1: array, 2: index, 3: FieldSeq.
ValueNumFuncDef(PtrToStatic, 2, false, true, false)         // Pointer (byref) to a static variable (or possibly a field thereof, if the static variable is a struct).
                                                            // Args: 0: (VN of) the box's address if the static is "boxed", 1: the field sequence, of which the first element is the static itself.

ValueNumFuncDef(Phi, 2, false, false, false)        // A phi function.  Only occurs as arg of PhiDef or PhiMemoryDef.  Arguments are SSA numbers of var being defined.
ValueNumFuncDef(PhiDef, 3, false, false, false)     // Args: 0: local var # (or -1 for memory), 1: SSA #, 2: VN of definition.
// Wouldn't need this if I'd made memory a regular local variable...
ValueNumFuncDef(PhiMemoryDef, 2, false, false, false) // Args: 0: VN for basic block pointer, 1: VN of definition
ValueNumFuncDef(ZeroObj, 1, false, false, false)    // Zero-initialized struct. Args: 0: VN of the class handle.
ValueNumFuncDef(InitVal, 1, false, false, false)    // An input arg, or init val of a local Args: 0: a constant VN.



ValueNumFuncDef(Cast, 2, false, false, false)           // VNF_Cast: Cast Operation changes the representations size and unsigned-ness.
                                                        //           Args: 0: Source for the cast operation.
                                                        //                 1: Constant integer representing the operation .
                                                        //                    Use VNForCastOper() to construct.
ValueNumFuncDef(CastOvf, 2, false, false, false)        // Same as a VNF_Cast but also can throw an overflow exception.

ValueNumFuncDef(CastClass, 2, false, false, false)          // Args: 0: Handle of class being cast to, 1: object being cast.
ValueNumFuncDef(IsInstanceOf, 2, false, false, false)       // Args: 0: Handle of class being queried, 1: object being queried.
ValueNumFuncDef(ReadyToRunCastClass, 2, false, false, false)          // Args: 0: Helper stub address, 1: object being cast.
ValueNumFuncDef(ReadyToRunIsInstanceOf, 2, false, false, false)       // Args: 0: Helper stub address, 1: object being queried.
ValueNumFuncDef(TypeHandleToRuntimeType, 1, false, false, false)      // Args: 0: TypeHandle to translate
ValueNumFuncDef(TypeHandleToRuntimeTypeHandle, 1, false, false, false)      // Args: 0: TypeHandle to translate

ValueNumFuncDef(AreTypesEquivalent, 2, false, false, false) // Args: 0: first TypeHandle, 1: second TypeHandle

ValueNumFuncDef(LdElemA, 3, false, false, false)            // Args: 0: array value; 1: index value; 2: type handle of element.

ValueNumFuncDef(ByrefExposedLoad, 3, false, false, false)      // Args: 0: type handle/id, 1: pointer value; 2: ByrefExposed heap value

ValueNumFuncDef(GetRefanyVal, 2, false, false, false)       // Args: 0: type handle; 1: typedref value.  Returns the value (asserting that the type is right).

ValueNumFuncDef(GetClassFromMethodParam, 1, false, true, false)       // Args: 0: method generic argument.
ValueNumFuncDef(GetSyncFromClassHandle, 1, false, true, false)        // Args: 0: class handle.
ValueNumFuncDef(LoopCloneChoiceAddr, 0, false, true, false)

// How we represent values of expressions with exceptional side effects:
ValueNumFuncDef(ValWithExc, 2, false, false, false)         // Args: 0: value number from normal execution; 1: VN for set of possible exceptions.
ValueNumFuncDef(ExcSetCons, 2, false, false, false)         // Args: 0: exception; 1: exception set (including EmptyExcSet).  Invariant: "car"s are always in ascending order.

// Various functions that are used to indicate that an exceptions may occur
// Curremtly  when the execution is always thrown, the value VNForVoid() is used as Arg0 by OverflowExc and DivideByZeroExc
//
ValueNumFuncDef(NullPtrExc, 1, false, false, false)         // Null pointer exception check.  Args: 0: address value,  throws when it is null
ValueNumFuncDef(ArithmeticExc, 2, false, false, false)      // Arithmetic exception check, ckfinite and integer division overflow, Args: 0: expression value,
ValueNumFuncDef(OverflowExc, 1, false, false, false)        // Integer overflow check. used for checked add,sub and mul Args: 0: expression value,  throws when it overflows
ValueNumFuncDef(ConvOverflowExc, 2, false, false, false)    // Cast conversion overflow check.  Args: 0: input value; 1: var_types of the target type
                                                            // - (shifted left one bit; low bit encode whether source is unsigned.)
ValueNumFuncDef(DivideByZeroExc, 1, false, false, false)    // Division by zero check.  Args: 0: divisor value, throws when it is zero
ValueNumFuncDef(IndexOutOfRangeExc, 2, false, false, false) // Array bounds check, Args: 0: array length; 1: index value, throws when the bounds check fails.
ValueNumFuncDef(InvalidCastExc, 2, false, false, false)     // CastClass check, Args: 0: ref value being cast; 1: handle of type being cast to, throws when the cast fails.
ValueNumFuncDef(NewArrOverflowExc, 1, false, false, false)  // Raises Integer overflow when Arg 0 is negative
ValueNumFuncDef(HelperMultipleExc, 0, false, false, false)  // Represents one or more different exceptions that could be thrown by a Jit Helper method

<<<<<<< HEAD
ValueNumFuncDef(Lng2Dbl, 1, false, false, false)
ValueNumFuncDef(ULng2Dbl, 1, false, false, false)
ValueNumFuncDef(Dbl2Int, 1, false, false, false)
ValueNumFuncDef(Dbl2UInt, 1, false, false, false)
ValueNumFuncDef(Dbl2Lng, 1, false, false, false)
ValueNumFuncDef(Dbl2ULng, 1, false, false, false)
ValueNumFuncDef(Dbl2IntOvf, 1, false, false, false)
ValueNumFuncDef(Dbl2UIntOvf, 1, false, false, false)
ValueNumFuncDef(Dbl2LngOvf, 1, false, false, false)
ValueNumFuncDef(Dbl2ULngOvf, 1, false, false, false)
=======
>>>>>>> eb51b02b
ValueNumFuncDef(FltRound, 1, false, false, false)
ValueNumFuncDef(DblRound, 1, false, false, false)

ValueNumFuncDef(Abs, 1, false, false, false)
ValueNumFuncDef(Acos, 1, false, false, false)
ValueNumFuncDef(Acosh, 1, false, false, false)
ValueNumFuncDef(Asin, 1, false, false, false)
ValueNumFuncDef(Asinh, 1, false, false, false)
ValueNumFuncDef(Atan, 1, false, false, false)
ValueNumFuncDef(Atanh, 1, false, false, false)
ValueNumFuncDef(Atan2, 2, false, false, false)
ValueNumFuncDef(Cbrt, 1, false, false, false)
ValueNumFuncDef(Ceiling, 1, false, false, false)
ValueNumFuncDef(Cos, 1, false, false, false)
ValueNumFuncDef(Cosh, 1, false, false, false)
ValueNumFuncDef(Exp, 1, false, false, false)
ValueNumFuncDef(Floor, 1, false, false, false)
ValueNumFuncDef(FMod, 2, false, false, false)
ValueNumFuncDef(ILogB, 1, false, false, false)
ValueNumFuncDef(Log, 1, false, false, false)
ValueNumFuncDef(Log2, 1, false, false, false)
ValueNumFuncDef(Log10, 1, false, false, false)
ValueNumFuncDef(Max, 2, false, false, false)
ValueNumFuncDef(Min, 2, false, false, false)
ValueNumFuncDef(Pow, 2, false, false, false)
ValueNumFuncDef(RoundDouble, 1, false, false, false)
ValueNumFuncDef(RoundInt32, 1, false, false, false)
ValueNumFuncDef(RoundSingle, 1, false, false, false)
ValueNumFuncDef(Sin, 1, false, false, false)
ValueNumFuncDef(Sinh, 1, false, false, false)
ValueNumFuncDef(Sqrt, 1, false, false, false)
ValueNumFuncDef(Tan, 1, false, false, false)
ValueNumFuncDef(Tanh, 1, false, false, false)
ValueNumFuncDef(Truncate, 1, false, false, false)

ValueNumFuncDef(ManagedThreadId, 0, false, false, false)

ValueNumFuncDef(ObjGetType, 1, false, true, false)
ValueNumFuncDef(GetgenericsGcstaticBase, 1, false, true, true)
ValueNumFuncDef(GetgenericsNongcstaticBase, 1, false, true, true)
ValueNumFuncDef(GetsharedGcstaticBase, 2, false, true, true)
ValueNumFuncDef(GetsharedNongcstaticBase, 2, false, true, true)
ValueNumFuncDef(GetsharedGcstaticBaseNoctor, 1, false, true, true)
ValueNumFuncDef(GetsharedNongcstaticBaseNoctor, 1, false, true, true)
ValueNumFuncDef(ReadyToRunStaticBase, 1, false, true, true)
ValueNumFuncDef(ReadyToRunGenericStaticBase, 2, false, true, true)
ValueNumFuncDef(GetsharedGcstaticBaseDynamicclass, 2, false, true, true)
ValueNumFuncDef(GetsharedNongcstaticBaseDynamicclass, 2, false, true, true)
ValueNumFuncDef(GetgenericsGcthreadstaticBase, 1, false, true, true)
ValueNumFuncDef(GetgenericsNongcthreadstaticBase, 1, false, true, true)
ValueNumFuncDef(GetsharedGcthreadstaticBase, 2, false, true, true)
ValueNumFuncDef(GetsharedNongcthreadstaticBase, 2, false, true, true)
ValueNumFuncDef(GetsharedGcthreadstaticBaseNoctor, 2, false, true, true)
ValueNumFuncDef(GetsharedNongcthreadstaticBaseNoctor, 2, false, true, true)
ValueNumFuncDef(GetsharedGcthreadstaticBaseDynamicclass, 2, false, true, true)
ValueNumFuncDef(GetsharedNongcthreadstaticBaseDynamicclass, 2, false, true, true)

ValueNumFuncDef(ClassinitSharedDynamicclass, 2, false, false, false)
ValueNumFuncDef(RuntimeHandleMethod, 2, false, true, false)
ValueNumFuncDef(RuntimeHandleClass, 2, false, true, false)
ValueNumFuncDef(ReadyToRunGenericHandle, 2, false, true, false)

ValueNumFuncDef(GetStaticAddrTLS, 1, false, true, false)

ValueNumFuncDef(JitNew, 2, false, true, false)
ValueNumFuncDef(JitNewArr, 3, false, true, false)
ValueNumFuncDef(JitNewMdArr, 4, false, true, false)
ValueNumFuncDef(JitReadyToRunNew, 2, false, true, false)
ValueNumFuncDef(JitReadyToRunNewArr, 3, false, true, false)
ValueNumFuncDef(Box, 3, false, false, false)
ValueNumFuncDef(BoxNullable, 3, false, false, false)

ValueNumFuncDef(LazyStrCns, 2, false, true, false)  // lazy-initialized string literal (helper)
ValueNumFuncDef(NonNullIndirect, 1, false, true, false)  // this indirect is expected to always return a non-null value
ValueNumFuncDef(Unbox, 2, false, true, false)

ValueNumFuncDef(LT_UN, 2, false, false, false)      // unsigned or unordered comparisons
ValueNumFuncDef(LE_UN, 2, false, false, false)
ValueNumFuncDef(GE_UN, 2, false, false, false)
ValueNumFuncDef(GT_UN, 2, false, false, false)

ValueNumFuncDef(ADD_OVF, 2, true, false, false)     // overflow checking operations
ValueNumFuncDef(SUB_OVF, 2, false, false, false)
ValueNumFuncDef(MUL_OVF, 2, true, false, false)

ValueNumFuncDef(ADD_UN_OVF, 2, true, false, false)  // unsigned overflow checking operations
ValueNumFuncDef(SUB_UN_OVF, 2, false, false, false)
ValueNumFuncDef(MUL_UN_OVF, 2, true, false, false)

#ifdef FEATURE_SIMD
ValueNumFuncDef(SimdType, 2, false, false, false)  // A value number function to compose a SIMD type
#endif

#define SIMD_INTRINSIC(m, i, id, n, r, argCount, arg1, arg2, arg3, t1, t2, t3, t4, t5, t6, t7, t8, t9, t10) \
ValueNumFuncDef(SIMD_##id, argCount, false, false, false)   // All of the SIMD intrinsic  (Consider isCommutativeSIMDIntrinsic)
#include "simdintrinsiclist.h"
#define VNF_SIMD_FIRST VNF_SIMD_None

#if defined(TARGET_XARCH)
#define HARDWARE_INTRINSIC(isa, name, size, argCount, t1, t2, t3, t4, t5, t6, t7, t8, t9, t10, category, flag) \
ValueNumFuncDef(HWI_##isa##_##name, argCount, false, false, false)   // All of the HARDWARE_INTRINSICS for x86/x64
#include "hwintrinsiclistxarch.h"
#define VNF_HWI_FIRST VNF_HWI_Vector128_Abs

#elif defined (TARGET_ARM64)
#define HARDWARE_INTRINSIC(isa, name, size, argCount, t1, t2, t3, t4, t5, t6, t7, t8, t9, t10, category, flag) \
ValueNumFuncDef(HWI_##isa##_##name, argCount, false, false, false)   // All of the HARDWARE_INTRINSICS for arm64
#include "hwintrinsiclistarm64.h"
#define VNF_HWI_FIRST VNF_HWI_Vector64_Abs

#elif defined (TARGET_ARM)
// No Hardware Intrinsics on ARM32
#else
#error Unsupported platform
#endif

// clang-format on

#undef ValueNumFuncDef<|MERGE_RESOLUTION|>--- conflicted
+++ resolved
@@ -70,19 +70,6 @@
 ValueNumFuncDef(NewArrOverflowExc, 1, false, false, false)  // Raises Integer overflow when Arg 0 is negative
 ValueNumFuncDef(HelperMultipleExc, 0, false, false, false)  // Represents one or more different exceptions that could be thrown by a Jit Helper method
 
-<<<<<<< HEAD
-ValueNumFuncDef(Lng2Dbl, 1, false, false, false)
-ValueNumFuncDef(ULng2Dbl, 1, false, false, false)
-ValueNumFuncDef(Dbl2Int, 1, false, false, false)
-ValueNumFuncDef(Dbl2UInt, 1, false, false, false)
-ValueNumFuncDef(Dbl2Lng, 1, false, false, false)
-ValueNumFuncDef(Dbl2ULng, 1, false, false, false)
-ValueNumFuncDef(Dbl2IntOvf, 1, false, false, false)
-ValueNumFuncDef(Dbl2UIntOvf, 1, false, false, false)
-ValueNumFuncDef(Dbl2LngOvf, 1, false, false, false)
-ValueNumFuncDef(Dbl2ULngOvf, 1, false, false, false)
-=======
->>>>>>> eb51b02b
 ValueNumFuncDef(FltRound, 1, false, false, false)
 ValueNumFuncDef(DblRound, 1, false, false, false)
 
