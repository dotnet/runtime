--- conflicted
+++ resolved
@@ -15,14 +15,9 @@
 
 ValueNumFuncDef(PtrToLoc, 2, false, true, false)            // Pointer (byref) to a local variable.  Args: VN's of: 0: var num, 1: FieldSeq.
 ValueNumFuncDef(PtrToArrElem, 4, false, false, false)       // Pointer (byref) to an array element.  Args: 0: array elem type eq class var_types value, VN's of: 1: array, 2: index, 3: FieldSeq.
-<<<<<<< HEAD
-ValueNumFuncDef(PtrToStatic, 2, false, false, false)        // Pointer (byref) to a static variable (or possibly a field thereof, if the static variable is a struct).
+ValueNumFuncDef(PtrToStatic, 2, false, true, false)         // Pointer (byref) to a static variable (or possibly a field thereof, if the static variable is a struct).
                                                             // Args: 0: (VN of) the field handle, 1: the field sequence, of which the first element is the static itself.
 
-=======
-ValueNumFuncDef(PtrToStatic, 1, false, true, false)         // Pointer (byref) to a static variable (or possibly a field thereof, if the static variable is a struct).  Args: 0: FieldSeq, first element
-                                                     // of which is the static var.
->>>>>>> 4e22ade9
 ValueNumFuncDef(Phi, 2, false, false, false)        // A phi function.  Only occurs as arg of PhiDef or PhiMemoryDef.  Arguments are SSA numbers of var being defined.
 ValueNumFuncDef(PhiDef, 3, false, false, false)     // Args: 0: local var # (or -1 for memory), 1: SSA #, 2: VN of definition.
 // Wouldn't need this if I'd made memory a regular local variable...
