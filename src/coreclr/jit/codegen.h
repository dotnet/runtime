--- conflicted
+++ resolved
@@ -101,11 +101,6 @@
         }
     }
 
-<<<<<<< HEAD
-    static bool genShouldRoundFP();
-
-=======
->>>>>>> 48aa85fa
     static GenTreeIndir    indirForm(var_types type, GenTree* base);
     static GenTreeStoreInd storeIndirForm(var_types type, GenTree* base, GenTree* data);
 
@@ -380,17 +375,9 @@
 
     bool genStackPointerAdjustment(ssize_t spAdjustment, regNumber tmpReg);
 
-<<<<<<< HEAD
     void       genPushFltRegs(regMaskFloat regMask);
     void       genPopFltRegs(regMaskFloat regMask);
     regMaskGpr genStackAllocRegisterMask(unsigned frameSize, regMaskFloat maskCalleeSavedFloat);
-=======
-    void      genPushFltRegs(regMaskTP regMask);
-    void      genPopFltRegs(regMaskTP regMask);
-    regMaskTP genStackAllocRegisterMask(unsigned frameSize, regMaskTP maskCalleeSavedFloat);
-
-    regMaskTP genJmpCallArgMask();
->>>>>>> 48aa85fa
 
     void genFreeLclFrame(unsigned           frameSize,
                          /* IN OUT */ bool* pUnwindStarted);
@@ -704,17 +691,10 @@
     //
     //-------------------------------------------------------------------------
 
-<<<<<<< HEAD
     void       genSinglePush();
     void       genSinglePop();
     regMaskGpr genPushRegs(regMaskGpr regs, regMaskGpr* byrefRegs, regMaskGpr* noRefRegs);
     void       genPopRegs(regMaskGpr regs, regMaskGpr byrefRegs, regMaskGpr noRefRegs);
-=======
-    void      genSinglePush();
-    void      genSinglePop();
-    regMaskTP genPushRegs(regMaskTP regs, regMaskTP* byrefRegs, regMaskTP* noRefRegs);
-    void      genPopRegs(regMaskTP regs, regMaskTP byrefRegs, regMaskTP noRefRegs);
->>>>>>> 48aa85fa
 
     /*
     XXXXXXXXXXXXXXXXXXXXXXXXXXXXXXXXXXXXXXXXXXXXXXXXXXXXXXXXXXXXXXXXXXXXXXXXXXXXXXX
