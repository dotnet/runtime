--- conflicted
+++ resolved
@@ -941,12 +941,7 @@
         GenTreeHWIntrinsic* node, instruction ins, emitAttr attr, int8_t ival, insOpts instOptions);
 
     void genBaseIntrinsic(GenTreeHWIntrinsic* node, insOpts instOptions);
-<<<<<<< HEAD
     void genHWIntrinsicSpecial(GenTreeHWIntrinsic* node, insOpts instOptions);
-    void genSse42Intrinsic(GenTreeHWIntrinsic* node, insOpts instOptions);
-=======
-    void genX86BaseIntrinsic(GenTreeHWIntrinsic* node, insOpts instOptions);
->>>>>>> 0be1d88b
     void genAvxFamilyIntrinsic(GenTreeHWIntrinsic* node, insOpts instOptions);
     void genFmaIntrinsic(GenTreeHWIntrinsic* node, insOpts instOptions);
     void genPermuteVar2x(GenTreeHWIntrinsic* node, insOpts instOptions);
