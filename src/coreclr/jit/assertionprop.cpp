--- conflicted
+++ resolved
@@ -3232,12 +3232,8 @@
             conValTree = vecCon;
             break;
         }
-<<<<<<< HEAD
         break;
-
-=======
 #endif // TARGET_XARCH
->>>>>>> 4aa15710
 #endif // FEATURE_SIMD
 
         case TYP_BYREF:
