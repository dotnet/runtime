// Licensed to the .NET Foundation under one or more agreements.
// The .NET Foundation licenses this file to you under the MIT license.

/*XXXXXXXXXXXXXXXXXXXXXXXXXXXXXXXXXXXXXXXXXXXXXXXXXXXXXXXXXXXXXXXXXXXXXXXXXXXXX
XXXXXXXXXXXXXXXXXXXXXXXXXXXXXXXXXXXXXXXXXXXXXXXXXXXXXXXXXXXXXXXXXXXXXXXXXXXXXXX
XX                                                                           XX
XX                          AssertionProp                                    XX
XX                                                                           XX
XXXXXXXXXXXXXXXXXXXXXXXXXXXXXXXXXXXXXXXXXXXXXXXXXXXXXXXXXXXXXXXXXXXXXXXXXXXXXXX
XXXXXXXXXXXXXXXXXXXXXXXXXXXXXXXXXXXXXXXXXXXXXXXXXXXXXXXXXXXXXXXXXXXXXXXXXXXXXXX
*/

#include "jitpch.h"
#include "rangecheck.h"
#ifdef _MSC_VER
#pragma hdrstop
#endif

//------------------------------------------------------------------------
// Contains: Whether the range contains a given integral value, inclusive.
//
// Arguments:
//    value - the integral value in question
//
// Return Value:
//    "true" if the value is within the range's bounds, "false" otherwise.
//
bool IntegralRange::Contains(int64_t value) const
{
    int64_t lowerBound = SymbolicToRealValue(m_lowerBound);
    int64_t upperBound = SymbolicToRealValue(m_upperBound);

    return (lowerBound <= value) && (value <= upperBound);
}

//------------------------------------------------------------------------
// SymbolicToRealValue: Convert a symbolic value to a 64-bit signed integer.
//
// Arguments:
//    value - the symbolic value in question
//
// Return Value:
//    Integer corresponding to the symbolic value.
//
/* static */ int64_t IntegralRange::SymbolicToRealValue(SymbolicIntegerValue value)
{
    static const int64_t SymbolicToRealMap[]{
        INT64_MIN,               // SymbolicIntegerValue::LongMin
        INT32_MIN,               // SymbolicIntegerValue::IntMin
        INT16_MIN,               // SymbolicIntegerValue::ShortMin
        INT8_MIN,                // SymbolicIntegerValue::ByteMin
        0,                       // SymbolicIntegerValue::Zero
        1,                       // SymbolicIntegerValue::One
        INT8_MAX,                // SymbolicIntegerValue::ByteMax
        UINT8_MAX,               // SymbolicIntegerValue::UByteMax
        INT16_MAX,               // SymbolicIntegerValue::ShortMax
        UINT16_MAX,              // SymbolicIntegerValue::UShortMax
        CORINFO_Array_MaxLength, // SymbolicIntegerValue::ArrayLenMax
        INT32_MAX,               // SymbolicIntegerValue::IntMax
        UINT32_MAX,              // SymbolicIntegerValue::UIntMax
        INT64_MAX                // SymbolicIntegerValue::LongMax
    };

    assert(sizeof(SymbolicIntegerValue) == sizeof(int32_t));
    assert(SymbolicToRealMap[static_cast<int32_t>(SymbolicIntegerValue::LongMin)] == INT64_MIN);
    assert(SymbolicToRealMap[static_cast<int32_t>(SymbolicIntegerValue::Zero)] == 0);
    assert(SymbolicToRealMap[static_cast<int32_t>(SymbolicIntegerValue::LongMax)] == INT64_MAX);

    return SymbolicToRealMap[static_cast<int32_t>(value)];
}

//------------------------------------------------------------------------
// LowerBoundForType: Get the symbolic lower bound for a type.
//
// Arguments:
//    type - the integral type in question
//
// Return Value:
//    Symbolic value representing the smallest possible value "type" can represent.
//
/* static */ SymbolicIntegerValue IntegralRange::LowerBoundForType(var_types type)
{
    switch (type)
    {
        case TYP_UBYTE:
        case TYP_USHORT:
            return SymbolicIntegerValue::Zero;
        case TYP_BYTE:
            return SymbolicIntegerValue::ByteMin;
        case TYP_SHORT:
            return SymbolicIntegerValue::ShortMin;
        case TYP_INT:
            return SymbolicIntegerValue::IntMin;
        case TYP_LONG:
            return SymbolicIntegerValue::LongMin;
        default:
            unreached();
    }
}

//------------------------------------------------------------------------
// UpperBoundForType: Get the symbolic upper bound for a type.
//
// Arguments:
//    type - the integral type in question
//
// Return Value:
//    Symbolic value representing the largest possible value "type" can represent.
//
/* static */ SymbolicIntegerValue IntegralRange::UpperBoundForType(var_types type)
{
    switch (type)
    {
        case TYP_BYTE:
            return SymbolicIntegerValue::ByteMax;
        case TYP_UBYTE:
            return SymbolicIntegerValue::UByteMax;
        case TYP_SHORT:
            return SymbolicIntegerValue::ShortMax;
        case TYP_USHORT:
            return SymbolicIntegerValue::UShortMax;
        case TYP_INT:
            return SymbolicIntegerValue::IntMax;
        case TYP_UINT:
            return SymbolicIntegerValue::UIntMax;
        case TYP_LONG:
            return SymbolicIntegerValue::LongMax;
        default:
            unreached();
    }
}

//------------------------------------------------------------------------
// ForNode: Compute the integral range for a node.
//
// Arguments:
//    node     - the node, of an integral type, in question
//    compiler - the Compiler, used to retrieve additional info
//
// Return Value:
//    The integral range this node produces.
//
/* static */ IntegralRange IntegralRange::ForNode(GenTree* node, Compiler* compiler)
{
    assert(varTypeIsIntegral(node));

    var_types rangeType = node->TypeGet();

    switch (node->OperGet())
    {
        case GT_EQ:
        case GT_NE:
        case GT_LT:
        case GT_LE:
        case GT_GE:
        case GT_GT:
            return {SymbolicIntegerValue::Zero, SymbolicIntegerValue::One};

        case GT_ARR_LENGTH:
        case GT_MDARR_LENGTH:
            return {SymbolicIntegerValue::Zero, SymbolicIntegerValue::ArrayLenMax};

        case GT_CALL:
            if (node->AsCall()->NormalizesSmallTypesOnReturn())
            {
                rangeType = static_cast<var_types>(node->AsCall()->gtReturnType);
            }
            break;

        case GT_IND:
        {
            GenTree* const addr = node->AsIndir()->Addr();

            if (node->TypeIs(TYP_INT) && addr->OperIs(GT_ADD) && addr->gtGetOp1()->OperIs(GT_LCL_VAR) &&
                addr->gtGetOp2()->IsIntegralConst(OFFSETOF__CORINFO_Span__length))
            {
                GenTreeLclVar* const lclVar = addr->gtGetOp1()->AsLclVar();

                if (compiler->lvaGetDesc(lclVar->GetLclNum())->IsSpan())
                {
                    assert(compiler->lvaIsImplicitByRefLocal(lclVar->GetLclNum()));
                    return {SymbolicIntegerValue::Zero, UpperBoundForType(rangeType)};
                }
            }
            break;
        }

        case GT_LCL_FLD:
        {
            GenTreeLclFld* const lclFld = node->AsLclFld();
            LclVarDsc* const     varDsc = compiler->lvaGetDesc(lclFld);

            if (node->TypeIs(TYP_INT) && varDsc->IsSpan() && lclFld->GetLclOffs() == OFFSETOF__CORINFO_Span__length)
            {
                return {SymbolicIntegerValue::Zero, UpperBoundForType(rangeType)};
            }

            break;
        }

        case GT_LCL_VAR:
        {
            LclVarDsc* const varDsc = compiler->lvaGetDesc(node->AsLclVar());

            if (varDsc->lvNormalizeOnStore())
            {
                rangeType = compiler->lvaGetDesc(node->AsLclVar())->TypeGet();
            }

            if (varDsc->IsNeverNegative())
            {
                return {SymbolicIntegerValue::Zero, UpperBoundForType(rangeType)};
            }
            break;
        }

        case GT_CNS_INT:
            if (node->IsIntegralConst(0) || node->IsIntegralConst(1))
            {
                return {SymbolicIntegerValue::Zero, SymbolicIntegerValue::One};
            }
            break;

        case GT_QMARK:
            return Union(ForNode(node->AsQmark()->ThenNode(), compiler),
                         ForNode(node->AsQmark()->ElseNode(), compiler));

        case GT_CAST:
            return ForCastOutput(node->AsCast(), compiler);

#if defined(FEATURE_HW_INTRINSICS)
        case GT_HWINTRINSIC:
            switch (node->AsHWIntrinsic()->GetHWIntrinsicId())
            {
#if defined(TARGET_XARCH)
                case NI_Vector128_op_Equality:
                case NI_Vector128_op_Inequality:
                case NI_Vector256_op_Equality:
                case NI_Vector256_op_Inequality:
                case NI_Vector512_op_Equality:
                case NI_Vector512_op_Inequality:
                case NI_SSE_CompareScalarOrderedEqual:
                case NI_SSE_CompareScalarOrderedNotEqual:
                case NI_SSE_CompareScalarOrderedLessThan:
                case NI_SSE_CompareScalarOrderedLessThanOrEqual:
                case NI_SSE_CompareScalarOrderedGreaterThan:
                case NI_SSE_CompareScalarOrderedGreaterThanOrEqual:
                case NI_SSE_CompareScalarUnorderedEqual:
                case NI_SSE_CompareScalarUnorderedNotEqual:
                case NI_SSE_CompareScalarUnorderedLessThanOrEqual:
                case NI_SSE_CompareScalarUnorderedLessThan:
                case NI_SSE_CompareScalarUnorderedGreaterThanOrEqual:
                case NI_SSE_CompareScalarUnorderedGreaterThan:
                case NI_SSE2_CompareScalarOrderedEqual:
                case NI_SSE2_CompareScalarOrderedNotEqual:
                case NI_SSE2_CompareScalarOrderedLessThan:
                case NI_SSE2_CompareScalarOrderedLessThanOrEqual:
                case NI_SSE2_CompareScalarOrderedGreaterThan:
                case NI_SSE2_CompareScalarOrderedGreaterThanOrEqual:
                case NI_SSE2_CompareScalarUnorderedEqual:
                case NI_SSE2_CompareScalarUnorderedNotEqual:
                case NI_SSE2_CompareScalarUnorderedLessThanOrEqual:
                case NI_SSE2_CompareScalarUnorderedLessThan:
                case NI_SSE2_CompareScalarUnorderedGreaterThanOrEqual:
                case NI_SSE2_CompareScalarUnorderedGreaterThan:
                case NI_SSE41_TestC:
                case NI_SSE41_TestZ:
                case NI_SSE41_TestNotZAndNotC:
                case NI_AVX_TestC:
                case NI_AVX_TestZ:
                case NI_AVX_TestNotZAndNotC:
                    return {SymbolicIntegerValue::Zero, SymbolicIntegerValue::One};

                case NI_SSE2_Extract:
                case NI_SSE41_Extract:
                case NI_SSE41_X64_Extract:
                case NI_Vector128_ToScalar:
                case NI_Vector256_ToScalar:
                case NI_Vector512_ToScalar:
                case NI_Vector128_GetElement:
                case NI_Vector256_GetElement:
                case NI_Vector512_GetElement:
                    if (varTypeIsSmall(node->AsHWIntrinsic()->GetSimdBaseType()))
                    {
                        return ForType(node->AsHWIntrinsic()->GetSimdBaseType());
                    }
                    break;

                case NI_BMI1_TrailingZeroCount:
                case NI_BMI1_X64_TrailingZeroCount:
                case NI_LZCNT_LeadingZeroCount:
                case NI_LZCNT_X64_LeadingZeroCount:
                case NI_POPCNT_PopCount:
                case NI_POPCNT_X64_PopCount:
                    // Note: No advantage in using a precise range for IntegralRange.
                    // Example: IntCns = 42 gives [0..127] with a non -precise range, [42,42] with a precise range.
                    return {SymbolicIntegerValue::Zero, SymbolicIntegerValue::ByteMax};
#elif defined(TARGET_ARM64)
                case NI_Vector64_op_Equality:
                case NI_Vector64_op_Inequality:
                case NI_Vector128_op_Equality:
                case NI_Vector128_op_Inequality:
                    return {SymbolicIntegerValue::Zero, SymbolicIntegerValue::One};

                case NI_AdvSimd_Extract:
                case NI_Vector64_ToScalar:
                case NI_Vector128_ToScalar:
                case NI_Vector64_GetElement:
                case NI_Vector128_GetElement:
                    if (varTypeIsSmall(node->AsHWIntrinsic()->GetSimdBaseType()))
                    {
                        return ForType(node->AsHWIntrinsic()->GetSimdBaseType());
                    }
                    break;

                case NI_AdvSimd_PopCount:
                case NI_AdvSimd_LeadingZeroCount:
                case NI_AdvSimd_LeadingSignCount:
                case NI_ArmBase_LeadingZeroCount:
                case NI_ArmBase_Arm64_LeadingZeroCount:
                case NI_ArmBase_Arm64_LeadingSignCount:
                    // Note: No advantage in using a precise range for IntegralRange.
                    // Example: IntCns = 42 gives [0..127] with a non -precise range, [42,42] with a precise range.
                    return {SymbolicIntegerValue::Zero, SymbolicIntegerValue::ByteMax};
#else
#error Unsupported platform
#endif
                default:
                    break;
            }
            break;
#endif // defined(FEATURE_HW_INTRINSICS)

        default:
            break;
    }

    return ForType(rangeType);
}

//------------------------------------------------------------------------
// ForCastInput: Get the non-overflowing input range for a cast.
//
// This routine computes the input range for a cast from
// an integer to an integer for which it will not overflow.
// See also the specification comment for IntegralRange.
//
// Arguments:
//    cast - the cast node for which the range will be computed
//
// Return Value:
//    The range this cast consumes without overflowing - see description.
//
/* static */ IntegralRange IntegralRange::ForCastInput(GenTreeCast* cast)
{
    var_types fromType     = genActualType(cast->CastOp());
    var_types toType       = cast->CastToType();
    bool      fromUnsigned = cast->IsUnsigned();

    assert((fromType == TYP_INT) || (fromType == TYP_LONG) || varTypeIsGC(fromType));
    assert(varTypeIsIntegral(toType));

    // Cast from a GC type is the same as a cast from TYP_I_IMPL for our purposes.
    if (varTypeIsGC(fromType))
    {
        fromType = TYP_I_IMPL;
    }

    if (!cast->gtOverflow())
    {
        // CAST(small type <- uint/int/ulong/long) - [TO_TYPE_MIN..TO_TYPE_MAX]
        if (varTypeIsSmall(toType))
        {
            return {LowerBoundForType(toType), UpperBoundForType(toType)};
        }

        // We choose to say here that representation-changing casts never overflow.
        // It does not really matter what we do here because representation-changing
        // non-overflowing casts cannot be deleted from the IR in any case.
        // CAST(uint/int <- uint/int)     - [INT_MIN..INT_MAX]
        // CAST(uint/int <- ulong/long)   - [LONG_MIN..LONG_MAX]
        // CAST(ulong/long <- uint/int)   - [INT_MIN..INT_MAX]
        // CAST(ulong/long <- ulong/long) - [LONG_MIN..LONG_MAX]
        return ForType(fromType);
    }

    SymbolicIntegerValue lowerBound;
    SymbolicIntegerValue upperBound;

    // CAST_OVF(small type <- int/long)   - [TO_TYPE_MIN..TO_TYPE_MAX]
    // CAST_OVF(small type <- uint/ulong) - [0..TO_TYPE_MAX]
    if (varTypeIsSmall(toType))
    {
        lowerBound = fromUnsigned ? SymbolicIntegerValue::Zero : LowerBoundForType(toType);
        upperBound = UpperBoundForType(toType);
    }
    else
    {
        switch (toType)
        {
            // CAST_OVF(uint <- uint)       - [INT_MIN..INT_MAX]
            // CAST_OVF(uint <- int)        - [0..INT_MAX]
            // CAST_OVF(uint <- ulong/long) - [0..UINT_MAX]
            case TYP_UINT:
                if (fromType == TYP_LONG)
                {
                    lowerBound = SymbolicIntegerValue::Zero;
                    upperBound = SymbolicIntegerValue::UIntMax;
                }
                else
                {
                    lowerBound = fromUnsigned ? SymbolicIntegerValue::IntMin : SymbolicIntegerValue::Zero;
                    upperBound = SymbolicIntegerValue::IntMax;
                }
                break;

            // CAST_OVF(int <- uint/ulong) - [0..INT_MAX]
            // CAST_OVF(int <- int/long)   - [INT_MIN..INT_MAX]
            case TYP_INT:
                lowerBound = fromUnsigned ? SymbolicIntegerValue::Zero : SymbolicIntegerValue::IntMin;
                upperBound = SymbolicIntegerValue::IntMax;
                break;

            // CAST_OVF(ulong <- uint)  - [INT_MIN..INT_MAX]
            // CAST_OVF(ulong <- int)   - [0..INT_MAX]
            // CAST_OVF(ulong <- ulong) - [LONG_MIN..LONG_MAX]
            // CAST_OVF(ulong <- long)  - [0..LONG_MAX]
            case TYP_ULONG:
                lowerBound = fromUnsigned ? LowerBoundForType(fromType) : SymbolicIntegerValue::Zero;
                upperBound = UpperBoundForType(fromType);
                break;

            // CAST_OVF(long <- uint/int) - [INT_MIN..INT_MAX]
            // CAST_OVF(long <- ulong)    - [0..LONG_MAX]
            // CAST_OVF(long <- long)     - [LONG_MIN..LONG_MAX]
            case TYP_LONG:
                if (fromUnsigned && (fromType == TYP_LONG))
                {
                    lowerBound = SymbolicIntegerValue::Zero;
                }
                else
                {
                    lowerBound = LowerBoundForType(fromType);
                }
                upperBound = UpperBoundForType(fromType);
                break;

            default:
                unreached();
        }
    }

    return {lowerBound, upperBound};
}

//------------------------------------------------------------------------
// ForCastOutput: Get the output range for a cast.
//
// This method is the "output" counterpart to ForCastInput, it returns
// a range produced by a cast (by definition, non-overflowing one).
// The output range is the same for representation-preserving casts, but
// can be different for others. One example is CAST_OVF(uint <- long).
// The input range is [0..UINT_MAX], while the output is [INT_MIN..INT_MAX].
// Unlike ForCastInput, this method supports casts from floating point types.
//
// Arguments:
//   cast     - the cast node for which the range will be computed
//   compiler - Compiler object
//
// Return Value:
//   The range this cast produces - see description.
//
/* static */ IntegralRange IntegralRange::ForCastOutput(GenTreeCast* cast, Compiler* compiler)
{
    var_types fromType     = genActualType(cast->CastOp());
    var_types toType       = cast->CastToType();
    bool      fromUnsigned = cast->IsUnsigned();

    assert((fromType == TYP_INT) || (fromType == TYP_LONG) || varTypeIsFloating(fromType) || varTypeIsGC(fromType));
    assert(varTypeIsIntegral(toType));

    // CAST/CAST_OVF(small type <- float/double) - [TO_TYPE_MIN..TO_TYPE_MAX]
    // CAST/CAST_OVF(uint/int <- float/double)   - [INT_MIN..INT_MAX]
    // CAST/CAST_OVF(ulong/long <- float/double) - [LONG_MIN..LONG_MAX]
    if (varTypeIsFloating(fromType))
    {
        if (!varTypeIsSmall(toType))
        {
            toType = genActualType(toType);
        }

        return IntegralRange::ForType(toType);
    }

    // Cast from a GC type is the same as a cast from TYP_I_IMPL for our purposes.
    if (varTypeIsGC(fromType))
    {
        fromType = TYP_I_IMPL;
    }

    if (varTypeIsSmall(toType) || (genActualType(toType) == fromType))
    {
        return ForCastInput(cast);
    }

    // if we're upcasting and the cast op is a known non-negative - consider
    // this cast unsigned
    if (!fromUnsigned && (genTypeSize(toType) >= genTypeSize(fromType)))
    {
        fromUnsigned = cast->CastOp()->IsNeverNegative(compiler);
    }

    // CAST(uint/int <- ulong/long) - [INT_MIN..INT_MAX]
    // CAST(ulong/long <- uint)     - [0..UINT_MAX]
    // CAST(ulong/long <- int)      - [INT_MIN..INT_MAX]
    if (!cast->gtOverflow())
    {
        if ((fromType == TYP_INT) && fromUnsigned)
        {
            return {SymbolicIntegerValue::Zero, SymbolicIntegerValue::UIntMax};
        }

        return {SymbolicIntegerValue::IntMin, SymbolicIntegerValue::IntMax};
    }

    SymbolicIntegerValue lowerBound;
    SymbolicIntegerValue upperBound;
    switch (toType)
    {
        // CAST_OVF(uint <- ulong) - [INT_MIN..INT_MAX]
        // CAST_OVF(uint <- long)  - [INT_MIN..INT_MAX]
        case TYP_UINT:
            lowerBound = SymbolicIntegerValue::IntMin;
            upperBound = SymbolicIntegerValue::IntMax;
            break;

        // CAST_OVF(int <- ulong) - [0..INT_MAX]
        // CAST_OVF(int <- long)  - [INT_MIN..INT_MAX]
        case TYP_INT:
            lowerBound = fromUnsigned ? SymbolicIntegerValue::Zero : SymbolicIntegerValue::IntMin;
            upperBound = SymbolicIntegerValue::IntMax;
            break;

        // CAST_OVF(ulong <- uint) - [0..UINT_MAX]
        // CAST_OVF(ulong <- int)  - [0..INT_MAX]
        case TYP_ULONG:
            lowerBound = SymbolicIntegerValue::Zero;
            upperBound = fromUnsigned ? SymbolicIntegerValue::UIntMax : SymbolicIntegerValue::IntMax;
            break;

        // CAST_OVF(long <- uint) - [0..UINT_MAX]
        // CAST_OVF(long <- int)  - [INT_MIN..INT_MAX]
        case TYP_LONG:
            lowerBound = fromUnsigned ? SymbolicIntegerValue::Zero : SymbolicIntegerValue::IntMin;
            upperBound = fromUnsigned ? SymbolicIntegerValue::UIntMax : SymbolicIntegerValue::IntMax;
            break;

        default:
            unreached();
    }

    return {lowerBound, upperBound};
}

/* static */ IntegralRange IntegralRange::Union(IntegralRange range1, IntegralRange range2)
{
    return IntegralRange(min(range1.GetLowerBound(), range2.GetLowerBound()),
                         max(range1.GetUpperBound(), range2.GetUpperBound()));
}

#ifdef DEBUG
/* static */ void IntegralRange::Print(IntegralRange range)
{
    printf("[%lld", SymbolicToRealValue(range.m_lowerBound));
    printf("..");
    printf("%lld]", SymbolicToRealValue(range.m_upperBound));
}
#endif // DEBUG

//------------------------------------------------------------------------------
// GetAssertionDep: Retrieve the assertions on this local variable
//
// Arguments:
//    lclNum - The local var id.
//
// Return Value:
//    The dependent assertions (assertions using the value of the local var)
//    of the local var.
//

ASSERT_TP& Compiler::GetAssertionDep(unsigned lclNum)
{
    JitExpandArray<ASSERT_TP>& dep = *optAssertionDep;
    if (dep[lclNum] == nullptr)
    {
        dep[lclNum] = BitVecOps::MakeEmpty(apTraits);
    }
    return dep[lclNum];
}

/*****************************************************************************
 *
 *  Initialize the assertion prop bitset traits and the default bitsets.
 */

void Compiler::optAssertionTraitsInit(AssertionIndex assertionCount)
{
    apTraits = new (this, CMK_AssertionProp) BitVecTraits(assertionCount, this);
    apFull   = BitVecOps::MakeFull(apTraits);
}

/*****************************************************************************
 *
 *  Initialize the assertion prop tracking logic.
 */

void Compiler::optAssertionInit(bool isLocalProp)
{
    assert(NO_ASSERTION_INDEX == 0);
    const unsigned maxTrackedLocals = (unsigned)JitConfig.JitMaxLocalsToTrack();

    // We initialize differently for local prop / global prop
    //
    if (isLocalProp)
    {
        optLocalAssertionProp           = true;
        optCrossBlockLocalAssertionProp = true;

        // Disable via config
        //
        if (JitConfig.JitEnableCrossBlockLocalAssertionProp() == 0)
        {
            JITDUMP("Disabling cross-block assertion prop by config setting\n");
            optCrossBlockLocalAssertionProp = false;
        }

#ifdef DEBUG
        // Disable per method via range
        //
        static ConfigMethodRange s_range;
        s_range.EnsureInit(JitConfig.JitEnableCrossBlockLocalAssertionPropRange());
        if (!s_range.Contains(info.compMethodHash()))
        {
            JITDUMP("Disabling cross-block assertion prop by config range\n");
            optCrossBlockLocalAssertionProp = false;
        }
#endif

        // Disable if too many locals
        //
        // The typical number of local assertions is roughly proportional
        // to the number of locals. So when we have huge numbers of locals,
        // just do within-block local assertion prop.
        //
        if (lvaCount > maxTrackedLocals)
        {
            JITDUMP("Disabling cross-block assertion prop: too many locals\n");
            optCrossBlockLocalAssertionProp = false;
        }

        if (optCrossBlockLocalAssertionProp)
        {
            // We may need a fairly large table. Keep size a multiple of 64.
            // Empirical studies show about 1.16 asserions/ tracked local.
            //
            if (lvaTrackedCount < 24)
            {
                optMaxAssertionCount = 64;
            }
            else if (lvaTrackedCount < 64)
            {
                optMaxAssertionCount = 128;
            }
            else
            {
                optMaxAssertionCount = (AssertionIndex)min(maxTrackedLocals, ((3 * lvaTrackedCount / 128) + 1) * 64);
            }
        }
        else
        {
            // The assertion table will be reset for each block, so it can be smaller.
            //
            optMaxAssertionCount = 64;
        }

        // Local assertion prop keeps mappings from each local var to the assertions about that var.
        //
        optAssertionDep =
            new (this, CMK_AssertionProp) JitExpandArray<ASSERT_TP>(getAllocator(CMK_AssertionProp), max(1u, lvaCount));

        if (optCrossBlockLocalAssertionProp)
        {
            optComplementaryAssertionMap = new (this, CMK_AssertionProp)
                AssertionIndex[optMaxAssertionCount + 1](); // zero-inited (NO_ASSERTION_INDEX)
        }
    }
    else
    {
        // General assertion prop.
        //
        optLocalAssertionProp           = false;
        optCrossBlockLocalAssertionProp = false;

        // Use a function countFunc to determine a proper maximum assertion count for the
        // method being compiled. The function is linear to the IL size for small and
        // moderate methods. For large methods, considering throughput impact, we track no
        // more than 64 assertions.
        // Note this tracks at most only 256 assertions.
        //
        static const AssertionIndex countFunc[] = {64, 128, 256, 128, 64};
        static const unsigned       upperBound  = ArrLen(countFunc) - 1;
        const unsigned              codeSize    = info.compILCodeSize / 512;
        optMaxAssertionCount                    = countFunc[min(upperBound, codeSize)];

        optValueNumToAsserts =
            new (getAllocator(CMK_AssertionProp)) ValueNumToAssertsMap(getAllocator(CMK_AssertionProp));
        optComplementaryAssertionMap = new (this, CMK_AssertionProp)
            AssertionIndex[optMaxAssertionCount + 1](); // zero-inited (NO_ASSERTION_INDEX)
    }

    optAssertionTabPrivate = new (this, CMK_AssertionProp) AssertionDsc[optMaxAssertionCount];
    optAssertionTraitsInit(optMaxAssertionCount);

    optAssertionCount      = 0;
    optAssertionOverflow   = 0;
    optAssertionPropagated = false;
    bbJtrueAssertionOut    = nullptr;
    optCanPropLclVar       = false;
    optCanPropEqual        = false;
    optCanPropNonNull      = false;
    optCanPropBndsChk      = false;
    optCanPropSubRange     = false;
}

#ifdef DEBUG
void Compiler::optPrintAssertion(AssertionDsc* curAssertion, AssertionIndex assertionIndex /* = 0 */)
{
    if (curAssertion->op1.kind == O1K_EXACT_TYPE)
    {
        printf("Type     ");
    }
    else if (curAssertion->op1.kind == O1K_ARR_BND)
    {
        printf("ArrBnds  ");
    }
    else if (curAssertion->op1.kind == O1K_VN)
    {
        printf("Vn  ");
    }
    else if (curAssertion->op1.kind == O1K_SUBTYPE)
    {
        printf("Subtype  ");
    }
    else if (curAssertion->op2.kind == O2K_LCLVAR_COPY)
    {
        printf("Copy     ");
    }
    else if ((curAssertion->op2.kind == O2K_CONST_INT) || (curAssertion->op2.kind == O2K_CONST_DOUBLE) ||
             (curAssertion->op2.kind == O2K_ZEROOBJ))
    {
        printf("Constant ");
    }
    else if (curAssertion->op2.kind == O2K_SUBRANGE)
    {
        printf("Subrange ");
    }
    else
    {
        printf("?assertion classification? ");
    }
    printf("Assertion: ");

    if (!optLocalAssertionProp)
    {
        printf("(" FMT_VN "," FMT_VN ") ", curAssertion->op1.vn, curAssertion->op2.vn);
    }

    if (curAssertion->op1.kind == O1K_LCLVAR)
    {
        if (!optLocalAssertionProp)
        {
            printf("LCLVAR");
            vnStore->vnDump(this, curAssertion->op1.vn);
        }
        else
        {
            printf("V%02u", curAssertion->op1.lclNum);
        }
    }
    else if (curAssertion->op1.kind == O1K_EXACT_TYPE)
    {
        printf("Exact_Type");
        vnStore->vnDump(this, curAssertion->op1.vn);
    }
    else if (curAssertion->op1.kind == O1K_SUBTYPE)
    {
        printf("Sub_Type");
        vnStore->vnDump(this, curAssertion->op1.vn);
    }
    else if (curAssertion->op1.kind == O1K_ARR_BND)
    {
        printf("[idx: " FMT_VN, curAssertion->op1.bnd.vnIdx);
        vnStore->vnDump(this, curAssertion->op1.bnd.vnIdx);
        printf("; len: " FMT_VN, curAssertion->op1.bnd.vnLen);
        vnStore->vnDump(this, curAssertion->op1.bnd.vnLen);
        printf("]");
    }
    else if (curAssertion->op1.kind == O1K_VN)
    {
        printf("[vn: " FMT_VN, curAssertion->op1.vn);
        vnStore->vnDump(this, curAssertion->op1.vn);
        printf("]");
    }
    else if (curAssertion->op1.kind == O1K_BOUND_OPER_BND)
    {
        printf("Oper_Bnd");
        vnStore->vnDump(this, curAssertion->op1.vn);
    }
    else if (curAssertion->op1.kind == O1K_BOUND_LOOP_BND)
    {
        printf("Loop_Bnd");
        vnStore->vnDump(this, curAssertion->op1.vn);
    }
    else if (curAssertion->op1.kind == O1K_CONSTANT_LOOP_BND)
    {
        printf("Const_Loop_Bnd");
        vnStore->vnDump(this, curAssertion->op1.vn);
    }
    else if (curAssertion->op1.kind == O1K_CONSTANT_LOOP_BND_UN)
    {
        printf("Const_Loop_Bnd_Un");
        vnStore->vnDump(this, curAssertion->op1.vn);
    }
    else
    {
        printf("?op1.kind?");
    }

    if (curAssertion->assertionKind == OAK_SUBRANGE)
    {
        printf(" in ");
    }
    else if (curAssertion->assertionKind == OAK_EQUAL)
    {
        if (curAssertion->op1.kind == O1K_LCLVAR)
        {
            printf(" == ");
        }
        else
        {
            printf(" is ");
        }
    }
    else if (curAssertion->assertionKind == OAK_NO_THROW)
    {
        printf(" in range ");
    }
    else if (curAssertion->assertionKind == OAK_NOT_EQUAL)
    {
        if (curAssertion->op1.kind == O1K_LCLVAR)
        {
            printf(" != ");
        }
        else
        {
            printf(" is not ");
        }
    }
    else
    {
        printf(" ?assertionKind? ");
    }

    if (curAssertion->op1.kind != O1K_ARR_BND)
    {
        switch (curAssertion->op2.kind)
        {
            case O2K_LCLVAR_COPY:
                printf("V%02u", curAssertion->op2.lclNum);
                break;

            case O2K_CONST_INT:
                if (curAssertion->op1.kind == O1K_EXACT_TYPE)
                {
                    ssize_t iconVal = curAssertion->op2.u1.iconVal;
                    if (IsAot())
                    {
                        printf("Exact Type MT(0x%p)", dspPtr(iconVal));
                    }
                    else
                    {
                        printf("Exact Type MT(0x%p %s)", dspPtr(iconVal),
                               eeGetClassName((CORINFO_CLASS_HANDLE)iconVal));
                    }

                    // We might want to assert:
                    //      assert(curAssertion->op2.HasIconFlag());
                    // However, if we run CSE with shared constant mode, we may end up with an expression instead
                    // of the original handle value. If we then use JitOptRepeat to re-build value numbers, we lose
                    // knowledge that the constant was ever a handle, as the expression creating the original value
                    // was not (and can't be) assigned a handle flag.
                }
                else if (curAssertion->op1.kind == O1K_SUBTYPE)
                {
                    ssize_t iconVal = curAssertion->op2.u1.iconVal;
                    if (IsAot())
                    {
                        printf("MT(0x%p)", dspPtr(iconVal));
                    }
                    else
                    {
                        printf("MT(0x%p %s)", dspPtr(iconVal), eeGetClassName((CORINFO_CLASS_HANDLE)iconVal));
                    }
                    assert(curAssertion->op2.HasIconFlag());
                }
                else if ((curAssertion->op1.kind == O1K_BOUND_OPER_BND) ||
                         (curAssertion->op1.kind == O1K_BOUND_LOOP_BND) ||
                         (curAssertion->op1.kind == O1K_CONSTANT_LOOP_BND) ||
                         (curAssertion->op1.kind == O1K_CONSTANT_LOOP_BND_UN))
                {
                    assert(!optLocalAssertionProp);
                    vnStore->vnDump(this, curAssertion->op2.vn);
                }
                else
                {
                    var_types op1Type = !optLocalAssertionProp ? vnStore->TypeOfVN(curAssertion->op1.vn)
                                                               : lvaGetRealType(curAssertion->op1.lclNum);
                    if (op1Type == TYP_REF)
                    {
                        if (curAssertion->op2.u1.iconVal == 0)
                        {
                            printf("null");
                        }
                        else
                        {
                            printf("[%08p]", dspPtr(curAssertion->op2.u1.iconVal));
                        }
                    }
                    else
                    {
                        if (curAssertion->op2.HasIconFlag())
                        {
                            printf("[%08p]", dspPtr(curAssertion->op2.u1.iconVal));
                        }
                        else
                        {
                            printf("%d", curAssertion->op2.u1.iconVal);
                        }
                    }
                }
                break;

            case O2K_CONST_DOUBLE:
                if (FloatingPointUtils::isNegativeZero(curAssertion->op2.dconVal))
                {
                    printf("-0.00000");
                }
                else
                {
                    printf("%#lg", curAssertion->op2.dconVal);
                }
                break;

            case O2K_ZEROOBJ:
                printf("ZeroObj");
                break;

            case O2K_SUBRANGE:
                IntegralRange::Print(curAssertion->op2.u2);
                break;

            default:
                printf("?op2.kind?");
                break;
        }
    }

    if (assertionIndex > 0)
    {
        printf(", index = ");
        optPrintAssertionIndex(assertionIndex);
    }
    printf("\n");
}

void Compiler::optPrintAssertionIndex(AssertionIndex index)
{
    if (index == NO_ASSERTION_INDEX)
    {
        printf("#NA");
        return;
    }

    printf("#%02u", index);
}

void Compiler::optPrintAssertionIndices(ASSERT_TP assertions)
{
    if (BitVecOps::IsEmpty(apTraits, assertions))
    {
        optPrintAssertionIndex(NO_ASSERTION_INDEX);
        return;
    }

    BitVecOps::Iter iter(apTraits, assertions);
    unsigned        bitIndex = 0;
    if (iter.NextElem(&bitIndex))
    {
        optPrintAssertionIndex(static_cast<AssertionIndex>(bitIndex + 1));
        while (iter.NextElem(&bitIndex))
        {
            printf(" ");
            optPrintAssertionIndex(static_cast<AssertionIndex>(bitIndex + 1));
        }
    }
}
#endif // DEBUG

/* static */
void Compiler::optDumpAssertionIndices(const char* header, ASSERT_TP assertions, const char* footer /* = nullptr */)
{
#ifdef DEBUG
    Compiler* compiler = JitTls::GetCompiler();
    if (compiler->verbose)
    {
        printf(header);
        compiler->optPrintAssertionIndices(assertions);
        if (footer != nullptr)
        {
            printf(footer);
        }
    }
#endif // DEBUG
}

/* static */
void Compiler::optDumpAssertionIndices(ASSERT_TP assertions, const char* footer /* = nullptr */)
{
    optDumpAssertionIndices("", assertions, footer);
}

/******************************************************************************
 *
 * Helper to retrieve the "assertIndex" assertion. Note that assertIndex 0
 * is NO_ASSERTION_INDEX and "optAssertionCount" is the last valid index.
 *
 */
Compiler::AssertionDsc* Compiler::optGetAssertion(AssertionIndex assertIndex)
{
    assert(NO_ASSERTION_INDEX == 0);
    assert(assertIndex != NO_ASSERTION_INDEX);
    assert(assertIndex <= optAssertionCount);
    AssertionDsc* assertion = &optAssertionTabPrivate[assertIndex - 1];
#ifdef DEBUG
    optDebugCheckAssertion(assertion);
#endif

    return assertion;
}

ValueNum Compiler::optConservativeNormalVN(GenTree* tree)
{
    if (optLocalAssertionProp)
    {
        return ValueNumStore::NoVN;
    }

    assert(vnStore != nullptr);
    return vnStore->VNConservativeNormalValue(tree->gtVNPair);
}

//------------------------------------------------------------------------
// optCastConstantSmall: Cast a constant to a small type.
//
// Parameters:
//   iconVal - the integer constant
//   smallType - the small type to cast to
//
// Returns:
//   The cast constant after sign/zero extension.
//
ssize_t Compiler::optCastConstantSmall(ssize_t iconVal, var_types smallType)
{
    switch (smallType)
    {
        case TYP_BYTE:
            return int8_t(iconVal);

        case TYP_SHORT:
            return int16_t(iconVal);

        case TYP_USHORT:
            return uint16_t(iconVal);

        case TYP_UBYTE:
            return uint8_t(iconVal);

        default:
            assert(!"Unexpected type to truncate to");
            return iconVal;
    }
}

//------------------------------------------------------------------------
// optCreateAssertion: Create an (op1 assertionKind op2) assertion.
//
// Arguments:
//    op1 - the first assertion operand
//    op2 - the second assertion operand
//    assertionKind - the assertion kind
//    helperCallArgs - when true this indicates that the assertion operands
//                     are the arguments of a type cast helper call such as
//                     CORINFO_HELP_ISINSTANCEOFCLASS
// Return Value:
//    The new assertion index or NO_ASSERTION_INDEX if a new assertion
//    was not created.
//
// Notes:
//    Assertion creation may fail either because the provided assertion
//    operands aren't supported or because the assertion table is full.
//
AssertionIndex Compiler::optCreateAssertion(GenTree* op1, GenTree* op2, optAssertionKind assertionKind)
{
    assert(op1 != nullptr);

    AssertionDsc assertion = {OAK_INVALID};
    assert(assertion.assertionKind == OAK_INVALID);

    if (op1->OperIs(GT_BOUNDS_CHECK) && (assertionKind == OAK_NO_THROW))
    {
        GenTreeBoundsChk* arrBndsChk = op1->AsBoundsChk();
        assertion.assertionKind      = assertionKind;
        assertion.op1.kind           = O1K_ARR_BND;
        assertion.op1.bnd.vnIdx      = optConservativeNormalVN(arrBndsChk->GetIndex());
        assertion.op1.bnd.vnLen      = optConservativeNormalVN(arrBndsChk->GetArrayLength());
    }
    //
    // Are we trying to make a non-null assertion?
    // (note we now do this for all indirs, regardless of address type)
    //
    else if (op2 == nullptr)
    {
        // Must be an OAK_NOT_EQUAL assertion
        assert(assertionKind == OAK_NOT_EQUAL);

        // Set op1 to the instance pointer of the indirection
        op1 = op1->gtEffectiveVal();

        ssize_t offset = 0;
        while ((op1->gtOper == GT_ADD) && (op1->gtType == TYP_BYREF))
        {
            if (op1->gtGetOp2()->IsCnsIntOrI())
            {
                offset += op1->gtGetOp2()->AsIntCon()->gtIconVal;
                op1 = op1->gtGetOp1()->gtEffectiveVal();
            }
            else if (op1->gtGetOp1()->IsCnsIntOrI())
            {
                offset += op1->gtGetOp1()->AsIntCon()->gtIconVal;
                op1 = op1->gtGetOp2()->gtEffectiveVal();
            }
            else
            {
                break;
            }
        }

        if (!fgIsBigOffset(offset) && op1->OperIs(GT_LCL_VAR) && !lvaVarAddrExposed(op1->AsLclVar()->GetLclNum()))
        {
            assertion.op1.kind       = O1K_LCLVAR;
            assertion.op1.lclNum     = op1->AsLclVarCommon()->GetLclNum();
            assertion.op1.vn         = optConservativeNormalVN(op1);
            assertion.assertionKind  = assertionKind;
            assertion.op2.kind       = O2K_CONST_INT;
            assertion.op2.vn         = ValueNumStore::VNForNull();
            assertion.op2.u1.iconVal = 0;
            assertion.op2.SetIconFlag(GTF_EMPTY);
        }
    }
    //
    // Are we making an assertion about a local variable?
    //
    else if (op1->OperIsScalarLocal())
    {
        unsigned const   lclNum = op1->AsLclVarCommon()->GetLclNum();
        LclVarDsc* const lclVar = lvaGetDesc(lclNum);

        // If the local variable has its address exposed then bail
        //
        if (lclVar->IsAddressExposed())
        {
            goto DONE_ASSERTION; // Don't make an assertion
        }

        {
            /* Skip over a GT_COMMA node(s), if necessary */
            while (op2->gtOper == GT_COMMA)
            {
                op2 = op2->AsOp()->gtOp2;
            }

            assertion.op1.kind   = O1K_LCLVAR;
            assertion.op1.lclNum = lclNum;
            assertion.op1.vn     = optConservativeNormalVN(op1);

            switch (op2->gtOper)
            {
                optOp2Kind op2Kind;

                //
                //  Constant Assertions
                //
                case GT_CNS_INT:
                    if (op1->TypeIs(TYP_STRUCT))
                    {
                        assert(op2->IsIntegralConst(0));
                        op2Kind = O2K_ZEROOBJ;
                    }
                    else
                    {
                        op2Kind = O2K_CONST_INT;
                    }
                    goto CNS_COMMON;

                case GT_CNS_DBL:
                    op2Kind = O2K_CONST_DOUBLE;
                    goto CNS_COMMON;

                CNS_COMMON:
                {
                    //
                    // Must either be an OAK_EQUAL or an OAK_NOT_EQUAL assertion
                    //
                    if ((assertionKind != OAK_EQUAL) && (assertionKind != OAK_NOT_EQUAL))
                    {
                        goto DONE_ASSERTION; // Don't make an assertion
                    }

                    assertion.op2.kind = op2Kind;
                    assertion.op2.vn   = optConservativeNormalVN(op2);

                    if (op2->gtOper == GT_CNS_INT)
                    {
                        ssize_t iconVal = op2->AsIntCon()->IconValue();
                        if (varTypeIsSmall(lclVar) && op1->OperIs(GT_STORE_LCL_VAR))
                        {
                            iconVal = optCastConstantSmall(iconVal, lclVar->TypeGet());
                            if (!optLocalAssertionProp)
                            {
                                assertion.op2.vn = vnStore->VNForIntCon(static_cast<int>(iconVal));
                            }
                        }
                        assertion.op2.u1.iconVal = iconVal;
                        assertion.op2.SetIconFlag(op2->GetIconHandleFlag(), op2->AsIntCon()->gtFieldSeq);
                    }
                    else
                    {
                        noway_assert(op2->gtOper == GT_CNS_DBL);
                        /* If we have an NaN value then don't record it */
                        if (FloatingPointUtils::isNaN(op2->AsDblCon()->DconValue()))
                        {
                            goto DONE_ASSERTION; // Don't make an assertion
                        }
                        assertion.op2.dconVal = op2->AsDblCon()->DconValue();
                    }

                    //
                    // Ok everything has been set and the assertion looks good
                    //
                    assertion.assertionKind = assertionKind;

                    goto DONE_ASSERTION;
                }

                case GT_LCL_VAR:
                {
                    if (!optLocalAssertionProp)
                    {
                        // O2K_LCLVAR_COPY is local assertion prop only
                        goto DONE_ASSERTION;
                    }

                    // Must either be an OAK_EQUAL or an OAK_NOT_EQUAL assertion
                    if ((assertionKind != OAK_EQUAL) && (assertionKind != OAK_NOT_EQUAL))
                    {
                        goto DONE_ASSERTION; // Don't make an assertion
                    }

                    unsigned   lclNum2 = op2->AsLclVarCommon()->GetLclNum();
                    LclVarDsc* lclVar2 = lvaGetDesc(lclNum2);

                    // If the two locals are the same then bail
                    if (lclNum == lclNum2)
                    {
                        goto DONE_ASSERTION; // Don't make an assertion
                    }

                    // If the types are different then bail */
                    if (lclVar->lvType != lclVar2->lvType)
                    {
                        goto DONE_ASSERTION; // Don't make an assertion
                    }

                    // If we're making a copy of a "normalize on load" lclvar then the destination
                    // has to be "normalize on load" as well, otherwise we risk skipping normalization.
                    if (lclVar2->lvNormalizeOnLoad() && !lclVar->lvNormalizeOnLoad())
                    {
                        goto DONE_ASSERTION; // Don't make an assertion
                    }

                    //  If the local variable has its address exposed then bail
                    if (lclVar2->IsAddressExposed())
                    {
                        goto DONE_ASSERTION; // Don't make an assertion
                    }

                    // We process locals when we see the LCL_VAR node instead
                    // of at its actual use point (its parent). That opens us
                    // up to problems in a case like the following, assuming we
                    // allowed creating an assertion like V10 = V35:
                    //
                    // └──▌  ADD       int
                    //    ├──▌  LCL_VAR   int    V10 tmp6        -> copy propagated to [V35 tmp31]
                    //    └──▌  COMMA     int
                    //       ├──▌  STORE_LCL_VAR int    V35 tmp31
                    //       │  └──▌  LCL_FLD   int    V03 loc1         [+4]
                    if (lclVar2->lvRedefinedInEmbeddedStatement)
                    {
                        goto DONE_ASSERTION; // Don't make an assertion
                    }

                    assertion.op2.kind   = O2K_LCLVAR_COPY;
                    assertion.op2.vn     = optConservativeNormalVN(op2);
                    assertion.op2.lclNum = lclNum2;

                    // Ok everything has been set and the assertion looks good
                    assertion.assertionKind = assertionKind;

                    goto DONE_ASSERTION;
                }

                default:
                    break;
            }

            // Try and see if we can make a subrange assertion.
            if (((assertionKind == OAK_SUBRANGE) || (assertionKind == OAK_EQUAL)) && varTypeIsIntegral(op2))
            {
                IntegralRange nodeRange = IntegralRange::ForNode(op2, this);
                IntegralRange typeRange = IntegralRange::ForType(genActualType(op2));
                assert(typeRange.Contains(nodeRange));

                if (!typeRange.Equals(nodeRange))
                {
                    assertion.op2.kind      = O2K_SUBRANGE;
                    assertion.assertionKind = OAK_SUBRANGE;
                    assertion.op2.u2        = nodeRange;
                }
            }
        }
    }
    else
    {
        // Currently, O1K_VN serves as a backup for O1K_LCLVAR (where it's not a local),
        // but long term we should keep O1K_LCLVAR for local assertions only.
        if (!optLocalAssertionProp)
        {
            ValueNum op1VN = optConservativeNormalVN(op1);
            ValueNum op2VN = optConservativeNormalVN(op2);

            // For TP reasons, limited to 32-bit constants on the op2 side.
            if (vnStore->IsVNInt32Constant(op2VN) && !vnStore->IsVNHandle(op2VN))
            {
                assert(assertionKind == OAK_EQUAL || assertionKind == OAK_NOT_EQUAL);
                assertion.assertionKind  = assertionKind;
                assertion.op1.vn         = op1VN;
                assertion.op1.kind       = O1K_VN;
                assertion.op2.vn         = op2VN;
                assertion.op2.kind       = O2K_CONST_INT;
                assertion.op2.u1.iconVal = vnStore->ConstantValue<int>(op2VN);
                assertion.op2.SetIconFlag(GTF_EMPTY);
                return optAddAssertion(&assertion);
            }
        }
    }

DONE_ASSERTION:
    return optFinalizeCreatingAssertion(&assertion);
}

//------------------------------------------------------------------------
// optFinalizeCreatingAssertion: Add the assertion, if well-formed, to the table.
//
// Checks that in global assertion propagation assertions do not have missing
// value and SSA numbers.
//
// Arguments:
//    assertion - assertion to check and add to the table
//
// Return Value:
//    Index of the assertion if it was successfully created, NO_ASSERTION_INDEX otherwise.
//
AssertionIndex Compiler::optFinalizeCreatingAssertion(AssertionDsc* assertion)
{
    if (assertion->assertionKind == OAK_INVALID)
    {
        return NO_ASSERTION_INDEX;
    }

    if (!optLocalAssertionProp)
    {
        if ((assertion->op1.vn == ValueNumStore::NoVN) || (assertion->op2.vn == ValueNumStore::NoVN) ||
            (assertion->op1.vn == ValueNumStore::VNForVoid()) || (assertion->op2.vn == ValueNumStore::VNForVoid()))
        {
            return NO_ASSERTION_INDEX;
        }
    }

    // Now add the assertion to our assertion table
    noway_assert(assertion->op1.kind != O1K_INVALID);
    noway_assert((assertion->op1.kind == O1K_ARR_BND) || (assertion->op2.kind != O2K_INVALID));

    return optAddAssertion(assertion);
}

/*****************************************************************************
 *
 * If tree is a constant node holding an integral value, retrieve the value in
 * pConstant. If the method returns true, pConstant holds the appropriate
 * constant. Set "vnBased" to true to indicate local or global assertion prop.
 * "pFlags" indicates if the constant is a handle marked by GTF_ICON_HDL_MASK.
 */
bool Compiler::optIsTreeKnownIntValue(bool vnBased, GenTree* tree, ssize_t* pConstant, GenTreeFlags* pFlags)
{
    // Is Local assertion prop?
    if (!vnBased)
    {
        if (tree->OperGet() == GT_CNS_INT)
        {
            *pConstant = tree->AsIntCon()->IconValue();
            *pFlags    = tree->GetIconHandleFlag();
            return true;
        }
        return false;
    }

    // Global assertion prop
    ValueNum vn = vnStore->VNConservativeNormalValue(tree->gtVNPair);
    if (!vnStore->IsVNConstant(vn))
    {
        return false;
    }

    // ValueNumber 'vn' indicates that this node evaluates to a constant

    var_types vnType = vnStore->TypeOfVN(vn);
    if (vnType == TYP_INT)
    {
        *pConstant = vnStore->ConstantValue<int>(vn);
        *pFlags    = vnStore->IsVNHandle(vn) ? vnStore->GetHandleFlags(vn) : GTF_EMPTY;
        return true;
    }
#ifdef TARGET_64BIT
    else if (vnType == TYP_LONG)
    {
        *pConstant = vnStore->ConstantValue<INT64>(vn);
        *pFlags    = vnStore->IsVNHandle(vn) ? vnStore->GetHandleFlags(vn) : GTF_EMPTY;
        return true;
    }
#endif

    return false;
}

#ifdef DEBUG
/*****************************************************************************
 *
 * Print the assertions related to a VN for all VNs.
 *
 */
void Compiler::optPrintVnAssertionMapping()
{
    printf("\nVN Assertion Mapping\n");
    printf("---------------------\n");
    for (ValueNumToAssertsMap::Node* const iter : ValueNumToAssertsMap::KeyValueIteration(optValueNumToAsserts))
    {
        printf("(%d => %s)\n", iter->GetKey(), BitVecOps::ToString(apTraits, iter->GetValue()));
    }
}
#endif

/*****************************************************************************
 *
 * Maintain a map "optValueNumToAsserts" i.e., vn -> to set of assertions
 * about that VN. Given "assertions" about a "vn" add it to the previously
 * mapped assertions about that "vn."
 */
void Compiler::optAddVnAssertionMapping(ValueNum vn, AssertionIndex index)
{
    ASSERT_TP* cur = optValueNumToAsserts->LookupPointer(vn);
    if (cur == nullptr)
    {
        optValueNumToAsserts->Set(vn, BitVecOps::MakeSingleton(apTraits, index - 1));
    }
    else
    {
        BitVecOps::AddElemD(apTraits, *cur, index - 1);
    }
}

/*****************************************************************************
 * Statically if we know that this assertion's VN involves a NaN don't bother
 * wasting an assertion table slot.
 */
bool Compiler::optAssertionVnInvolvesNan(AssertionDsc* assertion)
{
    if (optLocalAssertionProp)
    {
        return false;
    }

    static const int SZ      = 2;
    ValueNum         vns[SZ] = {assertion->op1.vn, assertion->op2.vn};
    for (int i = 0; i < SZ; ++i)
    {
        if (vnStore->IsVNConstant(vns[i]))
        {
            var_types type = vnStore->TypeOfVN(vns[i]);
            if ((type == TYP_FLOAT && FloatingPointUtils::isNaN(vnStore->ConstantValue<float>(vns[i])) != 0) ||
                (type == TYP_DOUBLE && FloatingPointUtils::isNaN(vnStore->ConstantValue<double>(vns[i])) != 0))
            {
                return true;
            }
        }
    }
    return false;
}

/*****************************************************************************
 *
 *  Given an assertion add it to the assertion table
 *
 *  If it is already in the assertion table return the assertionIndex that
 *  we use to refer to this element.
 *  Otherwise add it to the assertion table and return the assertionIndex that
 *  we use to refer to this element.
 *  If we need to add to the table and the table is full return the value zero
 */
AssertionIndex Compiler::optAddAssertion(AssertionDsc* newAssertion)
{
    noway_assert(newAssertion->assertionKind != OAK_INVALID);

    // Even though the propagation step takes care of NaN, just a check
    // to make sure there is no slot involving a NaN.
    if (optAssertionVnInvolvesNan(newAssertion))
    {
        JITDUMP("Assertion involved Nan not adding\n");
        return NO_ASSERTION_INDEX;
    }

    if (!optLocalAssertionProp)
    {
        // Ignore VN-based assertions with NoVN
        switch (newAssertion->op1.kind)
        {
            case O1K_LCLVAR:
            case O1K_VN:
            case O1K_BOUND_OPER_BND:
            case O1K_BOUND_LOOP_BND:
            case O1K_CONSTANT_LOOP_BND:
            case O1K_CONSTANT_LOOP_BND_UN:
            case O1K_EXACT_TYPE:
            case O1K_SUBTYPE:
                if (newAssertion->op1.vn == ValueNumStore::NoVN)
                {
                    return NO_ASSERTION_INDEX;
                }
                break;
            case O1K_ARR_BND:
                if ((newAssertion->op1.bnd.vnIdx == ValueNumStore::NoVN) ||
                    (newAssertion->op1.bnd.vnLen == ValueNumStore::NoVN))
                {
                    return NO_ASSERTION_INDEX;
                }
                break;

            default:
                break;
        }
    }

    // See if we already have this assertion in the table.
    //
    // For local assertion prop we can speed things up by checking the dep vector.
    // Note we only need check the op1 vector; copies get indexed on both op1
    // and op2, so searching the first will find any existing match.
    //
    if (optLocalAssertionProp)
    {
        assert(newAssertion->op1.kind == O1K_LCLVAR);

        unsigned        lclNum = newAssertion->op1.lclNum;
        BitVecOps::Iter iter(apTraits, GetAssertionDep(lclNum));
        unsigned        bvIndex = 0;
        while (iter.NextElem(&bvIndex))
        {
            AssertionIndex const index        = GetAssertionIndex(bvIndex);
            AssertionDsc* const  curAssertion = optGetAssertion(index);

            if (curAssertion->Equals(newAssertion, /* vnBased */ false))
            {
                return index;
            }
        }
    }
    else
    {
        // For global prop we search the entire table.
        //
        // Check if exists already, so we can skip adding new one. Search backwards.
        for (AssertionIndex index = optAssertionCount; index >= 1; index--)
        {
            AssertionDsc* curAssertion = optGetAssertion(index);
            if (curAssertion->Equals(newAssertion, /* vnBased */ true))
            {
                return index;
            }
        }
    }

    // Check if we are within max count.
    if (optAssertionCount >= optMaxAssertionCount)
    {
        optAssertionOverflow++;
        return NO_ASSERTION_INDEX;
    }

    optAssertionTabPrivate[optAssertionCount] = *newAssertion;
    optAssertionCount++;

#ifdef DEBUG
    if (verbose)
    {
        printf("GenTreeNode creates assertion:\n");
        gtDispTree(optAssertionPropCurrentTree, nullptr, nullptr, true);
        printf(optLocalAssertionProp ? "In " FMT_BB " New Local " : "In " FMT_BB " New Global ", compCurBB->bbNum);
        optPrintAssertion(newAssertion, optAssertionCount);
    }
#endif // DEBUG

    // Track the short-circuit criteria
    optCanPropLclVar |= newAssertion->CanPropLclVar();
    optCanPropEqual |= newAssertion->CanPropEqualOrNotEqual();
    optCanPropNonNull |= newAssertion->CanPropNonNull();
    optCanPropSubRange |= newAssertion->CanPropSubRange();
    optCanPropBndsChk |= newAssertion->CanPropBndsCheck();

    // Assertion mask bits are [index + 1].
    if (optLocalAssertionProp)
    {
        assert(newAssertion->op1.kind == O1K_LCLVAR);

        // Mark the variables this index depends on
        unsigned lclNum = newAssertion->op1.lclNum;
        BitVecOps::AddElemD(apTraits, GetAssertionDep(lclNum), optAssertionCount - 1);
        if (newAssertion->op2.kind == O2K_LCLVAR_COPY)
        {
            lclNum = newAssertion->op2.lclNum;
            BitVecOps::AddElemD(apTraits, GetAssertionDep(lclNum), optAssertionCount - 1);
        }
    }
    else
    // If global assertion prop, then add it to the dependents map.
    {
        optAddVnAssertionMapping(newAssertion->op1.vn, optAssertionCount);
        if (newAssertion->op2.kind == O2K_LCLVAR_COPY)
        {
            optAddVnAssertionMapping(newAssertion->op2.vn, optAssertionCount);
        }
    }

#ifdef DEBUG
    optDebugCheckAssertions(optAssertionCount);
#endif
    return optAssertionCount;
}

#ifdef DEBUG
void Compiler::optDebugCheckAssertion(AssertionDsc* assertion)
{
    assert(assertion->assertionKind < OAK_COUNT);
    assert(assertion->op1.kind < O1K_COUNT);
    assert(assertion->op2.kind < O2K_COUNT);
    // It would be good to check that op1.vn and op2.vn are valid value numbers.

    switch (assertion->op1.kind)
    {
        case O1K_ARR_BND:
            // It would be good to check that bnd.vnIdx and bnd.vnLen are valid value numbers.
            assert(!optLocalAssertionProp);
            assert(assertion->assertionKind == OAK_NO_THROW);
            break;
        case O1K_EXACT_TYPE:
        case O1K_SUBTYPE:
        case O1K_VN:
        case O1K_BOUND_OPER_BND:
        case O1K_BOUND_LOOP_BND:
        case O1K_CONSTANT_LOOP_BND:
        case O1K_CONSTANT_LOOP_BND_UN:
            assert(!optLocalAssertionProp);
            break;
        default:
            break;
    }
    switch (assertion->op2.kind)
    {
<<<<<<< HEAD
=======
        case O2K_SUBRANGE:
        case O2K_LCLVAR_COPY:
            assert(optLocalAssertionProp);
            break;

>>>>>>> 0a827c42
        case O2K_ZEROOBJ:
        {
            // We only make these assertion for stores (not control flow).
            assert(assertion->assertionKind == OAK_EQUAL);
            // We use "optLocalAssertionIsEqualOrNotEqual" to find these.
            assert(assertion->op2.u1.iconVal == 0);
        }
        break;

        default:
            // for all other 'assertion->op2.kind' values we don't check anything
            break;
    }
}

/*****************************************************************************
 *
 *  Verify that assertion prop related assumptions are valid. If "index"
 *  is 0 (i.e., NO_ASSERTION_INDEX) then verify all assertions in the table.
 *  If "index" is between 1 and optAssertionCount, then verify the assertion
 *  desc corresponding to "index."
 */
void Compiler::optDebugCheckAssertions(AssertionIndex index)
{
    AssertionIndex start = (index == NO_ASSERTION_INDEX) ? 1 : index;
    AssertionIndex end   = (index == NO_ASSERTION_INDEX) ? optAssertionCount : index;
    for (AssertionIndex ind = start; ind <= end; ++ind)
    {
        AssertionDsc* assertion = optGetAssertion(ind);
        optDebugCheckAssertion(assertion);
    }
}
#endif

//------------------------------------------------------------------------
// optCreateComplementaryAssertion: Create an assertion that is the complementary
//     of the specified assertion.
//
// Arguments:
//    assertionIndex - the index of the assertion
//    op1 - the first assertion operand
//    op2 - the second assertion operand
//
// Notes:
//    The created complementary assertion is associated with the original
//    assertion such that it can be found by optFindComplementary.
//
void Compiler::optCreateComplementaryAssertion(AssertionIndex assertionIndex, GenTree* op1, GenTree* op2)
{
    if (assertionIndex == NO_ASSERTION_INDEX)
    {
        return;
    }

    AssertionDsc& candidateAssertion = *optGetAssertion(assertionIndex);
    if ((candidateAssertion.op1.kind == O1K_BOUND_OPER_BND) || (candidateAssertion.op1.kind == O1K_BOUND_LOOP_BND) ||
        (candidateAssertion.op1.kind == O1K_CONSTANT_LOOP_BND) ||
        (candidateAssertion.op1.kind == O1K_CONSTANT_LOOP_BND_UN))
    {
        AssertionDsc dsc  = candidateAssertion;
        dsc.assertionKind = dsc.assertionKind == OAK_EQUAL ? OAK_NOT_EQUAL : OAK_EQUAL;
        optAddAssertion(&dsc);
        return;
    }

    if (candidateAssertion.assertionKind == OAK_EQUAL)
    {
        // Don't create useless OAK_NOT_EQUAL assertions

        if ((candidateAssertion.op1.kind == O1K_LCLVAR) || (candidateAssertion.op1.kind == O1K_VN))
        {
            // "LCLVAR != CNS" is not a useful assertion (unless CNS is 0/1)
            if (((candidateAssertion.op2.kind == O2K_CONST_INT)) && (candidateAssertion.op2.u1.iconVal != 0) &&
                (candidateAssertion.op2.u1.iconVal != 1))
            {
                return;
            }

            // "LCLVAR != LCLVAR_COPY"
            if (candidateAssertion.op2.kind == O2K_LCLVAR_COPY)
            {
                return;
            }
        }

        // "Object is not Class" is also not a useful assertion (at least for now)
        if ((candidateAssertion.op1.kind == O1K_EXACT_TYPE) || (candidateAssertion.op1.kind == O1K_SUBTYPE))
        {
            return;
        }

        AssertionIndex index = optCreateAssertion(op1, op2, OAK_NOT_EQUAL);
        optMapComplementary(index, assertionIndex);
    }
    else if (candidateAssertion.assertionKind == OAK_NOT_EQUAL)
    {
        AssertionIndex index = optCreateAssertion(op1, op2, OAK_EQUAL);
        optMapComplementary(index, assertionIndex);
    }
}

//------------------------------------------------------------------------
// optCreateJtrueAssertions: Create assertions about a JTRUE's relop operands.
//
// Arguments:
//    op1 - the first assertion operand
//    op2 - the second assertion operand
//    assertionKind - the assertion kind
//
// Return Value:
//    The new assertion index or NO_ASSERTION_INDEX if a new assertion
//    was not created.
//
// Notes:
//    Assertion creation may fail either because the provided assertion
//    operands aren't supported or because the assertion table is full.
//    If an assertion is created successfully then an attempt is made to also
//    create a second, complementary assertion. This may too fail, for the
//    same reasons as the first one.
//
AssertionIndex Compiler::optCreateJtrueAssertions(GenTree* op1, GenTree* op2, optAssertionKind assertionKind)
{
    AssertionIndex assertionIndex = optCreateAssertion(op1, op2, assertionKind);
    // Don't bother if we don't have an assertion on the JTrue False path. Current implementation
    // allows for a complementary only if there is an assertion on the False path (tree->HasAssertion()).
    if (assertionIndex != NO_ASSERTION_INDEX)
    {
        optCreateComplementaryAssertion(assertionIndex, op1, op2);
    }
    return assertionIndex;
}

AssertionInfo Compiler::optCreateJTrueBoundsAssertion(GenTree* tree)
{
    // These assertions are VN based, so not relevant for local prop
    //
    if (optLocalAssertionProp)
    {
        return NO_ASSERTION_INDEX;
    }

    GenTree* relop = tree->gtGetOp1();
    if (!relop->OperIsCompare())
    {
        return NO_ASSERTION_INDEX;
    }
    GenTree* op2     = relop->gtGetOp2();
    ValueNum relopVN = vnStore->VNConservativeNormalValue(relop->gtVNPair);

    ValueNumStore::UnsignedCompareCheckedBoundInfo unsignedCompareBnd;

    // Cases where op1 holds the lhs of the condition and op2 holds the bound arithmetic.
    // Loop condition like: "i < bnd +/-k"
    // Assertion: "i < bnd +/- k != 0"
    if (vnStore->IsVNCompareCheckedBoundArith(relopVN))
    {
        AssertionDsc dsc;
        dsc.assertionKind  = OAK_NOT_EQUAL;
        dsc.op1.kind       = O1K_BOUND_OPER_BND;
        dsc.op1.vn         = relopVN;
        dsc.op2.kind       = O2K_CONST_INT;
        dsc.op2.vn         = vnStore->VNZeroForType(op2->TypeGet());
        dsc.op2.u1.iconVal = 0;
        dsc.op2.SetIconFlag(GTF_EMPTY);
        AssertionIndex index = optAddAssertion(&dsc);
        optCreateComplementaryAssertion(index, nullptr, nullptr);
        return index;
    }
    // Cases where op1 holds the lhs of the condition op2 holds the bound.
    // Loop condition like "i < bnd"
    // Assertion: "i < bnd != 0"
    else if (vnStore->IsVNCompareCheckedBound(relopVN))
    {
        AssertionDsc dsc;
        dsc.assertionKind  = OAK_NOT_EQUAL;
        dsc.op1.kind       = O1K_BOUND_LOOP_BND;
        dsc.op1.vn         = relopVN;
        dsc.op2.kind       = O2K_CONST_INT;
        dsc.op2.vn         = vnStore->VNZeroForType(TYP_INT);
        dsc.op2.u1.iconVal = 0;
        dsc.op2.SetIconFlag(GTF_EMPTY);
        AssertionIndex index = optAddAssertion(&dsc);
        optCreateComplementaryAssertion(index, nullptr, nullptr);
        return index;
    }
    // Loop condition like "(uint)i < (uint)bnd" or equivalent
    // Assertion: "no throw" since this condition guarantees that i is both >= 0 and < bnd (on the appropriate edge)
    else if (vnStore->IsVNUnsignedCompareCheckedBound(relopVN, &unsignedCompareBnd))
    {
        assert(unsignedCompareBnd.vnIdx != ValueNumStore::NoVN);
        assert((unsignedCompareBnd.cmpOper == VNF_LT_UN) || (unsignedCompareBnd.cmpOper == VNF_GE_UN));
        assert(vnStore->IsVNCheckedBound(unsignedCompareBnd.vnBound));

        AssertionDsc dsc;
        dsc.assertionKind = OAK_NO_THROW;
        dsc.op1.kind      = O1K_ARR_BND;
        dsc.op1.vn        = relopVN;
        dsc.op1.bnd.vnIdx = unsignedCompareBnd.vnIdx;
        dsc.op1.bnd.vnLen = vnStore->VNNormalValue(unsignedCompareBnd.vnBound);
        dsc.op2.kind      = O2K_INVALID;
        dsc.op2.vn        = ValueNumStore::NoVN;

        if ((dsc.op1.bnd.vnIdx == ValueNumStore::NoVN) || (dsc.op1.bnd.vnLen == ValueNumStore::NoVN))
        {
            // Don't make an assertion if one of the operands has no VN
            return NO_ASSERTION_INDEX;
        }

        AssertionIndex index = optAddAssertion(&dsc);
        if (unsignedCompareBnd.cmpOper == VNF_GE_UN)
        {
            // By default JTRUE generated assertions hold on the "jump" edge. We have i >= bnd but we're really
            // after i < bnd so we need to change the assertion edge to "next".
            return AssertionInfo::ForNextEdge(index);
        }
        return index;
    }
    // Cases where op1 holds the lhs of the condition op2 holds rhs.
    // Loop condition like "i < 100"
    // Assertion: "i < 100 != 0"
    else if (vnStore->IsVNConstantBound(relopVN))
    {
        AssertionDsc dsc;
        dsc.assertionKind  = OAK_NOT_EQUAL;
        dsc.op1.kind       = O1K_CONSTANT_LOOP_BND;
        dsc.op1.vn         = relopVN;
        dsc.op2.kind       = O2K_CONST_INT;
        dsc.op2.vn         = vnStore->VNZeroForType(TYP_INT);
        dsc.op2.u1.iconVal = 0;
        dsc.op2.SetIconFlag(GTF_EMPTY);
        AssertionIndex index = optAddAssertion(&dsc);
        optCreateComplementaryAssertion(index, nullptr, nullptr);
        return index;
    }
    else if (vnStore->IsVNConstantBoundUnsigned(relopVN))
    {
        AssertionDsc dsc;
        dsc.assertionKind  = OAK_NOT_EQUAL;
        dsc.op1.kind       = O1K_CONSTANT_LOOP_BND_UN;
        dsc.op1.vn         = relopVN;
        dsc.op2.kind       = O2K_CONST_INT;
        dsc.op2.vn         = vnStore->VNZeroForType(TYP_INT);
        dsc.op2.u1.iconVal = 0;
        dsc.op2.SetIconFlag(GTF_EMPTY);
        AssertionIndex index = optAddAssertion(&dsc);
        optCreateComplementaryAssertion(index, nullptr, nullptr);
        return index;
    }
    return NO_ASSERTION_INDEX;
}

/*****************************************************************************
 *
 *  Compute assertions for the JTrue node.
 */
AssertionInfo Compiler::optAssertionGenJtrue(GenTree* tree)
{
    GenTree* const relop = tree->AsOp()->gtOp1;
    if (!relop->OperIsCompare())
    {
        return NO_ASSERTION_INDEX;
    }

    Compiler::optAssertionKind assertionKind = OAK_INVALID;

    AssertionInfo info = optCreateJTrueBoundsAssertion(tree);
    if (info.HasAssertion())
    {
        return info;
    }

    if (optLocalAssertionProp && !optCrossBlockLocalAssertionProp)
    {
        return NO_ASSERTION_INDEX;
    }

    // Find assertion kind.
    switch (relop->gtOper)
    {
        case GT_EQ:
            assertionKind = OAK_EQUAL;
            break;
        case GT_NE:
            assertionKind = OAK_NOT_EQUAL;
            break;
        default:
            // TODO-CQ: add other relop operands. Disabled for now to measure perf
            // and not occupy assertion table slots. We'll add them when used.
            return NO_ASSERTION_INDEX;
    }

    // Look through any CSEs so we see the actual trees providing values, if possible.
    // This is important for exact type assertions, which need to see the GT_IND.
    //
    GenTree* op1 = relop->AsOp()->gtOp1->gtCommaStoreVal();
    GenTree* op2 = relop->AsOp()->gtOp2->gtCommaStoreVal();

    // Avoid creating local assertions for float types.
    //
    if (optLocalAssertionProp && varTypeIsFloating(op1))
    {
        return NO_ASSERTION_INDEX;
    }

    // See if we have IND(obj) ==/!= TypeHandle
    //
    if (!optLocalAssertionProp && op1->OperIs(GT_IND) && op1->gtGetOp1()->TypeIs(TYP_REF))
    {
        ValueNum objVN     = optConservativeNormalVN(op1->gtGetOp1());
        ValueNum typeHndVN = optConservativeNormalVN(op2);

        if ((objVN != ValueNumStore::NoVN) && vnStore->IsVNTypeHandle(typeHndVN))
        {
            AssertionDsc assertion;
            assertion.assertionKind  = OAK_EQUAL;
            assertion.op1.kind       = O1K_EXACT_TYPE;
            assertion.op1.vn         = objVN;
            assertion.op2.kind       = O2K_CONST_INT;
            assertion.op2.u1.iconVal = vnStore->CoercedConstantValue<ssize_t>(typeHndVN);
            assertion.op2.vn         = typeHndVN;
            assertion.op2.SetIconFlag(GTF_ICON_CLASS_HDL);
            AssertionIndex index = optAddAssertion(&assertion);

            // We don't need to create a complementary assertion here. We're only interested
            // in the assertion that the object is of a certain type. The opposite assertion
            // (that the object is not of a certain type) is not useful (at least not yet).
            //
            // So if we have "if (obj->pMT != CNS) then create the assertion for the "else" edge.
            if (relop->OperIs(GT_NE))
            {
                return AssertionInfo::ForNextEdge(index);
            }
            return index;
        }
    }

    // Check for op1 or op2 to be lcl var and if so, keep it in op1.
    if ((op1->gtOper != GT_LCL_VAR) && (op2->gtOper == GT_LCL_VAR))
    {
        std::swap(op1, op2);
    }

    // If op1 is lcl and op2 is const or lcl, create assertion.
    if ((op1->gtOper == GT_LCL_VAR) && (op2->OperIsConst() || (op2->gtOper == GT_LCL_VAR))) // Fix for Dev10 851483
    {
        // Watch out for cases where long local(s) are implicitly truncated.
        //
        LclVarDsc* const lcl1Dsc = lvaGetDesc(op1->AsLclVarCommon());
        if ((lcl1Dsc->TypeGet() == TYP_LONG) && (op1->TypeGet() != TYP_LONG))
        {
            return NO_ASSERTION_INDEX;
        }
        if (op2->OperIs(GT_LCL_VAR))
        {
            LclVarDsc* const lcl2Dsc = lvaGetDesc(op2->AsLclVarCommon());
            if ((lcl2Dsc->TypeGet() == TYP_LONG) && (op2->TypeGet() != TYP_LONG))
            {
                return NO_ASSERTION_INDEX;
            }
        }

        return optCreateJtrueAssertions(op1, op2, assertionKind);
    }
    else if (!optLocalAssertionProp)
    {
        ValueNum op1VN = vnStore->VNConservativeNormalValue(op1->gtVNPair);
        ValueNum op2VN = vnStore->VNConservativeNormalValue(op2->gtVNPair);

        if (vnStore->IsVNCheckedBound(op1VN) && vnStore->IsVNInt32Constant(op2VN))
        {
            assert(relop->OperIs(GT_EQ, GT_NE));
            return optCreateJtrueAssertions(op1, op2, assertionKind);
        }
    }

    // Check op1 and op2 for an indirection of a GT_LCL_VAR and keep it in op1.
    if (((op1->gtOper != GT_IND) || (op1->AsOp()->gtOp1->gtOper != GT_LCL_VAR)) &&
        ((op2->gtOper == GT_IND) && (op2->AsOp()->gtOp1->gtOper == GT_LCL_VAR)))
    {
        std::swap(op1, op2);
    }
    // If op1 is ind, then extract op1's oper.
    if ((op1->gtOper == GT_IND) && (op1->AsOp()->gtOp1->gtOper == GT_LCL_VAR))
    {
        return optCreateJtrueAssertions(op1, op2, assertionKind);
    }

    // Look for a call to an IsInstanceOf helper compared to a nullptr
    if ((op2->gtOper != GT_CNS_INT) && (op1->gtOper == GT_CNS_INT))
    {
        std::swap(op1, op2);
    }
    // Validate op1 and op2
    if (!op1->OperIs(GT_CALL) || !op1->AsCall()->IsHelperCall() || !op1->TypeIs(TYP_REF) || // op1
        !op2->OperIs(GT_CNS_INT) || (op2->AsIntCon()->gtIconVal != 0))                      // op2
    {
        return NO_ASSERTION_INDEX;
    }

    if (optLocalAssertionProp)
    {
        // O1K_SUBTYPE is Global Assertion Prop only
        return NO_ASSERTION_INDEX;
    }

    GenTreeCall* const call = op1->AsCall();

    // Note CORINFO_HELP_READYTORUN_ISINSTANCEOF does not have the same argument pattern.
    // In particular, it is not possible to deduce what class is being tested from its args.
    //
    // Also note The CASTCLASS helpers won't appear in predicates as they throw on failure.
    // So the helper list here is smaller than the one in optAssertionProp_Call.
    //
    if ((call->gtCallMethHnd == eeFindHelper(CORINFO_HELP_ISINSTANCEOFINTERFACE)) ||
        (call->gtCallMethHnd == eeFindHelper(CORINFO_HELP_ISINSTANCEOFARRAY)) ||
        (call->gtCallMethHnd == eeFindHelper(CORINFO_HELP_ISINSTANCEOFCLASS)) ||
        (call->gtCallMethHnd == eeFindHelper(CORINFO_HELP_ISINSTANCEOFANY)))
    {
        GenTree* objectNode      = call->gtArgs.GetUserArgByIndex(1)->GetNode();
        GenTree* methodTableNode = call->gtArgs.GetUserArgByIndex(0)->GetNode();

        // objectNode can be TYP_I_IMPL in case if it's a constant handle
        // (e.g. a string literal from frozen segments)
        //
        assert(objectNode->TypeIs(TYP_REF, TYP_I_IMPL));
        assert(methodTableNode->TypeIs(TYP_I_IMPL));

        ValueNum objVN     = optConservativeNormalVN(objectNode);
        ValueNum typeHndVN = optConservativeNormalVN(methodTableNode);

        if ((objVN != ValueNumStore::NoVN) && vnStore->IsVNTypeHandle(typeHndVN))
        {
            AssertionDsc assertion;
            assertion.op1.kind       = O1K_SUBTYPE;
            assertion.op1.vn         = objVN;
            assertion.op2.kind       = O2K_CONST_INT;
            assertion.op2.u1.iconVal = vnStore->CoercedConstantValue<ssize_t>(typeHndVN);
            assertion.op2.vn         = typeHndVN;
            assertion.op2.SetIconFlag(GTF_ICON_CLASS_HDL);
            assertion.assertionKind = OAK_EQUAL;
            AssertionIndex index    = optAddAssertion(&assertion);

            // We don't need to create a complementary assertion here. We're only interested
            // in the assertion that the object is of a certain type. The opposite assertion
            // (that the object is not of a certain type) is not useful (at least not yet).
            //
            // So if we have "if (ISINST(obj, pMT) == null) then create the assertion for the "else" edge.
            //
            if (relop->OperIs(GT_EQ))
            {
                return AssertionInfo::ForNextEdge(index);
            }
            return index;
        }
    }

    return NO_ASSERTION_INDEX;
}

/*****************************************************************************
 *
 *  If this node creates an assertion then assign an index to the assertion
 *  by adding it to the lookup table, if necessary.
 */
void Compiler::optAssertionGen(GenTree* tree)
{
    tree->ClearAssertion();

    // If there are QMARKs in the IR, we won't generate assertions
    // for conditionally executed code.
    //
    if (optLocalAssertionProp && ((tree->gtFlags & GTF_COLON_COND) != 0))
    {
        return;
    }

#ifdef DEBUG
    optAssertionPropCurrentTree = tree;
#endif

    AssertionInfo assertionInfo;
    switch (tree->OperGet())
    {
        case GT_STORE_LCL_VAR:
            // VN takes care of non local assertions for data flow.
            if (optLocalAssertionProp)
            {
                assertionInfo = optCreateAssertion(tree, tree->AsLclVar()->Data(), OAK_EQUAL);
            }
            break;

        case GT_IND:
        case GT_XAND:
        case GT_XORR:
        case GT_XADD:
        case GT_XCHG:
        case GT_CMPXCHG:
        case GT_BLK:
        case GT_STOREIND:
        case GT_STORE_BLK:
        case GT_NULLCHECK:
        case GT_ARR_LENGTH:
        case GT_MDARR_LENGTH:
        case GT_MDARR_LOWER_BOUND:
            // These indirs (esp. GT_IND and GT_STOREIND) are the most popular sources of assertions.
            if (tree->IndirMayFault(this))
            {
                assertionInfo = optCreateAssertion(tree->GetIndirOrArrMetaDataAddr(), nullptr, OAK_NOT_EQUAL);
            }
            break;

        case GT_INTRINSIC:
            if (tree->AsIntrinsic()->gtIntrinsicName == NI_System_Object_GetType)
            {
                assertionInfo = optCreateAssertion(tree->AsIntrinsic()->gtGetOp1(), nullptr, OAK_NOT_EQUAL);
            }
            break;

        case GT_BOUNDS_CHECK:
            if (!optLocalAssertionProp)
            {
                assertionInfo = optCreateAssertion(tree, nullptr, OAK_NO_THROW);
            }
            break;

        case GT_ARR_ELEM:
            // An array element reference can create a non-null assertion
            assertionInfo = optCreateAssertion(tree->AsArrElem()->gtArrObj, nullptr, OAK_NOT_EQUAL);
            break;

        case GT_CALL:
        {
            // A virtual call can create a non-null assertion. We transform some virtual calls into non-virtual calls
            // with a GTF_CALL_NULLCHECK flag set.
            // Ignore tail calls because they have 'this` pointer in the regular arg list and an implicit null check.
            GenTreeCall* const call = tree->AsCall();
            if (call->NeedsNullCheck() || (call->IsVirtual() && !call->IsTailCall()))
            {
                //  Retrieve the 'this' arg.
                GenTree* thisArg = call->gtArgs.GetThisArg()->GetNode();
                assert(thisArg != nullptr);
                assertionInfo = optCreateAssertion(thisArg, nullptr, OAK_NOT_EQUAL);
            }
        }
        break;

        case GT_JTRUE:
            assertionInfo = optAssertionGenJtrue(tree);
            break;

        default:
            // All other gtOper node kinds, leave 'assertionIndex' = NO_ASSERTION_INDEX
            break;
    }

    if (assertionInfo.HasAssertion())
    {
        tree->SetAssertionInfo(assertionInfo);
    }
}

/*****************************************************************************
 *
 * Maps a complementary assertion to its original assertion so it can be
 * retrieved faster.
 */
void Compiler::optMapComplementary(AssertionIndex assertionIndex, AssertionIndex index)
{
    if (assertionIndex == NO_ASSERTION_INDEX || index == NO_ASSERTION_INDEX)
    {
        return;
    }

    assert(assertionIndex <= optMaxAssertionCount);
    assert(index <= optMaxAssertionCount);

    optComplementaryAssertionMap[assertionIndex] = index;
    optComplementaryAssertionMap[index]          = assertionIndex;
}

/*****************************************************************************
 *
 *  Given an assertion index, return the assertion index of the complementary
 *  assertion or 0 if one does not exist.
 */
AssertionIndex Compiler::optFindComplementary(AssertionIndex assertIndex)
{
    if (assertIndex == NO_ASSERTION_INDEX)
    {
        return NO_ASSERTION_INDEX;
    }
    AssertionDsc* inputAssertion = optGetAssertion(assertIndex);

    // Must be an equal or not equal assertion.
    if (inputAssertion->assertionKind != OAK_EQUAL && inputAssertion->assertionKind != OAK_NOT_EQUAL)
    {
        return NO_ASSERTION_INDEX;
    }

    AssertionIndex index = optComplementaryAssertionMap[assertIndex];
    if (index != NO_ASSERTION_INDEX && index <= optAssertionCount)
    {
        return index;
    }

    for (AssertionIndex index = 1; index <= optAssertionCount; ++index)
    {
        // Make sure assertion kinds are complementary and op1, op2 kinds match.
        AssertionDsc* curAssertion = optGetAssertion(index);
        if (curAssertion->Complementary(inputAssertion, !optLocalAssertionProp))
        {
            optMapComplementary(assertIndex, index);
            return index;
        }
    }
    return NO_ASSERTION_INDEX;
}

//------------------------------------------------------------------------
// optAssertionIsSubrange: Find a subrange assertion for the given range and tree.
//
// This function will return the index of the first assertion in "assertions"
// which claims that the value of "tree" is within the bounds of the provided
// "range" (i. e. "range.Contains(assertedRange)").
//
// Arguments:
//    tree       - the tree for which to find the assertion
//    range      - range the subrange of which to look for
//    assertions - the set of assertions
//
// Return Value:
//    Index of the found assertion, NO_ASSERTION_INDEX otherwise.
//
AssertionIndex Compiler::optAssertionIsSubrange(GenTree* tree, IntegralRange range, ASSERT_VALARG_TP assertions)
{
    if (!optCanPropSubRange)
    {
        // (don't early out in checked, verify above)
        return NO_ASSERTION_INDEX;
    }

    BitVecOps::Iter iter(apTraits, assertions);
    unsigned        bvIndex = 0;
    while (iter.NextElem(&bvIndex))
    {
        AssertionIndex const index        = GetAssertionIndex(bvIndex);
        AssertionDsc* const  curAssertion = optGetAssertion(index);
        if (curAssertion->CanPropSubRange())
        {
            // For local assertion prop use comparison on locals, and use comparison on vns for global prop.
            bool isEqual = optLocalAssertionProp
                               ? (curAssertion->op1.lclNum == tree->AsLclVarCommon()->GetLclNum())
                               : (curAssertion->op1.vn == vnStore->VNConservativeNormalValue(tree->gtVNPair));
            if (!isEqual)
            {
                continue;
            }

            if (range.Contains(curAssertion->op2.u2))
            {
                return index;
            }
        }
    }

    return NO_ASSERTION_INDEX;
}

/**********************************************************************************
 *
 * Given a "tree" that is usually arg1 of a isinst/cast kind of GT_CALL (a class
 * handle), and "methodTableArg" which is a const int (a class handle), then search
 * if there is an assertion in "assertions", that asserts the equality of the two
 * class handles and then returns the index of the assertion. If one such assertion
 * could not be found, then it returns NO_ASSERTION_INDEX.
 *
 */
AssertionIndex Compiler::optAssertionIsSubtype(GenTree* tree, GenTree* methodTableArg, ASSERT_VALARG_TP assertions)
{
    BitVecOps::Iter iter(apTraits, assertions);
    unsigned        bvIndex = 0;
    while (iter.NextElem(&bvIndex))
    {
        AssertionIndex const index        = GetAssertionIndex(bvIndex);
        AssertionDsc*        curAssertion = optGetAssertion(index);
        if ((curAssertion->assertionKind != OAK_EQUAL) ||
            ((curAssertion->op1.kind != O1K_SUBTYPE) && (curAssertion->op1.kind != O1K_EXACT_TYPE)))
        {
            // TODO-CQ: We might benefit from OAK_NOT_EQUAL assertion as well, e.g.:
            // if (obj is not MyClass) // obj is known to be never of MyClass class
            // {
            //     if (obj is MyClass) // can be folded to false
            //     {
            //
            continue;
        }

        if ((curAssertion->op1.vn != vnStore->VNConservativeNormalValue(tree->gtVNPair) ||
             (curAssertion->op2.kind != O2K_CONST_INT)))
        {
            continue;
        }

        ssize_t      methodTableVal = 0;
        GenTreeFlags iconFlags      = GTF_EMPTY;
        if (!optIsTreeKnownIntValue(!optLocalAssertionProp, methodTableArg, &methodTableVal, &iconFlags))
        {
            continue;
        }

        if (curAssertion->op2.u1.iconVal == methodTableVal)
        {
            // TODO-CQ: if they don't match, we might still be able to prove that the result is foldable via
            // compareTypesForCast.
            return index;
        }
    }
    return NO_ASSERTION_INDEX;
}

//------------------------------------------------------------------------------
// optVNBasedFoldExpr_Call_Memset: Unrolls NI_System_SpanHelpers_Fill for constant length.
//
// Arguments:
//    call - NI_System_SpanHelpers_Fill call to unroll
//
// Return Value:
//    Returns a new tree or nullptr if nothing is changed.
//
GenTree* Compiler::optVNBasedFoldExpr_Call_Memset(GenTreeCall* call)
{
    assert(call->IsSpecialIntrinsic(this, NI_System_SpanHelpers_Fill));

    CallArg* dstArg = call->gtArgs.GetUserArgByIndex(0);
    CallArg* lenArg = call->gtArgs.GetUserArgByIndex(1);
    CallArg* valArg = call->gtArgs.GetUserArgByIndex(2);

    var_types valType     = valArg->GetSignatureType();
    unsigned  lengthScale = genTypeSize(valType);

    if (lengthScale == 1)
    {
        // Lower expands it slightly better.
        JITDUMP("...value's type is byte - leave it for lower to expand.\n");
        return nullptr;
    }

    if (varTypeIsStruct(valType) || varTypeIsGC(valType))
    {
        JITDUMP("...value's type is not supported - bail out.\n");
        return nullptr;
    }

    ValueNum lenVN = vnStore->VNConservativeNormalValue(lenArg->GetNode()->gtVNPair);
    if (!vnStore->IsVNConstant(lenVN))
    {
        JITDUMP("...length is not a constant - bail out.\n");
        return nullptr;
    }

    size_t len = vnStore->CoercedConstantValue<size_t>(lenVN);
    if ((len > getUnrollThreshold(Memset)) ||
        // The first condition prevents the overflow in the second condition.
        // since both len and lengthScale are expected to be small at this point.
        (len * lengthScale) > getUnrollThreshold(Memset))
    {
        JITDUMP("...length is too big to unroll - bail out.\n");
        return nullptr;
    }

    // Some arbitrary threshold if the value is not a constant,
    // since it is unlikely that we can optimize it further.
    if (!valArg->GetNode()->OperIsConst() && (len >= 8))
    {
        JITDUMP("...length is too big to unroll for non-constant value - bail out.\n");
        return nullptr;
    }

    // Spill the side effects directly in the args, we're going to
    // pick them up in the following gtExtractSideEffList
    GenTree* dst = fgMakeMultiUse(&dstArg->NodeRef());
    GenTree* val = fgMakeMultiUse(&valArg->NodeRef());

    GenTree* result = nullptr;
    gtExtractSideEffList(call, &result, GTF_ALL_EFFECT, true);

    for (size_t offset = 0; offset < len; offset++)
    {
        // Clone dst and add offset if necessary.
        GenTree*         offsetNode = gtNewIconNode((ssize_t)(offset * lengthScale), TYP_I_IMPL);
        GenTree*         currDst    = gtNewOperNode(GT_ADD, dst->TypeGet(), gtCloneExpr(dst), offsetNode);
        GenTreeStoreInd* storeInd =
            gtNewStoreIndNode(valType, currDst, gtCloneExpr(val), GTF_IND_UNALIGNED | GTF_IND_ALLOW_NON_ATOMIC);

        // Merge with the previous result.
        result = result == nullptr ? storeInd : gtNewOperNode(GT_COMMA, TYP_VOID, result, storeInd);
    }

    JITDUMP("...optimized into STOREIND(s):\n");
    DISPTREE(result);
    return result;
}

//------------------------------------------------------------------------------
// optVNBasedFoldExpr_Call_Memmove: Unrolls NI_System_SpanHelpers_Memmove/CORINFO_HELP_MEMCPY
//    if possible. This function effectively duplicates LowerCallMemmove.
//    However, unlike LowerCallMemmove, it is able to optimize src into constants with help of VN.
//
// Arguments:
//    call - NI_System_SpanHelpers_Memmove/CORINFO_HELP_MEMCPY call to unroll
//
// Return Value:
//    Returns a new tree or nullptr if nothing is changed.
//
GenTree* Compiler::optVNBasedFoldExpr_Call_Memmove(GenTreeCall* call)
{
    JITDUMP("See if we can optimize NI_System_SpanHelpers_Memmove with help of VN...\n")
    assert(call->IsSpecialIntrinsic(this, NI_System_SpanHelpers_Memmove) ||
           call->IsHelperCall(this, CORINFO_HELP_MEMCPY));

    CallArg* dstArg = call->gtArgs.GetUserArgByIndex(0);
    CallArg* srcArg = call->gtArgs.GetUserArgByIndex(1);
    CallArg* lenArg = call->gtArgs.GetUserArgByIndex(2);
    ValueNum lenVN  = vnStore->VNConservativeNormalValue(lenArg->GetNode()->gtVNPair);
    if (!vnStore->IsVNConstant(lenVN))
    {
        JITDUMP("...length is not a constant - bail out.\n");
        return nullptr;
    }

    size_t len = vnStore->CoercedConstantValue<size_t>(lenVN);
    if (len == 0)
    {
        // Memmove(dst, src, 0) -> no-op.
        // Memmove doesn't dereference src/dst pointers if length is 0.
        JITDUMP("...length is 0 -> optimize to no-op.\n");
        return gtWrapWithSideEffects(gtNewNothingNode(), call, GTF_ALL_EFFECT, true);
    }

    if (len > getUnrollThreshold(Memcpy))
    {
        JITDUMP("...length is too big to unroll - bail out.\n");
        return nullptr;
    }

    // if GetImmutableDataFromAddress returns true, it means that the src is a read-only constant.
    // Thus, dst and src do not overlap (if they do - it's an UB).
    uint8_t* buffer = new (this, CMK_AssertionProp) uint8_t[len];
    if (!GetImmutableDataFromAddress(srcArg->GetNode(), (int)len, buffer))
    {
        JITDUMP("...src is not a constant - fallback to LowerCallMemmove.\n");
        return nullptr;
    }

    // if dstArg is not simple, we replace the arg directly with a temp assignment and
    // continue using that temp - it allows us reliably extract all side effects.
    GenTree* dst = fgMakeMultiUse(&dstArg->NodeRef());

    // Now we're going to emit a chain of STOREIND via COMMA nodes.
    // the very first tree is expected to be side-effects from the original call (including all args)
    GenTree* result = nullptr;
    gtExtractSideEffList(call, &result, GTF_ALL_EFFECT, true);

    unsigned lenRemaining = (unsigned)len;
    while (lenRemaining > 0)
    {
        const ssize_t offset = (ssize_t)len - (ssize_t)lenRemaining;

        // Clone dst and add offset if necessary.
        GenTree* currDst = gtCloneExpr(dst);
        if (offset != 0)
        {
            currDst = gtNewOperNode(GT_ADD, dst->TypeGet(), currDst, gtNewIconNode(offset, TYP_I_IMPL));
        }

        // Create an unaligned STOREIND node using the largest possible word size.
        var_types        type     = roundDownMaxType(lenRemaining);
        GenTree*         srcCns   = gtNewGenericCon(type, buffer + offset);
        GenTreeStoreInd* storeInd = gtNewStoreIndNode(type, currDst, srcCns, GTF_IND_UNALIGNED);
        fgUpdateConstTreeValueNumber(srcCns);

        // Merge with the previous result.
        result = result == nullptr ? storeInd : gtNewOperNode(GT_COMMA, TYP_VOID, result, storeInd);

        lenRemaining -= genTypeSize(type);
    }

    JITDUMP("...optimized into STOREIND(s)!:\n");
    DISPTREE(result);
    return result;
}

//------------------------------------------------------------------------------
// optVNBasedFoldExpr_Call: Folds given call using VN to a simpler tree.
//
// Arguments:
//    block  -  The block containing the tree.
//    parent -  The parent node of the tree.
//    call   -  The call to fold
//
// Return Value:
//    Returns a new tree or nullptr if nothing is changed.
//
GenTree* Compiler::optVNBasedFoldExpr_Call(BasicBlock* block, GenTree* parent, GenTreeCall* call)
{
    switch (call->GetHelperNum())
    {
        case CORINFO_HELP_CHKCASTARRAY:
        case CORINFO_HELP_CHKCASTANY:
        case CORINFO_HELP_CHKCASTINTERFACE:
        case CORINFO_HELP_CHKCASTCLASS:
        case CORINFO_HELP_ISINSTANCEOFARRAY:
        case CORINFO_HELP_ISINSTANCEOFCLASS:
        case CORINFO_HELP_ISINSTANCEOFANY:
        case CORINFO_HELP_ISINSTANCEOFINTERFACE:
        {
            CallArg* castClsCallArg = call->gtArgs.GetUserArgByIndex(0);
            CallArg* castObjCallArg = call->gtArgs.GetUserArgByIndex(1);
            GenTree* castClsArg     = castClsCallArg->GetNode();
            GenTree* castObjArg     = castObjCallArg->GetNode();

            // If object has the same VN as the cast, then the cast is effectively a no-op.
            //
            if (castObjArg->gtVNPair == call->gtVNPair)
            {
                // if castObjArg is not simple, we replace the arg with a temp assignment and
                // continue using that temp - it allows us reliably extract all side effects
                castObjArg = fgMakeMultiUse(&castObjCallArg->NodeRef());
                return gtWrapWithSideEffects(castObjArg, call, GTF_ALL_EFFECT, true);
            }

            // Let's see if gtGetClassHandle may help us to fold the cast (since VNForCast did not).
            if (castClsArg->IsIconHandle(GTF_ICON_CLASS_HDL))
            {
                bool                 isExact;
                bool                 isNonNull;
                CORINFO_CLASS_HANDLE castFrom = gtGetClassHandle(castObjArg, &isExact, &isNonNull);
                if (castFrom != NO_CLASS_HANDLE)
                {
                    CORINFO_CLASS_HANDLE castTo = gtGetHelperArgClassHandle(castClsArg);
                    if (info.compCompHnd->compareTypesForCast(castFrom, castTo) == TypeCompareState::Must)
                    {
                        // if castObjArg is not simple, we replace the arg with a temp assignment and
                        // continue using that temp - it allows us reliably extract all side effects
                        castObjArg = fgMakeMultiUse(&castObjCallArg->NodeRef());
                        return gtWrapWithSideEffects(castObjArg, call, GTF_ALL_EFFECT, true);
                    }
                }
            }
        }
        break;

        default:
            break;
    }

    if (call->IsSpecialIntrinsic(this, NI_System_SpanHelpers_Memmove) || call->IsHelperCall(this, CORINFO_HELP_MEMCPY))
    {
        return optVNBasedFoldExpr_Call_Memmove(call);
    }

    if (call->IsSpecialIntrinsic(this, NI_System_SpanHelpers_Fill))
    {
        return optVNBasedFoldExpr_Call_Memset(call);
    }

    return nullptr;
}

//------------------------------------------------------------------------------
// optVNBasedFoldExpr: Folds given tree using VN to a constant or a simpler tree.
//
// Arguments:
//    block  -  The block containing the tree.
//    parent -  The parent node of the tree.
//    tree   -  The tree to fold.
//
// Return Value:
//    Returns a new tree or nullptr if nothing is changed.
//
GenTree* Compiler::optVNBasedFoldExpr(BasicBlock* block, GenTree* parent, GenTree* tree)
{
    // First, attempt to fold it to a constant if possible.
    GenTree* foldedToCns = optVNBasedFoldConstExpr(block, parent, tree);
    if (foldedToCns != nullptr)
    {
        return foldedToCns;
    }

    switch (tree->OperGet())
    {
        case GT_CALL:
            return optVNBasedFoldExpr_Call(block, parent, tree->AsCall());

            // We can add more VN-based foldings here.

        default:
            break;
    }
    return nullptr;
}

//------------------------------------------------------------------------------
// optVNBasedFoldConstExpr: Substitutes tree with an evaluated constant while
//                          managing side-effects.
//
// Arguments:
//    block  -  The block containing the tree.
//    parent -  The parent node of the tree.
//    tree   -  The tree node whose value is known at compile time.
//              The tree should have a constant value number.
//
// Return Value:
//    Returns a potentially new or a transformed tree node.
//    Returns nullptr when no transformation is possible.
//
// Description:
//    Transforms a tree node if its result evaluates to a constant. The
//    transformation can be a "ChangeOper" to a constant or a new constant node
//    with extracted side-effects.
//
//    Before replacing or substituting the "tree" with a constant, extracts any
//    side effects from the "tree" and creates a comma separated side effect list
//    and then appends the transformed node at the end of the list.
//    This comma separated list is then returned.
//
//    For JTrue nodes, side effects are not put into a comma separated list. If
//    the relop will evaluate to "true" or "false" statically, then the side-effects
//    will be put into new statements, presuming the JTrue will be folded away.
//
GenTree* Compiler::optVNBasedFoldConstExpr(BasicBlock* block, GenTree* parent, GenTree* tree)
{
    if (tree->OperGet() == GT_JTRUE)
    {
        // Treat JTRUE separately to extract side effects into respective statements rather
        // than using a COMMA separated op1.
        return optVNConstantPropOnJTrue(block, tree);
    }
    // If relop is part of JTRUE, this should be optimized as part of the parent JTRUE.
    // Or if relop is part of QMARK or anything else, we simply bail here.
    else if (tree->OperIsCompare() && (tree->gtFlags & GTF_RELOP_JMP_USED))
    {
        return nullptr;
    }

    // We want to use the Normal ValueNumber when checking for constants.
    ValueNumPair vnPair = tree->gtVNPair;
    ValueNum     vnCns  = vnStore->VNConservativeNormalValue(vnPair);

    // Check if node evaluates to a constant
    if (!vnStore->IsVNConstant(vnCns))
    {
        // Last chance - propagate VNF_PtrToLoc(lcl, offset) as GT_LCL_ADDR node
        VNFuncApp funcApp;
        if (((tree->gtFlags & GTF_SIDE_EFFECT) == 0) && vnStore->GetVNFunc(vnCns, &funcApp) &&
            (funcApp.m_func == VNF_PtrToLoc))
        {
            unsigned lcl  = (unsigned)vnStore->CoercedConstantValue<size_t>(funcApp.m_args[0]);
            unsigned offs = (unsigned)vnStore->CoercedConstantValue<size_t>(funcApp.m_args[1]);
            return gtNewLclAddrNode(lcl, offs, tree->TypeGet());
        }

        return nullptr;
    }

    GenTree* conValTree = nullptr;
    switch (vnStore->TypeOfVN(vnCns))
    {
        case TYP_FLOAT:
        {
            float value = vnStore->ConstantValue<float>(vnCns);

            if (tree->TypeGet() == TYP_INT)
            {
                // Same sized reinterpretation of bits to integer
                conValTree = gtNewIconNode(*(reinterpret_cast<int*>(&value)));
            }
            else
            {
                // Implicit conversion to float or double
                assert(varTypeIsFloating(tree->TypeGet()));
                conValTree = gtNewDconNode(FloatingPointUtils::convertToDouble(value), tree->TypeGet());
            }
            break;
        }

        case TYP_DOUBLE:
        {
            double value = vnStore->ConstantValue<double>(vnCns);

            if (tree->TypeGet() == TYP_LONG)
            {
                conValTree = gtNewLconNode(*(reinterpret_cast<INT64*>(&value)));
            }
            else
            {
                // Implicit conversion to float or double
                assert(varTypeIsFloating(tree->TypeGet()));
                conValTree = gtNewDconNode(value, tree->TypeGet());
            }
            break;
        }

        case TYP_LONG:
        {
            INT64 value = vnStore->ConstantValue<INT64>(vnCns);

#ifdef TARGET_64BIT
            if (vnStore->IsVNHandle(vnCns))
            {
                // Don't perform constant folding that involves a handle that needs
                // to be recorded as a relocation with the VM.
                if (!opts.compReloc)
                {
                    conValTree = gtNewIconHandleNode(value, vnStore->GetHandleFlags(vnCns));
                }
            }
            else
#endif
            {
                switch (tree->TypeGet())
                {
                    case TYP_INT:
                        // Implicit conversion to smaller integer
                        conValTree = gtNewIconNode(static_cast<int>(value));
                        break;

                    case TYP_LONG:
                        // Same type no conversion required
                        conValTree = gtNewLconNode(value);
                        break;

                    case TYP_FLOAT:
                        // No implicit conversions from long to float and value numbering will
                        // not propagate through memory reinterpretations of different size.
                        unreached();
                        break;

                    case TYP_DOUBLE:
                        // Same sized reinterpretation of bits to double
                        conValTree = gtNewDconNodeD(*(reinterpret_cast<double*>(&value)));
                        break;

                    default:
                        // Do not support such optimization.
                        break;
                }
            }
        }
        break;

        case TYP_REF:
        {
            if (tree->TypeGet() == TYP_REF)
            {
                const size_t value = vnStore->ConstantValue<size_t>(vnCns);
                if (value == 0)
                {
                    conValTree = gtNewNull();
                }
                else
                {
                    assert(vnStore->IsVNObjHandle(vnCns));
                    conValTree = gtNewIconHandleNode(value, GTF_ICON_OBJ_HDL);
                }
            }
        }
        break;

        case TYP_INT:
        {
            int value = vnStore->ConstantValue<int>(vnCns);
#ifndef TARGET_64BIT
            if (vnStore->IsVNHandle(vnCns))
            {
                // Don't perform constant folding that involves a handle that needs
                // to be recorded as a relocation with the VM.
                if (!opts.compReloc)
                {
                    conValTree = gtNewIconHandleNode(value, vnStore->GetHandleFlags(vnCns));
                }
            }
            else
#endif
            {
                switch (tree->TypeGet())
                {
                    case TYP_REF:
                    case TYP_INT:
                        // Same type no conversion required
                        conValTree = gtNewIconNode(value);
                        break;

                    case TYP_LONG:
                        // Implicit conversion to larger integer
                        conValTree = gtNewLconNode(value);
                        break;

                    case TYP_FLOAT:
                        // Same sized reinterpretation of bits to float
                        conValTree = gtNewDconNodeF(BitOperations::UInt32BitsToSingle((uint32_t)value));
                        break;

                    case TYP_DOUBLE:
                        // No implicit conversions from int to double and value numbering will
                        // not propagate through memory reinterpretations of different size.
                        unreached();
                        break;

                    case TYP_BYTE:
                    case TYP_UBYTE:
                    case TYP_SHORT:
                    case TYP_USHORT:
                        assert(FitsIn(tree->TypeGet(), value));
                        conValTree = gtNewIconNode(value);
                        break;

                    default:
                        // Do not support (e.g. byref(const int)).
                        break;
                }
            }
        }
        break;

#if defined(FEATURE_SIMD)
        case TYP_SIMD8:
        {
            simd8_t value = vnStore->ConstantValue<simd8_t>(vnCns);

            GenTreeVecCon* vecCon = gtNewVconNode(tree->TypeGet());
            memcpy(&vecCon->gtSimdVal, &value, sizeof(simd8_t));

            conValTree = vecCon;
            break;
        }

        case TYP_SIMD12:
        {
            simd12_t value = vnStore->ConstantValue<simd12_t>(vnCns);

            GenTreeVecCon* vecCon = gtNewVconNode(tree->TypeGet());
            memcpy(&vecCon->gtSimdVal, &value, sizeof(simd12_t));

            conValTree = vecCon;
            break;
        }

        case TYP_SIMD16:
        {
            simd16_t value = vnStore->ConstantValue<simd16_t>(vnCns);

            GenTreeVecCon* vecCon = gtNewVconNode(tree->TypeGet());
            memcpy(&vecCon->gtSimdVal, &value, sizeof(simd16_t));

            conValTree = vecCon;
            break;
        }

#if defined(TARGET_XARCH)
        case TYP_SIMD32:
        {
            simd32_t value = vnStore->ConstantValue<simd32_t>(vnCns);

            GenTreeVecCon* vecCon = gtNewVconNode(tree->TypeGet());
            memcpy(&vecCon->gtSimdVal, &value, sizeof(simd32_t));

            conValTree = vecCon;
            break;
        }

        case TYP_SIMD64:
        {
            simd64_t value = vnStore->ConstantValue<simd64_t>(vnCns);

            GenTreeVecCon* vecCon = gtNewVconNode(tree->TypeGet());
            memcpy(&vecCon->gtSimdVal, &value, sizeof(simd64_t));

            conValTree = vecCon;
            break;
        }
        break;

#endif // TARGET_XARCH
#endif // FEATURE_SIMD

#if defined(FEATURE_MASKED_HW_INTRINSICS)
        case TYP_MASK:
        {
            simdmask_t value = vnStore->ConstantValue<simdmask_t>(vnCns);

            GenTreeMskCon* mskCon = gtNewMskConNode(tree->TypeGet());
            memcpy(&mskCon->gtSimdMaskVal, &value, sizeof(simdmask_t));

            conValTree = mskCon;
            break;
        }
        break;
#endif // FEATURE_MASKED_HW_INTRINSICS

        case TYP_BYREF:
            // Do not support const byref optimization.
            break;

        default:
            // We do not record constants of other types.
            unreached();
            break;
    }

    if (conValTree != nullptr)
    {
        if (!optIsProfitableToSubstitute(tree, block, parent, conValTree))
        {
            // Not profitable to substitute
            return nullptr;
        }

        // Were able to optimize.
        conValTree->gtVNPair = vnPair;
        return gtWrapWithSideEffects(conValTree, tree, GTF_SIDE_EFFECT, true);
    }
    else
    {
        // Was not able to optimize.
        return nullptr;
    }
}

//------------------------------------------------------------------------------
// optIsProfitableToSubstitute: Checks if value worth substituting to dest
//
// Arguments:
//    dest       - destination to substitute value to
//    destBlock  - Basic block of destination
//    destParent - Parent of destination
//    value      - value we plan to substitute
//
// Returns:
//    False if it's likely not profitable to do substitution, True otherwise
//
bool Compiler::optIsProfitableToSubstitute(GenTree* dest, BasicBlock* destBlock, GenTree* destParent, GenTree* value)
{
    // Giving up on these kinds of handles demonstrated size improvements
    if (value->IsIconHandle(GTF_ICON_STATIC_HDL, GTF_ICON_CLASS_HDL))
    {
        return false;
    }

    // A simple heuristic: If the constant is defined outside of a loop (not far from its head)
    // and is used inside it - don't propagate.
    //
    // TODO: Extend on more kinds of trees

    if (!dest->OperIs(GT_LCL_VAR))
    {
        return true;
    }

    const GenTreeLclVar* lcl = dest->AsLclVar();

    if (value->IsCnsVec())
    {
#if defined(FEATURE_HW_INTRINSICS)
        // Many hwintrinsics can't benefit from constant prop because they don't support
        // constant folding nor do they support any specialized encodings. So, we want to
        // skip constant prop and preserve any user-defined locals in that scenario.
        //
        // However, if the local is only referenced once then we want to allow propagation
        // regardless since we can then contain the only actual usage and save a needless
        // instruction.
        //
        // To determine number of uses, we prefer checking SSA first since it is more exact
        // and can account for patterns where a local is reassigned later. However, if we
        // can't find an SSA then we fallback to the naive ref count of the local, noting
        // that we need to check for greater than 2 since it includes both the def and use.

        bool inspectIntrinsic = false;

        if ((destParent != nullptr) && destParent->OperIsHWIntrinsic())
        {
            LclVarDsc* varDsc = lvaGetDesc(lcl);

            if (lcl->HasSsaName())
            {
                inspectIntrinsic = varDsc->GetPerSsaData(lcl->GetSsaNum())->GetNumUses() > 1;
            }
            else
            {
                inspectIntrinsic = varDsc->lvRefCnt() > 2;
            }
        }

        if (inspectIntrinsic)
        {
            GenTreeHWIntrinsic* parent      = destParent->AsHWIntrinsic();
            NamedIntrinsic      intrinsicId = parent->GetHWIntrinsicId();

            if (!HWIntrinsicInfo::CanBenefitFromConstantProp(intrinsicId))
            {
                return false;
            }

            // For several of the scenarios we may skip the costing logic
            // since we know that the operand is always containable and therefore
            // is always cost effective to propagate.

            return parent->ShouldConstantProp(dest, value->AsVecCon());
        }
#endif // FEATURE_HW_INTRINSICS
    }
    else if (!value->IsCnsFltOrDbl() && !value->IsCnsMsk())
    {
        return true;
    }

    gtPrepareCost(value);

    if ((value->GetCostEx() > 1) && (value->GetCostSz() > 1))
    {
        // Try to find the block this constant was originally defined in
        if (lcl->HasSsaName())
        {
            BasicBlock* defBlock = lvaGetDesc(lcl)->GetPerSsaData(lcl->GetSsaNum())->GetBlock();
            if (defBlock != nullptr)
            {
                // Avoid propagating if the weighted use cost is significantly greater than the def cost.
                // NOTE: this currently does not take "a float living across a call" case into account
                // where we might end up with spill/restore on ABIs without callee-saved registers
                const weight_t defBlockWeight = defBlock->getBBWeight(this);
                const weight_t lclblockWeight = destBlock->getBBWeight(this);

                if ((defBlockWeight > 0) && ((lclblockWeight / defBlockWeight) >= BB_LOOP_WEIGHT_SCALE))
                {
                    JITDUMP("Constant propagation inside loop " FMT_BB " is not profitable\n", destBlock->bbNum);
                    return false;
                }
            }
        }
    }
    return true;
}

//------------------------------------------------------------------------------
// optConstantAssertionProp: Possibly substitute a constant for a local use
//
// Arguments:
//    curAssertion - assertion to propagate
//    tree         - tree to possibly modify
//    stmt         - statement containing the tree
//    index        - index of this assertion in the assertion table
//
// Returns:
//    Updated tree (may be the input tree, modified in place), or nullptr
//
// Notes:
//    stmt may be nullptr during local assertion prop
//
GenTree* Compiler::optConstantAssertionProp(AssertionDsc*        curAssertion,
                                            GenTreeLclVarCommon* tree,
                                            Statement* stmt      DEBUGARG(AssertionIndex index))
{
    const unsigned lclNum = tree->GetLclNum();

    if (lclNumIsCSE(lclNum))
    {
        return nullptr;
    }

    GenTree* newTree       = tree;
    bool     propagateType = false;

    // Update 'newTree' with the new value from our table
    // Typically newTree == tree and we are updating the node in place
    switch (curAssertion->op2.kind)
    {
        case O2K_CONST_DOUBLE:
            // There could be a positive zero and a negative zero, so don't propagate zeroes.
            if (curAssertion->op2.dconVal == 0.0)
            {
                return nullptr;
            }
            newTree->BashToConst(curAssertion->op2.dconVal, tree->TypeGet());
            break;

        case O2K_CONST_INT:

            // Don't propagate handles if we need to report relocs.
            if (opts.compReloc && curAssertion->op2.HasIconFlag() && curAssertion->op2.u1.iconVal != 0)
            {
                if (curAssertion->op2.GetIconFlag() == GTF_ICON_STATIC_HDL)
                {
                    propagateType = true;
                }
                else
                {
                    return nullptr;
                }
            }

            // We assume that we do not try to do assertion prop on mismatched
            // accesses (note that we widen normalize-on-load local accesses
            // and insert casts in morph, which would be problematic to track
            // here).
            assert(tree->TypeGet() == lvaGetDesc(lclNum)->TypeGet());

            if (curAssertion->op2.HasIconFlag())
            {
                // Here we have to allocate a new 'large' node to replace the old one
                newTree = gtNewIconHandleNode(curAssertion->op2.u1.iconVal, curAssertion->op2.GetIconFlag(),
                                              curAssertion->op2.u1.fieldSeq);

                // Make sure we don't retype const gc handles to TYP_I_IMPL
                // Although, it's possible for e.g. GTF_ICON_STATIC_HDL
                if (!newTree->IsIntegralConst(0) && newTree->IsIconHandle(GTF_ICON_OBJ_HDL))
                {
                    if (tree->TypeIs(TYP_BYREF))
                    {
                        // Conservatively don't allow propagation of ICON TYP_REF into BYREF
                        return nullptr;
                    }
                    propagateType = true;
                }

                if (propagateType)
                {
                    newTree->ChangeType(tree->TypeGet());
                }
            }
            else
            {
                assert(varTypeIsIntegralOrI(tree));
                newTree->BashToConst(curAssertion->op2.u1.iconVal, genActualType(tree));
            }
            break;

        default:
            return nullptr;
    }

    if (!optLocalAssertionProp)
    {
        assert(newTree->OperIsConst());                      // We should have a simple Constant node for newTree
        assert(vnStore->IsVNConstant(curAssertion->op2.vn)); // The value number stored for op2 should be a valid
                                                             // VN representing the constant
        newTree->gtVNPair.SetBoth(curAssertion->op2.vn);     // Set the ValueNumPair to the constant VN from op2
                                                             // of the assertion
    }

#ifdef DEBUG
    if (verbose)
    {
        printf("\nAssertion prop in " FMT_BB ":\n", compCurBB->bbNum);
        optPrintAssertion(curAssertion, index);
        gtDispTree(newTree, nullptr, nullptr, true);
    }
#endif

    return optAssertionProp_Update(newTree, tree, stmt);
}

//------------------------------------------------------------------------------
// optZeroObjAssertionProp: Find and propagate a ZEROOBJ assertion for the given tree.
//
// Arguments:
//    assertions - set of live assertions
//    tree       - the tree to possibly replace, in-place, with a zero
//
// Returns:
//    Whether propagation took place.
//
// Notes:
//    Because not all users of struct nodes support "zero" operands, instead of
//    propagating ZEROOBJ on locals, we propagate it on their parents.
//
bool Compiler::optZeroObjAssertionProp(GenTree* tree, ASSERT_VALARG_TP assertions)
{
    // We only make ZEROOBJ assertions in local propagation.
    if (!optLocalAssertionProp)
    {
        return false;
    }

    // And only into local nodes
    if (!tree->OperIsLocal())
    {
        return false;
    }

    // No ZEROOBJ assertions for simd.
    //
    if (varTypeIsSIMD(tree))
    {
        return false;
    }

    LclVarDsc* const lclVarDsc = lvaGetDesc(tree->AsLclVarCommon());

    if (lclVarDsc->IsAddressExposed())
    {
        return false;
    }

    const unsigned lclNum         = tree->AsLclVarCommon()->GetLclNum();
    AssertionIndex assertionIndex = optLocalAssertionIsEqualOrNotEqual(O1K_LCLVAR, lclNum, O2K_ZEROOBJ, 0, assertions);
    if (assertionIndex == NO_ASSERTION_INDEX)
    {
        return false;
    }

    AssertionDsc* assertion = optGetAssertion(assertionIndex);
    JITDUMP("\nAssertion prop in " FMT_BB ":\n", compCurBB->bbNum);
    JITDUMPEXEC(optPrintAssertion(assertion, assertionIndex));
    DISPNODE(tree);

    tree->BashToZeroConst(TYP_INT);

    JITDUMP(" =>\n");
    DISPNODE(tree);

    return true;
}

//------------------------------------------------------------------------------
// optAssertionProp_LclVarTypeCheck: verify compatible types for copy prop
//
// Arguments:
//    tree         - tree to possibly modify
//    lclVarDsc    - local accessed by tree
//    copyVarDsc   - local to possibly copy prop into tree
//
// Returns:
//    True if copy prop is safe.
//
// Notes:
//    Before substituting copyVar for lclVar, make sure using copyVar doesn't widen access.
//
bool Compiler::optAssertionProp_LclVarTypeCheck(GenTree* tree, LclVarDsc* lclVarDsc, LclVarDsc* copyVarDsc)
{
    /*
        Small struct field locals are stored using the exact width and loaded widened
        (i.e. lvNormalizeOnStore==false   lvNormalizeOnLoad==true),
        because the field locals might end up embedded in the parent struct local with the exact width.

            In other words, a store to a short field local should always done using an exact width store

                [00254538] 0x0009 ------------               const     int    0x1234
            [002545B8] 0x000B -A--G--NR---               =         short
                [00254570] 0x000A D------N----               lclVar    short  V43 tmp40

            mov   word  ptr [L_043], 0x1234

        Now, if we copy prop, say a short field local V43, to another short local V34
        for the following tree:

                [04E18650] 0x0001 ------------               lclVar    int   V34 tmp31
            [04E19714] 0x0002 -A----------               =         int
                [04E196DC] 0x0001 D------N----               lclVar    int   V36 tmp33

        We will end with this tree:

                [04E18650] 0x0001 ------------               lclVar    int   V43 tmp40
            [04E19714] 0x0002 -A-----NR---               =         int
                [04E196DC] 0x0001 D------N----               lclVar    int   V36 tmp33    EAX

        And eventually causing a fetch of 4-byte out from [L_043] :(
            mov     EAX, dword ptr [L_043]

        The following check is to make sure we only perform the copy prop
        when we don't retrieve the wider value.
    */

    if (copyVarDsc->lvIsStructField)
    {
        var_types varType = (var_types)copyVarDsc->lvType;
        // Make sure we don't retrieve the wider value.
        return !varTypeIsSmall(varType) || (varType == tree->TypeGet());
    }
    // Called in the context of a single copy assertion, so the types should have been
    // taken care by the assertion gen logic for other cases. Just return true.
    return true;
}

//------------------------------------------------------------------------
// optCopyAssertionProp: copy prop use of one local with another
//
// Arguments:
//    curAssertion - assertion triggering the possible copy
//    tree         - tree use to consider replacing
//    stmt         - statement containing the tree
//    index        - index of the assertion
//
// Returns:
//    Updated tree, or nullptr
//
// Notes:
//    stmt may be nullptr during local assertion prop
//
GenTree* Compiler::optCopyAssertionProp(AssertionDsc*        curAssertion,
                                        GenTreeLclVarCommon* tree,
                                        Statement* stmt      DEBUGARG(AssertionIndex index))
{
    assert(optLocalAssertionProp);

    const AssertionDsc::AssertionDscOp1& op1 = curAssertion->op1;
    const AssertionDsc::AssertionDscOp2& op2 = curAssertion->op2;

    noway_assert(op1.lclNum != op2.lclNum);

    const unsigned lclNum = tree->GetLclNum();

    // Make sure one of the lclNum of the assertion matches with that of the tree.
    if (op1.lclNum != lclNum && op2.lclNum != lclNum)
    {
        return nullptr;
    }

    // Extract the matching lclNum and ssaNum, as well as the field sequence.
    unsigned copyLclNum;
    if (op1.lclNum == lclNum)
    {
        copyLclNum = op2.lclNum;
    }
    else
    {
        copyLclNum = op1.lclNum;
    }

    LclVarDsc* const copyVarDsc = lvaGetDesc(copyLclNum);
    LclVarDsc* const lclVarDsc  = lvaGetDesc(lclNum);

    // Make sure the types are compatible.
    if (!optAssertionProp_LclVarTypeCheck(tree, lclVarDsc, copyVarDsc))
    {
        return nullptr;
    }

    // Make sure we can perform this copy prop.
    if (optCopyProp_LclVarScore(lclVarDsc, copyVarDsc, curAssertion->op1.lclNum == lclNum) <= 0)
    {
        return nullptr;
    }

    // Heuristic: for LclFld prop, don't force the copy or its promoted fields to be in memory.
    //
    if (tree->OperIs(GT_LCL_FLD))
    {
        if (copyVarDsc->IsEnregisterableLcl() || copyVarDsc->lvPromoted)
        {
            return nullptr;
        }
        else
        {
            lvaSetVarDoNotEnregister(copyLclNum DEBUGARG(DoNotEnregisterReason::LocalField));
        }
    }

    tree->SetLclNum(copyLclNum);

    // Copy prop and last-use copy elision happens at the same time in morph.
    // This node may potentially not be a last use of the new local.
    //
    // TODO-CQ: It is probably better to avoid doing this propagation if we
    // would otherwise omit an implicit byref copy since this propagation will
    // force us to create another copy anyway.
    //
    tree->gtFlags &= ~GTF_VAR_DEATH;

#ifdef DEBUG
    if (verbose)
    {
        printf("\nAssertion prop in " FMT_BB ":\n", compCurBB->bbNum);
        optPrintAssertion(curAssertion, index);
        DISPNODE(tree);
    }
#endif

    // Update and morph the tree.
    return optAssertionProp_Update(tree, tree, stmt);
}

//------------------------------------------------------------------------
// optAssertionProp_LclVar: try and optimize a local var use via assertions
//
// Arguments:
//    assertions - set of live assertions
//    tree       - local use to optimize
//    stmt       - statement containing the tree
//
// Returns:
//    Updated tree, or nullptr
//
// Notes:
//   stmt may be nullptr during local assertion prop
//
GenTree* Compiler::optAssertionProp_LclVar(ASSERT_VALARG_TP assertions, GenTreeLclVarCommon* tree, Statement* stmt)
{
    // If we have a var definition then bail or
    // If this is the address of the var then it will have the GTF_DONT_CSE
    // flag set and we don't want to assertion prop on it.
    // TODO-ASG: delete.
    if (tree->gtFlags & (GTF_VAR_DEF | GTF_DONT_CSE))
    {
        return nullptr;
    }

    // There are no constant assertions for structs in global propagation.
    //
    if ((!optLocalAssertionProp && varTypeIsStruct(tree)) || !optCanPropLclVar)
    {
        return nullptr;
    }

    // For local assertion prop we can filter the assertion set down.
    //
    const unsigned lclNum = tree->GetLclNum();

    ASSERT_TP filteredAssertions = assertions;
    if (optLocalAssertionProp)
    {
        filteredAssertions = BitVecOps::Intersection(apTraits, GetAssertionDep(lclNum), filteredAssertions);
    }

    BitVecOps::Iter iter(apTraits, filteredAssertions);
    unsigned        index = 0;
    while (iter.NextElem(&index))
    {
        AssertionIndex assertionIndex = GetAssertionIndex(index);
        if (assertionIndex > optAssertionCount)
        {
            break;
        }
        // See if the variable is equal to a constant or another variable.
        AssertionDsc* curAssertion = optGetAssertion(assertionIndex);
        if (!curAssertion->CanPropLclVar())
        {
            continue;
        }

        // Copy prop.
        if (curAssertion->op2.kind == O2K_LCLVAR_COPY)
        {
            // Cannot do copy prop during global assertion prop because of no knowledge
            // of kill sets. We will still make a == b copy assertions during the global phase to allow
            // for any implied assertions that can be retrieved. Because implied assertions look for
            // matching SSA numbers (i.e., if a0 == b1 and b1 == c0 then a0 == c0) they don't need kill sets.
            if (optLocalAssertionProp)
            {
                // Perform copy assertion prop.
                GenTree* newTree = optCopyAssertionProp(curAssertion, tree, stmt DEBUGARG(assertionIndex));
                if (newTree != nullptr)
                {
                    return newTree;
                }
            }

            continue;
        }

        // There are no constant assertions for structs.
        //
        if (varTypeIsStruct(tree))
        {
            continue;
        }

        // Verify types match
        if (tree->TypeGet() != lvaGetRealType(lclNum))
        {
            continue;
        }

        if (optLocalAssertionProp)
        {
            // Check lclNum in Local Assertion Prop
            if (curAssertion->op1.lclNum == lclNum)
            {
                return optConstantAssertionProp(curAssertion, tree, stmt DEBUGARG(assertionIndex));
            }
        }
        else
        {
            // Check VN in Global Assertion Prop
            if (curAssertion->op1.vn == vnStore->VNConservativeNormalValue(tree->gtVNPair))
            {
                return optConstantAssertionProp(curAssertion, tree, stmt DEBUGARG(assertionIndex));
            }
        }
    }

    return nullptr;
}

//------------------------------------------------------------------------
// optAssertionProp_LclFld: try and optimize a local field use via assertions
//
// Arguments:
//    assertions - set of live assertions
//    tree       - local field use to optimize
//    stmt       - statement containing the tree
//
// Returns:
//    Updated tree, or nullptr
//
// Notes:
//   stmt may be nullptr during local assertion prop
//
GenTree* Compiler::optAssertionProp_LclFld(ASSERT_VALARG_TP assertions, GenTreeLclVarCommon* tree, Statement* stmt)
{
    // If we have a var definition then bail or
    // If this is the address of the var then it will have the GTF_DONT_CSE
    // flag set and we don't want to assertion prop on it.
    // TODO-ASG: delete.
    if (tree->gtFlags & (GTF_VAR_DEF | GTF_DONT_CSE))
    {
        return nullptr;
    }

    // Only run during local prop and if copies are available.
    //
    if (!optLocalAssertionProp || !optCanPropLclVar)
    {
        return nullptr;
    }

    const unsigned lclNum             = tree->GetLclNum();
    ASSERT_TP      filteredAssertions = BitVecOps::Intersection(apTraits, GetAssertionDep(lclNum), assertions);

    BitVecOps::Iter iter(apTraits, filteredAssertions);
    unsigned        index = 0;
    while (iter.NextElem(&index))
    {
        AssertionIndex assertionIndex = GetAssertionIndex(index);
        if (assertionIndex > optAssertionCount)
        {
            break;
        }

        // See if the variable is equal to another variable.
        //
        AssertionDsc* const curAssertion = optGetAssertion(assertionIndex);
        if (curAssertion->CanPropLclVar() && (curAssertion->op2.kind == O2K_LCLVAR_COPY))
        {
            GenTree* const newTree = optCopyAssertionProp(curAssertion, tree, stmt DEBUGARG(assertionIndex));
            if (newTree != nullptr)
            {
                return newTree;
            }
        }
    }

    return nullptr;
}

//------------------------------------------------------------------------
// optAssertionProp_LocalStore: Try and optimize a local store via assertions.
//
// Propagates ZEROOBJ for the value. Suppresses no-op stores.
//
// Arguments:
//    assertions - set of live assertions
//    store      - the store to optimize
//    stmt       - statement containing "store"
//
// Returns:
//    Updated "store", or "nullptr"
//
// Notes:
//   stmt may be nullptr during local assertion prop
//
GenTree* Compiler::optAssertionProp_LocalStore(ASSERT_VALARG_TP assertions, GenTreeLclVarCommon* store, Statement* stmt)
{
    if (!optLocalAssertionProp)
    {
        // No ZEROOBJ assertions in global propagation.
        return nullptr;
    }

    // Try and simplify the value.
    //
    bool     madeChanges = false;
    GenTree* value       = store->Data();
    if (value->TypeIs(TYP_STRUCT) && optZeroObjAssertionProp(value, assertions))
    {
        madeChanges = true;
    }

    // If we're storing a value to a lcl/field that already has that value, suppress the store.
    //
    // For now we just check for zero.
    //
    // In particular we want to make sure that for struct S the "redundant init" pattern
    //
    //   S s = new S();
    //   s.field = 0;
    //
    // does not kill the zerobj assertion for s.
    //
    unsigned const       dstLclNum      = store->GetLclNum();
    bool const           dstLclIsStruct = lvaGetDesc(dstLclNum)->TypeGet() == TYP_STRUCT;
    AssertionIndex const dstIndex =
        optLocalAssertionIsEqualOrNotEqual(O1K_LCLVAR, dstLclNum, dstLclIsStruct ? O2K_ZEROOBJ : O2K_CONST_INT, 0,
                                           assertions);
    if (dstIndex != NO_ASSERTION_INDEX)
    {
        AssertionDsc* const dstAssertion = optGetAssertion(dstIndex);
        if ((dstAssertion->assertionKind == OAK_EQUAL) && (dstAssertion->op2.u1.iconVal == 0))
        {
            // Destination is zero. Is value a literal zero? If so we don't need the store.
            //
            // The latter part of the if below is a heuristic.
            //
            // If we elimiate a zero store for integral lclVars it can lead to unnecessary
            // cloning. We need to make sure `optExtractInitTestIncr` still sees zero loop
            // iter lower bounds.
            //
            if (value->IsIntegralConst(0) && (dstLclIsStruct || varTypeIsGC(store)))
            {
                JITDUMP("[%06u] is assigning a constant zero to a struct field or gc local that is already zero\n",
                        dspTreeID(store));
                JITDUMPEXEC(optPrintAssertion(dstAssertion));

                store->gtBashToNOP();
                return optAssertionProp_Update(store, store, stmt);
            }
        }
    }

    // We might have simplified the value but were not able to remove the store.
    //
    if (madeChanges)
    {
        return optAssertionProp_Update(store, store, stmt);
    }

    return nullptr;
}

//------------------------------------------------------------------------
// optAssertionProp_BlockStore: Try and optimize a struct store via assertions.
//
// Propagates ZEROOBJ for the value. Propagates non-null assertions.
//
// Arguments:
//    assertions - set of live assertions
//    store      - the store to optimize
//    stmt       - statement containing "store"
//
// Returns:
//    Updated "store", or "nullptr"
//
// Notes:
//   stmt may be nullptr during local assertion prop
//
GenTree* Compiler::optAssertionProp_BlockStore(ASSERT_VALARG_TP assertions, GenTreeBlk* store, Statement* stmt)
{
    assert(store->OperIs(GT_STORE_BLK));

    bool didZeroObjProp = optZeroObjAssertionProp(store->Data(), assertions);
    bool didNonNullProp = optNonNullAssertionProp_Ind(assertions, store);
    if (didZeroObjProp || didNonNullProp)
    {
        return optAssertionProp_Update(store, store, stmt);
    }

    return nullptr;
}

//------------------------------------------------------------------------
// optAssertionProp_RangeProperties: Obtains range properties for an arbitrary tree
//
// Arguments:
//    assertions         - set of live assertions
//    tree               - the integral tree to analyze
//    stmt               - statement containing "tree"
//    block              - block containing "stmt"
//    isKnownNonZero     - [OUT] set to true if the tree is known to be non-zero
//    isKnownNonNegative - [OUT] set to true if the tree is known to be non-negative
//
void Compiler::optAssertionProp_RangeProperties(ASSERT_VALARG_TP assertions,
                                                GenTree*         tree,
                                                Statement*       stmt,
                                                BasicBlock*      block,
                                                bool*            isKnownNonZero,
                                                bool*            isKnownNonNegative)
{
    *isKnownNonZero     = false;
    *isKnownNonNegative = false;

    if (optLocalAssertionProp || !varTypeIsIntegral(tree) || BitVecOps::MayBeUninit(assertions) ||
        BitVecOps::IsEmpty(apTraits, assertions))
    {
        return;
    }

    // First, check simple properties without assertions.
    *isKnownNonNegative = tree->IsNeverNegative(this);
    *isKnownNonZero     = tree->IsNeverZero();

    if (*isKnownNonZero && *isKnownNonNegative)
    {
        // TP: We already have both properties, no need to check assertions.
        return;
    }

    const ValueNum  treeVN = vnStore->VNConservativeNormalValue(tree->gtVNPair);
    BitVecOps::Iter iter(apTraits, assertions);
    unsigned        index = 0;
    while (iter.NextElem(&index))
    {
        AssertionDsc* curAssertion = optGetAssertion(GetAssertionIndex(index));

        // if treeVN has a bound-check assertion where it's an index, then
        // it means it's not negative, example:
        //
        //   array[idx] = 42; // creates 'BoundsCheckNoThrow' assertion
        //   return idx % 8;  // idx is known to be never negative here, hence, MOD->UMOD
        //
        if (curAssertion->IsBoundsCheckNoThrow() && (curAssertion->op1.bnd.vnIdx == treeVN))
        {
            *isKnownNonNegative = true;
            continue;
        }

        // Same for Length, example:
        //
        //  array[idx] = 42;
        //  array.Length is known to be non-negative and non-zero here
        //
        if (curAssertion->IsBoundsCheckNoThrow() && (curAssertion->op1.bnd.vnLen == treeVN))
        {
            *isKnownNonNegative = true;
            *isKnownNonZero     = true;
            return; // both properties are known, no need to check other assertions
        }

        // First, analyze possible X ==/!= CNS assertions.
        if (curAssertion->IsConstantInt32Assertion() && (curAssertion->op1.vn == treeVN))
        {
            if ((curAssertion->assertionKind == OAK_NOT_EQUAL) && (curAssertion->op2.u1.iconVal == 0))
            {
                // X != 0 --> definitely non-zero
                // We can't say anything about X's non-negativity
                *isKnownNonZero = true;
            }
            else if (curAssertion->assertionKind != OAK_NOT_EQUAL)
            {
                // X == CNS --> definitely non-negative if CNS >= 0
                // and definitely non-zero if CNS != 0
                *isKnownNonNegative = curAssertion->op2.u1.iconVal >= 0;
                *isKnownNonZero     = curAssertion->op2.u1.iconVal != 0;
            }
        }

        // OAK_[NOT]_EQUAL assertion with op1 being O1K_CONSTANT_LOOP_BND
        // representing "(X relop CNS) ==/!= 0" assertion.
        if (!curAssertion->IsConstantBound() && !curAssertion->IsConstantBoundUnsigned())
        {
            continue;
        }

        ValueNumStore::ConstantBoundInfo info;
        vnStore->GetConstantBoundInfo(curAssertion->op1.vn, &info);

        if (info.cmpOpVN != treeVN)
        {
            continue;
        }

        // Root assertion has to be either:
        // (X relop CNS) == 0
        // (X relop CNS) != 0
        if ((curAssertion->op2.kind != O2K_CONST_INT) || (curAssertion->op2.u1.iconVal != 0))
        {
            continue;
        }

        genTreeOps cmpOper = static_cast<genTreeOps>(info.cmpOper);

        // Normalize "(X relop CNS) == false" to "(X reversed_relop CNS) == true"
        if (curAssertion->assertionKind == OAK_EQUAL)
        {
            cmpOper = GenTree::ReverseRelop(cmpOper);
        }

        if ((info.constVal >= 0))
        {
            if (info.isUnsigned && ((cmpOper == GT_LT) || (cmpOper == GT_LE)))
            {
                // (uint)X <= CNS means X is [0..CNS]
                *isKnownNonNegative = true;
            }
            else if (!info.isUnsigned && ((cmpOper == GT_GE) || (cmpOper == GT_GT)))
            {
                // X >= CNS means X is [CNS..unknown]
                *isKnownNonNegative = true;
                *isKnownNonZero     = (cmpOper == GT_GT) || (info.constVal > 0);
            }
        }
    }

    if (*isKnownNonZero && *isKnownNonNegative)
    {
        return;
    }

    // Let's see if MergeEdgeAssertions can help us:
    if (tree->TypeIs(TYP_INT))
    {
        // See if (X + CNS) is known to be non-negative
        if (tree->OperIs(GT_ADD) && tree->gtGetOp2()->IsIntCnsFitsInI32())
        {
            Range    rng = Range(Limit(Limit::keDependent));
            ValueNum vn  = vnStore->VNConservativeNormalValue(tree->gtGetOp1()->gtVNPair);
            if (!RangeCheck::TryGetRangeFromAssertions(this, vn, assertions, &rng))
            {
                return;
            }

            int cns = static_cast<int>(tree->gtGetOp2()->AsIntCon()->IconValue());
            rng.LowerLimit().AddConstant(cns);

            if ((rng.LowerLimit().IsConstant() && !rng.LowerLimit().AddConstant(cns)) ||
                (rng.UpperLimit().IsConstant() && !rng.UpperLimit().AddConstant(cns)))
            {
                // Add cns to both bounds if they are constants. Make sure the addition doesn't overflow.
                return;
            }

            if (rng.LowerLimit().IsConstant())
            {
                // E.g. "X + -8" when X's range is [8..unknown]
                // it's safe to say "X + -8" is non-negative
                if ((rng.LowerLimit().GetConstant() == 0))
                {
                    *isKnownNonNegative = true;
                }

                // E.g. "X + 8" when X's range is [0..CNS]
                // Here we have to check the upper bound as well to avoid overflow
                if ((rng.LowerLimit().GetConstant() > 0) && rng.UpperLimit().IsConstant() &&
                    rng.UpperLimit().GetConstant() > rng.LowerLimit().GetConstant())
                {
                    *isKnownNonNegative = true;
                    *isKnownNonZero     = true;
                }
            }
        }
        else
        {
            Range rng = Range(Limit(Limit::keUnknown));
            if (RangeCheck::TryGetRangeFromAssertions(this, treeVN, assertions, &rng))
            {
                Limit lowerBound = rng.LowerLimit();
                if (lowerBound.IsConstant())
                {
                    if (lowerBound.GetConstant() >= 0)
                    {
                        *isKnownNonNegative = true;
                    }
                    if (lowerBound.GetConstant() > 0)
                    {
                        *isKnownNonZero = true;
                    }
                }
            }
        }
    }
}

//------------------------------------------------------------------------
// optAssertionProp_ModDiv: Optimizes DIV/UDIV/MOD/UMOD via assertions
//    1) Convert DIV/MOD to UDIV/UMOD if both operands are proven to be never negative
//    2) Marks DIV/UDIV/MOD/UMOD with GTF_DIV_MOD_NO_BY_ZERO if divisor is proven to be never zero
//    3) Marks DIV/UDIV/MOD/UMOD with GTF_DIV_MOD_NO_OVERFLOW if both operands are proven to be never negative
//
// Arguments:
//    assertions - set of live assertions
//    tree       - the DIV/UDIV/MOD/UMOD node to optimize
//    stmt       - statement containing DIV/UDIV/MOD/UMOD
//    block      - the block containing the statement
//
// Returns:
//    Updated DIV/UDIV/MOD/UMOD node, or nullptr
//
GenTree* Compiler::optAssertionProp_ModDiv(ASSERT_VALARG_TP assertions,
                                           GenTreeOp*       tree,
                                           Statement*       stmt,
                                           BasicBlock*      block)
{
    GenTree* op1 = tree->gtGetOp1();
    GenTree* op2 = tree->gtGetOp2();

    bool op1IsNotZero;
    bool op2IsNotZero;
    bool op1IsNotNegative;
    bool op2IsNotNegative;
    optAssertionProp_RangeProperties(assertions, op1, stmt, block, &op1IsNotZero, &op1IsNotNegative);
    optAssertionProp_RangeProperties(assertions, op2, stmt, block, &op2IsNotZero, &op2IsNotNegative);

    bool changed = false;
    if (op1IsNotNegative && op2IsNotNegative && tree->OperIs(GT_DIV, GT_MOD))
    {
        JITDUMP("Converting DIV/MOD to unsigned UDIV/UMOD since both operands are never negative...\n")
        tree->SetOper(tree->OperIs(GT_DIV) ? GT_UDIV : GT_UMOD, GenTree::PRESERVE_VN);
        changed = true;
    }

    if (op2IsNotZero)
    {
        JITDUMP("Divisor for DIV/MOD is proven to be never negative...\n")
        tree->gtFlags |= GTF_DIV_MOD_NO_BY_ZERO;
        changed = true;
    }

    if (op1IsNotNegative || op2IsNotNegative)
    {
        JITDUMP("DIV/MOD is proven to never overflow...\n")
        tree->gtFlags |= GTF_DIV_MOD_NO_OVERFLOW;
        changed = true;
    }

    return changed ? optAssertionProp_Update(tree, tree, stmt) : nullptr;
}

//------------------------------------------------------------------------
// optAssertionProp_Return: Try and optimize a GT_RETURN/GT_SWIFT_ERROR_RET via assertions.
//
// Propagates ZEROOBJ for the return value.
//
// Arguments:
//    assertions - set of live assertions
//    ret        - the return node to optimize
//    stmt       - statement containing "ret"
//
// Returns:
//    Updated "ret", or "nullptr"
//
// Notes:
//   stmt may be nullptr during local assertion prop
//
GenTree* Compiler::optAssertionProp_Return(ASSERT_VALARG_TP assertions, GenTreeOp* ret, Statement* stmt)
{
    GenTree* retValue = ret->GetReturnValue();

    // Only propagate zeroes that lowering can deal with.
    if (!ret->TypeIs(TYP_VOID) && varTypeIsStruct(retValue) && !varTypeIsStruct(info.compRetNativeType))
    {
        if (optZeroObjAssertionProp(retValue, assertions))
        {
            return optAssertionProp_Update(ret, ret, stmt);
        }
    }

    return nullptr;
}

/*****************************************************************************
 *
 *  Given a set of "assertions" to search, find an assertion that matches
 *  op1Kind and lclNum, op2Kind and the constant value and is either equal or
 *  not equal assertion.
 */
AssertionIndex Compiler::optLocalAssertionIsEqualOrNotEqual(
    optOp1Kind op1Kind, unsigned lclNum, optOp2Kind op2Kind, ssize_t cnsVal, ASSERT_VALARG_TP assertions)
{
    noway_assert(op1Kind == O1K_LCLVAR);
    noway_assert((op2Kind == O2K_CONST_INT) || (op2Kind == O2K_ZEROOBJ));

    assert(optLocalAssertionProp);
    ASSERT_TP apDependent = BitVecOps::Intersection(apTraits, GetAssertionDep(lclNum), assertions);

    BitVecOps::Iter iter(apTraits, apDependent);
    unsigned        bvIndex = 0;
    while (iter.NextElem(&bvIndex))
    {
        AssertionIndex const index        = GetAssertionIndex(bvIndex);
        AssertionDsc*        curAssertion = optGetAssertion(index);

        if ((curAssertion->assertionKind != OAK_EQUAL) && (curAssertion->assertionKind != OAK_NOT_EQUAL))
        {
            continue;
        }

        if ((curAssertion->op1.kind == op1Kind) && (curAssertion->op1.lclNum == lclNum) &&
            (curAssertion->op2.kind == op2Kind))
        {
            bool constantIsEqual  = (curAssertion->op2.u1.iconVal == cnsVal);
            bool assertionIsEqual = (curAssertion->assertionKind == OAK_EQUAL);

            if (constantIsEqual || assertionIsEqual)
            {
                return index;
            }
        }
    }
    return NO_ASSERTION_INDEX;
}

//------------------------------------------------------------------------
// optGlobalAssertionIsEqualOrNotEqual: Look for an assertion in the specified
//        set that is one of op1 == op1, op1 != op2, or *op1 == op2,
//        where equality is based on value numbers.
//
// Arguments:
//      assertions: bit vector describing set of assertions
//      op1, op2:    the treen nodes in question
//
// Returns:
//      Index of first matching assertion, or NO_ASSERTION_INDEX if no
//      assertions in the set are matches.
//
// Notes:
//      Assertions based on *op1 are the result of exact type tests and are
//      only returned when op1 is a local var with ref type and the assertion
//      is an exact type equality.
//
AssertionIndex Compiler::optGlobalAssertionIsEqualOrNotEqual(ASSERT_VALARG_TP assertions, GenTree* op1, GenTree* op2)
{
    if (BitVecOps::IsEmpty(apTraits, assertions) || !optCanPropEqual)
    {
        return NO_ASSERTION_INDEX;
    }
    BitVecOps::Iter iter(apTraits, assertions);
    unsigned        index = 0;
    while (iter.NextElem(&index))
    {
        AssertionIndex assertionIndex = GetAssertionIndex(index);
        if (assertionIndex > optAssertionCount)
        {
            break;
        }
        AssertionDsc* curAssertion = optGetAssertion(assertionIndex);
        if (!curAssertion->CanPropEqualOrNotEqual())
        {
            continue;
        }

        if ((curAssertion->op1.vn == vnStore->VNConservativeNormalValue(op1->gtVNPair)) &&
            (curAssertion->op2.vn == vnStore->VNConservativeNormalValue(op2->gtVNPair)))
        {
            return assertionIndex;
        }

        // Look for matching exact type assertions based on vtable accesses. E.g.:
        //
        //   op1:       VNF_InvariantLoad(myObj) or in other words: a vtable access
        //   op2:       'MyType' class handle
        //   Assertion: 'myObj's type is exactly MyType
        //
        if ((curAssertion->assertionKind == OAK_EQUAL) && (curAssertion->op1.kind == O1K_EXACT_TYPE) &&
            (curAssertion->op2.vn == vnStore->VNConservativeNormalValue(op2->gtVNPair)) && op1->TypeIs(TYP_I_IMPL))
        {
            VNFuncApp funcApp;
            if (vnStore->GetVNFunc(vnStore->VNConservativeNormalValue(op1->gtVNPair), &funcApp) &&
                (funcApp.m_func == VNF_InvariantLoad) && (curAssertion->op1.vn == funcApp.m_args[0]))
            {
                return assertionIndex;
            }
        }
    }
    return NO_ASSERTION_INDEX;
}

/*****************************************************************************
 *
 *  Given a set of "assertions" to search for, find an assertion that is either
 *  op == 0 or op != 0
 *
 */
AssertionIndex Compiler::optGlobalAssertionIsEqualOrNotEqualZero(ASSERT_VALARG_TP assertions, GenTree* op1)
{
    if (BitVecOps::IsEmpty(apTraits, assertions) || !optCanPropEqual)
    {
        return NO_ASSERTION_INDEX;
    }
    BitVecOps::Iter iter(apTraits, assertions);
    unsigned        index = 0;
    while (iter.NextElem(&index))
    {
        AssertionIndex assertionIndex = GetAssertionIndex(index);
        if (assertionIndex > optAssertionCount)
        {
            break;
        }
        AssertionDsc* curAssertion = optGetAssertion(assertionIndex);
        if (!curAssertion->CanPropEqualOrNotEqual())
        {
            continue;
        }

        if ((curAssertion->op1.vn == vnStore->VNConservativeNormalValue(op1->gtVNPair)) &&
            (curAssertion->op2.vn == vnStore->VNZeroForType(op1->TypeGet())))
        {
            return assertionIndex;
        }
    }
    return NO_ASSERTION_INDEX;
}

/*****************************************************************************
 *
 *  Given a tree consisting of a RelOp and a set of available assertions
 *  we try to propagate an assertion and modify the RelOp tree if we can.
 *  We pass in the root of the tree via 'stmt', for local copy prop 'stmt' will be nullptr
 *  Returns the modified tree, or nullptr if no assertion prop took place
 */

GenTree* Compiler::optAssertionProp_RelOp(ASSERT_VALARG_TP assertions,
                                          GenTree*         tree,
                                          Statement*       stmt,
                                          BasicBlock*      block)
{
    assert(tree->OperIsCompare());

    if (!optLocalAssertionProp)
    {
        // If global assertion prop then use value numbering.
        return optAssertionPropGlobal_RelOp(assertions, tree, stmt, block);
    }

    //
    // Currently only GT_EQ or GT_NE are supported Relops for local AssertionProp
    //
    if (!tree->OperIs(GT_EQ, GT_NE))
    {
        return nullptr;
    }

    // If local assertion prop then use variable based prop.
    return optAssertionPropLocal_RelOp(assertions, tree, stmt);
}

//--------------------------------------------------------------------------------
// optVisitReachingAssertions: given a vn, call the specified callback function on all
//    the assertions that reach it via PHI definitions if any.
//
// Arguments:
//    vn         - The vn to visit all the reaching assertions for
//    argVisitor - The callback function to call on the vn and its reaching assertions
//
// Return Value:
//    AssertVisit::Aborted  - an argVisitor returned AssertVisit::Abort, we stop the walk and return
//    AssertVisit::Continue - all argVisitor returned AssertVisit::Continue
//
template <typename TAssertVisitor>
Compiler::AssertVisit Compiler::optVisitReachingAssertions(ValueNum vn, TAssertVisitor argVisitor)
{
    VNPhiDef phiDef;
    if (!vnStore->GetPhiDef(vn, &phiDef))
    {
        // We assume that the caller already checked assertions for the current block, so we're
        // interested only in assertions for PHI definitions.
        return AssertVisit::Abort;
    }

    LclSsaVarDsc*        ssaDef = lvaGetDesc(phiDef.LclNum)->GetPerSsaData(phiDef.SsaDef);
    GenTreeLclVarCommon* node   = ssaDef->GetDefNode();
    assert(node->IsPhiDefn());

    for (GenTreePhi::Use& use : node->Data()->AsPhi()->Uses())
    {
        GenTreePhiArg* phiArg     = use.GetNode()->AsPhiArg();
        const ValueNum phiArgVN   = vnStore->VNConservativeNormalValue(phiArg->gtVNPair);
        ASSERT_TP      assertions = optGetEdgeAssertions(ssaDef->GetBlock(), phiArg->gtPredBB);
        if (argVisitor(phiArgVN, assertions) == AssertVisit::Abort)
        {
            // The visitor wants to abort the walk.
            return AssertVisit::Abort;
        }
    }
    return AssertVisit::Continue;
}

//------------------------------------------------------------------------
// optAssertionProp: try and optimize a relop via assertion propagation
//
// Arguments:
//   assertions  - set of live assertions
//   tree        - tree to possibly optimize
//   stmt        - statement containing the tree
//   block       - the block containing the statement
//
// Returns:
//   The modified tree, or nullptr if no assertion prop took place.
//
GenTree* Compiler::optAssertionPropGlobal_RelOp(ASSERT_VALARG_TP assertions,
                                                GenTree*         tree,
                                                Statement*       stmt,
                                                BasicBlock*      block)
{
    assert(!optLocalAssertionProp);

    GenTree* newTree = tree;
    GenTree* op1     = tree->AsOp()->gtOp1;
    GenTree* op2     = tree->AsOp()->gtOp2;

    // Can we fold "X relop 0" based on assertions?
    if (op2->IsIntegralConst(0) && tree->OperIsCmpCompare())
    {
        bool isNonZero, isNeverNegative;
        optAssertionProp_RangeProperties(assertions, op1, stmt, block, &isNonZero, &isNeverNegative);

        if (tree->OperIs(GT_GE, GT_LT) && isNeverNegative)
        {
            // Assertions: X >= 0
            //
            // X >= 0 --> true
            // X < 0  --> false
            newTree = tree->OperIs(GT_GE) ? gtNewTrue() : gtNewFalse();
        }
        else if (tree->OperIs(GT_GT, GT_LE) && isNeverNegative && isNonZero)
        {
            // Assertions: X > 0
            //
            // X > 0  --> true
            // X <= 0 --> false
            newTree = tree->OperIs(GT_GT) ? gtNewTrue() : gtNewFalse();
        }
        else if (tree->OperIs(GT_EQ, GT_NE) && isNonZero)
        {
            // Assertions: X != 0
            //
            // X != 0 --> true
            // X == 0 --> false
            newTree = tree->OperIs(GT_NE) ? gtNewTrue() : gtNewFalse();
        }

        if (newTree != tree)
        {
            newTree = gtWrapWithSideEffects(newTree, tree, GTF_ALL_EFFECT);
            return optAssertionProp_Update(newTree, tree, stmt);
        }
    }

    // Look for assertions of the form (tree EQ/NE 0)
    AssertionIndex index = optGlobalAssertionIsEqualOrNotEqualZero(assertions, tree);

    if (index != NO_ASSERTION_INDEX)
    {
        // We know that this relop is either 0 or != 0 (1)
        AssertionDsc* curAssertion = optGetAssertion(index);

#ifdef DEBUG
        if (verbose)
        {
            printf("\nVN relop based constant assertion prop in " FMT_BB ":\n", compCurBB->bbNum);
            printf("Assertion index=#%02u: ", index);
            printTreeID(tree);
            printf(" %s 0\n", (curAssertion->assertionKind == OAK_EQUAL) ? "==" : "!=");
        }
#endif

        newTree = curAssertion->assertionKind == OAK_EQUAL ? gtNewIconNode(0) : gtNewIconNode(1);
        newTree = gtWrapWithSideEffects(newTree, tree, GTF_ALL_EFFECT);
        DISPTREE(newTree);
        return optAssertionProp_Update(newTree, tree, stmt);
    }

    ValueNum op1VN = vnStore->VNConservativeNormalValue(op1->gtVNPair);
    ValueNum op2VN = vnStore->VNConservativeNormalValue(op2->gtVNPair);

    // See if we can fold "X relop CNS" using TryGetRangeFromAssertions.
    int op2cns;
    if (op1->TypeIs(TYP_INT) && op2->TypeIs(TYP_INT) &&
        vnStore->IsVNIntegralConstant(op2VN, &op2cns)
        // "op2cns != 0" is purely a TP quirk (such relops are handled by the code above):
        && (op2cns != 0))
    {
        // NOTE: we can call TryGetRangeFromAssertions for op2 as well if we want, but it's not cheap.
        Range rng1 = Range(Limit(Limit::keUndef));
        Range rng2 = Range(Limit(Limit::keConstant, op2cns));

        if (RangeCheck::TryGetRangeFromAssertions(this, op1VN, assertions, &rng1))
        {
            RangeOps::RelationKind kind = RangeOps::EvalRelop(tree->OperGet(), tree->IsUnsigned(), rng1, rng2);
            if ((kind != RangeOps::RelationKind::Unknown))
            {
                newTree = kind == RangeOps::RelationKind::AlwaysTrue ? gtNewTrue() : gtNewFalse();
                newTree = gtWrapWithSideEffects(newTree, tree, GTF_ALL_EFFECT);
                return optAssertionProp_Update(newTree, tree, stmt);
            }
        }
    }

    // Else check if we have an equality check involving a local or an indir
    if (!tree->OperIs(GT_EQ, GT_NE))
    {
        return nullptr;
    }

    // Bail out if op1 is not side effect free. Note we'll be bashing it below, unlike op2.
    if ((op1->gtFlags & GTF_SIDE_EFFECT) != 0)
    {
        return nullptr;
    }

    if (!op1->OperIs(GT_LCL_VAR, GT_IND))
    {
        return nullptr;
    }

    // See if we have "PHI ==/!= null" tree. If so, we iterate over all PHI's arguments,
    // and if all of them are known to be non-null, we can bash the comparison to true/false.
    if (op2->IsIntegralConst(0) && op1->TypeIs(TYP_REF))
    {
        auto visitor = [this](ValueNum reachingVN, ASSERT_TP reachingAssertions) {
            return optAssertionVNIsNonNull(reachingVN, reachingAssertions) ? AssertVisit::Continue : AssertVisit::Abort;
        };

        ValueNum op1vn = vnStore->VNConservativeNormalValue(op1->gtVNPair);
        if (optVisitReachingAssertions(op1vn, visitor) == AssertVisit::Continue)
        {
            JITDUMP("... all of PHI's arguments are never null!\n");
            assert(newTree->OperIs(GT_EQ, GT_NE));
            newTree = tree->OperIs(GT_EQ) ? gtNewIconNode(0) : gtNewIconNode(1);
            return optAssertionProp_Update(newTree, tree, stmt);
        }
    }

    // Find an equal or not equal assertion involving "op1" and "op2".
    index = optGlobalAssertionIsEqualOrNotEqual(assertions, op1, op2);

    if (index == NO_ASSERTION_INDEX)
    {
        return nullptr;
    }

    AssertionDsc* curAssertion         = optGetAssertion(index);
    bool          assertionKindIsEqual = (curAssertion->assertionKind == OAK_EQUAL);

    // Allow or not to reverse condition for OAK_NOT_EQUAL assertions.
    bool allowReverse = true;

    // If the assertion involves "op2" and it is a constant, then check if "op1" also has a constant value.
    ValueNum vnCns = vnStore->VNConservativeNormalValue(op2->gtVNPair);
    if (vnStore->IsVNConstant(vnCns))
    {
#ifdef DEBUG
        if (verbose)
        {
            printf("\nVN relop based constant assertion prop in " FMT_BB ":\n", compCurBB->bbNum);
            printf("Assertion index=#%02u: ", index);
            printTreeID(op1);
            printf(" %s ", assertionKindIsEqual ? "==" : "!=");
            if (genActualType(op1->TypeGet()) == TYP_INT)
            {
                printf("%d\n", vnStore->ConstantValue<int>(vnCns));
            }
            else if (op1->TypeGet() == TYP_LONG)
            {
                printf("%lld\n", vnStore->ConstantValue<INT64>(vnCns));
            }
            else if (op1->TypeGet() == TYP_DOUBLE)
            {
                printf("%f\n", vnStore->ConstantValue<double>(vnCns));
            }
            else if (op1->TypeGet() == TYP_FLOAT)
            {
                printf("%f\n", vnStore->ConstantValue<float>(vnCns));
            }
            else if (op1->TypeGet() == TYP_REF)
            {
                // The only constant of TYP_REF that ValueNumbering supports is 'null'
                if (vnStore->ConstantValue<size_t>(vnCns) == 0)
                {
                    printf("null\n");
                }
                else
                {
                    printf("%d (gcref)\n", static_cast<target_ssize_t>(vnStore->ConstantValue<size_t>(vnCns)));
                }
            }
            else if (op1->TypeGet() == TYP_BYREF)
            {
                printf("%d (byref)\n", static_cast<target_ssize_t>(vnStore->ConstantValue<size_t>(vnCns)));
            }
            else
            {
                printf("??unknown\n");
            }
            gtDispTree(tree, nullptr, nullptr, true);
        }
#endif
        // Change the oper to const.
        if (genActualType(op1->TypeGet()) == TYP_INT)
        {
            op1->BashToConst(vnStore->ConstantValue<int>(vnCns));

            if (vnStore->IsVNHandle(vnCns))
            {
                op1->gtFlags |= (vnStore->GetHandleFlags(vnCns) & GTF_ICON_HDL_MASK);
            }
        }
        else if (op1->TypeGet() == TYP_LONG)
        {
            op1->BashToConst(vnStore->ConstantValue<INT64>(vnCns));

            if (vnStore->IsVNHandle(vnCns))
            {
                op1->gtFlags |= (vnStore->GetHandleFlags(vnCns) & GTF_ICON_HDL_MASK);
            }
        }
        else if (op1->TypeGet() == TYP_DOUBLE)
        {
            double constant = vnStore->ConstantValue<double>(vnCns);
            op1->BashToConst(constant);

            // Nothing can be equal to NaN. So if IL had "op1 == NaN", then we already made op1 NaN,
            // which will yield a false correctly. Instead if IL had "op1 != NaN", then we already
            // made op1 NaN which will yield a true correctly. Note that this is irrespective of the
            // assertion we have made.
            allowReverse = !FloatingPointUtils::isNaN(constant);
        }
        else if (op1->TypeGet() == TYP_FLOAT)
        {
            float constant = vnStore->ConstantValue<float>(vnCns);
            op1->BashToConst(constant);

            // See comments for TYP_DOUBLE.
            allowReverse = !FloatingPointUtils::isNaN(constant);
        }
        else if (op1->TypeGet() == TYP_REF)
        {
            op1->BashToConst(static_cast<target_ssize_t>(vnStore->ConstantValue<size_t>(vnCns)), TYP_REF);
        }
        else if (op1->TypeGet() == TYP_BYREF)
        {
            op1->BashToConst(static_cast<target_ssize_t>(vnStore->ConstantValue<size_t>(vnCns)), TYP_BYREF);
        }
        else
        {
            noway_assert(!"unknown type in Global_RelOp");
        }

        op1->gtVNPair.SetBoth(vnCns); // Preserve the ValueNumPair, as BashToConst will clear it.

        // set foldResult to either 0 or 1
        bool foldResult = assertionKindIsEqual;
        if (tree->gtOper == GT_NE)
        {
            foldResult = !foldResult;
        }

        // Set the value number on the relop to 1 (true) or 0 (false)
        if (foldResult)
        {
            tree->gtVNPair.SetBoth(vnStore->VNOneForType(TYP_INT));
        }
        else
        {
            tree->gtVNPair.SetBoth(vnStore->VNZeroForType(TYP_INT));
        }
    }
    // If the assertion involves "op2" and "op1" is also a local var, then just morph the tree.
    else if (op1->OperIs(GT_LCL_VAR) && op2->OperIs(GT_LCL_VAR))
    {
#ifdef DEBUG
        if (verbose)
        {
            printf("\nVN relop based copy assertion prop in " FMT_BB ":\n", compCurBB->bbNum);
            printf("Assertion index=#%02u: V%02d.%02d %s V%02d.%02d\n", index, op1->AsLclVar()->GetLclNum(),
                   op1->AsLclVar()->GetSsaNum(),
                   (curAssertion->assertionKind == OAK_EQUAL) ? "==" : "!=", op2->AsLclVar()->GetLclNum(),
                   op2->AsLclVar()->GetSsaNum());
            gtDispTree(tree, nullptr, nullptr, true);
        }
#endif
        // If floating point, don't just substitute op1 with op2, this won't work if
        // op2 is NaN. Just turn it into a "true" or "false" yielding expression.
        if (op1->TypeIs(TYP_FLOAT, TYP_DOUBLE))
        {
            // Note we can't trust the OAK_EQUAL as the value could end up being a NaN
            // violating the assertion. However, we create OAK_EQUAL assertions for floating
            // point only on JTrue nodes, so if the condition held earlier, it will hold
            // now. We don't create OAK_EQUAL assertion on floating point from stores
            // because we depend on value num which would constant prop the NaN.
            op1->BashToConst(0.0, op1->TypeGet());
            op2->BashToConst(0.0, op2->TypeGet());
        }
        // Change the op1 LclVar to the op2 LclVar
        else
        {
            noway_assert(varTypeIsIntegralOrI(op1->TypeGet()));
            op1->AsLclVarCommon()->SetLclNum(op2->AsLclVarCommon()->GetLclNum());
            op1->AsLclVarCommon()->SetSsaNum(op2->AsLclVarCommon()->GetSsaNum());
        }
    }
    else
    {
        return nullptr;
    }

    // Finally reverse the condition, if we have a not equal assertion.
    if (allowReverse && curAssertion->assertionKind == OAK_NOT_EQUAL)
    {
        gtReverseCond(tree);
    }

    newTree = fgMorphTree(tree);

#ifdef DEBUG
    if (verbose)
    {
        gtDispTree(newTree, nullptr, nullptr, true);
    }
#endif

    return optAssertionProp_Update(newTree, tree, stmt);
}

/*************************************************************************************
 *
 *  Given the set of "assertions" to look up a relop assertion about the relop "tree",
 *  perform local variable name based relop assertion propagation on the tree.
 *
 */
GenTree* Compiler::optAssertionPropLocal_RelOp(ASSERT_VALARG_TP assertions, GenTree* tree, Statement* stmt)
{
    assert(tree->OperGet() == GT_EQ || tree->OperGet() == GT_NE);

    GenTree* op1 = tree->AsOp()->gtOp1;
    GenTree* op2 = tree->AsOp()->gtOp2;

    // For Local AssertionProp we only can fold when op1 is a GT_LCL_VAR
    if (op1->gtOper != GT_LCL_VAR)
    {
        return nullptr;
    }

    // For Local AssertionProp we only can fold when op2 is a GT_CNS_INT
    if (op2->gtOper != GT_CNS_INT)
    {
        return nullptr;
    }

    optOp1Kind op1Kind = O1K_LCLVAR;
    optOp2Kind op2Kind = O2K_CONST_INT;
    ssize_t    cnsVal  = op2->AsIntCon()->gtIconVal;
    var_types  cmpType = op1->TypeGet();

    // Don't try to fold/optimize Floating Compares; there are multiple zero values.
    if (varTypeIsFloating(cmpType))
    {
        return nullptr;
    }

    // Find an equal or not equal assertion about op1 var.
    unsigned lclNum = op1->AsLclVarCommon()->GetLclNum();
    noway_assert(lclNum < lvaCount);
    AssertionIndex index = optLocalAssertionIsEqualOrNotEqual(op1Kind, lclNum, op2Kind, cnsVal, assertions);

    if (index == NO_ASSERTION_INDEX)
    {
        return nullptr;
    }

    AssertionDsc* curAssertion = optGetAssertion(index);

    bool assertionKindIsEqual = (curAssertion->assertionKind == OAK_EQUAL);
    bool constantIsEqual      = false;

    if (genTypeSize(cmpType) == TARGET_POINTER_SIZE)
    {
        constantIsEqual = (curAssertion->op2.u1.iconVal == cnsVal);
    }
#ifdef TARGET_64BIT
    else if (genTypeSize(cmpType) == sizeof(INT32))
    {
        // Compare the low 32-bits only
        constantIsEqual = (((INT32)curAssertion->op2.u1.iconVal) == ((INT32)cnsVal));
    }
#endif
    else
    {
        // We currently don't fold/optimize when the GT_LCL_VAR has been cast to a small type
        return nullptr;
    }

    noway_assert(constantIsEqual || assertionKindIsEqual);

#ifdef DEBUG
    if (verbose)
    {
        printf("\nAssertion prop for index #%02u in " FMT_BB ":\n", index, compCurBB->bbNum);
        gtDispTree(tree, nullptr, nullptr, true);
    }
#endif

    // Return either CNS_INT 0 or CNS_INT 1.
    bool foldResult = (constantIsEqual == assertionKindIsEqual);
    if (tree->gtOper == GT_NE)
    {
        foldResult = !foldResult;
    }

    op2->BashToConst((ssize_t)foldResult, TYP_INT);

    return optAssertionProp_Update(op2, tree, stmt);
}

//------------------------------------------------------------------------
// optAssertionProp_Cast: Propagate assertion for a cast, possibly removing it.
//
// The function use "optAssertionIsSubrange" to find an assertion which claims the
// cast's operand (only locals are supported) is a subrange of the "input" range
// for the cast, as computed by "IntegralRange::ForCastInput", and, if such
// assertion is found, act on it - either remove the cast if it is not changing
// representation, or try to remove the GTF_OVERFLOW flag from it.
//
// Arguments:
//    assertions - the set of live assertions
//    cast       - the cast for which to propagate the assertions
//    stmt       - statement "cast" is a part of, "nullptr" for local prop
//    block      - the block containing the statement
//
// Return Value:
//    The, possibly modified, cast tree or "nullptr" if no propagation took place.
//
GenTree* Compiler::optAssertionProp_Cast(ASSERT_VALARG_TP assertions,
                                         GenTreeCast*     cast,
                                         Statement*       stmt,
                                         BasicBlock*      block)
{
    GenTree* op1 = cast->CastOp();

    // Bail if we have a cast involving floating point or GC types.
    if (!varTypeIsIntegral(cast) || !varTypeIsIntegral(op1))
    {
        return nullptr;
    }

    // Skip over a GT_COMMA node(s), if necessary to get to the lcl.
    GenTree* lcl = op1->gtEffectiveVal();

    // Try and see if we can make this cast into a cheaper zero-extending version
    // if the input is known to be non-negative.
    if (!cast->IsUnsigned() && genActualTypeIsInt(lcl) && cast->TypeIs(TYP_LONG) && (TARGET_POINTER_SIZE == 8))
    {
        bool isKnownNonZero;
        bool isKnownNonNegative;
        optAssertionProp_RangeProperties(assertions, lcl, stmt, block, &isKnownNonZero, &isKnownNonNegative);
        if (isKnownNonNegative)
        {
            cast->SetUnsigned();
        }
    }

    // If we don't have a cast of a LCL_VAR then bail.
    if (!lcl->OperIs(GT_LCL_VAR))
    {
        return nullptr;
    }

    IntegralRange  range = IntegralRange::ForCastInput(cast);
    AssertionIndex index = optAssertionIsSubrange(lcl, range, assertions);
    if (index != NO_ASSERTION_INDEX)
    {
        LclVarDsc* varDsc = lvaGetDesc(lcl->AsLclVarCommon());

        // Representation-changing casts cannot be removed.
        if ((genActualType(cast) != genActualType(lcl)))
        {
            // Can we just remove the GTF_OVERFLOW flag?
            if (!cast->gtOverflow())
            {
                return nullptr;
            }
#ifdef DEBUG
            if (verbose)
            {
                printf("\nSubrange prop for index #%02u in " FMT_BB ":\n", index, compCurBB->bbNum);
                DISPNODE(cast);
            }
#endif
            cast->ClearOverflow();
            return optAssertionProp_Update(cast, cast, stmt);
        }

        // We might need to retype a "normalize on load" local back to its original small type
        // so that codegen recognizes it needs to use narrow loads if the local ends up in memory.
        if (varDsc->lvNormalizeOnLoad())
        {
            // The Jit is known to play somewhat loose with small types, so let's restrict this code
            // to the pattern we know is "safe and sound", i. e. CAST(type <- LCL_VAR(int, V00 type)).
            if ((varDsc->TypeGet() != cast->CastToType()) || !lcl->TypeIs(TYP_INT))
            {
                return nullptr;
            }

            op1->ChangeType(varDsc->TypeGet());
        }

#ifdef DEBUG
        if (verbose)
        {
            printf("\nSubrange prop for index #%02u in " FMT_BB ":\n", index, compCurBB->bbNum);
            DISPNODE(cast);
        }
#endif
        return optAssertionProp_Update(op1, cast, stmt);
    }

    return nullptr;
}

/*****************************************************************************
 *
 *  Given a tree with an array bounds check node, eliminate it because it was
 *  checked already in the program.
 */
GenTree* Compiler::optAssertionProp_Comma(ASSERT_VALARG_TP assertions, GenTree* tree, Statement* stmt)
{
    // Remove the bounds check as part of the GT_COMMA node since we need parent pointer to remove nodes.
    // When processing visits the bounds check, it sets the throw kind to None if the check is redundant.
    if (tree->gtGetOp1()->OperIs(GT_BOUNDS_CHECK) && ((tree->gtGetOp1()->gtFlags & GTF_CHK_INDEX_INBND) != 0))
    {
        optRemoveCommaBasedRangeCheck(tree, stmt);
        return optAssertionProp_Update(tree, tree, stmt);
    }
    return nullptr;
}

//------------------------------------------------------------------------
// optAssertionProp_Ind: see if we can prove the indirection can't cause
//    and exception.
//
// Arguments:
//   assertions  - set of live assertions
//   tree        - tree to possibly optimize
//   stmt        - statement containing the tree
//
// Returns:
//   The modified tree, or nullptr if no assertion prop took place.
//
// Notes:
//   stmt may be nullptr during local assertion prop
//
GenTree* Compiler::optAssertionProp_Ind(ASSERT_VALARG_TP assertions, GenTree* tree, Statement* stmt)
{
    assert(tree->OperIsIndir());

    bool updated = optNonNullAssertionProp_Ind(assertions, tree);
    if (tree->OperIs(GT_STOREIND))
    {
        updated |= optWriteBarrierAssertionProp_StoreInd(assertions, tree->AsStoreInd());
    }

    if (updated)
    {
        return optAssertionProp_Update(tree, tree, stmt);
    }
    return nullptr;
}

//------------------------------------------------------------------------
// optAssertionIsNonNull: see if we can prove a tree's value will be non-null
//   based on assertions
//
// Arguments:
//   op          - tree to check
//   assertions  - set of live assertions
//
// Return Value:
//   true if the tree's value will be non-null
//
bool Compiler::optAssertionIsNonNull(GenTree* op, ASSERT_VALARG_TP assertions)
{
    if (op->OperIs(GT_ADD) && op->AsOp()->gtGetOp2()->IsCnsIntOrI() &&
        !fgIsBigOffset(op->AsOp()->gtGetOp2()->AsIntCon()->IconValue()))
    {
        op = op->AsOp()->gtGetOp1();
    }

    // Fast path when we have a VN
    if (!optLocalAssertionProp && vnStore->IsKnownNonNull(op->gtVNPair.GetConservative()))
    {
        return true;
    }

    if (!optCanPropNonNull || BitVecOps::MayBeUninit(assertions))
    {
        return false;
    }

    op = op->gtEffectiveVal();
    if (!op->OperIs(GT_LCL_VAR))
    {
        return false;
    }

    // If local assertion prop use lcl comparison, else use VN comparison.
    if (!optLocalAssertionProp)
    {
        // Look at both the top-level vn, and
        // the vn we get by stripping off any constant adds.
        //
        ValueNum vn = vnStore->VNConservativeNormalValue(op->gtVNPair);
        if (vn == ValueNumStore::NoVN)
        {
            return false;
        }

        ValueNum       vnBase = vn;
        target_ssize_t offset = 0;
        vnStore->PeelOffsets(&vnBase, &offset);

        // Check each assertion to find if we have a vn != null assertion.
        //
        BitVecOps::Iter iter(apTraits, assertions);
        unsigned        index = 0;
        while (iter.NextElem(&index))
        {
            AssertionIndex assertionIndex = GetAssertionIndex(index);
            AssertionDsc*  curAssertion   = optGetAssertion(assertionIndex);
            if (curAssertion->CanPropNonNull() && ((curAssertion->op1.vn == vn) || (curAssertion->op1.vn == vnBase)))
            {
                return true;
            }
        }
    }
    else
    {
        // Find live assertions related to lclNum
        //
        unsigned const lclNum      = op->AsLclVarCommon()->GetLclNum();
        ASSERT_TP      apDependent = BitVecOps::Intersection(apTraits, GetAssertionDep(lclNum), assertions);

        // Scan those looking for a suitable assertion
        //
        BitVecOps::Iter iter(apTraits, apDependent);
        unsigned        index = 0;
        while (iter.NextElem(&index))
        {
            AssertionIndex assertionIndex = GetAssertionIndex(index);
            AssertionDsc*  curAssertion   = optGetAssertion(assertionIndex);

            if ((curAssertion->assertionKind == OAK_NOT_EQUAL) && // kind
                (curAssertion->op1.kind == O1K_LCLVAR) &&         // op1
                (curAssertion->op2.kind == O2K_CONST_INT) &&      // op2
                (curAssertion->op1.lclNum == lclNum) && (curAssertion->op2.u1.iconVal == 0))
            {
                return true;
            }
        }
    }
    return false;
}

//------------------------------------------------------------------------
// optAssertionVNIsNonNull: See if we can prove that the value of a VN is
// non-null using assertions.
//
// Arguments:
//   vn         - VN to check
//   assertions - set of live assertions
//
// Return Value:
//   True if the VN could be proven non-null.
//
bool Compiler::optAssertionVNIsNonNull(ValueNum vn, ASSERT_VALARG_TP assertions)
{
    if (vnStore->IsKnownNonNull(vn))
    {
        return true;
    }

    if (!BitVecOps::MayBeUninit(assertions))
    {
        BitVecOps::Iter iter(apTraits, assertions);
        unsigned        index = 0;
        while (iter.NextElem(&index))
        {
            AssertionDsc* curAssertion = optGetAssertion(GetAssertionIndex(index));
            if (curAssertion->CanPropNonNull() && curAssertion->op1.vn == vn)
            {
                return true;
            }
        }
    }
    return false;
}

/*****************************************************************************
 *
 *  Given a tree consisting of a call and a set of available assertions, we
 *  try to propagate a non-null assertion and modify the Call tree if we can.
 *  Returns the modified tree, or nullptr if no assertion prop took place.
 *
 */
GenTree* Compiler::optNonNullAssertionProp_Call(ASSERT_VALARG_TP assertions, GenTreeCall* call)
{
    if (!call->NeedsNullCheck())
    {
        return nullptr;
    }

    GenTree* op1 = call->gtArgs.GetThisArg()->GetNode();
    noway_assert(op1 != nullptr);

    if (optAssertionIsNonNull(op1, assertions))
    {
        JITDUMP("Non-null assertion prop for tree [%06d] in " FMT_BB ":\n", dspTreeID(op1), compCurBB->bbNum);

        call->gtFlags &= ~GTF_CALL_NULLCHECK;
        call->gtFlags &= ~GTF_EXCEPT;
        noway_assert(call->gtFlags & GTF_SIDE_EFFECT);
        return call;
    }

    return nullptr;
}

//------------------------------------------------------------------------
// optNonNullAssertionProp_Ind: Possibly prove an indirection non-faulting.
//
// Arguments:
//    assertions - Active assertions
//    indir      - The indirection
//
// Return Value:
//    Whether the indirection was found to be non-faulting and marked as such.
//
bool Compiler::optNonNullAssertionProp_Ind(ASSERT_VALARG_TP assertions, GenTree* indir)
{
    assert(indir->OperIsIndir());

    if ((indir->gtFlags & GTF_EXCEPT) == 0)
    {
        return false;
    }

    if (optAssertionIsNonNull(indir->AsIndir()->Addr(), assertions))
    {
        JITDUMP("Non-null assertion prop for indirection [%06d] in " FMT_BB ":\n", dspTreeID(indir), compCurBB->bbNum);

        indir->gtFlags &= ~GTF_EXCEPT;
        indir->gtFlags |= GTF_IND_NONFAULTING;

        // Set this flag to prevent reordering
        indir->SetHasOrderingSideEffect();

        return true;
    }

    return false;
}

//------------------------------------------------------------------------
// GetWriteBarrierForm: Determinate the exact type of write barrier required for the
//    given address.
//
// Arguments:
//    vnStore - ValueNumStore object
//    vn      - VN of the address
//
// Return Value:
//    Exact type of write barrier required for the given address.
//
static GCInfo::WriteBarrierForm GetWriteBarrierForm(Compiler* comp, ValueNum vn)
{
    ValueNumStore*  vnStore = comp->vnStore;
    const var_types type    = vnStore->TypeOfVN(vn);
    if (type == TYP_REF)
    {
        return GCInfo::WriteBarrierForm::WBF_BarrierUnchecked;
    }
    if (type != TYP_BYREF)
    {
        return GCInfo::WriteBarrierForm::WBF_BarrierUnknown;
    }

    VNFuncApp funcApp;
    if (vnStore->GetVNFunc(vnStore->VNNormalValue(vn), &funcApp))
    {
        if (funcApp.m_func == VNF_PtrToArrElem)
        {
            // Check whether the array is on the heap
            ValueNum arrayVN = funcApp.m_args[1];
            return GetWriteBarrierForm(comp, arrayVN);
        }
        if (funcApp.m_func == VNF_PtrToLoc)
        {
            // Pointer to a local
            return GCInfo::WriteBarrierForm::WBF_NoBarrier;
        }
        if ((funcApp.m_func == VNF_PtrToStatic) && vnStore->IsVNHandle(funcApp.m_args[0], GTF_ICON_STATIC_BOX_PTR))
        {
            // Boxed static - always on the heap
            return GCInfo::WriteBarrierForm::WBF_BarrierUnchecked;
        }
        if (funcApp.m_func == VNFunc(GT_ADD))
        {
            // Check arguments of the GT_ADD
            // To make it conservative, we require one of the arguments to be a constant, e.g.:
            //
            //   addressOfLocal + cns    -> NoBarrier
            //   cns + addressWithinHeap -> BarrierUnchecked
            //
            // Because "addressOfLocal + nativeIntVariable" could be in fact a pointer to the heap.
            // if "nativeIntVariable == addressWithinHeap - addressOfLocal".
            //
            if (vnStore->IsVNConstantNonHandle(funcApp.m_args[0]))
            {
                return GetWriteBarrierForm(comp, funcApp.m_args[1]);
            }
            if (vnStore->IsVNConstantNonHandle(funcApp.m_args[1]))
            {
                return GetWriteBarrierForm(comp, funcApp.m_args[0]);
            }
        }
    }
    return GCInfo::WriteBarrierForm::WBF_BarrierUnknown;
}

//------------------------------------------------------------------------
// optWriteBarrierAssertionProp_StoreInd: This function assists gcIsWriteBarrierCandidate with help of
//    assertions and VNs since CSE may "hide" addresses/values under locals, making it impossible for
//    gcIsWriteBarrierCandidate to determine the exact type of write barrier required
//    (it's too late for it to rely on VNs).
//
//    There are three cases we handle here:
//     * Target is not on the heap - no write barrier is required
//     * Target could be on the heap, but the value being stored doesn't require any write barrier
//     * Target is definitely on the heap - checked (slower) write barrier is not required
//
// Arguments:
//    assertions - Active assertions
//    indir      - The STOREIND node
//
// Return Value:
//    Whether the exact type of write barrier was determined and marked on the STOREIND node.
//
bool Compiler::optWriteBarrierAssertionProp_StoreInd(ASSERT_VALARG_TP assertions, GenTreeStoreInd* indir)
{
    const GenTree* value = indir->AsIndir()->Data();
    const GenTree* addr  = indir->AsIndir()->Addr();

    if (optLocalAssertionProp || !indir->TypeIs(TYP_REF) || !value->TypeIs(TYP_REF) ||
        ((indir->gtFlags & GTF_IND_TGT_NOT_HEAP) != 0))
    {
        return false;
    }

    GCInfo::WriteBarrierForm barrierType = GCInfo::WriteBarrierForm::WBF_BarrierUnknown;

    // First, analyze the value being stored
    auto vnVisitor = [this](ValueNum vn) -> ValueNumStore::VNVisit {
        if ((vn == ValueNumStore::VNForNull()) || vnStore->IsVNObjHandle(vn))
        {
            // No write barrier is required for null or nongc object handles as values
            return ValueNumStore::VNVisit::Continue;
        }
        return ValueNumStore::VNVisit::Abort;
    };

    if (vnStore->VNVisitReachingVNs(value->gtVNPair.GetConservative(), vnVisitor) == ValueNumStore::VNVisit::Continue)
    {
        barrierType = GCInfo::WriteBarrierForm::WBF_NoBarrier;
    }
    // Next, analyze the address if we haven't already determined the barrier type from the value
    else if ((indir->gtFlags & GTF_IND_TGT_HEAP) == 0)
    {
        // NOTE: we might want to inspect indirs with GTF_IND_TGT_HEAP flag as well - what if we can prove
        // that they actually need no barrier? But that comes with a TP regression.
        barrierType = GetWriteBarrierForm(this, addr->gtVNPair.GetConservative());
    }

    JITDUMP("Trying to determine the exact type of write barrier for STOREIND [%d06]: ", dspTreeID(indir));
    if (barrierType == GCInfo::WriteBarrierForm::WBF_NoBarrier)
    {
        JITDUMP("is not needed at all.\n");
        indir->gtFlags |= GTF_IND_TGT_NOT_HEAP;
        return true;
    }
    if (barrierType == GCInfo::WriteBarrierForm::WBF_BarrierUnchecked)
    {
        JITDUMP("unchecked is fine.\n");
        indir->gtFlags |= GTF_IND_TGT_HEAP;
        return true;
    }

    JITDUMP("unknown (checked).\n");
    return false;
}

/*****************************************************************************
 *
 *  Given a tree consisting of a call and a set of available assertions, we
 *  try to propagate an assertion and modify the Call tree if we can. Our
 *  current modifications are limited to removing the nullptrCHECK flag from
 *  the call.
 *  We pass in the root of the tree via 'stmt', for local copy prop 'stmt'
 *  will be nullptr. Returns the modified tree, or nullptr if no assertion prop
 *  took place.
 *
 */

GenTree* Compiler::optAssertionProp_Call(ASSERT_VALARG_TP assertions, GenTreeCall* call, Statement* stmt)
{
    if (optNonNullAssertionProp_Call(assertions, call))
    {
        return optAssertionProp_Update(call, call, stmt);
    }

    if (!optLocalAssertionProp && call->IsHelperCall())
    {
        const CorInfoHelpFunc helper = eeGetHelperNum(call->gtCallMethHnd);
        if ((helper == CORINFO_HELP_ISINSTANCEOFINTERFACE) || (helper == CORINFO_HELP_ISINSTANCEOFARRAY) ||
            (helper == CORINFO_HELP_ISINSTANCEOFCLASS) || (helper == CORINFO_HELP_ISINSTANCEOFANY) ||
            (helper == CORINFO_HELP_CHKCASTINTERFACE) || (helper == CORINFO_HELP_CHKCASTARRAY) ||
            (helper == CORINFO_HELP_CHKCASTCLASS) || (helper == CORINFO_HELP_CHKCASTANY) ||
            (helper == CORINFO_HELP_CHKCASTCLASS_SPECIAL))
        {
            CallArg* castToCallArg = call->gtArgs.GetArgByIndex(0);
            CallArg* objCallArg    = call->gtArgs.GetArgByIndex(1);
            GenTree* castToArg     = castToCallArg->GetNode();
            GenTree* objArg        = objCallArg->GetNode();

            const unsigned index = optAssertionIsSubtype(objArg, castToArg, assertions);
            if (index != NO_ASSERTION_INDEX)
            {
                JITDUMP("\nDid VN based subtype prop for index #%02u in " FMT_BB ":\n", index, compCurBB->bbNum);
                DISPTREE(call);

                // if castObjArg is not simple, we replace the arg with a temp assignment and
                // continue using that temp - it allows us reliably extract all side effects
                objArg = fgMakeMultiUse(&objCallArg->NodeRef());
                objArg = gtWrapWithSideEffects(objArg, call, GTF_SIDE_EFFECT, true);
                return optAssertionProp_Update(objArg, call, stmt);
            }

            // Leave a hint for fgLateCastExpansion that obj is never null.
            // GTF_CALL_M_CAST_CAN_BE_EXPANDED check is to improve TP
            if (((call->gtCallMoreFlags & GTF_CALL_M_CAST_CAN_BE_EXPANDED) != 0) &&
                optAssertionIsNonNull(objArg, assertions))
            {
                call->gtCallMoreFlags |= GTF_CALL_M_CAST_OBJ_NONNULL;
                return optAssertionProp_Update(call, call, stmt);
            }
        }
    }

    return nullptr;
}

/*****************************************************************************
 *
 *  Given a tree with a bounds check, remove it if it has already been checked in the program flow.
 */
GenTree* Compiler::optAssertionProp_BndsChk(ASSERT_VALARG_TP assertions, GenTree* tree, Statement* stmt)
{
    if (optLocalAssertionProp || !optCanPropBndsChk)
    {
        return nullptr;
    }

    assert(tree->OperIs(GT_BOUNDS_CHECK));

#ifdef FEATURE_ENABLE_NO_RANGE_CHECKS
    if (JitConfig.JitNoRngChks())
    {
#ifdef DEBUG
        if (verbose)
        {
            printf("\nFlagging check redundant due to JitNoRngChks in " FMT_BB ":\n", compCurBB->bbNum);
            gtDispTree(tree, nullptr, nullptr, true);
        }
#endif // DEBUG
        tree->gtFlags |= GTF_CHK_INDEX_INBND;
        return nullptr;
    }
#endif // FEATURE_ENABLE_NO_RANGE_CHECKS

    BitVecOps::Iter iter(apTraits, assertions);
    unsigned        index = 0;
    while (iter.NextElem(&index))
    {
        AssertionIndex assertionIndex = GetAssertionIndex(index);
        if (assertionIndex > optAssertionCount)
        {
            break;
        }
        // If it is not a nothrow assertion, skip.
        AssertionDsc* curAssertion = optGetAssertion(assertionIndex);
        if (!curAssertion->IsBoundsCheckNoThrow())
        {
            continue;
        }

        GenTreeBoundsChk* arrBndsChk = tree->AsBoundsChk();

        // Set 'isRedundant' to true if we can determine that 'arrBndsChk' can be
        // classified as a redundant bounds check using 'curAssertion'
        bool isRedundant = false;
#ifdef DEBUG
        const char* dbgMsg = "Not Set";
#endif

        // Do we have a previous range check involving the same 'vnLen' upper bound?
        if (curAssertion->op1.bnd.vnLen == vnStore->VNConservativeNormalValue(arrBndsChk->GetArrayLength()->gtVNPair))
        {
            ValueNum vnCurIdx = vnStore->VNConservativeNormalValue(arrBndsChk->GetIndex()->gtVNPair);

            // Do we have the exact same lower bound 'vnIdx'?
            //       a[i] followed by a[i]
            if (curAssertion->op1.bnd.vnIdx == vnCurIdx)
            {
                isRedundant = true;
#ifdef DEBUG
                dbgMsg = "a[i] followed by a[i]";
#endif
            }
            // Are we using zero as the index?
            // It can always be considered as redundant with any previous value
            //       a[*] followed by a[0]
            else if (vnCurIdx == vnStore->VNZeroForType(arrBndsChk->GetIndex()->TypeGet()))
            {
                isRedundant = true;
#ifdef DEBUG
                dbgMsg = "a[*] followed by a[0]";
#endif
            }
            // Do we have two constant indexes?
            else if (vnStore->IsVNConstant(curAssertion->op1.bnd.vnIdx) && vnStore->IsVNConstant(vnCurIdx))
            {
                // Make sure the types match.
                var_types type1 = vnStore->TypeOfVN(curAssertion->op1.bnd.vnIdx);
                var_types type2 = vnStore->TypeOfVN(vnCurIdx);

                if (type1 == type2 && type1 == TYP_INT)
                {
                    int index1 = vnStore->ConstantValue<int>(curAssertion->op1.bnd.vnIdx);
                    int index2 = vnStore->ConstantValue<int>(vnCurIdx);

                    // the case where index1 == index2 should have been handled above
                    assert(index1 != index2);

                    // It can always be considered as redundant with any previous higher constant value
                    //       a[K1] followed by a[K2], with K2 >= 0 and K1 >= K2
                    if (index2 >= 0 && index1 >= index2)
                    {
                        isRedundant = true;
#ifdef DEBUG
                        dbgMsg = "a[K1] followed by a[K2], with K2 >= 0 and K1 >= K2";
#endif
                    }
                }
            }
            // Extend this to remove additional redundant bounds checks:
            // i.e.  a[i+1] followed by a[i]  by using the VN(i+1) >= VN(i)
            //       a[i]   followed by a[j]  when j is known to be >= i
            //       a[i]   followed by a[5]  when i is known to be >= 5
        }

        if (!isRedundant)
        {
            continue;
        }

#ifdef DEBUG
        if (verbose)
        {
            printf("\nVN based redundant (%s) bounds check assertion prop for index #%02u in " FMT_BB ":\n", dbgMsg,
                   assertionIndex, compCurBB->bbNum);
            gtDispTree(tree, nullptr, nullptr, true);
        }
#endif
        if (arrBndsChk == stmt->GetRootNode())
        {
            // We have a top-level bounds check node.
            // This can happen when trees are broken up due to inlining.
            // optRemoveStandaloneRangeCheck will return the modified tree (side effects or a no-op).
            GenTree* newTree = optRemoveStandaloneRangeCheck(arrBndsChk, stmt);

            return optAssertionProp_Update(newTree, arrBndsChk, stmt);
        }

        // Defer actually removing the tree until processing reaches its parent comma, since
        // optRemoveCommaBasedRangeCheck needs to rewrite the whole comma tree.
        arrBndsChk->gtFlags |= GTF_CHK_INDEX_INBND;

        return nullptr;
    }

    return nullptr;
}

/*****************************************************************************
 *
 *  Called when we have a successfully performed an assertion prop. We have
 *  the newTree in hand. This method will replace the existing tree in the
 *  stmt with the newTree.
 *
 */

GenTree* Compiler::optAssertionProp_Update(GenTree* newTree, GenTree* tree, Statement* stmt)
{
    assert(newTree != nullptr);
    assert(tree != nullptr);

    if (stmt == nullptr)
    {
        noway_assert(optLocalAssertionProp);
    }
    else
    {
        noway_assert(!optLocalAssertionProp);

        // If newTree == tree then we modified the tree in-place otherwise we have to
        // locate our parent node and update it so that it points to newTree.
        if (newTree != tree)
        {
            FindLinkData linkData = gtFindLink(stmt, tree);
            GenTree**    useEdge  = linkData.result;
            GenTree*     parent   = linkData.parent;
            noway_assert(useEdge != nullptr);

            if (parent != nullptr)
            {
                parent->ReplaceOperand(useEdge, newTree);

                // If the parent is a GT_IND and we replaced the child with a handle constant, we might need
                // to mark the GT_IND as invariant. This is the same as what gtNewIndOfIconHandleNode() does.
                // Review: should some kind of more general morphing take care of this?
                // Should this share code with gtNewIndOfIconHandleNode()?

                if (parent->OperIs(GT_IND) && newTree->IsIconHandle())
                {
                    GenTreeFlags iconFlags = newTree->GetIconHandleFlag();
                    if (GenTree::HandleKindDataIsInvariant(iconFlags))
                    {
                        parent->gtFlags |= GTF_IND_INVARIANT;
                        if (iconFlags == GTF_ICON_STR_HDL)
                        {
                            // String literals are never null
                            parent->gtFlags |= GTF_IND_NONNULL;
                        }
                    }
                }
            }
            else
            {
                // If there's no parent, the tree being replaced is the root of the
                // statement.
                assert((stmt->GetRootNode() == tree) && (stmt->GetRootNodePointer() == useEdge));
                stmt->SetRootNode(newTree);
            }

            // We only need to ensure that the gtNext field is set as it is used to traverse
            // to the next node in the tree. We will re-morph this entire statement in
            // optAssertionPropMain(). It will reset the gtPrev and gtNext links for all nodes.
            newTree->gtNext = tree->gtNext;

            // Old tree should not be referenced anymore.
            DEBUG_DESTROY_NODE(tree);
        }
    }

    // Record that we propagated the assertion.
    optAssertionPropagated            = true;
    optAssertionPropagatedCurrentStmt = true;

    return newTree;
}

//------------------------------------------------------------------------
// optAssertionProp: try and optimize a tree via assertion propagation
//
// Arguments:
//   assertions  - set of live assertions
//   tree        - tree to possibly optimize
//   stmt        - statement containing the tree
//   block       - block containing the statement
//
// Returns:
//   The modified tree, or nullptr if no assertion prop took place.
//
// Notes:
//   stmt may be nullptr during local assertion prop
//
GenTree* Compiler::optAssertionProp(ASSERT_VALARG_TP assertions, GenTree* tree, Statement* stmt, BasicBlock* block)
{
    switch (tree->gtOper)
    {
        case GT_LCL_VAR:
            return optAssertionProp_LclVar(assertions, tree->AsLclVarCommon(), stmt);

        case GT_LCL_FLD:
            return optAssertionProp_LclFld(assertions, tree->AsLclVarCommon(), stmt);

        case GT_STORE_LCL_VAR:
        case GT_STORE_LCL_FLD:
            return optAssertionProp_LocalStore(assertions, tree->AsLclVarCommon(), stmt);

        case GT_STORE_BLK:
            return optAssertionProp_BlockStore(assertions, tree->AsBlk(), stmt);

        case GT_RETURN:
        case GT_SWIFT_ERROR_RET:
            return optAssertionProp_Return(assertions, tree->AsOp(), stmt);

        case GT_MOD:
        case GT_DIV:
        case GT_UMOD:
        case GT_UDIV:
            return optAssertionProp_ModDiv(assertions, tree->AsOp(), stmt, block);

        case GT_BLK:
        case GT_IND:
        case GT_STOREIND:
        case GT_NULLCHECK:
            return optAssertionProp_Ind(assertions, tree, stmt);

        case GT_BOUNDS_CHECK:
            return optAssertionProp_BndsChk(assertions, tree, stmt);

        case GT_COMMA:
            return optAssertionProp_Comma(assertions, tree, stmt);

        case GT_CAST:
            return optAssertionProp_Cast(assertions, tree->AsCast(), stmt, block);

        case GT_CALL:
            return optAssertionProp_Call(assertions, tree->AsCall(), stmt);

        case GT_EQ:
        case GT_NE:
        case GT_LT:
        case GT_LE:
        case GT_GT:
        case GT_GE:
            return optAssertionProp_RelOp(assertions, tree, stmt, block);

        case GT_JTRUE:
            if (block != nullptr)
            {
                return optVNConstantPropOnJTrue(block, tree);
            }
            return nullptr;

        default:
            return nullptr;
    }
}

//------------------------------------------------------------------------
// optImpliedAssertions: Given an assertion this method computes the set
//                       of implied assertions that are also true.
//
// Arguments:
//      assertionIndex   : The id of the assertion.
//      activeAssertions : The assertions that are already true at this point.
//                         This method will add the discovered implied assertions
//                         to this set.
//
void Compiler::optImpliedAssertions(AssertionIndex assertionIndex, ASSERT_TP& activeAssertions)
{
    noway_assert(!optLocalAssertionProp);
    noway_assert(assertionIndex != 0);
    noway_assert(assertionIndex <= optAssertionCount);

    // Is curAssertion a constant store of a 32-bit integer?
    // (i.e  GT_LVL_VAR X  == GT_CNS_INT)
    AssertionDsc* curAssertion = optGetAssertion(assertionIndex);
    if ((curAssertion->assertionKind == OAK_EQUAL) && (curAssertion->op1.kind == O1K_LCLVAR) &&
        (curAssertion->op2.kind == O2K_CONST_INT))
    {
        optImpliedByConstAssertion(curAssertion, activeAssertions);
    }
}

/*****************************************************************************
 *
 *   Given a set of active assertions this method computes the set
 *   of non-Null implied assertions that are also true
 */

void Compiler::optImpliedByTypeOfAssertions(ASSERT_TP& activeAssertions)
{
    if (BitVecOps::IsEmpty(apTraits, activeAssertions))
    {
        return;
    }

    // Check each assertion in activeAssertions to see if it can be applied to constAssertion
    BitVecOps::Iter chkIter(apTraits, activeAssertions);
    unsigned        chkIndex = 0;
    while (chkIter.NextElem(&chkIndex))
    {
        AssertionIndex chkAssertionIndex = GetAssertionIndex(chkIndex);
        if (chkAssertionIndex > optAssertionCount)
        {
            break;
        }
        // chkAssertion must be Type/Subtype is equal assertion
        AssertionDsc* chkAssertion = optGetAssertion(chkAssertionIndex);
        if ((chkAssertion->op1.kind != O1K_SUBTYPE && chkAssertion->op1.kind != O1K_EXACT_TYPE) ||
            (chkAssertion->assertionKind != OAK_EQUAL))
        {
            continue;
        }

        // Search the assertion table for a non-null assertion on op1 that matches chkAssertion
        for (AssertionIndex impIndex = 1; impIndex <= optAssertionCount; impIndex++)
        {
            AssertionDsc* impAssertion = optGetAssertion(impIndex);

            //  The impAssertion must be different from the chkAssertion
            if (impIndex == chkAssertionIndex)
            {
                continue;
            }

            // impAssertion must be a Non Null assertion on lclNum
            if ((impAssertion->assertionKind != OAK_NOT_EQUAL) || (impAssertion->op1.kind != O1K_LCLVAR) ||
                (impAssertion->op2.kind != O2K_CONST_INT) || (impAssertion->op1.vn != chkAssertion->op1.vn))
            {
                continue;
            }

            // The bit may already be in the result set
            if (!BitVecOps::IsMember(apTraits, activeAssertions, impIndex - 1))
            {
                BitVecOps::AddElemD(apTraits, activeAssertions, impIndex - 1);
#ifdef DEBUG
                if (verbose)
                {
                    printf("\nCompiler::optImpliedByTypeOfAssertions: %s Assertion #%02d, implies assertion #%02d",
                           (chkAssertion->op1.kind == O1K_SUBTYPE) ? "Subtype" : "Exact-type", chkAssertionIndex,
                           impIndex);
                }
#endif
            }

            // There is at most one non-null assertion that is implied by the current chkIndex assertion
            break;
        }
    }
}

//------------------------------------------------------------------------
// optGetVnMappedAssertions: Given a value number, get the assertions
//                           we have about the value number.
//
// Arguments:
//      vn - The given value number.
//
// Return Value:
//      The assertions we have about the value number.
//
ASSERT_VALRET_TP Compiler::optGetVnMappedAssertions(ValueNum vn)
{
    ASSERT_TP set = BitVecOps::UninitVal();
    if (optValueNumToAsserts->Lookup(vn, &set))
    {
        return set;
    }
    return BitVecOps::UninitVal();
}

//------------------------------------------------------------------------
// optGetEdgeAssertions: Given a block and its predecessor, get the assertions
//                       the predecessor creates for the block.
//
// Arguments:
//      block     - The block to get the assertions for.
//      blockPred - The predecessor of the block (creating the assertions).
//
// Return Value:
//      The assertions we have about the value number.
//
ASSERT_VALRET_TP Compiler::optGetEdgeAssertions(const BasicBlock* block, const BasicBlock* blockPred) const
{
    if ((blockPred->KindIs(BBJ_COND) && blockPred->TrueTargetIs(block)))
    {
        if (bbJtrueAssertionOut != nullptr)
        {
            return bbJtrueAssertionOut[blockPred->bbNum];
        }
        return BitVecOps::MakeEmpty(apTraits);
    }
    return blockPred->bbAssertionOut;
}

/*****************************************************************************
 *
 *   Given a const assertion this method computes the set of implied assertions
 *   that are also true
 */

void Compiler::optImpliedByConstAssertion(AssertionDsc* constAssertion, ASSERT_TP& result)
{
    noway_assert(constAssertion->assertionKind == OAK_EQUAL);
    noway_assert(constAssertion->op1.kind == O1K_LCLVAR);
    noway_assert(constAssertion->op2.kind == O2K_CONST_INT);

    ssize_t iconVal = constAssertion->op2.u1.iconVal;

    const ASSERT_TP chkAssertions = optGetVnMappedAssertions(constAssertion->op1.vn);
    if (chkAssertions == nullptr || BitVecOps::IsEmpty(apTraits, chkAssertions))
    {
        return;
    }

    // Check each assertion in chkAssertions to see if it can be applied to constAssertion
    BitVecOps::Iter chkIter(apTraits, chkAssertions);
    unsigned        chkIndex = 0;
    while (chkIter.NextElem(&chkIndex))
    {
        AssertionIndex chkAssertionIndex = GetAssertionIndex(chkIndex);
        if (chkAssertionIndex > optAssertionCount)
        {
            break;
        }
        // The impAssertion must be different from the const assertion.
        AssertionDsc* impAssertion = optGetAssertion(chkAssertionIndex);
        if (impAssertion == constAssertion)
        {
            continue;
        }

        // The impAssertion must be an assertion about the same local var.
        if (impAssertion->op1.vn != constAssertion->op1.vn)
        {
            continue;
        }

        bool usable = false;
        switch (impAssertion->op2.kind)
        {
            case O2K_SUBRANGE:
                // Is the const assertion's constant, within implied assertion's bounds?
                usable = impAssertion->op2.u2.Contains(iconVal);
                break;

            case O2K_CONST_INT:
                // Is the const assertion's constant equal/not equal to the implied assertion?
                usable = ((impAssertion->assertionKind == OAK_EQUAL) && (impAssertion->op2.u1.iconVal == iconVal)) ||
                         ((impAssertion->assertionKind == OAK_NOT_EQUAL) && (impAssertion->op2.u1.iconVal != iconVal));
                break;

            default:
                // leave 'usable' = false;
                break;
        }

        if (usable)
        {
            BitVecOps::AddElemD(apTraits, result, chkIndex);
#ifdef DEBUG
            if (verbose)
            {
                AssertionDsc* firstAssertion = optGetAssertion(1);
                printf("Compiler::optImpliedByConstAssertion: const assertion #%02d implies assertion #%02d\n",
                       (constAssertion - firstAssertion) + 1, (impAssertion - firstAssertion) + 1);
            }
#endif
        }
    }
}

#include "dataflow.h"

/*****************************************************************************
 *
 * Dataflow visitor like callback so that all dataflow is in a single place
 *
 */
class AssertionPropFlowCallback
{
private:
    ASSERT_TP preMergeOut;
    ASSERT_TP preMergeJumpDestOut;

    ASSERT_TP* mJumpDestOut;
    ASSERT_TP* mJumpDestGen;

    BitVecTraits* apTraits;

public:
    AssertionPropFlowCallback(Compiler* pCompiler, ASSERT_TP* jumpDestOut, ASSERT_TP* jumpDestGen)
        : preMergeOut(BitVecOps::UninitVal())
        , preMergeJumpDestOut(BitVecOps::UninitVal())
        , mJumpDestOut(jumpDestOut)
        , mJumpDestGen(jumpDestGen)
        , apTraits(pCompiler->apTraits)
    {
    }

    // At the start of the merge function of the dataflow equations, initialize premerge state (to detect change.)
    void StartMerge(BasicBlock* block)
    {
        if (VerboseDataflow())
        {
            JITDUMP("StartMerge: " FMT_BB " ", block->bbNum);
            Compiler::optDumpAssertionIndices("in -> ", block->bbAssertionIn, "\n");
        }

        BitVecOps::Assign(apTraits, preMergeOut, block->bbAssertionOut);
        BitVecOps::Assign(apTraits, preMergeJumpDestOut, mJumpDestOut[block->bbNum]);
    }

    // During merge, perform the actual merging of the predecessor's (since this is a forward analysis) dataflow flags.
    void Merge(BasicBlock* block, BasicBlock* predBlock, unsigned dupCount)
    {
        ASSERT_TP pAssertionOut;

        if (predBlock->KindIs(BBJ_COND) && predBlock->TrueTargetIs(block))
        {
            pAssertionOut = mJumpDestOut[predBlock->bbNum];

            if (dupCount > 1)
            {
                // Scenario where next block and conditional block, both point to the same block.
                // In such case, intersect the assertions present on both the out edges of predBlock.
                assert(predBlock->FalseTargetIs(block));
                BitVecOps::IntersectionD(apTraits, pAssertionOut, predBlock->bbAssertionOut);

                if (VerboseDataflow())
                {
                    JITDUMP("Merge     : Duplicate flow, " FMT_BB " ", block->bbNum);
                    Compiler::optDumpAssertionIndices("in -> ", block->bbAssertionIn, "; ");
                    JITDUMP("pred " FMT_BB " ", predBlock->bbNum);
                    Compiler::optDumpAssertionIndices("out1 -> ", mJumpDestOut[predBlock->bbNum], "; ");
                    Compiler::optDumpAssertionIndices("out2 -> ", predBlock->bbAssertionOut, "\n");
                }
            }
        }
        else
        {
            pAssertionOut = predBlock->bbAssertionOut;
        }

        if (VerboseDataflow())
        {
            JITDUMP("Merge     : " FMT_BB " ", block->bbNum);
            Compiler::optDumpAssertionIndices("in -> ", block->bbAssertionIn, "; ");
            JITDUMP("pred " FMT_BB " ", predBlock->bbNum);
            Compiler::optDumpAssertionIndices("out -> ", pAssertionOut, "\n");
        }

        BitVecOps::IntersectionD(apTraits, block->bbAssertionIn, pAssertionOut);
    }

    //------------------------------------------------------------------------
    // MergeHandler: Merge assertions into the first exception handler/filter block.
    //
    // Arguments:
    //   block         - the block that is the start of a handler or filter;
    //   firstTryBlock - the first block of the try for "block" handler;
    //   lastTryBlock  - the last block of the try for "block" handler;.
    //
    // Notes:
    //   We can jump to the handler from any instruction in the try region. It
    //   means we can propagate only assertions that are valid for the whole
    //   try region.
    //
    //   It suffices to intersect with only the head 'try' block's assertions,
    //   since that block dominates all other blocks in the try, and since
    //   assertions are VN-based and can never become false.
    //
    void MergeHandler(BasicBlock* block, BasicBlock* firstTryBlock, BasicBlock* lastTryBlock)
    {
        if (VerboseDataflow())
        {
            JITDUMP("Merge     : " FMT_BB " ", block->bbNum);
            Compiler::optDumpAssertionIndices("in -> ", block->bbAssertionIn, "; ");
            JITDUMP("firstTryBlock " FMT_BB " ", firstTryBlock->bbNum);
            Compiler::optDumpAssertionIndices("in -> ", firstTryBlock->bbAssertionIn, "; ");
        }
        BitVecOps::IntersectionD(apTraits, block->bbAssertionIn, firstTryBlock->bbAssertionIn);
    }

    // At the end of the merge store results of the dataflow equations, in a postmerge state.
    bool EndMerge(BasicBlock* block)
    {
        if (VerboseDataflow())
        {
            JITDUMP("EndMerge  : " FMT_BB " ", block->bbNum);
            Compiler::optDumpAssertionIndices("in -> ", block->bbAssertionIn, "\n\n");
        }

        BitVecOps::DataFlowD(apTraits, block->bbAssertionOut, block->bbAssertionGen, block->bbAssertionIn);
        BitVecOps::DataFlowD(apTraits, mJumpDestOut[block->bbNum], mJumpDestGen[block->bbNum], block->bbAssertionIn);

        bool changed = (!BitVecOps::Equal(apTraits, preMergeOut, block->bbAssertionOut) ||
                        !BitVecOps::Equal(apTraits, preMergeJumpDestOut, mJumpDestOut[block->bbNum]));

        if (VerboseDataflow())
        {
            if (changed)
            {
                JITDUMP("Changed   : " FMT_BB " ", block->bbNum);
                Compiler::optDumpAssertionIndices("before out -> ", preMergeOut, "; ");
                Compiler::optDumpAssertionIndices("after out -> ", block->bbAssertionOut, ";\n        ");
                Compiler::optDumpAssertionIndices("jumpDest before out -> ", preMergeJumpDestOut, "; ");
                Compiler::optDumpAssertionIndices("jumpDest after out -> ", mJumpDestOut[block->bbNum], ";\n\n");
            }
            else
            {
                JITDUMP("Unchanged : " FMT_BB " ", block->bbNum);
                Compiler::optDumpAssertionIndices("out -> ", block->bbAssertionOut, "; ");
                Compiler::optDumpAssertionIndices("jumpDest out -> ", mJumpDestOut[block->bbNum], "\n\n");
            }
        }

        return changed;
    }

    // Can be enabled to get detailed debug output about dataflow for assertions.
    bool VerboseDataflow()
    {
#if 0
        return VERBOSE;
#endif
        return false;
    }
};

/*****************************************************************************
 *
 *   Compute the assertions generated by each block.
 */
ASSERT_TP* Compiler::optComputeAssertionGen()
{
    ASSERT_TP* jumpDestGen = fgAllocateTypeForEachBlk<ASSERT_TP>();

    for (BasicBlock* const block : Blocks())
    {
        ASSERT_TP valueGen = BitVecOps::MakeEmpty(apTraits);
        GenTree*  jtrue    = nullptr;

        // Walk the statement trees in this basic block.
        for (Statement* const stmt : block->Statements())
        {
            for (GenTree* const tree : stmt->TreeList())
            {
                if (tree->gtOper == GT_JTRUE)
                {
                    // A GT_TRUE is always the last node in a tree, so we can break here
                    assert((tree->gtNext == nullptr) && (stmt->GetNextStmt() == nullptr));
                    jtrue = tree;
                    break;
                }

                if (tree->GeneratesAssertion())
                {
                    AssertionInfo info = tree->GetAssertionInfo();
                    optImpliedAssertions(info.GetAssertionIndex(), valueGen);
                    BitVecOps::AddElemD(apTraits, valueGen, info.GetAssertionIndex() - 1);
                }
            }
        }

        if (jtrue != nullptr)
        {
            // Copy whatever we have accumulated into jumpDest edge's valueGen.
            ASSERT_TP jumpDestValueGen = BitVecOps::MakeCopy(apTraits, valueGen);

            if (jtrue->GeneratesAssertion())
            {
                AssertionInfo  info = jtrue->GetAssertionInfo();
                AssertionIndex valueAssertionIndex;
                AssertionIndex jumpDestAssertionIndex;

                if (info.AssertionHoldsOnFalseEdge())
                {
                    valueAssertionIndex    = info.GetAssertionIndex();
                    jumpDestAssertionIndex = optFindComplementary(info.GetAssertionIndex());
                }
                else // is jump edge assertion
                {
                    jumpDestAssertionIndex = info.GetAssertionIndex();
                    valueAssertionIndex    = optFindComplementary(jumpDestAssertionIndex);
                }

                if (valueAssertionIndex != NO_ASSERTION_INDEX)
                {
                    // Update valueGen if we have an assertion for the bbNext edge
                    optImpliedAssertions(valueAssertionIndex, valueGen);
                    BitVecOps::AddElemD(apTraits, valueGen, valueAssertionIndex - 1);
                }

                if (jumpDestAssertionIndex != NO_ASSERTION_INDEX)
                {
                    // Update jumpDestValueGen if we have an assertion for the bbTarget edge
                    optImpliedAssertions(jumpDestAssertionIndex, jumpDestValueGen);
                    BitVecOps::AddElemD(apTraits, jumpDestValueGen, jumpDestAssertionIndex - 1);
                }
            }

            jumpDestGen[block->bbNum] = jumpDestValueGen;
        }
        else
        {
            jumpDestGen[block->bbNum] = BitVecOps::MakeEmpty(apTraits);
        }

        block->bbAssertionGen = valueGen;

#ifdef DEBUG
        if (verbose)
        {
            if (block == fgFirstBB)
            {
                printf("\n");
            }

            printf(FMT_BB " valueGen = ", block->bbNum);
            optPrintAssertionIndices(block->bbAssertionGen);
            if (block->KindIs(BBJ_COND))
            {
                printf(" => " FMT_BB " valueGen = ", block->GetTrueTarget()->bbNum);
                optPrintAssertionIndices(jumpDestGen[block->bbNum]);
            }
            printf("\n");

            if (block == fgLastBB)
            {
                printf("\n");
            }
        }
#endif
    }

    return jumpDestGen;
}

/*****************************************************************************
 *
 *   Initialize the assertion data flow flags that will be propagated.
 */

ASSERT_TP* Compiler::optInitAssertionDataflowFlags()
{
    ASSERT_TP* jumpDestOut = fgAllocateTypeForEachBlk<ASSERT_TP>();

    // The local assertion gen phase may have created unreachable blocks.
    // They will never be visited in the dataflow propagation phase, so they need to
    // be initialized correctly. This means that instead of setting their sets to
    // apFull (i.e. all possible bits set), we need to set the bits only for valid
    // assertions (note that at this point we are not creating any new assertions).
    // Also note that assertion indices start from 1.
    ASSERT_TP apValidFull = BitVecOps::MakeEmpty(apTraits);
    for (int i = 1; i <= optAssertionCount; i++)
    {
        BitVecOps::AddElemD(apTraits, apValidFull, i - 1);
    }

    // Initially estimate the OUT sets to everything except killed expressions
    // Also set the IN sets to 1, so that we can perform the intersection.
    for (BasicBlock* const block : Blocks())
    {
        block->bbAssertionIn      = BitVecOps::MakeCopy(apTraits, apValidFull);
        block->bbAssertionGen     = BitVecOps::MakeEmpty(apTraits);
        block->bbAssertionOut     = BitVecOps::MakeCopy(apTraits, apValidFull);
        jumpDestOut[block->bbNum] = BitVecOps::MakeCopy(apTraits, apValidFull);
    }
    // Compute the data flow values for all tracked expressions
    // IN and OUT never change for the initial basic block B1
    BitVecOps::ClearD(apTraits, fgFirstBB->bbAssertionIn);
    return jumpDestOut;
}

// Callback data for the VN based constant prop visitor.
struct VNAssertionPropVisitorInfo
{
    Compiler*   pThis;
    Statement*  stmt;
    BasicBlock* block;
    VNAssertionPropVisitorInfo(Compiler* pThis, BasicBlock* block, Statement* stmt)
        : pThis(pThis)
        , stmt(stmt)
        , block(block)
    {
    }
};

//------------------------------------------------------------------------------
// optVNConstantPropOnJTrue
//    Constant propagate on the JTrue node.
//
// Arguments:
//    block - The block that contains the JTrue.
//    test  - The JTrue node whose relop evaluates to 0 or non-zero value.
//
// Return Value:
//    nullptr if no constant propagation is done, else the modified JTrue node
//    containing "0==0" or "0!=0" relop node
//    (where op1 is wrapped with side effects if any).
//
GenTree* Compiler::optVNConstantPropOnJTrue(BasicBlock* block, GenTree* test)
{
    GenTree* relop = test->gtGetOp1();

    // VN based assertion non-null on this relop has been performed.
    if (!relop->OperIsCompare())
    {
        return nullptr;
    }

    //
    // Make sure GTF_RELOP_JMP_USED flag is set so that we can later skip constant
    // prop'ing a JTRUE's relop child node for a second time in the pre-order
    // tree walk.
    //
    assert((relop->gtFlags & GTF_RELOP_JMP_USED) != 0);

    // We want to use the Normal ValueNumber when checking for constants.
    ValueNum vnCns = vnStore->VNConservativeNormalValue(relop->gtVNPair);
    if (!vnStore->IsVNConstant(vnCns))
    {
        return nullptr;
    }

    GenTree* sideEffects = gtWrapWithSideEffects(gtNewNothingNode(), relop);
    if (!sideEffects->IsNothingNode())
    {
        // Insert side effects before the JTRUE stmt.
        Statement* newStmt = fgNewStmtNearEnd(block, sideEffects);
        fgMorphBlockStmt(block, newStmt DEBUGARG(__FUNCTION__));
    }

    // Let's maintain the invariant that JTRUE's operand is always a relop.
    // and if we have side effects, we wrap one of the operands with them, not the relop.
    const bool evalsToTrue = (vnStore->CoercedConstantValue<INT64>(vnCns) != 0);
    test->AsOp()->gtOp1    = gtNewOperNode(evalsToTrue ? GT_EQ : GT_NE, relop->TypeGet(), gtNewFalse(), gtNewFalse());
    return test;
}

//------------------------------------------------------------------------------
// optVNBasedFoldCurStmt: Performs VN-based folding
//    on the current statement's tree nodes using VN.
//
// Assumption:
//    This function is called as part of a post-order tree walk.
//
// Arguments:
//    tree   - The currently visited tree node.
//    stmt   - The statement node in which the "tree" is present.
//    parent - The parent node of the tree.
//    block  - The block that contains the statement that contains the tree.
//
// Return Value:
//    Returns the standard visitor walk result.
//
Compiler::fgWalkResult Compiler::optVNBasedFoldCurStmt(BasicBlock* block,
                                                       Statement*  stmt,
                                                       GenTree*    parent,
                                                       GenTree*    tree)
{
    // Don't try and fold expressions marked with GTF_DONT_CSE
    // TODO-ASG: delete.
    if (!tree->CanCSE())
    {
        return WALK_CONTINUE;
    }

    // Don't propagate floating-point constants into a TYP_STRUCT LclVar
    // This can occur for HFA return values (see hfa_sf3E_r.exe)
    if (tree->TypeGet() == TYP_STRUCT)
    {
        return WALK_CONTINUE;
    }

    switch (tree->OperGet())
    {
        // Make sure we have an R-value.
        case GT_ADD:
        case GT_SUB:
        case GT_DIV:
        case GT_MOD:
        case GT_UDIV:
        case GT_UMOD:
        case GT_EQ:
        case GT_NE:
        case GT_LT:
        case GT_LE:
        case GT_GE:
        case GT_GT:
        case GT_OR:
        case GT_XOR:
        case GT_AND:
        case GT_LSH:
        case GT_RSH:
        case GT_RSZ:
        case GT_NEG:
        case GT_CAST:
        case GT_BITCAST:
        case GT_INTRINSIC:
#ifdef FEATURE_HW_INTRINSICS
        case GT_HWINTRINSIC:
#endif // FEATURE_HW_INTRINSICS
        case GT_ARR_LENGTH:
            break;

        case GT_BLK:
        case GT_IND:
        {
            const ValueNum vn = tree->GetVN(VNK_Conservative);
            if (vnStore->VNNormalValue(vn) != vn)
            {
                return WALK_CONTINUE;
            }
        }
        break;

        case GT_JTRUE:
            break;

        case GT_MUL:
            // Don't transform long multiplies.
            if (tree->gtFlags & GTF_MUL_64RSLT)
            {
                return WALK_CONTINUE;
            }
            break;

        case GT_LCL_VAR:
        case GT_LCL_FLD:
            // Let's not conflict with CSE (to save the movw/movt).
            if (lclNumIsCSE(tree->AsLclVarCommon()->GetLclNum()))
            {
                return WALK_CONTINUE;
            }
            break;

        case GT_CALL:
            // The checks aren't for correctness, but to avoid unnecessary work.
            if (!tree->AsCall()->IsPure(this) && !tree->AsCall()->IsSpecialIntrinsic())
            {
                return WALK_CONTINUE;
            }
            break;

        default:
            // Unknown node, continue to walk.
            return WALK_CONTINUE;
    }

    // Perform the VN-based folding:
    GenTree* newTree = optVNBasedFoldExpr(block, parent, tree);

    if (newTree == nullptr)
    {
        // Not propagated, keep going.
        return WALK_CONTINUE;
    }

    optAssertionProp_Update(newTree, tree, stmt);

    JITDUMP("After VN-based fold of [%06u]:\n", tree->gtTreeID);
    DBEXEC(VERBOSE, gtDispStmt(stmt));

    return WALK_CONTINUE;
}

//------------------------------------------------------------------------------
// optVnNonNullPropCurStmt
//    Performs VN based non-null propagation on the tree node.
//
// Assumption:
//    This function is called as part of a pre-order tree walk.
//
// Arguments:
//    block - The block that contains the statement that contains the tree.
//    stmt  - The statement node in which the "tree" is present.
//    tree  - The currently visited tree node.
//
// Return Value:
//    None.
//
// Description:
//    Performs value number based non-null propagation on GT_CALL and
//    indirections. This is different from flow based assertions and helps
//    unify VN based constant prop and non-null prop in a single pre-order walk.
//
void Compiler::optVnNonNullPropCurStmt(BasicBlock* block, Statement* stmt, GenTree* tree)
{
    ASSERT_TP empty   = BitVecOps::UninitVal();
    GenTree*  newTree = nullptr;
    if (tree->OperGet() == GT_CALL)
    {
        newTree = optNonNullAssertionProp_Call(empty, tree->AsCall());
    }
    else if (tree->OperIsIndir())
    {
        newTree = optAssertionProp_Ind(empty, tree, stmt);
    }
    if (newTree)
    {
        assert(newTree == tree);
        optAssertionProp_Update(newTree, tree, stmt);
    }
}

//------------------------------------------------------------------------------
// optVNAssertionPropCurStmtVisitor
//    Unified Value Numbering based assertion propagation visitor.
//
// Assumption:
//    This function is called as part of a post-order tree walk.
//
// Return Value:
//    WALK_RESULTs.
//
// Description:
//    An unified value numbering based assertion prop visitor that
//    performs non-null and constant assertion propagation based on
//    value numbers.
//
/* static */
Compiler::fgWalkResult Compiler::optVNAssertionPropCurStmtVisitor(GenTree** ppTree, fgWalkData* data)
{
    VNAssertionPropVisitorInfo* pData = (VNAssertionPropVisitorInfo*)data->pCallbackData;
    Compiler*                   pThis = pData->pThis;

    pThis->optVnNonNullPropCurStmt(pData->block, pData->stmt, *ppTree);

    return pThis->optVNBasedFoldCurStmt(pData->block, pData->stmt, data->parent, *ppTree);
}

/*****************************************************************************
 *
 *   Perform VN based i.e., data flow based assertion prop first because
 *   even if we don't gen new control flow assertions, we still propagate
 *   these first.
 *
 *   Returns the skipped next stmt if the current statement or next few
 *   statements got removed, else just returns the incoming stmt.
 */
Statement* Compiler::optVNAssertionPropCurStmt(BasicBlock* block, Statement* stmt)
{
    // TODO-Review: EH successor/predecessor iteration seems broken.
    // See: SELF_HOST_TESTS_ARM\jit\Directed\ExcepFilters\fault\fault.exe
    if (block->bbCatchTyp == BBCT_FAULT)
    {
        return stmt;
    }

    // Preserve the prev link before the propagation and morph.
    Statement* prev = (stmt == block->firstStmt()) ? nullptr : stmt->GetPrevStmt();

    // Perform VN based assertion prop first, in case we don't find
    // anything in assertion gen.
    optAssertionPropagatedCurrentStmt = false;

    VNAssertionPropVisitorInfo data(this, block, stmt);
    fgWalkTreePost(stmt->GetRootNodePointer(), Compiler::optVNAssertionPropCurStmtVisitor, &data);

    if (optAssertionPropagatedCurrentStmt)
    {
        fgMorphBlockStmt(block, stmt DEBUGARG("optVNAssertionPropCurStmt"));
    }

    // Check if propagation removed statements starting from current stmt.
    // If so, advance to the next good statement.
    Statement* nextStmt = (prev == nullptr) ? block->firstStmt() : prev->GetNextStmt();
    return nextStmt;
}

//------------------------------------------------------------------------------
// optAssertionPropMain: assertion propagation phase
//
// Returns:
//    Suitable phase status.
//
PhaseStatus Compiler::optAssertionPropMain()
{
    if (fgSsaPassesCompleted == 0)
    {
        return PhaseStatus::MODIFIED_NOTHING;
    }

    optAssertionInit(false);

    noway_assert(optAssertionCount == 0);
    bool madeChanges = false;

    // Assertion prop can speculatively create trees.
    INDEBUG(const unsigned baseTreeID = compGenTreeID);

    // First discover all assertions and record them in the table.
    for (BasicBlock* const block : Blocks())
    {
        compCurBB = block;

        fgRemoveRestOfBlock = false;

        Statement* stmt = block->firstStmt();
        while (stmt != nullptr)
        {
            // We need to remove the rest of the block.
            if (fgRemoveRestOfBlock)
            {
                fgRemoveStmt(block, stmt);
                stmt        = stmt->GetNextStmt();
                madeChanges = true;
                continue;
            }
            else
            {
                // Perform VN based assertion prop before assertion gen.
                Statement* nextStmt = optVNAssertionPropCurStmt(block, stmt);
                madeChanges |= optAssertionPropagatedCurrentStmt;
                INDEBUG(madeChanges |= (baseTreeID != compGenTreeID));

                // Propagation resulted in removal of the remaining stmts, perform it.
                if (fgRemoveRestOfBlock)
                {
                    stmt = stmt->GetNextStmt();
                    continue;
                }

                // Propagation removed the current stmt or next few stmts, so skip them.
                if (stmt != nextStmt)
                {
                    stmt = nextStmt;
                    continue;
                }
            }

            // Perform assertion gen for control flow based assertions.
            for (GenTree* const tree : stmt->TreeList())
            {
                optAssertionGen(tree);
            }

            // Advance the iterator
            stmt = stmt->GetNextStmt();
        }
    }

    if (optAssertionCount == 0)
    {
        // Zero out the bbAssertionIn values, as these can be referenced in RangeCheck::MergeAssertion
        // and this is sharedstate with the CSE phase: bbCseIn
        //
        for (BasicBlock* const block : Blocks())
        {
            block->bbAssertionIn = BitVecOps::MakeEmpty(apTraits);
        }
        return madeChanges ? PhaseStatus::MODIFIED_EVERYTHING : PhaseStatus::MODIFIED_NOTHING;
    }

#ifdef DEBUG
    fgDebugCheckLinks();
#endif

    // Allocate the bits for the predicate sensitive dataflow analysis
    bbJtrueAssertionOut    = optInitAssertionDataflowFlags();
    ASSERT_TP* jumpDestGen = optComputeAssertionGen();

    // Modified dataflow algorithm for available expressions.
    DataFlow                  flow(this);
    AssertionPropFlowCallback ap(this, bbJtrueAssertionOut, jumpDestGen);
    if (ap.VerboseDataflow())
    {
        JITDUMP("AssertionPropFlowCallback:\n\n")
    }
    flow.ForwardAnalysis(ap);

    for (BasicBlock* const block : Blocks())
    {
        // Compute any implied non-Null assertions for block->bbAssertionIn
        optImpliedByTypeOfAssertions(block->bbAssertionIn);
    }

#ifdef DEBUG
    if (verbose)
    {
        for (BasicBlock* const block : Blocks())
        {
            printf(FMT_BB ":\n", block->bbNum);
            optDumpAssertionIndices(" in   = ", block->bbAssertionIn, "\n");
            optDumpAssertionIndices(" out  = ", block->bbAssertionOut, "\n");
            if (block->KindIs(BBJ_COND))
            {
                printf(" " FMT_BB " = ", block->GetTrueTarget()->bbNum);
                optDumpAssertionIndices(bbJtrueAssertionOut[block->bbNum], "\n");
            }
        }
        printf("\n");
    }
#endif // DEBUG

    ASSERT_TP assertions = BitVecOps::MakeEmpty(apTraits);

    // Perform assertion propagation (and constant folding)
    for (BasicBlock* const block : Blocks())
    {
        BitVecOps::Assign(apTraits, assertions, block->bbAssertionIn);

        // TODO-Review: EH successor/predecessor iteration seems broken.
        // SELF_HOST_TESTS_ARM\jit\Directed\ExcepFilters\fault\fault.exe
        if (block->bbCatchTyp == BBCT_FAULT)
        {
            continue;
        }

        // Make the current basic block address available globally.
        compCurBB           = block;
        fgRemoveRestOfBlock = false;

        // Walk the statement trees in this basic block
        Statement* stmt = block->FirstNonPhiDef();
        while (stmt != nullptr)
        {
            // Propagation tells us to remove the rest of the block. Remove it.
            if (fgRemoveRestOfBlock)
            {
                fgRemoveStmt(block, stmt);
                stmt        = stmt->GetNextStmt();
                madeChanges = true;
                continue;
            }

            // Preserve the prev link before the propagation and morph, to check if propagation
            // removes the current stmt.
            Statement* prevStmt = (stmt == block->firstStmt()) ? nullptr : stmt->GetPrevStmt();

            optAssertionPropagatedCurrentStmt = false; // set to true if a assertion propagation took place
                                                       // and thus we must morph, set order, re-link
            for (GenTree* tree = stmt->GetTreeList(); tree != nullptr; tree = tree->gtNext)
            {
                optDumpAssertionIndices("Propagating ", assertions, " ");
                JITDUMP("for " FMT_BB ", stmt " FMT_STMT ", tree [%06d]", block->bbNum, stmt->GetID(), dspTreeID(tree));
                JITDUMP(", tree -> ");
                JITDUMPEXEC(optPrintAssertionIndex(tree->GetAssertionInfo().GetAssertionIndex()));
                JITDUMP("\n");

                GenTree* newTree = optAssertionProp(assertions, tree, stmt, block);
                if (newTree)
                {
                    assert(optAssertionPropagatedCurrentStmt == true);
                    tree = newTree;
                }

                // If this tree makes an assertion - make it available.
                if (tree->GeneratesAssertion())
                {
                    AssertionInfo info = tree->GetAssertionInfo();
                    optImpliedAssertions(info.GetAssertionIndex(), assertions);
                    BitVecOps::AddElemD(apTraits, assertions, info.GetAssertionIndex() - 1);
                }
            }

            if (optAssertionPropagatedCurrentStmt)
            {
#ifdef DEBUG
                if (verbose)
                {
                    printf("Re-morphing this stmt:\n");
                    gtDispStmt(stmt);
                    printf("\n");
                }
#endif
                // Re-morph the statement.
                fgMorphBlockStmt(block, stmt DEBUGARG("optAssertionPropMain"));
                madeChanges = true;
            }

            // Check if propagation removed statements starting from current stmt.
            // If so, advance to the next good statement.
            Statement* nextStmt = (prevStmt == nullptr) ? block->firstStmt() : prevStmt->GetNextStmt();
            stmt                = (stmt == nextStmt) ? stmt->GetNextStmt() : nextStmt;
        }
        optAssertionPropagatedCurrentStmt = false; // clear it back as we are done with stmts.
    }

    return madeChanges ? PhaseStatus::MODIFIED_EVERYTHING : PhaseStatus::MODIFIED_NOTHING;
}<|MERGE_RESOLUTION|>--- conflicted
+++ resolved
@@ -1714,14 +1714,11 @@
     }
     switch (assertion->op2.kind)
     {
-<<<<<<< HEAD
-=======
         case O2K_SUBRANGE:
         case O2K_LCLVAR_COPY:
             assert(optLocalAssertionProp);
             break;
 
->>>>>>> 0a827c42
         case O2K_ZEROOBJ:
         {
             // We only make these assertion for stores (not control flow).
