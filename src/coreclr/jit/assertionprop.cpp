--- conflicted
+++ resolved
@@ -2594,17 +2594,16 @@
             assertionInfo = optCreateAssertion(tree->AsArrLen()->ArrRef(), nullptr, OAK_NOT_EQUAL);
             break;
 
-<<<<<<< HEAD
-        case GT_INTRINSIC:
-            if (tree->AsIntrinsic()->gtIntrinsicName == NI_System_Object_GetType)
-            {
-                assertionInfo = optCreateAssertion(tree->AsIntrinsic()->gtGetOp1(), nullptr, OAK_NOT_EQUAL);
-            }
-=======
         case GT_NULLCHECK:
             // Explicit null checks always create non-null assertions.
             assertionInfo = optCreateAssertion(tree->AsIndir()->Addr(), nullptr, OAK_NOT_EQUAL);
->>>>>>> 9b299467
+            break;
+
+        case GT_INTRINSIC:
+            if (tree->AsIntrinsic()->gtIntrinsicName == NI_System_Object_GetType)
+            {
+                assertionInfo = optCreateAssertion(tree->AsIntrinsic()->gtGetOp1(), nullptr, OAK_NOT_EQUAL);
+            }
             break;
 
         case GT_BOUNDS_CHECK:
