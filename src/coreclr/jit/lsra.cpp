// Licensed to the .NET Foundation under one or more agreements.
// The .NET Foundation licenses this file to you under the MIT license.

/*
XXXXXXXXXXXXXXXXXXXXXXXXXXXXXXXXXXXXXXXXXXXXXXXXXXXXXXXXXXXXXXXXXXXXXXXXXXXXXXX
XXXXXXXXXXXXXXXXXXXXXXXXXXXXXXXXXXXXXXXXXXXXXXXXXXXXXXXXXXXXXXXXXXXXXXXXXXXXXXX

                 Linear Scan Register Allocation

                         a.k.a. LSRA

  Preconditions
    - All register requirements are expressed in the code stream, either as destination
      registers of tree nodes, or as internal registers.  These requirements are
      expressed in the RefPositions built for each node by BuildNode(), which includes:
      - The register uses and definitions.
      - The register restrictions (candidates) of the target register, both from itself,
        as producer of the value (dstCandidates), and from its consuming node (srcCandidates).
        Note that when we talk about srcCandidates we are referring to the destination register
        (not any of its sources).
      - The number (internalCount) of registers required, and their register restrictions (internalCandidates).
        These are neither inputs nor outputs of the node, but used in the sequence of code generated for the tree.
    "Internal registers" are registers used during the code sequence generated for the node.
    The register lifetimes must obey the following lifetime model:
    - First, any internal registers are defined.
    - Next, any source registers are used (and are then freed if they are last use and are not identified as
      "delayRegFree").
    - Next, the internal registers are used (and are then freed).
    - Next, any registers in the kill set for the instruction are killed.
    - Next, the destination register(s) are defined (multiple destination registers are only supported on ARM)
    - Finally, any "delayRegFree" source registers are freed.
  There are several things to note about this order:
    - The internal registers will never overlap any use, but they may overlap a destination register.
    - Internal registers are never live beyond the node.
    - The "delayRegFree" annotation is used for instructions that are only available in a Read-Modify-Write form.
      That is, the destination register is one of the sources.  In this case, we must not use the same register for
      the non-RMW operand as for the destination.

  Overview (doLinearScan):
    - Walk all blocks, building intervals and RefPositions (buildIntervals)
    - Allocate registers (allocateRegisters)
    - Annotate nodes with register assignments (resolveRegisters)
    - Add move nodes as needed to resolve conflicting register
      assignments across non-adjacent edges. (resolveEdges, called from resolveRegisters)

  Postconditions:

    Tree nodes (GenTree):
    - GenTree::GetRegNum() (and gtRegPair for ARM) is annotated with the register
      assignment for a node. If the node does not require a register, it is
      annotated as such (GetRegNum() = REG_NA). For a variable definition or interior
      tree node (an "implicit" definition), this is the register to put the result.
      For an expression use, this is the place to find the value that has previously
      been computed.
      - In most cases, this register must satisfy the constraints specified for the RefPosition.
      - In some cases, this is difficult:
        - If a lclVar node currently lives in some register, it may not be desirable to move it
          (i.e. its current location may be desirable for future uses, e.g. if it's a callee save register,
          but needs to be in a specific arg register for a call).
        - In other cases there may be conflicts on the restrictions placed by the defining node and the node which
          consumes it
      - If such a node is constrained to a single fixed register (e.g. an arg register, or a return from a call),
        then LSRA is free to annotate the node with a different register.  The code generator must issue the appropriate
        move.
      - However, if such a node is constrained to a set of registers, and its current location does not satisfy that
        requirement, LSRA must insert a GT_COPY node between the node and its parent.  The GetRegNum() on the GT_COPY
        node must satisfy the register requirement of the parent.
    - GenTree::gtRsvdRegs has a set of registers used for internal temps.
    - A tree node is marked GTF_SPILL if the tree node must be spilled by the code generator after it has been
      evaluated.
      - LSRA currently does not set GTF_SPILLED on such nodes, because it caused problems in the old code generator.
        In the new backend perhaps this should change (see also the note below under CodeGen).
    - A tree node is marked GTF_SPILLED if it is a lclVar that must be reloaded prior to use.
      - The register (GetRegNum()) on the node indicates the register to which it must be reloaded.
      - For lclVar nodes, since the uses and defs are distinct tree nodes, it is always possible to annotate the node
        with the register to which the variable must be reloaded.
      - For other nodes, since they represent both the def and use, if the value must be reloaded to a different
        register, LSRA must insert a GT_RELOAD node in order to specify the register to which it should be reloaded.

    Local variable table (LclVarDsc):
    - LclVarDsc::lvRegister is set to true if a local variable has the
      same register assignment for its entire lifetime.
    - LclVarDsc::lvRegNum / GetOtherReg(): these are initialized to their
      first value at the end of LSRA (it looks like GetOtherReg() isn't?
      This is probably a bug (ARM)). Codegen will set them to their current value
      as it processes the trees, since a variable can (now) be assigned different
      registers over its lifetimes.

XXXXXXXXXXXXXXXXXXXXXXXXXXXXXXXXXXXXXXXXXXXXXXXXXXXXXXXXXXXXXXXXXXXXXXXXXXXXXXX
XXXXXXXXXXXXXXXXXXXXXXXXXXXXXXXXXXXXXXXXXXXXXXXXXXXXXXXXXXXXXXXXXXXXXXXXXXXXXXX
*/

#include "jitpch.h"
#ifdef _MSC_VER
#pragma hdrstop
#endif

#include "lsra.h"

#ifdef DEBUG
const char* LinearScan::resolveTypeName[] = {"Split", "Join", "Critical", "SharedCritical"};
#endif // DEBUG

/*XXXXXXXXXXXXXXXXXXXXXXXXXXXXXXXXXXXXXXXXXXXXXXXXXXXXXXXXXXXXXXXXXXXXXXXXXXXXX
XXXXXXXXXXXXXXXXXXXXXXXXXXXXXXXXXXXXXXXXXXXXXXXXXXXXXXXXXXXXXXXXXXXXXXXXXXXXXXX
XX                                                                           XX
XX                    Small Helper functions                                 XX
XX                                                                           XX
XX                                                                           XX
XXXXXXXXXXXXXXXXXXXXXXXXXXXXXXXXXXXXXXXXXXXXXXXXXXXXXXXXXXXXXXXXXXXXXXXXXXXXXXX
XXXXXXXXXXXXXXXXXXXXXXXXXXXXXXXXXXXXXXXXXXXXXXXXXXXXXXXXXXXXXXXXXXXXXXXXXXXXXXX
*/

//--------------------------------------------------------------
// lsraAssignRegToTree: Assign the given reg to tree node.
//
// Arguments:
//    tree    -    Gentree node
//    reg     -    register to be assigned
//    regIdx  -    register idx, if tree is a multi-reg call node.
//                 regIdx will be zero for single-reg result producing tree nodes.
//
// Return Value:
//    None
//
void lsraAssignRegToTree(GenTree* tree, regNumber reg, unsigned regIdx)
{
    if (regIdx == 0)
    {
        tree->SetRegNum(reg);
    }
#if !defined(TARGET_64BIT)
    else if (tree->OperIsMultiRegOp())
    {
        assert(regIdx == 1);
        GenTreeMultiRegOp* mul = tree->AsMultiRegOp();
        mul->gtOtherReg        = reg;
    }
#endif // TARGET_64BIT
#if FEATURE_MULTIREG_RET
    else if (tree->OperGet() == GT_COPY)
    {
        assert(regIdx == 1);
        GenTreeCopyOrReload* copy = tree->AsCopyOrReload();
        copy->gtOtherRegs[0]      = (regNumberSmall)reg;
    }
#endif // FEATURE_MULTIREG_RET
#if FEATURE_ARG_SPLIT
    else if (tree->OperIsPutArgSplit())
    {
        GenTreePutArgSplit* putArg = tree->AsPutArgSplit();
        putArg->SetRegNumByIdx(reg, regIdx);
    }
#endif // FEATURE_ARG_SPLIT
#ifdef FEATURE_HW_INTRINSICS
    else if (tree->OperIs(GT_HWINTRINSIC))
    {
        assert(regIdx == 1);
        // TODO-ARM64-NYI: Support hardware intrinsics operating on multiple contiguous registers.
        tree->AsHWIntrinsic()->SetOtherReg(reg);
    }
#endif // FEATURE_HW_INTRINSICS
    else if (tree->OperIs(GT_LCL_VAR, GT_STORE_LCL_VAR))
    {
        tree->AsLclVar()->SetRegNumByIdx(reg, regIdx);
    }
    else
    {
        assert(tree->IsMultiRegCall());
        GenTreeCall* call = tree->AsCall();
        call->SetRegNumByIdx(reg, regIdx);
    }
}

//-------------------------------------------------------------
// getWeight: Returns the weight of the RefPosition.
//
// Arguments:
//    refPos   -   ref position
//
// Returns:
//    Weight of ref position.
weight_t LinearScan::getWeight(RefPosition* refPos)
{
    weight_t weight;
    GenTree* treeNode = refPos->treeNode;

    if (treeNode != nullptr)
    {
        if (isCandidateLocalRef(treeNode))
        {
            // Tracked locals: use weighted ref cnt as the weight of the
            // ref position.
            const LclVarDsc* varDsc = compiler->lvaGetDesc(treeNode->AsLclVarCommon());
            weight                  = varDsc->lvRefCntWtd();
            if (refPos->getInterval()->isSpilled)
            {
                // Decrease the weight if the interval has already been spilled.
                if (varDsc->lvLiveInOutOfHndlr || refPos->getInterval()->firstRefPosition->singleDefSpill)
                {
                    // An EH-var/single-def is always spilled at defs, and we'll decrease the weight by half,
                    // since only the reload is needed.
                    weight = weight / 2;
                }
                else
                {
                    weight -= BB_UNITY_WEIGHT;
                }
            }
        }
        else
        {
            // Non-candidate local ref or non-lcl tree node.
            // These are considered to have two references in the basic block:
            // a def and a use and hence weighted ref count would be 2 times
            // the basic block weight in which they appear.
            // However, it is generally more harmful to spill tree temps, so we
            // double that.
            const unsigned TREE_TEMP_REF_COUNT    = 2;
            const unsigned TREE_TEMP_BOOST_FACTOR = 2;
            weight = TREE_TEMP_REF_COUNT * TREE_TEMP_BOOST_FACTOR * blockInfo[refPos->bbNum].weight;
        }
    }
    else
    {
        // Non-tree node ref positions.  These will have a single
        // reference in the basic block and hence their weighted
        // refcount is equal to the block weight in which they
        // appear.
        weight = blockInfo[refPos->bbNum].weight;
    }

    return weight;
}

// allRegs represents a set of registers that can
// be used to allocate the specified type in any point
// in time (more of a 'bank' of registers).
regMaskTP LinearScan::allRegs(RegisterType rt)
{
    assert((rt != TYP_UNDEF) && (rt != TYP_STRUCT));
    if (rt == TYP_FLOAT)
    {
        return availableFloatRegs;
    }
    else if (rt == TYP_DOUBLE)
    {
        return availableDoubleRegs;
    }
#ifdef FEATURE_SIMD
    // TODO-Cleanup: Add an RBM_ALLSIMD
    else if (varTypeIsSIMD(rt))
    {
        return availableDoubleRegs;
    }
#endif // FEATURE_SIMD
    else
    {
        return availableIntRegs;
    }
}

regMaskTP LinearScan::allByteRegs()
{
#ifdef TARGET_X86
    return availableIntRegs & RBM_BYTE_REGS;
#else
    return availableIntRegs;
#endif
}

regMaskTP LinearScan::allSIMDRegs()
{
    return availableFloatRegs;
}

void LinearScan::updateNextFixedRef(RegRecord* regRecord, RefPosition* nextRefPosition)
{
    LsraLocation nextLocation;

    if (nextRefPosition == nullptr)
    {
        nextLocation = MaxLocation;
        fixedRegs &= ~genRegMask(regRecord->regNum);
    }
    else
    {
        nextLocation = nextRefPosition->nodeLocation;
        fixedRegs |= genRegMask(regRecord->regNum);
    }
    nextFixedRef[regRecord->regNum] = nextLocation;
}

regMaskTP LinearScan::getMatchingConstants(regMaskTP mask, Interval* currentInterval, RefPosition* refPosition)
{
    assert(currentInterval->isConstant && RefTypeIsDef(refPosition->refType));
    regMaskTP candidates = (mask & m_RegistersWithConstants);
    regMaskTP result     = RBM_NONE;
    while (candidates != RBM_NONE)
    {
        regMaskTP candidateBit = genFindLowestBit(candidates);
        candidates &= ~candidateBit;
        regNumber  regNum        = genRegNumFromMask(candidateBit);
        RegRecord* physRegRecord = getRegisterRecord(regNum);
        if (isMatchingConstant(physRegRecord, refPosition))
        {
            result |= candidateBit;
        }
    }
    return result;
}

void LinearScan::clearNextIntervalRef(regNumber reg, var_types regType)
{
    nextIntervalRef[reg] = MaxLocation;
#ifdef TARGET_ARM
    if (regType == TYP_DOUBLE)
    {
        assert(genIsValidDoubleReg(reg));
        regNumber otherReg        = REG_NEXT(reg);
        nextIntervalRef[otherReg] = MaxLocation;
    }
#endif
}

void LinearScan::clearSpillCost(regNumber reg, var_types regType)
{
    spillCost[reg] = 0;
#ifdef TARGET_ARM
    if (regType == TYP_DOUBLE)
    {
        assert(genIsValidDoubleReg(reg));
        regNumber otherReg  = REG_NEXT(reg);
        spillCost[otherReg] = 0;
    }
#endif
}

void LinearScan::updateNextIntervalRef(regNumber reg, Interval* interval)
{
    LsraLocation nextRefLocation = interval->getNextRefLocation();
    nextIntervalRef[reg]         = nextRefLocation;
#ifdef TARGET_ARM
    if (interval->registerType == TYP_DOUBLE)
    {
        regNumber otherReg        = REG_NEXT(reg);
        nextIntervalRef[otherReg] = nextRefLocation;
    }
#endif
}

void LinearScan::updateSpillCost(regNumber reg, Interval* interval)
{
    // An interval can have no recentRefPosition if this is the initial assignment
    // of a parameter to its home register.
    weight_t cost  = (interval->recentRefPosition != nullptr) ? getWeight(interval->recentRefPosition) : 0;
    spillCost[reg] = cost;
#ifdef TARGET_ARM
    if (interval->registerType == TYP_DOUBLE)
    {
        regNumber otherReg  = REG_NEXT(reg);
        spillCost[otherReg] = cost;
    }
#endif
}

//------------------------------------------------------------------------
// internalFloatRegCandidates: Return the set of registers that are appropriate
//                             for use as internal float registers.
//
// Return Value:
//    The set of registers (as a regMaskTP).
//
// Notes:
//    compFloatingPointUsed is only required to be set if it is possible that we
//    will use floating point callee-save registers.
//    It is unlikely, if an internal register is the only use of floating point,
//    that it will select a callee-save register.  But to be safe, we restrict
//    the set of candidates if compFloatingPointUsed is not already set.

regMaskTP LinearScan::internalFloatRegCandidates()
{
    if (compiler->compFloatingPointUsed)
    {
        return allRegs(TYP_FLOAT);
    }
    else
    {
        return RBM_FLT_CALLEE_TRASH;
    }
}

bool LinearScan::isFree(RegRecord* regRecord)
{
    return ((regRecord->assignedInterval == nullptr || !regRecord->assignedInterval->isActive) &&
            !isRegBusy(regRecord->regNum, regRecord->registerType));
}

RegRecord* LinearScan::getRegisterRecord(regNumber regNum)
{
    assert((unsigned)regNum < ArrLen(physRegs));
    return &physRegs[regNum];
}

#ifdef DEBUG

//----------------------------------------------------------------------------
// getConstrainedRegMask: Returns new regMask which is the intersection of
// regMaskActual and regMaskConstraint if the new regMask has at least
// minRegCount registers, otherwise returns regMaskActual.
//
// Arguments:
//     regMaskActual      -  regMask that needs to be constrained
//     regMaskConstraint  -  regMask constraint that needs to be
//                           applied to regMaskActual
//     minRegCount        -  Minimum number of regs that should be
//                           be present in new regMask.
//
// Return Value:
//     New regMask that has minRegCount registers after instersection.
//     Otherwise returns regMaskActual.
regMaskTP LinearScan::getConstrainedRegMask(regMaskTP regMaskActual, regMaskTP regMaskConstraint, unsigned minRegCount)
{
    regMaskTP newMask = regMaskActual & regMaskConstraint;
    if (genCountBits(newMask) >= minRegCount)
    {
        return newMask;
    }

    return regMaskActual;
}

//------------------------------------------------------------------------
// stressLimitRegs: Given a set of registers, expressed as a register mask, reduce
//            them based on the current stress options.
//
// Arguments:
//    mask      - The current mask of register candidates for a node
//
// Return Value:
//    A possibly-modified mask, based on the value of COMPlus_JitStressRegs.
//
// Notes:
//    This is the method used to implement the stress options that limit
//    the set of registers considered for allocation.

regMaskTP LinearScan::stressLimitRegs(RefPosition* refPosition, regMaskTP mask)
{
    if (getStressLimitRegs() != LSRA_LIMIT_NONE)
    {
        // The refPosition could be null, for example when called
        // by getTempRegForResolution().
        int minRegCount = (refPosition != nullptr) ? refPosition->minRegCandidateCount : 1;

        switch (getStressLimitRegs())
        {
            case LSRA_LIMIT_CALLEE:
                if (!compiler->opts.compDbgEnC)
                {
                    mask = getConstrainedRegMask(mask, RBM_CALLEE_SAVED, minRegCount);
                }
                break;

            case LSRA_LIMIT_CALLER:
            {
                mask = getConstrainedRegMask(mask, RBM_CALLEE_TRASH, minRegCount);
            }
            break;

            case LSRA_LIMIT_SMALL_SET:
                if ((mask & LsraLimitSmallIntSet) != RBM_NONE)
                {
                    mask = getConstrainedRegMask(mask, LsraLimitSmallIntSet, minRegCount);
                }
                else if ((mask & LsraLimitSmallFPSet) != RBM_NONE)
                {
                    mask = getConstrainedRegMask(mask, LsraLimitSmallFPSet, minRegCount);
                }
                break;

            default:
                unreached();
        }

        if (refPosition != nullptr && refPosition->isFixedRegRef)
        {
            mask |= refPosition->registerAssignment;
        }
    }

    return mask;
}
#endif // DEBUG

//------------------------------------------------------------------------
// conflictingFixedRegReference: Determine whether the 'reg' has a
//                               fixed register use that conflicts with 'refPosition'
//
// Arguments:
//    regNum      - The register of interest
//    refPosition - The RefPosition of interest
//
// Return Value:
//    Returns true iff the given RefPosition is NOT a fixed use of this register,
//    AND either:
//    - there is a RefPosition on this RegRecord at the nodeLocation of the given RefPosition, or
//    - the given RefPosition has a delayRegFree, and there is a RefPosition on this RegRecord at
//      the nodeLocation just past the given RefPosition.
//
// Assumptions:
//    'refPosition is non-null.

bool LinearScan::conflictingFixedRegReference(regNumber regNum, RefPosition* refPosition)
{
    // Is this a fixed reference of this register?  If so, there is no conflict.
    if (refPosition->isFixedRefOfRegMask(genRegMask(regNum)))
    {
        return false;
    }

    // Otherwise, check for conflicts.
    // There is a conflict if:
    // 1. There is a recent RefPosition on this RegRecord that is at this location, OR
    // 2. There is an upcoming RefPosition at this location, or at the next location
    //    if refPosition is a delayed use (i.e. must be kept live through the next/def location).

    LsraLocation refLocation = refPosition->nodeLocation;
    RegRecord*   regRecord   = getRegisterRecord(regNum);
    if (isRegInUse(regNum, refPosition->getInterval()->registerType) &&
        (regRecord->assignedInterval != refPosition->getInterval()))
    {
        return true;
    }

    LsraLocation nextPhysRefLocation = nextFixedRef[regNum];
    if (nextPhysRefLocation == refLocation || (refPosition->delayRegFree && nextPhysRefLocation == (refLocation + 1)))
    {
        return true;
    }
    return false;
}

/*****************************************************************************
 * Inline functions for Interval
 *****************************************************************************/
RefPosition* Referenceable::getNextRefPosition()
{
    if (recentRefPosition == nullptr)
    {
        return firstRefPosition;
    }
    else
    {
        return recentRefPosition->nextRefPosition;
    }
}

LsraLocation Referenceable::getNextRefLocation()
{
    RefPosition* nextRefPosition = getNextRefPosition();
    if (nextRefPosition == nullptr)
    {
        return MaxLocation;
    }
    else
    {
        return nextRefPosition->nodeLocation;
    }
}

#ifdef DEBUG
void LinearScan::dumpVarToRegMap(VarToRegMap map)
{
    bool anyPrinted = false;
    for (unsigned varIndex = 0; varIndex < compiler->lvaTrackedCount; varIndex++)
    {
        if (map[varIndex] != REG_STK)
        {
            printf("V%02u=%s ", compiler->lvaTrackedIndexToLclNum(varIndex), getRegName(map[varIndex]));
            anyPrinted = true;
        }
    }
    if (!anyPrinted)
    {
        printf("none");
    }
    printf("\n");
}

void LinearScan::dumpInVarToRegMap(BasicBlock* block)
{
    printf("Var=Reg beg of " FMT_BB ": ", block->bbNum);
    VarToRegMap map = getInVarToRegMap(block->bbNum);
    dumpVarToRegMap(map);
}

void LinearScan::dumpOutVarToRegMap(BasicBlock* block)
{
    printf("Var=Reg end of " FMT_BB ": ", block->bbNum);
    VarToRegMap map = getOutVarToRegMap(block->bbNum);
    dumpVarToRegMap(map);
}

#endif // DEBUG

LinearScanInterface* getLinearScanAllocator(Compiler* comp)
{
    return new (comp, CMK_LSRA) LinearScan(comp);
}

//------------------------------------------------------------------------
// LSRA constructor
//
// Arguments:
//    theCompiler
//
// Notes:
//    The constructor takes care of initializing the data structures that are used
//    during Lowering, including (in DEBUG) getting the stress environment variables,
//    as they may affect the block ordering.

LinearScan::LinearScan(Compiler* theCompiler)
    : compiler(theCompiler)
    , intervals(theCompiler->getAllocator(CMK_LSRA_Interval))
    , allocationPassComplete(false)
    , refPositions(theCompiler->getAllocator(CMK_LSRA_RefPosition))
    , listNodePool(theCompiler)
{
    regSelector  = new (theCompiler, CMK_LSRA) RegisterSelection(this);
    firstColdLoc = MaxLocation;

#ifdef DEBUG
    maxNodeLocation   = 0;
    activeRefPosition = nullptr;
    currBuildNode     = nullptr;

    lsraStressMask = JitConfig.JitStressRegs();

    if (lsraStressMask != 0)
    {
        // See if stress regs is enabled for this method
        //
        static ConfigMethodRange JitStressRegsRange;
        JitStressRegsRange.EnsureInit(JitConfig.JitStressRegsRange());
        const unsigned methHash = compiler->info.compMethodHash();
        const bool     inRange  = JitStressRegsRange.Contains(methHash);

        if (!inRange)
        {
            JITDUMP("*** JitStressRegs = 0x%x -- disabled by JitStressRegsRange\n", lsraStressMask);
            lsraStressMask = 0;
        }
        else
        {
            JITDUMP("*** JitStressRegs = 0x%x\n", lsraStressMask);
        }
    }
#endif // DEBUG

    // Assume that we will enregister local variables if it's not disabled. We'll reset it if we
    // have no tracked locals when we start allocating. Note that new tracked lclVars may be added
    // after the first liveness analysis - either by optimizations or by Lowering, and the tracked
    // set won't be recomputed until after Lowering (and this constructor is called prior to Lowering),
    // so we don't want to check that yet.
    enregisterLocalVars = compiler->compEnregLocals();
#ifdef TARGET_ARM64
    availableIntRegs = (RBM_ALLINT & ~(RBM_PR | RBM_FP | RBM_LR) & ~compiler->codeGen->regSet.rsMaskResvd);
#elif TARGET_LOONGARCH64
    availableIntRegs = (RBM_ALLINT & ~(RBM_FP | RBM_RA) & ~compiler->codeGen->regSet.rsMaskResvd);
#else
    availableIntRegs = (RBM_ALLINT & ~compiler->codeGen->regSet.rsMaskResvd);
#endif

#if ETW_EBP_FRAMED
    availableIntRegs &= ~RBM_FPBASE;
#endif // ETW_EBP_FRAMED

    availableFloatRegs  = RBM_ALLFLOAT;
    availableDoubleRegs = RBM_ALLDOUBLE;

#if defined(TARGET_AMD64) || defined(TARGET_ARM64)
    if (compiler->opts.compDbgEnC)
    {
        // When the EnC option is set we have an exact set of registers that we always save
        // that are also available in future versions.
        availableIntRegs &= ~RBM_CALLEE_SAVED | RBM_ENC_CALLEE_SAVED;
        availableFloatRegs &= ~RBM_CALLEE_SAVED;
        availableDoubleRegs &= ~RBM_CALLEE_SAVED;
    }
#endif // TARGET_AMD64 || TARGET_ARM64
    compiler->rpFrameType           = FT_NOT_SET;
    compiler->rpMustCreateEBPCalled = false;

    compiler->codeGen->intRegState.rsIsFloat   = false;
    compiler->codeGen->floatRegState.rsIsFloat = true;

    // Block sequencing (the order in which we schedule).
    // Note that we don't initialize the bbVisitedSet until we do the first traversal
    // This is so that any blocks that are added during the first traversal
    // are accounted for (and we don't have BasicBlockEpoch issues).
    blockSequencingDone   = false;
    blockSequence         = nullptr;
    blockSequenceWorkList = nullptr;
    curBBSeqNum           = 0;
    bbSeqCount            = 0;

    // Information about each block, including predecessor blocks used for variable locations at block entry.
    blockInfo = nullptr;

    pendingDelayFree = false;
    tgtPrefUse       = nullptr;
}

//------------------------------------------------------------------------
// getNextCandidateFromWorkList: Get the next candidate for block sequencing
//
// Arguments:
//    None.
//
// Return Value:
//    The next block to be placed in the sequence.
//
// Notes:
//    This method currently always returns the next block in the list, and relies on having
//    blocks added to the list only when they are "ready", and on the
//    addToBlockSequenceWorkList() method to insert them in the proper order.
//    However, a block may be in the list and already selected, if it was subsequently
//    encountered as both a flow and layout successor of the most recently selected
//    block.

BasicBlock* LinearScan::getNextCandidateFromWorkList()
{
    BasicBlockList* nextWorkList = nullptr;
    for (BasicBlockList* workList = blockSequenceWorkList; workList != nullptr; workList = nextWorkList)
    {
        nextWorkList          = workList->next;
        BasicBlock* candBlock = workList->block;
        removeFromBlockSequenceWorkList(workList, nullptr);
        if (!isBlockVisited(candBlock))
        {
            return candBlock;
        }
    }
    return nullptr;
}

//------------------------------------------------------------------------
// setBlockSequence: Determine the block order for register allocation.
//
// Arguments:
//    None
//
// Return Value:
//    None
//
// Notes:
//    On return, the blockSequence array contains the blocks, in the order in which they
//    will be allocated.
//    This method clears the bbVisitedSet on LinearScan, and when it returns the set
//    contains all the bbNums for the block.

void LinearScan::setBlockSequence()
{
    assert(!blockSequencingDone); // The method should be called only once.

    compiler->EnsureBasicBlockEpoch();
#ifdef DEBUG
    blockEpoch = compiler->GetCurBasicBlockEpoch();
#endif // DEBUG

    // Initialize the "visited" blocks set.
    bbVisitedSet = BlockSetOps::MakeEmpty(compiler);

    BlockSet readySet(BlockSetOps::MakeEmpty(compiler));
    BlockSet predSet(BlockSetOps::MakeEmpty(compiler));

    assert(blockSequence == nullptr && bbSeqCount == 0);
    blockSequence            = new (compiler, CMK_LSRA) BasicBlock*[compiler->fgBBcount];
    bbNumMaxBeforeResolution = compiler->fgBBNumMax;
    blockInfo                = new (compiler, CMK_LSRA) LsraBlockInfo[bbNumMaxBeforeResolution + 1];

    assert(blockSequenceWorkList == nullptr);

    verifiedAllBBs   = false;
    hasCriticalEdges = false;
    BasicBlock* nextBlock;
    // We use a bbNum of 0 for entry RefPositions.
    // The other information in blockInfo[0] will never be used.
    blockInfo[0].weight = BB_UNITY_WEIGHT;
#if TRACK_LSRA_STATS
    for (int statIndex = 0; statIndex < LsraStat::COUNT; statIndex++)
    {
        blockInfo[0].stats[statIndex] = 0;
    }
#endif // TRACK_LSRA_STATS

    JITDUMP("Start LSRA Block Sequence: \n");
    for (BasicBlock* block = compiler->fgFirstBB; block != nullptr; block = nextBlock)
    {
        JITDUMP("Current block: " FMT_BB "\n", block->bbNum);
        blockSequence[bbSeqCount] = block;
        markBlockVisited(block);
        bbSeqCount++;
        nextBlock = nullptr;

        // Initialize the blockInfo.
        // predBBNum will be set later.
        // 0 is never used as a bbNum, but is used in blockInfo to designate an exception entry block.
        blockInfo[block->bbNum].predBBNum = 0;
        // We check for critical edges below, but initialize to false.
        blockInfo[block->bbNum].hasCriticalInEdge  = false;
        blockInfo[block->bbNum].hasCriticalOutEdge = false;
        blockInfo[block->bbNum].weight             = block->getBBWeight(compiler);
        blockInfo[block->bbNum].hasEHBoundaryIn    = block->hasEHBoundaryIn();
        blockInfo[block->bbNum].hasEHBoundaryOut   = block->hasEHBoundaryOut();
        blockInfo[block->bbNum].hasEHPred          = false;

#if TRACK_LSRA_STATS
        for (int statIndex = 0; statIndex < LsraStat::COUNT; statIndex++)
        {
            blockInfo[block->bbNum].stats[statIndex] = 0;
        }
#endif // TRACK_LSRA_STATS

        // We treat BBCallAlwaysPairTail blocks as having EH flow, since we can't
        // insert resolution moves into those blocks.
        if (block->isBBCallAlwaysPairTail())
        {
            blockInfo[block->bbNum].hasEHBoundaryIn  = true;
            blockInfo[block->bbNum].hasEHBoundaryOut = true;
        }

        bool hasUniquePred = (block->GetUniquePred(compiler) != nullptr);
        for (BasicBlock* const predBlock : block->PredBlocks())
        {
            if (!hasUniquePred)
            {
                if (predBlock->NumSucc(compiler) > 1)
                {
                    blockInfo[block->bbNum].hasCriticalInEdge = true;
                    hasCriticalEdges                          = true;
                }
                else if (predBlock->bbJumpKind == BBJ_SWITCH)
                {
                    assert(!"Switch with single successor");
                }
            }

            if (!block->isBBCallAlwaysPairTail() &&
                (predBlock->hasEHBoundaryOut() || predBlock->isBBCallAlwaysPairTail()))
            {
                assert(!block->isBBCallAlwaysPairTail());

                if (hasUniquePred)
                {
                    // A unique pred with an EH out edge won't allow us to keep any variables enregistered.
                    blockInfo[block->bbNum].hasEHBoundaryIn = true;
                }
                else
                {
                    blockInfo[block->bbNum].hasEHPred = true;
                }
            }
        }

        // Determine which block to schedule next.

        // First, update the NORMAL successors of the current block, adding them to the worklist
        // according to the desired order.  We will handle the EH successors below.
        const unsigned numSuccs                = block->NumSucc(compiler);
        bool           checkForCriticalOutEdge = (numSuccs > 1);
        if (!checkForCriticalOutEdge && block->bbJumpKind == BBJ_SWITCH)
        {
            assert(!"Switch with single successor");
        }

        for (unsigned succIndex = 0; succIndex < numSuccs; succIndex++)
        {
            BasicBlock* succ = block->GetSucc(succIndex, compiler);
            if (checkForCriticalOutEdge && succ->GetUniquePred(compiler) == nullptr)
            {
                blockInfo[block->bbNum].hasCriticalOutEdge = true;
                hasCriticalEdges                           = true;
                // We can stop checking now.
                checkForCriticalOutEdge = false;
            }

            if (isTraversalLayoutOrder() || isBlockVisited(succ))
            {
                continue;
            }

            // We've now seen a predecessor, so add it to the work list and the "readySet".
            // It will be inserted in the worklist according to the specified traversal order
            // (i.e. pred-first or random, since layout order is handled above).
            if (!BlockSetOps::IsMember(compiler, readySet, succ->bbNum))
            {
                JITDUMP("\tSucc block: " FMT_BB, succ->bbNum);
                addToBlockSequenceWorkList(readySet, succ, predSet);
                BlockSetOps::AddElemD(compiler, readySet, succ->bbNum);
            }
        }

        // For layout order, simply use bbNext
        if (isTraversalLayoutOrder())
        {
            nextBlock = block->bbNext;
            continue;
        }

        while (nextBlock == nullptr)
        {
            nextBlock = getNextCandidateFromWorkList();

            // TODO-Throughput: We would like to bypass this traversal if we know we've handled all
            // the blocks - but fgBBcount does not appear to be updated when blocks are removed.
            if (nextBlock == nullptr /* && bbSeqCount != compiler->fgBBcount*/ && !verifiedAllBBs)
            {
                // If we don't encounter all blocks by traversing the regular successor links, do a full
                // traversal of all the blocks, and add them in layout order.
                // This may include:
                //   - internal-only blocks which may not be in the flow graph
                //   - blocks that have become unreachable due to optimizations, but that are strongly
                //     connected (these are not removed)
                //   - EH blocks

                for (BasicBlock* const seqBlock : compiler->Blocks())
                {
                    if (!isBlockVisited(seqBlock))
                    {
                        JITDUMP("\tUnvisited block: " FMT_BB, seqBlock->bbNum);
                        addToBlockSequenceWorkList(readySet, seqBlock, predSet);
                        BlockSetOps::AddElemD(compiler, readySet, seqBlock->bbNum);
                    }
                }
                verifiedAllBBs = true;
            }
            else
            {
                break;
            }
        }
    }
    blockSequencingDone = true;

#ifdef DEBUG
    // Make sure that we've visited all the blocks.
    for (BasicBlock* const block : compiler->Blocks())
    {
        assert(isBlockVisited(block));
    }

    JITDUMP("Final LSRA Block Sequence:\n");
    for (BasicBlock* block = startBlockSequence(); block != nullptr; block = moveToNextBlock())
    {
        JITDUMP(FMT_BB, block->bbNum);

        const LsraBlockInfo& bi = blockInfo[block->bbNum];

        // Note that predBBNum isn't set yet.
        JITDUMP(" (%6s)", refCntWtd2str(bi.weight));

        if (bi.hasCriticalInEdge)
        {
            JITDUMP(" critical-in");
        }
        if (bi.hasCriticalOutEdge)
        {
            JITDUMP(" critical-out");
        }
        if (bi.hasEHBoundaryIn)
        {
            JITDUMP(" EH-in");
        }
        if (bi.hasEHBoundaryOut)
        {
            JITDUMP(" EH-out");
        }
        if (bi.hasEHPred)
        {
            JITDUMP(" has EH pred");
        }
        JITDUMP("\n");
    }
    JITDUMP("\n");
#endif
}

//------------------------------------------------------------------------
// compareBlocksForSequencing: Compare two basic blocks for sequencing order.
//
// Arguments:
//    block1            - the first block for comparison
//    block2            - the second block for comparison
//    useBlockWeights   - whether to use block weights for comparison
//
// Return Value:
//    -1 if block1 is preferred.
//     0 if the blocks are equivalent.
//     1 if block2 is preferred.
//
// Notes:
//    See addToBlockSequenceWorkList.
int LinearScan::compareBlocksForSequencing(BasicBlock* block1, BasicBlock* block2, bool useBlockWeights)
{
    if (useBlockWeights)
    {
        weight_t weight1 = block1->getBBWeight(compiler);
        weight_t weight2 = block2->getBBWeight(compiler);

        if (weight1 > weight2)
        {
            return -1;
        }
        else if (weight1 < weight2)
        {
            return 1;
        }
    }

    // If weights are the same prefer LOWER bbnum
    if (block1->bbNum < block2->bbNum)
    {
        return -1;
    }
    else if (block1->bbNum == block2->bbNum)
    {
        return 0;
    }
    else
    {
        return 1;
    }
}

//------------------------------------------------------------------------
// addToBlockSequenceWorkList: Add a BasicBlock to the work list for sequencing.
//
// Arguments:
//    sequencedBlockSet - the set of blocks that are already sequenced
//    block             - the new block to be added
//    predSet           - the buffer to save predecessors set. A block set allocated by the caller used here as a
//    temporary block set for constructing a predecessor set. Allocated by the caller to avoid reallocating a new block
//    set with every call to this function
//
// Return Value:
//    None.
//
// Notes:
//    The first block in the list will be the next one to be sequenced, as soon
//    as we encounter a block whose successors have all been sequenced, in pred-first
//    order, or the very next block if we are traversing in random order (once implemented).
//    This method uses a comparison method to determine the order in which to place
//    the blocks in the list.  This method queries whether all predecessors of the
//    block are sequenced at the time it is added to the list and if so uses block weights
//    for inserting the block.  A block is never inserted ahead of its predecessors.
//    A block at the time of insertion may not have all its predecessors sequenced, in
//    which case it will be sequenced based on its block number. Once a block is inserted,
//    its priority\order will not be changed later once its remaining predecessors are
//    sequenced.  This would mean that work list may not be sorted entirely based on
//    block weights alone.
//
//    Note also that, when random traversal order is implemented, this method
//    should insert the blocks into the list in random order, so that we can always
//    simply select the first block in the list.
void LinearScan::addToBlockSequenceWorkList(BlockSet sequencedBlockSet, BasicBlock* block, BlockSet& predSet)
{
    // The block that is being added is not already sequenced
    assert(!BlockSetOps::IsMember(compiler, sequencedBlockSet, block->bbNum));

    // Get predSet of block
    BlockSetOps::ClearD(compiler, predSet);
    for (BasicBlock* const predBlock : block->PredBlocks())
    {
        BlockSetOps::AddElemD(compiler, predSet, predBlock->bbNum);
    }

    // If either a rarely run block or all its preds are already sequenced, use block's weight to sequence
    bool useBlockWeight = block->isRunRarely() || BlockSetOps::IsSubset(compiler, sequencedBlockSet, predSet);
    JITDUMP(", Criteria: %s", useBlockWeight ? "weight" : "bbNum");

    BasicBlockList* prevNode = nullptr;
    BasicBlockList* nextNode = blockSequenceWorkList;
    while (nextNode != nullptr)
    {
        int seqResult;

        if (nextNode->block->isRunRarely())
        {
            // If the block that is yet to be sequenced is a rarely run block, always use block weights for sequencing
            seqResult = compareBlocksForSequencing(nextNode->block, block, true);
        }
        else if (BlockSetOps::IsMember(compiler, predSet, nextNode->block->bbNum))
        {
            // always prefer unsequenced pred blocks
            seqResult = -1;
        }
        else
        {
            seqResult = compareBlocksForSequencing(nextNode->block, block, useBlockWeight);
        }

        if (seqResult > 0)
        {
            break;
        }

        prevNode = nextNode;
        nextNode = nextNode->next;
    }

    BasicBlockList* newListNode = new (compiler, CMK_LSRA) BasicBlockList(block, nextNode);
    if (prevNode == nullptr)
    {
        blockSequenceWorkList = newListNode;
    }
    else
    {
        prevNode->next = newListNode;
    }

#ifdef DEBUG
    nextNode = blockSequenceWorkList;
    JITDUMP(", Worklist: [");
    while (nextNode != nullptr)
    {
        JITDUMP(FMT_BB " ", nextNode->block->bbNum);
        nextNode = nextNode->next;
    }
    JITDUMP("]\n");
#endif
}

void LinearScan::removeFromBlockSequenceWorkList(BasicBlockList* listNode, BasicBlockList* prevNode)
{
    if (listNode == blockSequenceWorkList)
    {
        assert(prevNode == nullptr);
        blockSequenceWorkList = listNode->next;
    }
    else
    {
        assert(prevNode != nullptr && prevNode->next == listNode);
        prevNode->next = listNode->next;
    }
    // TODO-Cleanup: consider merging Compiler::BlockListNode and BasicBlockList
    // compiler->FreeBlockListNode(listNode);
}

// Initialize the block order for allocation (called each time a new traversal begins).
BasicBlock* LinearScan::startBlockSequence()
{
    if (!blockSequencingDone)
    {
        setBlockSequence();
    }
    else
    {
        clearVisitedBlocks();
    }

    BasicBlock* curBB = compiler->fgFirstBB;
    curBBSeqNum       = 0;
    curBBNum          = curBB->bbNum;
    assert(blockSequence[0] == compiler->fgFirstBB);
    markBlockVisited(curBB);
    return curBB;
}

//------------------------------------------------------------------------
// moveToNextBlock: Move to the next block in order for allocation or resolution.
//
// Arguments:
//    None
//
// Return Value:
//    The next block.
//
// Notes:
//    This method is used when the next block is actually going to be handled.
//    It changes curBBNum.

BasicBlock* LinearScan::moveToNextBlock()
{
    BasicBlock* nextBlock = getNextBlock();
    curBBSeqNum++;
    if (nextBlock != nullptr)
    {
        curBBNum = nextBlock->bbNum;
    }
    return nextBlock;
}

//------------------------------------------------------------------------
// getNextBlock: Get the next block in order for allocation or resolution.
//
// Arguments:
//    None
//
// Return Value:
//    The next block.
//
// Notes:
//    This method does not actually change the current block - it is used simply
//    to determine which block will be next.

BasicBlock* LinearScan::getNextBlock()
{
    assert(blockSequencingDone);
    unsigned int nextBBSeqNum = curBBSeqNum + 1;
    if (nextBBSeqNum < bbSeqCount)
    {
        return blockSequence[nextBBSeqNum];
    }
    return nullptr;
}

//------------------------------------------------------------------------
// doLinearScan: The main method for register allocation.
//
// Arguments:
//    None
//
// Return Value:
//    Suitable phase status
//
PhaseStatus LinearScan::doLinearScan()
{
    // Check to see whether we have any local variables to enregister.
    // We initialize this in the constructor based on opt settings,
    // but we don't want to spend time on the lclVar parts of LinearScan
    // if we have no tracked locals.
    if (enregisterLocalVars && (compiler->lvaTrackedCount == 0))
    {
        enregisterLocalVars = false;
    }

    splitBBNumToTargetBBNumMap = nullptr;

    // This is complicated by the fact that physical registers have refs associated
    // with locations where they are killed (e.g. calls), but we don't want to
    // count these as being touched.

    compiler->codeGen->regSet.rsClearRegsModified();

    initMaxSpill();
    buildIntervals();
    DBEXEC(VERBOSE, TupleStyleDump(LSRA_DUMP_REFPOS));
    compiler->EndPhase(PHASE_LINEAR_SCAN_BUILD);

    DBEXEC(VERBOSE, lsraDumpIntervals("after buildIntervals"));

    initVarRegMaps();
    allocateRegisters();
    allocationPassComplete = true;
    compiler->EndPhase(PHASE_LINEAR_SCAN_ALLOC);
    resolveRegisters();
    compiler->EndPhase(PHASE_LINEAR_SCAN_RESOLVE);

    assert(blockSequencingDone); // Should do at least one traversal.
    assert(blockEpoch == compiler->GetCurBasicBlockEpoch());

#if TRACK_LSRA_STATS
    if ((JitConfig.DisplayLsraStats() == 1)
#ifdef DEBUG
        || VERBOSE
#endif
        )
    {
        dumpLsraStats(jitstdout);
    }
#endif // TRACK_LSRA_STATS

    DBEXEC(VERBOSE, TupleStyleDump(LSRA_DUMP_POST));

#ifdef DEBUG
    compiler->fgDebugCheckLinks();
#endif

    compiler->compLSRADone = true;

    return PhaseStatus::MODIFIED_EVERYTHING;
}

//------------------------------------------------------------------------
// recordVarLocationsAtStartOfBB: Update live-in LclVarDscs with the appropriate
//    register location at the start of a block, during codegen.
//
// Arguments:
//    bb - the block for which code is about to be generated.
//
// Return Value:
//    None.
//
// Assumptions:
//    CodeGen will take care of updating the reg masks and the current var liveness,
//    after calling this method.
//    This is because we need to kill off the dead registers before setting the newly live ones.

void LinearScan::recordVarLocationsAtStartOfBB(BasicBlock* bb)
{
    if (!enregisterLocalVars)
    {
        return;
    }
    JITDUMP("Recording Var Locations at start of " FMT_BB "\n", bb->bbNum);
    VarToRegMap map   = getInVarToRegMap(bb->bbNum);
    unsigned    count = 0;

    VarSetOps::AssignNoCopy(compiler, currentLiveVars,
                            VarSetOps::Intersection(compiler, registerCandidateVars, bb->bbLiveIn));
    VarSetOps::Iter iter(compiler, currentLiveVars);
    unsigned        varIndex = 0;
    while (iter.NextElem(&varIndex))
    {
        unsigned   varNum = compiler->lvaTrackedIndexToLclNum(varIndex);
        LclVarDsc* varDsc = compiler->lvaGetDesc(varNum);

        regNumber oldRegNum = varDsc->GetRegNum();
        regNumber newRegNum = getVarReg(map, varIndex);

        if (oldRegNum != newRegNum)
        {
            JITDUMP("  V%02u(%s->%s)", varNum, compiler->compRegVarName(oldRegNum),
                    compiler->compRegVarName(newRegNum));
            varDsc->SetRegNum(newRegNum);
            count++;

#ifdef USING_VARIABLE_LIVE_RANGE
            BasicBlock* prevReportedBlock = bb->bbPrev;
            if (bb->bbPrev != nullptr && bb->bbPrev->isBBCallAlwaysPairTail())
            {
                // For callf+always pair we generate the code for the always
                // block in genCallFinally and skip it, so we don't report
                // anything for it (it has only trivial instructions, so that
                // does not matter much). So whether we need to rehome or not
                // depends on what we reported at the end of the callf block.
                prevReportedBlock = bb->bbPrev->bbPrev;
            }

            if (prevReportedBlock != nullptr && VarSetOps::IsMember(compiler, prevReportedBlock->bbLiveOut, varIndex))
            {
                // varDsc was alive on previous block end so it has an open
                // "VariableLiveRange" which should change to be according to
                // "getInVarToRegMap"
                compiler->codeGen->getVariableLiveKeeper()->siUpdateVariableLiveRange(varDsc, varNum);
            }
#endif // USING_VARIABLE_LIVE_RANGE
        }
        else if (newRegNum != REG_STK)
        {
            JITDUMP("  V%02u(%s)", varNum, compiler->compRegVarName(newRegNum));
            count++;
        }
    }

    if (count == 0)
    {
        JITDUMP("  <none>\n");
    }

    JITDUMP("\n");
}

void Interval::setLocalNumber(Compiler* compiler, unsigned lclNum, LinearScan* linScan)
{
    const LclVarDsc* varDsc = compiler->lvaGetDesc(lclNum);
    assert(varDsc->lvTracked);
    assert(varDsc->lvVarIndex < compiler->lvaTrackedCount);

    linScan->localVarIntervals[varDsc->lvVarIndex] = this;

    assert(linScan->getIntervalForLocalVar(varDsc->lvVarIndex) == this);
    this->isLocalVar = true;
    this->varNum     = lclNum;
}

//------------------------------------------------------------------------
// LinearScan:identifyCandidatesExceptionDataflow: Build the set of variables exposed on EH flow edges
//
// Notes:
//    This logic was originally cloned from fgInterBlockLocalVarLiveness.
//
void LinearScan::identifyCandidatesExceptionDataflow()
{
    for (BasicBlock* const block : compiler->Blocks())
    {
        if (block->hasEHBoundaryIn())
        {
            // live on entry to handler
            VarSetOps::UnionD(compiler, exceptVars, block->bbLiveIn);
        }

        if (block->hasEHBoundaryOut())
        {
            VarSetOps::UnionD(compiler, exceptVars, block->bbLiveOut);
            if (block->bbJumpKind == BBJ_EHFINALLYRET)
            {
                // Live on exit from finally.
                // We track these separately because, in addition to having EH live-out semantics,
                // we need to mark them must-init.
                VarSetOps::UnionD(compiler, finallyVars, block->bbLiveOut);
            }
        }
    }

#ifdef DEBUG
    if (VERBOSE)
    {
        JITDUMP("EH Vars: ");
        INDEBUG(dumpConvertedVarSet(compiler, exceptVars));
        JITDUMP("\nFinally Vars: ");
        INDEBUG(dumpConvertedVarSet(compiler, finallyVars));
        JITDUMP("\n\n");
    }

    // All variables live on exit from a 'finally' block should be marked lvLiveInOutOfHndlr.
    // and as 'explicitly initialized' (must-init) for GC-ref types.
    VarSetOps::Iter iter(compiler, exceptVars);
    unsigned        varIndex = 0;
    while (iter.NextElem(&varIndex))
    {
        unsigned   varNum = compiler->lvaTrackedIndexToLclNum(varIndex);
        LclVarDsc* varDsc = compiler->lvaGetDesc(varNum);

        assert(varDsc->lvLiveInOutOfHndlr);

        if (varTypeIsGC(varDsc) && VarSetOps::IsMember(compiler, finallyVars, varIndex) && !varDsc->lvIsParam)
        {
            assert(varDsc->lvMustInit);
        }
    }
#endif
}

bool LinearScan::isRegCandidate(LclVarDsc* varDsc)
{
    if (!enregisterLocalVars)
    {
        return false;
    }
    assert(compiler->compEnregLocals());

    if (!varDsc->lvTracked)
    {
        return false;
    }

#if !defined(TARGET_64BIT)
    if (varDsc->lvType == TYP_LONG)
    {
        // Long variables should not be register candidates.
        // Lowering will have split any candidate lclVars into lo/hi vars.
        return false;
    }
#endif // !defined(TARGET_64BIT)

    // If we have JMP, reg args must be put on the stack

    if (compiler->compJmpOpUsed && varDsc->lvIsRegArg)
    {
        return false;
    }

    // Don't allocate registers for dependently promoted struct fields
    if (compiler->lvaIsFieldOfDependentlyPromotedStruct(varDsc))
    {
        return false;
    }

    // Don't enregister if the ref count is zero.
    if (varDsc->lvRefCnt() == 0)
    {
        varDsc->setLvRefCntWtd(0);
        return false;
    }

    // Variables that are address-exposed are never enregistered, or tracked.
    // A struct may be promoted, and a struct that fits in a register may be fully enregistered.
    // Pinned variables may not be tracked (a condition of the GCInfo representation)
    // or enregistered, on x86 -- it is believed that we can enregister pinned (more properly, "pinning")
    // references when using the general GC encoding.
    unsigned lclNum = compiler->lvaGetLclNum(varDsc);
    if (varDsc->IsAddressExposed() || !varDsc->IsEnregisterableType() ||
        (!compiler->compEnregStructLocals() && (varDsc->lvType == TYP_STRUCT)))
    {
#ifdef DEBUG
        DoNotEnregisterReason dner;
        if (varDsc->IsAddressExposed())
        {
            dner = DoNotEnregisterReason::AddrExposed;
        }
        else if (!varDsc->IsEnregisterableType())
        {
            dner = DoNotEnregisterReason::NotRegSizeStruct;
        }
        else
        {
            dner = DoNotEnregisterReason::DontEnregStructs;
        }
#endif // DEBUG
        compiler->lvaSetVarDoNotEnregister(lclNum DEBUGARG(dner));
        return false;
    }
    else if (varDsc->lvPinned)
    {
        varDsc->lvTracked = 0;
#ifdef JIT32_GCENCODER
        compiler->lvaSetVarDoNotEnregister(lclNum DEBUGARG(DoNotEnregisterReason::PinningRef));
#endif // JIT32_GCENCODER
        return false;
    }

    //  Are we not optimizing and we have exception handlers?
    //   if so mark all args and locals as volatile, so that they
    //   won't ever get enregistered.
    //
    if (compiler->opts.MinOpts() && compiler->compHndBBtabCount > 0)
    {
        compiler->lvaSetVarDoNotEnregister(lclNum DEBUGARG(DoNotEnregisterReason::LiveInOutOfHandler));
    }

    if (varDsc->lvDoNotEnregister)
    {
        return false;
    }

    switch (genActualType(varDsc->TypeGet()))
    {
        case TYP_FLOAT:
        case TYP_DOUBLE:
            return !compiler->opts.compDbgCode;

        case TYP_INT:
        case TYP_LONG:
        case TYP_REF:
        case TYP_BYREF:
            break;

#ifdef FEATURE_SIMD
        case TYP_SIMD8:
        case TYP_SIMD12:
        case TYP_SIMD16:
        case TYP_SIMD32:
            return !varDsc->lvPromoted;
#endif // FEATURE_SIMD

        case TYP_STRUCT:
        {
            // TODO-1stClassStructs: support vars with GC pointers. The issue is that such
            // vars will have `lvMustInit` set, because emitter has poor support for struct liveness,
            // but if the variable is tracked the prolog generator would expect it to be in liveIn set,
            // so an assert in `genFnProlog` will fire.
            bool isRegCandidate = compiler->compEnregStructLocals() && !varDsc->HasGCPtr();
#ifdef TARGET_LOONGARCH64
            // The LoongArch64's ABI which the float args within a struct maybe passed by integer register
            // when no float register left but free integer register.
            isRegCandidate &= !genIsValidFloatReg(varDsc->GetOtherArgReg());
#endif
            return isRegCandidate;
        }

        case TYP_UNDEF:
        case TYP_UNKNOWN:
            noway_assert(!"lvType not set correctly");
            varDsc->lvType = TYP_INT;
            return false;

        default:
            return false;
    }

    return true;
}

// Identify locals & compiler temps that are register candidates
// TODO-Cleanup: This was cloned from Compiler::lvaSortByRefCount() in lclvars.cpp in order
// to avoid perturbation, but should be merged.

void LinearScan::identifyCandidates()
{
    if (enregisterLocalVars)
    {
        // Initialize the set of lclVars that are candidates for register allocation.
        VarSetOps::AssignNoCopy(compiler, registerCandidateVars, VarSetOps::MakeEmpty(compiler));

        // Initialize the sets of lclVars that are used to determine whether, and for which lclVars,
        // we need to perform resolution across basic blocks.
        // Note that we can't do this in the constructor because the number of tracked lclVars may
        // change between the constructor and the actual allocation.
        VarSetOps::AssignNoCopy(compiler, resolutionCandidateVars, VarSetOps::MakeEmpty(compiler));
        VarSetOps::AssignNoCopy(compiler, splitOrSpilledVars, VarSetOps::MakeEmpty(compiler));

        // We set enregisterLocalVars to true only if there are tracked lclVars
        assert(compiler->lvaCount != 0);
    }
    else if (compiler->lvaCount == 0)
    {
        // Nothing to do. Note that even if enregisterLocalVars is false, we still need to set the
        // lvLRACandidate field on all the lclVars to false if we have any.
        return;
    }

    VarSetOps::AssignNoCopy(compiler, exceptVars, VarSetOps::MakeEmpty(compiler));
    VarSetOps::AssignNoCopy(compiler, finallyVars, VarSetOps::MakeEmpty(compiler));
    if (compiler->compHndBBtabCount > 0)
    {
        identifyCandidatesExceptionDataflow();
    }

    unsigned   lclNum;
    LclVarDsc* varDsc;

    // While we build intervals for the candidate lclVars, we will determine the floating point
    // lclVars, if any, to consider for callee-save register preferencing.
    // We maintain two sets of FP vars - those that meet the first threshold of weighted ref Count,
    // and those that meet the second.
    // The first threshold is used for methods that are heuristically deemed either to have light
    // fp usage, or other factors that encourage conservative use of callee-save registers, such
    // as multiple exits (where there might be an early exit that would be excessively penalized by
    // lots of prolog/epilog saves & restores).
    // The second threshold is used where there are factors deemed to make it more likely that fp
    // fp callee save registers will be needed, such as loops or many fp vars.
    // We keep two sets of vars, since we collect some of the information to determine which set to
    // use as we iterate over the vars.
    // When we are generating AVX code on non-Unix (FEATURE_PARTIAL_SIMD_CALLEE_SAVE), we maintain an
    // additional set of LargeVectorType vars, and there is a separate threshold defined for those.
    // It is assumed that if we encounter these, that we should consider this a "high use" scenario,
    // so we don't maintain two sets of these vars.
    // This is defined as thresholdLargeVectorRefCntWtd, as we are likely to use the same mechanism
    // for vectors on Arm64, though the actual value may differ.

    unsigned int floatVarCount        = 0;
    weight_t     thresholdFPRefCntWtd = 4 * BB_UNITY_WEIGHT;
    weight_t     maybeFPRefCntWtd     = 2 * BB_UNITY_WEIGHT;
    VARSET_TP    fpMaybeCandidateVars(VarSetOps::UninitVal());
#if FEATURE_PARTIAL_SIMD_CALLEE_SAVE
    unsigned int largeVectorVarCount           = 0;
    weight_t     thresholdLargeVectorRefCntWtd = 4 * BB_UNITY_WEIGHT;
#endif // FEATURE_PARTIAL_SIMD_CALLEE_SAVE
    if (enregisterLocalVars)
    {
        VarSetOps::AssignNoCopy(compiler, fpCalleeSaveCandidateVars, VarSetOps::MakeEmpty(compiler));
        VarSetOps::AssignNoCopy(compiler, fpMaybeCandidateVars, VarSetOps::MakeEmpty(compiler));
#if FEATURE_PARTIAL_SIMD_CALLEE_SAVE
        VarSetOps::AssignNoCopy(compiler, largeVectorVars, VarSetOps::MakeEmpty(compiler));
        VarSetOps::AssignNoCopy(compiler, largeVectorCalleeSaveCandidateVars, VarSetOps::MakeEmpty(compiler));
#endif // FEATURE_PARTIAL_SIMD_CALLEE_SAVE
    }
#if DOUBLE_ALIGN
    unsigned refCntStk       = 0;
    unsigned refCntReg       = 0;
    weight_t refCntWtdReg    = 0;
    unsigned refCntStkParam  = 0; // sum of     ref counts for all stack based parameters
    weight_t refCntWtdStkDbl = 0; // sum of wtd ref counts for stack based doubles
    doDoubleAlign            = false;
    bool checkDoubleAlign    = true;
    if (compiler->codeGen->isFramePointerRequired() || compiler->opts.MinOpts())
    {
        checkDoubleAlign = false;
    }
    else
    {
        switch (compiler->getCanDoubleAlign())
        {
            case MUST_DOUBLE_ALIGN:
                doDoubleAlign    = true;
                checkDoubleAlign = false;
                break;
            case CAN_DOUBLE_ALIGN:
                break;
            case CANT_DOUBLE_ALIGN:
                doDoubleAlign    = false;
                checkDoubleAlign = false;
                break;
            default:
                unreached();
        }
    }
#endif // DOUBLE_ALIGN

    // Check whether register variables are permitted.
    if (!enregisterLocalVars)
    {
        localVarIntervals = nullptr;
    }
    else if (compiler->lvaTrackedCount > 0)
    {
        // initialize mapping from tracked local to interval
        localVarIntervals = new (compiler, CMK_LSRA) Interval*[compiler->lvaTrackedCount];
    }

    INTRACK_STATS(regCandidateVarCount = 0);
    for (lclNum = 0, varDsc = compiler->lvaTable; lclNum < compiler->lvaCount; lclNum++, varDsc++)
    {
        // Initialize all variables to REG_STK
        varDsc->SetRegNum(REG_STK);
#ifndef TARGET_64BIT
        varDsc->SetOtherReg(REG_STK);
#endif // TARGET_64BIT

        if (!enregisterLocalVars)
        {
            varDsc->lvLRACandidate = false;
            continue;
        }

#if DOUBLE_ALIGN
        if (checkDoubleAlign)
        {
            if (varDsc->lvIsParam && !varDsc->lvIsRegArg)
            {
                refCntStkParam += varDsc->lvRefCnt();
            }
            else if (!isRegCandidate(varDsc) || varDsc->lvDoNotEnregister)
            {
                refCntStk += varDsc->lvRefCnt();
                if ((varDsc->lvType == TYP_DOUBLE) ||
                    ((varTypeIsStruct(varDsc) && varDsc->lvStructDoubleAlign &&
                      (compiler->lvaGetPromotionType(varDsc) != Compiler::PROMOTION_TYPE_INDEPENDENT))))
                {
                    refCntWtdStkDbl += varDsc->lvRefCntWtd();
                }
            }
            else
            {
                refCntReg += varDsc->lvRefCnt();
                refCntWtdReg += varDsc->lvRefCntWtd();
            }
        }
#endif // DOUBLE_ALIGN

        // Start with the assumption that it's a candidate.

        varDsc->lvLRACandidate = 1;

        // Start with lvRegister as false - set it true only if the variable gets
        // the same register assignment throughout
        varDsc->lvRegister = false;

        if (!isRegCandidate(varDsc))
        {
            varDsc->lvLRACandidate = 0;
            if (varDsc->lvTracked)
            {
                localVarIntervals[varDsc->lvVarIndex] = nullptr;
            }
            // The current implementation of multi-reg structs that are referenced collectively
            // (i.e. by referring to the parent lclVar rather than each field separately) relies
            // on all or none of the fields being candidates.
            if (varDsc->lvIsStructField)
            {
                LclVarDsc* parentVarDsc = compiler->lvaGetDesc(varDsc->lvParentLcl);
                if (parentVarDsc->lvIsMultiRegRet && !parentVarDsc->lvDoNotEnregister)
                {
                    JITDUMP("Setting multi-reg struct V%02u as not enregisterable:", varDsc->lvParentLcl);
                    compiler->lvaSetVarDoNotEnregister(varDsc->lvParentLcl DEBUGARG(DoNotEnregisterReason::BlockOp));
                    for (unsigned int i = 0; i < parentVarDsc->lvFieldCnt; i++)
                    {
                        LclVarDsc* fieldVarDsc = compiler->lvaGetDesc(parentVarDsc->lvFieldLclStart + i);
                        JITDUMP(" V%02u", parentVarDsc->lvFieldLclStart + i);
                        if (fieldVarDsc->lvTracked)
                        {
                            fieldVarDsc->lvLRACandidate                = 0;
                            localVarIntervals[fieldVarDsc->lvVarIndex] = nullptr;
                            VarSetOps::RemoveElemD(compiler, registerCandidateVars, fieldVarDsc->lvVarIndex);
                            JITDUMP("*");
                        }
                        // This is not accurate, but we need a non-zero refCnt for the parent so that it will
                        // be allocated to the stack.
                        parentVarDsc->setLvRefCnt(parentVarDsc->lvRefCnt() + fieldVarDsc->lvRefCnt());
                    }
                    JITDUMP("\n");
                }
            }
            continue;
        }

        if (varDsc->lvLRACandidate)
        {
            var_types type = varDsc->GetStackSlotHomeType();
            if (varTypeUsesFloatReg(type))
            {
                compiler->compFloatingPointUsed = true;
            }
            Interval* newInt = newInterval(type);
            newInt->setLocalNumber(compiler, lclNum, this);
            VarSetOps::AddElemD(compiler, registerCandidateVars, varDsc->lvVarIndex);

            // we will set this later when we have determined liveness
            varDsc->lvMustInit = false;

            if (varDsc->lvIsStructField)
            {
                newInt->isStructField = true;
            }

            if (varDsc->lvLiveInOutOfHndlr)
            {
                newInt->isWriteThru = varDsc->lvSingleDefRegCandidate;
                setIntervalAsSpilled(newInt);
            }

            INTRACK_STATS(regCandidateVarCount++);

            // We maintain two sets of FP vars - those that meet the first threshold of weighted ref Count,
            // and those that meet the second (see the definitions of thresholdFPRefCntWtd and maybeFPRefCntWtd
            // above).
            CLANG_FORMAT_COMMENT_ANCHOR;

#if FEATURE_PARTIAL_SIMD_CALLEE_SAVE
            // Additionally, when we are generating code for a target with partial SIMD callee-save
            // (AVX on non-UNIX amd64 and 16-byte vectors on arm64), we keep a separate set of the
            // LargeVectorType vars.
            if (Compiler::varTypeNeedsPartialCalleeSave(varDsc->GetRegisterType()))
            {
                largeVectorVarCount++;
                VarSetOps::AddElemD(compiler, largeVectorVars, varDsc->lvVarIndex);
                weight_t refCntWtd = varDsc->lvRefCntWtd();
                if (refCntWtd >= thresholdLargeVectorRefCntWtd)
                {
                    VarSetOps::AddElemD(compiler, largeVectorCalleeSaveCandidateVars, varDsc->lvVarIndex);
                }
            }
            else
#endif // FEATURE_PARTIAL_SIMD_CALLEE_SAVE
                if (regType(type) == FloatRegisterType)
            {
                floatVarCount++;
                weight_t refCntWtd = varDsc->lvRefCntWtd();
                if (varDsc->lvIsRegArg)
                {
                    // Don't count the initial reference for register params.  In those cases,
                    // using a callee-save causes an extra copy.
                    refCntWtd -= BB_UNITY_WEIGHT;
                }
                if (refCntWtd >= thresholdFPRefCntWtd)
                {
                    VarSetOps::AddElemD(compiler, fpCalleeSaveCandidateVars, varDsc->lvVarIndex);
                }
                else if (refCntWtd >= maybeFPRefCntWtd)
                {
                    VarSetOps::AddElemD(compiler, fpMaybeCandidateVars, varDsc->lvVarIndex);
                }
            }
            JITDUMP("  ");
            DBEXEC(VERBOSE, newInt->dump());
        }
        else
        {
            localVarIntervals[varDsc->lvVarIndex] = nullptr;
        }
    }

#if FEATURE_PARTIAL_SIMD_CALLEE_SAVE
    // Create Intervals to use for the save & restore of the upper halves of large vector lclVars.
    if (enregisterLocalVars)
    {
        VarSetOps::Iter largeVectorVarsIter(compiler, largeVectorVars);
        unsigned        largeVectorVarIndex = 0;
        while (largeVectorVarsIter.NextElem(&largeVectorVarIndex))
        {
            makeUpperVectorInterval(largeVectorVarIndex);
        }
    }
#endif // FEATURE_PARTIAL_SIMD_CALLEE_SAVE

#if DOUBLE_ALIGN
    if (checkDoubleAlign)
    {
        // TODO-CQ: Fine-tune this:
        // In the legacy reg predictor, this runs after allocation, and then demotes any lclVars
        // allocated to the frame pointer, which is probably the wrong order.
        // However, because it runs after allocation, it can determine the impact of demoting
        // the lclVars allocated to the frame pointer.
        // => Here, estimate of the EBP refCnt and weighted refCnt is a wild guess.
        //
        unsigned refCntEBP    = refCntReg / 8;
        weight_t refCntWtdEBP = refCntWtdReg / 8;

        doDoubleAlign =
            compiler->shouldDoubleAlign(refCntStk, refCntEBP, refCntWtdEBP, refCntStkParam, refCntWtdStkDbl);
    }
#endif // DOUBLE_ALIGN

    // The factors we consider to determine which set of fp vars to use as candidates for callee save
    // registers current include the number of fp vars, whether there are loops, and whether there are
    // multiple exits.  These have been selected somewhat empirically, but there is probably room for
    // more tuning.
    CLANG_FORMAT_COMMENT_ANCHOR;

#ifdef DEBUG
    if (VERBOSE)
    {
        printf("\nFP callee save candidate vars: ");
        if (enregisterLocalVars && !VarSetOps::IsEmpty(compiler, fpCalleeSaveCandidateVars))
        {
            dumpConvertedVarSet(compiler, fpCalleeSaveCandidateVars);
            printf("\n");
        }
        else
        {
            printf("None\n\n");
        }
    }
#endif

    JITDUMP("floatVarCount = %d; hasLoops = %s, singleExit = %s\n", floatVarCount, dspBool(compiler->fgHasLoops),
            dspBool(compiler->fgReturnBlocks == nullptr || compiler->fgReturnBlocks->next == nullptr));

    // Determine whether to use the 2nd, more aggressive, threshold for fp callee saves.
    if (floatVarCount > 6 && compiler->fgHasLoops &&
        (compiler->fgReturnBlocks == nullptr || compiler->fgReturnBlocks->next == nullptr))
    {
        assert(enregisterLocalVars);
#ifdef DEBUG
        if (VERBOSE)
        {
            printf("Adding additional fp callee save candidates: \n");
            if (!VarSetOps::IsEmpty(compiler, fpMaybeCandidateVars))
            {
                dumpConvertedVarSet(compiler, fpMaybeCandidateVars);
                printf("\n");
            }
            else
            {
                printf("None\n\n");
            }
        }
#endif
        VarSetOps::UnionD(compiler, fpCalleeSaveCandidateVars, fpMaybeCandidateVars);
    }

    // From here on, we're only interested in the exceptVars that are candidates.
    if (enregisterLocalVars && (compiler->compHndBBtabCount > 0))
    {
        VarSetOps::IntersectionD(compiler, exceptVars, registerCandidateVars);
    }

#ifdef TARGET_ARM
#ifdef DEBUG
    if (VERBOSE)
    {
        // Frame layout is only pre-computed for ARM
        printf("\nlvaTable after IdentifyCandidates\n");
        compiler->lvaTableDump(Compiler::FrameLayoutState::PRE_REGALLOC_FRAME_LAYOUT);
    }
#endif // DEBUG
#endif // TARGET_ARM
}

// TODO-Throughput: This mapping can surely be more efficiently done
void LinearScan::initVarRegMaps()
{
    if (!enregisterLocalVars)
    {
        inVarToRegMaps  = nullptr;
        outVarToRegMaps = nullptr;
        return;
    }
    assert(compiler->lvaTrackedFixed); // We should have already set this to prevent us from adding any new tracked
                                       // variables.

    // The compiler memory allocator requires that the allocation be an
    // even multiple of int-sized objects
    unsigned int varCount = compiler->lvaTrackedCount;
    regMapCount           = roundUp(varCount, (unsigned)sizeof(int));

    // Not sure why blocks aren't numbered from zero, but they don't appear to be.
    // So, if we want to index by bbNum we have to know the maximum value.
    unsigned int bbCount = compiler->fgBBNumMax + 1;

    inVarToRegMaps  = new (compiler, CMK_LSRA) regNumberSmall*[bbCount];
    outVarToRegMaps = new (compiler, CMK_LSRA) regNumberSmall*[bbCount];

    if (varCount > 0)
    {
        // This VarToRegMap is used during the resolution of critical edges.
        sharedCriticalVarToRegMap = new (compiler, CMK_LSRA) regNumberSmall[regMapCount];

        for (unsigned int i = 0; i < bbCount; i++)
        {
            VarToRegMap inVarToRegMap  = new (compiler, CMK_LSRA) regNumberSmall[regMapCount];
            VarToRegMap outVarToRegMap = new (compiler, CMK_LSRA) regNumberSmall[regMapCount];

            for (unsigned int j = 0; j < regMapCount; j++)
            {
                inVarToRegMap[j]  = REG_STK;
                outVarToRegMap[j] = REG_STK;
            }
            inVarToRegMaps[i]  = inVarToRegMap;
            outVarToRegMaps[i] = outVarToRegMap;
        }
    }
    else
    {
        sharedCriticalVarToRegMap = nullptr;
        for (unsigned int i = 0; i < bbCount; i++)
        {
            inVarToRegMaps[i]  = nullptr;
            outVarToRegMaps[i] = nullptr;
        }
    }
}

void LinearScan::setInVarRegForBB(unsigned int bbNum, unsigned int varNum, regNumber reg)
{
    assert(enregisterLocalVars);
    assert(reg < UCHAR_MAX && varNum < compiler->lvaCount);
    inVarToRegMaps[bbNum][compiler->lvaTable[varNum].lvVarIndex] = (regNumberSmall)reg;
}

void LinearScan::setOutVarRegForBB(unsigned int bbNum, unsigned int varNum, regNumber reg)
{
    assert(enregisterLocalVars);
    assert(reg < UCHAR_MAX && varNum < compiler->lvaCount);
    outVarToRegMaps[bbNum][compiler->lvaTable[varNum].lvVarIndex] = (regNumberSmall)reg;
}

LinearScan::SplitEdgeInfo LinearScan::getSplitEdgeInfo(unsigned int bbNum)
{
    assert(enregisterLocalVars);
    SplitEdgeInfo splitEdgeInfo;
    assert(bbNum <= compiler->fgBBNumMax);
    assert(bbNum > bbNumMaxBeforeResolution);
    assert(splitBBNumToTargetBBNumMap != nullptr);
    splitBBNumToTargetBBNumMap->Lookup(bbNum, &splitEdgeInfo);
    assert(splitEdgeInfo.toBBNum <= bbNumMaxBeforeResolution);
    assert(splitEdgeInfo.fromBBNum <= bbNumMaxBeforeResolution);
    return splitEdgeInfo;
}

VarToRegMap LinearScan::getInVarToRegMap(unsigned int bbNum)
{
    assert(enregisterLocalVars);
    assert(bbNum <= compiler->fgBBNumMax);
    // For the blocks inserted to split critical edges, the inVarToRegMap is
    // equal to the outVarToRegMap at the "from" block.
    if (bbNum > bbNumMaxBeforeResolution)
    {
        SplitEdgeInfo splitEdgeInfo = getSplitEdgeInfo(bbNum);
        unsigned      fromBBNum     = splitEdgeInfo.fromBBNum;
        if (fromBBNum == 0)
        {
            assert(splitEdgeInfo.toBBNum != 0);
            return inVarToRegMaps[splitEdgeInfo.toBBNum];
        }
        else
        {
            return outVarToRegMaps[fromBBNum];
        }
    }

    return inVarToRegMaps[bbNum];
}

VarToRegMap LinearScan::getOutVarToRegMap(unsigned int bbNum)
{
    assert(enregisterLocalVars);
    assert(bbNum <= compiler->fgBBNumMax);
    if (bbNum == 0)
    {
        return nullptr;
    }
    // For the blocks inserted to split critical edges, the outVarToRegMap is
    // equal to the inVarToRegMap at the target.
    if (bbNum > bbNumMaxBeforeResolution)
    {
        // If this is an empty block, its in and out maps are both the same.
        // We identify this case by setting fromBBNum or toBBNum to 0, and using only the other.
        SplitEdgeInfo splitEdgeInfo = getSplitEdgeInfo(bbNum);
        unsigned      toBBNum       = splitEdgeInfo.toBBNum;
        if (toBBNum == 0)
        {
            assert(splitEdgeInfo.fromBBNum != 0);
            return outVarToRegMaps[splitEdgeInfo.fromBBNum];
        }
        else
        {
            return inVarToRegMaps[toBBNum];
        }
    }
    return outVarToRegMaps[bbNum];
}

//------------------------------------------------------------------------
// setVarReg: Set the register associated with a variable in the given 'bbVarToRegMap'.
//
// Arguments:
//    bbVarToRegMap   - the map of interest
//    trackedVarIndex - the lvVarIndex for the variable
//    reg             - the register to which it is being mapped
//
// Return Value:
//    None
//
void LinearScan::setVarReg(VarToRegMap bbVarToRegMap, unsigned int trackedVarIndex, regNumber reg)
{
    assert(trackedVarIndex < compiler->lvaTrackedCount);
    regNumberSmall regSmall = (regNumberSmall)reg;
    assert((regNumber)regSmall == reg);
    bbVarToRegMap[trackedVarIndex] = regSmall;
}

//------------------------------------------------------------------------
// getVarReg: Get the register associated with a variable in the given 'bbVarToRegMap'.
//
// Arguments:
//    bbVarToRegMap   - the map of interest
//    trackedVarIndex - the lvVarIndex for the variable
//
// Return Value:
//    The register to which 'trackedVarIndex' is mapped
//
regNumber LinearScan::getVarReg(VarToRegMap bbVarToRegMap, unsigned int trackedVarIndex)
{
    assert(enregisterLocalVars);
    assert(trackedVarIndex < compiler->lvaTrackedCount);
    return (regNumber)bbVarToRegMap[trackedVarIndex];
}

// Initialize the incoming VarToRegMap to the given map values (generally a predecessor of
// the block)
VarToRegMap LinearScan::setInVarToRegMap(unsigned int bbNum, VarToRegMap srcVarToRegMap)
{
    assert(enregisterLocalVars);
    VarToRegMap inVarToRegMap = inVarToRegMaps[bbNum];
    memcpy(inVarToRegMap, srcVarToRegMap, (regMapCount * sizeof(regNumber)));
    return inVarToRegMap;
}

//------------------------------------------------------------------------
// checkLastUses: Check correctness of last use flags
//
// Arguments:
//    The block for which we are checking last uses.
//
// Notes:
//    This does a backward walk of the RefPositions, starting from the liveOut set.
//    This method was previously used to set the last uses, which were computed by
//    liveness, but were not create in some cases of multiple lclVar references in the
//    same tree. However, now that last uses are computed as RefPositions are created,
//    that is no longer necessary, and this method is simply retained as a check.
//    The exception to the check-only behavior is when LSRA_EXTEND_LIFETIMES if set via
//    COMPlus_JitStressRegs. In that case, this method is required, because even though
//    the RefPositions will not be marked lastUse in that case, we still need to correctly
//    mark the last uses on the tree nodes, which is done by this method.
//
#ifdef DEBUG
void LinearScan::checkLastUses(BasicBlock* block)
{
    if (VERBOSE)
    {
        JITDUMP("\n\nCHECKING LAST USES for " FMT_BB ", liveout=", block->bbNum);
        dumpConvertedVarSet(compiler, block->bbLiveOut);
        JITDUMP("\n==============================\n");
    }

    unsigned keepAliveVarNum = BAD_VAR_NUM;
    if (compiler->lvaKeepAliveAndReportThis())
    {
        keepAliveVarNum = compiler->info.compThisArg;
        assert(compiler->info.compIsStatic == false);
    }

    // find which uses are lastUses

    // Work backwards starting with live out.
    // 'computedLive' is updated to include any exposed use (including those in this
    // block that we've already seen).  When we encounter a use, if it's
    // not in that set, then it's a last use.

    VARSET_TP computedLive(VarSetOps::MakeCopy(compiler, block->bbLiveOut));

    bool                       foundDiff          = false;
    RefPositionReverseIterator currentRefPosition = refPositions.rbegin();
    for (; currentRefPosition->refType != RefTypeBB; currentRefPosition++)
    {
        // We should never see ParamDefs or ZeroInits within a basic block.
        assert(currentRefPosition->refType != RefTypeParamDef && currentRefPosition->refType != RefTypeZeroInit);
        if (currentRefPosition->isIntervalRef() && currentRefPosition->getInterval()->isLocalVar)
        {
            unsigned varNum   = currentRefPosition->getInterval()->varNum;
            unsigned varIndex = currentRefPosition->getInterval()->getVarIndex(compiler);

            LsraLocation loc = currentRefPosition->nodeLocation;

            // We should always have a tree node for a localVar, except for the "special" RefPositions.
            GenTree* tree = currentRefPosition->treeNode;
            assert(tree != nullptr || currentRefPosition->refType == RefTypeExpUse ||
                   currentRefPosition->refType == RefTypeDummyDef);

            if (!VarSetOps::IsMember(compiler, computedLive, varIndex) && varNum != keepAliveVarNum)
            {
                // There was no exposed use, so this is a "last use" (and we mark it thus even if it's a def)

                if (extendLifetimes())
                {
                    // NOTE: this is a bit of a hack. When extending lifetimes, the "last use" bit will be clear.
                    // This bit, however, would normally be used during resolveLocalRef to set the value of
                    // LastUse on the node for a ref position. If this bit is not set correctly even when
                    // extending lifetimes, the code generator will assert as it expects to have accurate last
                    // use information. To avoid these asserts, set the LastUse bit here.
                    // Note also that extendLifetimes() is an LSRA stress mode, so it will only be true for
                    // Checked or Debug builds, for which this method will be executed.
                    if (tree != nullptr)
                    {
                        tree->AsLclVar()->SetLastUse(currentRefPosition->multiRegIdx);
                    }
                }
                else if (!currentRefPosition->lastUse)
                {
                    JITDUMP("missing expected last use of V%02u @%u\n", compiler->lvaTrackedIndexToLclNum(varIndex),
                            loc);
                    foundDiff = true;
                }
                VarSetOps::AddElemD(compiler, computedLive, varIndex);
            }
            else if (currentRefPosition->lastUse)
            {
                JITDUMP("unexpected last use of V%02u @%u\n", compiler->lvaTrackedIndexToLclNum(varIndex), loc);
                foundDiff = true;
            }
            else if (extendLifetimes() && tree != nullptr)
            {
                // NOTE: see the comment above re: the extendLifetimes hack.
                tree->AsLclVar()->ClearLastUse(currentRefPosition->multiRegIdx);
            }

            if (currentRefPosition->refType == RefTypeDef || currentRefPosition->refType == RefTypeDummyDef)
            {
                VarSetOps::RemoveElemD(compiler, computedLive, varIndex);
            }
        }

        assert(currentRefPosition != refPositions.rend());
    }

    VARSET_TP liveInNotComputedLive(VarSetOps::Diff(compiler, block->bbLiveIn, computedLive));

    // We may have exception vars in the liveIn set of exception blocks that are not computed live.
    if (compiler->ehBlockHasExnFlowDsc(block))
    {
        VarSetOps::DiffD(compiler, liveInNotComputedLive, compiler->fgGetHandlerLiveVars(block));
    }
    VarSetOps::Iter liveInNotComputedLiveIter(compiler, liveInNotComputedLive);
    unsigned        liveInNotComputedLiveIndex = 0;
    while (liveInNotComputedLiveIter.NextElem(&liveInNotComputedLiveIndex))
    {
        LclVarDsc* varDesc = compiler->lvaGetDescByTrackedIndex(liveInNotComputedLiveIndex);
        if (varDesc->lvLRACandidate)
        {
            JITDUMP(FMT_BB ": V%02u is in LiveIn set, but not computed live.\n", block->bbNum,
                    compiler->lvaTrackedIndexToLclNum(liveInNotComputedLiveIndex));
            foundDiff = true;
        }
    }

    VarSetOps::DiffD(compiler, computedLive, block->bbLiveIn);
    const VARSET_TP& computedLiveNotLiveIn(computedLive); // reuse the buffer.
    VarSetOps::Iter  computedLiveNotLiveInIter(compiler, computedLiveNotLiveIn);
    unsigned         computedLiveNotLiveInIndex = 0;
    while (computedLiveNotLiveInIter.NextElem(&computedLiveNotLiveInIndex))
    {
        LclVarDsc* varDesc = compiler->lvaGetDescByTrackedIndex(computedLiveNotLiveInIndex);
        if (varDesc->lvLRACandidate)
        {
            JITDUMP(FMT_BB ": V%02u is computed live, but not in LiveIn set.\n", block->bbNum,
                    compiler->lvaTrackedIndexToLclNum(computedLiveNotLiveInIndex));
            foundDiff = true;
        }
    }

    assert(!foundDiff);
}
#endif // DEBUG

//------------------------------------------------------------------------
// findPredBlockForLiveIn: Determine which block should be used for the register locations of the live-in variables.
//
// Arguments:
//    block                 - The block for which we're selecting a predecessor.
//    prevBlock             - The previous block in allocation order.
//    pPredBlockIsAllocated - A debug-only argument that indicates whether any of the predecessors have been seen
//                            in allocation order.
//
// Return Value:
//    The selected predecessor.
//
// Assumptions:
//    in DEBUG, caller initializes *pPredBlockIsAllocated to false, and it will be set to true if the block
//    returned is in fact a predecessor.
//
// Notes:
//    This will select a predecessor based on the heuristics obtained by getLsraBlockBoundaryLocations(), which can be
//    one of:
//      LSRA_BLOCK_BOUNDARY_PRED    - Use the register locations of a predecessor block (default)
//      LSRA_BLOCK_BOUNDARY_LAYOUT  - Use the register locations of the previous block in layout order.
//                                    This is the only case where this actually returns a different block.
//      LSRA_BLOCK_BOUNDARY_ROTATE  - Rotate the register locations from a predecessor.
//                                    For this case, the block returned is the same as for LSRA_BLOCK_BOUNDARY_PRED, but
//                                    the register locations will be "rotated" to stress the resolution and allocation
//                                    code.

BasicBlock* LinearScan::findPredBlockForLiveIn(BasicBlock* block,
                                               BasicBlock* prevBlock DEBUGARG(bool* pPredBlockIsAllocated))
{
    BasicBlock* predBlock = nullptr;
    assert(*pPredBlockIsAllocated == false);

    // Blocks with exception flow on entry use no predecessor blocks, as all incoming vars
    // are on the stack.
    if (blockInfo[block->bbNum].hasEHBoundaryIn)
    {
        JITDUMP("\n\nIncoming EH boundary; ");
        return nullptr;
    }

    if (block == compiler->fgFirstBB)
    {
        return nullptr;
    }

    if (block->bbPreds == nullptr)
    {
        assert((block != compiler->fgFirstBB) || (prevBlock != nullptr));
        JITDUMP("\n\nNo predecessor; ");

        // Some throw blocks do not have predecessor. For such blocks, we want to return the fact
        // that predecessor is indeed null instead of returning the prevBlock. Returning prevBlock
        // will be wrong, because LSRA would think that the variable is live in registers based on
        // the lexical flow, but that won't be true according to the control flow.
        // Example:
        //
        // IG05:
        //      ...         ; V01 is in 'rdi'
        //      JNE IG07
        //      ...
        // IG06:
        //      ...
        //      ...         ; V01 is in 'rbx'
        //      JMP IG08
        // IG07:
        //      ...         ; LSRA thinks V01 is in 'rbx' if IG06 is set as previous block of IG07.
        //      ....
        //      CALL CORINFO_HELP_RNGCHKFAIL
        //      ...
        // IG08:
        //      ...
        //      ...
        if (block->bbJumpKind == BBJ_THROW)
        {
            JITDUMP(" - throw block; ");
            return nullptr;
        }

        // We may have unreachable blocks, due to optimization.
        // We don't want to set the predecessor as null in this case, since that will result in
        // unnecessary DummyDefs, and possibly result in inconsistencies requiring resolution
        // (since these unreachable blocks can have reachable successors).
        return prevBlock;
    }

#ifdef DEBUG
    if (getLsraBlockBoundaryLocations() == LSRA_BLOCK_BOUNDARY_LAYOUT)
    {
        if (prevBlock != nullptr)
        {
            predBlock = prevBlock;
        }
    }
    else
#endif // DEBUG
    {
        predBlock = block->GetUniquePred(compiler);
        if (predBlock != nullptr)
        {
            // We should already have returned null if this block has a single incoming EH boundary edge.
            assert(!predBlock->hasEHBoundaryOut());
            if (isBlockVisited(predBlock))
            {
                if (predBlock->bbJumpKind == BBJ_COND)
                {
                    // Special handling to improve matching on backedges.
                    BasicBlock* otherBlock = (block == predBlock->bbNext) ? predBlock->bbJumpDest : predBlock->bbNext;
                    noway_assert(otherBlock != nullptr);
                    if (isBlockVisited(otherBlock) && !blockInfo[otherBlock->bbNum].hasEHBoundaryIn)
                    {
                        // This is the case when we have a conditional branch where one target has already
                        // been visited.  It would be best to use the same incoming regs as that block,
                        // so that we have less likelihood of having to move registers.
                        // For example, in determining the block to use for the starting register locations for
                        // "block" in the following example, we'd like to use the same predecessor for "block"
                        // as for "otherBlock", so that both successors of predBlock have the same locations, reducing
                        // the likelihood of needing a split block on a backedge:
                        //
                        //   otherPred
                        //       |
                        //   otherBlock <-+
                        //     . . .      |
                        //                |
                        //   predBlock----+
                        //       |
                        //     block
                        //
                        if (blockInfo[otherBlock->bbNum].hasEHBoundaryIn)
                        {
                            return nullptr;
                        }
                        else
                        {
                            for (BasicBlock* const otherPred : otherBlock->PredBlocks())
                            {
                                if (otherPred->bbNum == blockInfo[otherBlock->bbNum].predBBNum)
                                {
                                    predBlock = otherPred;
                                    break;
                                }
                            }
                        }
                    }
                }
            }
            else
            {
                predBlock = nullptr;
            }
        }
        else
        {
            for (BasicBlock* const candidatePredBlock : block->PredBlocks())
            {
                if (isBlockVisited(candidatePredBlock))
                {
                    if ((predBlock == nullptr) || (predBlock->bbWeight < candidatePredBlock->bbWeight))
                    {
                        predBlock = candidatePredBlock;
                        INDEBUG(*pPredBlockIsAllocated = true;)
                    }
                }
            }
        }
        if (predBlock == nullptr)
        {
            predBlock = prevBlock;
            assert(predBlock != nullptr);
            JITDUMP("\n\nNo allocated predecessor; ");
        }
    }
    return predBlock;
}

#ifdef DEBUG
void LinearScan::dumpVarRefPositions(const char* title)
{
    if (enregisterLocalVars)
    {
        printf("\nVAR REFPOSITIONS %s\n", title);

        for (unsigned i = 0; i < compiler->lvaCount; i++)
        {
            printf("--- V%02u", i);

            const LclVarDsc* varDsc = compiler->lvaGetDesc(i);
            if (varDsc->lvIsRegCandidate())
            {
                Interval* interval = getIntervalForLocalVar(varDsc->lvVarIndex);
                printf("  (Interval %d)\n", interval->intervalIndex);
                for (RefPosition* ref = interval->firstRefPosition; ref != nullptr; ref = ref->nextRefPosition)
                {
                    ref->dump(this);
                }
            }
            else
            {
                printf("\n");
            }
        }
        printf("\n");
    }
}

#endif // DEBUG

// Set the default rpFrameType based upon codeGen->isFramePointerRequired()
// This was lifted from the register predictor
//
void LinearScan::setFrameType()
{
    FrameType frameType = FT_NOT_SET;
#if DOUBLE_ALIGN
    compiler->codeGen->setDoubleAlign(false);
    if (doDoubleAlign)
    {
        frameType = FT_DOUBLE_ALIGN_FRAME;
        compiler->codeGen->setDoubleAlign(true);
    }
    else
#endif // DOUBLE_ALIGN
        if (compiler->codeGen->isFramePointerRequired())
    {
        frameType = FT_EBP_FRAME;
    }
    else
    {
        if (compiler->rpMustCreateEBPCalled == false)
        {
#ifdef DEBUG
            const char* reason;
#endif // DEBUG
            compiler->rpMustCreateEBPCalled = true;
            if (compiler->rpMustCreateEBPFrame(INDEBUG(&reason)))
            {
                JITDUMP("; Decided to create an EBP based frame for ETW stackwalking (%s)\n", reason);
                compiler->codeGen->setFrameRequired(true);
            }
        }

        if (compiler->codeGen->isFrameRequired())
        {
            frameType = FT_EBP_FRAME;
        }
        else
        {
            frameType = FT_ESP_FRAME;
        }
    }

    switch (frameType)
    {
        case FT_ESP_FRAME:
            noway_assert(!compiler->codeGen->isFramePointerRequired());
            noway_assert(!compiler->codeGen->isFrameRequired());
            compiler->codeGen->setFramePointerUsed(false);
            break;
        case FT_EBP_FRAME:
            compiler->codeGen->setFramePointerUsed(true);
            break;
#if DOUBLE_ALIGN
        case FT_DOUBLE_ALIGN_FRAME:
            noway_assert(!compiler->codeGen->isFramePointerRequired());
            compiler->codeGen->setFramePointerUsed(false);
            break;
#endif // DOUBLE_ALIGN
        default:
            noway_assert(!"rpFrameType not set correctly!");
            break;
    }

    // If we are using FPBASE as the frame register, we cannot also use it for
    // a local var.
    regMaskTP removeMask = RBM_NONE;
    if (frameType == FT_EBP_FRAME)
    {
        removeMask |= RBM_FPBASE;
    }

    compiler->rpFrameType = frameType;

#if defined(TARGET_ARMARCH) || defined(TARGET_LOONGARCH64)
    // Determine whether we need to reserve a register for large lclVar offsets.
    if (compiler->compRsvdRegCheck(Compiler::REGALLOC_FRAME_LAYOUT))
    {
        // We reserve R10/IP1 in this case to hold the offsets in load/store instructions
        compiler->codeGen->regSet.rsMaskResvd |= RBM_OPT_RSVD;
        assert(REG_OPT_RSVD != REG_FP);
        JITDUMP("  Reserved REG_OPT_RSVD (%s) due to large frame\n", getRegName(REG_OPT_RSVD));
        removeMask |= RBM_OPT_RSVD;
    }
#endif // TARGET_ARMARCH || TARGET_LOONGARCH64

    if ((removeMask != RBM_NONE) && ((availableIntRegs & removeMask) != 0))
    {
        // We know that we're already in "read mode" for availableIntRegs. However,
        // we need to remove these registers, so subsequent users (like callers
        // to allRegs()) get the right thing. The RemoveRegistersFromMasks() code
        // fixes up everything that already took a dependency on the value that was
        // previously read, so this completes the picture.
        availableIntRegs.OverrideAssign(availableIntRegs & ~removeMask);
    }
}

//------------------------------------------------------------------------
// copyOrMoveRegInUse: Is 'ref' a copyReg/moveReg that is still busy at the given location?
//
// Arguments:
//    ref: The RefPosition of interest
//    loc: The LsraLocation at which we're determining whether it's busy.
//
// Return Value:
//    true iff 'ref' is active at the given location
//
bool copyOrMoveRegInUse(RefPosition* ref, LsraLocation loc)
{
    if (!ref->copyReg && !ref->moveReg)
    {
        return false;
    }
    if (ref->getRefEndLocation() >= loc)
    {
        return true;
    }
    Interval*    interval = ref->getInterval();
    RefPosition* nextRef  = interval->getNextRefPosition();
    if (nextRef != nullptr && nextRef->treeNode == ref->treeNode && nextRef->getRefEndLocation() >= loc)
    {
        return true;
    }
    return false;
}

//------------------------------------------------------------------------
// getRegisterType: Get the RegisterType to use for the given RefPosition
//
// Arguments:
//    currentInterval: The interval for the current allocation
//    refPosition:     The RefPosition of the current Interval for which a register is being allocated
//
// Return Value:
//    The RegisterType that should be allocated for this RefPosition
//
// Notes:
//    This will nearly always be identical to the registerType of the interval, except in the case
//    of SIMD types of 8 bytes (currently only Vector2) when they are passed and returned in integer
//    registers, or copied to a return temp.
//    This method need only be called in situations where we may be dealing with the register requirements
//    of a RefTypeUse RefPosition (i.e. not when we are only looking at the type of an interval, nor when
//    we are interested in the "defining" type of the interval).  This is because the situation of interest
//    only happens at the use (where it must be copied to an integer register).

RegisterType LinearScan::getRegisterType(Interval* currentInterval, RefPosition* refPosition)
{
    assert(refPosition->getInterval() == currentInterval);
    RegisterType regType    = currentInterval->registerType;
    regMaskTP    candidates = refPosition->registerAssignment;
#ifdef TARGET_LOONGARCH64
    // The LoongArch64's ABI which the float args maybe passed by integer register
    // when no float register left but free integer register.
    if ((candidates & allRegs(regType)) != RBM_NONE)
    {
        return regType;
    }
    else
    {
        assert((regType == TYP_DOUBLE) || (regType == TYP_FLOAT));
        assert((candidates & allRegs(TYP_I_IMPL)) != RBM_NONE);
        return TYP_I_IMPL;
    }
#else
    assert((candidates & allRegs(regType)) != RBM_NONE);
    return regType;
#endif
}
//------------------------------------------------------------------------
// isMatchingConstant: Check to see whether a given register contains the constant referenced
//                     by the given RefPosition
//
// Arguments:
//    physRegRecord:   The RegRecord for the register we're interested in.
//    refPosition:     The RefPosition for a constant interval.
//
// Return Value:
//    True iff the register was defined by an identical constant node as the current interval.
//
bool LinearScan::isMatchingConstant(RegRecord* physRegRecord, RefPosition* refPosition)
{
    if ((physRegRecord->assignedInterval == nullptr) || !physRegRecord->assignedInterval->isConstant ||
        (refPosition->refType != RefTypeDef))
    {
        return false;
    }
    Interval* interval = refPosition->getInterval();
    if (!interval->isConstant || !isRegConstant(physRegRecord->regNum, interval->registerType))
    {
        return false;
    }
    noway_assert(refPosition->treeNode != nullptr);
    GenTree* otherTreeNode = physRegRecord->assignedInterval->firstRefPosition->treeNode;
    noway_assert(otherTreeNode != nullptr);

    if (refPosition->treeNode->OperGet() != otherTreeNode->OperGet())
    {
        return false;
    }

    switch (otherTreeNode->OperGet())
    {
        case GT_CNS_INT:
        {
            ssize_t v1 = refPosition->treeNode->AsIntCon()->IconValue();
            ssize_t v2 = otherTreeNode->AsIntCon()->IconValue();
            if ((v1 == v2) && (varTypeGCtype(refPosition->treeNode) == varTypeGCtype(otherTreeNode) || v1 == 0))
            {
#ifdef TARGET_64BIT
                // If the constant is negative, only reuse registers of the same type.
                // This is because, on a 64-bit system, we do not sign-extend immediates in registers to
                // 64-bits unless they are actually longs, as this requires a longer instruction.
                // This doesn't apply to a 32-bit system, on which long values occupy multiple registers.
                // (We could sign-extend, but we would have to always sign-extend, because if we reuse more
                // than once, we won't have access to the instruction that originally defines the constant).
                if ((refPosition->treeNode->TypeGet() == otherTreeNode->TypeGet()) || (v1 >= 0))
#endif // TARGET_64BIT
                {
                    return true;
                }
            }
            break;
        }

        case GT_CNS_DBL:
        {
            // For floating point constants, the values must be identical, not simply compare
            // equal.  So we compare the bits.
            if (refPosition->treeNode->AsDblCon()->isBitwiseEqual(otherTreeNode->AsDblCon()) &&
                (refPosition->treeNode->TypeGet() == otherTreeNode->TypeGet()))
            {
                return true;
            }
            break;
        }

        case GT_CNS_VEC:
        {
            return
#if FEATURE_PARTIAL_SIMD_CALLEE_SAVE
                !Compiler::varTypeNeedsPartialCalleeSave(physRegRecord->assignedInterval->registerType) &&
#endif
                GenTreeVecCon::Equals(refPosition->treeNode->AsVecCon(), otherTreeNode->AsVecCon());
        }

        default:
            break;
    }

    return false;
}

//------------------------------------------------------------------------
// allocateReg: Find a register that satisfies the requirements for refPosition,
//              taking into account the preferences for the given Interval,
//              and possibly spilling a lower weight Interval.
//
// Arguments:
//    currentInterval: The interval for the current allocation
//    refPosition:     The RefPosition of the current Interval for which a register is being allocated
// Return Value:
//    The regNumber, if any, allocated to the RefPosition.
//    Returns REG_NA only if 'refPosition->RegOptional()' is true, and there are
//    no free registers and no registers containing lower-weight Intervals that can be spilled.
//
// Notes:
//    This method will prefer to allocate a free register, but if none are available,
//    it will look for a lower-weight Interval to spill.
//    Weight and farthest distance of next reference are used to determine whether an Interval
//    currently occupying a register should be spilled. It will be spilled either:
//    - At its most recent RefPosition, if that is within the current block, OR
//    - At the boundary between the previous block and this one
//
// To select a ref position for spilling.
// - If refPosition->RegOptional() == false
//        The RefPosition chosen for spilling will be the lowest weight
//        of all and if there is more than one ref position with the
//        same lowest weight, among them choses the one with farthest
//        distance to its next reference.
//
// - If refPosition->RegOptional() == true
//        The ref position chosen for spilling will not only be lowest weight
//        of all but also has a weight lower than 'refPosition'.  If there is
//        no such ref position, no register will be allocated.
//

regNumber LinearScan::allocateReg(Interval*    currentInterval,
                                  RefPosition* refPosition DEBUG_ARG(RegisterScore* registerScore))
{
    regMaskTP foundRegBit = regSelector->select(currentInterval, refPosition DEBUG_ARG(registerScore));
    if (foundRegBit == RBM_NONE)
    {
        return REG_NA;
    }

    regNumber  foundReg               = genRegNumFromMask(foundRegBit);
    RegRecord* availablePhysRegRecord = getRegisterRecord(foundReg);
    Interval*  assignedInterval       = availablePhysRegRecord->assignedInterval;
    if ((assignedInterval != currentInterval) &&
        isAssigned(availablePhysRegRecord ARM_ARG(getRegisterType(currentInterval, refPosition))))
    {
        if (regSelector->isSpilling())
        {
            // We're spilling.
            CLANG_FORMAT_COMMENT_ANCHOR;

#ifdef TARGET_ARM
            if (currentInterval->registerType == TYP_DOUBLE)
            {
                assert(genIsValidDoubleReg(availablePhysRegRecord->regNum));
                unassignDoublePhysReg(availablePhysRegRecord);
            }
            else if (assignedInterval->registerType == TYP_DOUBLE)
            {
                // Make sure we spill both halves of the double register.
                assert(genIsValidDoubleReg(assignedInterval->assignedReg->regNum));
                unassignPhysReg(assignedInterval->assignedReg, assignedInterval->recentRefPosition);
            }
            else
#endif
            {
                unassignPhysReg(availablePhysRegRecord, assignedInterval->recentRefPosition);
            }
        }
        else
        {
            // If we considered this "unassigned" because this interval's lifetime ends before
            // the next ref, remember it.
            // For historical reasons (due to former short-circuiting of this case), if we're reassigning
            // the current interval to a previous assignment, we don't remember the previous interval.
            // Note that we need to compute this condition before calling unassignPhysReg, which wil reset
            // assignedInterval->physReg.
            bool wasAssigned = regSelector->foundUnassignedReg() && (assignedInterval != nullptr) &&
                               (assignedInterval->physReg == foundReg);
            unassignPhysReg(availablePhysRegRecord ARM_ARG(currentInterval->registerType));
            if (regSelector->isMatchingConstant() && compiler->opts.OptimizationEnabled())
            {
                assert(assignedInterval->isConstant);
                refPosition->treeNode->SetReuseRegVal();
            }
            else if (wasAssigned)
            {
                updatePreviousInterval(availablePhysRegRecord, assignedInterval, assignedInterval->registerType);
            }
            else
            {
                assert(!regSelector->isConstAvailable());
            }
        }
    }
    assignPhysReg(availablePhysRegRecord, currentInterval);
    refPosition->registerAssignment = foundRegBit;
    return foundReg;
}

//------------------------------------------------------------------------
// canSpillReg: Determine whether we can spill physRegRecord
//
// Arguments:
//    physRegRecord             - reg to spill
//    refLocation               - Location of RefPosition where this register will be spilled
//
// Return Value:
//    True  - if we can spill physRegRecord
//    False - otherwise
//
bool LinearScan::canSpillReg(RegRecord* physRegRecord, LsraLocation refLocation)
{
    assert(physRegRecord->assignedInterval != nullptr);
    RefPosition* recentAssignedRef = physRegRecord->assignedInterval->recentRefPosition;

    if (recentAssignedRef != nullptr)
    {
        // We can't spill a register that's active at the current location.
        // We should already have determined this with isRegBusy before calling this method.
        assert(!isRefPositionActive(recentAssignedRef, refLocation));
        return true;
    }
    // recentAssignedRef can only be null if this is a parameter that has not yet been
    // moved to a register (or stack), in which case we can't spill it yet.
    assert(physRegRecord->assignedInterval->getLocalVar(compiler)->lvIsParam);
    return false;
}

//------------------------------------------------------------------------
// getSpillWeight: Get the weight associated with spilling the given register
//
// Arguments:
//    physRegRecord - reg to spill
//
// Return Value:
//    The weight associated with the location at which we will spill.
//
// Note: This helper is designed to be used only from allocateReg() and getDoubleSpillWeight()
//
weight_t LinearScan::getSpillWeight(RegRecord* physRegRecord)
{
    assert(physRegRecord->assignedInterval != nullptr);
    RefPosition* recentAssignedRef = physRegRecord->assignedInterval->recentRefPosition;
    weight_t     weight            = BB_ZERO_WEIGHT;

    // We shouldn't call this method if there is no recentAssignedRef.
    assert(recentAssignedRef != nullptr);
    // We shouldn't call this method if the register is active at this location.
    assert(!isRefPositionActive(recentAssignedRef, currentLoc));
    weight = getWeight(recentAssignedRef);
    return weight;
}

#ifdef TARGET_ARM
//------------------------------------------------------------------------
// canSpillDoubleReg: Determine whether we can spill physRegRecord
//
// Arguments:
//    physRegRecord             - reg to spill (must be a valid double register)
//    refLocation               - Location of RefPosition where this register will be spilled
//
// Return Value:
//    True  - if we can spill physRegRecord
//    False - otherwise
//
bool LinearScan::canSpillDoubleReg(RegRecord* physRegRecord, LsraLocation refLocation)
{
    assert(genIsValidDoubleReg(physRegRecord->regNum));
    RegRecord* physRegRecord2 = getSecondHalfRegRec(physRegRecord);

    if ((physRegRecord->assignedInterval != nullptr) && !canSpillReg(physRegRecord, refLocation))
    {
        return false;
    }
    if ((physRegRecord2->assignedInterval != nullptr) && !canSpillReg(physRegRecord2, refLocation))
    {
        return false;
    }
    return true;
}

//------------------------------------------------------------------------
// unassignDoublePhysReg: unassign a double register (pair)
//
// Arguments:
//    doubleRegRecord - reg to unassign
//
// Note:
//    The given RegRecord must be a valid (even numbered) double register.
//
void LinearScan::unassignDoublePhysReg(RegRecord* doubleRegRecord)
{
    assert(genIsValidDoubleReg(doubleRegRecord->regNum));

    RegRecord* doubleRegRecordLo = doubleRegRecord;
    RegRecord* doubleRegRecordHi = getSecondHalfRegRec(doubleRegRecordLo);
    // For a double register, we has following four cases.
    // Case 1: doubleRegRecLo is assigned to TYP_DOUBLE interval
    // Case 2: doubleRegRecLo and doubleRegRecHi are assigned to different TYP_FLOAT intervals
    // Case 3: doubleRegRecLo is assigned to TYP_FLOAT interval and doubleRegRecHi is nullptr
    // Case 4: doubleRegRecordLo is nullptr, and doubleRegRecordHi is assigned to a TYP_FLOAT interval
    if (doubleRegRecordLo->assignedInterval != nullptr)
    {
        if (doubleRegRecordLo->assignedInterval->registerType == TYP_DOUBLE)
        {
            // Case 1: doubleRegRecLo is assigned to TYP_DOUBLE interval
            unassignPhysReg(doubleRegRecordLo, doubleRegRecordLo->assignedInterval->recentRefPosition);
        }
        else
        {
            // Case 2: doubleRegRecLo and doubleRegRecHi are assigned to different TYP_FLOAT intervals
            // Case 3: doubleRegRecLo is assigned to TYP_FLOAT interval and doubleRegRecHi is nullptr
            assert(doubleRegRecordLo->assignedInterval->registerType == TYP_FLOAT);
            unassignPhysReg(doubleRegRecordLo, doubleRegRecordLo->assignedInterval->recentRefPosition);

            if (doubleRegRecordHi != nullptr)
            {
                if (doubleRegRecordHi->assignedInterval != nullptr)
                {
                    assert(doubleRegRecordHi->assignedInterval->registerType == TYP_FLOAT);
                    unassignPhysReg(doubleRegRecordHi, doubleRegRecordHi->assignedInterval->recentRefPosition);
                }
            }
        }
    }
    else
    {
        // Case 4: doubleRegRecordLo is nullptr, and doubleRegRecordHi is assigned to a TYP_FLOAT interval
        assert(doubleRegRecordHi->assignedInterval != nullptr);
        assert(doubleRegRecordHi->assignedInterval->registerType == TYP_FLOAT);
        unassignPhysReg(doubleRegRecordHi, doubleRegRecordHi->assignedInterval->recentRefPosition);
    }
}

#endif // TARGET_ARM

//------------------------------------------------------------------------
// isRefPositionActive: Determine whether a given RefPosition is active at the given location
//
// Arguments:
//    refPosition - the RefPosition of interest
//    refLocation - the LsraLocation at which we want to know if it is active
//
// Return Value:
//    True  - if this RefPosition occurs at the given location, OR
//            if it occurs at the previous location and is marked delayRegFree.
//    False - otherwise
//
bool LinearScan::isRefPositionActive(RefPosition* refPosition, LsraLocation refLocation)
{
    return (refPosition->nodeLocation == refLocation ||
            ((refPosition->nodeLocation + 1 == refLocation) && refPosition->delayRegFree));
}

//------------------------------------------------------------------------
// isSpillCandidate: Determine if a register is a spill candidate for a given RefPosition.
//
// Arguments:
//    current               The interval for the current allocation
//    refPosition           The RefPosition of the current Interval for which a register is being allocated
//    physRegRecord         The RegRecord for the register we're considering for spill
//
// Return Value:
//    True iff the given register can be spilled to accommodate the given RefPosition.
//
bool LinearScan::isSpillCandidate(Interval* current, RefPosition* refPosition, RegRecord* physRegRecord)
{
    regMaskTP    candidateBit = genRegMask(physRegRecord->regNum);
    LsraLocation refLocation  = refPosition->nodeLocation;
    // We shouldn't be calling this if we haven't already determined that the register is not
    // busy until the next kill.
    assert(!isRegBusy(physRegRecord->regNum, current->registerType));
    // We should already have determined that the register isn't actively in use.
    assert(!isRegInUse(physRegRecord->regNum, current->registerType));
    // We shouldn't be calling this if 'refPosition' is a fixed reference to this register.
    assert(!refPosition->isFixedRefOfRegMask(candidateBit));
    // We shouldn't be calling this if there is a fixed reference at the same location
    // (and it's not due to this reference), as checked above.
    assert(!conflictingFixedRegReference(physRegRecord->regNum, refPosition));

    bool canSpill;
#ifdef TARGET_ARM
    if (current->registerType == TYP_DOUBLE)
    {
        canSpill = canSpillDoubleReg(physRegRecord, refLocation);
    }
    else
#endif // TARGET_ARM
    {
        canSpill = canSpillReg(physRegRecord, refLocation);
    }
    if (!canSpill)
    {
        return false;
    }
    return true;
}

// Grab a register to use to copy and then immediately use.
// This is called only for localVar intervals that already have a register
// assignment that is not compatible with the current RefPosition.
// This is not like regular assignment, because we don't want to change
// any preferences or existing register assignments.
// Prefer a free register that's got the earliest next use.
// Otherwise, spill something with the farthest next use
//
regNumber LinearScan::assignCopyReg(RefPosition* refPosition)
{
    Interval* currentInterval = refPosition->getInterval();
    assert(currentInterval != nullptr);
    assert(currentInterval->isActive);

    // Save the relatedInterval, if any, so that it doesn't get modified during allocation.
    Interval* savedRelatedInterval   = currentInterval->relatedInterval;
    currentInterval->relatedInterval = nullptr;

    // We don't want really want to change the default assignment,
    // so 1) pretend this isn't active, and 2) remember the old reg
    regNumber  oldPhysReg   = currentInterval->physReg;
    RegRecord* oldRegRecord = currentInterval->assignedReg;
    assert(oldRegRecord->regNum == oldPhysReg);
    currentInterval->isActive = false;

    // We *must* allocate a register, and it will be a copyReg. Set that field now, so that
    // refPosition->RegOptional() will return false.
    refPosition->copyReg = true;

    RegisterScore registerScore = NONE;
    regNumber allocatedReg      = allocateReg(currentInterval, refPosition DEBUG_ARG(&registerScore));
    assert(allocatedReg != REG_NA);

    INDEBUG(dumpLsraAllocationEvent(LSRA_EVENT_COPY_REG, currentInterval, allocatedReg, nullptr, registerScore));

    // Now restore the old info
    currentInterval->relatedInterval = savedRelatedInterval;
    currentInterval->physReg         = oldPhysReg;
    currentInterval->assignedReg     = oldRegRecord;
    currentInterval->isActive        = true;

    return allocatedReg;
}

//------------------------------------------------------------------------
// isAssigned: This is the function to check if the given RegRecord has an assignedInterval.
//
// Arguments:
//    regRec       - The RegRecord to check that it is assigned.
//    newRegType   - There are elements to judge according to the upcoming register type.
//
// Return Value:
//    Returns true if the given RegRecord has an assignedInterval.
//
bool LinearScan::isAssigned(RegRecord* regRec ARM_ARG(RegisterType newRegType))
{
    if (regRec->assignedInterval != nullptr)
    {
        return true;
    }
#ifdef TARGET_ARM
    if (newRegType == TYP_DOUBLE)
    {
        RegRecord* otherRegRecord = getSecondHalfRegRec(regRec);

        if (otherRegRecord->assignedInterval != nullptr)
        {
            return true;
        }
    }
#endif
    return false;
}

//------------------------------------------------------------------------
// checkAndAssignInterval: Check if the interval is already assigned and
//                         if it is then unassign the physical record
//                         and set the assignedInterval to 'interval'
//
// Arguments:
//    regRec       - The RegRecord of interest
//    interval     - The Interval that we're going to assign to 'regRec'
//
void LinearScan::checkAndAssignInterval(RegRecord* regRec, Interval* interval)
{
    Interval* assignedInterval = regRec->assignedInterval;
    if (assignedInterval != nullptr && assignedInterval != interval)
    {
        // This is allocated to another interval.  Either it is inactive, or it was allocated as a
        // copyReg and is therefore not the "assignedReg" of the other interval.  In the latter case,
        // we simply unassign it - in the former case we need to set the physReg on the interval to
        // REG_NA to indicate that it is no longer in that register.
        // The lack of checking for this case resulted in an assert in the retail version of System.dll,
        // in method SerialStream.GetDcbFlag.
        // Note that we can't check for the copyReg case, because we may have seen a more recent
        // RefPosition for the Interval that was NOT a copyReg.
        if (assignedInterval->assignedReg == regRec)
        {
            assert(assignedInterval->isActive == false);
            assignedInterval->physReg = REG_NA;
        }
        unassignPhysReg(regRec->regNum);
    }
#ifdef TARGET_ARM
    // If 'interval' and 'assignedInterval' were both TYP_DOUBLE, then we have unassigned 'assignedInterval'
    // from both halves. Otherwise, if 'interval' is TYP_DOUBLE, we now need to unassign the other half.
    if ((interval->registerType == TYP_DOUBLE) &&
        ((assignedInterval == nullptr) || (assignedInterval->registerType == TYP_FLOAT)))
    {
        RegRecord* otherRegRecord = getSecondHalfRegRec(regRec);
        assignedInterval          = otherRegRecord->assignedInterval;
        if (assignedInterval != nullptr && assignedInterval != interval)
        {
            if (assignedInterval->assignedReg == otherRegRecord)
            {
                assert(assignedInterval->isActive == false);
                assignedInterval->physReg = REG_NA;
            }
            unassignPhysReg(otherRegRecord->regNum);
        }
    }
#endif

    updateAssignedInterval(regRec, interval, interval->registerType);
}

// Assign the given physical register interval to the given interval
void LinearScan::assignPhysReg(RegRecord* regRec, Interval* interval)
{
    regMaskTP assignedRegMask = genRegMask(regRec->regNum);
    compiler->codeGen->regSet.rsSetRegsModified(assignedRegMask DEBUGARG(true));

    interval->assignedReg = regRec;
    checkAndAssignInterval(regRec, interval);

    interval->physReg  = regRec->regNum;
    interval->isActive = true;
    if (interval->isLocalVar)
    {
        // Prefer this register for future references
        interval->updateRegisterPreferences(assignedRegMask);
    }
}

//------------------------------------------------------------------------
// setIntervalAsSplit: Set this Interval as being split
//
// Arguments:
//    interval - The Interval which is being split
//
// Return Value:
//    None.
//
// Notes:
//    The given Interval will be marked as split, and it will be added to the
//    set of splitOrSpilledVars.
//
// Assumptions:
//    "interval" must be a lclVar interval, as tree temps are never split.
//    This is asserted in the call to getVarIndex().
//
void LinearScan::setIntervalAsSplit(Interval* interval)
{
    if (interval->isLocalVar)
    {
        unsigned varIndex = interval->getVarIndex(compiler);
        if (!interval->isSplit)
        {
            VarSetOps::AddElemD(compiler, splitOrSpilledVars, varIndex);
        }
        else
        {
            assert(VarSetOps::IsMember(compiler, splitOrSpilledVars, varIndex));
        }
    }
    interval->isSplit = true;
}

//------------------------------------------------------------------------
// setIntervalAsSpilled: Set this Interval as being spilled
//
// Arguments:
//    interval - The Interval which is being spilled
//
// Return Value:
//    None.
//
// Notes:
//    The given Interval will be marked as spilled, and it will be added
//    to the set of splitOrSpilledVars.
//
void LinearScan::setIntervalAsSpilled(Interval* interval)
{
#if FEATURE_PARTIAL_SIMD_CALLEE_SAVE
    if (interval->isUpperVector)
    {
        assert(interval->relatedInterval->isLocalVar);
        interval->isSpilled = true;
        // Now we need to mark the local as spilled also, even if the lower half is never spilled,
        // as this will use the upper part of its home location.
        interval = interval->relatedInterval;
        // We'll now mark this as spilled, so it changes the spillCost.
        RefPosition* recentRefPos = interval->recentRefPosition;
        if (!interval->isSpilled && interval->isActive && (recentRefPos != nullptr))
        {
            VarSetOps::AddElemD(compiler, splitOrSpilledVars, interval->getVarIndex(compiler));
            interval->isSpilled = true;
            regNumber reg       = interval->physReg;
            spillCost[reg]      = getSpillWeight(getRegisterRecord(reg));
        }
    }
#endif
    if (interval->isLocalVar)
    {
        unsigned varIndex = interval->getVarIndex(compiler);
        if (!interval->isSpilled)
        {
            VarSetOps::AddElemD(compiler, splitOrSpilledVars, varIndex);
        }
        else
        {
            assert(VarSetOps::IsMember(compiler, splitOrSpilledVars, varIndex));
        }
    }
    interval->isSpilled = true;
}

//------------------------------------------------------------------------
// spill: Spill the "interval" starting from "fromRefPosition" (upto "toRefPosition")
//
// Arguments:
//    interval        - The interval that contains the RefPosition to be spilled
//    fromRefPosition - The RefPosition at which the Interval is to be spilled
//    toRefPosition   - The RefPosition at which it must be reloaded (debug only arg)
//
// Return Value:
//    None.
//
// Assumptions:
//    fromRefPosition and toRefPosition must not be null
//
void LinearScan::spillInterval(Interval* interval, RefPosition* fromRefPosition DEBUGARG(RefPosition* toRefPosition))
{
    assert(fromRefPosition != nullptr && toRefPosition != nullptr);
    assert(fromRefPosition->getInterval() == interval && toRefPosition->getInterval() == interval);
    assert(fromRefPosition->nextRefPosition == toRefPosition);

    if (!fromRefPosition->lastUse)
    {
        // If not allocated a register, Lcl var def/use ref positions even if reg optional
        // should be marked as spillAfter. Note that if it is a WriteThru interval, the value is always
        // written to the stack, but the WriteThru indicates that the register is no longer live.
        if (fromRefPosition->RegOptional() && !(interval->isLocalVar && fromRefPosition->IsActualRef()))
        {
            fromRefPosition->registerAssignment = RBM_NONE;
        }
        else
        {
            fromRefPosition->spillAfter = true;
        }
    }

    // Only handle the singledef intervals whose firstRefPosition is RefTypeDef and is not yet marked as spillAfter.
    // The singledef intervals whose firstRefPositions are already marked as spillAfter, no need to mark them as
    // singleDefSpill because they will always get spilled at firstRefPosition.
    // This helps in spilling the singleDef at definition
    //
    // Note: Only mark "singleDefSpill" for those intervals who ever get spilled. The intervals that are never spilled
    // will not be marked as "singleDefSpill" and hence won't get spilled at the first definition.
    if (interval->isSingleDef && RefTypeIsDef(interval->firstRefPosition->refType) &&
        !interval->firstRefPosition->spillAfter)
    {
        // TODO-CQ: Check if it is beneficial to spill at def, meaning, if it is a hot block don't worry about
        // doing the spill. Another option is to track number of refpositions and a interval has more than X
        // refpositions
        // then perform this optimization.
        interval->firstRefPosition->singleDefSpill = true;
    }

    assert(toRefPosition != nullptr);

#ifdef DEBUG
    if (VERBOSE)
    {
        dumpLsraAllocationEvent(LSRA_EVENT_SPILL, interval);
    }
#endif // DEBUG

    INTRACK_STATS(updateLsraStat(STAT_SPILL, fromRefPosition->bbNum));

    interval->isActive = false;
    setIntervalAsSpilled(interval);

    // If fromRefPosition occurs before the beginning of this block, mark this as living in the stack
    // on entry to this block.
    if (fromRefPosition->nodeLocation <= curBBStartLocation)
    {
        // This must be a lclVar interval
        assert(interval->isLocalVar);
        setInVarRegForBB(curBBNum, interval->varNum, REG_STK);
    }
}

//------------------------------------------------------------------------
// unassignPhysRegNoSpill: Unassign the given physical register record from
//                         an active interval, without spilling.
//
// Arguments:
//    regRec           - the RegRecord to be unassigned
//
// Return Value:
//    None.
//
// Assumptions:
//    The assignedInterval must not be null, and must be active.
//
// Notes:
//    This method is used to unassign a register when an interval needs to be moved to a
//    different register, but not (yet) spilled.

void LinearScan::unassignPhysRegNoSpill(RegRecord* regRec)
{
    Interval* assignedInterval = regRec->assignedInterval;
    assert(assignedInterval != nullptr && assignedInterval->isActive);
    assignedInterval->isActive = false;
    unassignPhysReg(regRec, nullptr);
    assignedInterval->isActive = true;
}

//------------------------------------------------------------------------
// checkAndClearInterval: Clear the assignedInterval for the given
//                        physical register record
//
// Arguments:
//    regRec           - the physical RegRecord to be unassigned
//    spillRefPosition - The RefPosition at which the assignedInterval is to be spilled
//                       or nullptr if we aren't spilling
//
// Return Value:
//    None.
//
// Assumptions:
//    see unassignPhysReg
//
void LinearScan::checkAndClearInterval(RegRecord* regRec, RefPosition* spillRefPosition)
{
    Interval* assignedInterval = regRec->assignedInterval;
    assert(assignedInterval != nullptr);
    regNumber thisRegNum = regRec->regNum;

    if (spillRefPosition == nullptr)
    {
        // Note that we can't assert  for the copyReg case
        //
        if (assignedInterval->physReg == thisRegNum)
        {
            assert(assignedInterval->isActive == false);
        }
    }
    else
    {
        assert(spillRefPosition->getInterval() == assignedInterval);
    }

    updateAssignedInterval(regRec, nullptr, assignedInterval->registerType);
}

//------------------------------------------------------------------------
// unassignPhysReg: Unassign the given physical register record, and spill the
//                  assignedInterval at the given spillRefPosition, if any.
//
// Arguments:
//    regRec           - The RegRecord to be unassigned
//    newRegType       - The RegisterType of interval that would be assigned
//
// Return Value:
//    None.
//
// Notes:
//    On ARM architecture, Intervals have to be unassigned considering
//    with the register type of interval that would be assigned.
//
void LinearScan::unassignPhysReg(RegRecord* regRec ARM_ARG(RegisterType newRegType))
{
    RegRecord* regRecToUnassign = regRec;
#ifdef TARGET_ARM
    RegRecord* anotherRegRec = nullptr;

    if ((regRecToUnassign->assignedInterval != nullptr) &&
        (regRecToUnassign->assignedInterval->registerType == TYP_DOUBLE))
    {
        // If the register type of interval(being unassigned or new) is TYP_DOUBLE,
        // It should have to be valid double register (even register)
        if (!genIsValidDoubleReg(regRecToUnassign->regNum))
        {
            regRecToUnassign = findAnotherHalfRegRec(regRec);
        }
    }
    else
    {
        if (newRegType == TYP_DOUBLE)
        {
            anotherRegRec = getSecondHalfRegRec(regRecToUnassign);
        }
    }
#endif

    if (regRecToUnassign->assignedInterval != nullptr)
    {
        unassignPhysReg(regRecToUnassign, regRecToUnassign->assignedInterval->recentRefPosition);
    }
#ifdef TARGET_ARM
    if ((anotherRegRec != nullptr) && (anotherRegRec->assignedInterval != nullptr))
    {
        unassignPhysReg(anotherRegRec, anotherRegRec->assignedInterval->recentRefPosition);
    }
#endif
}

//------------------------------------------------------------------------
// unassignPhysReg: Unassign the given physical register record, and spill the
//                  assignedInterval at the given spillRefPosition, if any.
//
// Arguments:
//    regRec           - the RegRecord to be unassigned
//    spillRefPosition - The RefPosition at which the assignedInterval is to be spilled
//
// Return Value:
//    None.
//
// Assumptions:
//    The assignedInterval must not be null.
//    If spillRefPosition is null, the assignedInterval must be inactive, or not currently
//    assigned to this register (e.g. this is a copyReg for that Interval).
//    Otherwise, spillRefPosition must be associated with the assignedInterval.
//
void LinearScan::unassignPhysReg(RegRecord* regRec, RefPosition* spillRefPosition)
{
    Interval* assignedInterval = regRec->assignedInterval;
    assert(assignedInterval != nullptr);
    assert(spillRefPosition == nullptr || spillRefPosition->getInterval() == assignedInterval);
    regNumber thisRegNum = regRec->regNum;

    // Is assignedInterval actually still assigned to this register?
    bool      intervalIsAssigned = (assignedInterval->physReg == thisRegNum);
    regNumber regToUnassign      = thisRegNum;

#ifdef TARGET_ARM
    RegRecord* anotherRegRec = nullptr;

    // Prepare second half RegRecord of a double register for TYP_DOUBLE
    if (assignedInterval->registerType == TYP_DOUBLE)
    {
        assert(isFloatRegType(regRec->registerType));
        RegRecord* doubleRegRec;
        if (genIsValidDoubleReg(thisRegNum))
        {
            anotherRegRec = getSecondHalfRegRec(regRec);
            doubleRegRec  = regRec;
        }
        else
        {
            regToUnassign = REG_PREV(thisRegNum);
            anotherRegRec = getRegisterRecord(regToUnassign);
            doubleRegRec  = anotherRegRec;
        }

        // Both RegRecords should have been assigned to the same interval.
        assert(assignedInterval == anotherRegRec->assignedInterval);
        if (!intervalIsAssigned && (assignedInterval->physReg == anotherRegRec->regNum))
        {
            intervalIsAssigned = true;
        }

        clearNextIntervalRef(regToUnassign, TYP_DOUBLE);
        clearSpillCost(regToUnassign, TYP_DOUBLE);
        checkAndClearInterval(doubleRegRec, spillRefPosition);

        // Both RegRecords should have been unassigned together.
        assert(regRec->assignedInterval == nullptr);
        assert(anotherRegRec->assignedInterval == nullptr);
    }
    else
#endif // TARGET_ARM
    {
        clearNextIntervalRef(thisRegNum, assignedInterval->registerType);
        clearSpillCost(thisRegNum, assignedInterval->registerType);
        checkAndClearInterval(regRec, spillRefPosition);
    }
    makeRegAvailable(regToUnassign, assignedInterval->registerType);

    RefPosition* nextRefPosition = nullptr;
    if (spillRefPosition != nullptr)
    {
        nextRefPosition = spillRefPosition->nextRefPosition;
    }

    if (!intervalIsAssigned && assignedInterval->physReg != REG_NA)
    {
        // This must have been a temporary copy reg, but we can't assert that because there
        // may have been intervening RefPositions that were not copyRegs.

        // reg->assignedInterval has already been set to nullptr by checkAndClearInterval()
        assert(regRec->assignedInterval == nullptr);
        return;
    }

    // regNumber victimAssignedReg = assignedInterval->physReg;
    assignedInterval->physReg = REG_NA;

    bool spill = assignedInterval->isActive && nextRefPosition != nullptr;
    if (spill)
    {
        // If this is an active interval, it must have a recentRefPosition,
        // otherwise it would not be active
        assert(spillRefPosition != nullptr);

#if 0
        // TODO-CQ: Enable this and insert an explicit GT_COPY (otherwise there's no way to communicate
        // to codegen that we want the copyReg to be the new home location).
        // If the last reference was a copyReg, and we're spilling the register
        // it was copied from, then make the copyReg the new primary location
        // if possible
        if (spillRefPosition->copyReg)
        {
            regNumber copyFromRegNum = victimAssignedReg;
            regNumber copyRegNum = genRegNumFromMask(spillRefPosition->registerAssignment);
            if (copyFromRegNum == thisRegNum &&
                getRegisterRecord(copyRegNum)->assignedInterval == assignedInterval)
            {
                assert(copyRegNum != thisRegNum);
                assignedInterval->physReg = copyRegNum;
                assignedInterval->assignedReg = this->getRegisterRecord(copyRegNum);
                return;
            }
        }
#endif // 0
#ifdef DEBUG
        // With JitStressRegs == 0x80 (LSRA_EXTEND_LIFETIMES), we may have a RefPosition
        // that is not marked lastUse even though the treeNode is a lastUse.  In that case
        // we must not mark it for spill because the register will have been immediately freed
        // after use.  While we could conceivably add special handling for this case in codegen,
        // it would be messy and undesirably cause the "bleeding" of LSRA stress modes outside
        // of LSRA.
        if (extendLifetimes() && assignedInterval->isLocalVar && RefTypeIsUse(spillRefPosition->refType) &&
            spillRefPosition->treeNode != nullptr &&
            spillRefPosition->treeNode->AsLclVar()->IsLastUse(spillRefPosition->multiRegIdx))
        {
            dumpLsraAllocationEvent(LSRA_EVENT_SPILL_EXTENDED_LIFETIME, assignedInterval);
            assignedInterval->isActive = false;
            spill                      = false;
            // If the spillRefPosition occurs before the beginning of this block, it will have
            // been marked as living in this register on entry to this block, but we now need
            // to mark this as living on the stack.
            if (spillRefPosition->nodeLocation <= curBBStartLocation)
            {
                setInVarRegForBB(curBBNum, assignedInterval->varNum, REG_STK);
                if (spillRefPosition->nextRefPosition != nullptr)
                {
                    setIntervalAsSpilled(assignedInterval);
                }
            }
            else
            {
                // Otherwise, we need to mark spillRefPosition as lastUse, or the interval
                // will remain active beyond its allocated range during the resolution phase.
                spillRefPosition->lastUse = true;
            }
        }
        else
#endif // DEBUG
        {
            spillInterval(assignedInterval, spillRefPosition DEBUGARG(nextRefPosition));
        }
    }
    // Maintain the association with the interval, if it has more references.
    // Or, if we "remembered" an interval assigned to this register, restore it.
    if (nextRefPosition != nullptr)
    {
        assignedInterval->assignedReg = regRec;
    }
    else if (canRestorePreviousInterval(regRec, assignedInterval))
    {
        regRec->assignedInterval = regRec->previousInterval;
        regRec->previousInterval = nullptr;
        if (regRec->assignedInterval->physReg != thisRegNum)
        {
            clearNextIntervalRef(thisRegNum, regRec->assignedInterval->registerType);
        }
        else
        {
            updateNextIntervalRef(thisRegNum, regRec->assignedInterval);
        }

#ifdef TARGET_ARM
        // Note:
        //   We can not use updateAssignedInterval() and updatePreviousInterval() here,
        //   because regRec may not be a even-numbered float register.

        // Update second half RegRecord of a double register for TYP_DOUBLE
        if (regRec->assignedInterval->registerType == TYP_DOUBLE)
        {
            RegRecord* anotherHalfRegRec = findAnotherHalfRegRec(regRec);

            anotherHalfRegRec->assignedInterval = regRec->assignedInterval;
            anotherHalfRegRec->previousInterval = nullptr;
        }
#endif // TARGET_ARM

#ifdef DEBUG
        if (spill)
        {
            dumpLsraAllocationEvent(LSRA_EVENT_RESTORE_PREVIOUS_INTERVAL_AFTER_SPILL, regRec->assignedInterval,
                                    thisRegNum);
        }
        else
        {
            dumpLsraAllocationEvent(LSRA_EVENT_RESTORE_PREVIOUS_INTERVAL, regRec->assignedInterval, thisRegNum);
        }
#endif // DEBUG
    }
    else
    {
        updateAssignedInterval(regRec, nullptr, assignedInterval->registerType);
        updatePreviousInterval(regRec, nullptr, assignedInterval->registerType);
    }
}

//------------------------------------------------------------------------
// spillGCRefs: Spill any GC-type intervals that are currently in registers.
//
// Arguments:
//    killRefPosition - The RefPosition for the kill
//
// Return Value:
//    None.
//
// Notes:
//    This is used to ensure that we have no live GC refs in registers at an
//    unmanaged call.
//
void LinearScan::spillGCRefs(RefPosition* killRefPosition)
{
    // For each physical register that can hold a GC type,
    // if it is occupied by an interval of a GC type, spill that interval.
    regMaskTP candidateRegs = killRefPosition->registerAssignment;
    INDEBUG(bool killedRegs = false);
    while (candidateRegs != RBM_NONE)
    {
        regMaskTP nextRegBit = genFindLowestBit(candidateRegs);
        candidateRegs &= ~nextRegBit;
        regNumber  nextReg          = genRegNumFromMask(nextRegBit);
        RegRecord* regRecord        = getRegisterRecord(nextReg);
        Interval*  assignedInterval = regRecord->assignedInterval;
        if (assignedInterval == nullptr || (assignedInterval->isActive == false))
        {
            continue;
        }
        bool needsKill = varTypeIsGC(assignedInterval->registerType);
        if (!needsKill)
        {
            // The importer will assign a GC type to the rhs of an assignment if the lhs type is a GC type,
            // even if the rhs is not. See the CEE_STLOC* case in impImportBlockCode(). As a result,
            // we can have a 'GT_LCL_VAR' node with a GC type, when the lclVar itself is an integer type.
            // The emitter will mark this register as holding a GC type. Therefore, we must spill this value.
            // This was exposed on Arm32 with EH write-thru.
            if ((assignedInterval->recentRefPosition != nullptr) &&
                (assignedInterval->recentRefPosition->treeNode != nullptr))
            {
                needsKill = varTypeIsGC(assignedInterval->recentRefPosition->treeNode);
            }
        }
        if (needsKill)
        {
            INDEBUG(killedRegs = true);
            unassignPhysReg(regRecord, assignedInterval->recentRefPosition);
            makeRegAvailable(nextReg, assignedInterval->registerType);
        }
    }
    INDEBUG(dumpLsraAllocationEvent(killedRegs ? LSRA_EVENT_DONE_KILL_GC_REFS : LSRA_EVENT_NO_GC_KILLS, nullptr, REG_NA,
                                    nullptr));
}

//------------------------------------------------------------------------
// processBlockEndAllocation: Update var locations after 'currentBlock' has been allocated
//
// Arguments:
//    currentBlock - the BasicBlock we have just finished allocating registers for
//
// Return Value:
//    None
//
// Notes:
//    Calls processBlockEndLocations() to set the outVarToRegMap, then gets the next block,
//    and sets the inVarToRegMap appropriately.

void LinearScan::processBlockEndAllocation(BasicBlock* currentBlock)
{
    assert(currentBlock != nullptr);
    if (enregisterLocalVars)
    {
        processBlockEndLocations(currentBlock);
    }
    markBlockVisited(currentBlock);

    // Get the next block to allocate.
    // When the last block in the method has successors, there will be a final "RefTypeBB" to
    // ensure that we get the varToRegMap set appropriately, but in that case we don't need
    // to worry about "nextBlock".
    BasicBlock* nextBlock = getNextBlock();
    if (nextBlock != nullptr)
    {
        processBlockStartLocations(nextBlock);
    }
}

//------------------------------------------------------------------------
// rotateBlockStartLocation: When in the LSRA_BLOCK_BOUNDARY_ROTATE stress mode, attempt to
//                           "rotate" the register assignment for a localVar to the next higher
//                           register that is available.
//
// Arguments:
//    interval      - the Interval for the variable whose register is getting rotated
//    targetReg     - its register assignment from the predecessor block being used for live-in
//    availableRegs - registers available for use
//
// Return Value:
//    The new register to use.

#ifdef DEBUG
regNumber LinearScan::rotateBlockStartLocation(Interval* interval, regNumber targetReg, regMaskTP availableRegs)
{
    if (targetReg != REG_STK && getLsraBlockBoundaryLocations() == LSRA_BLOCK_BOUNDARY_ROTATE)
    {
        // If we're rotating the register locations at block boundaries, try to use
        // the next higher register number of the appropriate register type.
        regMaskTP candidateRegs = allRegs(interval->registerType) & availableRegs;
        regNumber firstReg      = REG_NA;
        regNumber newReg        = REG_NA;
        while (candidateRegs != RBM_NONE)
        {
            regMaskTP nextRegBit = genFindLowestBit(candidateRegs);
            candidateRegs &= ~nextRegBit;
            regNumber nextReg = genRegNumFromMask(nextRegBit);
            if (nextReg > targetReg)
            {
                newReg = nextReg;
                break;
            }
            else if (firstReg == REG_NA)
            {
                firstReg = nextReg;
            }
        }
        if (newReg == REG_NA)
        {
            assert(firstReg != REG_NA);
            newReg = firstReg;
        }
        targetReg = newReg;
    }
    return targetReg;
}
#endif // DEBUG

#ifdef TARGET_ARM
//--------------------------------------------------------------------------------------
// isSecondHalfReg: Test if recRec is second half of double register
//                  which is assigned to an interval.
//
// Arguments:
//    regRec - a register to be tested
//    interval - an interval which is assigned to some register
//
// Assumptions:
//    None
//
// Return Value:
//    True only if regRec is second half of assignedReg in interval
//
bool LinearScan::isSecondHalfReg(RegRecord* regRec, Interval* interval)
{
    RegRecord* assignedReg = interval->assignedReg;

    if (assignedReg != nullptr && interval->registerType == TYP_DOUBLE)
    {
        // interval should have been allocated to a valid double register
        assert(genIsValidDoubleReg(assignedReg->regNum));

        // Find a second half RegRecord of double register
        regNumber firstRegNum  = assignedReg->regNum;
        regNumber secondRegNum = REG_NEXT(firstRegNum);

        assert(genIsValidFloatReg(secondRegNum) && !genIsValidDoubleReg(secondRegNum));

        RegRecord* secondRegRec = getRegisterRecord(secondRegNum);

        return secondRegRec == regRec;
    }

    return false;
}

//------------------------------------------------------------------------------------------
// getSecondHalfRegRec: Get the second (odd) half of an ARM32 double register
//
// Arguments:
//    regRec - A float RegRecord
//
// Assumptions:
//    regRec must be a valid double register (i.e. even)
//
// Return Value:
//    The RegRecord for the second half of the double register
//
RegRecord* LinearScan::getSecondHalfRegRec(RegRecord* regRec)
{
    regNumber  secondHalfRegNum;
    RegRecord* secondHalfRegRec;

    assert(genIsValidDoubleReg(regRec->regNum));

    secondHalfRegNum = REG_NEXT(regRec->regNum);
    secondHalfRegRec = getRegisterRecord(secondHalfRegNum);

    return secondHalfRegRec;
}
//------------------------------------------------------------------------------------------
// findAnotherHalfRegRec: Find another half RegRecord which forms same ARM32 double register
//
// Arguments:
//    regRec - A float RegRecord
//
// Assumptions:
//    None
//
// Return Value:
//    A RegRecord which forms same double register with regRec
//
RegRecord* LinearScan::findAnotherHalfRegRec(RegRecord* regRec)
{
    regNumber anotherHalfRegNum = findAnotherHalfRegNum(regRec->regNum);
    return getRegisterRecord(anotherHalfRegNum);
}
//------------------------------------------------------------------------------------------
// findAnotherHalfRegNum: Find another half register's number which forms same ARM32 double register
//
// Arguments:
//    regNumber - A float regNumber
//
// Assumptions:
//    None
//
// Return Value:
//    A register number which forms same double register with regNum.
//
regNumber LinearScan::findAnotherHalfRegNum(regNumber regNum)
{
    regNumber anotherHalfRegNum;

    assert(genIsValidFloatReg(regNum));

    // Find another half register for TYP_DOUBLE interval,
    // following same logic in canRestorePreviousInterval().
    if (genIsValidDoubleReg(regNum))
    {
        anotherHalfRegNum = REG_NEXT(regNum);
        assert(!genIsValidDoubleReg(anotherHalfRegNum));
    }
    else
    {
        anotherHalfRegNum = REG_PREV(regNum);
        assert(genIsValidDoubleReg(anotherHalfRegNum));
    }

    return anotherHalfRegNum;
}
#endif

//--------------------------------------------------------------------------------------
// canRestorePreviousInterval: Test if we can restore previous interval
//
// Arguments:
//    regRec - a register which contains previous interval to be restored
//    assignedInterval - an interval just unassigned
//
// Assumptions:
//    None
//
// Return Value:
//    True if:
//      1. previous interval of regRec is different than `assignedInterval`
//      2. previous interval's assigned interval is still `regRec`.
//      3. previous interval still have more refpositions.
//
bool LinearScan::canRestorePreviousInterval(RegRecord* regRec, Interval* assignedInterval)
{
    bool retVal =
        (regRec->previousInterval != nullptr && regRec->previousInterval != assignedInterval &&
         regRec->previousInterval->assignedReg == regRec && regRec->previousInterval->getNextRefPosition() != nullptr);

#ifdef TARGET_ARM
    if (retVal && regRec->previousInterval->registerType == TYP_DOUBLE)
    {
        RegRecord* anotherHalfRegRec = findAnotherHalfRegRec(regRec);

        retVal = retVal && anotherHalfRegRec->assignedInterval == nullptr;
    }
#endif

    return retVal;
}

bool LinearScan::isAssignedToInterval(Interval* interval, RegRecord* regRec)
{
    bool isAssigned = (interval->assignedReg == regRec);
#ifdef TARGET_ARM
    isAssigned |= isSecondHalfReg(regRec, interval);
#endif
    return isAssigned;
}

void LinearScan::unassignIntervalBlockStart(RegRecord* regRecord, VarToRegMap inVarToRegMap)
{
    // Is there another interval currently assigned to this register?  If so unassign it.
    Interval* assignedInterval = regRecord->assignedInterval;
    if (assignedInterval != nullptr)
    {
        if (isAssignedToInterval(assignedInterval, regRecord))
        {
            // Only localVars, constants or vector upper halves should be assigned to registers at block boundaries.
            if (!assignedInterval->isLocalVar)
            {
                assert(assignedInterval->isConstant || assignedInterval->IsUpperVector());
                // Don't need to update the VarToRegMap.
                inVarToRegMap = nullptr;
            }

            regNumber assignedRegNum = assignedInterval->assignedReg->regNum;

            // If the interval is active, it will be set to active when we reach its new
            // register assignment (which we must not yet have done, or it wouldn't still be
            // assigned to this register).
            assignedInterval->isActive = false;
            unassignPhysReg(assignedInterval->assignedReg, nullptr);
            if ((inVarToRegMap != nullptr) && inVarToRegMap[assignedInterval->getVarIndex(compiler)] == assignedRegNum)
            {
                inVarToRegMap[assignedInterval->getVarIndex(compiler)] = REG_STK;
            }
        }
        else
        {
            // This interval is no longer assigned to this register.
            updateAssignedInterval(regRecord, nullptr, assignedInterval->registerType);
        }
    }
}

//------------------------------------------------------------------------
// processBlockStartLocations: Update var locations on entry to 'currentBlock' and clear constant
//                             registers.
//
// Arguments:
//    currentBlock   - the BasicBlock we are about to allocate registers for
//
// Return Value:
//    None
//
// Notes:
//    During the allocation pass (allocationPassComplete = false), we use the outVarToRegMap
//    of the selected predecessor to determine the lclVar locations for the inVarToRegMap.
//    During the resolution (write-back when allocationPassComplete = true) pass, we only
//    modify the inVarToRegMap in cases where a lclVar was spilled after the block had been
//    completed.
void LinearScan::processBlockStartLocations(BasicBlock* currentBlock)
{
    // If we have no register candidates we should only call this method during allocation.

    assert(enregisterLocalVars || !allocationPassComplete);

    if (!enregisterLocalVars)
    {
        // Just clear any constant registers and return.
        resetAvailableRegs();
        for (regNumber reg = REG_FIRST; reg < ACTUAL_REG_COUNT; reg = REG_NEXT(reg))
        {
            RegRecord* physRegRecord    = getRegisterRecord(reg);
            Interval*  assignedInterval = physRegRecord->assignedInterval;
            clearNextIntervalRef(reg, physRegRecord->registerType);
            clearSpillCost(reg, physRegRecord->registerType);
            if (assignedInterval != nullptr)
            {
                assert(assignedInterval->isConstant);
                physRegRecord->assignedInterval = nullptr;
            }
        }
        return;
    }

    unsigned    predBBNum       = blockInfo[currentBlock->bbNum].predBBNum;
    VarToRegMap predVarToRegMap = getOutVarToRegMap(predBBNum);
    VarToRegMap inVarToRegMap   = getInVarToRegMap(currentBlock->bbNum);

    // If this block enters an exception region, all incoming vars are on the stack.
    if (predBBNum == 0)
    {
#if DEBUG
        if (blockInfo[currentBlock->bbNum].hasEHBoundaryIn || !allocationPassComplete)
        {
            // This should still be in its initialized empty state.
            for (unsigned varIndex = 0; varIndex < compiler->lvaTrackedCount; varIndex++)
            {
                // In the case where we're extending lifetimes for stress, we are intentionally modeling variables
                // as live when they really aren't to create extra register pressure & constraints.
                // However, this means that non-EH-vars will be live into EH regions. We can and should ignore the
                // locations of these. Note that they aren't reported to codegen anyway.
                if (!getLsraExtendLifeTimes() || VarSetOps::IsMember(compiler, currentBlock->bbLiveIn, varIndex))
                {
                    assert(inVarToRegMap[varIndex] == REG_STK);
                }
            }
        }
#endif // DEBUG
        predVarToRegMap = inVarToRegMap;
    }

    VarSetOps::AssignNoCopy(compiler, currentLiveVars,
                            VarSetOps::Intersection(compiler, registerCandidateVars, currentBlock->bbLiveIn));
#ifdef DEBUG
    if (getLsraExtendLifeTimes())
    {
        VarSetOps::AssignNoCopy(compiler, currentLiveVars, registerCandidateVars);
    }
    // If we are rotating register assignments at block boundaries, we want to make the
    // inactive registers available for the rotation.
    regMaskTP inactiveRegs = RBM_NONE;
#endif // DEBUG
    regMaskTP       liveRegs = RBM_NONE;
    VarSetOps::Iter iter(compiler, currentLiveVars);
    unsigned        varIndex = 0;
    while (iter.NextElem(&varIndex))
    {
        if (!compiler->lvaGetDescByTrackedIndex(varIndex)->lvLRACandidate)
        {
            continue;
        }
        regNumber    targetReg;
        Interval*    interval        = getIntervalForLocalVar(varIndex);
        RefPosition* nextRefPosition = interval->getNextRefPosition();
        assert((nextRefPosition != nullptr) || (interval->isWriteThru));

        bool leaveOnStack = false;

        // Special handling for variables live in/out of exception handlers.
        if (interval->isWriteThru)
        {
            // There are 3 cases where we will leave writethru lclVars on the stack:
            // 1) There is no predecessor.
            // 2) It is conservatively or artificially live - that is, it has no next use,
            //    so there is no place for codegen to record that the register is no longer occupied.
            // 3) This block has a predecessor with an outgoing EH edge. We won't be able to add "join"
            //    resolution to load the EH var into a register along that edge, so it must be on stack.
            if ((predBBNum == 0) || (nextRefPosition == nullptr) || (RefTypeIsDef(nextRefPosition->refType)) ||
                blockInfo[currentBlock->bbNum].hasEHPred)
            {
                leaveOnStack = true;
            }
        }

        if (!allocationPassComplete)
        {
            targetReg = getVarReg(predVarToRegMap, varIndex);
            if (leaveOnStack)
            {
                targetReg = REG_STK;
            }
#ifdef DEBUG
            regNumber newTargetReg = rotateBlockStartLocation(interval, targetReg, (~liveRegs | inactiveRegs));
            if (newTargetReg != targetReg)
            {
                targetReg = newTargetReg;
                setIntervalAsSplit(interval);
            }
#endif // DEBUG
            setVarReg(inVarToRegMap, varIndex, targetReg);
        }
        else // allocationPassComplete (i.e. resolution/write-back pass)
        {
            targetReg = getVarReg(inVarToRegMap, varIndex);
            // There are four cases that we need to consider during the resolution pass:
            // 1. This variable had a register allocated initially, and it was not spilled in the RefPosition
            //    that feeds this block.  In this case, both targetReg and predVarToRegMap[varIndex] will be targetReg.
            // 2. This variable had not been spilled prior to the end of predBB, but was later spilled, so
            //    predVarToRegMap[varIndex] will be REG_STK, but targetReg is its former allocated value.
            //    In this case, we will normally change it to REG_STK.  We will update its "spilled" status when we
            //    encounter it in resolveLocalRef().
            // 2a. If the next RefPosition is marked as a copyReg, we need to retain the allocated register.  This is
            //     because the copyReg RefPosition will not have recorded the "home" register, yet downstream
            //     RefPositions rely on the correct "home" register.
            // 3. This variable was spilled before we reached the end of predBB.  In this case, both targetReg and
            //    predVarToRegMap[varIndex] will be REG_STK, and the next RefPosition will have been marked
            //    as reload during allocation time if necessary (note that by the time we actually reach the next
            //    RefPosition, we may be using a different predecessor, at which it is still in a register).
            // 4. This variable was spilled during the allocation of this block, so targetReg is REG_STK
            //    (because we set inVarToRegMap at the time we spilled it), but predVarToRegMap[varIndex]
            //    is not REG_STK.  We retain the REG_STK value in the inVarToRegMap.
            if (targetReg != REG_STK)
            {
                if (getVarReg(predVarToRegMap, varIndex) != REG_STK)
                {
                    // Case #1 above.
                    assert(getVarReg(predVarToRegMap, varIndex) == targetReg ||
                           getLsraBlockBoundaryLocations() == LSRA_BLOCK_BOUNDARY_ROTATE);
                }
                else if (!nextRefPosition->copyReg)
                {
                    // case #2 above.
                    setVarReg(inVarToRegMap, varIndex, REG_STK);
                    targetReg = REG_STK;
                }
                // Else case 2a. - retain targetReg.
            }
            // Else case #3 or #4, we retain targetReg and nothing further to do or assert.
        }

        if (interval->physReg == targetReg)
        {
            if (interval->isActive)
            {
                assert(targetReg != REG_STK);
                assert(interval->assignedReg != nullptr && interval->assignedReg->regNum == targetReg &&
                       interval->assignedReg->assignedInterval == interval);
                liveRegs |= getRegMask(targetReg, interval->registerType);
                continue;
            }
        }
        else if (interval->physReg != REG_NA)
        {
            // This can happen if we are using the locations from a basic block other than the
            // immediately preceding one - where the variable was in a different location.
            if ((targetReg != REG_STK) || leaveOnStack)
            {
                // Unassign it from the register (it may get a new register below).
                if (interval->assignedReg != nullptr && interval->assignedReg->assignedInterval == interval)
                {
                    interval->isActive = false;
                    unassignPhysReg(getRegisterRecord(interval->physReg), nullptr);
                }
                else
                {
                    // This interval was live in this register the last time we saw a reference to it,
                    // but has since been displaced.
                    interval->physReg = REG_NA;
                }
            }
            else if (!allocationPassComplete)
            {
                // Keep the register assignment - if another var has it, it will get unassigned.
                // Otherwise, resolution will fix it up later, and it will be more
                // likely to match other assignments this way.
                targetReg          = interval->physReg;
                interval->isActive = true;
                liveRegs |= getRegMask(targetReg, interval->registerType);
                INDEBUG(inactiveRegs |= genRegMask(targetReg));
                setVarReg(inVarToRegMap, varIndex, targetReg);
            }
            else
            {
                interval->physReg = REG_NA;
            }
        }
        if (targetReg != REG_STK)
        {
            RegRecord* targetRegRecord = getRegisterRecord(targetReg);
            liveRegs |= getRegMask(targetReg, interval->registerType);
            if (!allocationPassComplete)
            {
                updateNextIntervalRef(targetReg, interval);
                updateSpillCost(targetReg, interval);
            }
            if (!interval->isActive)
            {
                interval->isActive    = true;
                interval->physReg     = targetReg;
                interval->assignedReg = targetRegRecord;
            }
            if (targetRegRecord->assignedInterval != interval)
            {
#ifdef TARGET_ARM
                // If this is a TYP_DOUBLE interval, and the assigned interval is either null or is TYP_FLOAT,
                // we also need to unassign the other half of the register.
                // Note that if the assigned interval is TYP_DOUBLE, it will be unassigned below.
                if ((interval->registerType == TYP_DOUBLE) &&
                    ((targetRegRecord->assignedInterval == nullptr) ||
                     (targetRegRecord->assignedInterval->registerType == TYP_FLOAT)))
                {
                    assert(genIsValidDoubleReg(targetReg));
                    unassignIntervalBlockStart(getSecondHalfRegRec(targetRegRecord),
                                               allocationPassComplete ? nullptr : inVarToRegMap);
                }

                // If this is a TYP_FLOAT interval, and the assigned interval was TYP_DOUBLE, we also
                // need to update the liveRegs to specify that the other half is not live anymore.
                // As mentioned above, for TYP_DOUBLE, the other half will be unassigned further below.
                if ((interval->registerType == TYP_FLOAT) &&
                    ((targetRegRecord->assignedInterval != nullptr) &&
                     (targetRegRecord->assignedInterval->registerType == TYP_DOUBLE)))
                {
                    RegRecord* anotherHalfRegRec = findAnotherHalfRegRec(targetRegRecord);

                    // Use TYP_FLOAT to get the regmask of just the half reg.
                    liveRegs &= ~getRegMask(anotherHalfRegRec->regNum, TYP_FLOAT);
                }

#endif // TARGET_ARM
                unassignIntervalBlockStart(targetRegRecord, allocationPassComplete ? nullptr : inVarToRegMap);
                assignPhysReg(targetRegRecord, interval);
            }
            if (interval->recentRefPosition != nullptr && !interval->recentRefPosition->copyReg &&
                interval->recentRefPosition->registerAssignment != genRegMask(targetReg))
            {
                interval->getNextRefPosition()->outOfOrder = true;
            }
        }
    }

    // Unassign any registers that are no longer live, and set register state, if allocating.
    if (!allocationPassComplete)
    {
        resetRegState();
        setRegsInUse(liveRegs);
    }
    for (regNumber reg = REG_FIRST; reg < ACTUAL_REG_COUNT; reg = REG_NEXT(reg))
    {
        RegRecord* physRegRecord = getRegisterRecord(reg);
        if ((liveRegs & genRegMask(reg)) == 0)
        {
            makeRegAvailable(reg, physRegRecord->registerType);
            Interval* assignedInterval = physRegRecord->assignedInterval;

            if (assignedInterval != nullptr)
            {
                assert(assignedInterval->isLocalVar || assignedInterval->isConstant ||
                       assignedInterval->IsUpperVector());

                if (!assignedInterval->isConstant && assignedInterval->assignedReg == physRegRecord)
                {
                    assignedInterval->isActive = false;
                    if (assignedInterval->getNextRefPosition() == nullptr)
                    {
                        unassignPhysReg(physRegRecord, nullptr);
                    }
                    if (!assignedInterval->IsUpperVector())
                    {
                        inVarToRegMap[assignedInterval->getVarIndex(compiler)] = REG_STK;
                    }
                }
                else
                {
                    // This interval may still be active, but was in another register in an
                    // intervening block.
                    updateAssignedInterval(physRegRecord, nullptr, assignedInterval->registerType);
                }

#ifdef TARGET_ARM
                // unassignPhysReg, above, may have restored a 'previousInterval', in which case we need to
                // get the value of 'physRegRecord->assignedInterval' rather than using 'assignedInterval'.
                if (physRegRecord->assignedInterval != nullptr)
                {
                    assignedInterval = physRegRecord->assignedInterval;
                }
                if (assignedInterval->registerType == TYP_DOUBLE)
                {
                    // Skip next float register, because we already addressed a double register
                    assert(genIsValidDoubleReg(reg));
                    reg = REG_NEXT(reg);
                    makeRegAvailable(reg, physRegRecord->registerType);
                }
#endif // TARGET_ARM
            }
        }
#ifdef TARGET_ARM
        else
        {
            Interval* assignedInterval = physRegRecord->assignedInterval;

            if (assignedInterval != nullptr && assignedInterval->registerType == TYP_DOUBLE)
            {
                // Skip next float register, because we already addressed a double register
                assert(genIsValidDoubleReg(reg));
                reg = REG_NEXT(reg);
            }
        }
#endif // TARGET_ARM
    }
}

//------------------------------------------------------------------------
// processBlockEndLocations: Record the variables occupying registers after completing the current block.
//
// Arguments:
//    currentBlock - the block we have just completed.
//
// Return Value:
//    None
//
// Notes:
//    This must be called both during the allocation and resolution (write-back) phases.
//    This is because we need to have the outVarToRegMap locations in order to set the locations
//    at successor blocks during allocation time, but if lclVars are spilled after a block has been
//    completed, we need to record the REG_STK location for those variables at resolution time.

void LinearScan::processBlockEndLocations(BasicBlock* currentBlock)
{
    assert(currentBlock != nullptr && currentBlock->bbNum == curBBNum);
    VarToRegMap outVarToRegMap = getOutVarToRegMap(curBBNum);

    VarSetOps::AssignNoCopy(compiler, currentLiveVars,
                            VarSetOps::Intersection(compiler, registerCandidateVars, currentBlock->bbLiveOut));
#ifdef DEBUG
    if (getLsraExtendLifeTimes())
    {
        VarSetOps::Assign(compiler, currentLiveVars, registerCandidateVars);
    }
#endif // DEBUG
    VarSetOps::Iter iter(compiler, currentLiveVars);
    unsigned        varIndex = 0;
    while (iter.NextElem(&varIndex))
    {
        Interval* interval = getIntervalForLocalVar(varIndex);
        if (interval->isActive)
        {
            assert(interval->physReg != REG_NA && interval->physReg != REG_STK);
            setVarReg(outVarToRegMap, varIndex, interval->physReg);
        }
        else
        {
            outVarToRegMap[varIndex] = REG_STK;
        }
#if FEATURE_PARTIAL_SIMD_CALLEE_SAVE
        // Ensure that we have no partially-spilled large vector locals.
        assert(!Compiler::varTypeNeedsPartialCalleeSave(interval->registerType) || !interval->isPartiallySpilled);
#endif // FEATURE_PARTIAL_SIMD_CALLEE_SAVE
    }
    INDEBUG(dumpLsraAllocationEvent(LSRA_EVENT_END_BB));
}

#ifdef DEBUG
void LinearScan::dumpRefPositions(const char* str)
{
    printf("------------\n");
    printf("REFPOSITIONS %s: \n", str);
    printf("------------\n");
    for (RefPosition& refPos : refPositions)
    {
        refPos.dump(this);
    }
}
#endif // DEBUG

//------------------------------------------------------------------------
// LinearScan::makeRegisterInactive: Make the interval currently assigned to
//                                   a register inactive.
//
// Arguments:
//    physRegRecord - the RegRecord for the register
//
// Return Value:
//    None.
//
// Notes:
//    It may be that the RegRecord has already been freed, e.g. due to a kill,
//    or it may be that the register was a copyReg, so is not the assigned register
//    of the Interval currently occupying the register, in which case this method has no effect.
//
void LinearScan::makeRegisterInactive(RegRecord* physRegRecord)
{
    Interval* assignedInterval = physRegRecord->assignedInterval;
    // It may have already been freed by a "Kill"
    if ((assignedInterval != nullptr) && (assignedInterval->physReg == physRegRecord->regNum))
    {
        assignedInterval->isActive = false;
        if (assignedInterval->isConstant)
        {
            clearNextIntervalRef(physRegRecord->regNum, assignedInterval->registerType);
        }
    }
}

//------------------------------------------------------------------------
// LinearScan::freeRegister: Make a register available for use
//
// Arguments:
//    physRegRecord - the RegRecord for the register to be freed.
//
// Return Value:
//    None.
//
// Assumptions:
//    None.
//    It may be that the RegRecord has already been freed, e.g. due to a kill,
//    in which case this method has no effect.
//
// Notes:
//    If there is currently an Interval assigned to this register, and it has
//    more references (i.e. this is a local last-use, but more uses and/or
//    defs remain), it will remain assigned to the physRegRecord.  However, since
//    it is marked inactive, the register will be available, albeit less desirable
//    to allocate.
//
void LinearScan::freeRegister(RegRecord* physRegRecord)
{
    Interval* assignedInterval = physRegRecord->assignedInterval;
    makeRegAvailable(physRegRecord->regNum, physRegRecord->registerType);
    clearSpillCost(physRegRecord->regNum, physRegRecord->registerType);
    makeRegisterInactive(physRegRecord);

    if (assignedInterval != nullptr)
    {
        // TODO: Under the following conditions we should be just putting it in regsToMakeInactive
        // not regsToFree.
        //
        // We don't unassign in the following conditions:
        // - If this is a constant node, that we may encounter again, OR
        // - If its recent RefPosition is not a last-use and its next RefPosition is non-null.
        // - If there are no more RefPositions, or the next
        //   one is a def.  Note that the latter condition doesn't actually ensure that
        //   there aren't subsequent uses that could be reached by a value in the assigned
        //   register, but is merely a heuristic to avoid tying up the register (or using
        //   it when it's non-optimal).  A better alternative would be to use SSA, so that
        //   we wouldn't unnecessarily link separate live ranges to the same register.
        //
        RefPosition* nextRefPosition = assignedInterval->getNextRefPosition();
        if (!assignedInterval->isConstant && (nextRefPosition == nullptr || RefTypeIsDef(nextRefPosition->refType)))
        {
#ifdef TARGET_ARM
            assert((assignedInterval->registerType != TYP_DOUBLE) || genIsValidDoubleReg(physRegRecord->regNum));
#endif // TARGET_ARM
            unassignPhysReg(physRegRecord, nullptr);
        }
    }
}

//------------------------------------------------------------------------
// LinearScan::freeRegisters: Free the registers in 'regsToFree'
//
// Arguments:
//    regsToFree         - the mask of registers to free
//
void LinearScan::freeRegisters(regMaskTP regsToFree)
{
    if (regsToFree == RBM_NONE)
    {
        return;
    }

    INDEBUG(dumpLsraAllocationEvent(LSRA_EVENT_FREE_REGS));
    makeRegsAvailable(regsToFree);
    while (regsToFree != RBM_NONE)
    {
        regMaskTP nextRegBit = genFindLowestBit(regsToFree);
        regsToFree &= ~nextRegBit;
        regNumber  nextReg   = genRegNumFromMask(nextRegBit);
        RegRecord* regRecord = getRegisterRecord(nextReg);
#ifdef TARGET_ARM
        if (regRecord->assignedInterval != nullptr && (regRecord->assignedInterval->registerType == TYP_DOUBLE))
        {
            assert(genIsValidDoubleReg(nextReg));
            regsToFree &= ~(nextRegBit << 1);
        }
#endif
        freeRegister(regRecord);
    }
}

//------------------------------------------------------------------------
// LinearScan::allocateRegisters: Perform the actual register allocation by iterating over
//                                all of the previously constructed Intervals
//
void LinearScan::allocateRegisters()
{
    JITDUMP("*************** In LinearScan::allocateRegisters()\n");
    DBEXEC(VERBOSE, lsraDumpIntervals("before allocateRegisters"));

    // at start, nothing is active except for register args
    for (Interval& interval : intervals)
    {
        Interval* currentInterval          = &interval;
        currentInterval->recentRefPosition = nullptr;
        currentInterval->isActive          = false;
        if (currentInterval->isLocalVar)
        {
            LclVarDsc* varDsc = currentInterval->getLocalVar(compiler);
            if (varDsc->lvIsRegArg && currentInterval->firstRefPosition != nullptr)
            {
                currentInterval->isActive = true;
            }
        }
    }

    if (enregisterLocalVars)
    {
#if FEATURE_PARTIAL_SIMD_CALLEE_SAVE
        VarSetOps::Iter largeVectorVarsIter(compiler, largeVectorVars);
        unsigned        largeVectorVarIndex = 0;
        while (largeVectorVarsIter.NextElem(&largeVectorVarIndex))
        {
            Interval* lclVarInterval           = getIntervalForLocalVar(largeVectorVarIndex);
            lclVarInterval->isPartiallySpilled = false;
        }
#endif // FEATURE_PARTIAL_SIMD_CALLEE_SAVE
    }

    resetRegState();
    for (regNumber reg = REG_FIRST; reg < ACTUAL_REG_COUNT; reg = REG_NEXT(reg))
    {
        RegRecord* physRegRecord         = getRegisterRecord(reg);
        physRegRecord->recentRefPosition = nullptr;
        updateNextFixedRef(physRegRecord, physRegRecord->firstRefPosition);

        // Is this an incoming arg register? (Note that we don't, currently, consider reassigning
        // an incoming arg register as having spill cost.)
        Interval* interval = physRegRecord->assignedInterval;
        if (interval != nullptr)
        {
#ifdef TARGET_ARM
            if ((interval->registerType != TYP_DOUBLE) || genIsValidDoubleReg(reg))
#endif // TARGET_ARM
            {
                updateNextIntervalRef(reg, interval);
                updateSpillCost(reg, interval);
                setRegInUse(reg, interval->registerType);
                INDEBUG(registersToDump |= getRegMask(reg, interval->registerType));
            }
        }
        else
        {
            clearNextIntervalRef(reg, physRegRecord->registerType);
            clearSpillCost(reg, physRegRecord->registerType);
        }
    }

#ifdef DEBUG
    if (VERBOSE)
    {
        dumpRefPositions("BEFORE ALLOCATION");
        dumpVarRefPositions("BEFORE ALLOCATION");

        printf("\n\nAllocating Registers\n"
               "--------------------\n");
        // Start with a small set of commonly used registers, so that we don't keep having to print a new title.
        // Include all the arg regs, as they may already have values assigned to them.
        registersToDump = LsraLimitSmallIntSet | LsraLimitSmallFPSet | RBM_ARG_REGS;
        dumpRegRecordHeader();
        // Now print an empty "RefPosition", since we complete the dump of the regs at the beginning of the loop.
        printf(indentFormat, "");
    }
#endif // DEBUG

    BasicBlock* currentBlock = nullptr;

    LsraLocation prevLocation            = MinLocation;
    regMaskTP    regsToFree              = RBM_NONE;
    regMaskTP    delayRegsToFree         = RBM_NONE;
    regMaskTP    regsToMakeInactive      = RBM_NONE;
    regMaskTP    delayRegsToMakeInactive = RBM_NONE;
    regMaskTP    copyRegsToFree          = RBM_NONE;
    regsInUseThisLocation                = RBM_NONE;
    regsInUseNextLocation                = RBM_NONE;

    // This is the most recent RefPosition for which a register was allocated
    // - currently only used for DEBUG but maintained in non-debug, for clarity of code
    //   (and will be optimized away because in non-debug spillAlways() unconditionally returns false)
    RefPosition* lastAllocatedRefPosition = nullptr;

    bool handledBlockEnd = false;

    for (RefPosition& currentRefPosition : refPositions)
    {
        RefPosition* nextRefPosition = currentRefPosition.nextRefPosition;

        // TODO: Can we combine this with the freeing of registers below? It might
        // mess with the dump, since this was previously being done before the call below
        // to dumpRegRecords.
        regMaskTP tempRegsToMakeInactive = (regsToMakeInactive | delayRegsToMakeInactive);
        while (tempRegsToMakeInactive != RBM_NONE)
        {
            regMaskTP nextRegBit = genFindLowestBit(tempRegsToMakeInactive);
            tempRegsToMakeInactive &= ~nextRegBit;
            regNumber  nextReg   = genRegNumFromMask(nextRegBit);
            RegRecord* regRecord = getRegisterRecord(nextReg);
            clearSpillCost(regRecord->regNum, regRecord->registerType);
            makeRegisterInactive(regRecord);
        }
        if (currentRefPosition.nodeLocation > prevLocation)
        {
            makeRegsAvailable(regsToMakeInactive);
            // TODO: Clean this up. We need to make the delayRegs inactive as well, but don't want
            // to mark them as free yet.
            regsToMakeInactive |= delayRegsToMakeInactive;
            regsToMakeInactive      = delayRegsToMakeInactive;
            delayRegsToMakeInactive = RBM_NONE;
        }

#ifdef DEBUG
        // Set the activeRefPosition to null until we're done with any boundary handling.
        activeRefPosition = nullptr;
        if (VERBOSE)
        {
            // We're really dumping the RegRecords "after" the previous RefPosition, but it's more convenient
            // to do this here, since there are a number of "continue"s in this loop.
            dumpRegRecords();
        }
#endif // DEBUG

        // This is the previousRefPosition of the current Referent, if any
        RefPosition* previousRefPosition = nullptr;

        Interval*      currentInterval = nullptr;
        Referenceable* currentReferent = nullptr;
        RefType        refType         = currentRefPosition.refType;

        currentReferent = currentRefPosition.referent;

        if (spillAlways() && lastAllocatedRefPosition != nullptr && !lastAllocatedRefPosition->IsPhysRegRef() &&
            !lastAllocatedRefPosition->getInterval()->isInternal &&
            (RefTypeIsDef(lastAllocatedRefPosition->refType) || lastAllocatedRefPosition->getInterval()->isLocalVar))
        {
            assert(lastAllocatedRefPosition->registerAssignment != RBM_NONE);
            RegRecord* regRecord = lastAllocatedRefPosition->getInterval()->assignedReg;

            INDEBUG(activeRefPosition = lastAllocatedRefPosition);
            unassignPhysReg(regRecord, lastAllocatedRefPosition);
            INDEBUG(activeRefPosition = nullptr);

            // Now set lastAllocatedRefPosition to null, so that we don't try to spill it again
            lastAllocatedRefPosition = nullptr;
        }

        // We wait to free any registers until we've completed all the
        // uses for the current node.
        // This avoids reusing registers too soon.
        // We free before the last true def (after all the uses & internal
        // registers), and then again at the beginning of the next node.
        // This is made easier by assigning two LsraLocations per node - one
        // for all the uses, internal registers & all but the last def, and
        // another for the final def (if any).

        LsraLocation currentLocation = currentRefPosition.nodeLocation;

        // Free at a new location.
        if (currentLocation > prevLocation)
        {
            // CopyRegs are simply made available - we don't want to make the associated interval inactive.
            makeRegsAvailable(copyRegsToFree);
            copyRegsToFree        = RBM_NONE;
            regsInUseThisLocation = regsInUseNextLocation;
            regsInUseNextLocation = RBM_NONE;
            if ((regsToFree | delayRegsToFree) != RBM_NONE)
            {
                freeRegisters(regsToFree);
                if ((currentLocation > (prevLocation + 1)) && (delayRegsToFree != RBM_NONE))
                {
                    // We should never see a delayReg that is delayed until a Location that has no RefPosition
                    // (that would be the RefPosition that it was supposed to interfere with).
                    assert(!"Found a delayRegFree associated with Location with no reference");
                    // However, to be cautious for the Release build case, we will free them.
                    freeRegisters(delayRegsToFree);
                    delayRegsToFree       = RBM_NONE;
                    regsInUseThisLocation = RBM_NONE;
                }
                regsToFree      = delayRegsToFree;
                delayRegsToFree = RBM_NONE;

#ifdef DEBUG
                // Validate the current state just after we've freed the registers. This ensures that any pending
                // freed registers will have had their state updated to reflect the intervals they were holding.
                for (regNumber reg = REG_FIRST; reg < ACTUAL_REG_COUNT; reg = REG_NEXT(reg))
                {
                    regMaskTP regMask = genRegMask(reg);
                    // If this isn't available or if it's still waiting to be freed (i.e. it was in
                    // delayRegsToFree and so now it's in regsToFree), then skip it.
                    if ((regMask & (availableIntRegs | availableFloatRegs) & ~regsToFree) == RBM_NONE)
                    {
                        continue;
                    }
                    RegRecord* physRegRecord    = getRegisterRecord(reg);
                    Interval*  assignedInterval = physRegRecord->assignedInterval;
                    if (assignedInterval != nullptr)
                    {
                        bool         isAssignedReg     = (assignedInterval->physReg == reg);
                        RefPosition* recentRefPosition = assignedInterval->recentRefPosition;
                        // If we have a copyReg or a moveReg, we might have assigned this register to an Interval,
                        // but that isn't considered its assignedReg.
                        if (recentRefPosition != nullptr)
                        {
                            if (recentRefPosition->refType == RefTypeExpUse)
                            {
                                // We don't update anything on these, as they're just placeholders to extend the
                                // lifetime.
                                continue;
                            }
                            // For copyReg or moveReg, we don't have anything further to assert.
                            if (recentRefPosition->copyReg || recentRefPosition->moveReg)
                            {
                                continue;
                            }
                            assert(assignedInterval->isConstant == isRegConstant(reg, assignedInterval->registerType));
                            if (assignedInterval->isActive)
                            {
                                // If this is not the register most recently allocated, it must be from a copyReg,
                                // it was placed there by the inVarToRegMap or it might be one of the upper vector
                                // save/restore refPosition.
                                // In either case it must be a lclVar.

                                if (!isAssignedToInterval(assignedInterval, physRegRecord))
                                {
                                    // We'd like to assert that this was either set by the inVarToRegMap, or by
                                    // a copyReg, but we can't traverse backward to check for a copyReg, because
                                    // we only have recentRefPosition, and there may be a previous RefPosition
                                    // at the same Location with a copyReg.

                                    bool sanityCheck = assignedInterval->isLocalVar;
                                    // For upper vector interval, make sure it was one of the save/restore only.
                                    if (assignedInterval->IsUpperVector())
                                    {
                                        sanityCheck |= (recentRefPosition->refType == RefTypeUpperVectorSave) ||
                                                       (recentRefPosition->refType == RefTypeUpperVectorRestore);
                                    }

                                    assert(sanityCheck);
                                }
                                if (isAssignedReg)
                                {
                                    assert(nextIntervalRef[reg] == assignedInterval->getNextRefLocation());
                                    assert(!isRegAvailable(reg, assignedInterval->registerType));
                                    assert((recentRefPosition == nullptr) ||
                                           (spillCost[reg] == getSpillWeight(physRegRecord)));
                                }
                                else
                                {
                                    assert((nextIntervalRef[reg] == MaxLocation) ||
                                           isRegBusy(reg, assignedInterval->registerType));
                                }
                            }
                            else
                            {
                                if ((assignedInterval->physReg == reg) && !assignedInterval->isConstant)
                                {
                                    assert(nextIntervalRef[reg] == assignedInterval->getNextRefLocation());
                                }
                                else
                                {
                                    assert(nextIntervalRef[reg] == MaxLocation);
                                    assert(isRegAvailable(reg, assignedInterval->registerType));
                                    assert(spillCost[reg] == 0);
                                }
                            }
                        }
                    }
                    else
                    {
                        // Available registers should not hold constants
                        assert(isRegAvailable(reg, physRegRecord->registerType));
                        assert(!isRegConstant(reg, physRegRecord->registerType));
                        assert(nextIntervalRef[reg] == MaxLocation);
                        assert(spillCost[reg] == 0);
                    }
                    LsraLocation thisNextFixedRef = physRegRecord->getNextRefLocation();
                    assert(nextFixedRef[reg] == thisNextFixedRef);
#ifdef TARGET_ARM
                    // If this is occupied by a double interval, skip the corresponding float reg.
                    if ((assignedInterval != nullptr) && (assignedInterval->registerType == TYP_DOUBLE))
                    {
                        reg = REG_NEXT(reg);
                    }
#endif
                }
#endif // DEBUG
            }
        }
        prevLocation = currentLocation;

        // get previous refposition, then current refpos is the new previous
        if (currentReferent != nullptr)
        {
            previousRefPosition                = currentReferent->recentRefPosition;
            currentReferent->recentRefPosition = &currentRefPosition;
        }
        else
        {
            assert((refType == RefTypeBB) || (refType == RefTypeKillGCRefs));
        }

#ifdef DEBUG
        activeRefPosition = &currentRefPosition;

        // For the purposes of register resolution, we handle the DummyDefs before
        // the block boundary - so the RefTypeBB is after all the DummyDefs.
        // However, for the purposes of allocation, we want to handle the block
        // boundary first, so that we can free any registers occupied by lclVars
        // that aren't live in the next block and make them available for the
        // DummyDefs.

        // If we've already handled the BlockEnd, but now we're seeing the RefTypeBB,
        // dump it now.
        if ((refType == RefTypeBB) && handledBlockEnd)
        {
            dumpNewBlock(currentBlock, currentRefPosition.nodeLocation);
        }
#endif // DEBUG

        if (!handledBlockEnd && (refType == RefTypeBB || refType == RefTypeDummyDef))
        {
            // Free any delayed regs (now in regsToFree) before processing the block boundary
            freeRegisters(regsToFree);
            regsToFree            = RBM_NONE;
            regsInUseThisLocation = RBM_NONE;
            regsInUseNextLocation = RBM_NONE;
            handledBlockEnd       = true;
            curBBStartLocation    = currentRefPosition.nodeLocation;
            if (currentBlock == nullptr)
            {
                currentBlock = startBlockSequence();
                INDEBUG(dumpLsraAllocationEvent(LSRA_EVENT_START_BB, nullptr, REG_NA, compiler->fgFirstBB));
            }
            else
            {
                processBlockEndAllocation(currentBlock);
                currentBlock = moveToNextBlock();
                INDEBUG(dumpLsraAllocationEvent(LSRA_EVENT_START_BB, nullptr, REG_NA, currentBlock));
            }
        }

        if (refType == RefTypeBB)
        {
            handledBlockEnd = false;
            continue;
        }

        if (refType == RefTypeKillGCRefs)
        {
            spillGCRefs(&currentRefPosition);
            continue;
        }

        if (currentRefPosition.isPhysRegRef)
        {
            RegRecord* regRecord        = currentRefPosition.getReg();
            Interval*  assignedInterval = regRecord->assignedInterval;

            updateNextFixedRef(regRecord, currentRefPosition.nextRefPosition);

            // If this is a FixedReg, disassociate any inactive constant interval from this register.
            // Otherwise, do nothing.
            if (refType == RefTypeFixedReg)
            {
                if (assignedInterval != nullptr && !assignedInterval->isActive && assignedInterval->isConstant)
                {
                    clearConstantReg(regRecord->regNum, assignedInterval->registerType);
                    regRecord->assignedInterval  = nullptr;
                    spillCost[regRecord->regNum] = 0;

#ifdef TARGET_ARM
                    // Update overlapping floating point register for TYP_DOUBLE
                    if (assignedInterval->registerType == TYP_DOUBLE)
                    {
                        RegRecord* otherRegRecord = findAnotherHalfRegRec(regRecord);
                        assert(otherRegRecord->assignedInterval == assignedInterval);
                        otherRegRecord->assignedInterval  = nullptr;
                        spillCost[otherRegRecord->regNum] = 0;
                    }
#endif // TARGET_ARM
                }
                regsInUseThisLocation |= currentRefPosition.registerAssignment;
                INDEBUG(dumpLsraAllocationEvent(LSRA_EVENT_FIXED_REG, nullptr, currentRefPosition.assignedReg()));
                continue;
            }
            if (refType == RefTypeKill)
            {
                if (assignedInterval != nullptr)
                {
                    unassignPhysReg(regRecord, assignedInterval->recentRefPosition);
                    clearConstantReg(regRecord->regNum, assignedInterval->registerType);
                    makeRegAvailable(regRecord->regNum, assignedInterval->registerType);
                }
                clearRegBusyUntilKill(regRecord->regNum);
                INDEBUG(dumpLsraAllocationEvent(LSRA_EVENT_KEPT_ALLOCATION, nullptr, regRecord->regNum));
                continue;
            }
        }

        // If this is an exposed use, do nothing - this is merely a placeholder to attempt to
        // ensure that a register is allocated for the full lifetime.  The resolution logic
        // will take care of moving to the appropriate register if needed.

        if (refType == RefTypeExpUse)
        {
            INDEBUG(dumpLsraAllocationEvent(LSRA_EVENT_EXP_USE));
            currentInterval = currentRefPosition.getInterval();
            if (currentInterval->physReg != REG_NA)
            {
                updateNextIntervalRef(currentInterval->physReg, currentInterval);
            }
            continue;
        }

        regNumber assignedRegister = REG_NA;

        assert(currentRefPosition.isIntervalRef());
        currentInterval = currentRefPosition.getInterval();
        assert(currentInterval != nullptr);
        assignedRegister = currentInterval->physReg;

        // Identify the special cases where we decide up-front not to allocate
        bool allocate = true;
        bool didDump  = false;

        if (refType == RefTypeParamDef || refType == RefTypeZeroInit)
        {
            if (nextRefPosition == nullptr)
            {
                // If it has no actual references, mark it as "lastUse"; since they're not actually part
                // of any flow they won't have been marked during dataflow.  Otherwise, if we allocate a
                // register we won't unassign it.
                INDEBUG(dumpLsraAllocationEvent(LSRA_EVENT_ZERO_REF, currentInterval));
                currentRefPosition.lastUse = true;
            }
            LclVarDsc* varDsc = currentInterval->getLocalVar(compiler);
            assert(varDsc != nullptr);
            assert(!blockInfo[compiler->fgFirstBB->bbNum].hasEHBoundaryIn || currentInterval->isWriteThru);
            if (blockInfo[compiler->fgFirstBB->bbNum].hasEHBoundaryIn ||
                blockInfo[compiler->fgFirstBB->bbNum].hasEHPred)
            {
                allocate = false;
            }
            else if (refType == RefTypeParamDef && (varDsc->lvRefCntWtd() <= BB_UNITY_WEIGHT) &&
                     (!currentRefPosition.lastUse || (currentInterval->physReg == REG_STK)))
            {
                // If this is a low ref-count parameter, and either it is used (def is not the last use) or it's
                // passed on the stack, don't allocate a register.
                // Note that if this is an unused register parameter we don't want to set allocate to false because that
                // will cause us to allocate stack space to spill it.
                allocate = false;
            }
            else if ((currentInterval->physReg == REG_STK) && nextRefPosition->treeNode->OperIs(GT_BITCAST))
            {
                // In the case of ABI mismatches, avoid allocating a register only to have to immediately move
                // it to a different register file.
                allocate = false;
            }
            else if ((currentInterval->isWriteThru) && (refType == RefTypeZeroInit))
            {
                // For RefTypeZeroInit which is a write thru, there is no need to allocate register
                // right away. It can be assigned when actually definition occurs.
                // In future, see if avoiding allocation for RefTypeZeroInit gives any benefit in general.
                allocate = false;
            }
            if (!allocate)
            {
                INDEBUG(dumpLsraAllocationEvent(LSRA_EVENT_NO_ENTRY_REG_ALLOCATED, currentInterval));
                didDump = true;
                setIntervalAsSpilled(currentInterval);
                if (assignedRegister != REG_NA)
                {
                    clearNextIntervalRef(assignedRegister, currentInterval->registerType);
                    clearSpillCost(assignedRegister, currentInterval->registerType);
                    makeRegAvailable(assignedRegister, currentInterval->registerType);
                }
            }
        }
#ifdef FEATURE_SIMD
#if FEATURE_PARTIAL_SIMD_CALLEE_SAVE
        else if (currentInterval->isUpperVector)
        {
            // This is a save or restore of the upper half of a large vector lclVar.
            Interval* lclVarInterval = currentInterval->relatedInterval;
            assert(lclVarInterval->isLocalVar);
            if (refType == RefTypeUpperVectorSave)
            {
                if ((lclVarInterval->physReg == REG_NA) ||
                    (lclVarInterval->isPartiallySpilled && (currentInterval->physReg == REG_STK)))
                {
                    allocate = false;
                }
                else
                {
                    lclVarInterval->isPartiallySpilled = true;
                }
            }
            else if (refType == RefTypeUpperVectorRestore)
            {
                assert(currentInterval->isUpperVector);
                if (lclVarInterval->isPartiallySpilled)
                {
                    lclVarInterval->isPartiallySpilled = false;
                }
                else
                {
                    allocate = false;
                }
            }
        }
        else if (refType == RefTypeUpperVectorSave)
        {
            assert(!currentInterval->isLocalVar);
            // Note that this case looks a lot like the case below, but in this case we need to spill
            // at the previous RefPosition.
            // We may want to consider allocating two callee-save registers for this case, but it happens rarely
            // enough that it may not warrant the additional complexity.
            if (assignedRegister != REG_NA)
            {
                RegRecord* regRecord        = getRegisterRecord(assignedRegister);
                Interval*  assignedInterval = regRecord->assignedInterval;
                unassignPhysReg(regRecord, currentInterval->firstRefPosition);
                if (assignedInterval->isConstant)
                {
                    clearConstantReg(assignedRegister, assignedInterval->registerType);
                }
                INDEBUG(dumpLsraAllocationEvent(LSRA_EVENT_NO_REG_ALLOCATED, currentInterval));
            }
            currentRefPosition.registerAssignment = RBM_NONE;
            continue;
        }
#endif // FEATURE_PARTIAL_SIMD_CALLEE_SAVE
#endif // FEATURE_SIMD

        if (allocate == false)
        {
            if (assignedRegister != REG_NA)
            {
                unassignPhysReg(getRegisterRecord(assignedRegister), &currentRefPosition);
            }
            else if (!didDump)
            {
                INDEBUG(dumpLsraAllocationEvent(LSRA_EVENT_NO_REG_ALLOCATED, currentInterval));
                didDump = true;
            }
            currentRefPosition.registerAssignment = RBM_NONE;
            continue;
        }

        if (currentInterval->isSpecialPutArg)
        {
            assert(!currentInterval->isLocalVar);
            Interval* srcInterval = currentInterval->relatedInterval;
            assert(srcInterval != nullptr && srcInterval->isLocalVar);
            if (refType == RefTypeDef)
            {
                assert(srcInterval->recentRefPosition->nodeLocation == currentLocation - 1);
                RegRecord* physRegRecord = srcInterval->assignedReg;

                // For a putarg_reg to be special, its next use location has to be the same
                // as fixed reg's next kill location. Otherwise, if source lcl var's next use
                // is after the kill of fixed reg but before putarg_reg's next use, fixed reg's
                // kill would lead to spill of source but not the putarg_reg if it were treated
                // as special.
                if (srcInterval->isActive &&
                    genRegMask(srcInterval->physReg) == currentRefPosition.registerAssignment &&
                    currentInterval->getNextRefLocation() == nextFixedRef[srcInterval->physReg])
                {
                    assert(physRegRecord->regNum == srcInterval->physReg);

                    // Special putarg_reg acts as a pass-thru since both source lcl var
                    // and putarg_reg have the same register allocated.  Physical reg
                    // record of reg continue to point to source lcl var's interval
                    // instead of to putarg_reg's interval.  So if a spill of reg
                    // allocated to source lcl var happens, to reallocate to another
                    // tree node, before its use at call node it will lead to spill of
                    // lcl var instead of putarg_reg since physical reg record is pointing
                    // to lcl var's interval. As a result, arg reg would get trashed leading
                    // to bad codegen. The assumption here is that source lcl var of a
                    // special putarg_reg doesn't get spilled and re-allocated prior to
                    // its use at the call node.  This is ensured by marking physical reg
                    // record as busy until next kill.
                    setRegBusyUntilKill(srcInterval->physReg, srcInterval->registerType);
                }
                else
                {
                    currentInterval->isSpecialPutArg = false;
                }
            }
            // If this is still a SpecialPutArg, continue;
            if (currentInterval->isSpecialPutArg)
            {
                INDEBUG(dumpLsraAllocationEvent(LSRA_EVENT_SPECIAL_PUTARG, currentInterval,
                                                currentRefPosition.assignedReg()));
                continue;
            }
        }

        if (assignedRegister == REG_NA && RefTypeIsUse(refType))
        {
            currentRefPosition.reload = true;
            INDEBUG(dumpLsraAllocationEvent(LSRA_EVENT_RELOAD, currentInterval, assignedRegister));
        }

        regMaskTP assignedRegBit = RBM_NONE;
        bool      isInRegister   = false;
        if (assignedRegister != REG_NA)
        {
            isInRegister   = true;
            assignedRegBit = genRegMask(assignedRegister);
            if (!currentInterval->isActive)
            {
                // If this is a use, it must have started the block on the stack, but the register
                // was available for use so we kept the association.
                if (RefTypeIsUse(refType))
                {
                    assert(enregisterLocalVars);
                    assert(inVarToRegMaps[curBBNum][currentInterval->getVarIndex(compiler)] == REG_STK &&
                           previousRefPosition->nodeLocation <= curBBStartLocation);
                    isInRegister = false;
                }
                else
                {
                    currentInterval->isActive = true;
                    setRegInUse(assignedRegister, currentInterval->registerType);
                    updateSpillCost(assignedRegister, currentInterval);
                }
                updateNextIntervalRef(assignedRegister, currentInterval);
            }
            assert(currentInterval->assignedReg != nullptr &&
                   currentInterval->assignedReg->regNum == assignedRegister &&
                   currentInterval->assignedReg->assignedInterval == currentInterval);
        }

        if (previousRefPosition != nullptr)
        {
            assert(previousRefPosition->nextRefPosition == &currentRefPosition);
            assert(assignedRegister == REG_NA || assignedRegBit == previousRefPosition->registerAssignment ||
                   currentRefPosition.outOfOrder || previousRefPosition->copyReg ||
                   previousRefPosition->refType == RefTypeExpUse || currentRefPosition.refType == RefTypeDummyDef);
        }
        else if (assignedRegister != REG_NA)
        {
            // Handle the case where this is a preassigned register (i.e. parameter).
            // We don't want to actually use the preassigned register if it's not
            // going to cover the lifetime - but we had to preallocate it to ensure
            // that it remained live.
            // TODO-CQ: At some point we may want to refine the analysis here, in case
            // it might be beneficial to keep it in this reg for PART of the lifetime
            if (currentInterval->isLocalVar)
            {
                regMaskTP preferences        = currentInterval->registerPreferences;
                bool      keepAssignment     = true;
                bool      matchesPreferences = (preferences & genRegMask(assignedRegister)) != RBM_NONE;

                // Will the assigned register cover the lifetime?  If not, does it at least
                // meet the preferences for the next RefPosition?
                LsraLocation nextPhysRegLocation = nextFixedRef[assignedRegister];
                if (nextPhysRegLocation <= currentInterval->lastRefPosition->nodeLocation)
                {
                    // Check to see if the existing assignment matches the preferences (e.g. callee save registers)
                    // and ensure that the next use of this localVar does not occur after the nextPhysRegRefPos
                    // There must be a next RefPosition, because we know that the Interval extends beyond the
                    // nextPhysRegRefPos.
                    assert(nextRefPosition != nullptr);
                    if (!matchesPreferences || nextPhysRegLocation < nextRefPosition->nodeLocation)
                    {
                        keepAssignment = false;
                    }
                    else if ((nextRefPosition->registerAssignment != assignedRegBit) &&
                             (nextPhysRegLocation <= nextRefPosition->getRefEndLocation()))
                    {
                        keepAssignment = false;
                    }
                }
                else if (refType == RefTypeParamDef && !matchesPreferences)
                {
                    // Don't use the register, even if available, if it doesn't match the preferences.
                    // Note that this case is only for ParamDefs, for which we haven't yet taken preferences
                    // into account (we've just automatically got the initial location).  In other cases,
                    // we would already have put it in a preferenced register, if it was available.
                    // TODO-CQ: Consider expanding this to check availability - that would duplicate
                    // code here, but otherwise we may wind up in this register anyway.
                    keepAssignment = false;
                }

                if (keepAssignment == false)
                {
                    RegRecord* physRegRecord              = getRegisterRecord(currentInterval->physReg);
                    currentRefPosition.registerAssignment = allRegs(currentInterval->registerType);
                    currentRefPosition.isFixedRegRef      = false;
                    unassignPhysRegNoSpill(physRegRecord);

                    // If the preferences are currently set to just this register, reset them to allRegs
                    // of the appropriate type (just as we just reset the registerAssignment for this
                    // RefPosition.
                    // Otherwise, simply remove this register from the preferences, if it's there.

                    if (currentInterval->registerPreferences == assignedRegBit)
                    {
                        currentInterval->registerPreferences = currentRefPosition.registerAssignment;
                    }
                    else
                    {
                        currentInterval->registerPreferences &= ~assignedRegBit;
                    }

                    assignedRegister = REG_NA;
                    assignedRegBit   = RBM_NONE;
                }
            }
        }

        if (assignedRegister != REG_NA)
        {
            RegRecord* physRegRecord = getRegisterRecord(assignedRegister);
            assert((assignedRegBit == currentRefPosition.registerAssignment) ||
                   (physRegRecord->assignedInterval == currentInterval) ||
                   !isRegInUse(assignedRegister, currentInterval->registerType));
            if (conflictingFixedRegReference(assignedRegister, &currentRefPosition))
            {
                // We may have already reassigned the register to the conflicting reference.
                // If not, we need to unassign this interval.
                if (physRegRecord->assignedInterval == currentInterval)
                {
                    unassignPhysRegNoSpill(physRegRecord);
                    clearConstantReg(assignedRegister, currentInterval->registerType);
                }
                currentRefPosition.moveReg = true;
                assignedRegister           = REG_NA;
                currentRefPosition.registerAssignment &= ~assignedRegBit;
                setIntervalAsSplit(currentInterval);
                INDEBUG(dumpLsraAllocationEvent(LSRA_EVENT_MOVE_REG, currentInterval, assignedRegister));
            }
            else if ((genRegMask(assignedRegister) & currentRefPosition.registerAssignment) != 0)
            {
                currentRefPosition.registerAssignment = assignedRegBit;
                if (!currentInterval->isActive)
                {
                    // If we've got an exposed use at the top of a block, the
                    // interval might not have been active.  Otherwise if it's a use,
                    // the interval must be active.
                    if (refType == RefTypeDummyDef)
                    {
                        currentInterval->isActive = true;
                        assert(getRegisterRecord(assignedRegister)->assignedInterval == currentInterval);
                    }
                    else
                    {
                        currentRefPosition.reload = true;
                    }
                }
                INDEBUG(dumpLsraAllocationEvent(LSRA_EVENT_KEPT_ALLOCATION, currentInterval, assignedRegister));
            }
            else
            {
                // It's already in a register, but not one we need.
                if (!RefTypeIsDef(currentRefPosition.refType))
                {
<<<<<<< HEAD
                    regNumber copyReg        = assignCopyReg(&currentRefPosition);
                    lastAllocatedRefPosition = &currentRefPosition;
                    bool unassign            = false;
                    if (currentInterval->isWriteThru)
                    {
                        if (currentRefPosition.refType == RefTypeDef)
                        {
                            currentRefPosition.writeThru = true;
                        }
                        if (!currentRefPosition.lastUse)
                        {
                            if (currentRefPosition.spillAfter)
                            {
                                unassign = true;
                            }
                        }
                    }
=======
                    regNumber copyReg         = assignCopyReg(currentRefPosition);
                    lastAllocatedRefPosition  = currentRefPosition;
>>>>>>> e53a3d9a
                    regMaskTP copyRegMask     = getRegMask(copyReg, currentInterval->registerType);
                    regMaskTP assignedRegMask = getRegMask(assignedRegister, currentInterval->registerType);
                    regsInUseThisLocation |= copyRegMask | assignedRegMask;
                    if (currentRefPosition.lastUse)
                    {
                        if (currentRefPosition.delayRegFree)
                        {
                            INDEBUG(dumpLsraAllocationEvent(LSRA_EVENT_LAST_USE_DELAYED, currentInterval,
                                                            assignedRegister));
                            delayRegsToFree |= copyRegMask | assignedRegMask;
                            regsInUseNextLocation |= copyRegMask | assignedRegMask;
                        }
                        else
                        {
                            INDEBUG(dumpLsraAllocationEvent(LSRA_EVENT_LAST_USE, currentInterval, assignedRegister));
                            regsToFree |= copyRegMask | assignedRegMask;
                        }
                    }
                    else
                    {
                        copyRegsToFree |= copyRegMask;
                        if (currentRefPosition.delayRegFree)
                        {
                            regsInUseNextLocation |= copyRegMask | assignedRegMask;
                        }
                    }

                    // If this is a tree temp (non-localVar) interval, we will need an explicit move.
                    // Note: In theory a moveReg should cause the Interval to now have the new reg as its
                    // assigned register. However, that's not currently how this works.
                    // If we ever actually move lclVar intervals instead of copying, this will need to change.
                    if (!currentInterval->isLocalVar)
                    {
                        currentRefPosition.moveReg = true;
                        currentRefPosition.copyReg = false;
                    }
                    clearNextIntervalRef(copyReg, currentInterval->registerType);
                    clearSpillCost(copyReg, currentInterval->registerType);
                    updateNextIntervalRef(assignedRegister, currentInterval);
                    updateSpillCost(assignedRegister, currentInterval);
                    continue;
                }
                else
                {
                    INDEBUG(dumpLsraAllocationEvent(LSRA_EVENT_NEEDS_NEW_REG, nullptr, assignedRegister));
                    regsToFree |= getRegMask(assignedRegister, currentInterval->registerType);
                    // We want a new register, but we don't want this to be considered a spill.
                    assignedRegister = REG_NA;
                    if (physRegRecord->assignedInterval == currentInterval)
                    {
                        unassignPhysRegNoSpill(physRegRecord);
                    }
                }
            }
        }

        if (assignedRegister == REG_NA)
        {
            if (currentRefPosition.RegOptional())
            {
                // We can avoid allocating a register if it is a last use requiring a reload.
                if (currentRefPosition.lastUse && currentRefPosition.reload)
                {
                    allocate = false;
                }
                else if (currentInterval->isWriteThru)
                {
                    // Don't allocate if the next reference is in a cold block.
                    if (nextRefPosition == nullptr || (nextRefPosition->nodeLocation >= firstColdLoc))
                    {
                        allocate = false;
                    }
                }

#if FEATURE_PARTIAL_SIMD_CALLEE_SAVE && defined(TARGET_XARCH)
                // We can also avoid allocating a register (in fact we don't want to) if we have
                // an UpperVectorRestore on xarch where the value is on the stack.
                if ((currentRefPosition.refType == RefTypeUpperVectorRestore) && (currentInterval->physReg == REG_NA))
                {
                    assert(currentRefPosition.regOptional);
                    allocate = false;
                }
#endif

#ifdef DEBUG
                // Under stress mode, don't allocate registers to RegOptional RefPositions.
                if (allocate && regOptionalNoAlloc())
                {
                    allocate = false;
                }
#endif
            }

            RegisterScore registerScore = NONE;
            if (allocate)
            {
                // Allocate a register, if we must, or if it is profitable to do so.
                // If we have a fixed reg requirement, and the interval is inactive in another register,
                // unassign that register.
                if (currentRefPosition.isFixedRegRef && !currentInterval->isActive &&
                    (currentInterval->assignedReg != nullptr) &&
                    (currentInterval->assignedReg->assignedInterval == currentInterval) &&
                    (genRegMask(currentInterval->assignedReg->regNum) != currentRefPosition.registerAssignment))
                {
                    unassignPhysReg(currentInterval->assignedReg, nullptr);
                }
                assignedRegister = allocateReg(currentInterval, &currentRefPosition DEBUG_ARG(&registerScore));
            }

            // If no register was found, this RefPosition must not require a register.
            if (assignedRegister == REG_NA)
            {
                assert(currentRefPosition.RegOptional());
                INDEBUG(dumpLsraAllocationEvent(LSRA_EVENT_NO_REG_ALLOCATED, currentInterval));
                currentRefPosition.registerAssignment = RBM_NONE;
                currentRefPosition.reload             = false;
                currentInterval->isActive             = false;
                setIntervalAsSpilled(currentInterval);
            }
#ifdef DEBUG
            else
            {
                if (VERBOSE)
                {
                    if (currentInterval->isConstant && (currentRefPosition.treeNode != nullptr) &&
                        currentRefPosition.treeNode->IsReuseRegVal())
                    {
                        dumpLsraAllocationEvent(LSRA_EVENT_REUSE_REG, currentInterval, assignedRegister, currentBlock,
                                                registerScore);
                    }
                    else
                    {
                        dumpLsraAllocationEvent(LSRA_EVENT_ALLOC_REG, currentInterval, assignedRegister, currentBlock,
                                                registerScore);
                    }
                }
            }
#endif // DEBUG

            if (refType == RefTypeDummyDef && assignedRegister != REG_NA)
            {
                setInVarRegForBB(curBBNum, currentInterval->varNum, assignedRegister);
            }

            // If we allocated a register, and this is a use of a spilled value,
            // it should have been marked for reload above.
            if (assignedRegister != REG_NA && RefTypeIsUse(refType) && !isInRegister)
            {
                assert(currentRefPosition.reload);
            }
        }

        // If we allocated a register, record it
        if (assignedRegister != REG_NA)
        {
            assignedRegBit    = genRegMask(assignedRegister);
            regMaskTP regMask = getRegMask(assignedRegister, currentInterval->registerType);
            regsInUseThisLocation |= regMask;
            if (currentRefPosition.delayRegFree)
            {
                regsInUseNextLocation |= regMask;
            }
            currentRefPosition.registerAssignment = assignedRegBit;

            currentInterval->physReg = assignedRegister;
            regsToFree &= ~regMask; // we'll set it again later if it's dead

            // If this interval is dead, free the register.
            // The interval could be dead if this is a user variable, or if the
            // node is being evaluated for side effects, or a call whose result
            // is not used, etc.
            // If this is an UpperVector we'll neither free it nor preference it
            // (it will be freed when it is used).
            bool unassign = false;
            if (!currentInterval->IsUpperVector())
            {
                if (currentInterval->isWriteThru)
                {
                    if (currentRefPosition.refType == RefTypeDef)
                    {
                        currentRefPosition.writeThru = true;
                    }
                    if (!currentRefPosition.lastUse)
                    {
                        if (currentRefPosition.spillAfter)
                        {
                            unassign = true;
                        }
                    }
                }
                if (currentRefPosition.lastUse || currentRefPosition.nextRefPosition == nullptr)
                {
                    assert(currentRefPosition.isIntervalRef());
                    // If this isn't a final use, we'll mark the register as available, but keep the association.
                    if ((refType != RefTypeExpUse) && (currentRefPosition.nextRefPosition == nullptr))
                    {
                        unassign = true;
                    }
                    else
                    {
                        if (currentRefPosition.delayRegFree)
                        {
                            delayRegsToMakeInactive |= regMask;
                        }
                        else
                        {
                            regsToMakeInactive |= regMask;
                        }
                        // TODO-Cleanup: this makes things consistent with previous, and will enable preferences
                        // to be propagated, but it seems less than ideal.
                        currentInterval->isActive = false;
                    }
                    // Update the register preferences for the relatedInterval, if this is 'preferencedToDef'.
                    // Don't propagate to subsequent relatedIntervals; that will happen as they are allocated, and we
                    // don't know yet whether the register will be retained.
                    if (currentInterval->relatedInterval != nullptr)
                    {
                        currentInterval->relatedInterval->updateRegisterPreferences(assignedRegBit);
                    }
                }

                if (unassign)
                {
                    if (currentRefPosition.delayRegFree)
                    {
                        delayRegsToFree |= regMask;

                        INDEBUG(dumpLsraAllocationEvent(LSRA_EVENT_LAST_USE_DELAYED));
                    }
                    else
                    {
                        regsToFree |= regMask;

                        INDEBUG(dumpLsraAllocationEvent(LSRA_EVENT_LAST_USE));
                    }
                }
            }
            if (!unassign)
            {
                updateNextIntervalRef(assignedRegister, currentInterval);
                updateSpillCost(assignedRegister, currentInterval);
            }
        }
        lastAllocatedRefPosition = &currentRefPosition;
    }

#ifdef JIT32_GCENCODER
    // For the JIT32_GCENCODER, when lvaKeepAliveAndReportThis is true, we must either keep the "this" pointer
    // in the same register for the entire method, or keep it on the stack. Rather than imposing this constraint
    // as we allocate, we will force all refs to the stack if it is split or spilled.
    if (enregisterLocalVars && compiler->lvaKeepAliveAndReportThis())
    {
        LclVarDsc* thisVarDsc = compiler->lvaGetDesc(compiler->info.compThisArg);
        if (thisVarDsc->lvLRACandidate)
        {
            Interval* interval = getIntervalForLocalVar(thisVarDsc->lvVarIndex);
            if (interval->isSplit)
            {
                // We'll have to spill this.
                setIntervalAsSpilled(interval);
            }
            if (interval->isSpilled)
            {
                unsigned prevBBNum = 0;
                for (RefPosition* ref = interval->firstRefPosition; ref != nullptr; ref = ref->nextRefPosition)
                {
                    // For the resolution phase, we need to ensure that any block with exposed uses has the
                    // incoming reg for 'this' as REG_STK.
                    if (RefTypeIsUse(ref->refType) && (ref->bbNum != prevBBNum))
                    {
                        VarToRegMap inVarToRegMap = getInVarToRegMap(ref->bbNum);
                        setVarReg(inVarToRegMap, thisVarDsc->lvVarIndex, REG_STK);
                    }
                    if (ref->RegOptional())
                    {
                        ref->registerAssignment = RBM_NONE;
                        ref->reload             = false;
                        ref->spillAfter         = false;
                    }
                    switch (ref->refType)
                    {
                        case RefTypeDef:
                            if (ref->registerAssignment != RBM_NONE)
                            {
                                ref->spillAfter = true;
                            }
                            break;
                        case RefTypeUse:
                            if (ref->registerAssignment != RBM_NONE)
                            {
                                ref->reload     = true;
                                ref->spillAfter = true;
                                ref->copyReg    = false;
                                ref->moveReg    = false;
                            }
                            break;
                        default:
                            break;
                    }
                    prevBBNum = ref->bbNum;
                }
            }
        }
    }
#endif // JIT32_GCENCODER

    // Free registers to clear associated intervals for resolution phase
    CLANG_FORMAT_COMMENT_ANCHOR;

#ifdef DEBUG
    if (getLsraExtendLifeTimes())
    {
        // If we have extended lifetimes, we need to make sure all the registers are freed.
        for (size_t regNumIndex = 0; regNumIndex <= REG_FP_LAST; regNumIndex++)
        {
            RegRecord& regRecord = physRegs[regNumIndex];
            Interval*  interval  = regRecord.assignedInterval;
            if (interval != nullptr)
            {
                interval->isActive = false;
                unassignPhysReg(&regRecord, nullptr);
            }
        }
    }
    else
#endif // DEBUG
    {
        freeRegisters(regsToFree | delayRegsToFree);
    }

#ifdef DEBUG
    if (VERBOSE)
    {
        // Dump the RegRecords after the last RefPosition is handled.
        dumpRegRecords();
        printf("\n");

        dumpRefPositions("AFTER ALLOCATION");
        dumpVarRefPositions("AFTER ALLOCATION");

        // Dump the intervals that remain active
        printf("Active intervals at end of allocation:\n");

        // We COULD just reuse the intervalIter from above, but ArrayListIterator doesn't
        // provide a Reset function (!) - we'll probably replace this so don't bother
        // adding it

        for (Interval& interval : intervals)
        {
            if (interval.isActive)
            {
                printf("Active ");
                interval.dump();
            }
        }

        printf("\n");
    }
#endif // DEBUG
}

//-----------------------------------------------------------------------------
// updateAssignedInterval: Update assigned interval of register.
//
// Arguments:
//    reg      -    register to be updated
//    interval -    interval to be assigned
//    regType  -    register type
//
// Return Value:
//    None
//
// Note:
//    For ARM32, two float registers consisting a double register are updated
//    together when "regType" is TYP_DOUBLE.
//
void LinearScan::updateAssignedInterval(RegRecord* reg, Interval* interval, RegisterType regType)
{
#ifdef TARGET_ARM
    // Update overlapping floating point register for TYP_DOUBLE.
    Interval* oldAssignedInterval = reg->assignedInterval;
    regNumber doubleReg           = REG_NA;
    if (regType == TYP_DOUBLE)
    {
        RegRecord* anotherHalfReg        = findAnotherHalfRegRec(reg);
        doubleReg                        = genIsValidDoubleReg(reg->regNum) ? reg->regNum : anotherHalfReg->regNum;
        anotherHalfReg->assignedInterval = interval;
    }
    else if ((oldAssignedInterval != nullptr) && (oldAssignedInterval->registerType == TYP_DOUBLE))
    {
        RegRecord* anotherHalfReg        = findAnotherHalfRegRec(reg);
        doubleReg                        = genIsValidDoubleReg(reg->regNum) ? reg->regNum : anotherHalfReg->regNum;
        anotherHalfReg->assignedInterval = nullptr;
    }
    if (doubleReg != REG_NA)
    {
        clearNextIntervalRef(doubleReg, TYP_DOUBLE);
        clearSpillCost(doubleReg, TYP_DOUBLE);
        clearConstantReg(doubleReg, TYP_DOUBLE);
    }
#endif
    reg->assignedInterval = interval;
    if (interval != nullptr)
    {
        setRegInUse(reg->regNum, interval->registerType);
        if (interval->isConstant)
        {
            setConstantReg(reg->regNum, interval->registerType);
        }
        else
        {
            clearConstantReg(reg->regNum, interval->registerType);
        }
        updateNextIntervalRef(reg->regNum, interval);
        updateSpillCost(reg->regNum, interval);
    }
    else
    {
        clearNextIntervalRef(reg->regNum, reg->registerType);
        clearSpillCost(reg->regNum, reg->registerType);
    }
}

//-----------------------------------------------------------------------------
// updatePreviousInterval: Update previous interval of register.
//
// Arguments:
//    reg      -    register to be updated
//    interval -    interval to be assigned
//    regType  -    register type
//
// Return Value:
//    None
//
// Assumptions:
//    For ARM32, when "regType" is TYP_DOUBLE, "reg" should be a even-numbered
//    float register, i.e. lower half of double register.
//
// Note:
//    For ARM32, two float registers consisting a double register are updated
//    together when "regType" is TYP_DOUBLE.
//
void LinearScan::updatePreviousInterval(RegRecord* reg, Interval* interval, RegisterType regType)
{
    reg->previousInterval = interval;

#ifdef TARGET_ARM
    // Update overlapping floating point register for TYP_DOUBLE
    if (regType == TYP_DOUBLE)
    {
        RegRecord* anotherHalfReg = findAnotherHalfRegRec(reg);

        anotherHalfReg->previousInterval = interval;
    }
#endif
}

//-----------------------------------------------------------------------------
// writeLocalReg: Write the register assignment for a GT_LCL_VAR node.
//
// Arguments:
//    lclNode  - The GT_LCL_VAR node
//    varNum   - The variable number for the register
//    reg      - The assigned register
//
// Return Value:
//    None
//
// Note:
//    For a multireg node, 'varNum' will be the field local for the given register.
//
void LinearScan::writeLocalReg(GenTreeLclVar* lclNode, unsigned varNum, regNumber reg)
{
    assert((lclNode->GetLclNum() == varNum) == !lclNode->IsMultiReg());
    if (lclNode->GetLclNum() == varNum)
    {
        lclNode->SetRegNum(reg);
    }
    else
    {
        assert(compiler->lvaEnregMultiRegVars);
        LclVarDsc* parentVarDsc = compiler->lvaGetDesc(lclNode);
        assert(parentVarDsc->lvPromoted);
        unsigned regIndex = varNum - parentVarDsc->lvFieldLclStart;
        assert(regIndex < MAX_MULTIREG_COUNT);
        lclNode->SetRegNumByIdx(reg, regIndex);
    }
}

//-----------------------------------------------------------------------------
// LinearScan::resolveLocalRef
// Description:
//      Update the graph for a local reference.
//      Also, track the register (if any) that is currently occupied.
// Arguments:
//      treeNode: The lclVar that's being resolved
//      currentRefPosition: the RefPosition associated with the treeNode
//
// Details:
// This method is called for each local reference, during the resolveRegisters
// phase of LSRA.  It is responsible for keeping the following in sync:
//   - varDsc->GetRegNum() (and GetOtherReg()) contain the unique register location.
//     If it is not in the same register through its lifetime, it is set to REG_STK.
//   - interval->physReg is set to the assigned register
//     (i.e. at the code location which is currently being handled by resolveRegisters())
//     - interval->isActive is true iff the interval is live and occupying a register
//     - interval->isSpilled should have already been set to true if the interval is EVER spilled
//     - interval->isSplit is set to true if the interval does not occupy the same
//       register throughout the method
//   - RegRecord->assignedInterval points to the interval which currently occupies
//     the register
//   - For each lclVar node:
//     - GetRegNum()/gtRegPair is set to the currently allocated register(s).
//     - GTF_SPILLED is set on a use if it must be reloaded prior to use.
//     - GTF_SPILL is set if it must be spilled after use.
//
// A copyReg is an ugly case where the variable must be in a specific (fixed) register,
// but it currently resides elsewhere.  The register allocator must track the use of the
// fixed register, but it marks the lclVar node with the register it currently lives in
// and the code generator does the necessary move.
//
// Before beginning, the varDsc for each parameter must be set to its initial location.
//
// NICE: Consider tracking whether an Interval is always in the same location (register/stack)
// in which case it will require no resolution.
//
void LinearScan::resolveLocalRef(BasicBlock* block, GenTreeLclVar* treeNode, RefPosition* currentRefPosition)
{
    assert((block == nullptr) == (treeNode == nullptr));
    assert(enregisterLocalVars);

    // Is this a tracked local?  Or just a register allocated for loading
    // a non-tracked one?
    Interval* interval = currentRefPosition->getInterval();
    assert(interval->isLocalVar);

    interval->recentRefPosition = currentRefPosition;
    LclVarDsc* varDsc           = interval->getLocalVar(compiler);

    // NOTE: we set the LastUse flag here unless we are extending lifetimes, in which case we write
    // this bit in checkLastUses. This is a bit of a hack, but is necessary because codegen requires
    // accurate last use info that is not reflected in the lastUse bit on ref positions when we are extending
    // lifetimes. See also the comments in checkLastUses.
    if ((treeNode != nullptr) && !extendLifetimes())
    {
        if (currentRefPosition->lastUse)
        {
            treeNode->SetLastUse(currentRefPosition->getMultiRegIdx());
        }
        else
        {
            treeNode->ClearLastUse(currentRefPosition->getMultiRegIdx());
        }

        if ((currentRefPosition->registerAssignment != RBM_NONE) && (interval->physReg == REG_NA) &&
            currentRefPosition->RegOptional() && currentRefPosition->lastUse &&
            (currentRefPosition->refType == RefTypeUse))
        {
            // This can happen if the incoming location for the block was changed from a register to the stack
            // during resolution. In this case we're better off making it contained.
            assert(inVarToRegMaps[curBBNum][varDsc->lvVarIndex] == REG_STK);
            currentRefPosition->registerAssignment = RBM_NONE;
            writeLocalReg(treeNode->AsLclVar(), interval->varNum, REG_NA);
        }
    }

    if (currentRefPosition->registerAssignment == RBM_NONE)
    {
        assert(currentRefPosition->RegOptional());
        assert(interval->isSpilled);

        varDsc->SetRegNum(REG_STK);
        if (interval->assignedReg != nullptr && interval->assignedReg->assignedInterval == interval)
        {
            updateAssignedInterval(interval->assignedReg, nullptr, interval->registerType);
        }
        interval->assignedReg = nullptr;
        interval->physReg     = REG_NA;
        interval->isActive    = false;

        // Set this as contained if it is not a multi-reg (we could potentially mark it s contained
        // if all uses are from spill, but that adds complexity.
        if ((currentRefPosition->refType == RefTypeUse) && !treeNode->IsMultiReg())
        {
            assert(treeNode != nullptr);
            treeNode->SetContained();
        }

        return;
    }

    // In most cases, assigned and home registers will be the same
    // The exception is the copyReg case, where we've assigned a register
    // for a specific purpose, but will be keeping the register assignment
    regNumber assignedReg = currentRefPosition->assignedReg();
    regNumber homeReg     = assignedReg;

    // Undo any previous association with a physical register, UNLESS this
    // is a copyReg
    if (!currentRefPosition->copyReg)
    {
        regNumber oldAssignedReg = interval->physReg;
        if (oldAssignedReg != REG_NA && assignedReg != oldAssignedReg)
        {
            RegRecord* oldRegRecord = getRegisterRecord(oldAssignedReg);
            if (oldRegRecord->assignedInterval == interval)
            {
                updateAssignedInterval(oldRegRecord, nullptr, interval->registerType);
            }
        }
    }

    if (currentRefPosition->refType == RefTypeUse && !currentRefPosition->reload)
    {
        // Was this spilled after our predecessor was scheduled?
        if (interval->physReg == REG_NA)
        {
            assert(inVarToRegMaps[curBBNum][varDsc->lvVarIndex] == REG_STK);
            currentRefPosition->reload = true;
        }
    }

    bool reload     = currentRefPosition->reload;
    bool spillAfter = currentRefPosition->spillAfter;
    bool writeThru  = currentRefPosition->writeThru;

    // In the reload case we either:
    // - Set the register to REG_STK if it will be referenced only from the home location, or
    // - Set the register to the assigned register and set GTF_SPILLED if it must be loaded into a register.
    if (reload)
    {
        assert(currentRefPosition->refType != RefTypeDef);
        assert(interval->isSpilled);
        varDsc->SetRegNum(REG_STK);
        if (!spillAfter)
        {
            interval->physReg = assignedReg;
        }

        // If there is no treeNode, this must be a RefTypeExpUse, in
        // which case we did the reload already
        if (treeNode != nullptr)
        {
            treeNode->gtFlags |= GTF_SPILLED;
            if (treeNode->IsMultiReg())
            {
                treeNode->SetRegSpillFlagByIdx(GTF_SPILLED, currentRefPosition->getMultiRegIdx());
            }
            if (spillAfter)
            {
                if (currentRefPosition->RegOptional())
                {
                    // This is a use of lclVar that is flagged as reg-optional
                    // by lower/codegen and marked for both reload and spillAfter.
                    // In this case we can avoid unnecessary reload and spill
                    // by setting reg on lclVar to REG_STK and reg on tree node
                    // to REG_NA.  Codegen will generate the code by considering
                    // it as a contained memory operand.
                    //
                    // Note that varDsc->GetRegNum() is already to REG_STK above.
                    interval->physReg = REG_NA;
                    writeLocalReg(treeNode->AsLclVar(), interval->varNum, REG_NA);
                    treeNode->gtFlags &= ~GTF_SPILLED;
                    treeNode->SetContained();
                    // We don't support RegOptional for multi-reg localvars.
                    assert(!treeNode->IsMultiReg());
                }
                else
                {
                    treeNode->gtFlags |= GTF_SPILL;
                    if (treeNode->IsMultiReg())
                    {
                        treeNode->SetRegSpillFlagByIdx(GTF_SPILL, currentRefPosition->getMultiRegIdx());
                    }
                }
            }
        }
        else
        {
            assert(currentRefPosition->refType == RefTypeExpUse);
        }
    }
    else if (spillAfter && !RefTypeIsUse(currentRefPosition->refType) && (treeNode != nullptr) &&
             (!treeNode->IsMultiReg() || treeNode->gtGetOp1()->IsMultiRegNode()))
    {
        // In the case of a pure def, don't bother spilling - just assign it to the
        // stack.  However, we need to remember that it was spilled.
        // We can't do this in the case of a multi-reg node with a non-multireg source as
        // we need the register to extract into.

        assert(interval->isSpilled);
        varDsc->SetRegNum(REG_STK);
        interval->physReg = REG_NA;
        writeLocalReg(treeNode->AsLclVar(), interval->varNum, REG_NA);
    }
    else // Not reload and Not pure-def that's spillAfter
    {
        if (currentRefPosition->copyReg || currentRefPosition->moveReg)
        {
            // For a copyReg or moveReg, we have two cases:
            //  - In the first case, we have a fixedReg - i.e. a register which the code
            //    generator is constrained to use.
            //    The code generator will generate the appropriate move to meet the requirement.
            //  - In the second case, we were forced to use a different register because of
            //    interference (or JitStressRegs).
            //    In this case, we generate a GT_COPY.
            // In either case, we annotate the treeNode with the register in which the value
            // currently lives.  For moveReg, the homeReg is the new register (as assigned above).
            // But for copyReg, the homeReg remains unchanged.

            assert(treeNode != nullptr);
            writeLocalReg(treeNode->AsLclVar(), interval->varNum, interval->physReg);

            if (currentRefPosition->copyReg)
            {
                homeReg = interval->physReg;
            }
            else
            {
                assert(interval->isSplit);
                interval->physReg = assignedReg;
            }

            if (!currentRefPosition->isFixedRegRef || currentRefPosition->moveReg)
            {
                // This is the second case, where we need to generate a copy
                insertCopyOrReload(block, treeNode, currentRefPosition->getMultiRegIdx(), currentRefPosition);
            }
        }
        else
        {
            interval->physReg = assignedReg;

            if (!interval->isSpilled && !interval->isSplit)
            {
                if (varDsc->GetRegNum() != REG_STK)
                {
                    // If the register assignments don't match, then this interval is split.
                    if (varDsc->GetRegNum() != assignedReg)
                    {
                        setIntervalAsSplit(interval);
                        varDsc->SetRegNum(REG_STK);
                    }
                }
                else
                {
                    varDsc->SetRegNum(assignedReg);
                }
            }
        }
        if (spillAfter)
        {
            if (treeNode != nullptr)
            {
                treeNode->gtFlags |= GTF_SPILL;
                if (treeNode->IsMultiReg())
                {
                    treeNode->SetRegSpillFlagByIdx(GTF_SPILL, currentRefPosition->getMultiRegIdx());
                }
            }
            assert(interval->isSpilled);
            interval->physReg = REG_NA;
            varDsc->SetRegNum(REG_STK);
        }
        if (writeThru && (treeNode != nullptr))
        {
            // This is a def of a write-thru EH var (only defs are marked 'writeThru').
            treeNode->gtFlags |= GTF_SPILL;
            // We also mark writeThru defs that are not last-use with GTF_SPILLED to indicate that they are conceptually
            // spilled and immediately "reloaded", i.e. the register remains live.
            // Note that we can have a "last use" write that has no exposed uses in the standard
            // (non-eh) control flow, but that may be used on an exception path. Hence the need
            // to retain these defs, and to ensure that they write.
            if (!currentRefPosition->lastUse)
            {
                treeNode->gtFlags |= GTF_SPILLED;
                if (treeNode->IsMultiReg())
                {
                    treeNode->SetRegSpillFlagByIdx(GTF_SPILLED, currentRefPosition->getMultiRegIdx());
                }
            }
        }

        if (currentRefPosition->singleDefSpill && (treeNode != nullptr))
        {
            // This is the first (and only) def of a single-def var (only defs are marked 'singleDefSpill').
            // Mark it as GTF_SPILL, so it is spilled immediately to the stack at definition and
            // GTF_SPILLED, so the variable stays live in the register.
            //
            // TODO: This approach would still create the resolution moves but during codegen, will check for
            // `lvSpillAtSingleDef` to decide whether to generate spill or not. In future, see if there is some
            // better way to avoid resolution moves, perhaps by updating the varDsc->SetRegNum(REG_STK) in this
            // method?
            treeNode->gtFlags |= GTF_SPILL;
            treeNode->gtFlags |= GTF_SPILLED;

            if (treeNode->IsMultiReg())
            {
                treeNode->SetRegSpillFlagByIdx(GTF_SPILLED, currentRefPosition->getMultiRegIdx());
            }

            varDsc->lvSpillAtSingleDef = true;
        }
    }

    // Update the physRegRecord for the register, so that we know what vars are in
    // regs at the block boundaries
    RegRecord* physRegRecord = getRegisterRecord(homeReg);
    if (spillAfter || currentRefPosition->lastUse)
    {
        interval->isActive    = false;
        interval->assignedReg = nullptr;
        interval->physReg     = REG_NA;

        updateAssignedInterval(physRegRecord, nullptr, interval->registerType);
    }
    else
    {
        interval->isActive    = true;
        interval->assignedReg = physRegRecord;

        updateAssignedInterval(physRegRecord, interval, interval->registerType);
    }
}

void LinearScan::writeRegisters(RefPosition* currentRefPosition, GenTree* tree)
{
    lsraAssignRegToTree(tree, currentRefPosition->assignedReg(), currentRefPosition->getMultiRegIdx());
}

//------------------------------------------------------------------------
// insertCopyOrReload: Insert a copy in the case where a tree node value must be moved
//   to a different register at the point of use (GT_COPY), or it is reloaded to a different register
//   than the one it was spilled from (GT_RELOAD).
//
// Arguments:
//    block             - basic block in which GT_COPY/GT_RELOAD is inserted.
//    tree              - This is the node to copy or reload.
//                        Insert copy or reload node between this node and its parent.
//    multiRegIdx       - register position of tree node for which copy or reload is needed.
//    refPosition       - The RefPosition at which copy or reload will take place.
//
// Notes:
//    The GT_COPY or GT_RELOAD will be inserted in the proper spot in execution order where the reload is to occur.
//
// For example, for this tree (numbers are execution order, lower is earlier and higher is later):
//
//                                   +---------+----------+
//                                   |       GT_ADD (3)   |
//                                   +---------+----------+
//                                             |
//                                           /   '\'
//                                         /       '\'
//                                       /           '\'
//                   +-------------------+           +----------------------+
//                   |         x (1)     | "tree"    |         y (2)        |
//                   +-------------------+           +----------------------+
//
// generate this tree:
//
//                                   +---------+----------+
//                                   |       GT_ADD (4)   |
//                                   +---------+----------+
//                                             |
//                                           /   '\'
//                                         /       '\'
//                                       /           '\'
//                   +-------------------+           +----------------------+
//                   |  GT_RELOAD (3)    |           |         y (2)        |
//                   +-------------------+           +----------------------+
//                             |
//                   +-------------------+
//                   |         x (1)     | "tree"
//                   +-------------------+
//
// Note in particular that the GT_RELOAD node gets inserted in execution order immediately before the parent of "tree",
// which seems a bit weird since normally a node's parent (in this case, the parent of "x", GT_RELOAD in the "after"
// picture) immediately follows all of its children (that is, normally the execution ordering is postorder).
// The ordering must be this weird "out of normal order" way because the "x" node is being spilled, probably
// because the expression in the tree represented above by "y" has high register requirements. We don't want
// to reload immediately, of course. So we put GT_RELOAD where the reload should actually happen.
//
// Note that GT_RELOAD is required when we reload to a different register than the one we spilled to. It can also be
// used if we reload to the same register. Normally, though, in that case we just mark the node with GTF_SPILLED,
// and the unspilling code automatically reuses the same register, and does the reload when it notices that flag
// when considering a node's operands.
//
void LinearScan::insertCopyOrReload(BasicBlock* block, GenTree* tree, unsigned multiRegIdx, RefPosition* refPosition)
{
    LIR::Range& blockRange = LIR::AsRange(block);

    LIR::Use treeUse;
    bool     foundUse = blockRange.TryGetUse(tree, &treeUse);
    assert(foundUse);

    GenTree* parent = treeUse.User();

    genTreeOps oper;
    if (refPosition->reload)
    {
        oper = GT_RELOAD;
    }
    else
    {
        oper = GT_COPY;

        INTRACK_STATS(updateLsraStat(STAT_COPY_REG, block->bbNum));
    }

    // If the parent is a reload/copy node, then tree must be a multi-reg node
    // that has already had one of its registers spilled.
    // It is possible that one of its RefTypeDef positions got spilled and the next
    // use of it requires it to be in a different register.
    //
    // In this case set the i'th position reg of reload/copy node to the reg allocated
    // for copy/reload refPosition.  Essentially a copy/reload node will have a reg
    // for each multi-reg position of its child. If there is a valid reg in i'th
    // position of GT_COPY or GT_RELOAD node then the corresponding result of its
    // child needs to be copied or reloaded to that reg.
    if (parent->IsCopyOrReload())
    {
        noway_assert(parent->OperGet() == oper);
        noway_assert(tree->IsMultiRegNode());
        GenTreeCopyOrReload* copyOrReload = parent->AsCopyOrReload();
        noway_assert(copyOrReload->GetRegNumByIdx(multiRegIdx) == REG_NA);
        copyOrReload->SetRegNumByIdx(refPosition->assignedReg(), multiRegIdx);
    }
    else
    {
        var_types regType = tree->TypeGet();
        if ((regType == TYP_STRUCT) && !tree->IsMultiRegNode())
        {
            assert(compiler->compEnregStructLocals());
            assert(tree->IsLocal());
            const GenTreeLclVarCommon* lcl    = tree->AsLclVarCommon();
            const LclVarDsc*           varDsc = compiler->lvaGetDesc(lcl);
            // We create struct copies with a primitive type so we don't bother copy node with parsing structHndl.
            // Note that for multiReg node we keep each regType in the tree and don't need this.
            regType = varDsc->GetRegisterType(lcl);
            assert(regType != TYP_UNDEF);
        }

        // Create the new node, with "tree" as its only child.
        GenTreeCopyOrReload* newNode = new (compiler, oper) GenTreeCopyOrReload(oper, regType, tree);
        assert(refPosition->registerAssignment != RBM_NONE);
        SetLsraAdded(newNode);
        newNode->SetRegNumByIdx(refPosition->assignedReg(), multiRegIdx);
        if (refPosition->copyReg)
        {
            // This is a TEMPORARY copy
            assert(isCandidateLocalRef(tree) || tree->IsMultiRegLclVar());
            newNode->SetLastUse(multiRegIdx);
        }

        // Insert the copy/reload after the spilled node and replace the use of the original node with a use
        // of the copy/reload.
        blockRange.InsertAfter(tree, newNode);
        treeUse.ReplaceWith(newNode);
    }
}

#if FEATURE_PARTIAL_SIMD_CALLEE_SAVE
//------------------------------------------------------------------------
// insertUpperVectorSave: Insert code to save the upper half of a vector that lives
//                        in a callee-save register at the point of a kill (the upper half is
//                        not preserved).
//
// Arguments:
//    tree              - This is the node before which we will insert the Save.
//                        It will be a call or some node that turns into a call.
//    refPosition       - The RefTypeUpperVectorSave RefPosition.
//    upperInterval     - The Interval for the upper half of the large vector lclVar.
//    block             - the BasicBlock containing the call.
//
void LinearScan::insertUpperVectorSave(GenTree*     tree,
                                       RefPosition* refPosition,
                                       Interval*    upperVectorInterval,
                                       BasicBlock*  block)
{
    JITDUMP("Inserting UpperVectorSave for RP #%d before %d.%s:\n", refPosition->rpNum, tree->gtTreeID,
            GenTree::OpName(tree->gtOper));
    Interval* lclVarInterval = upperVectorInterval->relatedInterval;
    assert(lclVarInterval->isLocalVar == true);
    assert(refPosition->getInterval() == upperVectorInterval);
    regNumber lclVarReg = lclVarInterval->physReg;
    if (lclVarReg == REG_NA)
    {
        return;
    }

#ifdef DEBUG
    if (tree->IsCall())
    {
        // Make sure that we do not insert vector save before calls that does not return.
        assert(!tree->AsCall()->IsNoReturn());
    }
#endif

    LclVarDsc* varDsc = compiler->lvaGetDesc(lclVarInterval->varNum);
    assert(Compiler::varTypeNeedsPartialCalleeSave(varDsc->GetRegisterType()));

    // On Arm64, we must always have a register to save the upper half,
    // while on x86 we can spill directly to memory.
    regNumber spillReg = refPosition->assignedReg();
#ifdef TARGET_ARM64
    bool spillToMem = refPosition->spillAfter;
    assert(spillReg != REG_NA);
#else
    bool spillToMem = (spillReg == REG_NA);
    assert(!refPosition->spillAfter);
#endif

    LIR::Range& blockRange = LIR::AsRange(block);

    // Insert the save before the call.

    GenTree* saveLcl = compiler->gtNewLclvNode(lclVarInterval->varNum, varDsc->lvType);
    saveLcl->SetRegNum(lclVarReg);
    SetLsraAdded(saveLcl);

    GenTreeSIMD* simdNode = compiler->gtNewSIMDNode(LargeVectorSaveType, saveLcl, SIMDIntrinsicUpperSave,
                                                    varDsc->GetSimdBaseJitType(), genTypeSize(varDsc));

    if (simdNode->GetSimdBaseJitType() == CORINFO_TYPE_UNDEF)
    {
        // There are a few scenarios where we can get a LCL_VAR which
        // doesn't know the underlying baseType. In that scenario, we
        // will just lie and say it is a float. Codegen doesn't actually
        // care what the type is but this avoids an assert that would
        // otherwise be fired from the more general checks that happen.
        simdNode->SetSimdBaseJitType(CORINFO_TYPE_FLOAT);
    }

    SetLsraAdded(simdNode);
    simdNode->SetRegNum(spillReg);
    if (spillToMem)
    {
        simdNode->gtFlags |= GTF_SPILL;
        upperVectorInterval->physReg = REG_NA;
    }
    else
    {
        assert((genRegMask(spillReg) & RBM_FLT_CALLEE_SAVED) != RBM_NONE);
        upperVectorInterval->physReg = spillReg;
    }

    blockRange.InsertBefore(tree, LIR::SeqTree(compiler, simdNode));
    DISPTREE(simdNode);
    JITDUMP("\n");
}

//------------------------------------------------------------------------
// insertUpperVectorRestore: Insert code to restore the upper half of a vector that has been partially spilled.
//
// Arguments:
//    tree                - This is the node for which we will insert the Restore.
//                          If non-null, it will be a use of the large vector lclVar.
//                          If null, the Restore will be added to the end of the block.
//    upperVectorInterval - The Interval for the upper vector for the lclVar.
//    block               - the BasicBlock into which we will be inserting the code.
//
// Notes:
//    In the case where 'tree' is non-null, we will insert the restore just prior to
//    its use, in order to ensure the proper ordering.
//
void LinearScan::insertUpperVectorRestore(GenTree*     tree,
                                          RefPosition* refPosition,
                                          Interval*    upperVectorInterval,
                                          BasicBlock*  block)
{
    JITDUMP("Inserting UpperVectorRestore for RP #%d ", refPosition->rpNum);
    Interval* lclVarInterval = upperVectorInterval->relatedInterval;
    assert(lclVarInterval->isLocalVar == true);
    regNumber lclVarReg = lclVarInterval->physReg;

    // We should not call this method if the lclVar is not in a register (we should have simply marked the entire
    // lclVar as spilled).
    assert(lclVarReg != REG_NA);
    LclVarDsc* varDsc = compiler->lvaGetDesc(lclVarInterval->varNum);
    assert(Compiler::varTypeNeedsPartialCalleeSave(varDsc->GetRegisterType()));

    GenTree* restoreLcl = nullptr;
    restoreLcl          = compiler->gtNewLclvNode(lclVarInterval->varNum, varDsc->lvType);
    restoreLcl->SetRegNum(lclVarReg);
    SetLsraAdded(restoreLcl);

    GenTreeSIMD* simdNode = compiler->gtNewSIMDNode(varDsc->TypeGet(), restoreLcl, SIMDIntrinsicUpperRestore,
                                                    varDsc->GetSimdBaseJitType(), genTypeSize(varDsc->lvType));

    if (simdNode->GetSimdBaseJitType() == CORINFO_TYPE_UNDEF)
    {
        // There are a few scenarios where we can get a LCL_VAR which
        // doesn't know the underlying baseType. In that scenario, we
        // will just lie and say it is a float. Codegen doesn't actually
        // care what the type is but this avoids an assert that would
        // otherwise be fired from the more general checks that happen.
        simdNode->SetSimdBaseJitType(CORINFO_TYPE_FLOAT);
    }

    regNumber restoreReg = upperVectorInterval->physReg;
    SetLsraAdded(simdNode);

    if (restoreReg == REG_NA)
    {
        // We need a stack location for this.
        assert(lclVarInterval->isSpilled);
#ifdef TARGET_AMD64
        assert(refPosition->assignedReg() == REG_NA);
        simdNode->gtFlags |= GTF_NOREG_AT_USE;
#else
        simdNode->gtFlags |= GTF_SPILLED;
        assert(refPosition->assignedReg() != REG_NA);
        restoreReg = refPosition->assignedReg();
#endif
    }
    simdNode->SetRegNum(restoreReg);

    LIR::Range& blockRange = LIR::AsRange(block);
    if (tree != nullptr)
    {
        JITDUMP("before %d.%s:\n", tree->gtTreeID, GenTree::OpName(tree->gtOper));
        LIR::Use treeUse;
        bool     foundUse = blockRange.TryGetUse(tree, &treeUse);
        assert(foundUse);
        // We need to insert the restore prior to the use, not (necessarily) immediately after the lclVar.
        blockRange.InsertBefore(treeUse.User(), LIR::SeqTree(compiler, simdNode));
    }
    else
    {
        JITDUMP("at end of " FMT_BB ":\n", block->bbNum);
        if (block->KindIs(BBJ_COND, BBJ_SWITCH))
        {
            noway_assert(!blockRange.IsEmpty());

            GenTree* branch = blockRange.LastNode();
            assert(branch->OperIsConditionalJump() || branch->OperGet() == GT_SWITCH_TABLE ||
                   branch->OperGet() == GT_SWITCH);

            blockRange.InsertBefore(branch, LIR::SeqTree(compiler, simdNode));
        }
        else
        {
            assert(block->KindIs(BBJ_NONE, BBJ_ALWAYS));
            blockRange.InsertAtEnd(LIR::SeqTree(compiler, simdNode));
        }
    }
    DISPTREE(simdNode);
    JITDUMP("\n");
}
#endif // FEATURE_PARTIAL_SIMD_CALLEE_SAVE

//------------------------------------------------------------------------
// initMaxSpill: Initializes the LinearScan members used to track the max number
//               of concurrent spills.  This is needed so that we can set the
//               fields in Compiler, so that the code generator, in turn can
//               allocate the right number of spill locations.
//
// Arguments:
//    None.
//
// Return Value:
//    None.
//
// Assumptions:
//    This is called before any calls to updateMaxSpill().

void LinearScan::initMaxSpill()
{
    needDoubleTmpForFPCall = false;
    needFloatTmpForFPCall  = false;
    for (int i = 0; i < TYP_COUNT; i++)
    {
        maxSpill[i]     = 0;
        currentSpill[i] = 0;
    }
}

//------------------------------------------------------------------------
// recordMaxSpill: Sets the fields in Compiler for the max number of concurrent spills.
//                 (See the comment on initMaxSpill.)
//
// Arguments:
//    None.
//
// Return Value:
//    None.
//
// Assumptions:
//    This is called after updateMaxSpill() has been called for all "real"
//    RefPositions.

void LinearScan::recordMaxSpill()
{
    // Note: due to the temp normalization process (see tmpNormalizeType)
    // only a few types should actually be seen here.
    JITDUMP("Recording the maximum number of concurrent spills:\n");
#ifdef TARGET_X86
    var_types returnType = RegSet::tmpNormalizeType(compiler->info.compRetType);
    if (needDoubleTmpForFPCall || (returnType == TYP_DOUBLE))
    {
        JITDUMP("Adding a spill temp for moving a double call/return value between xmm reg and x87 stack.\n");
        maxSpill[TYP_DOUBLE] += 1;
    }
    if (needFloatTmpForFPCall || (returnType == TYP_FLOAT))
    {
        JITDUMP("Adding a spill temp for moving a float call/return value between xmm reg and x87 stack.\n");
        maxSpill[TYP_FLOAT] += 1;
    }
#endif // TARGET_X86

    compiler->codeGen->regSet.tmpBeginPreAllocateTemps();
    for (int i = 0; i < TYP_COUNT; i++)
    {
        if (var_types(i) != RegSet::tmpNormalizeType(var_types(i)))
        {
            // Only normalized types should have anything in the maxSpill array.
            // We assume here that if type 'i' does not normalize to itself, then
            // nothing else normalizes to 'i', either.
            assert(maxSpill[i] == 0);
        }
        if (maxSpill[i] != 0)
        {
            JITDUMP("  %s: %d\n", varTypeName(var_types(i)), maxSpill[i]);
            compiler->codeGen->regSet.tmpPreAllocateTemps(var_types(i), maxSpill[i]);
        }
    }
    JITDUMP("\n");
}

//------------------------------------------------------------------------
// updateMaxSpill: Update the maximum number of concurrent spills
//
// Arguments:
//    refPosition - the current RefPosition being handled
//
// Return Value:
//    None.
//
// Assumptions:
//    The RefPosition has an associated interval (getInterval() will
//    otherwise assert).
//
// Notes:
//    This is called for each "real" RefPosition during the writeback
//    phase of LSRA.  It keeps track of how many concurrently-live
//    spills there are, and the largest number seen so far.

void LinearScan::updateMaxSpill(RefPosition* refPosition)
{
    RefType refType = refPosition->refType;

#if FEATURE_PARTIAL_SIMD_CALLEE_SAVE
    if ((refType == RefTypeUpperVectorSave) || (refType == RefTypeUpperVectorRestore))
    {
        Interval* interval = refPosition->getInterval();
        // If this is not an 'upperVector', it must be a tree temp that has been already
        // (fully) spilled.
        if (!interval->isUpperVector)
        {
            assert(interval->firstRefPosition->spillAfter);
        }
        else
        {
            // The UpperVector RefPositions spill to the localVar's home location.
            Interval* lclVarInterval = interval->relatedInterval;
            assert(lclVarInterval->isSpilled || (!refPosition->spillAfter && !refPosition->reload));
        }
        return;
    }
#endif // !FEATURE_PARTIAL_SIMD_CALLEE_SAVE
    if (refPosition->spillAfter || refPosition->reload ||
        (refPosition->RegOptional() && refPosition->assignedReg() == REG_NA))
    {
        Interval* interval = refPosition->getInterval();
        if (!interval->isLocalVar)
        {
            GenTree* treeNode = refPosition->treeNode;
            if (treeNode == nullptr)
            {
                assert(RefTypeIsUse(refType));
                treeNode = interval->firstRefPosition->treeNode;
            }
            assert(treeNode != nullptr);

            // The tmp allocation logic 'normalizes' types to a small number of
            // types that need distinct stack locations from each other.
            // Those types are currently gc refs, byrefs, <= 4 byte non-GC items,
            // 8-byte non-GC items, and 16-byte or 32-byte SIMD vectors.
            // LSRA is agnostic to those choices but needs
            // to know what they are here.
            var_types type;
            if (!treeNode->IsMultiRegNode())
            {
                type = getDefType(treeNode);
            }
            else
            {
                type = treeNode->GetRegTypeByIndex(refPosition->getMultiRegIdx());
            }

            type = RegSet::tmpNormalizeType(type);

            if (refPosition->spillAfter && !refPosition->reload)
            {
                currentSpill[type]++;
                if (currentSpill[type] > maxSpill[type])
                {
                    maxSpill[type] = currentSpill[type];
                }
            }
            else if (refPosition->reload)
            {
                assert(currentSpill[type] > 0);
                currentSpill[type]--;
            }
            else if (refPosition->RegOptional() && refPosition->assignedReg() == REG_NA)
            {
                // A spill temp not getting reloaded into a reg because it is
                // marked as allocate if profitable and getting used from its
                // memory location.  To properly account max spill for typ we
                // decrement spill count.
                assert(RefTypeIsUse(refType));
                assert(currentSpill[type] > 0);
                currentSpill[type]--;
            }
            JITDUMP("  Max spill for %s is %d\n", varTypeName(type), maxSpill[type]);
        }
    }
}

// This is the final phase of register allocation.  It writes the register assignments to
// the tree, and performs resolution across joins and backedges.
//
void LinearScan::resolveRegisters()
{
    // Iterate over the tree and the RefPositions in lockstep
    //  - annotate the tree with register assignments by setting GetRegNum() or gtRegPair (for longs)
    //    on the tree node
    //  - track globally-live var locations
    //  - add resolution points at split/merge/critical points as needed

    // Need to use the same traversal order as the one that assigns the location numbers.

    // Dummy RefPositions have been added at any split, join or critical edge, at the
    // point where resolution may be required.  These are located:
    //  - for a split, at the top of the non-adjacent block
    //  - for a join, at the bottom of the non-adjacent joining block
    //  - for a critical edge, at the top of the target block of each critical
    //    edge.
    // Note that a target block may have multiple incoming critical or split edges
    //
    // These RefPositions record the expected location of the Interval at that point.
    // At each branch, we identify the location of each liveOut interval, and check
    // against the RefPositions at the target.

    BasicBlock*  block;
    LsraLocation currentLocation = MinLocation;

    // Clear register assignments - these will be reestablished as lclVar defs (including RefTypeParamDefs)
    // are encountered.
    if (enregisterLocalVars)
    {
        for (regNumber reg = REG_FIRST; reg < ACTUAL_REG_COUNT; reg = REG_NEXT(reg))
        {
            RegRecord* physRegRecord    = getRegisterRecord(reg);
            Interval*  assignedInterval = physRegRecord->assignedInterval;
            if (assignedInterval != nullptr)
            {
                assignedInterval->assignedReg = nullptr;
                assignedInterval->physReg     = REG_NA;
            }
            physRegRecord->assignedInterval  = nullptr;
            physRegRecord->recentRefPosition = nullptr;
        }

        // Clear "recentRefPosition" for lclVar intervals
        for (unsigned varIndex = 0; varIndex < compiler->lvaTrackedCount; varIndex++)
        {
            if (localVarIntervals[varIndex] != nullptr)
            {
                localVarIntervals[varIndex]->recentRefPosition = nullptr;
                localVarIntervals[varIndex]->isActive          = false;
            }
            else
            {
                assert(!compiler->lvaGetDescByTrackedIndex(varIndex)->lvLRACandidate);
            }
        }
    }

    // handle incoming arguments and special temps
    RefPositionIterator currentRefPosition = refPositions.begin();

    if (enregisterLocalVars)
    {
        VarToRegMap entryVarToRegMap = inVarToRegMaps[compiler->fgFirstBB->bbNum];
        for (; currentRefPosition != refPositions.end(); ++currentRefPosition)
        {
            if (currentRefPosition->refType != RefTypeParamDef && currentRefPosition->refType != RefTypeZeroInit)
            {
                break;
            }

            Interval* interval = currentRefPosition->getInterval();
            assert(interval != nullptr && interval->isLocalVar);
            resolveLocalRef(nullptr, nullptr, currentRefPosition);
            regNumber reg      = REG_STK;
            int       varIndex = interval->getVarIndex(compiler);

            if (!currentRefPosition->spillAfter && currentRefPosition->registerAssignment != RBM_NONE)
            {
                reg = currentRefPosition->assignedReg();
            }
            else
            {
                reg                = REG_STK;
                interval->isActive = false;
            }
            setVarReg(entryVarToRegMap, varIndex, reg);
        }
    }
    else
    {
        assert(currentRefPosition == refPositions.end() ||
               (currentRefPosition->refType != RefTypeParamDef && currentRefPosition->refType != RefTypeZeroInit));
    }

    // write back assignments
    for (block = startBlockSequence(); block != nullptr; block = moveToNextBlock())
    {
        assert(curBBNum == block->bbNum);

        if (enregisterLocalVars)
        {
            // Record the var locations at the start of this block.
            // (If it's fgFirstBB, we've already done that above, see entryVarToRegMap)

            curBBStartLocation = currentRefPosition->nodeLocation;
            if (block != compiler->fgFirstBB)
            {
                processBlockStartLocations(block);
            }

            // Handle the DummyDefs, updating the incoming var location.
            for (; currentRefPosition != refPositions.end(); ++currentRefPosition)
            {
                if (currentRefPosition->refType != RefTypeDummyDef)
                {
                    break;
                }

                assert(currentRefPosition->isIntervalRef());
                // Don't mark dummy defs as reload
                currentRefPosition->reload = false;
                resolveLocalRef(nullptr, nullptr, currentRefPosition);
                regNumber reg;
                if (currentRefPosition->registerAssignment != RBM_NONE)
                {
                    reg = currentRefPosition->assignedReg();
                }
                else
                {
                    reg                                         = REG_STK;
                    currentRefPosition->getInterval()->isActive = false;
                }
                setInVarRegForBB(curBBNum, currentRefPosition->getInterval()->varNum, reg);
            }
        }

        // The next RefPosition should be for the block.  Move past it.
        assert(currentRefPosition != refPositions.end());
        assert(currentRefPosition->refType == RefTypeBB);
        ++currentRefPosition;

        // Handle the RefPositions for the block
        for (; currentRefPosition != refPositions.end(); ++currentRefPosition)
        {
            if (currentRefPosition->refType == RefTypeBB || currentRefPosition->refType == RefTypeDummyDef)
            {
                break;
            }

            currentLocation = currentRefPosition->nodeLocation;

            // Ensure that the spill & copy info is valid.
            // First, if it's reload, it must not be copyReg or moveReg
            assert(!currentRefPosition->reload || (!currentRefPosition->copyReg && !currentRefPosition->moveReg));
            // If it's copyReg it must not be moveReg, and vice-versa
            assert(!currentRefPosition->copyReg || !currentRefPosition->moveReg);

            switch (currentRefPosition->refType)
            {
#if FEATURE_PARTIAL_SIMD_CALLEE_SAVE
                case RefTypeUpperVectorSave:
                case RefTypeUpperVectorRestore:
#endif // FEATURE_PARTIAL_SIMD_CALLEE_SAVE
                case RefTypeUse:
                case RefTypeDef:
                    // These are the ones we're interested in
                    break;
                case RefTypeKill:
                case RefTypeFixedReg:
                    // These require no handling at resolution time
                    assert(currentRefPosition->referent != nullptr);
                    currentRefPosition->referent->recentRefPosition = currentRefPosition;
                    continue;
                case RefTypeExpUse:
                    // Ignore the ExpUse cases - a RefTypeExpUse would only exist if the
                    // variable is dead at the entry to the next block.  So we'll mark
                    // it as in its current location and resolution will take care of any
                    // mismatch.
                    assert(getNextBlock() == nullptr ||
                           !VarSetOps::IsMember(compiler, getNextBlock()->bbLiveIn,
                                                currentRefPosition->getInterval()->getVarIndex(compiler)));
                    currentRefPosition->referent->recentRefPosition = currentRefPosition;
                    continue;
                case RefTypeKillGCRefs:
                    // No action to take at resolution time, and no interval to update recentRefPosition for.
                    continue;
                case RefTypeDummyDef:
                case RefTypeParamDef:
                case RefTypeZeroInit:
                // Should have handled all of these already
                default:
                    unreached();
                    break;
            }
            updateMaxSpill(currentRefPosition);
            GenTree* treeNode = currentRefPosition->treeNode;

#if FEATURE_PARTIAL_SIMD_CALLEE_SAVE
            if (currentRefPosition->refType == RefTypeUpperVectorSave)
            {
                // The treeNode is a call or something that might become one.
                noway_assert(treeNode != nullptr);
                // If the associated interval is an UpperVector, this must be a RefPosition for a LargeVectorType
                // LocalVar.
                // Otherwise, this  is a non-lclVar interval that has been spilled, and we don't need to do anything.
                Interval* interval = currentRefPosition->getInterval();
                if (interval->isUpperVector)
                {
                    Interval* localVarInterval = interval->relatedInterval;
                    if ((localVarInterval->physReg != REG_NA) && !localVarInterval->isPartiallySpilled)
                    {
                        if (!currentRefPosition->skipSaveRestore)
                        {
                            // If the localVar is in a register, it must be in a register that is not trashed by
                            // the current node (otherwise it would have already been spilled).
                            assert((genRegMask(localVarInterval->physReg) & getKillSetForNode(treeNode)) == RBM_NONE);
                            // If we have allocated a register to spill it to, we will use that; otherwise, we will
                            // spill it to the stack.  We can use as a temp register any non-arg caller-save register.
                            currentRefPosition->referent->recentRefPosition = currentRefPosition;
                            insertUpperVectorSave(treeNode, currentRefPosition, currentRefPosition->getInterval(),
                                                  block);
                        }
                        localVarInterval->isPartiallySpilled = true;
                    }
                }
                else
                {
                    // This is a non-lclVar interval that must have been spilled.
                    assert(!currentRefPosition->getInterval()->isLocalVar);
                    assert(currentRefPosition->getInterval()->firstRefPosition->spillAfter);
                }
                continue;
            }
            else if (currentRefPosition->refType == RefTypeUpperVectorRestore)
            {
                // Since we don't do partial restores of tree temp intervals, this must be an upperVector.
                Interval* interval         = currentRefPosition->getInterval();
                Interval* localVarInterval = interval->relatedInterval;
                assert(interval->isUpperVector && (localVarInterval != nullptr));
                if (localVarInterval->physReg != REG_NA)
                {
                    assert(localVarInterval->isPartiallySpilled);
                    assert((localVarInterval->assignedReg != nullptr) &&
                           (localVarInterval->assignedReg->regNum == localVarInterval->physReg) &&
                           (localVarInterval->assignedReg->assignedInterval == localVarInterval));
                    if (!currentRefPosition->skipSaveRestore)
                    {
                        insertUpperVectorRestore(treeNode, currentRefPosition, interval, block);
                    }
                }
                localVarInterval->isPartiallySpilled = false;
            }
#endif // FEATURE_PARTIAL_SIMD_CALLEE_SAVE

            // Most uses won't actually need to be recorded (they're on the def).
            // In those cases, treeNode will be nullptr.
            if (treeNode == nullptr)
            {
                // This is either a use, a dead def, or a field of a struct
                Interval* interval = currentRefPosition->getInterval();
                assert(currentRefPosition->refType == RefTypeUse ||
                       currentRefPosition->registerAssignment == RBM_NONE || interval->isStructField ||
                       interval->IsUpperVector());

                // TODO-Review: Need to handle the case where any of the struct fields
                // are reloaded/spilled at this use
                assert(!interval->isStructField ||
                       (currentRefPosition->reload == false && currentRefPosition->spillAfter == false));

                if (interval->isLocalVar && !interval->isStructField)
                {
                    LclVarDsc* varDsc = interval->getLocalVar(compiler);

                    // This must be a dead definition.  We need to mark the lclVar
                    // so that it's not considered a candidate for lvRegister, as
                    // this dead def will have to go to the stack.
                    assert(currentRefPosition->refType == RefTypeDef);
                    varDsc->SetRegNum(REG_STK);
                }
                continue;
            }

            assert(currentRefPosition->isIntervalRef());
            if (currentRefPosition->getInterval()->isInternal)
            {
                treeNode->gtRsvdRegs |= currentRefPosition->registerAssignment;
            }
            else
            {
                writeRegisters(currentRefPosition, treeNode);

                if (treeNode->OperIs(GT_LCL_VAR, GT_STORE_LCL_VAR) && currentRefPosition->getInterval()->isLocalVar)
                {
                    resolveLocalRef(block, treeNode->AsLclVar(), currentRefPosition);
                }

                // Mark spill locations on temps
                // (local vars are handled in resolveLocalRef, above)
                // Note that the tree node will be changed from GTF_SPILL to GTF_SPILLED
                // in codegen, taking care of the "reload" case for temps
                else if (currentRefPosition->spillAfter || (currentRefPosition->nextRefPosition != nullptr &&
                                                            currentRefPosition->nextRefPosition->moveReg))
                {
                    if (treeNode != nullptr)
                    {
                        if (currentRefPosition->spillAfter)
                        {
                            treeNode->gtFlags |= GTF_SPILL;

                            // If this is a constant interval that is reusing a pre-existing value, we actually need
                            // to generate the value at this point in order to spill it.
                            if (treeNode->IsReuseRegVal())
                            {
                                treeNode->ResetReuseRegVal();
                            }

                            // In case of multi-reg node, also set spill flag on the
                            // register specified by multi-reg index of current RefPosition.
                            // Note that the spill flag on treeNode indicates that one or
                            // more its allocated registers are in that state.
                            if (treeNode->IsMultiRegNode())
                            {
                                treeNode->SetRegSpillFlagByIdx(GTF_SPILL, currentRefPosition->getMultiRegIdx());
                            }
                        }

                        // If the value is reloaded or moved to a different register, we need to insert
                        // a node to hold the register to which it should be reloaded
                        RefPosition* nextRefPosition = currentRefPosition->nextRefPosition;
                        noway_assert(nextRefPosition != nullptr);
                        if (INDEBUG(alwaysInsertReload() ||)
                                nextRefPosition->assignedReg() != currentRefPosition->assignedReg())
                        {
#if FEATURE_PARTIAL_SIMD_CALLEE_SAVE
                            // Note that we asserted above that this is an Interval RefPosition.
                            Interval* currentInterval = currentRefPosition->getInterval();
                            if (!currentInterval->isUpperVector && nextRefPosition->refType == RefTypeUpperVectorSave)
                            {
                                // The currentRefPosition is a spill of a tree temp.
                                // These have no associated Restore, as we always spill if the vector is
                                // in a register when this is encountered.
                                // The nextRefPosition we're interested in (where we may need to insert a
                                // reload or flag as GTF_NOREG_AT_USE) is the subsequent RefPosition.
                                assert(!currentInterval->isLocalVar);
                                nextRefPosition = nextRefPosition->nextRefPosition;
                                assert(nextRefPosition->refType != RefTypeUpperVectorSave);
                            }
                            // UpperVector intervals may have unique assignments at each reference.
                            if (!currentInterval->isUpperVector)
#endif
                            {
                                if (nextRefPosition->assignedReg() != REG_NA)
                                {
                                    insertCopyOrReload(block, treeNode, currentRefPosition->getMultiRegIdx(),
                                                       nextRefPosition);
                                }
                                else
                                {
                                    assert(nextRefPosition->RegOptional());

                                    // In case of tree temps, if def is spilled and use didn't
                                    // get a register, set a flag on tree node to be treated as
                                    // contained at the point of its use.
                                    if (currentRefPosition->spillAfter && currentRefPosition->refType == RefTypeDef &&
                                        nextRefPosition->refType == RefTypeUse)
                                    {
                                        assert(nextRefPosition->treeNode == nullptr);
                                        treeNode->gtFlags |= GTF_NOREG_AT_USE;
                                    }
                                }
                            }
                        }
                    }

                    // We should never have to "spill after" a temp use, since
                    // they're single use
                    else
                    {
                        unreached();
                    }
                }
            }
        }

        if (enregisterLocalVars)
        {
            processBlockEndLocations(block);
        }
    }

    if (enregisterLocalVars)
    {
#ifdef DEBUG
        if (VERBOSE)
        {
            printf("-----------------------\n");
            printf("RESOLVING BB BOUNDARIES\n");
            printf("-----------------------\n");

            printf("Resolution Candidates: ");
            dumpConvertedVarSet(compiler, resolutionCandidateVars);
            printf("\n");
            printf("Has %sCritical Edges\n\n", hasCriticalEdges ? "" : "No ");

            printf("Prior to Resolution\n");
            for (BasicBlock* const block : compiler->Blocks())
            {
                printf("\n" FMT_BB, block->bbNum);
                if (block->hasEHBoundaryIn())
                {
                    JITDUMP("  EH flow in");
                }
                if (block->hasEHBoundaryOut())
                {
                    JITDUMP("  EH flow out");
                }

                printf("\nuse: ");
                dumpConvertedVarSet(compiler, block->bbVarUse);
                printf("\ndef: ");
                dumpConvertedVarSet(compiler, block->bbVarDef);
                printf("\n in: ");
                dumpConvertedVarSet(compiler, block->bbLiveIn);
                printf("\nout: ");
                dumpConvertedVarSet(compiler, block->bbLiveOut);
                printf("\n");

                dumpInVarToRegMap(block);
                dumpOutVarToRegMap(block);
            }

            printf("\n\n");
        }
#endif // DEBUG

        resolveEdges();

        // Verify register assignments on variables
        unsigned   lclNum;
        LclVarDsc* varDsc;
        for (lclNum = 0, varDsc = compiler->lvaTable; lclNum < compiler->lvaCount; lclNum++, varDsc++)
        {
            if (!isCandidateVar(varDsc))
            {
                varDsc->SetRegNum(REG_STK);
            }
            else
            {
                Interval* interval = getIntervalForLocalVar(varDsc->lvVarIndex);

                // Determine initial position for parameters

                if (varDsc->lvIsParam)
                {
                    regMaskTP initialRegMask = interval->firstRefPosition->registerAssignment;
                    regNumber initialReg     = (initialRegMask == RBM_NONE || interval->firstRefPosition->spillAfter)
                                               ? REG_STK
                                               : genRegNumFromMask(initialRegMask);

#ifdef TARGET_ARM
                    if (varTypeIsMultiReg(varDsc))
                    {
                        // TODO-ARM-NYI: Map the hi/lo intervals back to lvRegNum and GetOtherReg() (these should NYI
                        // before this)
                        assert(!"Multi-reg types not yet supported");
                    }
                    else
#endif // TARGET_ARM
                    {
                        varDsc->SetArgInitReg(initialReg);
                        JITDUMP("  Set V%02u argument initial register to %s\n", lclNum, getRegName(initialReg));
                    }

                    // Stack args that are part of dependently-promoted structs should never be register candidates (see
                    // LinearScan::isRegCandidate).
                    assert(varDsc->lvIsRegArg || !compiler->lvaIsFieldOfDependentlyPromotedStruct(varDsc));
                }

                // If lvRegNum is REG_STK, that means that either no register
                // was assigned, or (more likely) that the same register was not
                // used for all references.  In that case, codegen gets the register
                // from the tree node.
                if (varDsc->GetRegNum() == REG_STK || interval->isSpilled || interval->isSplit)
                {
                    // For codegen purposes, we'll set lvRegNum to whatever register
                    // it's currently in as we go.
                    // However, we never mark an interval as lvRegister if it has either been spilled
                    // or split.
                    varDsc->lvRegister = false;

                    // Skip any dead defs or exposed uses
                    // (first use exposed will only occur when there is no explicit initialization)
                    RefPosition* firstRefPosition = interval->firstRefPosition;
                    while ((firstRefPosition != nullptr) && (firstRefPosition->refType == RefTypeExpUse))
                    {
                        firstRefPosition = firstRefPosition->nextRefPosition;
                    }
                    if (firstRefPosition == nullptr)
                    {
                        // Dead interval
                        varDsc->lvLRACandidate = false;
                        if (varDsc->lvRefCnt() == 0)
                        {
                            varDsc->lvOnFrame = false;
                        }
                        else
                        {
                            // We may encounter cases where a lclVar actually has no references, but
                            // a non-zero refCnt.  For safety (in case this is some "hidden" lclVar that we're
                            // not correctly recognizing), we'll mark those as needing a stack location.
                            // TODO-Cleanup: Make this an assert if/when we correct the refCnt
                            // updating.
                            varDsc->lvOnFrame = true;
                        }
                    }
                    else
                    {
                        // If the interval was not spilled, it doesn't need a stack location.
                        if (!interval->isSpilled)
                        {
                            varDsc->lvOnFrame = false;
                        }
                        if (firstRefPosition->registerAssignment == RBM_NONE || firstRefPosition->spillAfter)
                        {
                            // Either this RefPosition is spilled, or regOptional or it is not a "real" def or use
                            assert(
                                firstRefPosition->spillAfter || firstRefPosition->RegOptional() ||
                                (firstRefPosition->refType != RefTypeDef && firstRefPosition->refType != RefTypeUse));
                            varDsc->SetRegNum(REG_STK);
                        }
                        else
                        {
                            varDsc->SetRegNum(firstRefPosition->assignedReg());
                        }
                    }
                }
                else
                {
                    {
                        varDsc->lvRegister = true;
                        varDsc->lvOnFrame  = false;
                    }
#ifdef DEBUG
                    regMaskTP registerAssignment = genRegMask(varDsc->GetRegNum());
                    assert(!interval->isSpilled && !interval->isSplit);
                    RefPosition* refPosition = interval->firstRefPosition;
                    assert(refPosition != nullptr);

                    while (refPosition != nullptr)
                    {
                        // All RefPositions must match, except for dead definitions,
                        // copyReg/moveReg and RefTypeExpUse positions
                        if (refPosition->registerAssignment != RBM_NONE && !refPosition->copyReg &&
                            !refPosition->moveReg && refPosition->refType != RefTypeExpUse)
                        {
                            assert(refPosition->registerAssignment == registerAssignment);
                        }
                        refPosition = refPosition->nextRefPosition;
                    }
#endif // DEBUG
                }
            }
        }
    }

#ifdef DEBUG
    if (VERBOSE)
    {
        printf("Trees after linear scan register allocator (LSRA)\n");
        compiler->fgDispBasicBlocks(true);
    }

    verifyFinalAllocation();
#endif // DEBUG

    compiler->raMarkStkVars();
    recordMaxSpill();

    // TODO-CQ: Review this comment and address as needed.
    // Change all unused promoted non-argument struct locals to a non-GC type (in this case TYP_INT)
    // so that the gc tracking logic and lvMustInit logic will ignore them.
    // Extract the code that does this from raAssignVars, and call it here.
    // PRECONDITIONS: Ensure that lvPromoted is set on promoted structs, if and
    // only if it is promoted on all paths.
    // Call might be something like:
    // compiler->BashUnusedStructLocals();
}

//
//------------------------------------------------------------------------
// insertMove: Insert a move of a lclVar with the given lclNum into the given block.
//
// Arguments:
//    block          - the BasicBlock into which the move will be inserted.
//    insertionPoint - the instruction before which to insert the move
//    lclNum         - the lclNum of the var to be moved
//    fromReg        - the register from which the var is moving
//    toReg          - the register to which the var is moving
//
// Return Value:
//    None.
//
// Notes:
//    If insertionPoint is non-NULL, insert before that instruction;
//    otherwise, insert "near" the end (prior to the branch, if any).
//    If fromReg or toReg is REG_STK, then move from/to memory, respectively.

void LinearScan::insertMove(
    BasicBlock* block, GenTree* insertionPoint, unsigned lclNum, regNumber fromReg, regNumber toReg)
{
    LclVarDsc* varDsc = compiler->lvaGetDesc(lclNum);
    // the lclVar must be a register candidate
    assert(isRegCandidate(varDsc));
    // One or both MUST be a register
    assert(fromReg != REG_STK || toReg != REG_STK);
    // They must not be the same register.
    assert(fromReg != toReg);

    // This var can't be marked lvRegister now
    varDsc->SetRegNum(REG_STK);

    GenTree* src = compiler->gtNewLclvNode(lclNum, varDsc->TypeGet());
    SetLsraAdded(src);

    // There are three cases we need to handle:
    // - We are loading a lclVar from the stack.
    // - We are storing a lclVar to the stack.
    // - We are copying a lclVar between registers.
    //
    // In the first and second cases, the lclVar node will be marked with GTF_SPILLED and GTF_SPILL, respectively.
    // It is up to the code generator to ensure that any necessary normalization is done when loading or storing the
    // lclVar's value.
    //
    // In the third case, we generate GT_COPY(GT_LCL_VAR) and type each node with the normalized type of the lclVar.
    // This is safe because a lclVar is always normalized once it is in a register.

    GenTree* dst = src;
    if (fromReg == REG_STK)
    {
        src->gtFlags |= GTF_SPILLED;
        src->SetRegNum(toReg);
    }
    else if (toReg == REG_STK)
    {
        src->gtFlags |= GTF_SPILL;
        src->SetRegNum(fromReg);
    }
    else
    {
        var_types movType = varDsc->GetRegisterType();
        src->gtType       = movType;

        dst = new (compiler, GT_COPY) GenTreeCopyOrReload(GT_COPY, movType, src);
        // This is the new home of the lclVar - indicate that by clearing the GTF_VAR_DEATH flag.
        // Note that if src is itself a lastUse, this will have no effect.
        dst->gtFlags &= ~(GTF_VAR_DEATH);
        src->SetRegNum(fromReg);
        dst->SetRegNum(toReg);
        SetLsraAdded(dst);
    }
    dst->SetUnusedValue();

    LIR::Range treeRange = LIR::SeqTree(compiler, dst);
    DISPRANGE(treeRange);

    LIR::Range& blockRange = LIR::AsRange(block);

    if (insertionPoint != nullptr)
    {
        blockRange.InsertBefore(insertionPoint, std::move(treeRange));
    }
    else
    {
        // Put the copy at the bottom
        GenTree* lastNode = blockRange.LastNode();
        if (block->KindIs(BBJ_COND, BBJ_SWITCH))
        {
            noway_assert(!blockRange.IsEmpty());

            GenTree* branch = lastNode;
            assert(branch->OperIsConditionalJump() || branch->OperGet() == GT_SWITCH_TABLE ||
                   branch->OperGet() == GT_SWITCH);

            blockRange.InsertBefore(branch, std::move(treeRange));
        }
        else
        {
            // These block kinds don't have a branch at the end.
            assert((lastNode == nullptr) || (!lastNode->OperIsConditionalJump() &&
                                             !lastNode->OperIs(GT_SWITCH_TABLE, GT_SWITCH, GT_RETURN, GT_RETFILT)));
            blockRange.InsertAtEnd(std::move(treeRange));
        }
    }
}

void LinearScan::insertSwap(
    BasicBlock* block, GenTree* insertionPoint, unsigned lclNum1, regNumber reg1, unsigned lclNum2, regNumber reg2)
{
#ifdef DEBUG
    if (VERBOSE)
    {
        const char* insertionPointString = "top";
        if (insertionPoint == nullptr)
        {
            insertionPointString = "bottom";
        }
        printf("   " FMT_BB " %s: swap V%02u in %s with V%02u in %s\n", block->bbNum, insertionPointString, lclNum1,
               getRegName(reg1), lclNum2, getRegName(reg2));
    }
#endif // DEBUG

    LclVarDsc* varDsc1 = compiler->lvaGetDesc(lclNum1);
    LclVarDsc* varDsc2 = compiler->lvaGetDesc(lclNum2);
    assert(reg1 != REG_STK && reg1 != REG_NA && reg2 != REG_STK && reg2 != REG_NA);

    GenTree* lcl1 = compiler->gtNewLclvNode(lclNum1, varDsc1->TypeGet());
    lcl1->SetRegNum(reg1);
    SetLsraAdded(lcl1);

    GenTree* lcl2 = compiler->gtNewLclvNode(lclNum2, varDsc2->TypeGet());
    lcl2->SetRegNum(reg2);
    SetLsraAdded(lcl2);

    GenTree* swap = compiler->gtNewOperNode(GT_SWAP, TYP_VOID, lcl1, lcl2);
    swap->SetRegNum(REG_NA);
    SetLsraAdded(swap);

    lcl1->gtNext = lcl2;
    lcl2->gtPrev = lcl1;
    lcl2->gtNext = swap;
    swap->gtPrev = lcl2;

    LIR::Range  swapRange  = LIR::SeqTree(compiler, swap);
    LIR::Range& blockRange = LIR::AsRange(block);

    if (insertionPoint != nullptr)
    {
        blockRange.InsertBefore(insertionPoint, std::move(swapRange));
    }
    else
    {
        // Put the copy at the bottom
        // If there's a branch, make an embedded statement that executes just prior to the branch
        if (block->KindIs(BBJ_COND, BBJ_SWITCH))
        {
            noway_assert(!blockRange.IsEmpty());

            GenTree* branch = blockRange.LastNode();
            assert(branch->OperIsConditionalJump() || branch->OperGet() == GT_SWITCH_TABLE ||
                   branch->OperGet() == GT_SWITCH);

            blockRange.InsertBefore(branch, std::move(swapRange));
        }
        else
        {
            assert(block->KindIs(BBJ_NONE, BBJ_ALWAYS));
            blockRange.InsertAtEnd(std::move(swapRange));
        }
    }
}

//------------------------------------------------------------------------
// getTempRegForResolution: Get a free register to use for resolution code.
//
// Arguments:
//    fromBlock - The "from" block on the edge being resolved.
//    toBlock   - The "to" block on the edge
//    type      - the type of register required
//
// Return Value:
//    Returns a register that is free on the given edge, or REG_NA if none is available.
//
// Notes:
//    It is up to the caller to check the return value, and to determine whether a register is
//    available, and to handle that case appropriately.
//    It is also up to the caller to cache the return value, as this is not cheap to compute.

regNumber LinearScan::getTempRegForResolution(BasicBlock* fromBlock, BasicBlock* toBlock, var_types type)
{
    // TODO-Throughput: This would be much more efficient if we add RegToVarMaps instead of VarToRegMaps
    // and they would be more space-efficient as well.
    VarToRegMap fromVarToRegMap = getOutVarToRegMap(fromBlock->bbNum);
    VarToRegMap toVarToRegMap   = getInVarToRegMap(toBlock->bbNum);

#ifdef TARGET_ARM
    regMaskTP freeRegs;
    if (type == TYP_DOUBLE)
    {
        // We have to consider all float registers for TYP_DOUBLE
        freeRegs = allRegs(TYP_FLOAT);
    }
    else
    {
        freeRegs = allRegs(type);
    }
#else  // !TARGET_ARM
    regMaskTP freeRegs = allRegs(type);
#endif // !TARGET_ARM

#ifdef DEBUG
    if (getStressLimitRegs() == LSRA_LIMIT_SMALL_SET)
    {
        return REG_NA;
    }
#endif // DEBUG
    INDEBUG(freeRegs = stressLimitRegs(nullptr, freeRegs));

    // We are only interested in the variables that are live-in to the "to" block.
    VarSetOps::Iter iter(compiler, toBlock->bbLiveIn);
    unsigned        varIndex = 0;
    while (iter.NextElem(&varIndex) && freeRegs != RBM_NONE)
    {
        regNumber fromReg = getVarReg(fromVarToRegMap, varIndex);
        regNumber toReg   = getVarReg(toVarToRegMap, varIndex);
        assert(fromReg != REG_NA && toReg != REG_NA);
        if (fromReg != REG_STK)
        {
            freeRegs &= ~genRegMask(fromReg, getIntervalForLocalVar(varIndex)->registerType);
        }
        if (toReg != REG_STK)
        {
            freeRegs &= ~genRegMask(toReg, getIntervalForLocalVar(varIndex)->registerType);
        }
    }

#ifdef TARGET_ARM
    if (type == TYP_DOUBLE)
    {
        // Exclude any doubles for which the odd half isn't in freeRegs.
        freeRegs = freeRegs & ((freeRegs << 1) & RBM_ALLDOUBLE);
    }
#endif

    if (freeRegs == RBM_NONE)
    {
        return REG_NA;
    }
    else
    {
        regNumber tempReg = genRegNumFromMask(genFindLowestBit(freeRegs));
        return tempReg;
    }
}

#ifdef TARGET_ARM
//------------------------------------------------------------------------
// addResolutionForDouble: Add resolution move(s) for TYP_DOUBLE interval
//                         and update location.
//
// Arguments:
//    block           - the BasicBlock into which the move will be inserted.
//    insertionPoint  - the instruction before which to insert the move
//    sourceIntervals - maintains sourceIntervals[reg] which each 'reg' is associated with
//    location        - maintains location[reg] which is the location of the var that was originally in 'reg'.
//    toReg           - the register to which the var is moving
//    fromReg         - the register from which the var is moving
//    resolveType     - the type of resolution to be performed
//    fromBlock       - "from" block of resolution edge
//    toBlock         - "to" block of resolution edge
//
// Return Value:
//    None.
//
// Notes:
//    It inserts at least one move and updates incoming parameter 'location'.
//
void LinearScan::addResolutionForDouble(BasicBlock*     block,
                                        GenTree*        insertionPoint,
                                        Interval**      sourceIntervals,
                                        regNumberSmall* location,
                                        regNumber       toReg,
                                        regNumber       fromReg,
                                        ResolveType resolveType DEBUG_ARG(BasicBlock* fromBlock)
                                            DEBUG_ARG(BasicBlock* toBlock))
{
    regNumber secondHalfTargetReg = REG_NEXT(fromReg);
    Interval* intervalToBeMoved1  = sourceIntervals[fromReg];
    Interval* intervalToBeMoved2  = sourceIntervals[secondHalfTargetReg];

    assert(!(intervalToBeMoved1 == nullptr && intervalToBeMoved2 == nullptr));

    if (intervalToBeMoved1 != nullptr)
    {
        if (intervalToBeMoved1->registerType == TYP_DOUBLE)
        {
            // TYP_DOUBLE interval occupies a double register, i.e. two float registers.
            assert(intervalToBeMoved2 == nullptr);
            assert(genIsValidDoubleReg(toReg));
        }
        else
        {
            // TYP_FLOAT interval occupies 1st half of double register, i.e. 1st float register
            assert(genIsValidFloatReg(toReg));
        }
        addResolution(block, insertionPoint, intervalToBeMoved1, toReg,
                      fromReg DEBUG_ARG(fromBlock) DEBUG_ARG(toBlock) DEBUG_ARG(resolveTypeName[resolveType]));
        location[fromReg] = (regNumberSmall)toReg;
    }

    if (intervalToBeMoved2 != nullptr)
    {
        // TYP_FLOAT interval occupies 2nd half of double register.
        assert(intervalToBeMoved2->registerType == TYP_FLOAT);
        regNumber secondHalfTempReg = REG_NEXT(toReg);

        addResolution(block, insertionPoint, intervalToBeMoved2, secondHalfTempReg,
                      secondHalfTargetReg DEBUG_ARG(fromBlock) DEBUG_ARG(toBlock)
                          DEBUG_ARG(resolveTypeName[resolveType]));
        location[secondHalfTargetReg] = (regNumberSmall)secondHalfTempReg;
    }

    return;
}
#endif // TARGET_ARM

//------------------------------------------------------------------------
// addResolution: Add a resolution move of the given interval
//
// Arguments:
//    block          - the BasicBlock into which the move will be inserted.
//    insertionPoint - the instruction before which to insert the move
//    interval       - the interval of the var to be moved
//    toReg          - the register to which the var is moving
//    fromReg        - the register from which the var is moving
//    fromBlock      - "from" block of resolution edge
//    toBlock        - "to" block of resolution edge
//    reason         - textual description of the resolution type
//
// Return Value:
//    None.
//
// Notes:
//    For joins, we insert at the bottom (indicated by an insertionPoint
//    of nullptr), while for splits we insert at the top.
//    This is because for joins 'block' is a pred of the join, while for splits it is a succ.
//    For critical edges, this function may be called twice - once to move from
//    the source (fromReg), if any, to the stack, in which case toReg will be
//    REG_STK, and we insert at the bottom (leave insertionPoint as nullptr).
//    The next time, we want to move from the stack to the destination (toReg),
//    in which case fromReg will be REG_STK, and we insert at the top.
//
void LinearScan::addResolution(BasicBlock* block,
                               GenTree*    insertionPoint,
                               Interval*   interval,
                               regNumber   toReg,
                               regNumber fromReg DEBUG_ARG(BasicBlock* fromBlock) DEBUG_ARG(BasicBlock* toBlock)
                                   DEBUG_ARG(const char* reason))
{
#ifdef DEBUG
    const char* insertionPointString;
    if (insertionPoint == nullptr)
    {
        // We can't add resolution to a register at the bottom of a block that has an EHBoundaryOut,
        // except in the case of the "EH Dummy" resolution from the stack.
        assert((block->bbNum > bbNumMaxBeforeResolution) || (fromReg == REG_STK) ||
               !blockInfo[block->bbNum].hasEHBoundaryOut);
        insertionPointString = "bottom";
    }
    else
    {
        // We can't add resolution at the top of a block that has an EHBoundaryIn,
        // except in the case of the "EH Dummy" resolution to the stack.
        assert((block->bbNum > bbNumMaxBeforeResolution) || (toReg == REG_STK) ||
               !blockInfo[block->bbNum].hasEHBoundaryIn);
        insertionPointString = "top";
    }

    assert(fromBlock != nullptr);
    JITDUMP("   " FMT_BB " %s", block->bbNum, insertionPointString);
    if (toBlock == nullptr)
    {
        // SharedCritical resolution has no `toBlock`.
    }
    else
    {
        JITDUMP(" (" FMT_BB "->" FMT_BB ")", fromBlock->bbNum, toBlock->bbNum);
    }
    JITDUMP(": move V%02u from %s to %s (%s)\n", interval->varNum, getRegName(fromReg), getRegName(toReg), reason);
#endif // DEBUG

    // We should never add resolution move inside BBCallAlwaysPairTail.
    noway_assert(!block->isBBCallAlwaysPairTail());

    insertMove(block, insertionPoint, interval->varNum, fromReg, toReg);
    if (fromReg == REG_STK || toReg == REG_STK)
    {
        assert(interval->isSpilled);
    }
    else
    {
        // We should have already marked this as spilled or split.
        assert((interval->isSpilled) || (interval->isSplit));
    }

    INTRACK_STATS(updateLsraStat(STAT_RESOLUTION_MOV, block->bbNum));
}

//------------------------------------------------------------------------
// handleOutgoingCriticalEdges: Performs the necessary resolution on all critical edges that feed out of 'block'
//
// Arguments:
//    block     - the block with outgoing critical edges.
//
// Return Value:
//    None..
//
// Notes:
//    For all outgoing critical edges (i.e. any successor of this block which is
//    a join edge), if there are any conflicts, split the edge by adding a new block,
//    and generate the resolution code into that block.

void LinearScan::handleOutgoingCriticalEdges(BasicBlock* block)
{
    VARSET_TP outResolutionSet(VarSetOps::Intersection(compiler, block->bbLiveOut, resolutionCandidateVars));
    if (VarSetOps::IsEmpty(compiler, outResolutionSet))
    {
        return;
    }
    VARSET_TP sameResolutionSet(VarSetOps::MakeEmpty(compiler));
    VARSET_TP diffResolutionSet(VarSetOps::MakeEmpty(compiler));

    // Get the outVarToRegMap for this block
    VarToRegMap outVarToRegMap = getOutVarToRegMap(block->bbNum);
    unsigned    succCount      = block->NumSucc(compiler);
    assert(succCount > 1);

    // First, determine the live regs at the end of this block so that we know what regs are
    // available to copy into.
    // Note that for this purpose we use the full live-out set, because we must ensure that
    // even the registers that remain the same across the edge are preserved correctly.
    regMaskTP       liveOutRegs = RBM_NONE;
    VarSetOps::Iter liveOutIter(compiler, block->bbLiveOut);
    unsigned        liveOutVarIndex = 0;
    while (liveOutIter.NextElem(&liveOutVarIndex))
    {
        regNumber fromReg = getVarReg(outVarToRegMap, liveOutVarIndex);
        if (fromReg != REG_STK)
        {
            regMaskTP fromRegMask = genRegMask(fromReg, getIntervalForLocalVar(liveOutVarIndex)->registerType);
            liveOutRegs |= fromRegMask;
        }
    }

    // Next, if this blocks ends with a switch table, or for Arm64, ends with JCMP instruction,
    // make sure to not copy into the registers that are consumed at the end of this block.
    //
    // Note: Only switches and JCMP (for Arm4) have input regs (and so can be fed by copies), so those
    // are the only block-ending branches that need special handling.
    regMaskTP consumedRegs = RBM_NONE;
    if (block->bbJumpKind == BBJ_SWITCH)
    {
        // At this point, Lowering has transformed any non-switch-table blocks into
        // cascading ifs.
        GenTree* switchTable = LIR::AsRange(block).LastNode();
        assert(switchTable != nullptr && switchTable->OperGet() == GT_SWITCH_TABLE);

        consumedRegs = switchTable->gtRsvdRegs;
        GenTree* op1 = switchTable->gtGetOp1();
        GenTree* op2 = switchTable->gtGetOp2();
        noway_assert(op1 != nullptr && op2 != nullptr);
        assert(op1->GetRegNum() != REG_NA && op2->GetRegNum() != REG_NA);
        // No floating point values, so no need to worry about the register type
        // (i.e. for ARM32, where we used the genRegMask overload with a type).
        assert(varTypeIsIntegralOrI(op1) && varTypeIsIntegralOrI(op2));
        consumedRegs |= genRegMask(op1->GetRegNum());
        consumedRegs |= genRegMask(op2->GetRegNum());

        // Special handling for GT_COPY to not resolve into the source
        // of switch's operand.
        if (op1->OperIs(GT_COPY))
        {
            GenTree* srcOp1 = op1->gtGetOp1();
            consumedRegs |= genRegMask(srcOp1->GetRegNum());
        }
    }

#if defined(TARGET_ARM64) || defined(TARGET_LOONGARCH64)
    // Next, if this blocks ends with a JCMP, we have to make sure:
    // 1. Not to copy into the register that JCMP uses
    //    e.g. JCMP w21, BRANCH
    // 2. Not to copy into the source of JCMP's operand before it is consumed
    //    e.g. Should not use w0 since it will contain wrong value after resolution
    //          call METHOD
    //          ; mov w0, w19  <-- should not resolve in w0 here.
    //          mov w21, w0
    //          JCMP w21, BRANCH
    // 3. Not to modify the local variable it must consume

    // Note: GT_COPY has special handling in codegen and its generation is merged with the
    // node that consumes its result. So both, the input and output regs of GT_COPY must be
    // excluded from the set available for resolution.
    LclVarDsc* jcmpLocalVarDsc = nullptr;
    if (block->bbJumpKind == BBJ_COND)
    {
        GenTree* lastNode = LIR::AsRange(block).LastNode();

        if (lastNode->OperIs(GT_JCMP))
        {
            GenTree* op1 = lastNode->gtGetOp1();
            consumedRegs |= genRegMask(op1->GetRegNum());

            if (op1->OperIs(GT_COPY))
            {
                GenTree* srcOp1 = op1->gtGetOp1();
                consumedRegs |= genRegMask(srcOp1->GetRegNum());
            }

            if (op1->IsLocal())
            {
                GenTreeLclVarCommon* lcl = op1->AsLclVarCommon();
                jcmpLocalVarDsc          = &compiler->lvaTable[lcl->GetLclNum()];
            }
        }
    }
#endif // defined(TARGET_ARM64) || defined(TARGET_LOONGARCH64)

    VarToRegMap sameVarToRegMap = sharedCriticalVarToRegMap;
    regMaskTP   sameWriteRegs   = RBM_NONE;
    regMaskTP   diffReadRegs    = RBM_NONE;

    // For each var that may require resolution, classify them as:
    // - in the same register at the end of this block and at each target (no resolution needed)
    // - in different registers at different targets (resolve separately):
    //     diffResolutionSet
    // - in the same register at each target at which it's live, but different from the end of
    //   this block.  We may be able to resolve these as if it is "join", but only if they do not
    //   write to any registers that are read by those in the diffResolutionSet:
    //     sameResolutionSet

    VarSetOps::Iter outResolutionSetIter(compiler, outResolutionSet);
    unsigned        outResolutionSetVarIndex = 0;
    while (outResolutionSetIter.NextElem(&outResolutionSetVarIndex))
    {
        regNumber fromReg             = getVarReg(outVarToRegMap, outResolutionSetVarIndex);
        bool      maybeSameLivePaths  = false;
        bool      liveOnlyAtSplitEdge = true;
        regNumber sameToReg           = REG_NA;
        for (unsigned succIndex = 0; succIndex < succCount; succIndex++)
        {
            BasicBlock* succBlock = block->GetSucc(succIndex, compiler);
            if (!VarSetOps::IsMember(compiler, succBlock->bbLiveIn, outResolutionSetVarIndex))
            {
                maybeSameLivePaths = true;
                continue;
            }
            else if (liveOnlyAtSplitEdge)
            {
                // Is the var live only at those target blocks which are connected by a split edge to this block
                liveOnlyAtSplitEdge = ((succBlock->bbPreds->flNext == nullptr) && (succBlock != compiler->fgFirstBB));
            }

            regNumber toReg = getVarReg(getInVarToRegMap(succBlock->bbNum), outResolutionSetVarIndex);
            if (sameToReg == REG_NA)
            {
                sameToReg = toReg;
                continue;
            }
            if (toReg == sameToReg)
            {
                continue;
            }
            sameToReg = REG_NA;
            break;
        }

        // Check for the cases where we can't write to a register.
        // We only need to check for these cases if sameToReg is an actual register (not REG_STK).
        if (sameToReg != REG_NA && sameToReg != REG_STK)
        {
            // If there's a path on which this var isn't live, it may use the original value in sameToReg.
            // In this case, sameToReg will be in the liveOutRegs of this block.
            // Similarly, if sameToReg is in sameWriteRegs, it has already been used (i.e. for a lclVar that's
            // live only at another target), and we can't copy another lclVar into that reg in this block.
            regMaskTP sameToRegMask =
                genRegMask(sameToReg, getIntervalForLocalVar(outResolutionSetVarIndex)->registerType);
            if (maybeSameLivePaths &&
                (((sameToRegMask & liveOutRegs) != RBM_NONE) || ((sameToRegMask & sameWriteRegs) != RBM_NONE)))
            {
                sameToReg = REG_NA;
            }
            // If this register is busy because it is used by a switch table at the end of the block
            // (or for Arm64, it is consumed by JCMP), we can't do the copy in this block since we can't
            // insert it after the switch (or for Arm64, can't insert and overwrite the operand/source
            // of operand of JCMP).
            if ((sameToRegMask & consumedRegs) != RBM_NONE)
            {
                sameToReg = REG_NA;
            }

#if defined(TARGET_ARM64) || defined(TARGET_LOONGARCH64)
            if (jcmpLocalVarDsc && (jcmpLocalVarDsc->lvVarIndex == outResolutionSetVarIndex))
            {
                sameToReg = REG_NA;
            }
#endif // defined(TARGET_ARM64) || defined(TARGET_LOONGARCH64)

            // If the var is live only at those blocks connected by a split edge and not live-in at some of the
            // target blocks, we will resolve it the same way as if it were in diffResolutionSet and resolution
            // will be deferred to the handling of split edges, which means copy will only be at those target(s).
            //
            // Another way to achieve similar resolution for vars live only at split edges is by removing them
            // from consideration up-front but it requires that we traverse those edges anyway to account for
            // the registers that must not be overwritten.
            if (liveOnlyAtSplitEdge && maybeSameLivePaths)
            {
                sameToReg = REG_NA;
            }
        }

        if (sameToReg == REG_NA)
        {
            VarSetOps::AddElemD(compiler, diffResolutionSet, outResolutionSetVarIndex);
            if (fromReg != REG_STK)
            {
                diffReadRegs |= genRegMask(fromReg, getIntervalForLocalVar(outResolutionSetVarIndex)->registerType);
            }
        }
        else if (sameToReg != fromReg)
        {
            VarSetOps::AddElemD(compiler, sameResolutionSet, outResolutionSetVarIndex);
            setVarReg(sameVarToRegMap, outResolutionSetVarIndex, sameToReg);
            if (sameToReg != REG_STK)
            {
                sameWriteRegs |= genRegMask(sameToReg, getIntervalForLocalVar(outResolutionSetVarIndex)->registerType);
            }
        }
    }

    if (!VarSetOps::IsEmpty(compiler, sameResolutionSet))
    {
        if ((sameWriteRegs & diffReadRegs) != RBM_NONE)
        {
            // We cannot split the "same" and "diff" regs if the "same" set writes registers
            // that must be read by the "diff" set.  (Note that when these are done as a "batch"
            // we carefully order them to ensure all the input regs are read before they are
            // overwritten.)
            VarSetOps::UnionD(compiler, diffResolutionSet, sameResolutionSet);
            VarSetOps::ClearD(compiler, sameResolutionSet);
        }
        else
        {
            // For any vars in the sameResolutionSet, we can simply add the move at the end of "block".
            resolveEdge(block, nullptr, ResolveSharedCritical, sameResolutionSet);
        }
    }
    if (!VarSetOps::IsEmpty(compiler, diffResolutionSet))
    {
        for (unsigned succIndex = 0; succIndex < succCount; succIndex++)
        {
            BasicBlock* succBlock = block->GetSucc(succIndex, compiler);

            // Any "diffResolutionSet" resolution for a block with no other predecessors will be handled later
            // as split resolution.
            if ((succBlock->bbPreds->flNext == nullptr) && (succBlock != compiler->fgFirstBB))
            {
                continue;
            }

            // Now collect the resolution set for just this edge, if any.
            // Check only the vars in diffResolutionSet that are live-in to this successor.
            VarToRegMap succInVarToRegMap = getInVarToRegMap(succBlock->bbNum);
            VARSET_TP   edgeResolutionSet(VarSetOps::Intersection(compiler, diffResolutionSet, succBlock->bbLiveIn));
            VarSetOps::Iter iter(compiler, edgeResolutionSet);
            unsigned        varIndex = 0;
            while (iter.NextElem(&varIndex))
            {
                regNumber fromReg = getVarReg(outVarToRegMap, varIndex);
                regNumber toReg   = getVarReg(succInVarToRegMap, varIndex);

                if (fromReg == toReg)
                {
                    VarSetOps::RemoveElemD(compiler, edgeResolutionSet, varIndex);
                }
            }
            if (!VarSetOps::IsEmpty(compiler, edgeResolutionSet))
            {
                // For EH vars, we can always safely load them from the stack into the target for this block,
                // so if we have only EH vars, we'll do that instead of splitting the edge.
                if ((compiler->compHndBBtabCount > 0) && VarSetOps::IsSubset(compiler, edgeResolutionSet, exceptVars))
                {
                    GenTree*        insertionPoint = LIR::AsRange(succBlock).FirstNode();
                    VarSetOps::Iter edgeSetIter(compiler, edgeResolutionSet);
                    unsigned        edgeVarIndex = 0;
                    while (edgeSetIter.NextElem(&edgeVarIndex))
                    {
                        regNumber toReg = getVarReg(succInVarToRegMap, edgeVarIndex);
                        setVarReg(succInVarToRegMap, edgeVarIndex, REG_STK);
                        if (toReg != REG_STK)
                        {
                            Interval* interval = getIntervalForLocalVar(edgeVarIndex);
                            assert(interval->isWriteThru);
                            addResolution(succBlock, insertionPoint, interval, toReg,
                                          REG_STK DEBUG_ARG(block) DEBUG_ARG(succBlock) DEBUG_ARG("EHvar"));
                        }
                    }
                }
                else
                {
                    resolveEdge(block, succBlock, ResolveCritical, edgeResolutionSet);
                }
            }
        }
    }
}

//------------------------------------------------------------------------
// resolveEdges: Perform resolution across basic block edges
//
// Arguments:
//    None.
//
// Return Value:
//    None.
//
// Notes:
//    Traverse the basic blocks.
//    - If this block has a single predecessor that is not the immediately
//      preceding block, perform any needed 'split' resolution at the beginning of this block
//    - Otherwise if this block has critical incoming edges, handle them.
//    - If this block has a single successor that has multiple predecessors, perform any needed
//      'join' resolution at the end of this block.
//    Note that a block may have both 'split' or 'critical' incoming edge(s) and 'join' outgoing
//    edges.

void LinearScan::resolveEdges()
{
    JITDUMP("RESOLVING EDGES\n");

    // The resolutionCandidateVars set was initialized with all the lclVars that are live-in to
    // any block. We now intersect that set with any lclVars that ever spilled or split.
    // If there are no candidates for resolution, simply return.

    VarSetOps::IntersectionD(compiler, resolutionCandidateVars, splitOrSpilledVars);
    if (VarSetOps::IsEmpty(compiler, resolutionCandidateVars))
    {
        return;
    }

    // Handle all the critical edges first.
    // We will try to avoid resolution across critical edges in cases where all the critical-edge
    // targets of a block have the same home.  We will then split the edges only for the
    // remaining mismatches.  We visit the out-edges, as that allows us to share the moves that are
    // common among all the targets.

    if (hasCriticalEdges)
    {
        for (BasicBlock* const block : compiler->Blocks())
        {
            if (block->bbNum > bbNumMaxBeforeResolution)
            {
                // This is a new block added during resolution - we don't need to visit these now.
                continue;
            }
            if (blockInfo[block->bbNum].hasCriticalOutEdge)
            {
                handleOutgoingCriticalEdges(block);
            }
        }
    }

    for (BasicBlock* const block : compiler->Blocks())
    {
        if (block->bbNum > bbNumMaxBeforeResolution)
        {
            // This is a new block added during resolution - we don't need to visit these now.
            continue;
        }

        unsigned    succCount       = block->NumSucc(compiler);
        BasicBlock* uniquePredBlock = block->GetUniquePred(compiler);

        // First, if this block has a single predecessor,
        // we may need resolution at the beginning of this block.
        // This may be true even if it's the block we used for starting locations,
        // if a variable was spilled.
        VARSET_TP inResolutionSet(VarSetOps::Intersection(compiler, block->bbLiveIn, resolutionCandidateVars));
        if (!VarSetOps::IsEmpty(compiler, inResolutionSet))
        {
            if (uniquePredBlock != nullptr)
            {
                // We may have split edges during critical edge resolution, and in the process split
                // a non-critical edge as well.
                // It is unlikely that we would ever have more than one of these in sequence (indeed,
                // I don't think it's possible), but there's no need to assume that it can't.
                while (uniquePredBlock->bbNum > bbNumMaxBeforeResolution)
                {
                    uniquePredBlock = uniquePredBlock->GetUniquePred(compiler);
                    noway_assert(uniquePredBlock != nullptr);
                }
                resolveEdge(uniquePredBlock, block, ResolveSplit, inResolutionSet);
            }
        }

        // Finally, if this block has a single successor:
        //  - and that has at least one other predecessor (otherwise we will do the resolution at the
        //    top of the successor),
        //  - and that is not the target of a critical edge (otherwise we've already handled it)
        // we may need resolution at the end of this block.

        if (succCount == 1)
        {
            BasicBlock* succBlock = block->GetSucc(0, compiler);
            if (succBlock->GetUniquePred(compiler) == nullptr)
            {
                VARSET_TP outResolutionSet(
                    VarSetOps::Intersection(compiler, succBlock->bbLiveIn, resolutionCandidateVars));
                if (!VarSetOps::IsEmpty(compiler, outResolutionSet))
                {
                    resolveEdge(block, succBlock, ResolveJoin, outResolutionSet);
                }
            }
        }
    }

    // Now, fixup the mapping for any blocks that were adding for edge splitting.
    // See the comment prior to the call to fgSplitEdge() in resolveEdge().
    // Note that we could fold this loop in with the checking code below, but that
    // would only improve the debug case, and would clutter up the code somewhat.
    if (compiler->fgBBNumMax > bbNumMaxBeforeResolution)
    {
        for (BasicBlock* const block : compiler->Blocks())
        {
            if (block->bbNum > bbNumMaxBeforeResolution)
            {
                // There may be multiple blocks inserted when we split.  But we must always have exactly
                // one path (i.e. all blocks must be single-successor and single-predecessor),
                // and only one block along the path may be non-empty.
                // Note that we may have a newly-inserted block that is empty, but which connects
                // two non-resolution blocks. This happens when an edge is split that requires it.

                BasicBlock* succBlock = block;
                do
                {
                    succBlock = succBlock->GetUniqueSucc();
                    noway_assert(succBlock != nullptr);
                } while ((succBlock->bbNum > bbNumMaxBeforeResolution) && succBlock->isEmpty());

                BasicBlock* predBlock = block;
                do
                {
                    predBlock = predBlock->GetUniquePred(compiler);
                    noway_assert(predBlock != nullptr);
                } while ((predBlock->bbNum > bbNumMaxBeforeResolution) && predBlock->isEmpty());

                unsigned succBBNum = succBlock->bbNum;
                unsigned predBBNum = predBlock->bbNum;
                if (block->isEmpty())
                {
                    // For the case of the empty block, find the non-resolution block (succ or pred).
                    if (predBBNum > bbNumMaxBeforeResolution)
                    {
                        assert(succBBNum <= bbNumMaxBeforeResolution);
                        predBBNum = 0;
                    }
                    else
                    {
                        succBBNum = 0;
                    }
                }
                else
                {
                    assert((succBBNum <= bbNumMaxBeforeResolution) && (predBBNum <= bbNumMaxBeforeResolution));
                }
                SplitEdgeInfo info = {predBBNum, succBBNum};
                getSplitBBNumToTargetBBNumMap()->Set(block->bbNum, info);

                // Set both the live-in and live-out to the live-in of the successor (by construction liveness
                // doesn't change in a split block).
                VarSetOps::Assign(compiler, block->bbLiveIn, succBlock->bbLiveIn);
                VarSetOps::Assign(compiler, block->bbLiveOut, succBlock->bbLiveIn);
            }
        }
    }

#ifdef DEBUG
    // Make sure the varToRegMaps match up on all edges.
    bool foundMismatch = false;
    for (BasicBlock* const block : compiler->Blocks())
    {
        if (block->isEmpty() && block->bbNum > bbNumMaxBeforeResolution)
        {
            continue;
        }
        VarToRegMap toVarToRegMap = getInVarToRegMap(block->bbNum);
        for (BasicBlock* const predBlock : block->PredBlocks())
        {
            VarToRegMap     fromVarToRegMap = getOutVarToRegMap(predBlock->bbNum);
            VarSetOps::Iter iter(compiler, block->bbLiveIn);
            unsigned        varIndex = 0;
            while (iter.NextElem(&varIndex))
            {
                regNumber fromReg = getVarReg(fromVarToRegMap, varIndex);
                regNumber toReg   = getVarReg(toVarToRegMap, varIndex);
                if (fromReg != toReg)
                {
                    Interval* interval = getIntervalForLocalVar(varIndex);
                    // The fromReg and toReg may not match for a write-thru interval where the toReg is
                    // REG_STK, since the stack value is always valid for that case (so no move is needed).
                    if (!interval->isWriteThru || (toReg != REG_STK))
                    {
                        if (!foundMismatch)
                        {
                            foundMismatch = true;
                            JITDUMP("Found mismatched var locations after resolution!\n");
                        }
                        JITDUMP(" V%02u: " FMT_BB " to " FMT_BB ": %s to %s\n", interval->varNum, predBlock->bbNum,
                                block->bbNum, getRegName(fromReg), getRegName(toReg));
                    }
                }
            }
        }
    }
    assert(!foundMismatch);
#endif
    JITDUMP("\n");
}

//------------------------------------------------------------------------
// resolveEdge: Perform the specified type of resolution between two blocks.
//
// Arguments:
//    fromBlock     - the block from which the edge originates
//    toBlock       - the block at which the edge terminates
//    resolveType   - the type of resolution to be performed
//    liveSet       - the set of tracked lclVar indices which may require resolution
//
// Return Value:
//    None.
//
// Assumptions:
//    The caller must have performed the analysis to determine the type of the edge.
//
// Notes:
//    This method emits the correctly ordered moves necessary to place variables in the
//    correct registers across a Split, Join or Critical edge.
//    In order to avoid overwriting register values before they have been moved to their
//    new home (register/stack), it first does the register-to-stack moves (to free those
//    registers), then the register to register moves, ensuring that the target register
//    is free before the move, and then finally the stack to register moves.

void LinearScan::resolveEdge(BasicBlock*      fromBlock,
                             BasicBlock*      toBlock,
                             ResolveType      resolveType,
                             VARSET_VALARG_TP liveSet)
{
    VarToRegMap fromVarToRegMap = getOutVarToRegMap(fromBlock->bbNum);
    VarToRegMap toVarToRegMap;
    if (resolveType == ResolveSharedCritical)
    {
        toVarToRegMap = sharedCriticalVarToRegMap;
    }
    else
    {
        toVarToRegMap = getInVarToRegMap(toBlock->bbNum);
    }

    // The block to which we add the resolution moves depends on the resolveType
    BasicBlock* block;
    switch (resolveType)
    {
        case ResolveJoin:
        case ResolveSharedCritical:
            block = fromBlock;
            break;
        case ResolveSplit:
            block = toBlock;
            break;
        case ResolveCritical:
            // fgSplitEdge may add one or two BasicBlocks.  It returns the block that splits
            // the edge from 'fromBlock' and 'toBlock', but if it inserts that block right after
            // a block with a fall-through it will have to create another block to handle that edge.
            // These new blocks can be mapped to existing blocks in order to correctly handle
            // the calls to recordVarLocationsAtStartOfBB() from codegen.  That mapping is handled
            // in resolveEdges(), after all the edge resolution has been done (by calling this
            // method for each edge).
            block = compiler->fgSplitEdge(fromBlock, toBlock);

            // Split edges are counted against fromBlock.
            INTRACK_STATS(updateLsraStat(STAT_SPLIT_EDGE, fromBlock->bbNum));
            break;
        default:
            unreached();
            break;
    }

#ifndef TARGET_XARCH
    // We record tempregs for beginning and end of each block.
    // For amd64/x86 we only need a tempReg for float - we'll use xchg for int.
    // TODO-Throughput: It would be better to determine the tempRegs on demand, but the code below
    // modifies the varToRegMaps so we don't have all the correct registers at the time
    // we need to get the tempReg.
    regNumber tempRegInt =
        (resolveType == ResolveSharedCritical) ? REG_NA : getTempRegForResolution(fromBlock, toBlock, TYP_INT);
#endif // !TARGET_XARCH
    regNumber tempRegFlt = REG_NA;
#ifdef TARGET_ARM
    regNumber tempRegDbl = REG_NA;
#endif
    if ((compiler->compFloatingPointUsed) && (resolveType != ResolveSharedCritical))
    {
#ifdef TARGET_ARM
        // Try to reserve a double register for TYP_DOUBLE and use it for TYP_FLOAT too if available.
        tempRegDbl = getTempRegForResolution(fromBlock, toBlock, TYP_DOUBLE);
        if (tempRegDbl != REG_NA)
        {
            tempRegFlt = tempRegDbl;
        }
        else
#endif // TARGET_ARM
        {
            tempRegFlt = getTempRegForResolution(fromBlock, toBlock, TYP_FLOAT);
        }
    }

    regMaskTP targetRegsToDo      = RBM_NONE;
    regMaskTP targetRegsReady     = RBM_NONE;
    regMaskTP targetRegsFromStack = RBM_NONE;

    // The following arrays capture the location of the registers as they are moved:
    // - location[reg] gives the current location of the var that was originally in 'reg'.
    //   (Note that a var may be moved more than once.)
    // - source[reg] gives the original location of the var that needs to be moved to 'reg'.
    // For example, if a var is in rax and needs to be moved to rsi, then we would start with:
    //   location[rax] == rax
    //   source[rsi] == rax     -- this doesn't change
    // Then, if for some reason we need to move it temporary to rbx, we would have:
    //   location[rax] == rbx
    // Once we have completed the move, we will have:
    //   location[rax] == REG_NA
    // This indicates that the var originally in rax is now in its target register.

    regNumberSmall location[REG_COUNT];
    C_ASSERT(sizeof(char) == sizeof(regNumberSmall)); // for memset to work
    memset(location, REG_NA, REG_COUNT);
    regNumberSmall source[REG_COUNT];
    memset(source, REG_NA, REG_COUNT);

    // What interval is this register associated with?
    // (associated with incoming reg)
    Interval* sourceIntervals[REG_COUNT];
    memset(&sourceIntervals, 0, sizeof(sourceIntervals));

    // Intervals for vars that need to be loaded from the stack
    Interval* stackToRegIntervals[REG_COUNT];
    memset(&stackToRegIntervals, 0, sizeof(stackToRegIntervals));

    // Get the starting insertion point for the "to" resolution
    GenTree* insertionPoint = nullptr;
    if (resolveType == ResolveSplit || resolveType == ResolveCritical)
    {
        insertionPoint = LIR::AsRange(block).FirstNode();
    }

    // If this is an edge between EH regions, we may have "extra" live-out EH vars.
    // If we are adding resolution at the end of the block, we need to create "virtual" moves
    // for these so that their registers are freed and can be reused.
    if ((resolveType == ResolveJoin) && (compiler->compHndBBtabCount > 0))
    {
        VARSET_TP extraLiveSet(VarSetOps::Diff(compiler, block->bbLiveOut, toBlock->bbLiveIn));
        VarSetOps::IntersectionD(compiler, extraLiveSet, exceptVars);
        VarSetOps::Iter iter(compiler, extraLiveSet);
        unsigned        extraVarIndex = 0;
        while (iter.NextElem(&extraVarIndex))
        {
            Interval* interval = getIntervalForLocalVar(extraVarIndex);
            assert(interval->isWriteThru);
            regNumber fromReg = getVarReg(fromVarToRegMap, extraVarIndex);
            if (fromReg != REG_STK)
            {
                addResolution(block, insertionPoint, interval, REG_STK,
                              fromReg DEBUG_ARG(fromBlock) DEBUG_ARG(toBlock) DEBUG_ARG("EH DUMMY"));
                setVarReg(fromVarToRegMap, extraVarIndex, REG_STK);
            }
        }
    }

    // First:
    //   - Perform all moves from reg to stack (no ordering needed on these)
    //   - For reg to reg moves, record the current location, associating their
    //     source location with the target register they need to go into
    //   - For stack to reg moves (done last, no ordering needed between them)
    //     record the interval associated with the target reg
    // TODO-Throughput: We should be looping over the liveIn and liveOut registers, since
    // that will scale better than the live variables

    VarSetOps::Iter iter(compiler, liveSet);
    unsigned        varIndex = 0;
    while (iter.NextElem(&varIndex))
    {
        Interval* interval = getIntervalForLocalVar(varIndex);
        regNumber fromReg  = getVarReg(fromVarToRegMap, varIndex);
        regNumber toReg    = getVarReg(toVarToRegMap, varIndex);
        if (fromReg == toReg)
        {
            continue;
        }
        if (interval->isWriteThru && (toReg == REG_STK))
        {
            // We don't actually move a writeThru var back to the stack, as its stack value is always valid.
            // However, if this is a Join edge (i.e. the move is happening at the bottom of the block),
            // and it is a "normal" flow edge, we will go ahead and generate a mov instruction, which will be
            // a NOP but will cause the variable to be removed from being live in the register.
            if ((resolveType == ResolveSplit) || block->hasEHBoundaryOut())
            {
                continue;
            }
        }
        // For Critical edges, the location will not change on either side of the edge,
        // since we'll add a new block to do the move.
        if (resolveType == ResolveSplit)
        {
            setVarReg(toVarToRegMap, varIndex, fromReg);
        }
        else if (resolveType == ResolveJoin || resolveType == ResolveSharedCritical)
        {
            setVarReg(fromVarToRegMap, varIndex, toReg);
        }

        assert(fromReg < UCHAR_MAX && toReg < UCHAR_MAX);

        if (fromReg == REG_STK)
        {
            stackToRegIntervals[toReg] = interval;
            targetRegsFromStack |= genRegMask(toReg);
        }
        else if (toReg == REG_STK)
        {
            // Do the reg to stack moves now
            addResolution(block, insertionPoint, interval, REG_STK,
                          fromReg DEBUG_ARG(fromBlock) DEBUG_ARG(toBlock)
                              DEBUG_ARG((interval->isWriteThru && (toReg == REG_STK)) ? "EH DUMMY"
                                                                                      : resolveTypeName[resolveType]));
        }
        else
        {
            location[fromReg]        = (regNumberSmall)fromReg;
            source[toReg]            = (regNumberSmall)fromReg;
            sourceIntervals[fromReg] = interval;
            targetRegsToDo |= genRegMask(toReg);
        }
    }

    // REGISTER to REGISTER MOVES

    // First, find all the ones that are ready to move now
    regMaskTP targetCandidates = targetRegsToDo;
    while (targetCandidates != RBM_NONE)
    {
        regMaskTP targetRegMask = genFindLowestBit(targetCandidates);
        targetCandidates &= ~targetRegMask;
        regNumber targetReg = genRegNumFromMask(targetRegMask);
        if (location[targetReg] == REG_NA)
        {
#ifdef TARGET_ARM
            regNumber sourceReg = (regNumber)source[targetReg];
            Interval* interval  = sourceIntervals[sourceReg];
            if (interval->registerType == TYP_DOUBLE)
            {
                // For ARM32, make sure that both of the float halves of the double register are available.
                assert(genIsValidDoubleReg(targetReg));
                regNumber anotherHalfRegNum = REG_NEXT(targetReg);
                if (location[anotherHalfRegNum] == REG_NA)
                {
                    targetRegsReady |= targetRegMask;
                }
            }
            else
#endif // TARGET_ARM
            {
                targetRegsReady |= targetRegMask;
            }
        }
    }

    // Perform reg to reg moves
    while (targetRegsToDo != RBM_NONE)
    {
        while (targetRegsReady != RBM_NONE)
        {
            regMaskTP targetRegMask = genFindLowestBit(targetRegsReady);
            targetRegsToDo &= ~targetRegMask;
            targetRegsReady &= ~targetRegMask;
            regNumber targetReg = genRegNumFromMask(targetRegMask);
            assert(location[targetReg] != targetReg);
            assert(targetReg < REG_COUNT);
            regNumber sourceReg = (regNumber)source[targetReg];
            assert(sourceReg < REG_COUNT);
            regNumber fromReg = (regNumber)location[sourceReg];
            // stack to reg movs should be done last as part of "targetRegsFromStack"
            assert(fromReg < REG_STK);
            Interval* interval = sourceIntervals[sourceReg];
            assert(interval != nullptr);
            addResolution(block, insertionPoint, interval, targetReg,
                          fromReg DEBUG_ARG(fromBlock) DEBUG_ARG(toBlock) DEBUG_ARG(resolveTypeName[resolveType]));
            sourceIntervals[sourceReg] = nullptr;
            location[sourceReg]        = REG_NA;
            regMaskTP fromRegMask      = genRegMask(fromReg);

            // Do we have a free targetReg?
            if (fromReg == sourceReg)
            {
                if (source[fromReg] != REG_NA && ((targetRegsFromStack & fromRegMask) != fromRegMask))
                {
                    targetRegsReady |= fromRegMask;
#ifdef TARGET_ARM
                    if (genIsValidDoubleReg(fromReg))
                    {
                        // Ensure that either:
                        // - the Interval targeting fromReg is not double, or
                        // - the other half of the double is free.
                        Interval* otherInterval = sourceIntervals[source[fromReg]];
                        regNumber upperHalfReg  = REG_NEXT(fromReg);
                        if ((otherInterval->registerType == TYP_DOUBLE) && (location[upperHalfReg] != REG_NA))
                        {
                            targetRegsReady &= ~fromRegMask;
                        }
                    }
                }
                else if (genIsValidFloatReg(fromReg) && !genIsValidDoubleReg(fromReg))
                {
                    // We may have freed up the other half of a double where the lower half
                    // was already free.
                    regNumber lowerHalfReg     = REG_PREV(fromReg);
                    regNumber lowerHalfSrcReg  = (regNumber)source[lowerHalfReg];
                    regNumber lowerHalfSrcLoc  = (regNumber)location[lowerHalfReg];
                    regMaskTP lowerHalfRegMask = genRegMask(lowerHalfReg);
                    // Necessary conditions:
                    // - There is a source register for this reg (lowerHalfSrcReg != REG_NA)
                    // - It is currently free                    (lowerHalfSrcLoc == REG_NA)
                    // - The source interval isn't yet completed (sourceIntervals[lowerHalfSrcReg] != nullptr)
                    // - It's not in the ready set               ((targetRegsReady & lowerHalfRegMask) ==
                    //                                            RBM_NONE)
                    // - It's not resolved from stack            ((targetRegsFromStack & lowerHalfRegMask) !=
                    //                                            lowerHalfRegMask)
                    if ((lowerHalfSrcReg != REG_NA) && (lowerHalfSrcLoc == REG_NA) &&
                        (sourceIntervals[lowerHalfSrcReg] != nullptr) &&
                        ((targetRegsReady & lowerHalfRegMask) == RBM_NONE) &&
                        ((targetRegsFromStack & lowerHalfRegMask) != lowerHalfRegMask))
                    {
                        // This must be a double interval, otherwise it would be in targetRegsReady, or already
                        // completed.
                        assert(sourceIntervals[lowerHalfSrcReg]->registerType == TYP_DOUBLE);
                        targetRegsReady |= lowerHalfRegMask;
                    }
#endif // TARGET_ARM
                }
            }
        }
        if (targetRegsToDo != RBM_NONE)
        {
            regMaskTP targetRegMask = genFindLowestBit(targetRegsToDo);
            regNumber targetReg     = genRegNumFromMask(targetRegMask);

            // Is it already there due to other moves?
            // If not, move it to the temp reg, OR swap it with another register
            regNumber sourceReg = (regNumber)source[targetReg];
            regNumber fromReg   = (regNumber)location[sourceReg];
            if (targetReg == fromReg)
            {
                targetRegsToDo &= ~targetRegMask;
            }
            else
            {
                regNumber tempReg = REG_NA;
                bool      useSwap = false;
                if (emitter::isFloatReg(targetReg))
                {
#ifdef TARGET_ARM
                    if (sourceIntervals[fromReg]->registerType == TYP_DOUBLE)
                    {
                        // ARM32 requires a double temp register for TYP_DOUBLE.
                        tempReg = tempRegDbl;
                    }
                    else
#endif // TARGET_ARM
                        tempReg = tempRegFlt;
                }
#ifdef TARGET_XARCH
                else
                {
                    useSwap = true;
                }
#else // !TARGET_XARCH

                else
                {
                    tempReg = tempRegInt;
                }

#endif // !TARGET_XARCH
                if (useSwap || tempReg == REG_NA)
                {
                    // First, we have to figure out the destination register for what's currently in fromReg,
                    // so that we can find its sourceInterval.
                    regNumber otherTargetReg = REG_NA;

                    // By chance, is fromReg going where it belongs?
                    if (location[source[fromReg]] == targetReg)
                    {
                        otherTargetReg = fromReg;
                        // If we can swap, we will be done with otherTargetReg as well.
                        // Otherwise, we'll spill it to the stack and reload it later.
                        if (useSwap)
                        {
                            regMaskTP fromRegMask = genRegMask(fromReg);
                            targetRegsToDo &= ~fromRegMask;
                        }
                    }
                    else
                    {
                        // Look at the remaining registers from targetRegsToDo (which we expect to be relatively
                        // small at this point) to find out what's currently in targetReg.
                        regMaskTP mask = targetRegsToDo;
                        while (mask != RBM_NONE && otherTargetReg == REG_NA)
                        {
                            regMaskTP nextRegMask = genFindLowestBit(mask);
                            regNumber nextReg     = genRegNumFromMask(nextRegMask);
                            mask &= ~nextRegMask;
                            if (location[source[nextReg]] == targetReg)
                            {
                                otherTargetReg = nextReg;
                            }
                        }
                    }
                    assert(otherTargetReg != REG_NA);

                    if (useSwap)
                    {
                        // Generate a "swap" of fromReg and targetReg
                        insertSwap(block, insertionPoint, sourceIntervals[source[otherTargetReg]]->varNum, targetReg,
                                   sourceIntervals[sourceReg]->varNum, fromReg);
                        location[sourceReg]              = REG_NA;
                        location[source[otherTargetReg]] = (regNumberSmall)fromReg;

                        INTRACK_STATS(updateLsraStat(STAT_RESOLUTION_MOV, block->bbNum));
                    }
                    else
                    {
                        // Spill "targetReg" to the stack and add its eventual target (otherTargetReg)
                        // to "targetRegsFromStack", which will be handled below.
                        // NOTE: This condition is very rare.  Setting COMPlus_JitStressRegs=0x203
                        // has been known to trigger it in JIT SH.

                        // First, spill "otherInterval" from targetReg to the stack.
                        Interval* otherInterval = sourceIntervals[source[otherTargetReg]];
                        setIntervalAsSpilled(otherInterval);
                        addResolution(block, insertionPoint, otherInterval, REG_STK,
                                      targetReg DEBUG_ARG(fromBlock) DEBUG_ARG(toBlock)
                                          DEBUG_ARG(resolveTypeName[resolveType]));
                        location[source[otherTargetReg]] = REG_STK;

                        regMaskTP otherTargetRegMask = genRegMask(otherTargetReg);
                        targetRegsFromStack |= otherTargetRegMask;
                        stackToRegIntervals[otherTargetReg] = otherInterval;
                        targetRegsToDo &= ~otherTargetRegMask;

                        // Now, move the interval that is going to targetReg.
                        addResolution(block, insertionPoint, sourceIntervals[sourceReg], targetReg,
                                      fromReg DEBUG_ARG(fromBlock) DEBUG_ARG(toBlock)
                                          DEBUG_ARG(resolveTypeName[resolveType]));
                        location[sourceReg] = REG_NA;

                        // Add its "fromReg" to "targetRegsReady", only if:
                        // - It was one of the target register we originally determined.
                        // - It is not the eventual target (otherTargetReg) because its
                        //   value will be retrieved from STK.
                        if (source[fromReg] != REG_NA && fromReg != otherTargetReg)
                        {
                            regMaskTP fromRegMask = genRegMask(fromReg);
                            targetRegsReady |= fromRegMask;
#ifdef TARGET_ARM
                            if (genIsValidDoubleReg(fromReg))
                            {
                                // Ensure that either:
                                // - the Interval targeting fromReg is not double, or
                                // - the other half of the double is free.
                                Interval* otherInterval = sourceIntervals[source[fromReg]];
                                regNumber upperHalfReg  = REG_NEXT(fromReg);
                                if ((otherInterval->registerType == TYP_DOUBLE) && (location[upperHalfReg] != REG_NA))
                                {
                                    targetRegsReady &= ~fromRegMask;
                                }
                            }
#endif // TARGET_ARM
                        }
                    }
                    targetRegsToDo &= ~targetRegMask;
                }
                else
                {
                    compiler->codeGen->regSet.rsSetRegsModified(genRegMask(tempReg) DEBUGARG(true));
#ifdef TARGET_ARM
                    if (sourceIntervals[fromReg]->registerType == TYP_DOUBLE)
                    {
                        assert(genIsValidDoubleReg(targetReg));
                        assert(genIsValidDoubleReg(tempReg));

                        addResolutionForDouble(block, insertionPoint, sourceIntervals, location, tempReg, targetReg,
                                               resolveType DEBUG_ARG(fromBlock) DEBUG_ARG(toBlock));
                    }
                    else
#endif // TARGET_ARM
                    {
                        assert(sourceIntervals[targetReg] != nullptr);

                        addResolution(block, insertionPoint, sourceIntervals[targetReg], tempReg,
                                      targetReg DEBUG_ARG(fromBlock) DEBUG_ARG(toBlock)
                                          DEBUG_ARG(resolveTypeName[resolveType]));
                        location[targetReg] = (regNumberSmall)tempReg;
                    }
                    targetRegsReady |= targetRegMask;
                }
            }
        }
    }

    // Finally, perform stack to reg moves
    // All the target regs will be empty at this point
    while (targetRegsFromStack != RBM_NONE)
    {
        regMaskTP targetRegMask = genFindLowestBit(targetRegsFromStack);
        targetRegsFromStack &= ~targetRegMask;
        regNumber targetReg = genRegNumFromMask(targetRegMask);

        Interval* interval = stackToRegIntervals[targetReg];
        assert(interval != nullptr);

        addResolution(block, insertionPoint, interval, targetReg,
                      REG_STK DEBUG_ARG(fromBlock) DEBUG_ARG(toBlock) DEBUG_ARG(resolveTypeName[resolveType]));
    }
}

#if TRACK_LSRA_STATS

const char* LinearScan::getStatName(unsigned stat)
{
    LsraStat lsraStat = (LsraStat)stat;
    assert(lsraStat != LsraStat::COUNT);

    static const char* const lsraStatNames[] = {
#define LSRA_STAT_DEF(stat, name) name,
#include "lsra_stats.h"
#undef LSRA_STAT_DEF
#define REG_SEL_DEF(stat, value, shortname, orderSeqId) #stat,
#include "lsra_score.h"
#undef REG_SEL_DEF
    };

    assert(stat < ArrLen(lsraStatNames));
    return lsraStatNames[lsraStat];
}

LsraStat LinearScan::getLsraStatFromScore(RegisterScore registerScore)
{
    switch (registerScore)
    {
#define REG_SEL_DEF(stat, value, shortname, orderSeqId)                                                                \
    case RegisterScore::stat:                                                                                          \
        return LsraStat::STAT_##stat;
#include "lsra_score.h"
#undef REG_SEL_DEF
        default:
            return LsraStat::STAT_FREE;
    }
}

// ----------------------------------------------------------
// updateLsraStat: Increment LSRA stat counter.
//
// Arguments:
//    stat      -   LSRA stat enum
//    bbNum     -   Basic block to which LSRA stat needs to be
//                  associated with.
//
void LinearScan::updateLsraStat(LsraStat stat, unsigned bbNum)
{
    if (bbNum > bbNumMaxBeforeResolution)
    {
        // This is a newly created basic block as part of resolution.
        // These blocks contain resolution moves that are already accounted.
        return;
    }

    ++(blockInfo[bbNum].stats[(unsigned)stat]);
}

// -----------------------------------------------------------
// dumpLsraStats - dumps Lsra stats to given file.
//
// Arguments:
//    file    -  file to which stats are to be written.
//
void LinearScan::dumpLsraStats(FILE* file)
{
    unsigned sumStats[LsraStat::COUNT] = {0};
    weight_t wtdStats[LsraStat::COUNT] = {0};

    fprintf(file, "----------\n");
    fprintf(file, "LSRA Stats");
#ifdef DEBUG
    if (!VERBOSE)
    {
        fprintf(file, " : %s\n", compiler->info.compFullName);
    }
    else
    {
        // In verbose mode no need to print full name
        // while printing lsra stats.
        fprintf(file, "\n");
    }
#else
    fprintf(file, " : %s\n", compiler->eeGetMethodFullName(compiler->info.compCompHnd));
#endif

    fprintf(file, "----------\n");
#ifdef DEBUG
    fprintf(file, "Register selection order: %S\n",
            JitConfig.JitLsraOrdering() == nullptr ? W("ABCDEFGHIJKLMNOPQ") : JitConfig.JitLsraOrdering());
#endif
    fprintf(file, "Total Tracked Vars:  %d\n", compiler->lvaTrackedCount);
    fprintf(file, "Total Reg Cand Vars: %d\n", regCandidateVarCount);
    fprintf(file, "Total number of Intervals: %d\n",
            static_cast<unsigned>((intervals.size() == 0 ? 0 : (intervals.size() - 1))));
    fprintf(file, "Total number of RefPositions: %d\n", static_cast<unsigned>(refPositions.size() - 1));

    // compute total number of spill temps created
    unsigned numSpillTemps = 0;
    for (int i = 0; i < TYP_COUNT; i++)
    {
        numSpillTemps += maxSpill[i];
    }
    fprintf(file, "Total Number of spill temps created: %d\n", numSpillTemps);
    fprintf(file, "..........\n");
    bool addedBlockHeader = false;
    bool anyNonZeroStat   = false;

    // Iterate for block 0
    for (int statIndex = 0; statIndex < LsraStat::COUNT; statIndex++)
    {
        unsigned lsraStat = blockInfo[0].stats[statIndex];

        if (lsraStat != 0)
        {
            if (!addedBlockHeader)
            {
                addedBlockHeader = true;
                fprintf(file, FMT_BB " [%8.2f]: ", 0, blockInfo[0].weight);
                fprintf(file, "%s = %d", getStatName(statIndex), lsraStat);
            }
            else
            {
                fprintf(file, ", %s = %d", getStatName(statIndex), lsraStat);
            }

            sumStats[statIndex] += lsraStat;
            wtdStats[statIndex] += (lsraStat * blockInfo[0].weight);
            anyNonZeroStat = true;
        }
    }
    if (anyNonZeroStat)
    {
        fprintf(file, "\n");
    }

    // Iterate for remaining blocks
    for (BasicBlock* const block : compiler->Blocks())
    {
        if (block->bbNum > bbNumMaxBeforeResolution)
        {
            continue;
        }

        addedBlockHeader = false;
        anyNonZeroStat   = false;
        for (int statIndex = 0; statIndex < LsraStat::COUNT; statIndex++)
        {
            unsigned lsraStat = blockInfo[block->bbNum].stats[statIndex];

            if (lsraStat != 0)
            {
                if (!addedBlockHeader)
                {
                    addedBlockHeader = true;
                    fprintf(file, FMT_BB " [%8.2f]: ", block->bbNum, block->bbWeight);
                    fprintf(file, "%s = %d", getStatName(statIndex), lsraStat);
                }
                else
                {
                    fprintf(file, ", %s = %d", getStatName(statIndex), lsraStat);
                }

                sumStats[statIndex] += lsraStat;
                wtdStats[statIndex] += (lsraStat * block->bbWeight);
                anyNonZeroStat = true;
            }
        }

        if (anyNonZeroStat)
        {
            fprintf(file, "\n");
        }
    }

    fprintf(file, "..........\n");
    for (int regSelectI = 0; regSelectI < LsraStat::COUNT; regSelectI++)
    {
        if (regSelectI == firstRegSelStat)
        {
            fprintf(file, "..........\n");
        }
        if ((regSelectI < firstRegSelStat) || (sumStats[regSelectI] != 0))
        {
            // Print register selection stats
            if (regSelectI >= firstRegSelStat)
            {
                fprintf(file, "Total %s [#%2d] : %d   Weighted: %f\n", getStatName(regSelectI),
                        (regSelectI - firstRegSelStat + 1), sumStats[regSelectI], wtdStats[regSelectI]);
            }
            else
            {
                fprintf(file, "Total %s : %d   Weighted: %f\n", getStatName(regSelectI), sumStats[regSelectI],
                        wtdStats[regSelectI]);
            }
        }
    }
    printf("\n");
}

// -----------------------------------------------------------
// dumpLsraStatsCsvFormat - dumps Lsra stats to given file in csv format.
//
// Arguments:
//    file    -  file to which stats are to be written.
//
void LinearScan::dumpLsraStatsCsv(FILE* file)
{
    unsigned sumStats[LsraStat::COUNT] = {0};

    // Write the header if the file is empty
    if (ftell(file) == 0)
    {
        // header
        fprintf(file, "\"Method Name\"");
        for (int statIndex = 0; statIndex < LsraStat::COUNT; statIndex++)
        {
            fprintf(file, ",\"%s\"", LinearScan::getStatName(statIndex));
        }
        fprintf(file, ",\"PerfScore\"\n");
    }

    // bbNum == 0
    for (int statIndex = 0; statIndex < LsraStat::COUNT; statIndex++)
    {
        sumStats[statIndex] += blockInfo[0].stats[statIndex];
    }

    // blocks
    for (BasicBlock* const block : compiler->Blocks())
    {
        if (block->bbNum > bbNumMaxBeforeResolution)
        {
            continue;
        }

        for (int statIndex = 0; statIndex < LsraStat::COUNT; statIndex++)
        {
            sumStats[statIndex] += blockInfo[block->bbNum].stats[statIndex];
        }
    }

    fprintf(file, "\"%s\"", compiler->info.compFullName);
    for (int statIndex = 0; statIndex < LsraStat::COUNT; statIndex++)
    {
        fprintf(file, ",%u", sumStats[statIndex]);
    }
    fprintf(file, ",%.2f\n", compiler->info.compPerfScore);
}

// -----------------------------------------------------------
// dumpLsraStatsSummary - dumps Lsra stats summary to given file
//
// Arguments:
//    file    -  file to which stats are to be written.
//
void LinearScan::dumpLsraStatsSummary(FILE* file)
{
    unsigned sumStats[LsraStat::STAT_FREE] = {0};
    weight_t wtdStats[LsraStat::STAT_FREE] = {0.0};

    // Iterate for block 0
    for (int statIndex = 0; statIndex < LsraStat::STAT_FREE; statIndex++)
    {
        unsigned lsraStat = blockInfo[0].stats[statIndex];
        sumStats[statIndex] += lsraStat;
        wtdStats[statIndex] += (lsraStat * blockInfo[0].weight);
    }

    // Iterate for remaining blocks
    for (BasicBlock* const block : compiler->Blocks())
    {
        if (block->bbNum > bbNumMaxBeforeResolution)
        {
            continue;
        }

        for (int statIndex = 0; statIndex < LsraStat::STAT_FREE; statIndex++)
        {
            unsigned lsraStat = blockInfo[block->bbNum].stats[statIndex];
            sumStats[statIndex] += lsraStat;
            wtdStats[statIndex] += (lsraStat * block->bbWeight);
        }
    }

    for (int regSelectI = 0; regSelectI < LsraStat::STAT_FREE; regSelectI++)
    {
        fprintf(file, ", %s %u %sWt %f", getStatName(regSelectI), sumStats[regSelectI], getStatName(regSelectI),
                wtdStats[regSelectI]);
    }
}
#endif // TRACK_LSRA_STATS

#ifdef DEBUG
void dumpRegMask(regMaskTP regs)
{
    if (regs == RBM_ALLINT)
    {
        printf("[allInt]");
    }
    else if (regs == (RBM_ALLINT & ~RBM_FPBASE))
    {
        printf("[allIntButFP]");
    }
    else if (regs == RBM_ALLFLOAT)
    {
        printf("[allFloat]");
    }
    else if (regs == RBM_ALLDOUBLE)
    {
        printf("[allDouble]");
    }
    else
    {
        dspRegMask(regs);
    }
}

static const char* getRefTypeName(RefType refType)
{
    switch (refType)
    {
#define DEF_REFTYPE(memberName, memberValue, shortName)                                                                \
    case memberName:                                                                                                   \
        return #memberName;
#include "lsra_reftypes.h"
#undef DEF_REFTYPE
        default:
            return nullptr;
    }
}

static const char* getRefTypeShortName(RefType refType)
{
    switch (refType)
    {
#define DEF_REFTYPE(memberName, memberValue, shortName)                                                                \
    case memberName:                                                                                                   \
        return shortName;
#include "lsra_reftypes.h"
#undef DEF_REFTYPE
        default:
            return nullptr;
    }
}

//------------------------------------------------------------------------
// getScoreName: Returns the textual name of register score
const char* LinearScan::getScoreName(RegisterScore score)
{
    switch (score)
    {
#define REG_SEL_DEF(stat, value, shortname, orderSeqId)                                                                \
    case stat:                                                                                                         \
        return shortname;
#include "lsra_score.h"
#undef REG_SEL_DEF
        default:
            return "  -  ";
    }
}

void RefPosition::dump(LinearScan* linearScan)
{
    printf("<RefPosition #%-3u @%-3u", rpNum, nodeLocation);

    printf(" %s ", getRefTypeName(refType));

    if (this->IsPhysRegRef())
    {
        this->getReg()->tinyDump();
    }
    else if (getInterval())
    {
        this->getInterval()->tinyDump();
    }
    if (this->treeNode)
    {
        printf("%s", treeNode->OpName(treeNode->OperGet()));
        if (this->treeNode->IsMultiRegNode())
        {
            printf("[%d]", this->multiRegIdx);
        }
        printf(" ");
    }
    printf(FMT_BB " ", this->bbNum);

    printf("regmask=");
    dumpRegMask(registerAssignment);

    printf(" minReg=%d", minRegCandidateCount);

    if (this->lastUse)
    {
        printf(" last");
    }
    if (this->reload)
    {
        printf(" reload");
    }
    if (this->spillAfter)
    {
        printf(" spillAfter");
    }
    if (this->singleDefSpill)
    {
        printf(" singleDefSpill");
    }
    if (this->writeThru)
    {
        printf(" writeThru");
    }
    if (this->moveReg)
    {
        printf(" move");
    }
    if (this->copyReg)
    {
        printf(" copy");
    }
    if (this->isFixedRegRef)
    {
        printf(" fixed");
    }
    if (this->isLocalDefUse)
    {
        printf(" local");
    }
    if (this->delayRegFree)
    {
        printf(" delay");
    }
    if (this->outOfOrder)
    {
        printf(" outOfOrder");
    }

    if (this->RegOptional())
    {
        printf(" regOptional");
    }

    printf(" wt=%.2f", linearScan->getWeight(this));
    printf(">\n");
}

void RegRecord::dump()
{
    tinyDump();
}

void Interval::dump()
{
    printf("Interval %2u:", intervalIndex);

    if (isLocalVar)
    {
        printf(" (V%02u)", varNum);
    }
    else if (IsUpperVector())
    {
        assert(relatedInterval != nullptr);
        printf(" (U%02u)", relatedInterval->varNum);
    }
    printf(" %s", varTypeName(registerType));
    if (isInternal)
    {
        printf(" (INTERNAL)");
    }
    if (isSpilled)
    {
        printf(" (SPILLED)");
    }
    if (isSplit)
    {
        printf(" (SPLIT)");
    }
    if (isStructField)
    {
        printf(" (field)");
    }
    if (isPromotedStruct)
    {
        printf(" (promoted struct)");
    }
    if (hasConflictingDefUse)
    {
        printf(" (def-use conflict)");
    }
    if (hasInterferingUses)
    {
        printf(" (interfering uses)");
    }
    if (isSpecialPutArg)
    {
        printf(" (specialPutArg)");
    }
    if (isConstant)
    {
        printf(" (constant)");
    }
    if (isWriteThru)
    {
        printf(" (writeThru)");
    }

    printf(" RefPositions {");
    for (RefPosition* refPosition = this->firstRefPosition; refPosition != nullptr;
         refPosition              = refPosition->nextRefPosition)
    {
        printf("#%u@%u", refPosition->rpNum, refPosition->nodeLocation);
        if (refPosition->nextRefPosition)
        {
            printf(" ");
        }
    }
    printf("}");

    // this is not used (yet?)
    // printf(" SpillOffset %d", this->spillOffset);

    printf(" physReg:%s", getRegName(physReg));

    printf(" Preferences=");
    dumpRegMask(this->registerPreferences);

    if (relatedInterval)
    {
        printf(" RelatedInterval ");
        relatedInterval->microDump();
    }

    printf("\n");
}

// print out very concise representation
void Interval::tinyDump()
{
    printf("<Ivl:%u", intervalIndex);
    if (isLocalVar)
    {
        printf(" V%02u", varNum);
    }
    else if (IsUpperVector())
    {
        assert(relatedInterval != nullptr);
        printf(" (U%02u)", relatedInterval->varNum);
    }
    else if (isInternal)
    {
        printf(" internal");
    }
    printf("> ");
}

// print out extremely concise representation
void Interval::microDump()
{
    if (isLocalVar)
    {
        printf("<V%02u/L%u>", varNum, intervalIndex);
        return;
    }
    else if (IsUpperVector())
    {
        assert(relatedInterval != nullptr);
        printf(" (U%02u)", relatedInterval->varNum);
    }
    char intervalTypeChar = 'I';
    if (isInternal)
    {
        intervalTypeChar = 'T';
    }
    printf("<%c%u>", intervalTypeChar, intervalIndex);
}

void RegRecord::tinyDump()
{
    printf("<Reg:%-3s> ", getRegName(regNum));
}

void LinearScan::dumpDefList()
{
    if (!VERBOSE)
    {
        return;
    }
    JITDUMP("DefList: { ");
    bool first = true;
    for (RefInfoListNode *listNode = defList.Begin(), *end = defList.End(); listNode != end;
         listNode = listNode->Next())
    {
        GenTree* node = listNode->treeNode;
        JITDUMP("%sN%03u.t%d. %s", first ? "" : "; ", node->gtSeqNum, node->gtTreeID, GenTree::OpName(node->OperGet()));
        first = false;
    }
    JITDUMP(" }\n");
}

void LinearScan::lsraDumpIntervals(const char* msg)
{
    printf("\nLinear scan intervals %s:\n", msg);
    for (Interval& interval : intervals)
    {
        // only dump something if it has references
        // if (interval->firstRefPosition)
        interval.dump();
    }

    printf("\n");
}

// Dumps a tree node as a destination or source operand, with the style
// of dump dependent on the mode
void LinearScan::lsraGetOperandString(GenTree*          tree,
                                      LsraTupleDumpMode mode,
                                      char*             operandString,
                                      unsigned          operandStringLength)
{
    const char* lastUseChar = "";
    if (tree->OperIsScalarLocal() && ((tree->gtFlags & GTF_VAR_DEATH) != 0))
    {
        lastUseChar = "*";
    }
    switch (mode)
    {
        case LinearScan::LSRA_DUMP_PRE:
        case LinearScan::LSRA_DUMP_REFPOS:
            _snprintf_s(operandString, operandStringLength, operandStringLength, "t%d%s", tree->gtTreeID, lastUseChar);
            break;
        case LinearScan::LSRA_DUMP_POST:
        {
            Compiler* compiler = JitTls::GetCompiler();

            if (!tree->gtHasReg(compiler))
            {
                _snprintf_s(operandString, operandStringLength, operandStringLength, "STK%s", lastUseChar);
            }
            else
            {
                int charCount = _snprintf_s(operandString, operandStringLength, operandStringLength, "%s%s",
                                            getRegName(tree->GetRegNum()), lastUseChar);
                operandString += charCount;
                operandStringLength -= charCount;

                if (tree->IsMultiRegNode())
                {
                    unsigned regCount = tree->GetMultiRegCount(compiler);
                    for (unsigned regIndex = 1; regIndex < regCount; regIndex++)
                    {
                        charCount = _snprintf_s(operandString, operandStringLength, operandStringLength, ",%s%s",
                                                getRegName(tree->GetRegByIndex(regIndex)), lastUseChar);
                        operandString += charCount;
                        operandStringLength -= charCount;
                    }
                }
            }
        }
        break;
        default:
            printf("ERROR: INVALID TUPLE DUMP MODE\n");
            break;
    }
}
void LinearScan::lsraDispNode(GenTree* tree, LsraTupleDumpMode mode, bool hasDest)
{
    Compiler*      compiler            = JitTls::GetCompiler();
    const unsigned operandStringLength = 6 * MAX_MULTIREG_COUNT + 1;
    char           operandString[operandStringLength];
    const char*    emptyDestOperand = "               ";
    char           spillChar        = ' ';

    if (mode == LinearScan::LSRA_DUMP_POST)
    {
        if ((tree->gtFlags & GTF_SPILL) != 0)
        {
            spillChar = 'S';
        }
        if (!hasDest && tree->gtHasReg(compiler))
        {
            // A node can define a register, but not produce a value for a parent to consume,
            // i.e. in the "localDefUse" case.
            // There used to be an assert here that we wouldn't spill such a node.
            // However, we can have unused lclVars that wind up being the node at which
            // it is spilled. This probably indicates a bug, but we don't really want to
            // assert during a dump.
            if (spillChar == 'S')
            {
                spillChar = '$';
            }
            else
            {
                spillChar = '*';
            }
            hasDest = true;
        }
    }
    printf("%c N%03u. ", spillChar, tree->gtSeqNum);

    LclVarDsc* varDsc = nullptr;
    unsigned   varNum = UINT_MAX;
    if (tree->IsLocal())
    {
        varNum = tree->AsLclVarCommon()->GetLclNum();
        varDsc = compiler->lvaGetDesc(varNum);
        if (varDsc->lvLRACandidate)
        {
            hasDest = false;
        }
    }
    if (hasDest)
    {
        if (mode == LinearScan::LSRA_DUMP_POST && tree->gtFlags & GTF_SPILLED)
        {
            assert(tree->gtHasReg(compiler));
        }
        lsraGetOperandString(tree, mode, operandString, operandStringLength);
        printf("%-15s =", operandString);
    }
    else
    {
        printf("%-15s  ", emptyDestOperand);
    }
    if (varDsc != nullptr)
    {
        if (varDsc->lvLRACandidate)
        {
            if (mode == LSRA_DUMP_REFPOS)
            {
                printf("  V%02u(L%d)", varNum, getIntervalForLocalVar(varDsc->lvVarIndex)->intervalIndex);
            }
            else
            {
                lsraGetOperandString(tree, mode, operandString, operandStringLength);
                printf("  V%02u(%s)", varNum, operandString);
                if (mode == LinearScan::LSRA_DUMP_POST && tree->gtFlags & GTF_SPILLED)
                {
                    printf("R");
                }
            }
        }
        else
        {
            printf("  V%02u MEM", varNum);
        }
    }
    else if (tree->OperIs(GT_ASG))
    {
        assert(!tree->gtHasReg(compiler));
        printf("  asg%s  ", GenTree::OpName(tree->OperGet()));
    }
    else
    {
        compiler->gtDispNodeName(tree);
        if (tree->OperKind() & GTK_LEAF)
        {
            compiler->gtDispLeaf(tree, nullptr);
        }
    }
}

//------------------------------------------------------------------------
// DumpOperandDefs: dumps the registers defined by a node.
//
// Arguments:
//    operand - The operand for which to compute a register count.
//
// Returns:
//    The number of registers defined by `operand`.
//
void LinearScan::DumpOperandDefs(
    GenTree* operand, bool& first, LsraTupleDumpMode mode, char* operandString, const unsigned operandStringLength)
{
    assert(operand != nullptr);
    assert(operandString != nullptr);

    int dstCount = ComputeOperandDstCount(operand);

    if (dstCount != 0)
    {
        // This operand directly produces registers; print it.
        if (!first)
        {
            printf(",");
        }
        lsraGetOperandString(operand, mode, operandString, operandStringLength);
        printf("%s", operandString);
        first = false;
    }
    else if (operand->isContained())
    {
        // This is a contained node. Dump the defs produced by its operands.
        for (GenTree* op : operand->Operands())
        {
            DumpOperandDefs(op, first, mode, operandString, operandStringLength);
        }
    }
}

void LinearScan::TupleStyleDump(LsraTupleDumpMode mode)
{
    BasicBlock*    block;
    LsraLocation   currentLoc          = 1; // 0 is the entry
    const unsigned operandStringLength = 6 * MAX_MULTIREG_COUNT + 1;
    char           operandString[operandStringLength];

    // currentRefPosition is not used for LSRA_DUMP_PRE
    // We keep separate iterators for defs, so that we can print them
    // on the lhs of the dump
    RefPositionIterator currentRefPosition = refPositions.begin();

    switch (mode)
    {
        case LSRA_DUMP_PRE:
            printf("TUPLE STYLE DUMP BEFORE LSRA\n");
            break;
        case LSRA_DUMP_REFPOS:
            printf("TUPLE STYLE DUMP WITH REF POSITIONS\n");
            break;
        case LSRA_DUMP_POST:
            printf("TUPLE STYLE DUMP WITH REGISTER ASSIGNMENTS\n");
            break;
        default:
            printf("ERROR: INVALID TUPLE DUMP MODE\n");
            return;
    }

    if (mode != LSRA_DUMP_PRE)
    {
        printf("Incoming Parameters: ");
        for (; currentRefPosition != refPositions.end(); ++currentRefPosition)
        {
            if (currentRefPosition->refType == RefTypeBB)
            {
                break;
            }

            Interval* interval = currentRefPosition->getInterval();
            assert(interval != nullptr && interval->isLocalVar);
            printf(" V%02d", interval->varNum);
            if (mode == LSRA_DUMP_POST)
            {
                regNumber reg;
                if (currentRefPosition->registerAssignment == RBM_NONE)
                {
                    reg = REG_STK;
                }
                else
                {
                    reg = currentRefPosition->assignedReg();
                }
                const LclVarDsc* varDsc = compiler->lvaGetDesc(interval->varNum);
                printf("(");
                regNumber assignedReg = varDsc->GetRegNum();
                regNumber argReg      = (varDsc->lvIsRegArg) ? varDsc->GetArgReg() : REG_STK;

                assert(reg == assignedReg || varDsc->lvRegister == false);
                if (reg != argReg)
                {
                    printf(getRegName(argReg));
                    printf("=>");
                }
                printf("%s)", getRegName(reg));
            }
        }
        printf("\n");
    }

    for (block = startBlockSequence(); block != nullptr; block = moveToNextBlock())
    {
        currentLoc += 2;

        if (mode == LSRA_DUMP_REFPOS)
        {
            bool printedBlockHeader = false;
            // We should find the boundary RefPositions in the order of exposed uses, dummy defs, and the blocks
            for (; currentRefPosition != refPositions.end(); ++currentRefPosition)
            {
                Interval* interval = nullptr;
                if (currentRefPosition->isIntervalRef())
                {
                    interval = currentRefPosition->getInterval();
                }

                bool continueLoop = true;
                switch (currentRefPosition->refType)
                {
                    case RefTypeExpUse:
                        assert(interval != nullptr);
                        assert(interval->isLocalVar);
                        printf("  Exposed use of V%02u at #%d\n", interval->varNum, currentRefPosition->rpNum);
                        break;
                    case RefTypeDummyDef:
                        assert(interval != nullptr);
                        assert(interval->isLocalVar);
                        printf("  Dummy def of V%02u at #%d\n", interval->varNum, currentRefPosition->rpNum);
                        break;
                    case RefTypeBB:
                        if (printedBlockHeader)
                        {
                            continueLoop = false;
                            break;
                        }
                        block->dspBlockHeader(compiler);
                        printedBlockHeader = true;
                        printf("=====\n");
                        break;
                    default:
                        continueLoop = false;
                        break;
                }
                if (!continueLoop)
                {
                    // Avoid loop iteration that will update currentRefPosition
                    break;
                }
            }
        }
        else
        {
            block->dspBlockHeader(compiler);
            printf("=====\n");
        }
        if (enregisterLocalVars && mode == LSRA_DUMP_POST && block != compiler->fgFirstBB &&
            block->bbNum <= bbNumMaxBeforeResolution)
        {
            printf("Predecessor for variable locations: " FMT_BB "\n", blockInfo[block->bbNum].predBBNum);
            dumpInVarToRegMap(block);
        }
        if (block->bbNum > bbNumMaxBeforeResolution)
        {
            SplitEdgeInfo splitEdgeInfo;
            splitBBNumToTargetBBNumMap->Lookup(block->bbNum, &splitEdgeInfo);
            assert(splitEdgeInfo.toBBNum <= bbNumMaxBeforeResolution);
            assert(splitEdgeInfo.fromBBNum <= bbNumMaxBeforeResolution);
            printf("New block introduced for resolution from " FMT_BB " to " FMT_BB "\n", splitEdgeInfo.fromBBNum,
                   splitEdgeInfo.toBBNum);
        }

        for (GenTree* node : LIR::AsRange(block))
        {
            GenTree* tree = node;

            int produce = tree->IsValue() ? ComputeOperandDstCount(tree) : 0;
            int consume = ComputeAvailableSrcCount(tree);

            lsraDispNode(tree, mode, produce != 0 && mode != LSRA_DUMP_REFPOS);

            if (mode != LSRA_DUMP_REFPOS)
            {
                if (consume > 0)
                {
                    printf("; ");

                    bool first = true;
                    for (GenTree* operand : tree->Operands())
                    {
                        DumpOperandDefs(operand, first, mode, operandString, operandStringLength);
                    }
                }
            }
            else
            {
                // Print each RefPosition on a new line, but
                // printing all the kills for each node on a single line
                // and combining the fixed regs with their associated def or use
                bool         killPrinted        = false;
                RefPosition* lastFixedRegRefPos = nullptr;
                for (; currentRefPosition != refPositions.end(); ++currentRefPosition)
                {
                    if (!(currentRefPosition->nodeLocation == tree->gtSeqNum ||
                          currentRefPosition->nodeLocation == tree->gtSeqNum + 1))
                    {
                        break;
                    }

                    Interval* interval = nullptr;
                    if (currentRefPosition->isIntervalRef())
                    {
                        interval = currentRefPosition->getInterval();
                    }

                    bool continueLoop = true;
                    switch (currentRefPosition->refType)
                    {
                        case RefTypeUse:
                            if (currentRefPosition->IsPhysRegRef())
                            {
                                printf("\n                               Use:R%d(#%d)",
                                       currentRefPosition->getReg()->regNum, currentRefPosition->rpNum);
                            }
                            else
                            {
                                assert(interval != nullptr);
                                printf("\n                               Use:");
                                interval->microDump();
                                printf("(#%d)", currentRefPosition->rpNum);
                                if (currentRefPosition->isFixedRegRef && !interval->isInternal)
                                {
                                    assert(genMaxOneBit(currentRefPosition->registerAssignment));
                                    assert(lastFixedRegRefPos != nullptr);
                                    printf(" Fixed:%s(#%d)", getRegName(currentRefPosition->assignedReg()),
                                           lastFixedRegRefPos->rpNum);
                                    lastFixedRegRefPos = nullptr;
                                }
                                if (currentRefPosition->isLocalDefUse)
                                {
                                    printf(" LocalDefUse");
                                }
                                if (currentRefPosition->lastUse)
                                {
                                    printf(" *");
                                }
                            }
                            break;
                        case RefTypeDef:
                        {
                            // Print each def on a new line
                            assert(interval != nullptr);
                            printf("\n        Def:");
                            interval->microDump();
                            printf("(#%d)", currentRefPosition->rpNum);
                            if (currentRefPosition->isFixedRegRef)
                            {
                                assert(genMaxOneBit(currentRefPosition->registerAssignment));
                                printf(" %s", getRegName(currentRefPosition->assignedReg()));
                            }
                            if (currentRefPosition->isLocalDefUse)
                            {
                                printf(" LocalDefUse");
                            }
                            if (currentRefPosition->lastUse)
                            {
                                printf(" *");
                            }
                            if (interval->relatedInterval != nullptr)
                            {
                                printf(" Pref:");
                                interval->relatedInterval->microDump();
                            }
                        }
                        break;
                        case RefTypeKill:
                            if (!killPrinted)
                            {
                                printf("\n        Kill: ");
                                killPrinted = true;
                            }
                            printf(getRegName(currentRefPosition->assignedReg()));
                            printf(" ");
                            break;
                        case RefTypeFixedReg:
                            lastFixedRegRefPos = currentRefPosition;
                            break;
                        default:
                            continueLoop = false;
                            break;
                    }
                    if (!continueLoop)
                    {
                        // Avoid loop iteration that will update currentRefPosition
                        break;
                    }
                }
            }
            printf("\n");
        }
        if (enregisterLocalVars && mode == LSRA_DUMP_POST)
        {
            dumpOutVarToRegMap(block);
        }
        printf("\n");
    }
    printf("\n\n");
}

void LinearScan::dumpLsraAllocationEvent(
    LsraDumpEvent event, Interval* interval, regNumber reg, BasicBlock* currentBlock, RegisterScore registerScore)
{
    if (!(VERBOSE))
    {
        return;
    }
    if ((interval != nullptr) && (reg != REG_NA) && (reg != REG_STK))
    {
        registersToDump |= getRegMask(reg, interval->registerType);
        dumpRegRecordTitleIfNeeded();
    }

    switch (event)
    {
        // Conflicting def/use
        case LSRA_EVENT_DEFUSE_CONFLICT:
            dumpRefPositionShort(activeRefPosition, currentBlock);
            printf("DUconflict    ");
            dumpRegRecords();
            break;
        case LSRA_EVENT_DEFUSE_CASE1:
            printf(indentFormat, "  Case #1 use defRegAssignment");
            dumpRegRecords();
            break;
        case LSRA_EVENT_DEFUSE_CASE2:
            printf(indentFormat, "  Case #2 use useRegAssignment");
            dumpRegRecords();
            break;
        case LSRA_EVENT_DEFUSE_CASE3:
            printf(indentFormat, "  Case #3 use useRegAssignment");
            dumpRegRecords();
            dumpRegRecords();
            break;
        case LSRA_EVENT_DEFUSE_CASE4:
            printf(indentFormat, "  Case #4 use defRegAssignment");
            dumpRegRecords();
            break;
        case LSRA_EVENT_DEFUSE_CASE5:
            printf(indentFormat, "  Case #5 set def to all regs");
            dumpRegRecords();
            break;
        case LSRA_EVENT_DEFUSE_CASE6:
            printf(indentFormat, "  Case #6 need a copy");
            dumpRegRecords();
            if (interval == nullptr)
            {
                printf(indentFormat, "    NULL interval");
                dumpRegRecords();
            }
            else if (interval->firstRefPosition->multiRegIdx != 0)
            {
                printf(indentFormat, "    (multiReg)");
                dumpRegRecords();
            }
            break;

        case LSRA_EVENT_SPILL:
            dumpRefPositionShort(activeRefPosition, currentBlock);
            assert(interval != nullptr && interval->assignedReg != nullptr);
            printf("Spill    %-4s ", getRegName(interval->assignedReg->regNum));
            dumpRegRecords();
            break;

        // Restoring the previous register
        case LSRA_EVENT_RESTORE_PREVIOUS_INTERVAL:
        case LSRA_EVENT_RESTORE_PREVIOUS_INTERVAL_AFTER_SPILL:
            assert(interval != nullptr);
            if ((activeRefPosition == nullptr) || (activeRefPosition->refType == RefTypeBB))
            {
                dumpEmptyRefPosition();
            }
            else
            {
                dumpRefPositionShort(activeRefPosition, currentBlock);
            }
            printf((event == LSRA_EVENT_RESTORE_PREVIOUS_INTERVAL) ? "Restr    %-4s " : "SRstr    %-4s ",
                   getRegName(reg));
            dumpRegRecords();
            break;

        case LSRA_EVENT_DONE_KILL_GC_REFS:
            dumpRefPositionShort(activeRefPosition, currentBlock);
            printf("Done          ");
            break;

        case LSRA_EVENT_NO_GC_KILLS:
            dumpRefPositionShort(activeRefPosition, currentBlock);
            printf("None          ");
            break;

        // Block boundaries
        case LSRA_EVENT_START_BB:
            // The RefTypeBB comes after the RefTypeDummyDefs associated with that block,
            // so we may have a RefTypeDummyDef at the time we dump this event.
            // In that case we'll have another "EVENT" associated with it, so we need to
            // print the full line now.
            if (activeRefPosition->refType != RefTypeBB)
            {
                dumpNewBlock(currentBlock, activeRefPosition->nodeLocation);
                dumpRegRecords();
            }
            else
            {
                dumpRefPositionShort(activeRefPosition, currentBlock);
            }
            break;

        // Allocation decisions
        case LSRA_EVENT_NEEDS_NEW_REG:
            dumpRefPositionShort(activeRefPosition, currentBlock);
            printf("Free  %-4s ", getRegName(reg));
            dumpRegRecords();
            break;

        case LSRA_EVENT_ZERO_REF:
            assert(interval != nullptr && interval->isLocalVar);
            dumpRefPositionShort(activeRefPosition, currentBlock);
            printf("NoRef      ");
            dumpRegRecords();
            break;

        case LSRA_EVENT_FIXED_REG:
        case LSRA_EVENT_EXP_USE:
        case LSRA_EVENT_KEPT_ALLOCATION:
            dumpRefPositionShort(activeRefPosition, currentBlock);
            printf("Keep     %-4s ", getRegName(reg));
            break;

        case LSRA_EVENT_COPY_REG:
            assert(interval != nullptr && interval->recentRefPosition != nullptr);
            dumpRefPositionShort(activeRefPosition, currentBlock);
            if (allocationPassComplete || (registerScore == 0))
            {
                printf("Copy     %-4s ", getRegName(reg));
            }
            else
            {
                printf("%-5s(C) %-4s ", getScoreName(registerScore), getRegName(reg));
            }
            break;

        case LSRA_EVENT_MOVE_REG:
            assert(interval != nullptr && interval->recentRefPosition != nullptr);
            dumpRefPositionShort(activeRefPosition, currentBlock);
            printf("Move     %-4s ", getRegName(reg));
            dumpRegRecords();
            break;

        case LSRA_EVENT_ALLOC_REG:
            dumpRefPositionShort(activeRefPosition, currentBlock);
            if (allocationPassComplete || (registerScore == 0))
            {
                printf("Alloc    %-4s ", getRegName(reg));
            }
            else
            {
                printf("%-5s(A) %-4s ", getScoreName(registerScore), getRegName(reg));
            }

            break;

        case LSRA_EVENT_REUSE_REG:
            dumpRefPositionShort(activeRefPosition, currentBlock);
            if (allocationPassComplete || (registerScore == 0))
            {
                printf("Reuse     %-4s ", getRegName(reg));
            }
            else
            {
                printf("%-5s(R) %-4s ", getScoreName(registerScore), getRegName(reg));
            }
            break;

        case LSRA_EVENT_NO_ENTRY_REG_ALLOCATED:
            assert(interval != nullptr && interval->isLocalVar);
            dumpRefPositionShort(activeRefPosition, currentBlock);
            printf("LoRef         ");
            break;

        case LSRA_EVENT_NO_REG_ALLOCATED:
            dumpRefPositionShort(activeRefPosition, currentBlock);
            printf("NoReg         ");
            break;

        case LSRA_EVENT_RELOAD:
            dumpRefPositionShort(activeRefPosition, currentBlock);
            printf("ReLod    %-4s ", getRegName(reg));
            dumpRegRecords();
            break;

        case LSRA_EVENT_SPECIAL_PUTARG:
            dumpRefPositionShort(activeRefPosition, currentBlock);
            printf("PtArg    %-4s ", getRegName(reg));
            break;

        case LSRA_EVENT_UPPER_VECTOR_SAVE:
            dumpRefPositionShort(activeRefPosition, currentBlock);
            printf("UVSav    %-4s ", getRegName(reg));
            break;

        case LSRA_EVENT_UPPER_VECTOR_RESTORE:
            dumpRefPositionShort(activeRefPosition, currentBlock);
            printf("UVRes    %-4s ", getRegName(reg));
            break;

        // We currently don't dump anything for these events.
        case LSRA_EVENT_DEFUSE_FIXED_DELAY_USE:
        case LSRA_EVENT_SPILL_EXTENDED_LIFETIME:
        case LSRA_EVENT_END_BB:
        case LSRA_EVENT_FREE_REGS:
        case LSRA_EVENT_INCREMENT_RANGE_END:
        case LSRA_EVENT_LAST_USE:
        case LSRA_EVENT_LAST_USE_DELAYED:
            break;

        default:
            printf("?????    %-4s ", getRegName(reg));
            dumpRegRecords();
            break;
    }
}

//------------------------------------------------------------------------
// dumpRegRecordHeader: Dump the header for a column-based dump of the register state.
//
// Arguments:
//    None.
//
// Return Value:
//    None.
//
// Assumptions:
//    Reg names fit in 4 characters (minimum width of the columns)
//
// Notes:
//    In order to make the table as dense as possible (for ease of reading the dumps),
//    we determine the minimum regColumnWidth width required to represent:
//      regs, by name (e.g. eax or xmm0) - this is fixed at 4 characters.
//      intervals, as Vnn for lclVar intervals, or as I<num> for other intervals.
//    The table is indented by the amount needed for dumpRefPositionShort, which is
//    captured in shortRefPositionDumpWidth.
//
void LinearScan::dumpRegRecordHeader()
{
    printf("The following table has one or more rows for each RefPosition that is handled during allocation.\n"
           "The columns are: (1) Loc: LSRA location, (2) RP#: RefPosition number, (3) Name, (4) Type (e.g. Def, Use,\n"
           "Fixd, Parm, DDef (Dummy Def), ExpU (Exposed Use), Kill) followed by a '*' if it is a last use, and a 'D'\n"
           "if it is delayRegFree, (5) Action taken during allocation. Some actions include (a) Alloc a new register,\n"
           "(b) Keep an existing register, (c) Spill a register, (d) ReLod (Reload) a register. If an ALL-CAPS name\n"
           "such as COVRS is displayed, it is a score name from lsra_score.h, with a trailing '(A)' indicating alloc,\n"
           "'(C)' indicating copy, and '(R)' indicating re-use. See dumpLsraAllocationEvent() for details.\n"
           "The subsequent columns show the Interval occupying each register, if any, followed by 'a' if it is\n"
           "active, 'p' if it is a large vector that has been partially spilled, and 'i' if it is inactive.\n"
           "Columns are only printed up to the last modified register, which may increase during allocation,\n"
           "in which case additional columns will appear. Registers which are not marked modified have ---- in\n"
           "their column.\n\n");

    // First, determine the width of each register column (which holds a reg name in the
    // header, and an interval name in each subsequent row).
    int intervalNumberWidth = (int)log10((double)intervals.size()) + 1;
    // The regColumnWidth includes the identifying character (I or V) and an 'i', 'p' or 'a' (inactive,
    // partially-spilled or active)
    regColumnWidth = intervalNumberWidth + 2;
    if (regColumnWidth < 4)
    {
        regColumnWidth = 4;
    }
    sprintf_s(intervalNameFormat, MAX_FORMAT_CHARS, "%%c%%-%dd", regColumnWidth - 2);
    sprintf_s(regNameFormat, MAX_FORMAT_CHARS, "%%-%ds", regColumnWidth);

    // Next, determine the width of the short RefPosition (see dumpRefPositionShort()).
    // This is in the form:
    // nnn.#mmm NAME TYPEld
    // Where:
    //    nnn is the Location, right-justified to the width needed for the highest location.
    //    mmm is the RefPosition rpNum, left-justified to the width needed for the highest rpNum.
    //    NAME is dumped by dumpReferentName(), and is "regColumnWidth".
    //    TYPE is RefTypeNameShort, and is 4 characters
    //    l is either '*' (if a last use) or ' ' (otherwise)
    //    d is either 'D' (if a delayed use) or ' ' (otherwise)

    maxNodeLocation = (maxNodeLocation == 0)
                          ? 1
                          : maxNodeLocation; // corner case of a method with an infinite loop without any gentree nodes
    assert(maxNodeLocation >= 1);
    assert(refPositions.size() >= 1);
    int treeIdWidth               = 9; /* '[XXXXX] '*/
    int nodeLocationWidth         = (int)log10((double)maxNodeLocation) + 1;
    int refPositionWidth          = (int)log10((double)refPositions.size()) + 1;
    int refTypeInfoWidth          = 4 /*TYPE*/ + 2 /* last-use and delayed */ + 1 /* space */;
    int locationAndRPNumWidth     = nodeLocationWidth + 2 /* .# */ + refPositionWidth + 1 /* space */;
    int shortRefPositionDumpWidth = locationAndRPNumWidth + regColumnWidth + 1 /* space */ + refTypeInfoWidth;
    sprintf_s(shortRefPositionFormat, MAX_FORMAT_CHARS, "%%%dd.#%%-%dd ", nodeLocationWidth, refPositionWidth);
    sprintf_s(emptyRefPositionFormat, MAX_FORMAT_CHARS, "%%-%ds", shortRefPositionDumpWidth);

    // The width of the "allocation info"
    //  - a 8-character allocation decision
    //  - a space
    //  - a 4-character register
    //  - a space
    int allocationInfoWidth = 8 + 1 + 4 + 1;

    // Next, determine the width of the legend for each row.  This includes:
    //  - a short RefPosition dump (shortRefPositionDumpWidth), which includes a space
    //  - the allocation info (allocationInfoWidth), which also includes a space

    regTableIndent = treeIdWidth + shortRefPositionDumpWidth + allocationInfoWidth;

    // BBnn printed left-justified in the NAME Typeld and allocationInfo space.
    int bbNumWidth = (int)log10((double)compiler->fgBBNumMax) + 1;
    // In the unlikely event that BB numbers overflow the space, we'll simply omit the predBB
    int predBBNumDumpSpace =
        regTableIndent - locationAndRPNumWidth - bbNumWidth - treeIdWidth - 9 /* 'BB' + ' PredBB' */;
    if (predBBNumDumpSpace < bbNumWidth)
    {
        sprintf_s(bbRefPosFormat, MAX_LEGEND_FORMAT_CHARS, "BB%%-%dd", shortRefPositionDumpWidth - 2);
    }
    else
    {
        sprintf_s(bbRefPosFormat, MAX_LEGEND_FORMAT_CHARS, "BB%%-%dd PredBB%%-%dd", bbNumWidth, predBBNumDumpSpace);
    }

    if (compiler->shouldDumpASCIITrees())
    {
        columnSeparator = "|";
        line            = "-";
        leftBox         = "+";
        middleBox       = "+";
        rightBox        = "+";
    }
    else
    {
        columnSeparator = "\xe2\x94\x82";
        line            = "\xe2\x94\x80";
        leftBox         = "\xe2\x94\x9c";
        middleBox       = "\xe2\x94\xbc";
        rightBox        = "\xe2\x94\xa4";
    }
    sprintf_s(indentFormat, MAX_FORMAT_CHARS, "%%-%ds", regTableIndent);

    // Now, set up the legend format for the RefPosition info
    sprintf_s(legendFormat, MAX_LEGEND_FORMAT_CHARS, "%%-%ds%%-%d.%ds%%-%d.%ds%%-%ds%%s", treeIdWidth,
              nodeLocationWidth + 1, nodeLocationWidth + 1, refPositionWidth + 2, refPositionWidth + 2,
              regColumnWidth + 1);

    // Print a "title row" including the legend and the reg names.
    lastDumpedRegisters = RBM_NONE;
    dumpRegRecordTitleIfNeeded();
}

void LinearScan::dumpRegRecordTitleIfNeeded()
{
    if ((lastDumpedRegisters != registersToDump) || (rowCountSinceLastTitle > MAX_ROWS_BETWEEN_TITLES))
    {
        lastUsedRegNumIndex = 0;
        int lastRegNumIndex = compiler->compFloatingPointUsed ? REG_FP_LAST : REG_INT_LAST;
        for (int regNumIndex = 0; regNumIndex <= lastRegNumIndex; regNumIndex++)
        {
            if ((registersToDump & genRegMask((regNumber)regNumIndex)) != 0)
            {
                lastUsedRegNumIndex = regNumIndex;
            }
        }
        dumpRegRecordTitle();
        lastDumpedRegisters = registersToDump;
    }
}

void LinearScan::dumpRegRecordTitleLines()
{
    for (int i = 0; i < regTableIndent; i++)
    {
        printf("%s", line);
    }
    for (int regNumIndex = 0; regNumIndex <= lastUsedRegNumIndex; regNumIndex++)
    {
        regNumber regNum = (regNumber)regNumIndex;
        if (shouldDumpReg(regNum))
        {
            printf("%s", middleBox);
            for (int i = 0; i < regColumnWidth; i++)
            {
                printf("%s", line);
            }
        }
    }
    printf("%s\n", rightBox);
}
void LinearScan::dumpRegRecordTitle()
{
    dumpRegRecordTitleLines();

    // Print out the legend for the RefPosition info
    printf(legendFormat, "TreeID ", "Loc ", "RP# ", "Name ", "Type  Action    Reg  ");

    // Print out the register name column headers
    char columnFormatArray[MAX_FORMAT_CHARS];
    sprintf_s(columnFormatArray, MAX_FORMAT_CHARS, "%s%%-%d.%ds", columnSeparator, regColumnWidth, regColumnWidth);
    for (int regNumIndex = 0; regNumIndex <= lastUsedRegNumIndex; regNumIndex++)
    {
        regNumber regNum = (regNumber)regNumIndex;
        if (shouldDumpReg(regNum))
        {
            const char* regName = getRegName(regNum);
            printf(columnFormatArray, regName);
        }
    }
    printf("%s\n", columnSeparator);

    rowCountSinceLastTitle = 0;

    dumpRegRecordTitleLines();
}

void LinearScan::dumpRegRecords()
{
    static char columnFormatArray[18];

    for (regNumber regNum = REG_FIRST; regNum <= (regNumber)lastUsedRegNumIndex; regNum = REG_NEXT(regNum))
    {
        if (shouldDumpReg(regNum))
        {
            printf("%s", columnSeparator);
            RegRecord& regRecord = physRegs[regNum];
            Interval*  interval  = regRecord.assignedInterval;
            if (interval != nullptr)
            {
                dumpIntervalName(interval);
                char activeChar = interval->isActive ? 'a' : 'i';
#if FEATURE_PARTIAL_SIMD_CALLEE_SAVE
                if (interval->isPartiallySpilled)
                {
                    activeChar = 'p';
                }
#endif // FEATURE_PARTIAL_SIMD_CALLEE_SAVE
                printf("%c", activeChar);
            }
            else if ((genRegMask(regNum) & regsBusyUntilKill) != RBM_NONE)
            {
                printf(columnFormatArray, "Busy");
            }
            else
            {
                sprintf_s(columnFormatArray, MAX_FORMAT_CHARS, "%%-%ds", regColumnWidth);
                printf(columnFormatArray, "");
            }
        }
    }
    printf("%s\n", columnSeparator);
    rowCountSinceLastTitle++;
}

void LinearScan::dumpIntervalName(Interval* interval)
{
    if (interval->isLocalVar)
    {
        printf(intervalNameFormat, 'V', interval->varNum);
    }
    else if (interval->IsUpperVector())
    {
        printf(intervalNameFormat, 'U', interval->relatedInterval->varNum);
    }
    else if (interval->isConstant)
    {
        printf(intervalNameFormat, 'C', interval->intervalIndex);
    }
    else
    {
        printf(intervalNameFormat, 'I', interval->intervalIndex);
    }
}

void LinearScan::dumpEmptyTreeID()
{
    printf("         ");
}

void LinearScan::dumpEmptyRefPosition()
{
    dumpEmptyTreeID();
    printf(emptyRefPositionFormat, "");
}

//------------------------------------------------------------------------
// dumpNewBlock: Dump a line for a new block in a column-based dump of the register state.
//
// Arguments:
//    currentBlock - the new block to be dumped
//
void LinearScan::dumpNewBlock(BasicBlock* currentBlock, LsraLocation location)
{
    if (!VERBOSE)
    {
        return;
    }

    // Always print a title row before a RefTypeBB (except for the first, because we
    // will already have printed it before the parameters)
    if ((currentBlock != compiler->fgFirstBB) && (currentBlock != nullptr))
    {
        dumpRegRecordTitle();
    }
    // If the activeRefPosition is a DummyDef, then don't print anything further (printing the
    // title line makes it clearer that we're "about to" start the next block).
    if (activeRefPosition->refType == RefTypeDummyDef)
    {
        dumpEmptyRefPosition();
        printf("DDefs    ");
        printf(regNameFormat, "");
        return;
    }

    dumpEmptyTreeID();
    printf(shortRefPositionFormat, location, activeRefPosition->rpNum);
    if (currentBlock == nullptr)
    {
        printf(regNameFormat, "END");
        printf("                 ");
        printf(regNameFormat, "");
    }
    else
    {
        printf(bbRefPosFormat, currentBlock->bbNum,
               currentBlock == compiler->fgFirstBB ? 0 : blockInfo[currentBlock->bbNum].predBBNum);
    }
}

// Note that the size of this dump is computed in dumpRegRecordHeader().
//
void LinearScan::dumpRefPositionShort(RefPosition* refPosition, BasicBlock* currentBlock)
{
    static RefPosition* lastPrintedRefPosition = nullptr;
    if (refPosition == lastPrintedRefPosition)
    {
        dumpEmptyRefPosition();
        return;
    }
    lastPrintedRefPosition = refPosition;
    if (refPosition->refType == RefTypeBB)
    {
        dumpNewBlock(currentBlock, refPosition->nodeLocation);
        return;
    }

    if (refPosition->buildNode != nullptr)
    {
        Compiler::printTreeID(refPosition->buildNode);
        printf(" ");
    }
    else
    {
        dumpEmptyTreeID();
    }

    printf(shortRefPositionFormat, refPosition->nodeLocation, refPosition->rpNum);
    if (refPosition->isIntervalRef())
    {
        Interval* interval = refPosition->getInterval();
        dumpIntervalName(interval);
        char lastUseChar = ' ';
        char delayChar   = ' ';
        if (refPosition->lastUse)
        {
            lastUseChar = '*';
            if (refPosition->delayRegFree)
            {
                delayChar = 'D';
            }
        }
        printf("  %s%c%c ", getRefTypeShortName(refPosition->refType), lastUseChar, delayChar);
    }
    else if (refPosition->IsPhysRegRef())
    {
        RegRecord* regRecord = refPosition->getReg();
        printf(regNameFormat, getRegName(regRecord->regNum));
        printf(" %s   ", getRefTypeShortName(refPosition->refType));
    }
    else
    {
        assert(refPosition->refType == RefTypeKillGCRefs);
        // There's no interval or reg name associated with this.
        printf(regNameFormat, "   ");
        printf(" %s   ", getRefTypeShortName(refPosition->refType));
    }
}

//------------------------------------------------------------------------
// LinearScan::IsResolutionMove:
//     Returns true if the given node is a move inserted by LSRA
//     resolution.
//
// Arguments:
//     node - the node to check.
//
bool LinearScan::IsResolutionMove(GenTree* node)
{
    if (!IsLsraAdded(node))
    {
        return false;
    }

    switch (node->OperGet())
    {
        case GT_LCL_VAR:
        case GT_COPY:
            return node->IsUnusedValue();

        case GT_SWAP:
            return true;

        default:
            return false;
    }
}

//------------------------------------------------------------------------
// LinearScan::IsResolutionNode:
//     Returns true if the given node is either a move inserted by LSRA
//     resolution or an operand to such a move.
//
// Arguments:
//     containingRange - the range that contains the node to check.
//     node - the node to check.
//
bool LinearScan::IsResolutionNode(LIR::Range& containingRange, GenTree* node)
{
    while (true)
    {
        if (IsResolutionMove(node))
        {
            return true;
        }

        if (!IsLsraAdded(node) || (node->OperGet() != GT_LCL_VAR))
        {
            return false;
        }

        LIR::Use use;
        bool     foundUse = containingRange.TryGetUse(node, &use);
        assert(foundUse);

        node = use.User();
    }
}

//------------------------------------------------------------------------
// verifyFinalAllocation: Traverse the RefPositions and verify various invariants.
//
// Arguments:
//    None.
//
// Return Value:
//    None.
//
// Notes:
//    If verbose is set, this will also dump a table of the final allocations.
void LinearScan::verifyFinalAllocation()
{
    if (VERBOSE)
    {
        printf("\nFinal allocation\n");
    }

    // Clear register assignments.
    for (regNumber reg = REG_FIRST; reg < ACTUAL_REG_COUNT; reg = REG_NEXT(reg))
    {
        RegRecord* physRegRecord        = getRegisterRecord(reg);
        physRegRecord->assignedInterval = nullptr;
    }

    for (Interval& interval : intervals)
    {
        interval.assignedReg = nullptr;
        interval.physReg     = REG_NA;
    }

    DBEXEC(VERBOSE, dumpRegRecordTitle());

    BasicBlock*  currentBlock                = nullptr;
    GenTree*     firstBlockEndResolutionNode = nullptr;
    LsraLocation currentLocation             = MinLocation;
    for (RefPosition& currentRefPosition : refPositions)
    {
        Interval*  interval  = nullptr;
        RegRecord* regRecord = nullptr;
        regNumber  regNum    = REG_NA;
        activeRefPosition    = &currentRefPosition;

        if (currentRefPosition.refType != RefTypeBB)
        {
            if (currentRefPosition.IsPhysRegRef())
            {
                regRecord                    = currentRefPosition.getReg();
                regRecord->recentRefPosition = &currentRefPosition;
                regNum                       = regRecord->regNum;
            }
            else if (currentRefPosition.isIntervalRef())
            {
                interval                    = currentRefPosition.getInterval();
                interval->recentRefPosition = &currentRefPosition;
                if (currentRefPosition.registerAssignment != RBM_NONE)
                {
                    if (!genMaxOneBit(currentRefPosition.registerAssignment))
                    {
                        assert(currentRefPosition.refType == RefTypeExpUse ||
                               currentRefPosition.refType == RefTypeDummyDef);
                    }
                    else
                    {
                        regNum    = currentRefPosition.assignedReg();
                        regRecord = getRegisterRecord(regNum);
                    }
                }
            }
        }

        LsraLocation newLocation = currentRefPosition.nodeLocation;
        currentLocation          = newLocation;

        switch (currentRefPosition.refType)
        {
            case RefTypeBB:
            {
                if (currentBlock == nullptr)
                {
                    currentBlock = startBlockSequence();
                }
                else
                {
                    // Verify the resolution moves at the end of the previous block.
                    for (GenTree* node = firstBlockEndResolutionNode; node != nullptr; node = node->gtNext)
                    {
                        assert(enregisterLocalVars);
                        // Only verify nodes that are actually moves; don't bother with the nodes that are
                        // operands to moves.
                        if (IsResolutionMove(node))
                        {
                            verifyResolutionMove(node, currentLocation);
                        }
                    }

                    // Validate the locations at the end of the previous block.
                    if (enregisterLocalVars)
                    {
                        VarToRegMap     outVarToRegMap = outVarToRegMaps[currentBlock->bbNum];
                        VarSetOps::Iter iter(compiler, currentBlock->bbLiveOut);
                        unsigned        varIndex = 0;
                        while (iter.NextElem(&varIndex))
                        {
                            if (localVarIntervals[varIndex] == nullptr)
                            {
                                assert(!compiler->lvaGetDescByTrackedIndex(varIndex)->lvLRACandidate);
                                continue;
                            }
                            regNumber regNum = getVarReg(outVarToRegMap, varIndex);
                            interval         = getIntervalForLocalVar(varIndex);
                            if (interval->physReg != regNum)
                            {
                                assert(regNum == REG_STK);
                                assert((interval->physReg == REG_NA) || interval->isWriteThru);
                            }
                            interval->physReg     = REG_NA;
                            interval->assignedReg = nullptr;
                            interval->isActive    = false;
                        }
                    }

                    // Clear register assignments.
                    for (regNumber reg = REG_FIRST; reg < ACTUAL_REG_COUNT; reg = REG_NEXT(reg))
                    {
                        RegRecord* physRegRecord        = getRegisterRecord(reg);
                        physRegRecord->assignedInterval = nullptr;
                    }

                    // Now, record the locations at the beginning of this block.
                    currentBlock = moveToNextBlock();
                }

                if (currentBlock != nullptr)
                {
                    if (enregisterLocalVars)
                    {
                        VarToRegMap     inVarToRegMap = inVarToRegMaps[currentBlock->bbNum];
                        VarSetOps::Iter iter(compiler, currentBlock->bbLiveIn);
                        unsigned        varIndex = 0;
                        while (iter.NextElem(&varIndex))
                        {
                            if (localVarIntervals[varIndex] == nullptr)
                            {
                                assert(!compiler->lvaGetDescByTrackedIndex(varIndex)->lvLRACandidate);
                                continue;
                            }
                            regNumber regNum                  = getVarReg(inVarToRegMap, varIndex);
                            interval                          = getIntervalForLocalVar(varIndex);
                            interval->physReg                 = regNum;
                            interval->assignedReg             = &(physRegs[regNum]);
                            interval->isActive                = true;
                            physRegs[regNum].assignedInterval = interval;
                        }
                    }

                    if (VERBOSE)
                    {
                        dumpRefPositionShort(&currentRefPosition, currentBlock);
                        dumpRegRecords();
                    }

                    // Finally, handle the resolution moves, if any, at the beginning of the next block.
                    firstBlockEndResolutionNode = nullptr;
                    bool foundNonResolutionNode = false;

                    LIR::Range& currentBlockRange = LIR::AsRange(currentBlock);
                    for (GenTree* node : currentBlockRange)
                    {
                        if (IsResolutionNode(currentBlockRange, node))
                        {
                            assert(enregisterLocalVars);
                            if (foundNonResolutionNode)
                            {
                                firstBlockEndResolutionNode = node;
                                break;
                            }
                            else if (IsResolutionMove(node))
                            {
                                // Only verify nodes that are actually moves; don't bother with the nodes that are
                                // operands to moves.
                                verifyResolutionMove(node, currentLocation);
                            }
                        }
                        else
                        {
                            foundNonResolutionNode = true;
                        }
                    }
                }
            }

            break;

            case RefTypeKill:
                assert(regRecord != nullptr);
                assert(regRecord->assignedInterval == nullptr);
                dumpLsraAllocationEvent(LSRA_EVENT_KEPT_ALLOCATION, nullptr, regRecord->regNum, currentBlock);
                break;
            case RefTypeFixedReg:
                assert(regRecord != nullptr);
                dumpLsraAllocationEvent(LSRA_EVENT_KEPT_ALLOCATION, nullptr, regRecord->regNum, currentBlock);
                break;

            case RefTypeUpperVectorSave:
                dumpLsraAllocationEvent(LSRA_EVENT_UPPER_VECTOR_SAVE, nullptr, REG_NA, currentBlock);
                break;

            case RefTypeUpperVectorRestore:
                dumpLsraAllocationEvent(LSRA_EVENT_UPPER_VECTOR_RESTORE, nullptr, REG_NA, currentBlock);
                break;

            case RefTypeDef:
            case RefTypeUse:
            case RefTypeParamDef:
            case RefTypeZeroInit:
                assert(interval != nullptr);

                if (interval->isSpecialPutArg)
                {
                    dumpLsraAllocationEvent(LSRA_EVENT_SPECIAL_PUTARG, interval, regNum);
                    break;
                }
                if (currentRefPosition.reload)
                {
                    interval->isActive = true;
                    assert(regNum != REG_NA);
                    interval->physReg           = regNum;
                    interval->assignedReg       = regRecord;
                    regRecord->assignedInterval = interval;
                    dumpLsraAllocationEvent(LSRA_EVENT_RELOAD, nullptr, regRecord->regNum, currentBlock);
                }
                if (regNum == REG_NA)
                {
                    // If this interval is still assigned to a register
                    if (interval->physReg != REG_NA)
                    {
                        // then unassign it if no new register was assigned to the RefTypeDef
                        if (RefTypeIsDef(currentRefPosition.refType))
                        {
                            assert(interval->assignedReg != nullptr);
                            if (interval->assignedReg->assignedInterval == interval)
                            {
                                interval->assignedReg->assignedInterval = nullptr;
                            }
                            interval->physReg     = REG_NA;
                            interval->assignedReg = nullptr;
                        }
                    }

                    dumpLsraAllocationEvent(LSRA_EVENT_NO_REG_ALLOCATED, interval);
                }
                else if (RefTypeIsDef(currentRefPosition.refType))
                {
                    interval->isActive = true;

                    if (VERBOSE)
                    {
                        if (interval->isConstant && (currentRefPosition.treeNode != nullptr) &&
                            currentRefPosition.treeNode->IsReuseRegVal())
                        {
                            dumpLsraAllocationEvent(LSRA_EVENT_REUSE_REG, nullptr, regRecord->regNum, currentBlock);
                        }
                        else
                        {
                            dumpLsraAllocationEvent(LSRA_EVENT_ALLOC_REG, nullptr, regRecord->regNum, currentBlock);
                        }
                    }
                }
                else if (currentRefPosition.copyReg)
                {
                    dumpLsraAllocationEvent(LSRA_EVENT_COPY_REG, interval, regRecord->regNum, currentBlock);
                }
                else if (currentRefPosition.moveReg)
                {
                    assert(interval->assignedReg != nullptr);
                    interval->assignedReg->assignedInterval = nullptr;
                    interval->physReg                       = regNum;
                    interval->assignedReg                   = regRecord;
                    regRecord->assignedInterval             = interval;
                    if (VERBOSE)
                    {
                        dumpEmptyRefPosition();
                        printf("Move     %-4s ", getRegName(regRecord->regNum));
                    }
                }
                else
                {
                    dumpLsraAllocationEvent(LSRA_EVENT_KEPT_ALLOCATION, nullptr, regRecord->regNum, currentBlock);
                }
                if (currentRefPosition.lastUse || (currentRefPosition.spillAfter && !currentRefPosition.writeThru))
                {
                    interval->isActive = false;
                }
                if (regNum != REG_NA)
                {
                    if (currentRefPosition.spillAfter)
                    {
                        if (VERBOSE)
                        {
                            // If refPos is marked as copyReg, then the reg that is spilled
                            // is the homeReg of the interval not the reg currently assigned
                            // to refPos.
                            regNumber spillReg = regNum;
                            if (currentRefPosition.copyReg)
                            {
                                assert(interval != nullptr);
                                spillReg = interval->physReg;
                            }
                            dumpRegRecords();
                            dumpEmptyRefPosition();
                            if (currentRefPosition.writeThru)
                            {
                                printf("WThru    %-4s ", getRegName(spillReg));
                            }
                            else
                            {
                                printf("Spill    %-4s ", getRegName(spillReg));
                            }
                        }
                    }
                    else if (currentRefPosition.copyReg)
                    {
                        regRecord->assignedInterval = interval;
                    }
                    else
                    {
                        if (RefTypeIsDef(currentRefPosition.refType))
                        {
                            // Interval was assigned to a different register.
                            // Clear the assigned interval of current register.
                            if (interval->physReg != REG_NA && interval->physReg != regNum)
                            {
                                interval->assignedReg->assignedInterval = nullptr;
                            }
                        }
                        interval->physReg           = regNum;
                        interval->assignedReg       = regRecord;
                        regRecord->assignedInterval = interval;
                    }
                }
                break;
            case RefTypeKillGCRefs:
                // No action to take.
                // However, we will assert that, at resolution time, no registers contain GC refs.
                {
                    DBEXEC(VERBOSE, printf("           "));
                    regMaskTP candidateRegs = currentRefPosition.registerAssignment;
                    while (candidateRegs != RBM_NONE)
                    {
                        regMaskTP nextRegBit = genFindLowestBit(candidateRegs);
                        candidateRegs &= ~nextRegBit;
                        regNumber  nextReg          = genRegNumFromMask(nextRegBit);
                        RegRecord* regRecord        = getRegisterRecord(nextReg);
                        Interval*  assignedInterval = regRecord->assignedInterval;
                        assert(assignedInterval == nullptr || !varTypeIsGC(assignedInterval->registerType));
                    }
                }
                break;

            case RefTypeExpUse:
            case RefTypeDummyDef:
                // Do nothing; these will be handled by the RefTypeBB.
                DBEXEC(VERBOSE, dumpRefPositionShort(&currentRefPosition, currentBlock));
                DBEXEC(VERBOSE, printf("              "));
                break;

            case RefTypeInvalid:
                // for these 'currentRefPosition.refType' values, No action to take
                break;
        }

        if (currentRefPosition.refType != RefTypeBB)
        {
            DBEXEC(VERBOSE, dumpRegRecords());
            if (interval != nullptr)
            {
                if (currentRefPosition.copyReg)
                {
                    assert(interval->physReg != regNum);
                    regRecord->assignedInterval = nullptr;
                    assert(interval->assignedReg != nullptr);
                    regRecord = interval->assignedReg;
                }
                if (currentRefPosition.spillAfter || currentRefPosition.lastUse)
                {
                    assert(!currentRefPosition.spillAfter || currentRefPosition.IsActualRef());

                    if (RefTypeIsDef(currentRefPosition.refType))
                    {
                        // If an interval got assigned to a different register (while the different
                        // register got spilled), then clear the assigned interval of current register.
                        if (interval->physReg != REG_NA && interval->physReg != regNum)
                        {
                            interval->assignedReg->assignedInterval = nullptr;
                        }
                    }

                    interval->physReg     = REG_NA;
                    interval->assignedReg = nullptr;

                    // regRegcord could be null if the RefPosition does not require a register.
                    if (regRecord != nullptr)
                    {
                        regRecord->assignedInterval = nullptr;
                    }
#if FEATURE_PARTIAL_SIMD_CALLEE_SAVE
                    else if (interval->isUpperVector && !currentRefPosition.RegOptional())
                    {
                        // These only require a register if they are not RegOptional, and their lclVar
                        // interval is living in a register and not already partially spilled.
                        if ((currentRefPosition.refType == RefTypeUpperVectorSave) ||
                            (currentRefPosition.refType == RefTypeUpperVectorRestore))
                        {
                            Interval* lclVarInterval = interval->relatedInterval;
                            assert((lclVarInterval->physReg == REG_NA) || lclVarInterval->isPartiallySpilled);
                        }
                    }
#endif
                    else
                    {
                        assert(currentRefPosition.RegOptional());
                    }
                }
            }
        }
    }

    // Now, verify the resolution blocks.
    // Currently these are nearly always at the end of the method, but that may not always be the case.
    // So, we'll go through all the BBs looking for blocks whose bbNum is greater than bbNumMaxBeforeResolution.
    for (BasicBlock* const currentBlock : compiler->Blocks())
    {
        if (currentBlock->bbNum > bbNumMaxBeforeResolution)
        {
            // If we haven't enregistered an lclVars, we have no resolution blocks.
            assert(enregisterLocalVars);

            if (VERBOSE)
            {
                dumpRegRecordTitle();
                printf(shortRefPositionFormat, 0, 0);
                assert(currentBlock->bbPreds != nullptr && currentBlock->bbPreds->getBlock() != nullptr);
                printf(bbRefPosFormat, currentBlock->bbNum, currentBlock->bbPreds->getBlock()->bbNum);
                dumpRegRecords();
            }

            // Clear register assignments.
            for (regNumber reg = REG_FIRST; reg < ACTUAL_REG_COUNT; reg = REG_NEXT(reg))
            {
                RegRecord* physRegRecord        = getRegisterRecord(reg);
                physRegRecord->assignedInterval = nullptr;
            }

            // Set the incoming register assignments
            VarToRegMap     inVarToRegMap = getInVarToRegMap(currentBlock->bbNum);
            VarSetOps::Iter iter(compiler, currentBlock->bbLiveIn);
            unsigned        varIndex = 0;
            while (iter.NextElem(&varIndex))
            {
                if (localVarIntervals[varIndex] == nullptr)
                {
                    assert(!compiler->lvaGetDescByTrackedIndex(varIndex)->lvLRACandidate);
                    continue;
                }
                regNumber regNum                  = getVarReg(inVarToRegMap, varIndex);
                Interval* interval                = getIntervalForLocalVar(varIndex);
                interval->physReg                 = regNum;
                interval->assignedReg             = &(physRegs[regNum]);
                interval->isActive                = true;
                physRegs[regNum].assignedInterval = interval;
            }

            // Verify the moves in this block
            LIR::Range& currentBlockRange = LIR::AsRange(currentBlock);
            for (GenTree* node : currentBlockRange)
            {
                assert(IsResolutionNode(currentBlockRange, node));
                if (IsResolutionMove(node))
                {
                    // Only verify nodes that are actually moves; don't bother with the nodes that are
                    // operands to moves.
                    verifyResolutionMove(node, currentLocation);
                }
            }

            // Verify the outgoing register assignments
            {
                VarToRegMap     outVarToRegMap = getOutVarToRegMap(currentBlock->bbNum);
                VarSetOps::Iter iter(compiler, currentBlock->bbLiveOut);
                unsigned        varIndex = 0;
                while (iter.NextElem(&varIndex))
                {
                    if (localVarIntervals[varIndex] == nullptr)
                    {
                        assert(!compiler->lvaGetDescByTrackedIndex(varIndex)->lvLRACandidate);
                        continue;
                    }
                    regNumber regNum   = getVarReg(outVarToRegMap, varIndex);
                    Interval* interval = getIntervalForLocalVar(varIndex);
                    // Either the register assignments match, or the outgoing assignment is on the stack
                    // and this is a write-thru interval.
                    assert(interval->physReg == regNum || (interval->physReg == REG_NA && regNum == REG_STK) ||
                           (interval->isWriteThru && regNum == REG_STK));
                    interval->physReg     = REG_NA;
                    interval->assignedReg = nullptr;
                    interval->isActive    = false;
                }
            }
        }
    }

    DBEXEC(VERBOSE, printf("\n"));
}

//------------------------------------------------------------------------
// verifyResolutionMove: Verify a resolution statement.  Called by verifyFinalAllocation()
//
// Arguments:
//    resolutionMove    - A GenTree* that must be a resolution move.
//    currentLocation   - The LsraLocation of the most recent RefPosition that has been verified.
//
// Return Value:
//    None.
//
// Notes:
//    If verbose is set, this will also dump the moves into the table of final allocations.
void LinearScan::verifyResolutionMove(GenTree* resolutionMove, LsraLocation currentLocation)
{
    GenTree* dst = resolutionMove;
    assert(IsResolutionMove(dst));

    if (dst->OperGet() == GT_SWAP)
    {
        GenTreeLclVarCommon* left          = dst->gtGetOp1()->AsLclVarCommon();
        GenTreeLclVarCommon* right         = dst->gtGetOp2()->AsLclVarCommon();
        regNumber            leftRegNum    = left->GetRegNum();
        regNumber            rightRegNum   = right->GetRegNum();
        LclVarDsc*           leftVarDsc    = compiler->lvaGetDesc(left);
        LclVarDsc*           rightVarDsc   = compiler->lvaGetDesc(right);
        Interval*            leftInterval  = getIntervalForLocalVar(leftVarDsc->lvVarIndex);
        Interval*            rightInterval = getIntervalForLocalVar(rightVarDsc->lvVarIndex);
        assert(leftInterval->physReg == leftRegNum && rightInterval->physReg == rightRegNum);
        leftInterval->physReg                  = rightRegNum;
        rightInterval->physReg                 = leftRegNum;
        leftInterval->assignedReg              = &physRegs[rightRegNum];
        rightInterval->assignedReg             = &physRegs[leftRegNum];
        physRegs[rightRegNum].assignedInterval = leftInterval;
        physRegs[leftRegNum].assignedInterval  = rightInterval;
        if (VERBOSE)
        {
            printf(shortRefPositionFormat, currentLocation, 0);
            dumpIntervalName(leftInterval);
            printf("  Swap   ");
            printf("      %-4s ", getRegName(rightRegNum));
            dumpRegRecords();
            printf(shortRefPositionFormat, currentLocation, 0);
            dumpIntervalName(rightInterval);
            printf("  \"      ");
            printf("      %-4s ", getRegName(leftRegNum));
            dumpRegRecords();
        }
        return;
    }
    regNumber            dstRegNum = dst->GetRegNum();
    regNumber            srcRegNum;
    GenTreeLclVarCommon* lcl;
    if (dst->OperGet() == GT_COPY)
    {
        lcl       = dst->gtGetOp1()->AsLclVarCommon();
        srcRegNum = lcl->GetRegNum();
    }
    else
    {
        lcl = dst->AsLclVarCommon();
        if ((lcl->gtFlags & GTF_SPILLED) != 0)
        {
            srcRegNum = REG_STK;
        }
        else
        {
            assert((lcl->gtFlags & GTF_SPILL) != 0);
            srcRegNum = dstRegNum;
            dstRegNum = REG_STK;
        }
    }

    Interval* interval = getIntervalForLocalVarNode(lcl);
    assert(interval->physReg == srcRegNum || (srcRegNum == REG_STK && interval->physReg == REG_NA));
    if (srcRegNum != REG_STK)
    {
        physRegs[srcRegNum].assignedInterval = nullptr;
    }
    if (dstRegNum != REG_STK)
    {
        interval->physReg                    = dstRegNum;
        interval->assignedReg                = &(physRegs[dstRegNum]);
        physRegs[dstRegNum].assignedInterval = interval;
        interval->isActive                   = true;
    }
    else
    {
        interval->physReg     = REG_NA;
        interval->assignedReg = nullptr;
        interval->isActive    = false;
    }
    if (VERBOSE)
    {
        Compiler::printTreeID(resolutionMove);
        printf(" ");
        printf(shortRefPositionFormat, currentLocation, 0);
        dumpIntervalName(interval);
        printf("  Move      ");
        printf("      %-4s ", getRegName(dstRegNum));
        dumpRegRecords();
    }
}
#endif // DEBUG

LinearScan::RegisterSelection::RegisterSelection(LinearScan* linearScan)
{
    this->linearScan = linearScan;

#ifdef DEBUG
    mappingTable = new ScoreMappingTable(linearScan->compiler->getAllocator(CMK_LSRA));

#define REG_SEL_DEF(stat, value, shortname, orderSeqId)                                                                \
    mappingTable->Set(stat, &LinearScan::RegisterSelection::try_##stat);
#include "lsra_score.h"
#undef REG_SEL_DEF

    LPCWSTR ordering = JitConfig.JitLsraOrdering();
    if (ordering == nullptr)
    {
        ordering = W("ABCDEFGHIJKLMNOPQ");
    }

    for (int orderId = 0; orderId < REGSELECT_HEURISTIC_COUNT; orderId++)
    {
        // Make sure we do not set repeated entries
        assert(RegSelectionOrder[orderId] == NONE);

        switch (ordering[orderId])
        {
#define REG_SEL_DEF(enum_name, value, shortname, orderSeqId)                                                           \
    case orderSeqId:                                                                                                   \
        RegSelectionOrder[orderId] = enum_name;                                                                        \
        break;
#include "lsra_score.h"
#undef REG_SEL_DEF
            default:
                assert(!"Invalid lsraOrdering value.");
        }
    }
#endif // DEBUG
}

// ----------------------------------------------------------
//  reset: Resets the values of all the fields used for register selection.
//
void LinearScan::RegisterSelection::reset(Interval* interval, RefPosition* refPos)
{
    currentInterval = interval;
    refPosition     = refPos;
    score           = 0;

    regType         = linearScan->getRegisterType(currentInterval, refPosition);
    currentLocation = refPosition->nodeLocation;
    nextRefPos      = refPosition->nextRefPosition;
    candidates      = refPosition->registerAssignment;
    preferences     = currentInterval->registerPreferences;

    // This is not actually a preference, it's merely to track the lclVar that this
    // "specialPutArg" is using.
    relatedInterval    = currentInterval->isSpecialPutArg ? nullptr : currentInterval->relatedInterval;
    relatedPreferences = (relatedInterval == nullptr) ? RBM_NONE : relatedInterval->getCurrentPreferences();

    rangeEndLocation    = refPosition->getRangeEndLocation();
    relatedLastLocation = rangeEndLocation;
    preferCalleeSave    = currentInterval->preferCalleeSave;
    rangeEndRefPosition = nullptr;
    lastRefPosition     = currentInterval->lastRefPosition;
    lastLocation        = MinLocation;
    prevRegRec          = currentInterval->assignedReg;

    // These are used in the post-selection updates, and must be set for any selection.
    freeCandidates    = RBM_NONE;
    matchingConstants = RBM_NONE;
    unassignedSet     = RBM_NONE;

    coversSet        = RBM_NONE;
    preferenceSet    = RBM_NONE;
    coversRelatedSet = RBM_NONE;
    coversFullSet    = RBM_NONE;

    foundRegBit          = REG_NA;
    found                = false;
    skipAllocation       = false;
    coversSetsCalculated = false;
}

// ----------------------------------------------------------
//  applySelection: Apply the heuristic to the candidates.
//
// Arguments:
//  selectionScore:         The score corresponding to the heuristics we apply.
//  selectionCandidates:    The possible candidates for the heuristic to apply.
//
//  Return Values:
//      'true' if there was a single register candidate available after the heuristic is applied.
//
bool LinearScan::RegisterSelection::applySelection(int selectionScore, regMaskTP selectionCandidates)
{
    regMaskTP newCandidates = candidates & selectionCandidates;
    if (newCandidates != RBM_NONE)
    {
        score += selectionScore;
        candidates = newCandidates;
        return LinearScan::isSingleRegister(candidates);
    }
    return false;
}

// ----------------------------------------------------------
//  applySingleRegSelection: Select a single register, if it is in the candidate set.
//
// Arguments:
//  selectionScore:         The score corresponding to the heuristics we apply.
//  selectionCandidates:    The possible candidates for the heuristic to apply.
//
//  Return Values:
//      'true' if there was a single register candidate available after the heuristic is applied.
//
bool LinearScan::RegisterSelection::applySingleRegSelection(int selectionScore, regMaskTP selectionCandidate)
{
    assert(LinearScan::isSingleRegister(selectionCandidate));
    regMaskTP newCandidates = candidates & selectionCandidate;
    if (newCandidates != RBM_NONE)
    {
        candidates = newCandidates;
        return true;
    }
    return false;
}

// ----------------------------------------------------------
//  try_FREE: Apply the FREE heuristic.
//
void LinearScan::RegisterSelection::try_FREE()
{
    assert(!found);
    if (freeCandidates == RBM_NONE)
    {
        return;
    }

    found = applySelection(FREE, freeCandidates);
}

// ----------------------------------------------------------
//  try_CONST_AVAILABLE: Apply the CONST_AVAILABLE (matching constant) heuristic.
//
//  Note: we always need to define the 'matchingConstants' set.
//
void LinearScan::RegisterSelection::try_CONST_AVAILABLE()
{
    assert(!found);
    if (freeCandidates == RBM_NONE)
    {
        return;
    }

    if (currentInterval->isConstant && RefTypeIsDef(refPosition->refType))
    {
        found = applySelection(CONST_AVAILABLE, matchingConstants);
    }
}

// ----------------------------------------------------------
//  try_THIS_ASSIGNED: Apply the THIS_ASSIGNED heuristic.
//
void LinearScan::RegisterSelection::try_THIS_ASSIGNED()
{
    assert(!found);
    if (freeCandidates == RBM_NONE)
    {
        return;
    }

    if (prevRegRec != nullptr)
    {
        found = applySelection(THIS_ASSIGNED, freeCandidates & preferences & prevRegBit);
    }
}

// ----------------------------------------------------------
//  try_COVERS: Apply the COVERS heuristic.
//
void LinearScan::RegisterSelection::try_COVERS()
{
    assert(!found);

    calculateCoversSets();

    found = applySelection(COVERS, coversSet & preferenceSet);
}

// ----------------------------------------------------------
//  try_OWN_PREFERENCE: Apply the OWN_PREFERENCE heuristic.
//
//  Note: 'preferenceSet' already includes only freeCandidates.
//
void LinearScan::RegisterSelection::try_OWN_PREFERENCE()
{
    assert(!found);

#ifdef DEBUG
    calculateCoversSets();
#endif

    found = applySelection(OWN_PREFERENCE, (preferenceSet & freeCandidates));
}

// ----------------------------------------------------------
//  try_COVERS_RELATED: Apply the COVERS_RELATED heuristic.
//
void LinearScan::RegisterSelection::try_COVERS_RELATED()
{
    assert(!found);

#ifdef DEBUG
    calculateCoversSets();
#endif

    found = applySelection(COVERS_RELATED, (coversRelatedSet & freeCandidates));
}

// ----------------------------------------------------------
//  try_RELATED_PREFERENCE: Apply the RELATED_PREFERENCE heuristic.
//
void LinearScan::RegisterSelection::try_RELATED_PREFERENCE()
{
    assert(!found);

    found = applySelection(RELATED_PREFERENCE, relatedPreferences & freeCandidates);
}

// ----------------------------------------------------------
//  try_CALLER_CALLEE: Apply the CALLER_CALLEE heuristic.
//
void LinearScan::RegisterSelection::try_CALLER_CALLEE()
{
    assert(!found);

    found = applySelection(CALLER_CALLEE, callerCalleePrefs & freeCandidates);
}

// ----------------------------------------------------------
//  try_UNASSIGNED: Apply the UNASSIGNED heuristic.
//
void LinearScan::RegisterSelection::try_UNASSIGNED()
{
    assert(!found);

#ifdef DEBUG
    calculateCoversSets();
#endif

    found = applySelection(UNASSIGNED, unassignedSet);
}

// ----------------------------------------------------------
//  try_COVERS_FULL: Apply the COVERS_FULL heuristic.
//
void LinearScan::RegisterSelection::try_COVERS_FULL()
{
    assert(!found);

#ifdef DEBUG
    calculateCoversSets();
#endif

    found = applySelection(COVERS_FULL, (coversFullSet & freeCandidates));
}

// ----------------------------------------------------------
//  try_BEST_FIT: Apply the BEST_FIT heuristic.
//
void LinearScan::RegisterSelection::try_BEST_FIT()
{
    assert(!found);

    if (freeCandidates == RBM_NONE)
    {
        return;
    }

    regMaskTP bestFitSet = RBM_NONE;
    // If the best score includes COVERS_FULL, pick the one that's killed soonest.
    // If none cover the full range, the BEST_FIT is the one that's killed later.
    bool         earliestIsBest  = ((score & COVERS_FULL) != 0);
    LsraLocation bestFitLocation = earliestIsBest ? MaxLocation : MinLocation;
    for (regMaskTP bestFitCandidates = candidates; bestFitCandidates != RBM_NONE;)
    {
        regMaskTP bestFitCandidateBit = genFindLowestBit(bestFitCandidates);
        bestFitCandidates &= ~bestFitCandidateBit;
        regNumber bestFitCandidateRegNum = genRegNumFromMask(bestFitCandidateBit);

        // Find the next RefPosition of the register.
        LsraLocation nextIntervalLocation = linearScan->getNextIntervalRef(bestFitCandidateRegNum, regType);
        LsraLocation nextPhysRefLocation  = linearScan->getNextFixedRef(bestFitCandidateRegNum, regType);
        nextPhysRefLocation               = Min(nextPhysRefLocation, nextIntervalLocation);
        // If the nextPhysRefLocation is a fixedRef for the rangeEndRefPosition, increment it so that
        // we don't think it isn't covering the live range.
        // This doesn't handle the case where earlier RefPositions for this Interval are also
        // FixedRefs of this regNum, but at least those are only interesting in the case where those
        // are "local last uses" of the Interval - otherwise the liveRange would interfere with the reg.
        // TODO: This duplicates code in an earlier loop, and is basically here to duplicate previous
        // behavior; see if we can avoid this.
        if (nextPhysRefLocation == rangeEndLocation && rangeEndRefPosition->isFixedRefOfReg(bestFitCandidateRegNum))
        {
            INDEBUG(linearScan->dumpLsraAllocationEvent(LSRA_EVENT_INCREMENT_RANGE_END, currentInterval));
            nextPhysRefLocation++;
        }

        if (nextPhysRefLocation == bestFitLocation)
        {
            bestFitSet |= bestFitCandidateBit;
        }
        else
        {
            bool isBetter = false;
            if (nextPhysRefLocation > lastLocation)
            {
                // This covers the full range; favor it if the other doesn't, or if it's a closer match.
                if ((bestFitLocation <= lastLocation) || (nextPhysRefLocation < bestFitLocation))
                {
                    isBetter = true;
                }
            }
            else
            {
                // This doesn't cover the full range; favor it if the other doesn't either, but this ends later.
                if ((bestFitLocation <= lastLocation) && (nextPhysRefLocation > bestFitLocation))
                {
                    isBetter = true;
                }
            }
            if (isBetter)
            {
                bestFitSet      = bestFitCandidateBit;
                bestFitLocation = nextPhysRefLocation;
            }
        }
    }
    assert(bestFitSet != RBM_NONE);
    found = applySelection(BEST_FIT, bestFitSet);
}

// ----------------------------------------------------------
//  try_IS_PREV_REG: Apply the IS_PREV_REG heuristic.
//
//  Note:  Oddly, the previous heuristics only considered this if it covered the range.
//  TODO: Check if Only applies if we have freeCandidates.
//
void LinearScan::RegisterSelection::try_IS_PREV_REG()
{
    // TODO: We do not check found here.
    if ((prevRegRec != nullptr) && ((score & COVERS_FULL) != 0))
    {
        found = applySingleRegSelection(IS_PREV_REG, prevRegBit);
    }
}

// ----------------------------------------------------------
//  try_REG_ORDER: Apply the REG_ORDER heuristic. Only applies if we have freeCandidates.
//
void LinearScan::RegisterSelection::try_REG_ORDER()
{
    assert(!found);

    if (freeCandidates == RBM_NONE)
    {
        return;
    }

    // This will always result in a single candidate. That is, it is the tie-breaker
    // for free candidates, and doesn't make sense as anything other than the last
    // heuristic for free registers.
    unsigned  lowestRegOrder    = UINT_MAX;
    regMaskTP lowestRegOrderBit = RBM_NONE;
    for (regMaskTP regOrderCandidates = candidates; regOrderCandidates != RBM_NONE;)
    {
        regMaskTP regOrderCandidateBit = genFindLowestBit(regOrderCandidates);
        regOrderCandidates &= ~regOrderCandidateBit;
        regNumber regOrderCandidateRegNum = genRegNumFromMask(regOrderCandidateBit);
        unsigned  thisRegOrder            = linearScan->getRegisterRecord(regOrderCandidateRegNum)->regOrder;
        if (thisRegOrder < lowestRegOrder)
        {
            lowestRegOrder    = thisRegOrder;
            lowestRegOrderBit = regOrderCandidateBit;
        }
    }
    assert(lowestRegOrderBit != RBM_NONE);
    found = applySingleRegSelection(REG_ORDER, lowestRegOrderBit);
}

// ----------------------------------------------------------
//  try_SPILL_COST: Apply the SPILL_COST heuristic.
//
void LinearScan::RegisterSelection::try_SPILL_COST()
{
    assert(!found);

    // The set of registers with the lowest spill weight.
    regMaskTP lowestCostSpillSet = RBM_NONE;
    // Apply the SPILL_COST heuristic and eliminate regs that can't be spilled.

    // The spill weight for 'refPosition' (the one we're allocating now).
    weight_t thisSpillWeight = linearScan->getWeight(refPosition);
    // The  spill weight for the best candidate we've found so far.
    weight_t bestSpillWeight = FloatingPointUtils::infinite_double();
    // True if we found registers with lower spill weight than this refPosition.
    bool foundLowerSpillWeight = false;

    for (regMaskTP spillCandidates = candidates; spillCandidates != RBM_NONE;)
    {
        regMaskTP spillCandidateBit = genFindLowestBit(spillCandidates);
        spillCandidates &= ~spillCandidateBit;
        regNumber  spillCandidateRegNum    = genRegNumFromMask(spillCandidateBit);
        RegRecord* spillCandidateRegRecord = &linearScan->physRegs[spillCandidateRegNum];
        Interval*  assignedInterval        = spillCandidateRegRecord->assignedInterval;

        // Can and should the interval in this register be spilled for this one,
        // if we don't find a better alternative?
        if ((linearScan->getNextIntervalRef(spillCandidateRegNum, regType) == currentLocation) &&
            !assignedInterval->getNextRefPosition()->RegOptional())
        {
            continue;
        }
        if (!linearScan->isSpillCandidate(currentInterval, refPosition, spillCandidateRegRecord))
        {
            continue;
        }

        weight_t     currentSpillWeight = 0;
        RefPosition* recentRefPosition  = assignedInterval != nullptr ? assignedInterval->recentRefPosition : nullptr;
        if ((recentRefPosition != nullptr) &&
            (recentRefPosition->RegOptional() && !(assignedInterval->isLocalVar && recentRefPosition->IsActualRef())))
        {
            // We do not "spillAfter" if previous (recent) refPosition was regOptional or if it
            // is not an actual ref. In those cases, we will reload in future (next) refPosition.
            // For such cases, consider the spill cost of next refposition.
            // See notes in "spillInterval()".
            RefPosition* reloadRefPosition = assignedInterval->getNextRefPosition();
            if (reloadRefPosition != nullptr)
            {
                currentSpillWeight = linearScan->getWeight(reloadRefPosition);
            }
        }

        // Only consider spillCost if we were not able to calculate weight of reloadRefPosition.
        if (currentSpillWeight == 0)
        {
            currentSpillWeight = linearScan->spillCost[spillCandidateRegNum];
#ifdef TARGET_ARM
            if (currentInterval->registerType == TYP_DOUBLE)
            {
                currentSpillWeight = max(currentSpillWeight, linearScan->spillCost[REG_NEXT(spillCandidateRegNum)]);
            }
#endif
        }

        if (currentSpillWeight < bestSpillWeight)
        {
            bestSpillWeight    = currentSpillWeight;
            lowestCostSpillSet = spillCandidateBit;
        }
        else if (currentSpillWeight == bestSpillWeight)
        {
            lowestCostSpillSet |= spillCandidateBit;
        }
    }

    if (lowestCostSpillSet == RBM_NONE)
    {
        return;
    }

    // We won't spill if this refPosition is RegOptional() and we have no candidates
    // with a lower spill cost.
    if ((bestSpillWeight >= thisSpillWeight) && refPosition->RegOptional())
    {
        currentInterval->assignedReg = nullptr;
        skipAllocation               = true;
        found                        = true;
    }

    // We must have at least one with the lowest spill cost.
    assert(lowestCostSpillSet != RBM_NONE);
    found = applySelection(SPILL_COST, lowestCostSpillSet);
}

// ----------------------------------------------------------
//  try_FAR_NEXT_REF: Apply the FAR_NEXT_REF heuristic.
//
void LinearScan::RegisterSelection::try_FAR_NEXT_REF()
{
    assert(!found);

    LsraLocation farthestLocation = MinLocation;
    regMaskTP    farthestSet      = RBM_NONE;
    for (regMaskTP farthestCandidates = candidates; farthestCandidates != RBM_NONE;)
    {
        regMaskTP farthestCandidateBit = genFindLowestBit(farthestCandidates);
        farthestCandidates &= ~farthestCandidateBit;
        regNumber farthestCandidateRegNum = genRegNumFromMask(farthestCandidateBit);

        // Find the next RefPosition of the register.
        LsraLocation nextIntervalLocation =
            linearScan->getNextIntervalRef(farthestCandidateRegNum, currentInterval->registerType);
        LsraLocation nextPhysRefLocation = Min(linearScan->nextFixedRef[farthestCandidateRegNum], nextIntervalLocation);
        if (nextPhysRefLocation == farthestLocation)
        {
            farthestSet |= farthestCandidateBit;
        }
        else if (nextPhysRefLocation > farthestLocation)
        {
            farthestSet      = farthestCandidateBit;
            farthestLocation = nextPhysRefLocation;
        }
    }
    // We must have at least one with the lowest spill cost.
    assert(farthestSet != RBM_NONE);
    found = applySelection(FAR_NEXT_REF, farthestSet);
}

// ----------------------------------------------------------
//  try_PREV_REG_OPT: Apply the PREV_REG_OPT heuristic.
//
void LinearScan::RegisterSelection::try_PREV_REG_OPT()
{
    assert(!found);

    regMaskTP prevRegOptSet = RBM_NONE;
    for (regMaskTP prevRegOptCandidates = candidates; prevRegOptCandidates != RBM_NONE;)
    {
        regMaskTP prevRegOptCandidateBit = genFindLowestBit(prevRegOptCandidates);
        prevRegOptCandidates &= ~prevRegOptCandidateBit;
        regNumber prevRegOptCandidateRegNum = genRegNumFromMask(prevRegOptCandidateBit);
        Interval* assignedInterval          = linearScan->physRegs[prevRegOptCandidateRegNum].assignedInterval;
        bool      foundPrevRegOptReg        = true;
#ifdef DEBUG
        bool hasAssignedInterval = false;
#endif

        if ((assignedInterval != nullptr) && (assignedInterval->recentRefPosition != nullptr))
        {
            foundPrevRegOptReg &=
                (assignedInterval->recentRefPosition->reload && assignedInterval->recentRefPosition->RegOptional());
#ifdef DEBUG
            hasAssignedInterval = true;
#endif
        }
#ifndef TARGET_ARM
        else
        {
            foundPrevRegOptReg = false;
        }
#endif

#ifdef TARGET_ARM
        // If current interval is TYP_DOUBLE, verify if the other half register matches the heuristics.
        // We have three cases:
        // 1. One of the register of the pair have an assigned interval: Check if that register's refPosition
        // matches the heuristics. If yes, add it to the set.
        // 2. Both registers of the pair have an assigned interval: Conservatively "and" conditions for
        // heuristics of their corresponding refPositions. If both register's heuristic matches, add them
        // to the set. TODO-CQ-ARM: We may implement a better condition later.
        // 3. None of the register have an assigned interval: Skip adding register and assert.
        if (currentInterval->registerType == TYP_DOUBLE)
        {
            regNumber anotherHalfRegNum = linearScan->findAnotherHalfRegNum(prevRegOptCandidateRegNum);
            assignedInterval            = linearScan->physRegs[anotherHalfRegNum].assignedInterval;
            if ((assignedInterval != nullptr) && (assignedInterval->recentRefPosition != nullptr))
            {
                if (assignedInterval->recentRefPosition->reload && assignedInterval->recentRefPosition->RegOptional())
                {
                    foundPrevRegOptReg &= (assignedInterval->recentRefPosition->reload &&
                                           assignedInterval->recentRefPosition->RegOptional());
                }
#ifdef DEBUG
                hasAssignedInterval = true;
#endif
            }
        }
#endif

        if (foundPrevRegOptReg)
        {
            // TODO-Cleanup: Previously, we always used the highest regNum with a previous regOptional
            // RefPosition, which is not really consistent with the way other selection criteria are
            // applied. should probably be: prevRegOptSet |= prevRegOptCandidateBit;
            prevRegOptSet = prevRegOptCandidateBit;
        }

#ifdef DEBUG
        // The assigned should be non-null, and should have a recentRefPosition, however since
        // this is a heuristic, we don't want a fatal error, so we just assert (not noway_assert).
        if (!hasAssignedInterval)
        {
            assert(!"Spill candidate has no assignedInterval recentRefPosition");
        }
#endif
    }
    found = applySelection(PREV_REG_OPT, prevRegOptSet);
}

// ----------------------------------------------------------
//  try_REG_NUM: Apply the REG_NUM heuristic.
//
void LinearScan::RegisterSelection::try_REG_NUM()
{
    assert(!found);

    found = applySingleRegSelection(REG_NUM, genFindLowestBit(candidates));
}

// ----------------------------------------------------------
//  calculateCoversSets: Calculate the necessary covers set registers to be used
//      for heuristics lke COVERS, COVERS_RELATED, COVERS_FULL.
//
void LinearScan::RegisterSelection::calculateCoversSets()
{
    if (freeCandidates == RBM_NONE || coversSetsCalculated)
    {
        return;
    }

    preferenceSet              = (candidates & preferences);
    regMaskTP coversCandidates = (preferenceSet == RBM_NONE) ? candidates : preferenceSet;
    for (; coversCandidates != RBM_NONE;)
    {
        regMaskTP coversCandidateBit = genFindLowestBit(coversCandidates);
        coversCandidates &= ~coversCandidateBit;
        regNumber coversCandidateRegNum = genRegNumFromMask(coversCandidateBit);

        // If we have a single candidate we don't need to compute the preference-related sets, but we
        // do need to compute the unassignedSet.
        if (!found)
        {
            // Find the next RefPosition of the register.
            LsraLocation nextIntervalLocation    = linearScan->getNextIntervalRef(coversCandidateRegNum, regType);
            LsraLocation nextPhysRefLocation     = linearScan->getNextFixedRef(coversCandidateRegNum, regType);
            LsraLocation coversCandidateLocation = Min(nextPhysRefLocation, nextIntervalLocation);

            // If the nextPhysRefLocation is a fixedRef for the rangeEndRefPosition, increment it so that
            // we don't think it isn't covering the live range.
            // This doesn't handle the case where earlier RefPositions for this Interval are also
            // FixedRefs of this regNum, but at least those are only interesting in the case where those
            // are "local last uses" of the Interval - otherwise the liveRange would interfere with the reg.
            if (coversCandidateLocation == rangeEndLocation &&
                rangeEndRefPosition->isFixedRefOfReg(coversCandidateRegNum))
            {
                INDEBUG(linearScan->dumpLsraAllocationEvent(LSRA_EVENT_INCREMENT_RANGE_END, currentInterval));
                coversCandidateLocation++;
            }
            if (coversCandidateLocation > rangeEndLocation)
            {
                coversSet |= coversCandidateBit;
            }
            if ((coversCandidateBit & relatedPreferences) != RBM_NONE)
            {
                if (coversCandidateLocation > relatedLastLocation)
                {
                    coversRelatedSet |= coversCandidateBit;
                }
            }
            else if (coversCandidateBit == refPosition->registerAssignment)
            {
                // If we had a fixed-reg def of a reg that will be killed before the use, prefer it to any other
                // registers with the same score.  (Note that we haven't changed the original registerAssignment
                // on the RefPosition).
                // Overload the RELATED_PREFERENCE value.
                // TODO-CQ: Consider if this should be split out.
                coversRelatedSet |= coversCandidateBit;
            }
            // Does this cover the full range of the interval?
            if (coversCandidateLocation > lastLocation)
            {
                coversFullSet |= coversCandidateBit;
            }
        }
        // The register is considered unassigned if it has no assignedInterval, OR
        // if its next reference is beyond the range of this interval.
        if (linearScan->nextIntervalRef[coversCandidateRegNum] > lastLocation)
        {
            unassignedSet |= coversCandidateBit;
        }
    }

    coversSetsCalculated = true;
}

// ----------------------------------------------------------
//  select: For given `currentInterval` and `refPosition`, selects a register to be assigned.
//
// Arguments:
//   currentInterval - Current interval for which register needs to be selected.
//   refPosition     - Refposition within the interval for which register needs to be selected.
//
//  Return Values:
//      Register bit selected (a single register) and REG_NA if no register was selected.
//
regMaskTP LinearScan::RegisterSelection::select(Interval*    currentInterval,
                                                RefPosition* refPosition DEBUG_ARG(RegisterScore* registerScore))
{
#ifdef DEBUG
    *registerScore = NONE;
#endif

    reset(currentInterval, refPosition);

    // process data-structures
    if (RefTypeIsDef(refPosition->refType))
    {
        if (currentInterval->hasConflictingDefUse)
        {
            linearScan->resolveConflictingDefAndUse(currentInterval, refPosition);
            candidates = refPosition->registerAssignment;
        }
        // Otherwise, check for the case of a fixed-reg def of a reg that will be killed before the
        // use, or interferes at the point of use (which shouldn't happen, but Lower doesn't mark
        // the contained nodes as interfering).
        // Note that we may have a ParamDef RefPosition that is marked isFixedRegRef, but which
        // has had its registerAssignment changed to no longer be a single register.
        else if (refPosition->isFixedRegRef && nextRefPos != nullptr && RefTypeIsUse(nextRefPos->refType) &&
                 !nextRefPos->isFixedRegRef && genMaxOneBit(refPosition->registerAssignment))
        {
            regNumber  defReg       = refPosition->assignedReg();
            RegRecord* defRegRecord = linearScan->getRegisterRecord(defReg);

            RefPosition* currFixedRegRefPosition = defRegRecord->recentRefPosition;
            assert(currFixedRegRefPosition != nullptr &&
                   currFixedRegRefPosition->nodeLocation == refPosition->nodeLocation);

            // If there is another fixed reference to this register before the use, change the candidates
            // on this RefPosition to include that of nextRefPos.
            RefPosition* nextFixedRegRefPosition = defRegRecord->getNextRefPosition();
            if (nextFixedRegRefPosition != nullptr &&
                nextFixedRegRefPosition->nodeLocation <= nextRefPos->getRefEndLocation())
            {
                candidates |= nextRefPos->registerAssignment;
                if (preferences == refPosition->registerAssignment)
                {
                    preferences = candidates;
                }
            }
        }
    }

    preferences &= candidates;
    if (preferences == RBM_NONE)
    {
        preferences = candidates;
    }

#ifdef DEBUG
    candidates = linearScan->stressLimitRegs(refPosition, candidates);
#endif
    assert(candidates != RBM_NONE);

    Interval* nextRelatedInterval  = relatedInterval;
    Interval* finalRelatedInterval = relatedInterval;
    Interval* rangeEndInterval     = relatedInterval;

    bool avoidByteRegs = false;
#ifdef TARGET_X86
    if ((relatedPreferences & ~RBM_BYTE_REGS) != RBM_NONE)
    {
        avoidByteRegs = true;
    }
#endif

    // Follow the chain of related intervals, as long as:
    // - The next reference is a def. We don't want to use the relatedInterval for preferencing if its next reference
    //   is not a new definition (as it either is or will become live).
    // - The next (def) reference is downstream. Otherwise we could iterate indefinitely because the preferences can be
    // circular.
    // - The intersection of preferenced registers is non-empty.
    //
    while (nextRelatedInterval != nullptr)
    {
        RefPosition* nextRelatedRefPosition = nextRelatedInterval->getNextRefPosition();

        // Only use the relatedInterval for preferencing if the related interval's next reference
        // is a new definition.
        if ((nextRelatedRefPosition != nullptr) && RefTypeIsDef(nextRelatedRefPosition->refType))
        {
            finalRelatedInterval = nextRelatedInterval;
            nextRelatedInterval  = nullptr;

            // First, get the preferences for this interval
            regMaskTP thisRelatedPreferences = finalRelatedInterval->getCurrentPreferences();
            // Now, determine if they are compatible and update the relatedPreferences that we'll consider.
            regMaskTP newRelatedPreferences = thisRelatedPreferences & relatedPreferences;
            if (newRelatedPreferences != RBM_NONE && (!avoidByteRegs || thisRelatedPreferences != RBM_BYTE_REGS))
            {
                // TODO-CQ: The following isFree() check doesn't account for the possibility that there's an
                // assignedInterval whose recentRefPosition was delayFree. It also fails to account for
                // the TYP_DOUBLE case on ARM. It would be better to replace the call to isFree with
                //   isRegAvailable(genRegNumFromMask(newRelatedPreferences), regType)), but this is retained
                //   to achieve zero diffs.
                //
                bool thisIsSingleReg = isSingleRegister(newRelatedPreferences);
                if (!thisIsSingleReg ||
                    (finalRelatedInterval->isLocalVar &&
                     linearScan->isFree(linearScan->getRegisterRecord(genRegNumFromMask(newRelatedPreferences)))))
                {
                    relatedPreferences = newRelatedPreferences;
                    // If this Interval has a downstream def without a single-register preference, continue to iterate.
                    if (nextRelatedRefPosition->nodeLocation > rangeEndLocation)
                    {
                        preferCalleeSave    = (preferCalleeSave || finalRelatedInterval->preferCalleeSave);
                        rangeEndLocation    = nextRelatedRefPosition->getRangeEndLocation();
                        rangeEndInterval    = finalRelatedInterval;
                        nextRelatedInterval = finalRelatedInterval->relatedInterval;
                    }
                }
            }
        }
        else
        {
            if (nextRelatedInterval == relatedInterval)
            {
                relatedInterval    = nullptr;
                relatedPreferences = RBM_NONE;
            }
            nextRelatedInterval = nullptr;
        }
    }

    // For floating point, we want to be less aggressive about using callee-save registers.
    // So in that case, we just need to ensure that the current RefPosition is covered.
    if (useFloatReg(currentInterval->registerType))
    {
        rangeEndRefPosition = refPosition;
        preferCalleeSave    = currentInterval->preferCalleeSave;
    }
    else if (currentInterval->isWriteThru && refPosition->spillAfter)
    {
        // This is treated as a last use of the register, as there is an upcoming EH boundary.
        rangeEndRefPosition = refPosition;
    }
    else
    {
        rangeEndRefPosition = refPosition->getRangeEndRef();
        // If we have a chain of related intervals, and a finalRelatedInterval that
        // is not currently occupying a register, and whose lifetime begins after this one,
        // we want to try to select a register that will cover its lifetime.
        if ((rangeEndInterval != nullptr) && (rangeEndInterval->assignedReg == nullptr) &&
            !rangeEndInterval->isWriteThru &&
            (rangeEndInterval->getNextRefLocation() >= rangeEndRefPosition->nodeLocation))
        {
            lastRefPosition = rangeEndInterval->lastRefPosition;
        }
    }
    if ((relatedInterval != nullptr) && !relatedInterval->isWriteThru)
    {
        relatedLastLocation = relatedInterval->lastRefPosition->nodeLocation;
    }

    if (preferCalleeSave)
    {
        regMaskTP calleeSaveCandidates = calleeSaveRegs(currentInterval->registerType);
        if (currentInterval->isWriteThru)
        {
            // We'll only prefer a callee-save register if it's already been used.
            regMaskTP unusedCalleeSaves =
                calleeSaveCandidates & ~(linearScan->compiler->codeGen->regSet.rsGetModifiedRegsMask());
            callerCalleePrefs = calleeSaveCandidates & ~unusedCalleeSaves;
            preferences &= ~unusedCalleeSaves;
        }
        else
        {
            callerCalleePrefs = calleeSaveCandidates;
        }
    }
    else
    {
        callerCalleePrefs = callerSaveRegs(currentInterval->registerType);
    }

    // If this has a delayed use (due to being used in a rmw position of a
    // non-commutative operator), its endLocation is delayed until the "def"
    // position, which is one location past the use (getRefEndLocation() takes care of this).
    rangeEndLocation = rangeEndRefPosition->getRefEndLocation();
    lastLocation     = lastRefPosition->getRefEndLocation();

    // We'll set this to short-circuit remaining heuristics when we have a single candidate.
    found = false;

    // Is this a fixedReg?
    regMaskTP fixedRegMask = RBM_NONE;
    if (refPosition->isFixedRegRef)
    {
        assert(genMaxOneBit(refPosition->registerAssignment));
        fixedRegMask = refPosition->registerAssignment;
        if (candidates == refPosition->registerAssignment)
        {
            found = true;
            if (linearScan->nextIntervalRef[genRegNumFromMask(candidates)] > lastLocation)
            {
                unassignedSet = candidates;
            }
        }
    }

    // Eliminate candidates that are in-use or busy.
    if (!found)
    {
        regMaskTP busyRegs = linearScan->regsBusyUntilKill | linearScan->regsInUseThisLocation;
        candidates &= ~busyRegs;

        // Also eliminate as busy any register with a conflicting fixed reference at this or
        // the next location.
        // Note that this will eliminate the fixedReg, if any, but we'll add it back below.
        regMaskTP checkConflictMask = candidates & linearScan->fixedRegs;
        while (checkConflictMask != RBM_NONE)
        {
            regMaskTP checkConflictBit = genFindLowestBit(checkConflictMask);
            checkConflictMask &= ~checkConflictBit;
            regNumber    checkConflictReg      = genRegNumFromMask(checkConflictBit);
            LsraLocation checkConflictLocation = linearScan->nextFixedRef[checkConflictReg];

            if ((checkConflictLocation == currentLocation) ||
                (refPosition->delayRegFree && (checkConflictLocation == (currentLocation + 1))))
            {
                candidates &= ~checkConflictBit;
            }
        }
        candidates |= fixedRegMask;
        found = isSingleRegister(candidates);
    }

    // By chance, is prevRegRec already holding this interval, as a copyReg or having
    // been restored as inactive after a kill?
    // NOTE: this is not currently considered one of the selection criteria - it always wins
    // if it is the assignedInterval of 'prevRegRec'.
    if (!found && (prevRegRec != nullptr))
    {
        prevRegBit = genRegMask(prevRegRec->regNum);
        if ((prevRegRec->assignedInterval == currentInterval) && ((candidates & prevRegBit) != RBM_NONE))
        {
            candidates = prevRegBit;
            found      = true;
#ifdef DEBUG
            *registerScore = THIS_ASSIGNED;
#endif
        }
    }
    else
    {
        prevRegBit = RBM_NONE;
    }

    if (!found && (candidates == RBM_NONE))
    {
        assert(refPosition->RegOptional());
        currentInterval->assignedReg = nullptr;
        return RBM_NONE;
    }

    // TODO-Cleanup: Previously, the "reverseSelect" stress mode reversed the order of the heuristics.
    // It needs to be re-engineered with this refactoring.
    // In non-debug builds, this will simply get optimized away
    bool reverseSelect = false;
#ifdef DEBUG
    reverseSelect = linearScan->doReverseSelect();
#endif // DEBUG

    freeCandidates = linearScan->getFreeCandidates(candidates, regType);

    // If no free candidates, then double check if refPosition is an actual ref.
    if (freeCandidates == RBM_NONE)
    {
        // We won't spill if this refPosition is not an actual ref.
        if (!refPosition->IsActualRef())
        {
            currentInterval->assignedReg = nullptr;
            return RBM_NONE;
        }
    }
    else
    {
        // Set the 'matchingConstants' set.
        if (currentInterval->isConstant && RefTypeIsDef(refPosition->refType))
        {
            matchingConstants = linearScan->getMatchingConstants(candidates, currentInterval, refPosition);
        }
    }

#define IF_FOUND_GOTO_DONE                                                                                             \
    if (found)                                                                                                         \
        goto Selection_Done;

#ifdef DEBUG
    HeuristicFn fn;
    for (int orderId = 0; orderId < REGSELECT_HEURISTIC_COUNT; orderId++)
    {
        IF_FOUND_GOTO_DONE

        RegisterScore heuristicToApply = RegSelectionOrder[orderId];
        if (mappingTable->Lookup(heuristicToApply, &fn))
        {
            (this->*fn)();
            if (found)
            {
                *registerScore = heuristicToApply;
            }

#if TRACK_LSRA_STATS
            INTRACK_STATS_IF(found, linearScan->updateLsraStat(linearScan->getLsraStatFromScore(heuristicToApply),
                                                               refPosition->bbNum));
#endif // TRACK_LSRA_STATS
        }
        else
        {
            assert(!"Unexpected heuristic value!");
        }
    }
#else // RELEASE
// In release, just invoke the default order

#define REG_SEL_DEF(stat, value, shortname, orderSeqId)                                                                \
    try_##stat();                                                                                                      \
    IF_FOUND_GOTO_DONE
#include "lsra_score.h"
#undef REG_SEL_DEF
#endif // DEBUG
#undef IF_FOUND_GOTO_DONE

Selection_Done:
    if (skipAllocation)
    {
        return RBM_NONE;
    }

    calculateCoversSets();

    assert(found && isSingleRegister(candidates));
    foundRegBit = candidates;
    return candidates;
}<|MERGE_RESOLUTION|>--- conflicted
+++ resolved
@@ -5289,28 +5289,8 @@
                 // It's already in a register, but not one we need.
                 if (!RefTypeIsDef(currentRefPosition.refType))
                 {
-<<<<<<< HEAD
-                    regNumber copyReg        = assignCopyReg(&currentRefPosition);
-                    lastAllocatedRefPosition = &currentRefPosition;
-                    bool unassign            = false;
-                    if (currentInterval->isWriteThru)
-                    {
-                        if (currentRefPosition.refType == RefTypeDef)
-                        {
-                            currentRefPosition.writeThru = true;
-                        }
-                        if (!currentRefPosition.lastUse)
-                        {
-                            if (currentRefPosition.spillAfter)
-                            {
-                                unassign = true;
-                            }
-                        }
-                    }
-=======
-                    regNumber copyReg         = assignCopyReg(currentRefPosition);
-                    lastAllocatedRefPosition  = currentRefPosition;
->>>>>>> e53a3d9a
+                    regNumber copyReg         = assignCopyReg(&currentRefPosition);
+                    lastAllocatedRefPosition  = &currentRefPosition;
                     regMaskTP copyRegMask     = getRegMask(copyReg, currentInterval->registerType);
                     regMaskTP assignedRegMask = getRegMask(assignedRegister, currentInterval->registerType);
                     regsInUseThisLocation |= copyRegMask | assignedRegMask;
