--- conflicted
+++ resolved
@@ -46,7 +46,7 @@
     int Run()
     {
         // If the first block is a patchpoint, insert a scratch block.
-        if (compiler->fgFirstBB->HasFlag(BBF_PATCHPOINT))
+        if (compiler->fgFirstBB->CheckFlag(BBF_PATCHPOINT))
         {
             compiler->fgEnsureFirstBBisScratch();
         }
@@ -54,7 +54,7 @@
         int count = 0;
         for (BasicBlock* const block : compiler->Blocks(compiler->fgFirstBB->Next()))
         {
-            if (block->HasFlag(BBF_PATCHPOINT))
+            if (block->CheckFlag(BBF_PATCHPOINT))
             {
                 // We can't OSR from funclets.
                 //
@@ -68,7 +68,7 @@
                 TransformBlock(block);
                 count++;
             }
-            else if (block->HasFlag(BBF_PARTIAL_COMPILATION_PATCHPOINT))
+            else if (block->CheckFlag(BBF_PARTIAL_COMPILATION_PATCHPOINT))
             {
                 // We can't OSR from funclets.
                 // Also, we don't import the IL for these blocks.
@@ -78,7 +78,7 @@
                 // If we're instrumenting, we should not have decided to
                 // put class probes here, as that is driven by looking at IL.
                 //
-                assert(!block->HasFlag(BBF_HAS_HISTOGRAM_PROFILE));
+                assert(!block->CheckFlag(BBF_HAS_HISTOGRAM_PROFILE));
 
                 // Clear the partial comp flag.
                 //
@@ -149,11 +149,7 @@
         block->SetJumpKindAndTarget(BBJ_COND, remainderBlock);
         block->SetFlags(BBF_INTERNAL);
 
-<<<<<<< HEAD
-        helperBlock->SetFlags(BBF_BACKWARD_JUMP);
-=======
-        helperBlock->bbFlags |= (BBF_BACKWARD_JUMP | BBF_NONE_QUIRK);
->>>>>>> d2172989
+        helperBlock->SetFlags(BBF_BACKWARD_JUMP | BBF_NONE_QUIRK);
 
         compiler->fgAddRefPred(helperBlock, block);
         compiler->fgAddRefPred(remainderBlock, helperBlock);
@@ -194,7 +190,7 @@
     //  ppCounter = <initial value>
     void TransformEntry(BasicBlock* block)
     {
-        assert(!block->HasFlag(BBF_PATCHPOINT));
+        assert(!block->CheckFlag(BBF_PATCHPOINT));
 
         int initialCounterValue = JitConfig.TC_OnStackReplacement_InitialCounter();
 
