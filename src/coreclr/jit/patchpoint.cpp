// Licensed to the .NET Foundation under one or more agreements.
// The .NET Foundation licenses this file to you under the MIT license.

#include "jitpch.h"
#ifdef _MSC_VER
#pragma hdrstop
#endif

//------------------------------------------------------------------------
// PatchpointTransformer
//
// Insert patchpoint checks into Tier0 methods, based on locations identified
// during importation (see impImportBlockCode).
//
// There are now two different types of patchpoints:
//   * loop based: enable OSR transitions in loops
//   * partial compilation: allows partial compilation of original method
//
// Loop patchpoint policy decisions implemented here:
//   * One counter per stack frame, regardless of the number of patchpoints.
//   * Shared counter value initialized to a constant in the prolog.
//   * Patchpoint trees fully expanded into jit IR. Deferring expansion could
//       lead to more compact code and lessen size overhead for Tier0.
//
// Workarounds and limitations:
//
//   * no patchpoints in handler regions
//   * no patchpoints for localloc methods
//
class PatchpointTransformer
{
    const int HIGH_PROBABILITY = 99;
    unsigned  ppCounterLclNum;
    Compiler* compiler;

public:
    PatchpointTransformer(Compiler* compiler) : ppCounterLclNum(BAD_VAR_NUM), compiler(compiler)
    {
    }

    //------------------------------------------------------------------------
    // Run: run transformation for each block.
    //
    // Returns:
    //   Number of patchpoints transformed.
    int Run()
    {
        // If the first block is a patchpoint, insert a scratch block.
        if (compiler->fgFirstBB->HasFlag(BBF_PATCHPOINT))
        {
            compiler->fgEnsureFirstBBisScratch();
        }

        int count = 0;
        for (BasicBlock* const block : compiler->Blocks(compiler->fgFirstBB->Next()))
        {
            if (block->HasFlag(BBF_PATCHPOINT))
            {
                // We can't OSR from funclets.
                //
                assert(!block->hasHndIndex());

                // Clear the patchpoint flag.
                //
                block->RemoveFlags(BBF_PATCHPOINT);

                JITDUMP("Patchpoint: regular patchpoint in " FMT_BB "\n", block->bbNum);
                TransformBlock(block);
                count++;
            }
            else if (block->HasFlag(BBF_PARTIAL_COMPILATION_PATCHPOINT))
            {
                // We can't OSR from funclets.
                // Also, we don't import the IL for these blocks.
                //
                assert(!block->hasHndIndex());

                // If we're instrumenting, we should not have decided to
                // put class probes here, as that is driven by looking at IL.
                //
                assert(!block->HasFlag(BBF_HAS_HISTOGRAM_PROFILE));

                // Clear the partial comp flag.
                //
                block->RemoveFlags(BBF_PARTIAL_COMPILATION_PATCHPOINT);

                JITDUMP("Patchpoint: partial compilation patchpoint in " FMT_BB "\n", block->bbNum);
                TransformPartialCompilation(block);
                count++;
            }
        }

        return count;
    }

private:
    //------------------------------------------------------------------------
    // CreateAndInsertBasicBlock: ask compiler to create new basic block.
    // and insert in into the basic block list.
    //
    // Arguments:
    //    jumpKind - jump kind for the new basic block
    //    insertAfter - basic block, after which compiler has to insert the new one.
    //    jumpDest - jump target for the new basic block. Defaults to nullptr.
    //
    // Return Value:
    //    new basic block.
    BasicBlock* CreateAndInsertBasicBlock(BBjumpKinds jumpKind, BasicBlock* insertAfter, BasicBlock* jumpDest = nullptr)
    {
        BasicBlock* block = compiler->fgNewBBafter(jumpKind, insertAfter, true, jumpDest);
        block->SetFlags(BBF_IMPORTED);
        return block;
    }

    //------------------------------------------------------------------------
    // TransformBlock: expand current block to include patchpoint logic.
    //
    //  S;
    //
    //  ==>
    //
    //  if (--ppCounter <= 0)
    //  {
    //     ppHelper(&ppCounter, ilOffset);
    //  }
    //  S;
    //
    void TransformBlock(BasicBlock* block)
    {
        // If we haven't allocated the counter temp yet, set it up
        if (ppCounterLclNum == BAD_VAR_NUM)
        {
            ppCounterLclNum                            = compiler->lvaGrabTemp(true DEBUGARG("patchpoint counter"));
            compiler->lvaTable[ppCounterLclNum].lvType = TYP_INT;

            // and initialize in the entry block
            TransformEntry(compiler->fgFirstBB);
        }

        // Capture the IL offset
        IL_OFFSET ilOffset = block->bbCodeOffs;
        assert(ilOffset != BAD_IL_OFFSET);

        // Current block now becomes the test block
        BasicBlock* remainderBlock = compiler->fgSplitBlockAtBeginning(block);
        BasicBlock* helperBlock    = CreateAndInsertBasicBlock(BBJ_NONE, block);

        // Update flow and flags
<<<<<<< HEAD
        block->SetJumpKindAndTarget(BBJ_COND, remainderBlock DEBUG_ARG(compiler));
        block->SetFlags(BBF_INTERNAL);
=======
        block->SetJumpKindAndTarget(BBJ_COND, remainderBlock);
        block->bbFlags |= BBF_INTERNAL;
>>>>>>> 4fa760f5

        helperBlock->SetFlags(BBF_BACKWARD_JUMP);

        compiler->fgAddRefPred(helperBlock, block);
        compiler->fgAddRefPred(remainderBlock, helperBlock);

        // Update weights
        remainderBlock->inheritWeight(block);
        helperBlock->inheritWeightPercentage(block, 100 - HIGH_PROBABILITY);

        // Fill in test block
        //
        // --ppCounter;
        GenTree* ppCounterBefore = compiler->gtNewLclvNode(ppCounterLclNum, TYP_INT);
        GenTree* one             = compiler->gtNewIconNode(1, TYP_INT);
        GenTree* ppCounterSub    = compiler->gtNewOperNode(GT_SUB, TYP_INT, ppCounterBefore, one);
        GenTree* ppCounterUpdate = compiler->gtNewStoreLclVarNode(ppCounterLclNum, ppCounterSub);

        compiler->fgNewStmtAtEnd(block, ppCounterUpdate);

        // if (ppCounter > 0), bypass helper call
        GenTree* ppCounterUpdated = compiler->gtNewLclvNode(ppCounterLclNum, TYP_INT);
        GenTree* zero             = compiler->gtNewIconNode(0, TYP_INT);
        GenTree* compare          = compiler->gtNewOperNode(GT_GT, TYP_INT, ppCounterUpdated, zero);
        GenTree* jmp              = compiler->gtNewOperNode(GT_JTRUE, TYP_VOID, compare);

        compiler->fgNewStmtAtEnd(block, jmp);

        // Fill in helper block
        //
        // call PPHelper(&ppCounter, ilOffset)
        GenTree*     ilOffsetNode  = compiler->gtNewIconNode(ilOffset, TYP_INT);
        GenTree*     ppCounterAddr = compiler->gtNewLclVarAddrNode(ppCounterLclNum);
        GenTreeCall* helperCall =
            compiler->gtNewHelperCallNode(CORINFO_HELP_PATCHPOINT, TYP_VOID, ppCounterAddr, ilOffsetNode);

        compiler->fgNewStmtAtEnd(helperBlock, helperCall);
    }

    //  ppCounter = <initial value>
    void TransformEntry(BasicBlock* block)
    {
        assert(!block->HasFlag(BBF_PATCHPOINT));

        int initialCounterValue = JitConfig.TC_OnStackReplacement_InitialCounter();

        if (initialCounterValue < 0)
        {
            initialCounterValue = 0;
        }

        GenTree* initialCounterNode = compiler->gtNewIconNode(initialCounterValue, TYP_INT);
        GenTree* ppCounterStore     = compiler->gtNewStoreLclVarNode(ppCounterLclNum, initialCounterNode);

        compiler->fgNewStmtNearEnd(block, ppCounterStore);
    }

    //------------------------------------------------------------------------
    // TransformPartialCompilation: delete all the statements in the block and insert
    //     a call to the partial compilation patchpoint helper
    //
    //  S0; S1; S2; ... SN;
    //
    //  ==>
    //
    //  ~~{ S0; ... SN; }~~ (deleted)
    //  call JIT_PARTIAL_COMPILATION_PATCHPOINT(ilOffset)
    //
    // Note S0 -- SN are not forever lost -- they will appear in the OSR version
    // of the method created when the patchpoint is hit. Also note the patchpoint
    // helper call will not return control to this method.
    //
    void TransformPartialCompilation(BasicBlock* block)
    {
        // Capture the IL offset
        IL_OFFSET ilOffset = block->bbCodeOffs;
        assert(ilOffset != BAD_IL_OFFSET);

        // Remove all statements from the block.
        for (Statement* stmt : block->Statements())
        {
            compiler->fgRemoveStmt(block, stmt);
        }

        // Update flow
        block->SetJumpKindAndTarget(BBJ_THROW);

        // Add helper call
        //
        // call PartialCompilationPatchpointHelper(ilOffset)
        //
        GenTree*     ilOffsetNode = compiler->gtNewIconNode(ilOffset, TYP_INT);
        GenTreeCall* helperCall =
            compiler->gtNewHelperCallNode(CORINFO_HELP_PARTIAL_COMPILATION_PATCHPOINT, TYP_VOID, ilOffsetNode);

        compiler->fgNewStmtAtEnd(block, helperCall);
    }
};

//------------------------------------------------------------------------
// fgTransformPatchpoints: expansion of patchpoints into control flow.
//
// Notes:
//
// Patchpoints are placed in the JIT IR during importation, and get expanded
// here into normal JIT IR.
//
// Returns:
//   phase status indicating if changes were made
//
PhaseStatus Compiler::fgTransformPatchpoints()
{
    if (!doesMethodHavePatchpoints() && !doesMethodHavePartialCompilationPatchpoints())
    {
        JITDUMP("\n -- no patchpoints to transform\n");
        return PhaseStatus::MODIFIED_NOTHING;
    }

    // We should only be adding patchpoints at Tier0, so should not be in an inlinee
    assert(!compIsForInlining());

    // We should be allowed to have patchpoints in this method.
    assert(compCanHavePatchpoints());

    PatchpointTransformer ppTransformer(this);
    int                   count = ppTransformer.Run();
    JITDUMP("\n -- %d patchpoints transformed\n", count);
    return (count == 0) ? PhaseStatus::MODIFIED_NOTHING : PhaseStatus::MODIFIED_EVERYTHING;
}<|MERGE_RESOLUTION|>--- conflicted
+++ resolved
@@ -146,13 +146,8 @@
         BasicBlock* helperBlock    = CreateAndInsertBasicBlock(BBJ_NONE, block);
 
         // Update flow and flags
-<<<<<<< HEAD
-        block->SetJumpKindAndTarget(BBJ_COND, remainderBlock DEBUG_ARG(compiler));
+        block->SetJumpKindAndTarget(BBJ_COND, remainderBlock);
         block->SetFlags(BBF_INTERNAL);
-=======
-        block->SetJumpKindAndTarget(BBJ_COND, remainderBlock);
-        block->bbFlags |= BBF_INTERNAL;
->>>>>>> 4fa760f5
 
         helperBlock->SetFlags(BBF_BACKWARD_JUMP);
 
