--- conflicted
+++ resolved
@@ -51,7 +51,7 @@
 {
     // BBF_INTERNAL blocks may not have a valid bbCodeOffs. This function
     // should only be used before any BBF_INTERNAL blocks have been added.
-    assert(!pBlk->HasFlag(BBF_INTERNAL));
+    assert(!pBlk->CheckFlag(BBF_INTERNAL));
 
     return Compiler::jitIsBetween(pBlk->bbCodeOffs, ebdTryBegOffs(), ebdTryEndOffs());
 }
@@ -60,7 +60,7 @@
 {
     // BBF_INTERNAL blocks may not have a valid bbCodeOffs. This function
     // should only be used before any BBF_INTERNAL blocks have been added.
-    assert(!pBlk->HasFlag(BBF_INTERNAL));
+    assert(!pBlk->CheckFlag(BBF_INTERNAL));
 
     return HasFilter() && Compiler::jitIsBetween(pBlk->bbCodeOffs, ebdFilterBegOffs(), ebdFilterEndOffs());
 }
@@ -69,7 +69,7 @@
 {
     // BBF_INTERNAL blocks may not have a valid bbCodeOffs. This function
     // should only be used before any BBF_INTERNAL blocks have been added.
-    assert(!pBlk->HasFlag(BBF_INTERNAL));
+    assert(!pBlk->CheckFlag(BBF_INTERNAL));
 
     return Compiler::jitIsBetween(pBlk->bbCodeOffs, ebdHndBegOffs(), ebdHndEndOffs());
 }
@@ -815,7 +815,7 @@
  */
 void Compiler::ehUpdateForDeletedBlock(BasicBlock* block)
 {
-    assert(block->HasFlag(BBF_REMOVED));
+    assert(block->CheckFlag(BBF_REMOVED));
 
     if (!block->hasTryIndex() && !block->hasHndIndex())
     {
@@ -1075,26 +1075,7 @@
 {
     noway_assert(block);
 
-<<<<<<< HEAD
-    void* cookie;
-
-#if defined(FEATURE_EH_FUNCLETS) && defined(TARGET_ARM)
-    if (block->HasFlag(BBF_FINALLY_TARGET))
-    {
-        // Use the offset of the beginning of the NOP padding, not the main block.
-        // This might include loop head padding, too, if this is a loop head.
-        assert(block->bbUnwindNopEmitCookie); // probably not null-initialized, though, so this might not tell us
-                                              // anything
-        cookie = block->bbUnwindNopEmitCookie;
-    }
-    else
-#endif // defined(FEATURE_EH_FUNCLETS) && defined(TARGET_ARM)
-    {
-        cookie = block->bbEmitCookie;
-    }
-=======
     void* cookie = block->bbEmitCookie;
->>>>>>> d2172989
 
     noway_assert(cookie != nullptr);
     return cookie;
@@ -1312,7 +1293,7 @@
 
     // Find the first non-removed block after the 'try' region to end our iteration.
     bEnd = handlerTab->ebdTryLast->Next();
-    while ((bEnd != nullptr) && bEnd->HasFlag(BBF_REMOVED))
+    while ((bEnd != nullptr) && bEnd->CheckFlag(BBF_REMOVED))
     {
         bEnd = bEnd->Next();
     }
@@ -1321,7 +1302,7 @@
     block = handlerTab->ebdTryBeg;
     while (block != nullptr)
     {
-        if (!block->HasFlag(BBF_REMOVED))
+        if (!block->CheckFlag(BBF_REMOVED))
         {
             bLast = block;
         }
@@ -1341,7 +1322,7 @@
 
     // Find the first non-removed block after the handler region to end our iteration.
     bEnd = handlerTab->ebdHndLast->Next();
-    while ((bEnd != nullptr) && bEnd->HasFlag(BBF_REMOVED))
+    while ((bEnd != nullptr) && bEnd->CheckFlag(BBF_REMOVED))
     {
         bEnd = bEnd->Next();
     }
@@ -1350,7 +1331,7 @@
     block = handlerTab->ebdHndBeg;
     while (block != nullptr)
     {
-        if (!block->HasFlag(BBF_REMOVED))
+        if (!block->CheckFlag(BBF_REMOVED))
         {
             bLast = block;
         }
@@ -1474,7 +1455,7 @@
             {
                 if (blk->getTryIndex() == XTnum)
                 {
-                    noway_assert(blk->HasFlag(BBF_REMOVED));
+                    noway_assert(blk->CheckFlag(BBF_REMOVED));
                     INDEBUG(blk->setTryIndex(MAX_XCPTN_INDEX);) // Note: this is still a legal index, just unlikely
                 }
                 else if (blk->getTryIndex() > XTnum)
@@ -1487,7 +1468,7 @@
             {
                 if (blk->getHndIndex() == XTnum)
                 {
-                    noway_assert(blk->HasFlag(BBF_REMOVED));
+                    noway_assert(blk->CheckFlag(BBF_REMOVED));
                     INDEBUG(blk->setHndIndex(MAX_XCPTN_INDEX);) // Note: this is still a legal index, just unlikely
                 }
                 else if (blk->getHndIndex() > XTnum)
@@ -2043,11 +2024,7 @@
             newHndStart->bbCodeOffs    = handlerStart->bbCodeOffs;
             newHndStart->bbCodeOffsEnd = newHndStart->bbCodeOffs; // code size = 0. TODO: use BAD_IL_OFFSET instead?
             newHndStart->inheritWeight(handlerStart);
-<<<<<<< HEAD
-            newHndStart->SetFlags(BBF_DONT_REMOVE | BBF_INTERNAL);
-=======
-            newHndStart->bbFlags |= (BBF_DONT_REMOVE | BBF_INTERNAL | BBF_NONE_QUIRK);
->>>>>>> d2172989
+            newHndStart->SetFlags(BBF_DONT_REMOVE | BBF_INTERNAL | BBF_NONE_QUIRK);
             modified = true;
 
 #ifdef DEBUG
@@ -2209,13 +2186,9 @@
 
                         // Note that we don't need to clear any flags on the old try start, since it is still a 'try'
                         // start.
-<<<<<<< HEAD
-                        newTryStart->SetFlags(BBF_DONT_REMOVE | BBF_INTERNAL);
-=======
-                        newTryStart->bbFlags |= (BBF_DONT_REMOVE | BBF_INTERNAL | BBF_NONE_QUIRK);
->>>>>>> d2172989
-
-                        if (insertBeforeBlk->HasFlag(BBF_BACKWARD_JUMP_TARGET))
+                        newTryStart->SetFlags(BBF_DONT_REMOVE | BBF_INTERNAL | BBF_NONE_QUIRK);
+
+                        if (insertBeforeBlk->CheckFlag(BBF_BACKWARD_JUMP_TARGET))
                         {
                             newTryStart->SetFlags(BBF_BACKWARD_JUMP_TARGET);
                         }
@@ -2704,11 +2677,7 @@
                     newLast->bbCodeOffs    = insertAfterBlk->bbCodeOffsEnd;
                     newLast->bbCodeOffsEnd = newLast->bbCodeOffs; // code size = 0. TODO: use BAD_IL_OFFSET instead?
                     newLast->inheritWeight(insertAfterBlk);
-<<<<<<< HEAD
-                    newLast->SetFlags(BBF_INTERNAL);
-=======
-                    newLast->bbFlags |= (BBF_INTERNAL | BBF_NONE_QUIRK);
->>>>>>> d2172989
+                    newLast->SetFlags(BBF_INTERNAL | BBF_NONE_QUIRK);
                     fgAddRefPred(newLast, insertAfterBlk);
 
                     // Move the insert pointer. More enclosing equivalent 'last' blocks will be inserted after this.
@@ -3006,30 +2975,30 @@
         assert(HBtab->ebdHndBeg != nullptr);
         assert(HBtab->ebdHndLast != nullptr);
 
-        assert(HBtab->ebdTryBeg->HasFlag(BBF_DONT_REMOVE));
-
-        assert(HBtab->ebdHndBeg->HasFlag(BBF_DONT_REMOVE));
-
-        assert(!HBtab->ebdTryBeg->HasFlag(BBF_REMOVED));
-        assert(!HBtab->ebdTryLast->HasFlag(BBF_REMOVED));
-        assert(!HBtab->ebdHndBeg->HasFlag(BBF_REMOVED));
-        assert(!HBtab->ebdHndLast->HasFlag(BBF_REMOVED));
+        assert(HBtab->ebdTryBeg->CheckFlag(BBF_DONT_REMOVE));
+
+        assert(HBtab->ebdHndBeg->CheckFlag(BBF_DONT_REMOVE));
+
+        assert(!HBtab->ebdTryBeg->CheckFlag(BBF_REMOVED));
+        assert(!HBtab->ebdTryLast->CheckFlag(BBF_REMOVED));
+        assert(!HBtab->ebdHndBeg->CheckFlag(BBF_REMOVED));
+        assert(!HBtab->ebdHndLast->CheckFlag(BBF_REMOVED));
 
         if (HBtab->HasFilter())
         {
             assert(HBtab->ebdFilter != nullptr);
-            assert(HBtab->ebdFilter->HasFlag(BBF_DONT_REMOVE));
-            assert(!HBtab->ebdFilter->HasFlag(BBF_REMOVED));
+            assert(HBtab->ebdFilter->CheckFlag(BBF_DONT_REMOVE));
+            assert(!HBtab->ebdFilter->CheckFlag(BBF_REMOVED));
         }
 
 #if defined(FEATURE_EH_FUNCLETS)
         if (fgFuncletsCreated)
         {
-            assert(HBtab->ebdHndBeg->HasFlag(BBF_FUNCLET_BEG));
+            assert(HBtab->ebdHndBeg->CheckFlag(BBF_FUNCLET_BEG));
 
             if (HBtab->HasFilter())
             {
-                assert(HBtab->ebdFilter->HasFlag(BBF_FUNCLET_BEG));
+                assert(HBtab->ebdFilter->CheckFlag(BBF_FUNCLET_BEG));
             }
         }
 #endif // FEATURE_EH_FUNCLETS
@@ -3050,7 +3019,7 @@
     unsigned newBBnum = 1;
     for (BasicBlock* const block : Blocks())
     {
-        assert(!block->HasFlag(BBF_REMOVED));
+        assert(!block->CheckFlag(BBF_REMOVED));
         assert(1 <= block->bbNum && block->bbNum <= bbNumMax);
         assert(blockNumMap[block->bbNum] == 0); // If this fails, we have two blocks with the same block number.
         blockNumMap[block->bbNum] = newBBnum++;
@@ -3094,7 +3063,7 @@
     {
         // Assert some things about the "first funclet block" pointer.
         assert(fgFirstFuncletBB != nullptr);
-        assert(!fgFirstFuncletBB->HasFlag(BBF_REMOVED));
+        assert(!fgFirstFuncletBB->CheckFlag(BBF_REMOVED));
         bbNumFirstFunclet = blockNumMap[fgFirstFuncletBB->bbNum];
         assert(bbNumFirstFunclet != 0);
     }
@@ -3484,7 +3453,7 @@
             if (fgFuncletsCreated)
             {
                 // Make sure blocks that aren't the first block of a funclet do not have the BBF_FUNCLET_BEG flag set.
-                assert(!block->HasFlag(BBF_FUNCLET_BEG));
+                assert(!block->CheckFlag(BBF_FUNCLET_BEG));
             }
 #endif // FEATURE_EH_FUNCLETS
         }
@@ -4024,46 +3993,6 @@
 
 #if defined(FEATURE_EH_FUNCLETS)
 
-<<<<<<< HEAD
-#if defined(TARGET_ARM)
-
-/*****************************************************************************
- * We just removed a BBJ_CALLFINALLY/BBJ_ALWAYS pair. If this was the only such pair
- * targeting the BBJ_ALWAYS target, then we need to clear the BBF_FINALLY_TARGET bit
- * so that target can also be removed. 'block' is the finally target. Since we just
- * removed the BBJ_ALWAYS, it better have the BBF_FINALLY_TARGET bit set.
- */
-
-void Compiler::fgClearFinallyTargetBit(BasicBlock* block)
-{
-    assert(fgPredsComputed);
-    assert(block->HasFlag(BBF_FINALLY_TARGET));
-
-    for (BasicBlock* const predBlock : block->PredBlocks())
-    {
-        if (predBlock->KindIs(BBJ_ALWAYS) && predBlock->HasJumpTo(block))
-        {
-            BasicBlock* pPrev = predBlock->Prev();
-            if (pPrev != nullptr)
-            {
-                if (pPrev->KindIs(BBJ_CALLFINALLY))
-                {
-                    // We found a BBJ_CALLFINALLY / BBJ_ALWAYS that still points to this finally target
-                    return;
-                }
-            }
-        }
-    }
-
-    // Didn't find any BBJ_CALLFINALLY / BBJ_ALWAYS that still points here, so clear the bit
-
-    block->RemoveFlags(BBF_FINALLY_TARGET);
-}
-
-#endif // defined(TARGET_ARM)
-
-=======
->>>>>>> d2172989
 /*****************************************************************************
  * Is this an intra-handler control flow edge?
  *
@@ -4098,8 +4027,8 @@
     {
         assert((xtab->ebdHndBeg == block) || // The normal case
                (xtab->ebdHndBeg->NextIs(block) &&
-                xtab->ebdHndBeg->HasFlag(BBF_INTERNAL))); // After we've already inserted a header block, and we're
-                                                          // trying to decide how to split up the predecessor edges.
+                xtab->ebdHndBeg->CheckFlag(BBF_INTERNAL))); // After we've already inserted a header block, and we're
+                                                            // trying to decide how to split up the predecessor edges.
         if (predBlock->KindIs(BBJ_CALLFINALLY))
         {
             assert(predBlock->HasJumpTo(block));
@@ -4385,7 +4314,7 @@
 #if defined(FEATURE_EH_FUNCLETS)
             if (fgFuncletsCreated)
             {
-                assert(block->HasFlag(BBF_FUNCLET_BEG));
+                assert(block->CheckFlag(BBF_FUNCLET_BEG));
                 bPrev->SetFlags(BBF_FUNCLET_BEG);
                 block->RemoveFlags(BBF_FUNCLET_BEG);
             }
@@ -4434,7 +4363,7 @@
 #if defined(FEATURE_EH_FUNCLETS)
             if (fgFuncletsCreated)
             {
-                assert(block->HasFlag(BBF_FUNCLET_BEG));
+                assert(block->CheckFlag(BBF_FUNCLET_BEG));
                 bPrev->SetFlags(BBF_FUNCLET_BEG);
                 block->RemoveFlags(BBF_FUNCLET_BEG);
             }
