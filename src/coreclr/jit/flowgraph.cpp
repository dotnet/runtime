// Licensed to the .NET Foundation under one or more agreements.
// The .NET Foundation licenses this file to you under the MIT license.

#include "jitpch.h"

#ifdef _MSC_VER
#pragma hdrstop
#endif

// Flowgraph Miscellany

//------------------------------------------------------------------------
// blockNeedsGCPoll: Determine whether the block needs GC poll inserted
//
// Arguments:
//   block         - the block to check
//
// Notes:
//    The GC poll may not be required because of optimizations applied earlier
//    or because of GC poll done implicitly by regular unmanaged calls.
//
// Returns:
//    Whether the GC poll needs to be inserted after the block
//
static bool blockNeedsGCPoll(BasicBlock* block)
{
    bool blockMayNeedGCPoll = block->HasFlag(BBF_NEEDS_GCPOLL);
    for (Statement* const stmt : block->NonPhiStatements())
    {
        if ((stmt->GetRootNode()->gtFlags & GTF_CALL) != 0)
        {
            for (GenTree* const tree : stmt->TreeList())
            {
                if (tree->OperGet() == GT_CALL)
                {
                    GenTreeCall* call = tree->AsCall();
                    if (call->IsUnmanaged())
                    {
                        if (!call->IsSuppressGCTransition())
                        {
                            // If the block contains regular unmanaged call, we can depend on it
                            // to poll for GC. No need to scan further.
                            return false;
                        }

                        blockMayNeedGCPoll = true;
                    }
                }
            }
        }
    }
    return blockMayNeedGCPoll;
}

//------------------------------------------------------------------------------
// fgInsertGCPolls : Insert GC polls for basic blocks containing calls to methods
//                   with SuppressGCTransitionAttribute.
//
// Notes:
//    When not optimizing, the method relies on BBF_HAS_SUPPRESSGC_CALL flag to
//    find the basic blocks that require GC polls; when optimizing the tree nodes
//    are scanned to find calls to methods with SuppressGCTransitionAttribute.
//
//    This must be done after any transformations that would add control flow between
//    calls.
//
// Returns:
//    PhaseStatus indicating what, if anything, was changed.
//
PhaseStatus Compiler::fgInsertGCPolls()
{
    PhaseStatus result = PhaseStatus::MODIFIED_NOTHING;

    if ((optMethodFlags & OMF_NEEDS_GCPOLLS) == 0)
    {
        return result;
    }

    bool createdPollBlocks = false;

    // Walk through the blocks and hunt for a block that needs a GC Poll
    //
    for (BasicBlock* block = fgFirstBB; block != nullptr; block = block->Next())
    {
        compCurBB = block;

        // When optimizations are enabled, we can't rely on BBF_HAS_SUPPRESSGC_CALL flag:
        // the call could've been moved, e.g., hoisted from a loop, CSE'd, etc.
        if (opts.OptimizationDisabled())
        {
            if (!block->HasAnyFlag(BBF_HAS_SUPPRESSGC_CALL | BBF_NEEDS_GCPOLL))
            {
                continue;
            }
        }
        else
        {
            if (!blockNeedsGCPoll(block))
            {
                continue;
            }
        }

        result = PhaseStatus::MODIFIED_EVERYTHING;

        // This block needs a GC poll. We either just insert a callout or we split the block and inline part of
        // the test.

        // If we're doing GCPOLL_CALL, just insert a GT_CALL node before the last node in the block.

        assert(block->KindIs(BBJ_RETURN, BBJ_ALWAYS, BBJ_COND, BBJ_SWITCH, BBJ_THROW, BBJ_CALLFINALLY));

        GCPollType pollType = GCPOLL_INLINE;

        // We'd like to insert an inline poll. Below is the list of places where we
        // can't or don't want to emit an inline poll. Check all of those. If after all of that we still
        // have INLINE, then emit an inline check.

        if (opts.OptimizationDisabled())
        {
            // Don't split blocks and create inlined polls unless we're optimizing.
            //
            JITDUMP("Selecting CALL poll in block " FMT_BB " because of debug/minopts\n", block->bbNum);
            pollType = GCPOLL_CALL;
        }
        else if (genReturnBB == block)
        {
            // we don't want to split the single return block
            //
            JITDUMP("Selecting CALL poll in block " FMT_BB " because it is the single return block\n", block->bbNum);
            pollType = GCPOLL_CALL;
        }
        else if (BBJ_SWITCH == block->GetKind())
        {
            // We don't want to deal with all the outgoing edges of a switch block.
            //
            JITDUMP("Selecting CALL poll in block " FMT_BB " because it is a SWITCH block\n", block->bbNum);
            pollType = GCPOLL_CALL;
        }
        else if (block->HasFlag(BBF_COLD))
        {
            // We don't want to split a cold block.
            //
            JITDUMP("Selecting CALL poll in block " FMT_BB " because it is a cold block\n", block->bbNum);
            pollType = GCPOLL_CALL;
        }

        BasicBlock* curBasicBlock = fgCreateGCPoll(pollType, block);
        createdPollBlocks |= (block != curBasicBlock);
        block = curBasicBlock;
    }

    // If we split a block to create a GC Poll, call fgUpdateChangedFlowGraph.
    // We should never split blocks unless we're optimizing.
    if (createdPollBlocks)
    {
        noway_assert(opts.OptimizationEnabled());
<<<<<<< HEAD
        fgReorderBlocks(/* useProfileData */ false);
        fgRenumberBlocks();
=======
        fgUpdateChangedFlowGraph(FlowGraphUpdates::COMPUTE_BASICS);
>>>>>>> aa974c7f
    }

    return result;
}

//------------------------------------------------------------------------------
// fgCreateGCPoll : Insert a GC poll of the specified type for the given basic block.
//
// Arguments:
//    pollType  - The type of GC poll to insert
//    block     - Basic block to insert the poll for
//
// Return Value:
//    If new basic blocks are inserted, the last inserted block; otherwise, the input block.
//
BasicBlock* Compiler::fgCreateGCPoll(GCPollType pollType, BasicBlock* block)
{
    bool createdPollBlocks;

    void* addrTrap;
    void* pAddrOfCaptureThreadGlobal;

    addrTrap = info.compCompHnd->getAddrOfCaptureThreadGlobal(&pAddrOfCaptureThreadGlobal);

    // If the trap and address of thread global are null, make the call.
    if (addrTrap == nullptr && pAddrOfCaptureThreadGlobal == nullptr)
    {
        pollType = GCPOLL_CALL;
    }

    // Create the GC_CALL node
    GenTree* call = gtNewHelperCallNode(CORINFO_HELP_POLL_GC, TYP_VOID);
    call          = fgMorphCall(call->AsCall());
    gtSetEvalOrder(call);

    BasicBlock* bottom = nullptr;

    if (pollType == GCPOLL_CALL)
    {
        createdPollBlocks = false;

        Statement* newStmt = nullptr;

        if (block->HasFlag(BBF_NEEDS_GCPOLL))
        {
            // This is a block that ends in a tail call; gc probe early.
            //
            newStmt = fgNewStmtAtBeg(block, call);
        }
        else if (block->KindIs(BBJ_ALWAYS, BBJ_CALLFINALLY))
        {
            // For BBJ_ALWAYS and BBJ_CALLFINALLY, we don't need to insert it before the condition.
            // Just append it.
            newStmt = fgNewStmtAtEnd(block, call);
        }
        else
        {
            newStmt = fgNewStmtNearEnd(block, call);
            // For DDB156656, we need to associate the GC Poll with the IL offset (and therefore sequence
            // point) of the tree before which we inserted the poll.  One example of when this is a
            // problem:
            //  if (...) {  //1
            //      ...
            //  } //2
            //  else { //3
            //      ...
            //  }
            //  (gcpoll) //4
            //  return. //5
            //
            //  If we take the if statement at 1, we encounter a jump at 2.  This jumps over the else
            //  and lands at 4.  4 is where we inserted the gcpoll.  However, that is associated with
            //  the sequence point a 3.  Therefore, the debugger displays the wrong source line at the
            //  gc poll location.
            //
            //  More formally, if control flow targets an instruction, that instruction must be the
            //  start of a new sequence point.
            Statement* nextStmt = newStmt->GetNextStmt();
            if (nextStmt != nullptr)
            {
                // Is it possible for gtNextStmt to be NULL?
                newStmt->SetDebugInfo(nextStmt->GetDebugInfo());
            }
        }

        if (fgNodeThreading != NodeThreading::None)
        {
            gtSetStmtInfo(newStmt);
            fgSetStmtSeq(newStmt);
        }

        block->SetFlags(BBF_GC_SAFE_POINT);
#ifdef DEBUG
        if (verbose)
        {
            printf("*** creating GC Poll in block " FMT_BB "\n", block->bbNum);
            gtDispBlockStmts(block);
        }
#endif // DEBUG
    }
    else // GCPOLL_INLINE
    {
        assert(pollType == GCPOLL_INLINE);
        createdPollBlocks = true;
        // if we're doing GCPOLL_INLINE, then:
        //  1) Create two new blocks: Poll and Bottom.  The original block is called Top.

        // I want to create:
        // top -> poll -> bottom (lexically)
        // so that we jump over poll to get to bottom.
        BasicBlock*   top                = block;
        unsigned char lpIndexFallThrough = BasicBlock::NOT_IN_LOOP;

        BBKinds       oldJumpKind = top->GetKind();
        unsigned char lpIndex     = top->bbNatLoopNum;

        if (oldJumpKind == BBJ_COND)
        {
            lpIndexFallThrough = top->GetFalseTarget()->bbNatLoopNum;
        }

        BasicBlock* poll = fgNewBBafter(BBJ_ALWAYS, top, true);
        bottom           = fgNewBBafter(top->GetKind(), poll, true);

        poll->SetTarget(bottom);
        assert(poll->JumpsToNext());

        bottom->TransferTarget(top);

        // Update block flags
        const BasicBlockFlags originalFlags = top->GetFlagsRaw() | BBF_GC_SAFE_POINT;

        // We are allowed to split loops and we need to keep a few other flags...
        //
        noway_assert(
            (originalFlags & (BBF_SPLIT_NONEXIST & ~(BBF_LOOP_HEAD | BBF_LOOP_PREHEADER | BBF_RETLESS_CALL))) == 0);
        top->SetFlagsRaw(originalFlags &
                         (~(BBF_SPLIT_LOST | BBF_LOOP_PREHEADER | BBF_RETLESS_CALL) | BBF_GC_SAFE_POINT));
        bottom->SetFlags(originalFlags &
                         (BBF_SPLIT_GAINED | BBF_IMPORTED | BBF_GC_SAFE_POINT | BBF_LOOP_PREHEADER | BBF_RETLESS_CALL));
        bottom->inheritWeight(top);
        poll->SetFlags(originalFlags & (BBF_SPLIT_GAINED | BBF_IMPORTED | BBF_GC_SAFE_POINT));

        // Mark Poll as rarely run.
        poll->bbSetRunRarely();

        if (optLoopTableValid)
        {
            poll->bbNatLoopNum = lpIndex; // Set the bbNatLoopNum in case we are in a loop

            bottom->bbNatLoopNum = lpIndex; // Set the bbNatLoopNum in case we are in a loop
            if (lpIndex != BasicBlock::NOT_IN_LOOP)
            {
                // Set the new lpBottom in the natural loop table
                optLoopTable[lpIndex].lpBottom = bottom;
            }

            if (lpIndexFallThrough != BasicBlock::NOT_IN_LOOP)
            {
                // Set the new lpHead in the natural loop table
                optLoopTable[lpIndexFallThrough].lpHead = bottom;
            }
        }

        // Add the GC_CALL node to Poll.
        Statement* pollStmt = fgNewStmtAtEnd(poll, call);
        if (fgNodeThreading != NodeThreading::None)
        {
            gtSetStmtInfo(pollStmt);
            fgSetStmtSeq(pollStmt);
        }

        // Remove the last statement from Top and add it to Bottom if necessary.
        if ((oldJumpKind == BBJ_COND) || (oldJumpKind == BBJ_RETURN) || (oldJumpKind == BBJ_THROW))
        {
            Statement* stmt = top->firstStmt();
            while (stmt->GetNextStmt() != nullptr)
            {
                stmt = stmt->GetNextStmt();
            }
            fgUnlinkStmt(top, stmt);
            fgInsertStmtAtEnd(bottom, stmt);
        }

        // for BBJ_ALWAYS blocks, bottom is an empty block.

        // Create a GT_EQ node that checks against g_TrapReturningThreads.  True jumps to Bottom,
        // false falls through to poll.  Add this to the end of Top.  Top is now BBJ_COND.  Bottom is
        // now a jump target
        CLANG_FORMAT_COMMENT_ANCHOR;

#ifdef ENABLE_FAST_GCPOLL_HELPER
        // Prefer the fast gc poll helepr over the double indirection
        noway_assert(pAddrOfCaptureThreadGlobal == nullptr);
#endif

        GenTree* value; // The value of g_TrapReturningThreads
        if (pAddrOfCaptureThreadGlobal != nullptr)
        {
            // Use a double indirection
            GenTree* addr =
                gtNewIndOfIconHandleNode(TYP_I_IMPL, (size_t)pAddrOfCaptureThreadGlobal, GTF_ICON_CONST_PTR, true);
            value = gtNewIndir(TYP_INT, addr, GTF_IND_NONFAULTING);
        }
        else
        {
            // Use a single indirection
            value = gtNewIndOfIconHandleNode(TYP_INT, (size_t)addrTrap, GTF_ICON_GLOBAL_PTR, false);
        }

        // NOTE: in c++ an equivalent load is done via LoadWithoutBarrier() to ensure that the
        // program order is preserved. (not hoisted out of a loop or cached in a local, for example)
        //
        // Here we introduce the read really late after all major optimizations are done, and the location
        // is formally unknown, so noone could optimize the load, thus no special flags are needed.

        // Compare for equal to zero
        GenTree* trapRelop = gtNewOperNode(GT_EQ, TYP_INT, value, gtNewIconNode(0, TYP_INT));

        trapRelop->gtFlags |= GTF_RELOP_JMP_USED | GTF_DONT_CSE;
        GenTree* trapCheck = gtNewOperNode(GT_JTRUE, TYP_VOID, trapRelop);
        gtSetEvalOrder(trapCheck);
        Statement* trapCheckStmt = fgNewStmtAtEnd(top, trapCheck);
        if (fgNodeThreading != NodeThreading::None)
        {
            gtSetStmtInfo(trapCheckStmt);
            fgSetStmtSeq(trapCheckStmt);
        }

#ifdef DEBUG
        if (verbose)
        {
            printf("Adding trapCheck in " FMT_BB "\n", top->bbNum);
            gtDispTree(trapCheck);
        }
#endif

        top->SetCond(bottom, poll);
        // Bottom has Top and Poll as its predecessors.  Poll has just Top as a predecessor.
        fgAddRefPred(bottom, poll);
        fgAddRefPred(bottom, top);
        fgAddRefPred(poll, top);

        // Replace Top with Bottom in the predecessor list of all outgoing edges from Bottom
        // (1 for unconditional branches, 2 for conditional branches, N for switches).
        switch (oldJumpKind)
        {
            case BBJ_RETURN:
            case BBJ_THROW:
                // no successors
                break;
            case BBJ_COND:
                // replace predecessor in true/false successors.
                noway_assert(!bottom->IsLast());
                fgReplacePred(bottom->GetFalseTarget(), top, bottom);
                fgReplacePred(bottom->GetTrueTarget(), top, bottom);
                break;

            case BBJ_ALWAYS:
            case BBJ_CALLFINALLY:
                fgReplacePred(bottom->GetTarget(), top, bottom);
                break;
            case BBJ_SWITCH:
                NO_WAY("SWITCH should be a call rather than an inlined poll.");
                break;
            default:
                NO_WAY("Unknown block type for updating predecessor lists.");
        }

        if (compCurBB == top)
        {
            compCurBB = bottom;
        }

#ifdef DEBUG
        if (verbose)
        {
            printf("*** creating inlined GC Poll in top block " FMT_BB "\n", top->bbNum);
            gtDispBlockStmts(top);
            printf(" poll block is " FMT_BB "\n", poll->bbNum);
            gtDispBlockStmts(poll);
            printf(" bottom block is " FMT_BB "\n", bottom->bbNum);
            gtDispBlockStmts(bottom);

            printf("\nAfter this change in fgCreateGCPoll the BB graph is:");
            fgDispBasicBlocks(false);
        }
#endif // DEBUG
    }

    return createdPollBlocks ? bottom : block;
}

//------------------------------------------------------------------------
// fgCanSwitchToOptimized: Determines if conditions are met to allow switching the opt level to optimized
//
// Return Value:
//    True if the opt level may be switched from tier 0 to optimized, false otherwise
//
// Assumptions:
//    - compInitOptions() has been called
//    - compSetOptimizationLevel() has not been called
//
// Notes:
//    This method is to be called at some point before compSetOptimizationLevel() to determine if the opt level may be
//    changed based on information gathered in early phases.

bool Compiler::fgCanSwitchToOptimized()
{
    bool result = opts.jitFlags->IsSet(JitFlags::JIT_FLAG_TIER0) && !opts.jitFlags->IsSet(JitFlags::JIT_FLAG_MIN_OPT) &&
                  !opts.compDbgCode && !compIsForInlining();
    if (result)
    {
        // Ensure that it would be safe to change the opt level
        assert(opts.compFlags == CLFLG_MINOPT);
        assert(!opts.IsMinOptsSet());
    }

    return result;
}

//------------------------------------------------------------------------
// fgSwitchToOptimized: Switch the opt level from tier 0 to optimized
//
// Arguments:
//    reason - reason why opt level was switched
//
// Assumptions:
//    - fgCanSwitchToOptimized() is true
//    - compSetOptimizationLevel() has not been called
//
// Notes:
//    This method is to be called at some point before compSetOptimizationLevel() to switch the opt level to optimized
//    based on information gathered in early phases.

void Compiler::fgSwitchToOptimized(const char* reason)
{
    assert(fgCanSwitchToOptimized());

    // Switch to optimized and re-init options
    JITDUMP("****\n**** JIT Tier0 jit request switching to Tier1 because: %s\n****\n", reason);
    assert(opts.jitFlags->IsSet(JitFlags::JIT_FLAG_TIER0));
    opts.jitFlags->Clear(JitFlags::JIT_FLAG_TIER0);
    opts.jitFlags->Clear(JitFlags::JIT_FLAG_BBINSTR);
    opts.jitFlags->Clear(JitFlags::JIT_FLAG_BBINSTR_IF_LOOPS);
    opts.jitFlags->Clear(JitFlags::JIT_FLAG_OSR);
    opts.jitFlags->Set(JitFlags::JIT_FLAG_BBOPT);

    // Leave a note for jit diagnostics
    compSwitchedToOptimized = true;

    compInitOptions(opts.jitFlags);

    // Notify the VM of the change
    info.compCompHnd->setMethodAttribs(info.compMethodHnd, CORINFO_FLG_SWITCHED_TO_OPTIMIZED);
}

//------------------------------------------------------------------------
// fgMayExplicitTailCall: Estimates conservatively for an explicit tail call, if the importer may actually use a tail
// call.
//
// Return Value:
//    - False if a tail call will not be generated
//    - True if a tail call *may* be generated
//
// Assumptions:
//    - compInitOptions() has been called
//    - info.compIsVarArgs has been initialized
//    - An explicit tail call has been seen
//    - compSetOptimizationLevel() has not been called

bool Compiler::fgMayExplicitTailCall()
{
    assert(!compIsForInlining());

    if (info.compFlags & CORINFO_FLG_SYNCH)
    {
        // Caller is synchronized
        return false;
    }

    if (opts.IsReversePInvoke())
    {
        // Reverse P/Invoke
        return false;
    }

#if !FEATURE_FIXED_OUT_ARGS
    if (info.compIsVarArgs)
    {
        // Caller is varargs
        return false;
    }
#endif // FEATURE_FIXED_OUT_ARGS

    return true;
}

//------------------------------------------------------------------------
// fgImport: read the IL for the method and create jit IR
//
// Returns:
//    phase status
//
PhaseStatus Compiler::fgImport()
{
    impImport();

    // Estimate how much of method IL was actually imported.
    //
    // Note this includes (to some extent) the impact of importer folded
    // branches, provided the folded tree covered the entire block's IL.
    unsigned importedILSize = 0;
    for (BasicBlock* const block : Blocks())
    {
        if (block->HasFlag(BBF_IMPORTED))
        {
            // Assume if we generate any IR for the block we generate IR for the entire block.
            if (block->firstStmt() != nullptr)
            {
                IL_OFFSET beginOffset = block->bbCodeOffs;
                IL_OFFSET endOffset   = block->bbCodeOffsEnd;

                if ((beginOffset != BAD_IL_OFFSET) && (endOffset != BAD_IL_OFFSET) && (endOffset > beginOffset))
                {
                    unsigned blockILSize = endOffset - beginOffset;
                    importedILSize += blockILSize;
                }
            }
        }
    }

    // Could be tripped up if we ever duplicate blocks
    assert(importedILSize <= info.compILCodeSize);

    // Leave a note if we only did a partial import.
    if (importedILSize != info.compILCodeSize)
    {
        JITDUMP("\n** Note: %s IL was partially imported -- imported %u of %u bytes of method IL\n",
                compIsForInlining() ? "inlinee" : "root method", importedILSize, info.compILCodeSize);
    }

    // Record this for diagnostics and for the inliner's budget computations
    info.compILImportSize = importedILSize;

    if (compIsForInlining())
    {
        compInlineResult->SetImportedILSize(info.compILImportSize);
    }

    return PhaseStatus::MODIFIED_EVERYTHING;
}

/*****************************************************************************
 * This function returns true if tree is a node with a call
 * that unconditionally throws an exception
 */

bool Compiler::fgIsThrow(GenTree* tree)
{
    if (!tree->IsCall())
    {
        return false;
    }
    GenTreeCall* call = tree->AsCall();
    if ((call->gtCallType == CT_HELPER) && s_helperCallProperties.AlwaysThrow(eeGetHelperNum(call->gtCallMethHnd)))
    {
        noway_assert(call->gtFlags & GTF_EXCEPT);
        return true;
    }
    return false;
}

/*****************************************************************************
 * This function returns true for blocks that are in different hot-cold regions.
 * It returns false when the blocks are both in the same regions
 */

bool Compiler::fgInDifferentRegions(const BasicBlock* blk1, const BasicBlock* blk2) const
{
    noway_assert(blk1 != nullptr);
    noway_assert(blk2 != nullptr);

    if (fgFirstColdBlock == nullptr)
    {
        return false;
    }

    // If one block is Hot and the other is Cold then we are in different regions
    return (blk1->HasFlag(BBF_COLD) != blk2->HasFlag(BBF_COLD));
}

bool Compiler::fgIsBlockCold(BasicBlock* blk)
{
    noway_assert(blk != nullptr);

    if (fgFirstColdBlock == nullptr)
    {
        return false;
    }

    return blk->HasFlag(BBF_COLD);
}

/*****************************************************************************
 * This function returns true if tree is a GT_COMMA node with a call
 * that unconditionally throws an exception
 */

bool Compiler::fgIsCommaThrow(GenTree* tree, bool forFolding /* = false */)
{
    // Instead of always folding comma throws,
    // with stress enabled we only fold half the time

    if (forFolding && compStressCompile(STRESS_FOLD, 50))
    {
        return false; /* Don't fold */
    }

    /* Check for cast of a GT_COMMA with a throw overflow */
    if ((tree->gtOper == GT_COMMA) && (tree->gtFlags & GTF_CALL) && (tree->gtFlags & GTF_EXCEPT))
    {
        return (fgIsThrow(tree->AsOp()->gtOp1));
    }
    return false;
}

//------------------------------------------------------------------------
// fgGetStaticsCCtorHelper: Creates a BasicBlock from the `tree` node.
//
// Arguments:
//    cls       - The class handle
//    helper    - The helper function
//    typeIndex - The static block type index. Used only for
//                CORINFO_HELP_GETSHARED_NONGCTHREADSTATIC_BASE_NOCTOR_OPTIMIZED or
//                CORINFO_HELP_GETSHARED_GCTHREADSTATIC_BASE_NOCTOR_OPTIMIZED to cache
//                the static block in an array at index typeIndex.
//
// Return Value:
//    The call node corresponding to the helper
GenTreeCall* Compiler::fgGetStaticsCCtorHelper(CORINFO_CLASS_HANDLE cls, CorInfoHelpFunc helper, uint32_t typeIndex)
{
    bool         bNeedClassID = true;
    GenTreeFlags callFlags    = GTF_EMPTY;

    var_types type = TYP_BYREF;

    // This is sort of ugly, as we have knowledge of what the helper is returning.
    // We need the return type.
    switch (helper)
    {
        case CORINFO_HELP_GETSHARED_GCSTATIC_BASE_NOCTOR:
        case CORINFO_HELP_GETSHARED_GCTHREADSTATIC_BASE_NOCTOR_OPTIMIZED:
            bNeedClassID = false;
            FALLTHROUGH;

        case CORINFO_HELP_GETSHARED_GCTHREADSTATIC_BASE_NOCTOR:
            callFlags |= GTF_CALL_HOISTABLE;
            FALLTHROUGH;

        case CORINFO_HELP_GETSHARED_GCSTATIC_BASE:
        case CORINFO_HELP_GETSHARED_GCSTATIC_BASE_DYNAMICCLASS:
        case CORINFO_HELP_GETSHARED_NONGCSTATIC_BASE_DYNAMICCLASS:
        case CORINFO_HELP_GETSHARED_GCTHREADSTATIC_BASE:
        case CORINFO_HELP_GETSHARED_GCTHREADSTATIC_BASE_DYNAMICCLASS:
        case CORINFO_HELP_GETSHARED_NONGCTHREADSTATIC_BASE_DYNAMICCLASS:
            // type = TYP_BYREF;
            break;

        case CORINFO_HELP_GETSHARED_NONGCTHREADSTATIC_BASE_NOCTOR_OPTIMIZED:
        case CORINFO_HELP_GETSHARED_NONGCSTATIC_BASE_NOCTOR:
            bNeedClassID = false;
            FALLTHROUGH;

        case CORINFO_HELP_GETSHARED_NONGCTHREADSTATIC_BASE_NOCTOR:
            callFlags |= GTF_CALL_HOISTABLE;
            FALLTHROUGH;

        case CORINFO_HELP_GETSHARED_NONGCSTATIC_BASE:
        case CORINFO_HELP_GETSHARED_NONGCTHREADSTATIC_BASE:
        case CORINFO_HELP_CLASSINIT_SHARED_DYNAMICCLASS:
            type = TYP_I_IMPL;
            break;

        default:
            assert(!"unknown shared statics helper");
            break;
    }

    GenTree* opModuleIDArg;
    GenTree* opClassIDArg;

    // Get the class ID
    unsigned clsID;
    size_t   moduleID;
    void*    pclsID;
    void*    pmoduleID;

    clsID = info.compCompHnd->getClassDomainID(cls, &pclsID);

    moduleID = info.compCompHnd->getClassModuleIdForStatics(cls, nullptr, &pmoduleID);

    if (!(callFlags & GTF_CALL_HOISTABLE))
    {
        if (info.compCompHnd->getClassAttribs(cls) & CORINFO_FLG_BEFOREFIELDINIT)
        {
            callFlags |= GTF_CALL_HOISTABLE;
        }
    }

    if (pmoduleID)
    {
        opModuleIDArg = gtNewIndOfIconHandleNode(TYP_I_IMPL, (size_t)pmoduleID, GTF_ICON_CIDMID_HDL, true);
    }
    else
    {
        opModuleIDArg = gtNewIconNode((size_t)moduleID, TYP_I_IMPL);
    }

    GenTreeCall* result;
    if (bNeedClassID)
    {
        if (pclsID)
        {
            opClassIDArg = gtNewIndOfIconHandleNode(TYP_INT, (size_t)pclsID, GTF_ICON_CIDMID_HDL, true);
        }
        else
        {
            opClassIDArg = gtNewIconNode(clsID, TYP_INT);
        }

        result = gtNewHelperCallNode(helper, type, opModuleIDArg, opClassIDArg);
    }
    else if ((helper == CORINFO_HELP_GETSHARED_NONGCTHREADSTATIC_BASE_NOCTOR_OPTIMIZED) ||
             (helper == CORINFO_HELP_GETSHARED_GCTHREADSTATIC_BASE_NOCTOR_OPTIMIZED))
    {
        result = gtNewHelperCallNode(helper, type, gtNewIconNode(typeIndex));
    }
    else
    {
        result = gtNewHelperCallNode(helper, type, opModuleIDArg);
    }

    if (IsStaticHelperEligibleForExpansion(result))
    {
        // Keep class handle attached to the helper call since it's difficult to restore it.
        result->gtInitClsHnd = cls;
    }
    result->gtFlags |= callFlags;

    // If we're importing the special EqualityComparer<T>.Default or Comparer<T>.Default
    // intrinsics, flag the helper call. Later during inlining, we can
    // remove the helper call if the associated field lookup is unused.
    if ((info.compFlags & CORINFO_FLG_INTRINSIC) != 0)
    {
        NamedIntrinsic ni = lookupNamedIntrinsic(info.compMethodHnd);
        if ((ni == NI_System_Collections_Generic_EqualityComparer_get_Default) ||
            (ni == NI_System_Collections_Generic_Comparer_get_Default))
        {
            JITDUMP("\nmarking helper call [%06u] as special dce...\n", result->gtTreeID);
            result->gtCallMoreFlags |= GTF_CALL_M_HELPER_SPECIAL_DCE;
        }
    }

    return result;
}

//------------------------------------------------------------------------------
// fgSetPreferredInitCctor: Set CORINFO_HELP_READYTORUN_NONGCSTATIC_BASE as the
// preferred call constructure if it is undefined.
//
void Compiler::fgSetPreferredInitCctor()
{
    if (m_preferredInitCctor == CORINFO_HELP_UNDEF)
    {
        // This is the cheapest helper that triggers the constructor.
        m_preferredInitCctor = CORINFO_HELP_READYTORUN_NONGCSTATIC_BASE;
    }
}

GenTreeCall* Compiler::fgGetSharedCCtor(CORINFO_CLASS_HANDLE cls)
{
#ifdef FEATURE_READYTORUN
    if (opts.IsReadyToRun())
    {
        CORINFO_RESOLVED_TOKEN resolvedToken;
        memset(&resolvedToken, 0, sizeof(resolvedToken));
        resolvedToken.hClass = cls;
        fgSetPreferredInitCctor();
        return impReadyToRunHelperToTree(&resolvedToken, m_preferredInitCctor, TYP_BYREF);
    }
#endif

    // Call the shared non gc static helper, as its the fastest
    return fgGetStaticsCCtorHelper(cls, info.compCompHnd->getSharedCCtorHelper(cls));
}

//------------------------------------------------------------------------------
// fgAddrCouldBeNull : Check whether the address tree can represent null.
//
// Arguments:
//    addr     -  Address to check
//
// Return Value:
//    True if address could be null; false otherwise
//
bool Compiler::fgAddrCouldBeNull(GenTree* addr)
{
    switch (addr->OperGet())
    {
        case GT_CNS_INT:
            return !addr->IsIconHandle();

        case GT_CNS_STR:
        case GT_FIELD_ADDR:
        case GT_LCL_ADDR:
            return false;

        case GT_IND:
            return (addr->gtFlags & GTF_IND_NONNULL) == 0;

        case GT_INDEX_ADDR:
            return !addr->AsIndexAddr()->IsNotNull();

        case GT_ARR_ADDR:
            return (addr->gtFlags & GTF_ARR_ADDR_NONNULL) == 0;

        case GT_LCL_VAR:
            return !lvaIsImplicitByRefLocal(addr->AsLclVar()->GetLclNum());

        case GT_COMMA:
            return fgAddrCouldBeNull(addr->AsOp()->gtOp2);

        case GT_CALL:
            return !addr->IsHelperCall() || !s_helperCallProperties.NonNullReturn(addr->AsCall()->GetHelperNum());

        case GT_ADD:
            if (addr->AsOp()->gtOp1->gtOper == GT_CNS_INT)
            {
                GenTree* cns1Tree = addr->AsOp()->gtOp1;
                if (!cns1Tree->IsIconHandle())
                {
                    if (!fgIsBigOffset(cns1Tree->AsIntCon()->gtIconVal))
                    {
                        // Op1 was an ordinary small constant
                        return fgAddrCouldBeNull(addr->AsOp()->gtOp2);
                    }
                }
                else // Op1 was a handle represented as a constant
                {
                    // Is Op2 also a constant?
                    if (addr->AsOp()->gtOp2->gtOper == GT_CNS_INT)
                    {
                        GenTree* cns2Tree = addr->AsOp()->gtOp2;
                        // Is this an addition of a handle and constant
                        if (!cns2Tree->IsIconHandle())
                        {
                            if (!fgIsBigOffset(cns2Tree->AsIntCon()->gtIconVal))
                            {
                                // Op2 was an ordinary small constant
                                return false; // we can't have a null address
                            }
                        }
                    }
                }
            }
            else
            {
                // Op1 is not a constant. What about Op2?
                if (addr->AsOp()->gtOp2->gtOper == GT_CNS_INT)
                {
                    GenTree* cns2Tree = addr->AsOp()->gtOp2;
                    // Is this an addition of a small constant
                    if (!cns2Tree->IsIconHandle())
                    {
                        if (!fgIsBigOffset(cns2Tree->AsIntCon()->gtIconVal))
                        {
                            // Op2 was an ordinary small constant
                            return fgAddrCouldBeNull(addr->AsOp()->gtOp1);
                        }
                    }
                }
            }
            break;

        default:
            break;
    }

    return true; // default result: addr could be null.
}

//------------------------------------------------------------------------------
// fgOptimizeDelegateConstructor: try and optimize construction of a delegate
//
// Arguments:
//    call -- call to original delegate constructor
//    exactContextHnd -- [out] context handle to update
//    ldftnToken -- [in]  resolved token for the method the delegate will invoke,
//      if known, or nullptr if not known
//
// Return Value:
//    Original call tree if no optimization applies.
//    Updated call tree if optimized.

GenTree* Compiler::fgOptimizeDelegateConstructor(GenTreeCall*            call,
                                                 CORINFO_CONTEXT_HANDLE* ExactContextHnd,
                                                 methodPointerInfo*      ldftnToken)
{
    JITDUMP("\nfgOptimizeDelegateConstructor: ");
    noway_assert(call->gtCallType == CT_USER_FUNC);
    CORINFO_METHOD_HANDLE methHnd = call->gtCallMethHnd;
    CORINFO_CLASS_HANDLE  clsHnd  = info.compCompHnd->getMethodClass(methHnd);

    assert(call->gtArgs.HasThisPointer());
    assert(call->gtArgs.CountArgs() == 3);
    assert(!call->gtArgs.AreArgsComplete());
    GenTree* targetMethod = call->gtArgs.GetArgByIndex(2)->GetNode();
    noway_assert(targetMethod->TypeGet() == TYP_I_IMPL);
    genTreeOps            oper            = targetMethod->OperGet();
    CORINFO_METHOD_HANDLE targetMethodHnd = nullptr;
    GenTree*              qmarkNode       = nullptr;
    if (oper == GT_FTN_ADDR)
    {
        GenTreeFptrVal* fptrValTree       = targetMethod->AsFptrVal();
        fptrValTree->gtFptrDelegateTarget = true;
        targetMethodHnd                   = fptrValTree->gtFptrMethod;
    }
    else if (oper == GT_CALL && targetMethod->AsCall()->gtCallMethHnd == eeFindHelper(CORINFO_HELP_VIRTUAL_FUNC_PTR))
    {
        assert(targetMethod->AsCall()->gtArgs.CountArgs() == 3);
        GenTree* handleNode = targetMethod->AsCall()->gtArgs.GetArgByIndex(2)->GetNode();

        if (handleNode->OperGet() == GT_CNS_INT)
        {
            // it's a ldvirtftn case, fetch the methodhandle off the helper for ldvirtftn. It's the 3rd arg
            targetMethodHnd = CORINFO_METHOD_HANDLE(handleNode->AsIntCon()->gtCompileTimeHandle);
        }
        // Sometimes the argument to this is the result of a generic dictionary lookup, which shows
        // up as a GT_QMARK.
        else if (handleNode->OperGet() == GT_QMARK)
        {
            qmarkNode = handleNode;
        }
    }
    // Sometimes we don't call CORINFO_HELP_VIRTUAL_FUNC_PTR but instead just call
    // CORINFO_HELP_RUNTIMEHANDLE_METHOD directly.
    else if (oper == GT_QMARK)
    {
        qmarkNode = targetMethod;
    }
    if (qmarkNode)
    {
        noway_assert(qmarkNode->OperGet() == GT_QMARK);
        // The argument is actually a generic dictionary lookup.  For delegate creation it looks
        // like:
        // GT_QMARK
        //  GT_COLON
        //      op1 -> call
        //              Arg 1 -> token (has compile time handle)
        //      op2 -> lclvar
        //
        //
        // In this case I can find the token (which is a method handle) and that is the compile time
        // handle.
        noway_assert(qmarkNode->AsOp()->gtOp2->OperGet() == GT_COLON);
        noway_assert(qmarkNode->AsOp()->gtOp2->AsOp()->gtOp1->OperGet() == GT_CALL);
        GenTreeCall* runtimeLookupCall = qmarkNode->AsOp()->gtOp2->AsOp()->gtOp1->AsCall();

        // This could be any of CORINFO_HELP_RUNTIMEHANDLE_(METHOD|CLASS)(_LOG?)
        GenTree* tokenNode = runtimeLookupCall->gtArgs.GetArgByIndex(1)->GetNode();
        noway_assert(tokenNode->OperGet() == GT_CNS_INT);
        targetMethodHnd = CORINFO_METHOD_HANDLE(tokenNode->AsIntCon()->gtCompileTimeHandle);
    }

    // Verify using the ldftnToken gives us all of what we used to get
    // via the above pattern match, and more...
    if (ldftnToken != nullptr)
    {
        assert(ldftnToken->m_token.hMethod != nullptr);

        if (targetMethodHnd != nullptr)
        {
            assert(targetMethodHnd == ldftnToken->m_token.hMethod);
        }

        targetMethodHnd = ldftnToken->m_token.hMethod;
    }
    else
    {
        assert(targetMethodHnd == nullptr);
    }

#ifdef FEATURE_READYTORUN
    if (opts.IsReadyToRun())
    {
        if (IsTargetAbi(CORINFO_NATIVEAOT_ABI))
        {
            if (ldftnToken != nullptr)
            {
                JITDUMP("optimized\n");

                GenTree*       thisPointer       = call->gtArgs.GetThisArg()->GetNode();
                GenTree*       targetObjPointers = call->gtArgs.GetArgByIndex(1)->GetNode();
                CORINFO_LOOKUP pLookup;
                info.compCompHnd->getReadyToRunDelegateCtorHelper(&ldftnToken->m_token, ldftnToken->m_tokenConstraint,
                                                                  clsHnd, &pLookup);
                if (!pLookup.lookupKind.needsRuntimeLookup)
                {
                    call = gtNewHelperCallNode(CORINFO_HELP_READYTORUN_DELEGATE_CTOR, TYP_VOID, thisPointer,
                                               targetObjPointers);
                    call->setEntryPoint(pLookup.constLookup);
                }
                else
                {
                    assert(oper != GT_FTN_ADDR);
                    CORINFO_CONST_LOOKUP genericLookup;
                    info.compCompHnd->getReadyToRunHelper(&ldftnToken->m_token, &pLookup.lookupKind,
                                                          CORINFO_HELP_READYTORUN_GENERIC_HANDLE, &genericLookup);
                    GenTree* ctxTree = getRuntimeContextTree(pLookup.lookupKind.runtimeLookupKind);
                    call             = gtNewHelperCallNode(CORINFO_HELP_READYTORUN_DELEGATE_CTOR, TYP_VOID, thisPointer,
                                               targetObjPointers, ctxTree);
                    call->setEntryPoint(genericLookup);
                }
            }
            else
            {
                JITDUMP("not optimized, NATIVEAOT no ldftnToken\n");
            }
        }
        // ReadyToRun has this optimization for a non-virtual function pointers only for now.
        else if (oper == GT_FTN_ADDR)
        {
            JITDUMP("optimized\n");

            GenTree* thisPointer       = call->gtArgs.GetArgByIndex(0)->GetNode();
            GenTree* targetObjPointers = call->gtArgs.GetArgByIndex(1)->GetNode();
            call = gtNewHelperCallNode(CORINFO_HELP_READYTORUN_DELEGATE_CTOR, TYP_VOID, thisPointer, targetObjPointers);

            CORINFO_LOOKUP entryPoint;
            info.compCompHnd->getReadyToRunDelegateCtorHelper(&ldftnToken->m_token, ldftnToken->m_tokenConstraint,
                                                              clsHnd, &entryPoint);
            assert(!entryPoint.lookupKind.needsRuntimeLookup);
            call->setEntryPoint(entryPoint.constLookup);
        }
        else
        {
            JITDUMP("not optimized, R2R virtual case\n");
        }
    }
    else
#endif
        if (targetMethodHnd != nullptr)
    {
        CORINFO_METHOD_HANDLE alternateCtor = nullptr;
        DelegateCtorArgs      ctorData;
        ctorData.pMethod = info.compMethodHnd;
        ctorData.pArg3   = nullptr;
        ctorData.pArg4   = nullptr;
        ctorData.pArg5   = nullptr;

        alternateCtor = info.compCompHnd->GetDelegateCtor(methHnd, clsHnd, targetMethodHnd, &ctorData);
        if (alternateCtor != methHnd)
        {
            JITDUMP("optimized\n");
            // we erase any inline info that may have been set for generics has it is not needed here,
            // and in fact it will pass the wrong info to the inliner code
            *ExactContextHnd = nullptr;

            call->gtCallMethHnd = alternateCtor;

            CallArg* lastArg = nullptr;
            if (ctorData.pArg3 != nullptr)
            {
                GenTree* arg3 = gtNewIconHandleNode(size_t(ctorData.pArg3), GTF_ICON_FTN_ADDR);
                lastArg       = call->gtArgs.PushBack(this, NewCallArg::Primitive(arg3));
            }

            if (ctorData.pArg4 != nullptr)
            {
                GenTree* arg4 = gtNewIconHandleNode(size_t(ctorData.pArg4), GTF_ICON_FTN_ADDR);
                lastArg       = call->gtArgs.InsertAfter(this, lastArg, NewCallArg::Primitive(arg4));
            }

            if (ctorData.pArg5 != nullptr)
            {
                GenTree* arg5 = gtNewIconHandleNode(size_t(ctorData.pArg5), GTF_ICON_FTN_ADDR);
                lastArg       = call->gtArgs.InsertAfter(this, lastArg, NewCallArg::Primitive(arg5));
            }
        }
        else
        {
            JITDUMP("not optimized, no alternate ctor\n");
        }
    }
    else
    {
        JITDUMP("not optimized, no target method\n");
    }
    return call;
}

bool Compiler::fgCastNeeded(GenTree* tree, var_types toType)
{
    //
    // If tree is a relop and we need an 4-byte integer
    //  then we never need to insert a cast
    //
    if (tree->OperIsCompare() && (genActualType(toType) == TYP_INT))
    {
        return false;
    }

    var_types fromType;

    //
    // Is the tree as GT_CAST or a GT_CALL ?
    //
    if (tree->OperGet() == GT_CAST)
    {
        fromType = tree->CastToType();
    }
    else if (tree->OperGet() == GT_CALL)
    {
        fromType = (var_types)tree->AsCall()->gtReturnType;
    }
    else
    {
        fromType = tree->TypeGet();
    }

    //
    // If both types are the same then an additional cast is not necessary
    //
    if (toType == fromType)
    {
        return false;
    }
    //
    // If the sign-ness of the two types are different then a cast is necessary, except for
    // an unsigned -> signed cast where we already know the sign bit is zero.
    //
    if (varTypeIsUnsigned(toType) != varTypeIsUnsigned(fromType))
    {
        bool isZeroExtension = varTypeIsUnsigned(fromType) && (genTypeSize(fromType) < genTypeSize(toType));
        if (!isZeroExtension)
        {
            return true;
        }
    }
    //
    // If the from type is the same size or smaller then an additional cast is not necessary
    //
    if (genTypeSize(toType) >= genTypeSize(fromType))
    {
        return false;
    }

    //
    // Looks like we will need the cast
    //
    return true;
}

GenTree* Compiler::fgGetCritSectOfStaticMethod()
{
    noway_assert(!compIsForInlining());

    noway_assert(info.compIsStatic); // This method should only be called for static methods.

    GenTree* tree = nullptr;

    CORINFO_LOOKUP_KIND kind;
    info.compCompHnd->getLocationOfThisType(info.compMethodHnd, &kind);

    if (!kind.needsRuntimeLookup)
    {
        void *critSect = nullptr, **pCrit = nullptr;
        critSect = info.compCompHnd->getMethodSync(info.compMethodHnd, (void**)&pCrit);
        noway_assert((!critSect) != (!pCrit));

        tree = gtNewIconEmbHndNode(critSect, pCrit, GTF_ICON_GLOBAL_PTR, info.compMethodHnd);
    }
    else
    {
        // Collectible types requires that for shared generic code, if we use the generic context parameter
        // that we report it. (This is a conservative approach, we could detect some cases particularly when the
        // context parameter is this that we don't need the eager reporting logic.)
        lvaGenericsContextInUse = true;

        switch (kind.runtimeLookupKind)
        {
            case CORINFO_LOOKUP_THISOBJ:
            {
                noway_assert(!"Should never get this for static method.");
                break;
            }

            case CORINFO_LOOKUP_CLASSPARAM:
            {
                // In this case, the hidden param is the class handle.
                tree = gtNewLclvNode(info.compTypeCtxtArg, TYP_I_IMPL);
                tree->gtFlags |= GTF_VAR_CONTEXT;
                break;
            }

            case CORINFO_LOOKUP_METHODPARAM:
            {
                // In this case, the hidden param is the method handle.
                tree = gtNewLclvNode(info.compTypeCtxtArg, TYP_I_IMPL);
                tree->gtFlags |= GTF_VAR_CONTEXT;
                // Call helper CORINFO_HELP_GETCLASSFROMMETHODPARAM to get the class handle
                // from the method handle.
                tree = gtNewHelperCallNode(CORINFO_HELP_GETCLASSFROMMETHODPARAM, TYP_I_IMPL, tree);
                break;
            }

            default:
            {
                noway_assert(!"Unknown LOOKUP_KIND");
                break;
            }
        }

        noway_assert(tree); // tree should now contain the CORINFO_CLASS_HANDLE for the exact class.

        // Given the class handle, get the pointer to the Monitor.
        tree = gtNewHelperCallNode(CORINFO_HELP_GETSYNCFROMCLASSHANDLE, TYP_I_IMPL, tree);
    }

    noway_assert(tree);
    return tree;
}

#if defined(FEATURE_EH_FUNCLETS)

/*****************************************************************************
 *
 *  Add monitor enter/exit calls for synchronized methods, and a try/fault
 *  to ensure the 'exit' is called if the 'enter' was successful. On x86, we
 *  generate monitor enter/exit calls and tell the VM the code location of
 *  these calls. When an exception occurs between those locations, the VM
 *  automatically releases the lock. For non-x86 platforms, the JIT is
 *  responsible for creating a try/finally to protect the monitor enter/exit,
 *  and the VM doesn't need to know anything special about the method during
 *  exception processing -- it's just a normal try/finally.
 *
 *  We generate the following code:
 *
 *      void Foo()
 *      {
 *          unsigned byte acquired = 0;
 *          try {
 *              JIT_MonEnterWorker(<lock object>, &acquired);
 *
 *              *** all the preexisting user code goes here ***
 *
 *              JIT_MonExitWorker(<lock object>, &acquired);
 *          } fault {
 *              JIT_MonExitWorker(<lock object>, &acquired);
 *         }
 *      L_return:
 *         ret
 *      }
 *
 *  If the lock is actually acquired, then the 'acquired' variable is set to 1
 *  by the helper call. During normal exit, the finally is called, 'acquired'
 *  is 1, and the lock is released. If an exception occurs before the lock is
 *  acquired, but within the 'try' (extremely unlikely, but possible), 'acquired'
 *  will be 0, and the monitor exit call will quickly return without attempting
 *  to release the lock. Otherwise, 'acquired' will be 1, and the lock will be
 *  released during exception processing.
 *
 *  For synchronized methods, we generate a single return block.
 *  We can do this without creating additional "step" blocks because "ret" blocks
 *  must occur at the top-level (of the original code), not nested within any EH
 *  constructs. From the CLI spec, 12.4.2.8.2.3 "ret": "Shall not be enclosed in any
 *  protected block, filter, or handler." Also, 3.57: "The ret instruction cannot be
 *  used to transfer control out of a try, filter, catch, or finally block. From within
 *  a try or catch, use the leave instruction with a destination of a ret instruction
 *  that is outside all enclosing exception blocks."
 *
 *  In addition, we can add a "fault" at the end of a method and be guaranteed that no
 *  control falls through. From the CLI spec, section 12.4 "Control flow": "Control is not
 *  permitted to simply fall through the end of a method. All paths shall terminate with one
 *  of these instructions: ret, throw, jmp, or (tail. followed by call, calli, or callvirt)."
 *
 *  We only need to worry about "ret" and "throw", as the CLI spec prevents any other
 *  alternatives. Section 15.4.3.3 "Implementation information" states about exiting
 *  synchronized methods: "Exiting a synchronized method using a tail. call shall be
 *  implemented as though the tail. had not been specified." Section 3.37 "jmp" states:
 *  "The jmp instruction cannot be used to transferred control out of a try, filter,
 *  catch, fault or finally block; or out of a synchronized region." And, "throw" will
 *  be handled naturally; no additional work is required.
 */

void Compiler::fgAddSyncMethodEnterExit()
{
    assert((info.compFlags & CORINFO_FLG_SYNCH) != 0);

    // We need to do this transformation before funclets are created.
    assert(!fgFuncletsCreated);

    // We need to update the bbPreds lists.
    assert(fgPredsComputed);

#if !FEATURE_EH
    // If we don't support EH, we can't add the EH needed by synchronized methods.
    // Of course, we could simply ignore adding the EH constructs, since we don't
    // support exceptions being thrown in this mode, but we would still need to add
    // the monitor enter/exit, and that doesn't seem worth it for this minor case.
    // By the time EH is working, we can just enable the whole thing.
    NYI("No support for synchronized methods");
#endif // !FEATURE_EH

    // Create a scratch first BB where we can put the new variable initialization.
    // Don't put the scratch BB in the protected region.

    fgEnsureFirstBBisScratch();

    // Create a block for the start of the try region, where the monitor enter call
    // will go.
    BasicBlock* const tryBegBB  = fgSplitBlockAtEnd(fgFirstBB);
    BasicBlock* const tryNextBB = tryBegBB->Next();
    BasicBlock* const tryLastBB = fgLastBB;

    // If we have profile data the new block will inherit the next block's weight
    if (tryNextBB->hasProfileWeight())
    {
        tryBegBB->inheritWeight(tryNextBB);
    }

    // Create a block for the fault.
    // It gets an artificial ref count.

    assert(!tryLastBB->bbFallsThrough());
    BasicBlock* faultBB = fgNewBBafter(BBJ_EHFAULTRET, tryLastBB, false);

    assert(tryLastBB->NextIs(faultBB));
    assert(faultBB->IsLast());
    assert(faultBB == fgLastBB);

    faultBB->bbRefs = 1;

    { // Scope the EH region creation

        // Add the new EH region at the end, since it is the least nested,
        // and thus should be last.

        EHblkDsc* newEntry;
        unsigned  XTnew = compHndBBtabCount;

        newEntry = fgAddEHTableEntry(XTnew);

        // Initialize the new entry

        newEntry->ebdHandlerType = EH_HANDLER_FAULT;

        newEntry->ebdTryBeg  = tryBegBB;
        newEntry->ebdTryLast = tryLastBB;

        newEntry->ebdHndBeg  = faultBB;
        newEntry->ebdHndLast = faultBB;

        newEntry->ebdTyp = 0; // unused for fault

        newEntry->ebdEnclosingTryIndex = EHblkDsc::NO_ENCLOSING_INDEX;
        newEntry->ebdEnclosingHndIndex = EHblkDsc::NO_ENCLOSING_INDEX;

        newEntry->ebdTryBegOffset    = tryBegBB->bbCodeOffs;
        newEntry->ebdTryEndOffset    = tryLastBB->bbCodeOffsEnd;
        newEntry->ebdFilterBegOffset = 0;
        newEntry->ebdHndBegOffset    = 0; // handler doesn't correspond to any IL
        newEntry->ebdHndEndOffset    = 0; // handler doesn't correspond to any IL

        // Set some flags on the new region. This is the same as when we set up
        // EH regions in fgFindBasicBlocks(). Note that the try has no enclosing
        // handler, and the fault has no enclosing try.

        tryBegBB->SetFlags(BBF_DONT_REMOVE | BBF_IMPORTED);

        faultBB->SetFlags(BBF_DONT_REMOVE | BBF_IMPORTED);
        faultBB->bbCatchTyp = BBCT_FAULT;

        tryBegBB->setTryIndex(XTnew);
        tryBegBB->clearHndIndex();

        faultBB->clearTryIndex();
        faultBB->setHndIndex(XTnew);

        // Walk the user code blocks and set all blocks that don't already have a try handler
        // to point to the new try handler.

        BasicBlock* tmpBB;
        for (tmpBB = tryBegBB->Next(); tmpBB != faultBB; tmpBB = tmpBB->Next())
        {
            if (!tmpBB->hasTryIndex())
            {
                tmpBB->setTryIndex(XTnew);
            }
        }

        // Walk the EH table. Make every EH entry that doesn't already have an enclosing
        // try index mark this new entry as their enclosing try index.

        unsigned  XTnum;
        EHblkDsc* HBtab;

        for (XTnum = 0, HBtab = compHndBBtab; XTnum < XTnew; XTnum++, HBtab++)
        {
            if (HBtab->ebdEnclosingTryIndex == EHblkDsc::NO_ENCLOSING_INDEX)
            {
                HBtab->ebdEnclosingTryIndex =
                    (unsigned short)XTnew; // This EH region wasn't previously nested, but now it is.
            }
        }

#ifdef DEBUG
        if (verbose)
        {
            JITDUMP("Synchronized method - created additional EH descriptor EH#%u for try/fault wrapping monitor "
                    "enter/exit\n",
                    XTnew);
            fgDispBasicBlocks();
            fgDispHandlerTab();
        }

        fgVerifyHandlerTab();
#endif // DEBUG
    }

    // Create a 'monitor acquired' boolean (actually, an unsigned byte: 1 = acquired, 0 = not acquired).
    // For EnC this is part of the frame header. Furthermore, this is allocated above PSP on ARM64.
    // To avoid complicated reasoning about alignment we always allocate a full pointer sized slot for this.
    var_types typeMonAcquired = TYP_I_IMPL;
    this->lvaMonAcquired      = lvaGrabTemp(true DEBUGARG("Synchronized method monitor acquired boolean"));

    lvaTable[lvaMonAcquired].lvType = typeMonAcquired;

    // Create IR to initialize the 'acquired' boolean.
    //
    if (!opts.IsOSR())
    {
        GenTree* zero     = gtNewZeroConNode(typeMonAcquired);
        GenTree* initNode = gtNewStoreLclVarNode(lvaMonAcquired, zero);

        fgNewStmtAtEnd(fgFirstBB, initNode);

#ifdef DEBUG
        if (verbose)
        {
            printf("\nSynchronized method - Add 'acquired' initialization in first block %s\n",
                   fgFirstBB->dspToString());
            gtDispTree(initNode);
            printf("\n");
        }
#endif
    }

    // Make a copy of the 'this' pointer to be used in the handler so it does
    // not inhibit enregistration of all uses of the variable. We cannot do
    // this optimization in EnC code as we would need to take care to save the
    // copy on EnC transitions, so guard this on optimizations being enabled.
    unsigned lvaCopyThis = BAD_VAR_NUM;
    if (opts.OptimizationEnabled() && !info.compIsStatic)
    {
        lvaCopyThis                  = lvaGrabTemp(true DEBUGARG("Synchronized method copy of this for handler"));
        lvaTable[lvaCopyThis].lvType = TYP_REF;

        GenTree* thisNode = gtNewLclVarNode(info.compThisArg);
        GenTree* initNode = gtNewStoreLclVarNode(lvaCopyThis, thisNode);

        fgNewStmtAtEnd(tryBegBB, initNode);
    }

    // For OSR, we do not need the enter tree as the monitor is acquired by the original method.
    //
    if (!opts.IsOSR())
    {
        fgCreateMonitorTree(lvaMonAcquired, info.compThisArg, tryBegBB, true /*enter*/);
    }

    // exceptional case
    fgCreateMonitorTree(lvaMonAcquired, lvaCopyThis != BAD_VAR_NUM ? lvaCopyThis : info.compThisArg, faultBB,
                        false /*exit*/);

    // non-exceptional cases
    for (BasicBlock* const block : Blocks())
    {
        if (block->KindIs(BBJ_RETURN))
        {
            fgCreateMonitorTree(lvaMonAcquired, info.compThisArg, block, false /*exit*/);
        }
    }
}

// fgCreateMonitorTree: Create tree to execute a monitor enter or exit operation for synchronized methods
//    lvaMonAcquired: lvaNum of boolean variable that tracks if monitor has been acquired.
//    lvaThisVar: lvaNum of variable being used as 'this' pointer, may not be the original one.  Is only used for
//    nonstatic methods
//    block: block to insert the tree in.  It is inserted at the end or in the case of a return, immediately before the
//    GT_RETURN
//    enter: whether to create a monitor enter or exit

GenTree* Compiler::fgCreateMonitorTree(unsigned lvaMonAcquired, unsigned lvaThisVar, BasicBlock* block, bool enter)
{
    // Insert the expression "enter/exitCrit(this, &acquired)" or "enter/exitCrit(handle, &acquired)"

    GenTree* varAddrNode = gtNewLclVarAddrNode(lvaMonAcquired);
    GenTree* tree;

    if (info.compIsStatic)
    {
        tree = fgGetCritSectOfStaticMethod();
        tree = gtNewHelperCallNode(enter ? CORINFO_HELP_MON_ENTER_STATIC : CORINFO_HELP_MON_EXIT_STATIC, TYP_VOID, tree,
                                   varAddrNode);
    }
    else
    {
        tree = gtNewLclvNode(lvaThisVar, TYP_REF);
        tree = gtNewHelperCallNode(enter ? CORINFO_HELP_MON_ENTER : CORINFO_HELP_MON_EXIT, TYP_VOID, tree, varAddrNode);
    }

#ifdef DEBUG
    if (verbose)
    {
        printf("\nSynchronized method - Add monitor %s call to block %s\n", enter ? "enter" : "exit",
               block->dspToString());
        gtDispTree(tree);
        printf("\n");
    }
#endif

    if (block->KindIs(BBJ_RETURN) && block->lastStmt()->GetRootNode()->gtOper == GT_RETURN)
    {
        GenTreeUnOp* retNode = block->lastStmt()->GetRootNode()->AsUnOp();
        GenTree*     retExpr = retNode->gtOp1;

        if (retExpr != nullptr)
        {
            // have to insert this immediately before the GT_RETURN so we transform:
            // ret(...) ->
            // ret(comma(comma(tmp=...,call mon_exit), tmp))
            //
            TempInfo tempInfo = fgMakeTemp(retExpr);
            GenTree* lclVar   = tempInfo.load;

            // TODO-1stClassStructs: delete this NO_CSE propagation. Requires handling multi-regs in copy prop.
            lclVar->gtFlags |= (retExpr->gtFlags & GTF_DONT_CSE);

            retExpr        = gtNewOperNode(GT_COMMA, lclVar->TypeGet(), tree, lclVar);
            retExpr        = gtNewOperNode(GT_COMMA, lclVar->TypeGet(), tempInfo.store, retExpr);
            retNode->gtOp1 = retExpr;
            retNode->AddAllEffectsFlags(retExpr);
        }
        else
        {
            // Insert this immediately before the GT_RETURN
            fgNewStmtNearEnd(block, tree);
        }
    }
    else
    {
        fgNewStmtAtEnd(block, tree);
    }

    return tree;
}

// Convert a BBJ_RETURN block in a synchronized method to a BBJ_ALWAYS.
// We've previously added a 'try' block around the original program code using fgAddSyncMethodEnterExit().
// Thus, we put BBJ_RETURN blocks inside a 'try'. In IL this is illegal. Instead, we would
// see a 'leave' inside a 'try' that would get transformed into BBJ_CALLFINALLY/BBJ_CALLFINALLYRET blocks
// during importing, and the BBJ_CALLFINALLYRET would point at an outer block with the BBJ_RETURN.
// Here, we mimic some of the logic of importing a LEAVE to get the same effect for synchronized methods.
void Compiler::fgConvertSyncReturnToLeave(BasicBlock* block)
{
    assert(!fgFuncletsCreated);
    assert(info.compFlags & CORINFO_FLG_SYNCH);
    assert(genReturnBB != nullptr);
    assert(genReturnBB != block);
    assert(fgReturnCount <= 1); // We have a single return for synchronized methods
    assert(block->KindIs(BBJ_RETURN));
    assert(!block->HasFlag(BBF_HAS_JMP));
    assert(block->hasTryIndex());
    assert(!block->hasHndIndex());
    assert(compHndBBtabCount >= 1);

    unsigned tryIndex = block->getTryIndex();
    assert(tryIndex == compHndBBtabCount - 1); // The BBJ_RETURN must be at the top-level before we inserted the
                                               // try/finally, which must be the last EH region.

    EHblkDsc* ehDsc = ehGetDsc(tryIndex);
    assert(ehDsc->ebdEnclosingTryIndex ==
           EHblkDsc::NO_ENCLOSING_INDEX); // There are no enclosing regions of the BBJ_RETURN block
    assert(ehDsc->ebdEnclosingHndIndex == EHblkDsc::NO_ENCLOSING_INDEX);

    // Convert the BBJ_RETURN to BBJ_ALWAYS, jumping to genReturnBB.
    block->SetKindAndTarget(BBJ_ALWAYS, genReturnBB);
    fgAddRefPred(genReturnBB, block);

#ifdef DEBUG
    if (verbose)
    {
        printf("Synchronized method - convert block " FMT_BB " to BBJ_ALWAYS [targets " FMT_BB "]\n", block->bbNum,
               block->GetTarget()->bbNum);
    }
#endif
}

#endif // FEATURE_EH_FUNCLETS

//------------------------------------------------------------------------
// fgAddReversePInvokeEnterExit: Add enter/exit calls for reverse PInvoke methods
//
// Arguments:
//      None.
//
// Return Value:
//      None.

void Compiler::fgAddReversePInvokeEnterExit()
{
    assert(opts.IsReversePInvoke());

    lvaReversePInvokeFrameVar = lvaGrabTempWithImplicitUse(false DEBUGARG("Reverse Pinvoke FrameVar"));

    LclVarDsc* varDsc = lvaGetDesc(lvaReversePInvokeFrameVar);
    lvaSetStruct(lvaReversePInvokeFrameVar, typGetBlkLayout(eeGetEEInfo()->sizeOfReversePInvokeFrame), false);

    // Add enter pinvoke exit callout at the start of prolog

    GenTree* pInvokeFrameVar = gtNewLclVarAddrNode(lvaReversePInvokeFrameVar);

    GenTree* tree;

    if (opts.jitFlags->IsSet(JitFlags::JIT_FLAG_TRACK_TRANSITIONS))
    {
        GenTree* stubArgument;
        if (info.compPublishStubParam)
        {
            // If we have a secret param for a Reverse P/Invoke, that means that we are in an IL stub.
            // In this case, the method handle we pass down to the Reverse P/Invoke helper should be
            // the target method, which is passed in the secret parameter.
            stubArgument = gtNewLclvNode(lvaStubArgumentVar, TYP_I_IMPL);
        }
        else
        {
            stubArgument = gtNewIconNode(0, TYP_I_IMPL);
        }

        tree = gtNewHelperCallNode(CORINFO_HELP_JIT_REVERSE_PINVOKE_ENTER_TRACK_TRANSITIONS, TYP_VOID, pInvokeFrameVar,
                                   gtNewIconEmbMethHndNode(info.compMethodHnd), stubArgument);
    }
    else
    {
        tree = gtNewHelperCallNode(CORINFO_HELP_JIT_REVERSE_PINVOKE_ENTER, TYP_VOID, pInvokeFrameVar);
    }

    fgEnsureFirstBBisScratch();

    fgNewStmtAtBeg(fgFirstBB, tree);

#ifdef DEBUG
    if (verbose)
    {
        printf("\nReverse PInvoke method - Add reverse pinvoke enter in first basic block %s\n",
               fgFirstBB->dspToString());
        gtDispTree(tree);
        printf("\n");
    }
#endif

    // Add reverse pinvoke exit callout at the end of epilog

    tree = gtNewLclVarAddrNode(lvaReversePInvokeFrameVar);

    CorInfoHelpFunc reversePInvokeExitHelper = opts.jitFlags->IsSet(JitFlags::JIT_FLAG_TRACK_TRANSITIONS)
                                                   ? CORINFO_HELP_JIT_REVERSE_PINVOKE_EXIT_TRACK_TRANSITIONS
                                                   : CORINFO_HELP_JIT_REVERSE_PINVOKE_EXIT;

    tree = gtNewHelperCallNode(reversePInvokeExitHelper, TYP_VOID, tree);

    assert(genReturnBB != nullptr);

    fgNewStmtNearEnd(genReturnBB, tree);

#ifdef DEBUG
    if (verbose)
    {
        printf("\nReverse PInvoke method - Add reverse pinvoke exit in return basic block %s\n",
               genReturnBB->dspToString());
        gtDispTree(tree);
        printf("\n");
    }
#endif
}

/*****************************************************************************
 *
 *  Return 'true' if there is more than one BBJ_RETURN block.
 */

bool Compiler::fgMoreThanOneReturnBlock()
{
    unsigned retCnt = 0;

    for (BasicBlock* const block : Blocks())
    {
        if (block->KindIs(BBJ_RETURN))
        {
            retCnt++;
            if (retCnt > 1)
            {
                return true;
            }
        }
    }

    return false;
}

namespace
{
// Define a helper class for merging return blocks (which we do when the input has
// more than the limit for this configuration).
//
// Notes: sets fgReturnCount, genReturnBB, and genReturnLocal.
class MergedReturns
{
public:
#ifdef JIT32_GCENCODER

    // X86 GC encoding has a hard limit of SET_EPILOGCNT_MAX epilogs.
    const static unsigned ReturnCountHardLimit = SET_EPILOGCNT_MAX;
#else  // JIT32_GCENCODER

    // We currently apply a hard limit of '4' to all other targets (see
    // the other uses of SET_EPILOGCNT_MAX), though it would be good
    // to revisit that decision based on CQ analysis.
    const static unsigned ReturnCountHardLimit = 4;
#endif // JIT32_GCENCODER

private:
    Compiler* comp;

    // As we discover returns, we'll record them in `returnBlocks`, until
    // the limit is reached, at which point we'll keep track of the merged
    // return blocks in `returnBlocks`.
    BasicBlock* returnBlocks[ReturnCountHardLimit];

    // Each constant value returned gets its own merged return block that
    // returns that constant (up to the limit on number of returns); in
    // `returnConstants` we track the constant values returned by these
    // merged constant return blocks.
    INT64 returnConstants[ReturnCountHardLimit];

    // Indicators of where in the lexical block list we'd like to place
    // each constant return block.
    BasicBlock* insertionPoints[ReturnCountHardLimit];

    // Number of return blocks allowed
    PhasedVar<unsigned> maxReturns;

    // Flag to keep track of when we've hit the limit of returns and are
    // actively merging returns together.
    bool mergingReturns = false;

public:
    MergedReturns(Compiler* comp) : comp(comp)
    {
        comp->fgReturnCount = 0;
    }

    void SetMaxReturns(unsigned value)
    {
        maxReturns = value;
        maxReturns.MarkAsReadOnly();
    }

    //------------------------------------------------------------------------
    // Record: Make note of a return block in the input program.
    //
    // Arguments:
    //    returnBlock - Block in the input that has jump kind BBJ_RETURN
    //
    // Notes:
    //    Updates fgReturnCount appropriately, and generates a merged return
    //    block if necessary.  If a constant merged return block is used,
    //    `returnBlock` is rewritten to jump to it.  If a non-constant return
    //    block is used, `genReturnBB` is set to that block, and `genReturnLocal`
    //    is set to the lclvar that it returns; morph will need to rewrite
    //    `returnBlock` to set the local and jump to the return block in such
    //    cases, which it will do after some key transformations like rewriting
    //    tail calls and calls that return to hidden buffers.  In either of these
    //    cases, `fgReturnCount` and the merged return block's profile information
    //    will be updated to reflect or anticipate the rewrite of `returnBlock`.
    //
    void Record(BasicBlock* returnBlock)
    {
        // Add this return to our tally
        unsigned oldReturnCount = comp->fgReturnCount++;

        if (!mergingReturns)
        {
            if (oldReturnCount < maxReturns)
            {
                // No need to merge just yet; simply record this return.
                returnBlocks[oldReturnCount] = returnBlock;
                return;
            }

            // We'e reached our threshold
            mergingReturns = true;

            // Merge any returns we've already identified
            for (unsigned i = 0, searchLimit = 0; i < oldReturnCount; ++i)
            {
                BasicBlock* mergedReturnBlock = Merge(returnBlocks[i], searchLimit);
                if (returnBlocks[searchLimit] == mergedReturnBlock)
                {
                    // We've added a new block to the searchable set
                    ++searchLimit;
                }
            }
        }

        // We have too many returns, so merge this one in.
        // Search limit is new return count minus one (to exclude this block).
        unsigned searchLimit = comp->fgReturnCount - 1;
        Merge(returnBlock, searchLimit);
    }

    //------------------------------------------------------------------------
    // EagerCreate: Force creation of a non-constant merged return block `genReturnBB`.
    //
    // Return Value:
    //    The newly-created block which returns `genReturnLocal`.
    //
    BasicBlock* EagerCreate()
    {
        mergingReturns = true;
        return Merge(nullptr, 0);
    }

    //------------------------------------------------------------------------
    // PlaceReturns: Move any generated const return blocks to an appropriate
    //    spot in the lexical block list.
    //
    // Returns:
    //    True if any returns were impacted.
    //
    // Notes:
    //    The goal is to set things up favorably for a reasonable layout without
    //    putting too much burden on fgReorderBlocks; in particular, since that
    //    method doesn't (currently) shuffle non-profile, non-rare code to create
    //    fall-through and reduce gotos, this method places each const return
    //    block immediately after its last predecessor, so that the flow from
    //    there to it can become fallthrough without requiring any motion to be
    //    performed by fgReorderBlocks.
    //
    bool PlaceReturns()
    {
        if (!mergingReturns)
        {
            // No returns generated => no returns to place.
            return false;
        }

        for (unsigned index = 0; index < comp->fgReturnCount; ++index)
        {
            BasicBlock* returnBlock    = returnBlocks[index];
            BasicBlock* genReturnBlock = comp->genReturnBB;
            if (returnBlock == genReturnBlock)
            {
                continue;
            }

            BasicBlock* insertionPoint = insertionPoints[index];
            assert(insertionPoint != nullptr);

            comp->fgUnlinkBlock(returnBlock);
            comp->fgMoveBlocksAfter(returnBlock, returnBlock, insertionPoint);
            // Treat the merged return block as belonging to the same EH region
            // as the insertion point block, to make sure we don't break up
            // EH regions; since returning a constant won't throw, this won't
            // affect program behavior.
            comp->fgExtendEHRegionAfter(insertionPoint);
        }

        return true;
    }

private:
    //------------------------------------------------------------------------
    // CreateReturnBB: Create a basic block to serve as a merged return point, stored to
    //    `returnBlocks` at the given index, and optionally returning the given constant.
    //
    // Arguments:
    //    index - Index into `returnBlocks` to store the new block into.
    //    returnConst - Constant that the new block should return; may be nullptr to
    //      indicate that the new merged return is for the non-constant case, in which
    //      case, if the method's return type is non-void, `comp->genReturnLocal` will
    //      be initialized to a new local of the appropriate type, and the new block will
    //      return it.
    //
    // Return Value:
    //    The new merged return block.
    //
    BasicBlock* CreateReturnBB(unsigned index, GenTreeIntConCommon* returnConst = nullptr)
    {
        BasicBlock* newReturnBB = comp->fgNewBBinRegion(BBJ_RETURN);
        comp->fgReturnCount++;

        noway_assert(newReturnBB->IsLast());

        JITDUMP("\n newReturnBB [" FMT_BB "] created\n", newReturnBB->bbNum);

        GenTree* returnExpr;

        if (returnConst != nullptr)
        {
            returnExpr             = comp->gtNewOperNode(GT_RETURN, returnConst->gtType, returnConst);
            returnConstants[index] = returnConst->IntegralValue();
        }
        else if (comp->compMethodHasRetVal())
        {
            // There is a return value, so create a temp for it.  Real returns will store the value in there and
            // it'll be reloaded by the single return.
            unsigned retLclNum   = comp->lvaGrabTemp(true DEBUGARG("Single return block return value"));
            comp->genReturnLocal = retLclNum;
            LclVarDsc* retVarDsc = comp->lvaGetDesc(retLclNum);
            var_types  retLclType =
                comp->compMethodReturnsRetBufAddr() ? TYP_BYREF : genActualType(comp->info.compRetType);

            if (varTypeIsStruct(retLclType))
            {
                comp->lvaSetStruct(retLclNum, comp->info.compMethodInfo->args.retTypeClass, false);

                if (comp->compMethodReturnsMultiRegRetType())
                {
                    retVarDsc->lvIsMultiRegRet = true;
                }
            }
            else
            {
                retVarDsc->lvType = retLclType;
            }

            if (varTypeIsFloating(retVarDsc->TypeGet()))
            {
                comp->compFloatingPointUsed = true;
            }

#ifdef DEBUG
            // This temporary should not be converted to a double in stress mode,
            // because we introduce assigns to it after the stress conversion
            retVarDsc->lvKeepType = 1;
#endif

            GenTree* retTemp = comp->gtNewLclvNode(retLclNum, retVarDsc->TypeGet());

            // make sure copy prop ignores this node (make sure it always does a reload from the temp).
            retTemp->gtFlags |= GTF_DONT_CSE;
            returnExpr = comp->gtNewOperNode(GT_RETURN, retTemp->TypeGet(), retTemp);
        }
        else // Return void.
        {
            assert((comp->info.compRetType == TYP_VOID) || varTypeIsStruct(comp->info.compRetType));
            comp->genReturnLocal = BAD_VAR_NUM;

            returnExpr = new (comp, GT_RETURN) GenTreeOp(GT_RETURN, TYP_VOID);
        }

        // Add 'return' expression to the return block
        comp->fgNewStmtAtEnd(newReturnBB, returnExpr);
        // Flag that this 'return' was generated by return merging so that subsequent
        // return block merging will know to leave it alone.
        returnExpr->gtFlags |= GTF_RET_MERGED;

#ifdef DEBUG
        if (comp->verbose)
        {
            printf("\nmergeReturns statement tree ");
            Compiler::printTreeID(returnExpr);
            printf(" added to genReturnBB %s\n", newReturnBB->dspToString());
            comp->gtDispTree(returnExpr);
            printf("\n");
        }
#endif
        assert(index < maxReturns);
        returnBlocks[index] = newReturnBB;
        return newReturnBB;
    }

    //------------------------------------------------------------------------
    // Merge: Find or create an appropriate merged return block for the given input block.
    //
    // Arguments:
    //    returnBlock - Return block from the input program to find a merged return for.
    //                  May be nullptr to indicate that new block suitable for non-constant
    //                  returns should be generated but no existing block modified.
    //    searchLimit - Blocks in `returnBlocks` up to but not including index `searchLimit`
    //                  will be checked to see if we already have an appropriate merged return
    //                  block for this case.  If a new block must be created, it will be stored
    //                  to `returnBlocks` at index `searchLimit`.
    //
    // Return Value:
    //    Merged return block suitable for handling this return value.  May be newly-created
    //    or pre-existing.
    //
    // Notes:
    //    If a constant-valued merged return block is used, `returnBlock` will be rewritten to
    //    jump to the merged return block and its `GT_RETURN` statement will be removed.  If
    //    a non-constant-valued merged return block is used, `genReturnBB` and `genReturnLocal`
    //    will be set so that Morph can perform that rewrite, which it will do after some key
    //    transformations like rewriting tail calls and calls that return to hidden buffers.
    //    In either of these cases, `fgReturnCount` and the merged return block's profile
    //    information will be updated to reflect or anticipate the rewrite of `returnBlock`.
    //
    BasicBlock* Merge(BasicBlock* returnBlock, unsigned searchLimit)
    {
        assert(mergingReturns);

        BasicBlock* mergedReturnBlock = nullptr;

        // Do not look for mergeable constant returns in debug codegen as
        // we may lose track of sequence points.
        if ((returnBlock != nullptr) && (maxReturns > 1) && !comp->opts.compDbgCode)
        {
            // Check to see if this is a constant return so that we can search
            // for and/or create a constant return block for it.

            GenTreeIntConCommon* retConst = GetReturnConst(returnBlock);
            if (retConst != nullptr)
            {
                // We have a constant.  Now find or create a corresponding return block.

                unsigned    index;
                BasicBlock* constReturnBlock = FindConstReturnBlock(retConst, searchLimit, &index);

                if (constReturnBlock == nullptr)
                {
                    // We didn't find a const return block.  See if we have space left
                    // to make one.

                    // We have already allocated `searchLimit` slots.
                    unsigned slotsReserved = searchLimit;
                    if (comp->genReturnBB == nullptr)
                    {
                        // We haven't made a non-const return yet, so we have to reserve
                        // a slot for one.
                        ++slotsReserved;
                    }

                    if (slotsReserved < maxReturns)
                    {
                        // We have enough space to allocate a slot for this constant.
                        constReturnBlock = CreateReturnBB(searchLimit, retConst);
                    }
                }

                if (constReturnBlock != nullptr)
                {
                    // Found a constant merged return block.
                    mergedReturnBlock = constReturnBlock;

                    // Change BBJ_RETURN to BBJ_ALWAYS targeting const return block.
                    assert((comp->info.compFlags & CORINFO_FLG_SYNCH) == 0);
                    returnBlock->SetKindAndTarget(BBJ_ALWAYS, constReturnBlock);
                    comp->fgAddRefPred(constReturnBlock, returnBlock);

                    // Remove GT_RETURN since constReturnBlock returns the constant.
                    assert(returnBlock->lastStmt()->GetRootNode()->OperIs(GT_RETURN));
                    assert(returnBlock->lastStmt()->GetRootNode()->gtGetOp1()->IsIntegralConst());
                    comp->fgRemoveStmt(returnBlock, returnBlock->lastStmt());

                    // Using 'returnBlock' as the insertion point for 'mergedReturnBlock'
                    // will give it a chance to use fallthrough rather than BBJ_ALWAYS.
                    // Resetting this after each merge ensures that any branches to the
                    // merged return block are lexically forward.

                    insertionPoints[index] = returnBlock;

                    // Update profile information in the mergedReturnBlock to
                    // reflect the additional flow.
                    //
                    if (returnBlock->hasProfileWeight())
                    {
                        weight_t const oldWeight =
                            mergedReturnBlock->hasProfileWeight() ? mergedReturnBlock->bbWeight : BB_ZERO_WEIGHT;
                        weight_t const newWeight = oldWeight + returnBlock->bbWeight;

                        JITDUMP("merging profile weight " FMT_WT " from " FMT_BB " to const return " FMT_BB "\n",
                                returnBlock->bbWeight, returnBlock->bbNum, mergedReturnBlock->bbNum);

                        mergedReturnBlock->setBBProfileWeight(newWeight);
                        DISPBLOCK(mergedReturnBlock);
                    }
                }
            }
        }

        if (mergedReturnBlock == nullptr)
        {
            // No constant return block for this return; use the general one.
            // We defer flow update and profile update to morph.
            //
            mergedReturnBlock = comp->genReturnBB;
            if (mergedReturnBlock == nullptr)
            {
                // No general merged return for this function yet; create one.
                // There had better still be room left in the array.
                assert(searchLimit < maxReturns);
                mergedReturnBlock = CreateReturnBB(searchLimit);
                comp->genReturnBB = mergedReturnBlock;
                // Downstream code expects the `genReturnBB` to always remain
                // once created, so that it can redirect flow edges to it.
                mergedReturnBlock->SetFlags(BBF_DONT_REMOVE);
            }
        }

        if (returnBlock != nullptr)
        {
            // Update fgReturnCount to reflect or anticipate that `returnBlock` will no longer
            // be a return point.
            comp->fgReturnCount--;
        }

        return mergedReturnBlock;
    }

    //------------------------------------------------------------------------
    // GetReturnConst: If the given block returns an integral constant, return the
    //     GenTreeIntConCommon that represents the constant.
    //
    // Arguments:
    //    returnBlock - Block whose return value is to be inspected.
    //
    // Return Value:
    //    GenTreeIntCommon that is the argument of `returnBlock`'s `GT_RETURN` if
    //    such exists; nullptr otherwise.
    //
    static GenTreeIntConCommon* GetReturnConst(BasicBlock* returnBlock)
    {
        Statement* lastStmt = returnBlock->lastStmt();
        if (lastStmt == nullptr)
        {
            return nullptr;
        }

        GenTree* lastExpr = lastStmt->GetRootNode();
        if (!lastExpr->OperIs(GT_RETURN))
        {
            return nullptr;
        }

        GenTree* retExpr = lastExpr->gtGetOp1();
        if ((retExpr == nullptr) || !retExpr->IsIntegralConst())
        {
            return nullptr;
        }

        return retExpr->AsIntConCommon();
    }

    //------------------------------------------------------------------------
    // FindConstReturnBlock: Scan the already-created merged return blocks, up to `searchLimit`,
    //     and return the one corresponding to the given const expression if it exists.
    //
    // Arguments:
    //    constExpr - GenTreeIntCommon representing the constant return value we're
    //        searching for.
    //    searchLimit - Check `returnBlocks`/`returnConstants` up to but not including
    //        this index.
    //    index - [out] Index of return block in the `returnBlocks` array, if found;
    //        searchLimit otherwise.
    //
    // Return Value:
    //    A block that returns the same constant, if one is found; otherwise nullptr.
    //
    BasicBlock* FindConstReturnBlock(GenTreeIntConCommon* constExpr, unsigned searchLimit, unsigned* index)
    {
        INT64 constVal = constExpr->IntegralValue();

        for (unsigned i = 0; i < searchLimit; ++i)
        {
            // Need to check both for matching const val and for genReturnBB
            // because genReturnBB is used for non-constant returns and its
            // corresponding entry in the returnConstants array is garbage.
            // Check the returnBlocks[] first, so we don't access an uninitialized
            // returnConstants[] value (which some tools like valgrind will
            // complain about).

            BasicBlock* returnBlock = returnBlocks[i];

            if (returnBlock == comp->genReturnBB)
            {
                continue;
            }

            if (returnConstants[i] == constVal)
            {
                *index = i;
                return returnBlock;
            }
        }

        *index = searchLimit;
        return nullptr;
    }
};
}

//------------------------------------------------------------------------
// fgAddInternal: add blocks and trees to express special method semantics
//
// Notes:
//   * rewrites shared generic catches in to filters
//   * adds code to handle modifiable this
//   * determines number of epilogs and merges returns
//   * does special setup for pinvoke/reverse pinvoke methods
//   * adds callouts and EH for synchronized methods
//   * adds just my code callback
//
// Returns:
//   Suitable phase status.
//
PhaseStatus Compiler::fgAddInternal()
{
    noway_assert(!compIsForInlining());

    bool madeChanges = false;

    // For runtime determined Exception types we're going to emit a fake EH filter with isinst for this
    // type with a runtime lookup
    madeChanges |= fgCreateFiltersForGenericExceptions();

    // The backend requires a scratch BB into which it can safely insert a P/Invoke method prolog if one is
    // required. Similarly, we need a scratch BB for poisoning. Create it here.
    if (compMethodRequiresPInvokeFrame() || compShouldPoisonFrame())
    {
        madeChanges |= fgEnsureFirstBBisScratch();
        fgFirstBB->SetFlags(BBF_DONT_REMOVE);
    }

    /*
    <BUGNUM> VSW441487 </BUGNUM>

    The "this" pointer is implicitly used in the following cases:
    1. Locking of synchronized methods
    2. Dictionary access of shared generics code
    3. If a method has "catch(FooException<T>)", the EH code accesses "this" to determine T.
    4. Initializing the type from generic methods which require precise cctor semantics
    5. Verifier does special handling of "this" in the .ctor

    However, we might overwrite it with a "starg 0".
    In this case, we will redirect all "ldarg(a)/starg(a) 0" to a temp lvaTable[lvaArg0Var]
    */

    if (!info.compIsStatic)
    {
        if (lvaArg0Var != info.compThisArg)
        {
            // When we're using the general encoder, we mark compThisArg address-taken to ensure that it is not
            // enregistered (since the decoder always reports a stack location for "this" for generics
            // context vars).
            bool lva0CopiedForGenericsCtxt;
#ifndef JIT32_GCENCODER
            lva0CopiedForGenericsCtxt = ((info.compMethodInfo->options & CORINFO_GENERICS_CTXT_FROM_THIS) != 0);
#else  // JIT32_GCENCODER
            lva0CopiedForGenericsCtxt          = false;
#endif // JIT32_GCENCODER
            noway_assert(lva0CopiedForGenericsCtxt || !lvaTable[info.compThisArg].IsAddressExposed());
            noway_assert(!lvaTable[info.compThisArg].lvHasILStoreOp);
            noway_assert(lvaTable[lvaArg0Var].IsAddressExposed() || lvaTable[lvaArg0Var].lvHasILStoreOp ||
                         lva0CopiedForGenericsCtxt);

            // Now assign the original input "this" to the temp.
            GenTree* store = gtNewStoreLclVarNode(lvaArg0Var, gtNewLclVarNode(info.compThisArg));

            fgEnsureFirstBBisScratch();
            fgNewStmtAtEnd(fgFirstBB, store);

            JITDUMP("\nCopy \"this\" to lvaArg0Var in first basic block %s\n", fgFirstBB->dspToString());
            DISPTREE(store);
            JITDUMP("\n");

            madeChanges = true;
        }
    }

    // Merge return points if required or beneficial
    MergedReturns merger(this);

#if defined(FEATURE_EH_FUNCLETS)
    // Add the synchronized method enter/exit calls and try/finally protection. Note
    // that this must happen before the one BBJ_RETURN block is created below, so the
    // BBJ_RETURN block gets placed at the top-level, not within an EH region. (Otherwise,
    // we'd have to be really careful when creating the synchronized method try/finally
    // not to include the BBJ_RETURN block.)
    if ((info.compFlags & CORINFO_FLG_SYNCH) != 0)
    {
        fgAddSyncMethodEnterExit();
    }
#endif // FEATURE_EH_FUNCLETS

    //
    //  We will generate just one epilog (return block)
    //   when we are asked to generate enter/leave callbacks
    //   or for methods with PInvoke
    //   or for methods calling into unmanaged code
    //   or for synchronized methods.
    //
    BasicBlock* lastBlockBeforeGenReturns = fgLastBB;
    if (compIsProfilerHookNeeded() || compMethodRequiresPInvokeFrame() || opts.IsReversePInvoke() ||
        ((info.compFlags & CORINFO_FLG_SYNCH) != 0))
    {
        // We will generate only one return block
        // We will transform the BBJ_RETURN blocks
        //  into jumps to the one return block
        //
        merger.SetMaxReturns(1);

        // Eagerly create the genReturnBB since the lowering of these constructs
        // will expect to find it.
        BasicBlock* mergedReturn = merger.EagerCreate();
        assert(mergedReturn == genReturnBB);
    }
    else
    {
        bool stressMerging = compStressCompile(STRESS_MERGED_RETURNS, 50);

        //
        // We are allowed to have multiple individual exits
        // However we can still decide to have a single return
        //
        if ((compCodeOpt() == SMALL_CODE) || stressMerging)
        {
            // Under stress or for Small_Code case we always
            // generate a single return block when we have multiple
            // return points
            //
            merger.SetMaxReturns(1);
        }
        else
        {
            merger.SetMaxReturns(MergedReturns::ReturnCountHardLimit);
        }
    }

    // Visit the BBJ_RETURN blocks and merge as necessary.

    for (BasicBlock* block = fgFirstBB; !lastBlockBeforeGenReturns->NextIs(block); block = block->Next())
    {
        if (block->KindIs(BBJ_RETURN) && !block->HasFlag(BBF_HAS_JMP))
        {
            merger.Record(block);
        }
    }

    madeChanges |= merger.PlaceReturns();

    if (compMethodRequiresPInvokeFrame())
    {
        // The P/Invoke helpers only require a frame variable, so only allocate the
        // TCB variable if we're not using them.
        if (!opts.ShouldUsePInvokeHelpers())
        {
            info.compLvFrameListRoot           = lvaGrabTemp(false DEBUGARG("Pinvoke FrameListRoot"));
            LclVarDsc* rootVarDsc              = lvaGetDesc(info.compLvFrameListRoot);
            rootVarDsc->lvType                 = TYP_I_IMPL;
            rootVarDsc->lvImplicitlyReferenced = 1;
        }

        lvaInlinedPInvokeFrameVar = lvaGrabTempWithImplicitUse(false DEBUGARG("Pinvoke FrameVar"));

        // Lowering::InsertPInvokeMethodProlog will create a call with this local addr as an argument.
        lvaSetVarAddrExposed(lvaInlinedPInvokeFrameVar DEBUGARG(AddressExposedReason::ESCAPE_ADDRESS));

        LclVarDsc* varDsc = lvaGetDesc(lvaInlinedPInvokeFrameVar);
        // Make room for the inlined frame.
        lvaSetStruct(lvaInlinedPInvokeFrameVar, typGetBlkLayout(eeGetEEInfo()->inlinedCallFrameInfo.size), false);
    }

    // Do we need to insert a "JustMyCode" callback?

    CORINFO_JUST_MY_CODE_HANDLE* pDbgHandle = nullptr;
    CORINFO_JUST_MY_CODE_HANDLE  dbgHandle  = nullptr;
    if (opts.compDbgCode && !opts.jitFlags->IsSet(JitFlags::JIT_FLAG_IL_STUB))
    {
        dbgHandle = info.compCompHnd->getJustMyCodeHandle(info.compMethodHnd, &pDbgHandle);
    }

    noway_assert(!dbgHandle || !pDbgHandle);

    if (dbgHandle || pDbgHandle)
    {
        // Test the JustMyCode VM global state variable
        GenTree* embNode        = gtNewIconEmbHndNode(dbgHandle, pDbgHandle, GTF_ICON_GLOBAL_PTR, info.compMethodHnd);
        GenTree* guardCheckVal  = gtNewIndir(TYP_INT, embNode);
        GenTree* guardCheckCond = gtNewOperNode(GT_EQ, TYP_INT, guardCheckVal, gtNewZeroConNode(TYP_INT));

        // Create the callback which will yield the final answer

        GenTree* callback = gtNewHelperCallNode(CORINFO_HELP_DBG_IS_JUST_MY_CODE, TYP_VOID);
        callback          = new (this, GT_COLON) GenTreeColon(TYP_VOID, gtNewNothingNode(), callback);

        // Stick the conditional call at the start of the method

        fgEnsureFirstBBisScratch();
        fgNewStmtAtEnd(fgFirstBB, gtNewQmarkNode(TYP_VOID, guardCheckCond, callback->AsColon()));

        madeChanges = true;
    }

#if !defined(FEATURE_EH_FUNCLETS)

    /* Is this a 'synchronized' method? */

    if (info.compFlags & CORINFO_FLG_SYNCH)
    {
        GenTree* tree = NULL;

        /* Insert the expression "enterCrit(this)" or "enterCrit(handle)" */

        if (info.compIsStatic)
        {
            tree = fgGetCritSectOfStaticMethod();

            tree = gtNewHelperCallNode(CORINFO_HELP_MON_ENTER_STATIC, TYP_VOID, tree);
        }
        else
        {
            noway_assert(lvaTable[info.compThisArg].lvType == TYP_REF);

            tree = gtNewLclvNode(info.compThisArg, TYP_REF);

            tree = gtNewHelperCallNode(CORINFO_HELP_MON_ENTER, TYP_VOID, tree);
        }

        /* Create a new basic block and stick the call in it */

        fgEnsureFirstBBisScratch();

        fgNewStmtAtEnd(fgFirstBB, tree);

#ifdef DEBUG
        if (verbose)
        {
            printf("\nSynchronized method - Add enterCrit statement in first basic block %s\n",
                   fgFirstBB->dspToString());
            gtDispTree(tree);
            printf("\n");
        }
#endif

        /* We must be generating a single exit point for this to work */

        noway_assert(genReturnBB != nullptr);

        /* Create the expression "exitCrit(this)" or "exitCrit(handle)" */

        if (info.compIsStatic)
        {
            tree = fgGetCritSectOfStaticMethod();

            tree = gtNewHelperCallNode(CORINFO_HELP_MON_EXIT_STATIC, TYP_VOID, tree);
        }
        else
        {
            tree = gtNewLclvNode(info.compThisArg, TYP_REF);

            tree = gtNewHelperCallNode(CORINFO_HELP_MON_EXIT, TYP_VOID, tree);
        }

        fgNewStmtNearEnd(genReturnBB, tree);

#ifdef DEBUG
        if (verbose)
        {
            printf("\nSynchronized method - Add exit expression ");
            printTreeID(tree);
            printf("\n");
        }
#endif

        // Reset cookies used to track start and end of the protected region in synchronized methods
        syncStartEmitCookie = NULL;
        syncEndEmitCookie   = NULL;
        madeChanges         = true;
    }

#endif // !FEATURE_EH_FUNCLETS

    if (opts.IsReversePInvoke())
    {
        fgAddReversePInvokeEnterExit();
        madeChanges = true;
    }

#ifdef DEBUG
    if (verbose)
    {
        printf("\n*************** After fgAddInternal()\n");
        fgDispBasicBlocks();
        fgDispHandlerTab();
    }
#endif

    return madeChanges ? PhaseStatus::MODIFIED_EVERYTHING : PhaseStatus::MODIFIED_NOTHING;
}

/*****************************************************************************/
/*****************************************************************************/

PhaseStatus Compiler::fgFindOperOrder()
{
#ifdef DEBUG
    if (verbose)
    {
        printf("*************** In fgFindOperOrder()\n");
    }
#endif

    /* Walk the basic blocks and for each statement determine
     * the evaluation order, cost, FP levels, etc... */

    for (BasicBlock* const block : Blocks())
    {
        compCurBB = block;
        for (Statement* const stmt : block->Statements())
        {
            /* Recursively process the statement */

            compCurStmt = stmt;
            gtSetStmtInfo(stmt);
        }
    }

    return PhaseStatus::MODIFIED_EVERYTHING;
}

//------------------------------------------------------------------------
// fgSimpleLowerCastOfSmpOp: Optimization to remove CAST nodes from operands of some simple ops that are safe to do so
// since the upper bits do not affect the lower bits, and result of the simple op is zero/sign-extended via a CAST.
// Example:
//      CAST(ADD(CAST(x), CAST(y))) transforms to CAST(ADD(x, y))
//
// Returns:
//      True or false, representing changes were made.
//
// Notes:
//      This optimization could be done in morph, but it cannot because there are correctness
//      problems with NOLs (normalized-on-load locals) and how they are handled in VN.
//      Simple put, you cannot remove a CAST from CAST(LCL_VAR{nol}) in HIR.
//
//      Because the optimization happens during rationalization, turning into LIR, it is safe to remove the CAST.
//
bool Compiler::fgSimpleLowerCastOfSmpOp(LIR::Range& range, GenTreeCast* cast)
{
    GenTree*  castOp     = cast->CastOp();
    var_types castToType = cast->CastToType();
    var_types srcType    = castOp->TypeGet();

    assert(castOp->OperIsSimple());

    if (opts.OptimizationDisabled())
        return false;

    if (cast->gtOverflow())
        return false;

    if (castOp->OperMayOverflow() && castOp->gtOverflow())
        return false;

    // Only optimize if the castToType is a small integer type.
    // Only optimize if the srcType is an integer type.
    if (!varTypeIsSmall(castToType) || !varTypeIsIntegral(srcType))
        return false;

    // These are the only safe ops where the CAST is not necessary for the inputs.
    if (castOp->OperIs(GT_ADD, GT_SUB, GT_MUL, GT_AND, GT_XOR, GT_OR, GT_NOT, GT_NEG))
    {
        bool madeChanges = false;

        if (castOp->gtGetOp1()->OperIs(GT_CAST))
        {
            GenTreeCast* op1 = castOp->gtGetOp1()->AsCast();

            if (!op1->gtOverflow() && (genActualType(op1->CastOp()) == genActualType(srcType)) &&
                (castToType == op1->CastToType()))
            {
                // Removes the cast.
                castOp->AsOp()->gtOp1 = op1->CastOp();
                range.Remove(op1);
                madeChanges = true;
            }
        }

        if (castOp->OperIsBinary() && castOp->gtGetOp2()->OperIs(GT_CAST))
        {
            GenTreeCast* op2 = castOp->gtGetOp2()->AsCast();

            if (!op2->gtOverflow() && (genActualType(op2->CastOp()) == genActualType(srcType)) &&
                (castToType == op2->CastToType()))
            {
                // Removes the cast.
                castOp->AsOp()->gtOp2 = op2->CastOp();
                range.Remove(op2);
                madeChanges = true;
            }
        }

#ifdef DEBUG
        if (madeChanges)
        {
            JITDUMP("Lower - Cast of Simple Op %s:\n", GenTree::OpName(cast->OperGet()));
            DISPTREE(cast);
        }
#endif // DEBUG

        return madeChanges;
    }

    return false;
}

//------------------------------------------------------------------------------
// fgGetDomSpeculatively: Try determine a more accurate dominator than cached bbIDom
//
// Arguments:
//    block - Basic block to get a dominator for
//
// Return Value:
//    Basic block that dominates this block
//
BasicBlock* Compiler::fgGetDomSpeculatively(const BasicBlock* block)
{
    assert(m_domTree != nullptr);
    BasicBlock* lastReachablePred = nullptr;

    // Check if we have unreachable preds
    for (const FlowEdge* predEdge : block->PredEdges())
    {
        BasicBlock* predBlock = predEdge->getSourceBlock();
        if (predBlock == block)
        {
            continue;
        }

        // We check pred's count of InEdges - it's quite conservative.
        // We, probably, could use optReachable(fgFirstBb, pred) here to detect unreachable preds
        if (predBlock->countOfInEdges() > 0)
        {
            if (lastReachablePred != nullptr)
            {
                // More than one of "reachable" preds - return cached result
                return block->bbIDom;
            }
            lastReachablePred = predBlock;
        }
        else if (predBlock == block->bbIDom)
        {
            // IDom is unreachable, so assume this block is too.
            //
            return nullptr;
        }
    }

    return lastReachablePred == nullptr ? block->bbIDom : lastReachablePred;
}

//------------------------------------------------------------------------------
// fgLastBBInMainFunction: Return the last basic block in the main part of the function.
// With funclets, it is the block immediately before the first funclet.
//
BasicBlock* Compiler::fgLastBBInMainFunction()
{
#if defined(FEATURE_EH_FUNCLETS)

    if (fgFirstFuncletBB != nullptr)
    {
        return fgFirstFuncletBB->Prev();
    }

#endif // FEATURE_EH_FUNCLETS

    assert(fgLastBB->IsLast());
    return fgLastBB;
}

//------------------------------------------------------------------------------
// fgEndBBAfterMainFunction: Return the first basic block after the main part of the function.
// With funclets, it is the block of the first funclet. Otherwise it is nullptr if there are no
// funclets. This is equivalent to fgLastBBInMainFunction()->Next().
//
BasicBlock* Compiler::fgEndBBAfterMainFunction()
{
#if defined(FEATURE_EH_FUNCLETS)

    if (fgFirstFuncletBB != nullptr)
    {
        return fgFirstFuncletBB;
    }

#endif // FEATURE_EH_FUNCLETS

    assert(fgLastBB->IsLast());
    return nullptr;
}

#if defined(FEATURE_EH_FUNCLETS)

/*****************************************************************************
 * Introduce a new head block of the handler for the prolog to be put in, ahead
 * of the current handler head 'block'.
 * Note that this code has some similarities to fgCreateLoopPreHeader().
 */

void Compiler::fgInsertFuncletPrologBlock(BasicBlock* block)
{
#ifdef DEBUG
    if (verbose)
    {
        printf("\nCreating funclet prolog header for " FMT_BB "\n", block->bbNum);
    }
#endif

    assert(block->hasHndIndex());
    assert(fgFirstBlockOfHandler(block) == block); // this block is the first block of a handler

    /* Allocate a new basic block */

    BasicBlock* newHead = BasicBlock::New(this, BBJ_ALWAYS, block);
    newHead->SetFlags(BBF_INTERNAL | BBF_NONE_QUIRK);
    newHead->inheritWeight(block);
    newHead->bbRefs = 0;

    fgInsertBBbefore(block, newHead); // insert the new block in the block list
    assert(newHead->JumpsToNext());
    fgExtendEHRegionBefore(block); // Update the EH table to make the prolog block the first block in the block's EH
                                   // block.

    // Distribute the pred list between newHead and block. Incoming edges coming from outside
    // the handler go to the prolog. Edges coming from with the handler are back-edges, and
    // go to the existing 'block'.

    for (BasicBlock* const predBlock : block->PredBlocks())
    {
        if (!fgIsIntraHandlerPred(predBlock, block))
        {
            // It's a jump from outside the handler; add it to the newHead preds list and remove
            // it from the block preds list.

            switch (predBlock->GetKind())
            {
                case BBJ_CALLFINALLY:
                    noway_assert(predBlock->TargetIs(block));
                    predBlock->SetTarget(newHead);
                    fgRemoveRefPred(block, predBlock);
                    fgAddRefPred(newHead, predBlock);
                    break;

                default:
                    // The only way into the handler is via a BBJ_CALLFINALLY (to a finally handler), or
                    // via exception handling.
                    noway_assert(false);
                    break;
            }
        }
    }

    assert(nullptr == fgGetPredForBlock(block, newHead));
    fgAddRefPred(block, newHead);

    assert(newHead->HasFlag(BBF_INTERNAL));
}

//------------------------------------------------------------------------
// fgCreateFuncletPrologBlocks: create prolog blocks for funclets if needed
//
// Notes:
//   Every funclet will have a prolog. That prolog will be inserted as the first instructions
//   in the first block of the funclet. If the prolog is also the head block of a loop, we
//   would end up with the prolog instructions being executed more than once.
//   Check for this by searching the predecessor list for loops, and create a new prolog header
//   block when needed. We detect a loop by looking for any predecessor that isn't in the
//   handler's try region, since the only way to get into a handler is via that try region.
//
void Compiler::fgCreateFuncletPrologBlocks()
{
    noway_assert(fgPredsComputed);
    assert(!fgFuncletsCreated);

    bool prologBlocksCreated = false;

    for (EHblkDsc* const HBtab : EHClauses(this))
    {
        BasicBlock* head = HBtab->ebdHndBeg;

        if (fgAnyIntraHandlerPreds(head))
        {
            // We need to create a new block in which to place the prolog, and split the existing
            // head block predecessor edges into those that should point to the prolog, and those
            // that shouldn't.
            //
            // It's arguable that we should just always do this, and not only when we "need to",
            // so there aren't two different code paths. However, it's unlikely to be necessary
            // for catch handlers because they have an incoming argument (the exception object)
            // that needs to get stored or saved, so back-arcs won't normally go to the head. It's
            // possible when writing in IL to generate a legal loop (e.g., push an Exception object
            // on the stack before jumping back to the catch head), but C# probably won't. This will
            // most commonly only be needed for finallys with a do/while loop at the top of the
            // finally.
            //
            // Note that we don't check filters. This might be a bug, but filters always have a filter
            // object live on entry, so it's at least unlikely (illegal?) that a loop edge targets the
            // filter head.

            fgInsertFuncletPrologBlock(head);
            prologBlocksCreated = true;
        }
    }

    if (prologBlocksCreated)
    {
        // If we've modified the graph, reset the 'modified' flag, since the dominators haven't
        // been computed.
        fgModified = false;

#if DEBUG
        if (verbose)
        {
            JITDUMP("\nAfter fgCreateFuncletPrologBlocks()");
            fgDispBasicBlocks();
            fgDispHandlerTab();
        }

        fgVerifyHandlerTab();
        fgDebugCheckBBlist();
#endif // DEBUG
    }
}

//------------------------------------------------------------------------
// fgCreateFunclets: create funclets for EH catch/finally/fault blocks.
//
// Returns:
//    Suitable phase status
//
// Notes:
//    We only move filter and handler blocks, not try blocks.
//
PhaseStatus Compiler::fgCreateFunclets()
{
    assert(!fgFuncletsCreated);

    fgCreateFuncletPrologBlocks();

    unsigned           XTnum;
    EHblkDsc*          HBtab;
    const unsigned int funcCnt = ehFuncletCount() + 1;

    if (!FitsIn<unsigned short>(funcCnt))
    {
        IMPL_LIMITATION("Too many funclets");
    }

    FuncInfoDsc* funcInfo = new (this, CMK_BasicBlock) FuncInfoDsc[funcCnt];

    unsigned short funcIdx;

    // Setup the root FuncInfoDsc and prepare to start associating
    // FuncInfoDsc's with their corresponding EH region
    memset((void*)funcInfo, 0, funcCnt * sizeof(FuncInfoDsc));
    assert(funcInfo[0].funKind == FUNC_ROOT);
    funcIdx = 1;

    // Because we iterate from the top to the bottom of the compHndBBtab array, we are iterating
    // from most nested (innermost) to least nested (outermost) EH region. It would be reasonable
    // to iterate in the opposite order, but the order of funclets shouldn't matter.
    //
    // We move every handler region to the end of the function: each handler will become a funclet.
    //
    // Note that fgRelocateEHRange() can add new entries to the EH table. However, they will always
    // be added *after* the current index, so our iteration here is not invalidated.
    // It *can* invalidate the compHndBBtab pointer itself, though, if it gets reallocated!

    for (XTnum = 0; XTnum < compHndBBtabCount; XTnum++)
    {
        HBtab = ehGetDsc(XTnum); // must re-compute this every loop, since fgRelocateEHRange changes the table
        if (HBtab->HasFilter())
        {
            assert(funcIdx < funcCnt);
            funcInfo[funcIdx].funKind    = FUNC_FILTER;
            funcInfo[funcIdx].funEHIndex = (unsigned short)XTnum;
            funcIdx++;
        }
        assert(funcIdx < funcCnt);
        funcInfo[funcIdx].funKind    = FUNC_HANDLER;
        funcInfo[funcIdx].funEHIndex = (unsigned short)XTnum;
        HBtab->ebdFuncIndex          = funcIdx;
        funcIdx++;
        fgRelocateEHRange(XTnum, FG_RELOCATE_HANDLER);
    }

    // We better have populated all of them by now
    assert(funcIdx == funcCnt);

    // Publish
    compCurrFuncIdx   = 0;
    compFuncInfos     = funcInfo;
    compFuncInfoCount = (unsigned short)funcCnt;

    fgFuncletsCreated = true;

    return (compHndBBtabCount > 0) ? PhaseStatus::MODIFIED_EVERYTHING : PhaseStatus::MODIFIED_NOTHING;
}

//------------------------------------------------------------------------
// fgFuncletsAreCold: Determine if EH funclets can be moved to cold section.
//
// Notes:
//   Walk the EH funclet blocks of a function to determine if the funclet
//   section is cold. If any of the funclets are hot, then it may not be
//   beneficial to split at fgFirstFuncletBB and move all funclets to
//   the cold section.
//
bool Compiler::fgFuncletsAreCold()
{
    for (BasicBlock* block = fgFirstFuncletBB; block != nullptr; block = block->Next())
    {
        if (!block->isRunRarely())
        {
            return false;
        }
    }

    return true;
}

#endif // defined(FEATURE_EH_FUNCLETS)

//------------------------------------------------------------------------
// fgDetermineFirstColdBlock: figure out where we might split the block
//    list to put some blocks into the cold code section
//
// Returns:
//    Suitable phase status
//
// Notes:
//    Walk the basic blocks list to determine the first block to place in the
//    cold section.  This would be the first of a series of rarely executed blocks
//    such that no succeeding blocks are in a try region or an exception handler
//    or are rarely executed.
//
PhaseStatus Compiler::fgDetermineFirstColdBlock()
{
    // Since we may need to create a new transition block
    // we assert that it is OK to create new blocks.
    //
    assert(fgPredsComputed);
    assert(fgSafeBasicBlockCreation);
    assert(fgFirstColdBlock == nullptr);

    if (!opts.compProcedureSplitting)
    {
        JITDUMP("No procedure splitting will be done for this method\n");
        return PhaseStatus::MODIFIED_NOTHING;
    }

#ifdef DEBUG
    if ((compHndBBtabCount > 0) && !opts.compProcedureSplittingEH)
    {
        JITDUMP("No procedure splitting will be done for this method with EH (by request)\n");
        return PhaseStatus::MODIFIED_NOTHING;
    }
#endif // DEBUG

    BasicBlock* firstColdBlock       = nullptr;
    BasicBlock* prevToFirstColdBlock = nullptr;
    BasicBlock* block;
    BasicBlock* lblk;

    bool forceSplit = false;

#ifdef DEBUG
    // If stress-splitting, split right after the first block
    forceSplit = JitConfig.JitStressProcedureSplitting();
#endif

    if (forceSplit)
    {
        firstColdBlock       = fgFirstBB->Next();
        prevToFirstColdBlock = fgFirstBB;
        JITDUMP("JitStressProcedureSplitting is enabled: Splitting after the first basic block\n");
    }
    else
    {
        bool inFuncletSection = false;

        for (lblk = nullptr, block = fgFirstBB; block != nullptr; lblk = block, block = block->Next())
        {
            bool blockMustBeInHotSection = false;

#if HANDLER_ENTRY_MUST_BE_IN_HOT_SECTION
            if (bbIsHandlerBeg(block))
            {
                blockMustBeInHotSection = true;
            }
#endif // HANDLER_ENTRY_MUST_BE_IN_HOT_SECTION

#ifdef FEATURE_EH_FUNCLETS
            // Make note of if we're in the funclet section,
            // so we can stop the search early.
            if (block == fgFirstFuncletBB)
            {
                inFuncletSection = true;
            }
#endif // FEATURE_EH_FUNCLETS

            // Do we have a candidate for the first cold block?
            if (firstColdBlock != nullptr)
            {
                // We have a candidate for first cold block

                // Is this a hot block?
                if (blockMustBeInHotSection || (block->isRunRarely() == false))
                {
                    // We have to restart the search for the first cold block
                    firstColdBlock       = nullptr;
                    prevToFirstColdBlock = nullptr;

#ifdef FEATURE_EH_FUNCLETS
                    // If we're already in the funclet section, try to split
                    // at fgFirstFuncletBB, and stop the search.
                    if (inFuncletSection)
                    {
                        if (fgFuncletsAreCold())
                        {
                            firstColdBlock       = fgFirstFuncletBB;
                            prevToFirstColdBlock = fgFirstFuncletBB->Prev();
                        }

                        break;
                    }
#endif // FEATURE_EH_FUNCLETS
                }
            }
            else // (firstColdBlock == NULL) -- we don't have a candidate for first cold block
            {

#ifdef FEATURE_EH_FUNCLETS
                //
                // If a function has exception handling and we haven't found the first cold block yet,
                // consider splitting at the first funclet; do not consider splitting between funclets,
                // as this may break unwind info.
                //
                if (inFuncletSection)
                {
                    if (fgFuncletsAreCold())
                    {
                        firstColdBlock       = block;
                        prevToFirstColdBlock = lblk;
                    }

                    break;
                }
#endif // FEATURE_EH_FUNCLETS

                // Is this a cold block?
                if (!blockMustBeInHotSection && block->isRunRarely())
                {
                    //
                    // If the last block that was hot was a BBJ_COND
                    // then we will have to add an unconditional jump
                    // so the code size for block needs be large
                    // enough to make it worth our while
                    //
                    if ((lblk == nullptr) || !lblk->KindIs(BBJ_COND) || (fgGetCodeEstimate(block) >= 8))
                    {
                        // This block is now a candidate for first cold block
                        // Also remember the predecessor to this block
                        firstColdBlock       = block;
                        prevToFirstColdBlock = lblk;
                    }
                }
            }
        }
    }

    if (firstColdBlock == fgFirstBB)
    {
        // If the first block is Cold then we can't move any blocks
        // into the cold section

        firstColdBlock = nullptr;
    }

    if (firstColdBlock != nullptr)
    {
        noway_assert(prevToFirstColdBlock != nullptr);

        if (prevToFirstColdBlock == nullptr)
        {
            return PhaseStatus::MODIFIED_EVERYTHING; // To keep Prefast happy
        }

        // If we only have one cold block
        // then it may not be worth it to move it
        // into the Cold section as a jump to the
        // Cold section is 5 bytes in size.
        // Ignore if stress-splitting.
        //
        if (!forceSplit && firstColdBlock->IsLast())
        {
            // If the size of the cold block is 7 or less
            // then we will keep it in the Hot section.
            //
            if (fgGetCodeEstimate(firstColdBlock) < 8)
            {
                firstColdBlock = nullptr;
                goto EXIT;
            }
        }

        // Don't split up call/finally pairs
        if (prevToFirstColdBlock->isBBCallFinallyPair())
        {
            // Note that this assignment could make firstColdBlock == nullptr
            firstColdBlock = firstColdBlock->Next();
        }
    }

    for (block = firstColdBlock; block != nullptr; block = block->Next())
    {
        block->SetFlags(BBF_COLD);
    }

EXIT:;

#ifdef DEBUG
    if (verbose)
    {
        if (firstColdBlock)
        {
            printf("fgFirstColdBlock is " FMT_BB ".\n", firstColdBlock->bbNum);
        }
        else
        {
            printf("fgFirstColdBlock is NULL.\n");
        }
    }
#endif // DEBUG

    fgFirstColdBlock = firstColdBlock;

    return PhaseStatus::MODIFIED_EVERYTHING;
}

//------------------------------------------------------------------------
// acdHelper: map from special code kind to runtime helper
//
// Arguments:
//   codeKind - kind of special code desired
//
// Returns:
//   Helper to throw the correct exception
//
unsigned Compiler::acdHelper(SpecialCodeKind codeKind)
{
    switch (codeKind)
    {
        case SCK_RNGCHK_FAIL:
            return CORINFO_HELP_RNGCHKFAIL;
        case SCK_ARG_EXCPN:
            return CORINFO_HELP_THROW_ARGUMENTEXCEPTION;
        case SCK_ARG_RNG_EXCPN:
            return CORINFO_HELP_THROW_ARGUMENTOUTOFRANGEEXCEPTION;
        case SCK_DIV_BY_ZERO:
            return CORINFO_HELP_THROWDIVZERO;
        case SCK_ARITH_EXCPN:
            return CORINFO_HELP_OVERFLOW;
        case SCK_FAIL_FAST:
            return CORINFO_HELP_FAIL_FAST;
        default:
            assert(!"Bad codeKind");
            return 0;
    }
}

#ifdef DEBUG
//------------------------------------------------------------------------
// acdHelper: map from special code kind to descriptive name
//
// Arguments:
//   codeKind - kind of special code
//
// Returns:
//   String describing the special code kind
//
const char* sckName(SpecialCodeKind codeKind)
{
    switch (codeKind)
    {
        case SCK_RNGCHK_FAIL:
            return "SCK_RNGCHK_FAIL";
        case SCK_ARG_EXCPN:
            return "SCK_ARG_EXCPN";
        case SCK_ARG_RNG_EXCPN:
            return "SCK_ARG_RNG_EXCPN";
        case SCK_DIV_BY_ZERO:
            return "SCK_DIV_BY_ZERO";
        case SCK_ARITH_EXCPN:
            return "SCK_ARITH_EXCPN";
        case SCK_FAIL_FAST:
            return "SCK_FAIL_FAST";
        default:
            return "SCK_UNKNOWN";
    }
}
#endif

//------------------------------------------------------------------------
// fgGetAddCodeDscMap; create or return the add code desc map
//
// Returns:
//   add code desc map
//
Compiler::AddCodeDscMap* Compiler::fgGetAddCodeDscMap()
{
    if (fgAddCodeDscMap == nullptr)
    {
        fgAddCodeDscMap = new (getAllocator(CMK_Unknown)) AddCodeDscMap(getAllocator(CMK_Unknown));
    }
    return fgAddCodeDscMap;
}

//------------------------------------------------------------------------
// fgAddCodeRef: Indicate that a particular throw helper block will
//   be needed by the method.
//
// Arguments:
//   srcBlk  - the block that needs an entry;
//   kind    - the kind of exception;
//
// Notes:
//   You can call this method after throw helpers have been created,
//   but it will assert if this entails creation of a new helper.
//
void Compiler::fgAddCodeRef(BasicBlock* srcBlk, SpecialCodeKind kind)
{
    // Record that the code will call a THROW_HELPER
    // so on Windows Amd64 we can allocate the 4 outgoing
    // arg slots on the stack frame if there are no other calls.
    //
    compUsesThrowHelper = true;

    if (!fgUseThrowHelperBlocks() && (kind != SCK_FAIL_FAST))
    {
        // FailFast will still use a common throw helper, even in debuggable modes.
        //
        return;
    }

    JITDUMP(FMT_BB " requires throw helper block for %s\n", srcBlk->bbNum, sckName(kind));

    unsigned const refData = (kind == SCK_FAIL_FAST) ? 0 : bbThrowIndex(srcBlk);

    // Look for an existing entry that matches what we're looking for
    //
    AddCodeDsc* add = fgFindExcptnTarget(kind, refData);

    if (add != nullptr)
    {
        return;
    }

    assert(!fgRngChkThrowAdded);

    // Allocate a new entry and prepend it to the list
    //
    add          = new (this, CMK_Unknown) AddCodeDsc;
    add->acdData = refData;
    add->acdKind = kind;
    add->acdNext = fgAddCodeList;
#if !FEATURE_FIXED_OUT_ARGS
    add->acdStkLvl     = 0;
    add->acdStkLvlInit = false;
#endif // !FEATURE_FIXED_OUT_ARGS

    // This gets set true in the stack level setter
    // if there's still a need for this helper
    add->acdUsed = false;

    fgAddCodeList = add;

    // Defer creating of the blocks until later.
    //
    add->acdDstBlk = srcBlk;

    // Add to map
    //
    AddCodeDscMap* const map = fgGetAddCodeDscMap();
    AddCodeDscKey        key(kind, refData);
    map->Set(key, add);
}

//------------------------------------------------------------------------
// fgCreateThrowHelperBlocks: create the needed throw helpers
//
// Returns:
//   Suitable phase status
//
PhaseStatus Compiler::fgCreateThrowHelperBlocks()
{
    if (fgAddCodeList == nullptr)
    {
        return PhaseStatus::MODIFIED_NOTHING;
    }

    // We should not have added throw helper blocks yet.
    //
    assert(!fgRngChkThrowAdded);

    const static BBKinds jumpKinds[] = {
        BBJ_ALWAYS, // SCK_NONE
        BBJ_THROW,  // SCK_RNGCHK_FAIL
        BBJ_THROW,  // SCK_DIV_BY_ZERO
        BBJ_THROW,  // SCK_ARITH_EXCP, SCK_OVERFLOW
        BBJ_THROW,  // SCK_ARG_EXCPN
        BBJ_THROW,  // SCK_ARG_RNG_EXCPN
        BBJ_THROW,  // SCK_FAIL_FAST
    };

    noway_assert(sizeof(jumpKinds) == SCK_COUNT); // sanity check

    for (AddCodeDsc* add = fgAddCodeList; add != nullptr; add = add->acdNext)
    {
        // Create the target basic block in the region indicated by srcBlk.
        //
        BasicBlock* const srcBlk = add->acdDstBlk;

        // Double-check that this is a fail fast, or that srcBlk hasn't changed EH
        // regions since the time the descriptor was created.
        //
        assert((add->acdKind == SCK_FAIL_FAST) || (bbThrowIndex(srcBlk) == add->acdData));
        assert(add->acdKind != SCK_NONE);

        BasicBlock* const newBlk = fgNewBBinRegion(jumpKinds[add->acdKind], srcBlk, /* jumpDest */ nullptr,
                                                   /* runRarely */ true, /* insertAtEnd */ true);

        // Update the descriptor
        //
        add->acdDstBlk = newBlk;

#ifdef DEBUG
        if (verbose)
        {
            const char* msgWhere = "";
            if (!srcBlk->hasTryIndex() && !srcBlk->hasHndIndex())
            {
                msgWhere = "non-EH region";
            }
            else if (!srcBlk->hasTryIndex())
            {
                msgWhere = "handler";
            }
            else if (!srcBlk->hasHndIndex())
            {
                msgWhere = "try";
            }
            else if (srcBlk->getTryIndex() < srcBlk->getHndIndex())
            {
                msgWhere = "try";
            }
            else
            {
                msgWhere = "handler";
            }

            const char* msg;
            switch (add->acdKind)
            {
                case SCK_RNGCHK_FAIL:
                    msg = " for RNGCHK_FAIL";
                    break;
                case SCK_DIV_BY_ZERO:
                    msg = " for DIV_BY_ZERO";
                    break;
                case SCK_OVERFLOW:
                    msg = " for OVERFLOW";
                    break;
                case SCK_ARG_EXCPN:
                    msg = " for ARG_EXCPN";
                    break;
                case SCK_ARG_RNG_EXCPN:
                    msg = " for ARG_RNG_EXCPN";
                    break;
                case SCK_FAIL_FAST:
                    msg = " for FAIL_FAST";
                    break;
                default:
                    msg = " for ??";
                    break;
            }

            printf("\nAdding throw helper " FMT_BB " for %s in %s%s (inspired by " FMT_BB ")\n", newBlk->bbNum,
                   sckName(add->acdKind), msgWhere, msg, srcBlk->bbNum);
        }
#endif // DEBUG

        //  Mark the block as added by the compiler and not removable by future flow
        // graph optimizations. Note that no bbTarget points to these blocks.
        //
        newBlk->SetFlags(BBF_IMPORTED | BBF_DONT_REMOVE);

        // Figure out what code to insert
        //
        int helper = CORINFO_HELP_UNDEF;

        switch (add->acdKind)
        {
            case SCK_RNGCHK_FAIL:
                helper = CORINFO_HELP_RNGCHKFAIL;
                break;

            case SCK_DIV_BY_ZERO:
                helper = CORINFO_HELP_THROWDIVZERO;
                break;

            case SCK_ARITH_EXCPN:
                helper = CORINFO_HELP_OVERFLOW;
                noway_assert(SCK_OVERFLOW == SCK_ARITH_EXCPN);
                break;

            case SCK_ARG_EXCPN:
                helper = CORINFO_HELP_THROW_ARGUMENTEXCEPTION;
                break;

            case SCK_ARG_RNG_EXCPN:
                helper = CORINFO_HELP_THROW_ARGUMENTOUTOFRANGEEXCEPTION;
                break;

            case SCK_FAIL_FAST:
                helper = CORINFO_HELP_FAIL_FAST;
                break;

            default:
                noway_assert(!"unexpected code addition kind");
        }

        noway_assert(helper != CORINFO_HELP_UNDEF);

        // Add the appropriate helper call.
        //
        GenTreeCall* tree = gtNewHelperCallNode(helper, TYP_VOID);

        // There are no args here but fgMorphArgs has side effects
        // such as setting the outgoing arg area (which is necessary
        // on AMD if there are any calls).
        //
        tree = fgMorphArgs(tree);

        // Store the tree in the new basic block.
        //
        if (fgNodeThreading != NodeThreading::LIR)
        {
            fgInsertStmtAtEnd(newBlk, fgNewStmtFromTree(tree));
        }
        else
        {
            LIR::AsRange(newBlk).InsertAtEnd(LIR::SeqTree(this, tree));
        }
    }

    fgRngChkThrowAdded = true;

    return PhaseStatus::MODIFIED_EVERYTHING;
}

//------------------------------------------------------------------------
// fgFindExcptnTarget: finds the block to jump that will throw a given kind of exception
//
// Arguments:
//    kind - kind of exception to throw
//    refData -- bbThrowIndex of the block that will jump to the throw helper
//
// Return Value:
//    Code descriptor for the appropriate throw helper block, or nullptr if no such
//    descriptor exists
//
Compiler::AddCodeDsc* Compiler::fgFindExcptnTarget(SpecialCodeKind kind, unsigned refData)
{
    assert(fgUseThrowHelperBlocks() || (kind == SCK_FAIL_FAST));
    AddCodeDsc*          add = nullptr;
    AddCodeDscMap* const map = fgGetAddCodeDscMap();
    AddCodeDscKey        key(kind, refData);
    map->Lookup(key, &add);

    if (add == nullptr)
    {
        // We should't be asking for these blocks late in compilation
        // unless we know there are entries to be found.
        assert(!fgRngChkThrowAdded);
    }

    return add;
}

//------------------------------------------------------------------------
// fgSetTreeSeq: Sequence the tree, setting the "gtPrev" and "gtNext" links.
//
// Also sets the sequence numbers for dumps. The last and first node of
// the resulting "range" will have their "gtNext" and "gtPrev" links set
// to "nullptr".
//
// Arguments:
//    tree  - the tree to sequence
//    isLIR - whether the sequencing is being done for LIR. If so, the
//            GTF_REVERSE_OPS flag will be cleared on all nodes.
//
// Return Value:
//    The first node to execute in the sequenced tree.
//
GenTree* Compiler::fgSetTreeSeq(GenTree* tree, bool isLIR)
{
    class SetTreeSeqVisitor final : public GenTreeVisitor<SetTreeSeqVisitor>
    {
        GenTree*   m_prevNode;
        const bool m_isLIR;

    public:
        enum
        {
            DoPostOrder       = true,
            UseExecutionOrder = true
        };

        SetTreeSeqVisitor(Compiler* compiler, GenTree* tree, bool isLIR)
            : GenTreeVisitor<SetTreeSeqVisitor>(compiler), m_prevNode(tree), m_isLIR(isLIR)
        {
            INDEBUG(tree->gtSeqNum = 0);
        }

        fgWalkResult PostOrderVisit(GenTree** use, GenTree* user)
        {
            GenTree* node = *use;

            if (m_isLIR)
            {
                node->ClearReverseOp();
            }

            node->gtPrev       = m_prevNode;
            m_prevNode->gtNext = node;

            INDEBUG(node->gtSeqNum = m_prevNode->gtSeqNum + 1);

            m_prevNode = node;

            return fgWalkResult::WALK_CONTINUE;
        }

        GenTree* Sequence()
        {
            // We have set "m_prevNode" to "tree" in the constructor - this will give us a
            // circular list here ("tree->gtNext == firstNode", "firstNode->gtPrev == tree").
            GenTree* tree = m_prevNode;
            WalkTree(&tree, nullptr);
            assert(tree == m_prevNode);

            // Extract the first node in the sequence and break the circularity.
            GenTree* lastNode  = tree;
            GenTree* firstNode = lastNode->gtNext;
            lastNode->gtNext   = nullptr;
            firstNode->gtPrev  = nullptr;

            return firstNode;
        }
    };

#ifdef DEBUG
    if (isLIR)
    {
        assert((fgNodeThreading == NodeThreading::LIR) || (mostRecentlyActivePhase == PHASE_RATIONALIZE));
    }
    else
    {
        assert((fgNodeThreading == NodeThreading::AllTrees) || (mostRecentlyActivePhase == PHASE_SET_BLOCK_ORDER));
    }
#endif
    return SetTreeSeqVisitor(this, tree, isLIR).Sequence();
}

//------------------------------------------------------------------------------
// fgSetBlockOrder: Determine the interruptibility model of the method and
// thread the IR.
//
PhaseStatus Compiler::fgSetBlockOrder()
{
    JITDUMP("*************** In fgSetBlockOrder()\n");

#ifdef DEBUG
    BasicBlock::s_nMaxTrees = 0;
#endif

    if (compCanEncodePtrArgCntMax() && fgHasCycleWithoutGCSafePoint())
    {
        JITDUMP("Marking method as fully interruptible\n");
        SetInterruptible(true);
    }

    for (BasicBlock* const block : Blocks())
    {
        fgSetBlockOrder(block);
    }

    JITDUMP("The biggest BB has %4u tree nodes\n", BasicBlock::s_nMaxTrees);

    // Return "everything" to enable consistency checking of the statement links during post phase.
    //
    return PhaseStatus::MODIFIED_EVERYTHING;
}

class GCSafePointSuccessorEnumerator
{
    BasicBlock* m_block;
    union {
        BasicBlock*  m_successors[2];
        BasicBlock** m_pSuccessors;
    };

    unsigned m_numSuccs;
    unsigned m_curSucc = UINT_MAX;

public:
    // Constructs an enumerator of successors to be used for checking for GC
    // safe point cycles.
    GCSafePointSuccessorEnumerator(Compiler* comp, BasicBlock* block) : m_block(block)
    {
        m_numSuccs = 0;
        block->VisitRegularSuccs(comp, [this](BasicBlock* succ) {
            if (m_numSuccs < ArrLen(m_successors))
            {
                m_successors[m_numSuccs] = succ;
            }

            m_numSuccs++;
            return BasicBlockVisit::Continue;
        });

        if (m_numSuccs == 0)
        {
            if (block->endsWithTailCallOrJmp(comp, true))
            {
                // This tail call might combine with other tail calls to form a
                // loop. Add a pseudo successor back to the entry to model
                // this.
                m_successors[0] = comp->fgFirstBB;
                m_numSuccs      = 1;
                return;
            }
        }
        else
        {
            assert(!block->endsWithTailCallOrJmp(comp, true));
        }

        if (m_numSuccs > ArrLen(m_successors))
        {
            m_pSuccessors = new (comp, CMK_BasicBlock) BasicBlock*[m_numSuccs];

            unsigned numSuccs = 0;
            block->VisitRegularSuccs(comp, [this, &numSuccs](BasicBlock* succ) {
                assert(numSuccs < m_numSuccs);
                m_pSuccessors[numSuccs++] = succ;
                return BasicBlockVisit::Continue;
            });

            assert(numSuccs == m_numSuccs);
        }
    }

    // Gets the block whose successors are enumerated.
    BasicBlock* Block()
    {
        return m_block;
    }

    // Returns the next available successor or `nullptr` if there are no more successors.
    BasicBlock* NextSuccessor()
    {
        m_curSucc++;
        if (m_curSucc >= m_numSuccs)
        {
            return nullptr;
        }

        if (m_numSuccs <= ArrLen(m_successors))
        {
            return m_successors[m_curSucc];
        }

        return m_pSuccessors[m_curSucc];
    }
};

//------------------------------------------------------------------------------
// fgHasCycleWithoutGCSafePoint: Check if the flow graph has a cycle in it that
// does not go through a BBF_GC_SAFE_POINT block.
//
// Returns:
//   True if a cycle exists, in which case the function needs to be marked
//   fully interruptible.
//
bool Compiler::fgHasCycleWithoutGCSafePoint()
{
    ArrayStack<GCSafePointSuccessorEnumerator> stack(getAllocator(CMK_ArrayStack));
    BitVecTraits                               traits(fgBBNumMax + 1, this);
    BitVec                                     visited(BitVecOps::MakeEmpty(&traits));
    BitVec                                     finished(BitVecOps::MakeEmpty(&traits));

    for (BasicBlock* block : Blocks())
    {
        if (block->HasFlag(BBF_GC_SAFE_POINT))
        {
            continue;
        }

        if (BitVecOps::IsMember(&traits, finished, block->bbNum))
        {
            continue;
        }

        bool added = BitVecOps::TryAddElemD(&traits, visited, block->bbNum);
        assert(added);

        stack.Emplace(this, block);

        while (stack.Height() > 0)
        {
            BasicBlock* block = stack.TopRef().Block();
            BasicBlock* succ  = stack.TopRef().NextSuccessor();

            if (succ != nullptr)
            {
                if (succ->HasFlag(BBF_GC_SAFE_POINT))
                {
                    continue;
                }

                if (BitVecOps::IsMember(&traits, finished, succ->bbNum))
                {
                    continue;
                }

                if (!BitVecOps::TryAddElemD(&traits, visited, succ->bbNum))
                {
#ifdef DEBUG
                    if (verbose)
                    {
                        printf("Found a cycle that does not go through a GC safe point:\n");
                        printf(FMT_BB, succ->bbNum);
                        for (int index = 0; index < stack.Height(); index++)
                        {
                            BasicBlock* block = stack.TopRef(index).Block();
                            printf(" <- " FMT_BB, block->bbNum);

                            if (block == succ)
                                break;
                        }
                        printf("\n");
                    }
#endif

                    return true;
                }

                stack.Emplace(this, succ);
            }
            else
            {
                BitVecOps::AddElemD(&traits, finished, block->bbNum);
                stack.Pop();
            }
        }
    }

    return false;
}

/*****************************************************************************/

void Compiler::fgSetStmtSeq(Statement* stmt)
{
    stmt->SetTreeList(fgSetTreeSeq(stmt->GetRootNode()));

#ifdef DEBUG
    // Keep track of the highest # of tree nodes.
    if (BasicBlock::s_nMaxTrees < stmt->GetRootNode()->gtSeqNum)
    {
        BasicBlock::s_nMaxTrees = stmt->GetRootNode()->gtSeqNum;
    }
#endif // DEBUG
}

/*****************************************************************************/

void Compiler::fgSetBlockOrder(BasicBlock* block)
{
    for (Statement* const stmt : block->Statements())
    {
        fgSetStmtSeq(stmt);

        /* Are there any more trees in this basic block? */

        if (stmt->GetNextStmt() == nullptr)
        {
            /* last statement in the tree list */
            noway_assert(block->lastStmt() == stmt);
            break;
        }

#ifdef DEBUG
        if (block->bbStmtList == stmt)
        {
            /* first statement in the list */
            assert(stmt->GetPrevStmt()->GetNextStmt() == nullptr);
        }
        else
        {
            assert(stmt->GetPrevStmt()->GetNextStmt() == stmt);
        }

        assert(stmt->GetNextStmt()->GetPrevStmt() == stmt);
#endif // DEBUG
    }
}

//------------------------------------------------------------------------
// fgGetFirstNode: Get the first node in the tree, in execution order
//
// Arguments:
//    tree - The top node of the tree of interest
//
// Return Value:
//    The first node in execution order, that belongs to tree.
//
// Notes:
//    This function is only correct for HIR trees.
//
/* static */ GenTree* Compiler::fgGetFirstNode(GenTree* tree)
{
    GenTree* firstNode = tree;
    while (true)
    {
        auto operandsBegin = firstNode->OperandsBegin();
        auto operandsEnd   = firstNode->OperandsEnd();

        if (operandsBegin == operandsEnd)
        {
            break;
        }

        firstNode = *operandsBegin;
    }

    return firstNode;
}

void Compiler::fgLclFldAssign(unsigned lclNum)
{
    assert(varTypeIsStruct(lvaTable[lclNum].lvType));
    if (lvaTable[lclNum].lvPromoted && lvaTable[lclNum].lvFieldCnt > 1)
    {
        lvaSetVarDoNotEnregister(lclNum DEBUGARG(DoNotEnregisterReason::LocalField));
    }
}

//------------------------------------------------------------------------
// FlowGraphDfsTree::Contains: Check if a block is contained in the DFS tree;
// i.e., if it is reachable.
//
// Arguments:
//    block - The block
//
// Return Value:
//    True if the block is reachable from the root.
//
// Remarks:
//    If the block was added after the DFS tree was computed, then this
//    function returns false.
//
bool FlowGraphDfsTree::Contains(BasicBlock* block) const
{
    return (block->bbPostorderNum < m_postOrderCount) && (m_postOrder[block->bbPostorderNum] == block);
}

//------------------------------------------------------------------------
// FlowGraphDfsTree::IsAncestor: Check if block `ancestor` is an ancestor of
// block `descendant`
//
// Arguments:
//   ancestor   -- block that is possible ancestor
//   descendant -- block that is possible descendant
//
// Returns:
//   True if `ancestor` is ancestor of `descendant` in the depth first spanning
//   tree.
//
// Notes:
//   If return value is false, then `ancestor` does not dominate `descendant`.
//
bool FlowGraphDfsTree::IsAncestor(BasicBlock* ancestor, BasicBlock* descendant) const
{
    assert(Contains(ancestor) && Contains(descendant));
    return (ancestor->bbPreorderNum <= descendant->bbPreorderNum) &&
           (descendant->bbPostorderNum <= ancestor->bbPostorderNum);
}

//------------------------------------------------------------------------
// fgComputeDfs: Compute a depth-first search tree for the flow graph.
//
// Returns:
//   The tree.
//
// Notes:
//   Preorder and postorder numbers are assigned into the BasicBlock structure.
//   The tree returned contains a postorder of the basic blocks.
//
FlowGraphDfsTree* Compiler::fgComputeDfs()
{
    BasicBlock** postOrder = new (this, CMK_DepthFirstSearch) BasicBlock*[fgBBcount];
    bool         hasCycle  = false;

    auto visitPreorder = [](BasicBlock* block, unsigned preorderNum) {
        block->bbPreorderNum  = preorderNum;
        block->bbPostorderNum = UINT_MAX;
    };

    auto visitPostorder = [=](BasicBlock* block, unsigned postorderNum) {
        block->bbPostorderNum = postorderNum;
        assert(postorderNum < fgBBcount);
        postOrder[postorderNum] = block;
    };

    auto visitEdge = [&hasCycle](BasicBlock* block, BasicBlock* succ) {
        // Check if block -> succ is a backedge, in which case the flow
        // graph has a cycle.
        if ((succ->bbPreorderNum <= block->bbPreorderNum) && (succ->bbPostorderNum == UINT_MAX))
        {
            hasCycle = true;
        }
    };

    unsigned numBlocks = fgRunDfs(visitPreorder, visitPostorder, visitEdge);
    return new (this, CMK_DepthFirstSearch) FlowGraphDfsTree(this, postOrder, numBlocks, hasCycle);
}

//------------------------------------------------------------------------
// fgInvalidateDfsTree: Invalidate computed DFS tree and dependent annotations
// (like loops, dominators and SSA).
//
void Compiler::fgInvalidateDfsTree()
{
    m_dfsTree          = nullptr;
    m_loops            = nullptr;
    m_domTree          = nullptr;
    m_reachabilitySets = nullptr;
    fgSsaValid         = false;
}

//------------------------------------------------------------------------
// FlowGraphNaturalLoop::FlowGraphNaturalLoop: Initialize a new loop instance.
//
// Returns:
//   tree   - The DFS tree
//   header - The loop header
//
FlowGraphNaturalLoop::FlowGraphNaturalLoop(const FlowGraphDfsTree* dfsTree, BasicBlock* header)
    : m_dfsTree(dfsTree)
    , m_header(header)
    , m_blocks(BitVecOps::UninitVal())
    , m_backEdges(dfsTree->GetCompiler()->getAllocator(CMK_Loops))
    , m_entryEdges(dfsTree->GetCompiler()->getAllocator(CMK_Loops))
    , m_exitEdges(dfsTree->GetCompiler()->getAllocator(CMK_Loops))
{
}

//------------------------------------------------------------------------
// GetDepth: Get the depth of the loop.
//
// Returns:
//   The number of ancestors (0 for a top-most loop).
//
unsigned FlowGraphNaturalLoop::GetDepth() const
{
    unsigned depth = 0;
    for (FlowGraphNaturalLoop* ancestor = GetParent(); ancestor != nullptr; ancestor = ancestor->GetParent())
    {
        depth++;
    }

    return depth;
}

//------------------------------------------------------------------------
// LoopBlockBitVecIndex: Convert a basic block to an index into the bit vector
// used to store the set of loop blocks.
//
// Parameters:
//   block - The block
//
// Returns:
//   Index into the bit vector
//
// Remarks:
//   The bit vector is stored with the base index of the loop header since we
//   know the header is an ancestor of all loop blocks. Thus we do not need to
//   waste space on previous blocks.
//
//   This function should only be used when it is known that the block has an
//   index in the loop bit vector.
//
unsigned FlowGraphNaturalLoop::LoopBlockBitVecIndex(BasicBlock* block)
{
    assert(m_dfsTree->Contains(block));

    unsigned index = m_header->bbPostorderNum - block->bbPostorderNum;
    assert(index < m_blocksSize);
    return index;
}

//------------------------------------------------------------------------
// TryGetLoopBlockBitVecIndex: Convert a basic block to an index into the bit
// vector used to store the set of loop blocks.
//
// Parameters:
//   block  - The block
//   pIndex - [out] Index into the bit vector, if this function returns true.
//
// Returns:
//   True if the block has an index in the loop bit vector.
//
// Remarks:
//   See GetLoopBlockBitVecIndex for more information. This function can be
//   used when it is not known whether the block has an index in the loop bit
//   vector.
//
bool FlowGraphNaturalLoop::TryGetLoopBlockBitVecIndex(BasicBlock* block, unsigned* pIndex)
{
    if (block->bbPostorderNum > m_header->bbPostorderNum)
    {
        return false;
    }

    unsigned index = m_header->bbPostorderNum - block->bbPostorderNum;
    if (index >= m_blocksSize)
    {
        return false;
    }

    *pIndex = index;
    return true;
}

//------------------------------------------------------------------------
// LoopBlockTraits: Get traits for a bit vector for blocks in this loop.
//
// Returns:
//   Bit vector traits.
//
BitVecTraits FlowGraphNaturalLoop::LoopBlockTraits()
{
    return BitVecTraits(m_blocksSize, m_dfsTree->GetCompiler());
}

//------------------------------------------------------------------------
// ContainsBlock: Returns true if this loop contains the specified block.
//
// Parameters:
//   block - A block
//
// Returns:
//   True if the block is contained in the loop.
//
// Remarks:
//   Containment here means that the block is in the SCC of the loop; i.e. it
//   is in a cycle with the header block. Note that EH successors are taken
//   into account.
//
bool FlowGraphNaturalLoop::ContainsBlock(BasicBlock* block)
{
    if (!m_dfsTree->Contains(block))
    {
        return false;
    }

    unsigned index;
    if (!TryGetLoopBlockBitVecIndex(block, &index))
    {
        return false;
    }

    BitVecTraits traits = LoopBlockTraits();
    return BitVecOps::IsMember(&traits, m_blocks, index);
}

//------------------------------------------------------------------------
// ContainsLoop: Returns true if this loop contains the specified other loop.
//
// Parameters:
//   childLoop - The potential candidate child loop
//
// Returns:
//   True if the child loop is contained in this loop.
//
bool FlowGraphNaturalLoop::ContainsLoop(FlowGraphNaturalLoop* childLoop)
{
    return ContainsBlock(childLoop->GetHeader());
}

//------------------------------------------------------------------------
// NumLoopBlocks: Get the number of blocks in the SCC of the loop.
//
// Returns:
//   Count of blocks.
//
unsigned FlowGraphNaturalLoop::NumLoopBlocks()
{
    BitVecTraits loopTraits = LoopBlockTraits();
    return BitVecOps::Count(&loopTraits, m_blocks);
}

//------------------------------------------------------------------------
// FlowGraphNaturalLoops::FlowGraphNaturalLoops: Initialize a new instance to
// track a set of loops over the flow graph.
//
// Parameters:
//   dfs - A DFS tree.
//
FlowGraphNaturalLoops::FlowGraphNaturalLoops(const FlowGraphDfsTree* dfsTree)
    : m_dfsTree(dfsTree), m_loops(m_dfsTree->GetCompiler()->getAllocator(CMK_Loops))
{
}

// GetLoopByIndex: Get loop by a specified index.
//
// Parameters:
//    index - Index of loop. Must be less than NumLoops()
//
// Returns:
//    Loop with the specified index.
//
FlowGraphNaturalLoop* FlowGraphNaturalLoops::GetLoopByIndex(unsigned index)
{
    assert(index < m_loops.size());
    return m_loops[index];
}

// GetLoopByHeader: See if a block is a loop header, and if so return the
// associated loop.
//
// Parameters:
//    block - block in question
//
// Returns:
//    Loop headed by block, or nullptr
//
FlowGraphNaturalLoop* FlowGraphNaturalLoops::GetLoopByHeader(BasicBlock* block)
{
    // TODO-TP: This can use binary search based on post order number.
    for (FlowGraphNaturalLoop* loop : m_loops)
    {
        if (loop->m_header == block)
        {
            return loop;
        }
    }

    return nullptr;
}

//------------------------------------------------------------------------
// IsLoopBackEdge: See if an edge is a loop back edge
//
// Parameters:
//   edge - edge in question
//
// Returns:
//   True if edge is a backedge in some recognized loop.
//
bool FlowGraphNaturalLoops::IsLoopBackEdge(FlowEdge* edge)
{
    for (FlowGraphNaturalLoop* loop : m_loops)
    {
        for (FlowEdge* loopBackEdge : loop->m_backEdges)
        {
            if (loopBackEdge == edge)
            {
                return true;
            }
        }
    }

    return false;
}

//------------------------------------------------------------------------
// IsLoopExitEdge: see if a flow edge is a loop exit edge
//
// Parameters:
//   edge - edge in question
//
// Returns:
//   True if edge is an exit edge in some recognized loop. Note that a single
//   edge may exit multiple loops.
//
bool FlowGraphNaturalLoops::IsLoopExitEdge(FlowEdge* edge)
{
    for (FlowGraphNaturalLoop* loop : m_loops)
    {
        for (FlowEdge* loopExitEdge : loop->m_exitEdges)
        {
            if (loopExitEdge == edge)
            {
                return true;
            }
        }
    }

    return false;
}

//------------------------------------------------------------------------
// FlowGraphNaturalLoops::Find: Find natural loops in the specified DFS tree
// constructed for the flow graph.
//
// Parameters:
//   dfsTree - The DFS tree
//
// Returns:
//   Identified natural loops.
//
FlowGraphNaturalLoops* FlowGraphNaturalLoops::Find(const FlowGraphDfsTree* dfsTree)
{
    Compiler* comp         = dfsTree->GetCompiler();
    comp->m_blockToEHPreds = nullptr;

#ifdef DEBUG
    JITDUMP("Identifying loops in DFS tree with following reverse post order:\n");
    JITDUMP("RPO -> BB [pre, post]\n");
    for (unsigned i = dfsTree->GetPostOrderCount(); i != 0; i--)
    {
        unsigned          rpoNum = dfsTree->GetPostOrderCount() - i;
        BasicBlock* const block  = dfsTree->GetPostOrder(i - 1);
        JITDUMP("%02u -> " FMT_BB "[%u, %u]\n", rpoNum, block->bbNum, block->bbPreorderNum, block->bbPostorderNum);
    }

    unsigned improperLoopHeaders = 0;
#endif

    FlowGraphNaturalLoops* loops = new (comp, CMK_Loops) FlowGraphNaturalLoops(dfsTree);

    if (!dfsTree->HasCycle())
    {
        JITDUMP("Flow graph has no cycles; skipping identification of natural loops\n");
        return loops;
    }

    ArrayStack<BasicBlock*> worklist(comp->getAllocator(CMK_Loops));

    for (unsigned i = dfsTree->GetPostOrderCount(); i != 0; i--)
    {
        BasicBlock* const header = dfsTree->GetPostOrder(i - 1);

        // If a block is a DFS ancestor of one if its predecessors then the block is a loop header.
        //
        FlowGraphNaturalLoop* loop = nullptr;

        for (FlowEdge* predEdge : header->PredEdges())
        {
            BasicBlock* predBlock = predEdge->getSourceBlock();
            if (dfsTree->Contains(predBlock) && dfsTree->IsAncestor(header, predBlock))
            {
                if (loop == nullptr)
                {
                    loop = new (comp, CMK_Loops) FlowGraphNaturalLoop(dfsTree, header);
                    JITDUMP("\n");
                }

                JITDUMP(FMT_BB " -> " FMT_BB " is a backedge\n", predBlock->bbNum, header->bbNum);
                loop->m_backEdges.push_back(predEdge);
            }
        }

        if (loop == nullptr)
        {
            continue;
        }

        JITDUMP(FMT_BB " is the header of a DFS loop with %zu back edges\n", header->bbNum, loop->m_backEdges.size());

        // Now walk back in flow along the back edges from head to determine if
        // this is a natural loop and to find all the blocks in the loop.
        //

        loop->m_blocksSize = loop->m_header->bbPostorderNum + 1;

        BitVecTraits loopTraits = loop->LoopBlockTraits();
        loop->m_blocks          = BitVecOps::MakeEmpty(&loopTraits);

        if (!FindNaturalLoopBlocks(loop, worklist))
        {
            INDEBUG(improperLoopHeaders++);
            continue;
        }

        JITDUMP("Loop has %u blocks\n", BitVecOps::Count(&loopTraits, loop->m_blocks));

        // Find the exit edges
        //
        loop->VisitLoopBlocks([=](BasicBlock* loopBlock) {
            loopBlock->VisitRegularSuccs(comp, [=](BasicBlock* succBlock) {
                if (!loop->ContainsBlock(succBlock))
                {
                    FlowEdge* const exitEdge = comp->fgGetPredForBlock(succBlock, loopBlock);
                    JITDUMP(FMT_BB " -> " FMT_BB " is an exit edge\n", loopBlock->bbNum, succBlock->bbNum);
                    loop->m_exitEdges.push_back(exitEdge);
                }

                return BasicBlockVisit::Continue;
            });

            return BasicBlockVisit::Continue;
        });

        // Find the entry edges
        //
        // Note if fgEntryBB is a loop head we won't have an entry edge.
        // So it needs to be special cased later on when processing
        // entry edges.
        //
        for (FlowEdge* const predEdge : loop->m_header->PredEdges())
        {
            BasicBlock* predBlock = predEdge->getSourceBlock();
            if (dfsTree->Contains(predBlock) && !dfsTree->IsAncestor(header, predEdge->getSourceBlock()))
            {
                JITDUMP(FMT_BB " -> " FMT_BB " is an entry edge\n", predEdge->getSourceBlock()->bbNum,
                        loop->m_header->bbNum);
                loop->m_entryEdges.push_back(predEdge);
            }
        }

        // Search for parent loop.
        //
        // Since loops record in outer->inner order the parent will be the
        // most recently recorded loop that contains this loop's header.
        //
        for (FlowGraphNaturalLoop* const otherLoop : loops->InPostOrder())
        {
            if (otherLoop->ContainsBlock(header))
            {
                loop->m_parent = otherLoop;
                JITDUMP("Nested within loop starting at " FMT_BB "\n", otherLoop->GetHeader()->bbNum);
                break;
            }
        }

#ifdef DEBUG
        // In debug, validate nestedness versus other loops.
        //
        for (FlowGraphNaturalLoop* const otherLoop : loops->InPostOrder())
        {
            if (otherLoop->ContainsBlock(header))
            {
                // Ancestor loop; should contain all blocks of this loop
                //
                loop->VisitLoopBlocks([otherLoop](BasicBlock* loopBlock) {
                    assert(otherLoop->ContainsBlock(loopBlock));
                    return BasicBlockVisit::Continue;
                });
            }
            else
            {
                // Non-ancestor loop; should have no blocks in common with current loop
                //
                loop->VisitLoopBlocks([otherLoop](BasicBlock* loopBlock) {
                    assert(!otherLoop->ContainsBlock(loopBlock));
                    return BasicBlockVisit::Continue;
                });
            }
        }
#endif

        // Record this loop
        //
        loop->m_index = (unsigned)loops->m_loops.size();
        loops->m_loops.push_back(loop);

        JITDUMP("Added loop " FMT_LP " with header " FMT_BB "\n", loop->GetIndex(), loop->GetHeader()->bbNum);
    }

    // Now build sibling/child links by iterating loops in post order. This
    // makes us end up with sibling links in reverse post order.
    for (FlowGraphNaturalLoop* loop : loops->InPostOrder())
    {
        if (loop->m_parent != nullptr)
        {
            loop->m_sibling         = loop->m_parent->m_child;
            loop->m_parent->m_child = loop;
        }
    }

#ifdef DEBUG
    if (loops->m_loops.size() > 0)
    {
        JITDUMP("\nFound %zu loops\n", loops->m_loops.size());
    }

    if (improperLoopHeaders > 0)
    {
        JITDUMP("Rejected %u loop headers\n", improperLoopHeaders);
    }

    JITDUMPEXEC(Dump(loops));
#endif

    return loops;
}

//------------------------------------------------------------------------
// FlowGraphNaturalLoops::FindNaturalLoopBlocks: Find the loop blocks for a
// specified loop.
//
// Parameters:
//   loop     - The natural loop we are constructing
//   worklist - Scratch worklist to use for the search
//
// Returns:
//   True if the loop is natural; marks the loop blocks into 'loop' as part of
//   the search.
//
bool FlowGraphNaturalLoops::FindNaturalLoopBlocks(FlowGraphNaturalLoop* loop, ArrayStack<BasicBlock*>& worklist)
{
    const FlowGraphDfsTree* dfsTree    = loop->m_dfsTree;
    Compiler*               comp       = dfsTree->GetCompiler();
    BitVecTraits            loopTraits = loop->LoopBlockTraits();
    BitVecOps::AddElemD(&loopTraits, loop->m_blocks, 0);

    // Seed the worklist
    //
    worklist.Reset();
    for (FlowEdge* backEdge : loop->m_backEdges)
    {
        BasicBlock* const backEdgeSource = backEdge->getSourceBlock();
        if (backEdgeSource == loop->GetHeader())
        {
            continue;
        }

        assert(!BitVecOps::IsMember(&loopTraits, loop->m_blocks, loop->LoopBlockBitVecIndex(backEdgeSource)));
        worklist.Push(backEdgeSource);
        BitVecOps::AddElemD(&loopTraits, loop->m_blocks, loop->LoopBlockBitVecIndex(backEdgeSource));
    }

    // Work back through flow to loop head or to another pred
    // that is clearly outside the loop.
    //
    while (!worklist.Empty())
    {
        BasicBlock* const loopBlock = worklist.Pop();

        for (FlowEdge* predEdge = comp->BlockPredsWithEH(loopBlock); predEdge != nullptr;
             predEdge           = predEdge->getNextPredEdge())
        {
            BasicBlock* const predBlock = predEdge->getSourceBlock();

            if (!dfsTree->Contains(predBlock))
            {
                continue;
            }

            // Head cannot dominate `predBlock` unless it is a DFS ancestor.
            //
            if (!dfsTree->IsAncestor(loop->GetHeader(), predBlock))
            {
                JITDUMP("Loop is not natural; witness " FMT_BB " -> " FMT_BB "\n", predBlock->bbNum, loopBlock->bbNum);
                return false;
            }

            if (BitVecOps::TryAddElemD(&loopTraits, loop->m_blocks, loop->LoopBlockBitVecIndex(predBlock)))
            {
                worklist.Push(predBlock);
            }
        }
    }

    return true;
}

#ifdef DEBUG

//------------------------------------------------------------------------
// FlowGraphNaturalLoop::Dump: print one loops to the JitDump
//
/* static */
void FlowGraphNaturalLoop::Dump(FlowGraphNaturalLoop* loop)
{
    if (loop == nullptr)
    {
        printf("loop is nullptr");
        return;
    }

    // Display: LOOP# (old LOOP#) / header / parent loop# / blocks / entry edges / exit edges / back edges
    // Blocks can compacted be "[top .. bottom]" if lexically adjacent and no non-loop blocks in
    // the range. Otherwise, print a verbose list of blocks.

    Compiler* comp = loop->GetDfsTree()->GetCompiler();
    printf(FMT_LP, loop->GetIndex());

    // We might want to print out the old loop number using something like:
    //
    // if (comp->m_newToOldLoop[loop->GetIndex()] != nullptr)
    // {
    //   printf(" (old: " FMT_LP ")", (unsigned)(comp->m_newToOldLoop[loop->GetIndex()] - comp->optLoopTable));
    // }
    //
    // However, not all callers of FlowGraphNaturalLoops::Find update m_newToOldLoop -- only
    // Compiler::optFindNewLoops() does that. This dumper should work with any construction of
    // FlowGraphNaturalLoops.

    printf(" header: " FMT_BB, loop->GetHeader()->bbNum);
    if (loop->GetParent() != nullptr)
    {
        printf(" parent: " FMT_LP, loop->GetParent()->GetIndex());
    }

    // Dump the set of blocks in the loop. There are three cases:
    // 1. If there is only one block in the loop, display it.
    // 2. If the blocks happen to be lexically dense and without non-loop blocks in the range,
    //    then use a shortcut of `[BBtop .. BBbottom]`. Note that "lexically dense" is defined
    //    in terms of the "bbNext" ordering of blocks, which is the default used by the basic
    //    block dumper fgDispBasicBlocks. However, setting JitDumpFgBlockOrder can change the
    //    basic block dump order.
    // 3. If all the loop blocks are found when traversing from the lexical top to lexical
    //    bottom block (as defined by `bbNum` ordering, not `bbNext` ordering), then display
    //    a set of ranges, with the non-loop blocks in the range breaking up the continuous range.
    // 4. Otherwise, display the entire list of blocks individually.
    //
    // Lexicality depends on properly renumbered blocks, which we might not have when dumping.

    bool           first;
    const unsigned numBlocks = loop->NumLoopBlocks();
    printf("\n  Members (%u): ", numBlocks);

    if (numBlocks == 0)
    {
        // This should never happen
        printf("NONE?");
    }
    else if (numBlocks == 1)
    {
        // If there's exactly one block, it must be the header.
        printf(FMT_BB, loop->GetHeader()->bbNum);
    }
    else
    {
        BasicBlock* const lexicalTopBlock     = loop->GetLexicallyTopMostBlock();
        BasicBlock* const lexicalBottomBlock  = loop->GetLexicallyBottomMostBlock();
        BasicBlock* const lexicalEndIteration = lexicalBottomBlock->Next();
        unsigned          numLexicalBlocks    = 0;

        // Count the number of loop blocks found in the identified lexical range. If there are non-loop blocks
        // found, or if we don't find all the loop blocks in the lexical walk (meaning the bbNums might not be
        // properly ordered), we fail.
        bool lexicallyDense                    = true; // assume the best
        bool lexicalRangeContainsAllLoopBlocks = true; // assume the best
        for (BasicBlock* block = lexicalTopBlock; (block != nullptr) && (block != lexicalEndIteration);
             block             = block->Next())
        {
            if (!loop->ContainsBlock(block))
            {
                lexicallyDense = false;
            }
            else
            {
                ++numLexicalBlocks;
            }
        }
        if (numBlocks != numLexicalBlocks)
        {
            lexicalRangeContainsAllLoopBlocks = false;
        }

        if (lexicallyDense && lexicalRangeContainsAllLoopBlocks)
        {
            // This is just an optimization over the next case (`!lexicallyDense`) as there's no need to
            // loop over the blocks again.
            printf("[" FMT_BB ".." FMT_BB "]", lexicalTopBlock->bbNum, lexicalBottomBlock->bbNum);
        }
        else if (lexicalRangeContainsAllLoopBlocks)
        {
            // The lexical range from top to bottom contains all the loop blocks, but also contains some
            // non-loop blocks. Try to display the blocks in groups of ranges, to avoid dumping all the
            // blocks individually.
            BasicBlock* firstInRange = nullptr;
            BasicBlock* lastInRange  = nullptr;
            first                    = true;
            auto printRange          = [&]() {
                // Dump current range if there is one; reset firstInRange.
                if (firstInRange == nullptr)
                {
                    return;
                }
                if (!first)
                {
                    printf(";");
                }
                if (firstInRange == lastInRange)
                {
                    // Just one block in range
                    printf(FMT_BB, firstInRange->bbNum);
                }
                else
                {
                    printf("[" FMT_BB ".." FMT_BB "]", firstInRange->bbNum, lastInRange->bbNum);
                }
                firstInRange = lastInRange = nullptr;
                first                      = false;
            };
            for (BasicBlock* block = lexicalTopBlock; block != lexicalEndIteration; block = block->Next())
            {
                if (!loop->ContainsBlock(block))
                {
                    printRange();
                }
                else
                {
                    if (firstInRange == nullptr)
                    {
                        firstInRange = block;
                    }
                    lastInRange = block;
                }
            }
            printRange();
        }
        else
        {
            // We didn't see all the loop blocks in the lexical range; maybe the `bbNum` order is
            // not well ordered such that `top` and `bottom` are not first/last in `bbNext` order.
            // Just dump all the blocks individually using the loop block visitor.
            first = true;
            loop->VisitLoopBlocksReversePostOrder([&first](BasicBlock* block) {
                printf("%s" FMT_BB, first ? "" : ";", block->bbNum);
                first = false;
                return BasicBlockVisit::Continue;
            });

            // Print out the lexical top and bottom blocks, which will explain why we didn't print ranges.
            printf("\n  Lexical top: " FMT_BB, lexicalTopBlock->bbNum);
            printf("\n  Lexical bottom: " FMT_BB, lexicalBottomBlock->bbNum);
        }
    }

    // Dump Entry Edges, Back Edges, Exit Edges

    printf("\n  Entry: ");
    if (loop->EntryEdges().size() == 0)
    {
        printf("NONE");
    }
    else
    {
        first = true;
        for (FlowEdge* const edge : loop->EntryEdges())
        {
            printf("%s" FMT_BB " -> " FMT_BB, first ? "" : "; ", edge->getSourceBlock()->bbNum,
                   loop->GetHeader()->bbNum);
            first = false;
        }
    }

    printf("\n  Exit: ");
    if (loop->ExitEdges().size() == 0)
    {
        printf("NONE");
    }
    else
    {
        first = true;
        for (FlowEdge* const edge : loop->ExitEdges())
        {
            BasicBlock* const exitingBlock = edge->getSourceBlock();
            printf("%s" FMT_BB " ->", first ? "" : "; ", exitingBlock->bbNum);
            exitingBlock->VisitRegularSuccs(comp, [=](BasicBlock* succ) {
                if (comp->fgGetPredForBlock(succ, exitingBlock) == edge)
                {
                    printf(" " FMT_BB, succ->bbNum);
                }
                return BasicBlockVisit::Continue;
            });
            first = false;
        }
    }

    printf("\n  Back: ");
    if (loop->BackEdges().size() == 0)
    {
        printf("NONE");
    }
    else
    {
        first = true;
        for (FlowEdge* const edge : loop->BackEdges())
        {
            printf("%s" FMT_BB " -> " FMT_BB, first ? "" : "; ", edge->getSourceBlock()->bbNum,
                   loop->GetHeader()->bbNum);
            first = false;
        }
    }

    printf("\n");
}

//------------------------------------------------------------------------
// FlowGraphNaturalLoops::Dump: print the loops to the JitDump
//
/* static */
void FlowGraphNaturalLoops::Dump(FlowGraphNaturalLoops* loops)
{
    printf("\n***************  (New) Natural loop graph\n");

    if (loops == nullptr)
    {
        printf("loops is nullptr\n");
    }
    else if (loops->NumLoops() == 0)
    {
        printf("No loops\n");
    }
    else
    {
        for (FlowGraphNaturalLoop* loop : loops->InReversePostOrder())
        {
            FlowGraphNaturalLoop::Dump(loop);
        }
    }

    printf("\n");
}

#endif // DEBUG

//------------------------------------------------------------------------
// FlowGraphNaturalLoop::VisitDefs: Visit all definitions contained in the
// loop.
//
// Type parameters:
//   TFunc - Callback functor type
//
// Parameters:
//   func - Callback functor that accepts a GenTreeLclVarCommon* and returns a
//   bool. On true, continue looking for defs; on false, abort.
//
// Returns:
//   True if all defs were visited and the functor never returned false; otherwise false.
//
template <typename TFunc>
bool FlowGraphNaturalLoop::VisitDefs(TFunc func)
{
    class VisitDefsVisitor : public GenTreeVisitor<VisitDefsVisitor>
    {
        using GenTreeVisitor<VisitDefsVisitor>::m_compiler;

        TFunc& m_func;

    public:
        enum
        {
            DoPreOrder = true,
        };

        VisitDefsVisitor(Compiler* comp, TFunc& func) : GenTreeVisitor<VisitDefsVisitor>(comp), m_func(func)
        {
        }

        Compiler::fgWalkResult PreOrderVisit(GenTree** use, GenTree* user)
        {
            GenTree* tree = *use;
            if ((tree->gtFlags & GTF_ASG) == 0)
            {
                return Compiler::WALK_SKIP_SUBTREES;
            }

            GenTreeLclVarCommon* lclDef;
            if (tree->DefinesLocal(m_compiler, &lclDef))
            {
                if (!m_func(lclDef))
                    return Compiler::WALK_ABORT;
            }

            return Compiler::WALK_CONTINUE;
        }
    };

    VisitDefsVisitor visitor(m_dfsTree->GetCompiler(), func);

    BasicBlockVisit result = VisitLoopBlocks([&](BasicBlock* loopBlock) {
        for (Statement* stmt : loopBlock->Statements())
        {
            if (visitor.WalkTree(stmt->GetRootNodePointer(), nullptr) == Compiler::WALK_ABORT)
                return BasicBlockVisit::Abort;
        }

        return BasicBlockVisit::Continue;
    });

    return result == BasicBlockVisit::Continue;
}

//------------------------------------------------------------------------
// FlowGraphNaturalLoop::FindDef: Find a def of the specified local number.
//
// Parameters:
//   lclNum - The local.
//
// Returns:
//   Tree that represents a def of the local, or a def of the parent local if
//   the local is a field; nullptr if no def was found.
//
// Remarks:
//   Does not support promoted struct locals, but does support fields of
//   promoted structs.
//
GenTreeLclVarCommon* FlowGraphNaturalLoop::FindDef(unsigned lclNum)
{
    LclVarDsc* dsc = m_dfsTree->GetCompiler()->lvaGetDesc(lclNum);
    assert(!dsc->lvPromoted);

    unsigned lclNum2 = BAD_VAR_NUM;

    if (dsc->lvIsStructField)
    {
        lclNum2 = dsc->lvParentLcl;
    }

    GenTreeLclVarCommon* result = nullptr;
    VisitDefs([&result, lclNum, lclNum2](GenTreeLclVarCommon* def) {
        if ((def->GetLclNum() == lclNum) || (def->GetLclNum() == lclNum2))
        {
            result = def;
            return false;
        }

        return true;
    });

    return result;
}

//------------------------------------------------------------------------
// FlowGraphNaturalLoop::AnalyzeIteration: Analyze the induction structure of
// the loop.
//
// Parameters:
//   info - [out] Loop information
//
// Returns:
//   True if the structure was analyzed and we can make guarantees about it;
//   otherwise false.
//
// Remarks:
//   The function guarantees that at all definitions of the iteration local,
//   the loop condition is reestablished before iteration continues. In other
//   words, if this function returns true the loop invariant is guaranteed to
//   be upheld in all blocks in the loop (but see below for establishing the
//   base case).
//
//   Currently we do not validate that there is a zero-trip test ensuring the
//   condition is true, so it is up to the user to validate that. This is
//   normally done via GTF_RELOP_ZTT set by loop inversion.
//
bool FlowGraphNaturalLoop::AnalyzeIteration(NaturalLoopIterInfo* info)
{
    JITDUMP("Analyzing iteration for " FMT_LP " with header " FMT_BB "\n", m_index, m_header->bbNum);

    const FlowGraphDfsTree* dfs  = m_dfsTree;
    Compiler*               comp = dfs->GetCompiler();
    assert((m_entryEdges.size() == 1) && "Expected preheader");

    BasicBlock* preheader = m_entryEdges[0]->getSourceBlock();

    JITDUMP("  Preheader = " FMT_BB "\n", preheader->bbNum);

    // TODO-Quirk: For backwards compatibility always try the lexically
    // bottom-most block for the loop variable.
    BasicBlock* bottom = GetLexicallyBottomMostBlock();
    JITDUMP("  Bottom = " FMT_BB "\n", bottom->bbNum);

    BasicBlock* cond      = bottom;
    BasicBlock* initBlock = preheader;
    GenTree*    init;
    GenTree*    test;
    if (!cond->KindIs(BBJ_COND) ||
        !comp->optExtractInitTestIncr(&initBlock, bottom, m_header, &init, &test, &info->IterTree))
    {
        // TODO-CQ: Try all exit edges here to see if we can find an induction variable.
        JITDUMP("  Could not extract induction variable from bottom\n");
        return false;
    }

    info->TestBlock = cond;
    info->IterVar   = comp->optIsLoopIncrTree(info->IterTree);

    assert(info->IterVar != BAD_VAR_NUM);
    LclVarDsc* const iterVarDsc = comp->lvaGetDesc(info->IterVar);

    // Bail on promoted case, otherwise we'd have to search the loop
    // for both iterVar and its parent.
    // TODO-CQ: Fix this
    //
    if (iterVarDsc->lvIsStructField)
    {
        JITDUMP("  iterVar V%02u is a promoted field\n", info->IterVar);
        return false;
    }

    // Bail on the potentially aliased case.
    //
    if (iterVarDsc->IsAddressExposed())
    {
        JITDUMP("  iterVar V%02u is address exposed\n", info->IterVar);
        return false;
    }

    if (init == nullptr)
    {
        JITDUMP("  Init = <none>, test = [%06u], incr = [%06u]\n", Compiler::dspTreeID(test),
                Compiler::dspTreeID(info->IterTree));
    }
    else
    {
        JITDUMP("  Init = [%06u], test = [%06u], incr = [%06u]\n", Compiler::dspTreeID(init), Compiler::dspTreeID(test),
                Compiler::dspTreeID(info->IterTree));
    }

    if (!MatchLimit(info, test))
    {
        return false;
    }

    MatchInit(info, initBlock, init);

    bool result = VisitDefs([=](GenTreeLclVarCommon* def) {
        if ((def->GetLclNum() != info->IterVar) || (def == info->IterTree))
            return true;

        JITDUMP("  Loop has extraneous def [%06u]\n", Compiler::dspTreeID(def));
        return false;
    });

    if (!result)
    {
        return false;
    }

#ifdef DEBUG
    if (comp->verbose)
    {
        printf("  IterVar = V%02u\n", info->IterVar);

        if (info->HasConstInit)
            printf("  Const init with value %d in " FMT_BB "\n", info->ConstInitValue, info->InitBlock->bbNum);

        printf("  Test is [%06u] (", Compiler::dspTreeID(info->TestTree));
        if (info->HasConstLimit)
            printf("const limit ");
        if (info->HasSimdLimit)
            printf("simd limit ");
        if (info->HasInvariantLocalLimit)
            printf("invariant local limit ");
        if (info->HasArrayLengthLimit)
            printf("array length limit ");
        printf(")\n");
    }
#endif

    return result;
}

//------------------------------------------------------------------------
// FlowGraphNaturalLoop::MatchInit: Try to pattern match the initialization of
// an induction variable.
//
// Parameters:
//   info      - [in, out] Info structure to query and fill out
//   initBlock - Block containing the initialization tree
//   init      - Initialization tree
//
// Remarks:
//   We do not necessarily guarantee or require to be able to find any
//   initialization.
//
void FlowGraphNaturalLoop::MatchInit(NaturalLoopIterInfo* info, BasicBlock* initBlock, GenTree* init)
{
    if ((init == nullptr) || !init->OperIs(GT_STORE_LCL_VAR) || (init->AsLclVarCommon()->GetLclNum() != info->IterVar))
        return;

    GenTree* initValue = init->AsLclVar()->Data();
    if (!initValue->IsCnsIntOrI() || !initValue->TypeIs(TYP_INT))
        return;

    info->HasConstInit   = true;
    info->ConstInitValue = (int)initValue->AsIntCon()->IconValue();
    info->InitBlock      = initBlock;
}

//------------------------------------------------------------------------
// FlowGraphNaturalLoop::MatchLimit: Try to pattern match the loop test of an
// induction variable.
//
// Parameters:
//   info      - [in, out] Info structure to query and fill out
//   test      - Loop condition test
//
// Returns:
//   True if the loop condition was recognized and "info" was filled out.
//
// Remarks:
//   Unlike the initialization, we do require that we are able to match the
//   loop condition.
//
bool FlowGraphNaturalLoop::MatchLimit(NaturalLoopIterInfo* info, GenTree* test)
{
    Compiler* comp = m_dfsTree->GetCompiler();

    // Obtain the relop from the "test" tree.
    GenTree* relop;
    if (test->OperIs(GT_JTRUE))
    {
        relop = test->gtGetOp1();
    }
    else
    {
        assert(test->OperIs(GT_STORE_LCL_VAR));
        relop = test->AsLclVar()->Data();
    }

    noway_assert(relop->OperIsCompare());

    GenTree* opr1 = relop->AsOp()->gtOp1;
    GenTree* opr2 = relop->AsOp()->gtOp2;

    GenTree* iterOp;
    GenTree* limitOp;

    // Make sure op1 or op2 is the iterVar.
    if (opr1->gtOper == GT_LCL_VAR && opr1->AsLclVarCommon()->GetLclNum() == info->IterVar)
    {
        iterOp  = opr1;
        limitOp = opr2;
    }
    else if (opr2->gtOper == GT_LCL_VAR && opr2->AsLclVarCommon()->GetLclNum() == info->IterVar)
    {
        iterOp  = opr2;
        limitOp = opr1;
    }
    else
    {
        return false;
    }

    if (iterOp->gtType != TYP_INT)
    {
        return false;
    }

    // Mark the iterator node.
    iterOp->gtFlags |= GTF_VAR_ITERATOR;

    // Check what type of limit we have - constant, variable or arr-len.
    if (limitOp->gtOper == GT_CNS_INT)
    {
        info->HasConstLimit = true;
        if ((limitOp->gtFlags & GTF_ICON_SIMD_COUNT) != 0)
        {
            info->HasSimdLimit = true;
        }
    }
    else if (limitOp->OperIs(GT_LCL_VAR))
    {
        // See if limit var is loop invariant
        //
        if (comp->lvaGetDesc(limitOp->AsLclVarCommon())->IsAddressExposed())
        {
            JITDUMP("  Limit var V%02u is address exposed\n", limitOp->AsLclVarCommon()->GetLclNum());
            return false;
        }

        GenTreeLclVarCommon* def = FindDef(limitOp->AsLclVarCommon()->GetLclNum());
        if (def != nullptr)
        {
            JITDUMP("  Limit var V%02u modified by [%06u]\n", limitOp->AsLclVarCommon()->GetLclNum(),
                    Compiler::dspTreeID(def));
            return false;
        }

        info->HasInvariantLocalLimit = true;
    }
    else if (limitOp->OperIs(GT_ARR_LENGTH))
    {
        // See if limit array is a loop invariant
        //
        GenTree* const array = limitOp->AsArrLen()->ArrRef();

        if (!array->OperIs(GT_LCL_VAR))
        {
            JITDUMP("  Array limit tree [%06u] not analyzable\n", Compiler::dspTreeID(limitOp));
            return false;
        }

        if (comp->lvaGetDesc(array->AsLclVarCommon())->IsAddressExposed())
        {
            JITDUMP("  Array base local V%02u is address exposed\n", array->AsLclVarCommon()->GetLclNum());
            return false;
        }

        GenTreeLclVarCommon* def = FindDef(array->AsLclVarCommon()->GetLclNum());
        if (def != nullptr)
        {
            JITDUMP("  Array limit var V%02u modified by [%06u]\n", array->AsLclVarCommon()->GetLclNum(),
                    Compiler::dspTreeID(def));
            return false;
        }

        info->HasArrayLengthLimit = true;
    }
    else
    {
        JITDUMP("  Loop limit tree [%06u] not analyzable\n", Compiler::dspTreeID(limitOp));
        return false;
    }

    // Were we able to successfully analyze the limit?
    //
    assert(info->HasConstLimit || info->HasInvariantLocalLimit || info->HasArrayLengthLimit);

    info->TestTree = relop;
    return true;
}

//------------------------------------------------------------------------
// GetLexicallyTopMostBlock: Get the lexically top-most block contained within
// the loop.
//
// Returns:
//   Block with highest bbNum.
//
// Remarks:
//   Mostly exists as a quirk while transitioning from the old loop
//   representation to the new one.
//
BasicBlock* FlowGraphNaturalLoop::GetLexicallyTopMostBlock()
{
    BasicBlock* top = m_header;
    VisitLoopBlocks([&top](BasicBlock* loopBlock) {
        if (loopBlock->bbNum < top->bbNum)
            top = loopBlock;
        return BasicBlockVisit::Continue;
    });

    return top;
}

//------------------------------------------------------------------------
// GetLexicallyBottomMostBlock: Get the lexically bottom-most block contained
// within the loop.
//
// Returns:
//   Block with highest bbNum.
//
// Remarks:
//   Mostly exists as a quirk while transitioning from the old loop
//   representation to the new one.
//
BasicBlock* FlowGraphNaturalLoop::GetLexicallyBottomMostBlock()
{
    BasicBlock* bottom = m_header;
    VisitLoopBlocks([&bottom](BasicBlock* loopBlock) {
        if (loopBlock->bbNum > bottom->bbNum)
            bottom = loopBlock;
        return BasicBlockVisit::Continue;
    });

    return bottom;
}

//------------------------------------------------------------------------
// HasDef: Check if a local is defined anywhere in the loop.
//
// Parameters:
//   lclNum - Local to check for a def for.
//
// Returns:
//   True if the local has any def.
//
bool FlowGraphNaturalLoop::HasDef(unsigned lclNum)
{
    Compiler*  comp = m_dfsTree->GetCompiler();
    LclVarDsc* dsc  = comp->lvaGetDesc(lclNum);

    assert(!comp->lvaVarAddrExposed(lclNum));
    // Currently does not handle promoted locals, only fields.
    assert(!dsc->lvPromoted);

    unsigned defLclNum1 = lclNum;
    unsigned defLclNum2 = BAD_VAR_NUM;
    if (dsc->lvIsStructField)
    {
        defLclNum2 = dsc->lvParentLcl;
    }

    bool result = VisitDefs([=](GenTreeLclVarCommon* lcl) {
        if ((lcl->GetLclNum() == defLclNum1) || (lcl->GetLclNum() == defLclNum2))
        {
            return false;
        }

        return true;
    });

    // If we stopped early we found a def.
    return !result;
}

//------------------------------------------------------------------------
// IterConst: Get the constant with which the iterator is modified
//
// Returns:
//   Constant value.
//
int NaturalLoopIterInfo::IterConst()
{
    GenTree* value = IterTree->AsLclVar()->Data();
    return (int)value->gtGetOp2()->AsIntCon()->IconValue();
}

//------------------------------------------------------------------------
// IterOper: Get the type of the operation on the iterator
//
// Returns:
//   Oper
//
genTreeOps NaturalLoopIterInfo::IterOper()
{
    return IterTree->AsLclVar()->Data()->OperGet();
}

//------------------------------------------------------------------------
// IterOperType: Get the type of the operation on the iterator.
//
// Returns:
//   Type, used for overflow instructions.
//
var_types NaturalLoopIterInfo::IterOperType()
{
    assert(genActualType(IterTree) == TYP_INT);
    return IterTree->TypeGet();
}

//------------------------------------------------------------------------
// IsReversed: Returns true if the iterator node is the second operand in the
// loop condition.
//
// Returns:
//   True if so.
//
bool NaturalLoopIterInfo::IsReversed()
{
    return TestTree->gtGetOp2()->OperIs(GT_LCL_VAR) && ((TestTree->gtGetOp2()->gtFlags & GTF_VAR_ITERATOR) != 0);
}

//------------------------------------------------------------------------
// TestOper: The type of the comparison between the iterator and the limit
// (GT_LE, GT_GE, etc.)
//
// Returns:
//   Oper.
//
genTreeOps NaturalLoopIterInfo::TestOper()
{
    genTreeOps op = TestTree->OperGet();
    return IsReversed() ? GenTree::SwapRelop(op) : op;
}

//------------------------------------------------------------------------
// IsIncreasingLoop: Returns true if the loop iterator increases from low to
// high value.
//
// Returns:
//   True if so.
//
bool NaturalLoopIterInfo::IsIncreasingLoop()
{
    // Increasing loop is the one that has "+=" increment operation and "< or <=" limit check.
    bool isLessThanLimitCheck = GenTree::StaticOperIs(TestOper(), GT_LT, GT_LE);
    return (isLessThanLimitCheck &&
            (((IterOper() == GT_ADD) && (IterConst() > 0)) || ((IterOper() == GT_SUB) && (IterConst() < 0))));
}

//------------------------------------------------------------------------
// IsIncreasingLoop: Returns true if the loop iterator decreases from high to
// low value.
//
// Returns:
//   True if so.
//
bool NaturalLoopIterInfo::IsDecreasingLoop()
{
    // Decreasing loop is the one that has "-=" decrement operation and "> or >=" limit check. If the operation is
    // "+=", make sure the constant is negative to give an effect of decrementing the iterator.
    bool isGreaterThanLimitCheck = GenTree::StaticOperIs(TestOper(), GT_GT, GT_GE);
    return (isGreaterThanLimitCheck &&
            (((IterOper() == GT_ADD) && (IterConst() < 0)) || ((IterOper() == GT_SUB) && (IterConst() > 0))));
}

//------------------------------------------------------------------------
// Iterator: Get the iterator node in the loop test
//
// Returns:
//   Iterator node.
//
GenTree* NaturalLoopIterInfo::Iterator()
{
    return IsReversed() ? TestTree->gtGetOp2() : TestTree->gtGetOp1();
}

//------------------------------------------------------------------------
// Limit: Get the limit node in the loop test.
//
// Returns:
//   Iterator node.
//
GenTree* NaturalLoopIterInfo::Limit()
{
    return IsReversed() ? TestTree->gtGetOp1() : TestTree->gtGetOp2();
}

//------------------------------------------------------------------------
// ConstLimit: Get the constant value of the iterator limit, i.e. when the loop
// condition is "i RELOP const".
//
// Returns:
//   Limit constant.
//
// Remarks:
//   Only valid if HasConstLimit is true.
//
int NaturalLoopIterInfo::ConstLimit()
{
    assert(HasConstLimit);
    GenTree* limit = Limit();
    assert(limit->OperIsConst());
    return (int)limit->AsIntCon()->gtIconVal;
}

//------------------------------------------------------------------------
// VarLimit: Get the local var num used in the loop condition, i.e. when the
// loop condition is "i RELOP lclVar" with a loop invariant local.
//
// Returns:
//   Local var number.
//
// Remarks:
//   Only valid if HasInvariantLocalLimit is true.
//
unsigned NaturalLoopIterInfo::VarLimit()
{
    assert(HasInvariantLocalLimit);

    GenTree* limit = Limit();
    assert(limit->OperGet() == GT_LCL_VAR);
    return limit->AsLclVarCommon()->GetLclNum();
}

//------------------------------------------------------------------------
// ArrLenLimit: Get the array length used in the loop condition, i.e. when the
// loop condition is "i RELOP arr.len".
//
// Parameters:
//   comp  - Compiler instance
//   index - [out] Array index information
//
// Returns:
//   True if the array length was extracted.
//
// Remarks:
//   Only valid if HasArrayLengthLimit is true.
//
bool NaturalLoopIterInfo::ArrLenLimit(Compiler* comp, ArrIndex* index)
{
    assert(HasArrayLengthLimit);

    GenTree* limit = Limit();
    assert(limit->OperIs(GT_ARR_LENGTH));

    // Check if we have a.length or a[i][j].length
    if (limit->AsArrLen()->ArrRef()->OperIs(GT_LCL_VAR))
    {
        index->arrLcl = limit->AsArrLen()->ArrRef()->AsLclVarCommon()->GetLclNum();
        index->rank   = 0;
        return true;
    }
    // We have a[i].length, extract a[i] pattern.
    else if (limit->AsArrLen()->ArrRef()->OperIs(GT_COMMA))
    {
        return comp->optReconstructArrIndex(limit->AsArrLen()->ArrRef(), index);
    }
    return false;
}

//------------------------------------------------------------------------
// FlowGraphDominatorTree::IntersectDom:
//   Find common IDom parent, much like least common ancestor.
//
// Parameters:
//   finger1 - A basic block that might share IDom ancestor with finger2.
//   finger2 - A basic block that might share IDom ancestor with finger1.
//
// Returns:
//   A basic block whose IDom is the dominator for finger1 and finger2, or else
//   nullptr. This may be called while immediate dominators are being computed,
//   and if the input values are members of the same loop (each reachable from
//   the other), then one may not yet have its immediate dominator computed
//   when we are attempting to find the immediate dominator of the other. So a
//   nullptr return value means that the the two inputs are in a cycle, not
//   that they don't have a common dominator ancestor.
//
// Remarks:
//   See "A simple, fast dominance algorithm" by Keith D. Cooper, Timothy J.
//   Harvey, Ken Kennedy.
//
BasicBlock* FlowGraphDominatorTree::IntersectDom(BasicBlock* finger1, BasicBlock* finger2)
{
    while (finger1 != finger2)
    {
        if ((finger1 == nullptr) || (finger2 == nullptr))
        {
            return nullptr;
        }
        while ((finger1 != nullptr) && (finger1->bbPostorderNum < finger2->bbPostorderNum))
        {
            finger1 = finger1->bbIDom;
        }
        if (finger1 == nullptr)
        {
            return nullptr;
        }
        while ((finger2 != nullptr) && (finger2->bbPostorderNum < finger1->bbPostorderNum))
        {
            finger2 = finger2->bbIDom;
        }
    }
    return finger1;
}

//------------------------------------------------------------------------
// FlowGraphDominatorTree::Intersect:
//   See FlowGraphDominatorTree::IntersectDom.
//
BasicBlock* FlowGraphDominatorTree::Intersect(BasicBlock* block1, BasicBlock* block2)
{
    return IntersectDom(block1, block2);
}

//------------------------------------------------------------------------
// FlowGraphDominatorTree::Dominates:
//   Check if node "dominator" is an ancestor of node "dominated".
//
// Parameters:
//   dominator - Node that may dominate
//   dominated - Node that may be dominated
//
// Returns:
//   True "dominator" dominates "dominated".
//
bool FlowGraphDominatorTree::Dominates(BasicBlock* dominator, BasicBlock* dominated)
{
    assert(m_dfsTree->Contains(dominator) && m_dfsTree->Contains(dominated));

    // What we want to ask here is basically if A is in the middle of the path
    // from B to the root (the entry node) in the dominator tree. Turns out
    // that can be translated as:
    //
    //   A dom B <-> preorder(A) <= preorder(B) && postorder(A) >= postorder(B)
    //
    // where the equality holds when you ask if A dominates itself.
    //
    return (m_preorderNum[dominator->bbPostorderNum] <= m_preorderNum[dominated->bbPostorderNum]) &&
           (m_postorderNum[dominator->bbPostorderNum] >= m_postorderNum[dominated->bbPostorderNum]);
}

#ifdef DEBUG
//------------------------------------------------------------------------
// FlowGraphDominatorTree::Dump: Dump a textual representation of the dominator
// tree.
//
void FlowGraphDominatorTree::Dump()
{
    Compiler* comp = m_dfsTree->GetCompiler();

    for (BasicBlock* block : comp->Blocks())
    {
        if (!m_dfsTree->Contains(block) || (m_domTree[block->bbPostorderNum].firstChild == nullptr))
            continue;

        printf(FMT_BB " : ", block->bbNum);
        for (BasicBlock* child = m_domTree[block->bbPostorderNum].firstChild; child != nullptr;
             child             = m_domTree[child->bbPostorderNum].nextSibling)
        {
            printf(FMT_BB " ", child->bbNum);
        }
        printf("\n");
    }

    printf("\n");
}
#endif

//------------------------------------------------------------------------
// FlowGraphDominatorTree::Build: Compute the dominator tree for the blocks in
// the DFS tree.
//
// Parameters:
//   dfsTree - DFS tree.
//
// Returns:
//   Data structure representing dominator tree. Immediate dominators are
//   marked directly into the BasicBlock structures, in the bbIDom field, so
//   multiple instances cannot be simultaneously used.
//
// Remarks:
//   As a precondition it is required that the flow graph has a unique root.
//   This might require creating a scratch root block in case the first block
//   has backedges or is in a try region.
//
FlowGraphDominatorTree* FlowGraphDominatorTree::Build(const FlowGraphDfsTree* dfsTree)
{
    Compiler*    comp      = dfsTree->GetCompiler();
    BasicBlock** postOrder = dfsTree->GetPostOrder();
    unsigned     count     = dfsTree->GetPostOrderCount();

    // Reset BlockPredsWithEH cache.
    comp->m_blockToEHPreds = nullptr;
    comp->m_dominancePreds = nullptr;

    assert((comp->fgFirstBB->bbPreds == nullptr) && !comp->fgFirstBB->hasTryIndex());
    assert(postOrder[count - 1] == comp->fgFirstBB);
    comp->fgFirstBB->bbIDom = nullptr;

    // First compute immediate dominators.
    unsigned numIters = 0;
    bool     changed  = true;
    while (changed)
    {
        changed = false;

        // In reverse post order, except for the entry block (count - 1 is entry BB).
        for (unsigned i = count - 1; i > 0; i--)
        {
            unsigned    poNum = i - 1;
            BasicBlock* block = postOrder[poNum];

            // Intersect DOM, if computed, for all predecessors.
            BasicBlock* bbIDom = nullptr;
            for (FlowEdge* pred = comp->BlockDominancePreds(block); pred; pred = pred->getNextPredEdge())
            {
                BasicBlock* domPred = pred->getSourceBlock();
                if (!dfsTree->Contains(domPred))
                {
                    continue; // Unreachable pred
                }

                if ((numIters <= 0) && (domPred->bbPostorderNum <= poNum))
                {
                    continue; // Pred not yet visited
                }

                if (bbIDom == nullptr)
                {
                    bbIDom = domPred;
                }
                else
                {
                    bbIDom = IntersectDom(bbIDom, domPred);
                }
            }

            assert(bbIDom != nullptr);
            // Did we change the bbIDom value?  If so, we go around the outer loop again.
            if (block->bbIDom != bbIDom)
            {
                changed       = true;
                block->bbIDom = bbIDom;
            }
        }

        numIters++;
    }

    // Now build dominator tree.
    DomTreeNode* domTree = new (comp, CMK_DominatorMemory) DomTreeNode[count]{};

    // Build the child and sibling links based on the immediate dominators.
    // Running this loop in post-order means we end up with sibling links in
    // reverse post-order. Skip the root since it has no siblings.
    for (unsigned i = 0; i < count - 1; i++)
    {
        BasicBlock* block  = postOrder[i];
        BasicBlock* parent = block->bbIDom;
        assert(parent != nullptr);
        assert(dfsTree->Contains(block) && dfsTree->Contains(parent));

        domTree[i].nextSibling                     = domTree[parent->bbPostorderNum].firstChild;
        domTree[parent->bbPostorderNum].firstChild = block;
    }

#ifdef DEBUG
    if (comp->verbose)
    {
        printf("After computing the dominance tree:\n");
        for (unsigned i = count; i > 0; i--)
        {
            unsigned poNum = i - 1;
            if (domTree[poNum].firstChild == nullptr)
            {
                continue;
            }

            printf(FMT_BB " :", postOrder[poNum]->bbNum);
            for (BasicBlock* child = domTree[poNum].firstChild; child != nullptr;
                 child             = domTree[child->bbPostorderNum].nextSibling)
            {
                printf(" " FMT_BB, child->bbNum);
            }
            printf("\n");
        }
        printf("\n");
    }
#endif

    // Assign preorder/postorder nums for fast "domnates" queries.
    class NumberDomTreeVisitor : public DomTreeVisitor<NumberDomTreeVisitor>
    {
        unsigned* m_preorderNums;
        unsigned* m_postorderNums;
        unsigned  m_preNum  = 0;
        unsigned  m_postNum = 0;

    public:
        NumberDomTreeVisitor(Compiler* comp, unsigned* preorderNums, unsigned* postorderNums)
            : DomTreeVisitor(comp), m_preorderNums(preorderNums), m_postorderNums(postorderNums)
        {
        }

        void PreOrderVisit(BasicBlock* block)
        {
            m_preorderNums[block->bbPostorderNum] = m_preNum++;
        }

        void PostOrderVisit(BasicBlock* block)
        {
            m_postorderNums[block->bbPostorderNum] = m_postNum++;
        }
    };

    unsigned* preorderNums  = new (comp, CMK_DominatorMemory) unsigned[count];
    unsigned* postorderNums = new (comp, CMK_DominatorMemory) unsigned[count];

    NumberDomTreeVisitor number(comp, preorderNums, postorderNums);
    number.WalkTree(domTree);

    return new (comp, CMK_DominatorMemory) FlowGraphDominatorTree(dfsTree, domTree, preorderNums, postorderNums);
}

//------------------------------------------------------------------------
// BlockToNaturalLoopMap::GetLoop: Map a block back to its most nested
// containing loop.
//
// Parameters:
//   block - The block
//
// Returns:
//   Loop or nullptr if the block is not contained in any loop.
//
FlowGraphNaturalLoop* BlockToNaturalLoopMap::GetLoop(BasicBlock* block)
{
    const FlowGraphDfsTree* dfs = m_loops->GetDfsTree();
    if (!dfs->Contains(block))
    {
        return nullptr;
    }

    unsigned index = m_indices[block->bbPostorderNum];
    if (index == UINT_MAX)
    {
        return nullptr;
    }

    return m_loops->GetLoopByIndex(index);
}

//------------------------------------------------------------------------
// BlockToNaturalLoopMap::Build: Build the map.
//
// Parameters:
//   loops - Data structure describing loops
//
// Returns:
//   The map.
//
BlockToNaturalLoopMap* BlockToNaturalLoopMap::Build(FlowGraphNaturalLoops* loops)
{
    const FlowGraphDfsTree* dfs  = loops->GetDfsTree();
    Compiler*               comp = dfs->GetCompiler();
    unsigned*               indices =
        dfs->GetPostOrderCount() == 0 ? nullptr : (new (comp, CMK_Loops) unsigned[dfs->GetPostOrderCount()]);

    for (unsigned i = 0; i < dfs->GetPostOrderCount(); i++)
    {
        indices[i] = UINT_MAX;
    }

    // Now visit all loops in reverse post order, meaning that we see inner
    // loops last and thus write their indices into the map last.
    for (FlowGraphNaturalLoop* loop : loops->InReversePostOrder())
    {
        loop->VisitLoopBlocks([=](BasicBlock* block) {
            indices[block->bbPostorderNum] = loop->GetIndex();
            return BasicBlockVisit::Continue;
        });
    }

    return new (comp, CMK_Loops) BlockToNaturalLoopMap(loops, indices);
}

//------------------------------------------------------------------------
// BlockReachabilitySets::Build: Build the reachability sets.
//
// Parameters:
//   dfsTree - DFS tree
//
// Returns:
//   The sets.
//
// Remarks:
//   This algorithm consumes O(n^2) memory because we're using dense
//   bitsets to represent reachability.
//
BlockReachabilitySets* BlockReachabilitySets::Build(FlowGraphDfsTree* dfsTree)
{
    Compiler*    comp            = dfsTree->GetCompiler();
    BitVecTraits postOrderTraits = dfsTree->PostOrderTraits();
    BitVec*      sets            = new (comp, CMK_Reachability) BitVec[dfsTree->GetPostOrderCount()];

    for (unsigned i = 0; i < dfsTree->GetPostOrderCount(); i++)
    {
        sets[i] = BitVecOps::MakeSingleton(&postOrderTraits, i);
    }

    // Find the reachable blocks. Also, set BBF_GC_SAFE_POINT.
    bool     change;
    unsigned changedIterCount = 1;
    do
    {
        change = false;

        for (unsigned i = dfsTree->GetPostOrderCount(); i != 0; i--)
        {
            BasicBlock* const block = dfsTree->GetPostOrder(i - 1);

            for (BasicBlock* const predBlock : block->PredBlocks())
            {
                change |= BitVecOps::UnionDChanged(&postOrderTraits, sets[block->bbPostorderNum],
                                                   sets[predBlock->bbPostorderNum]);
            }
        }

        ++changedIterCount;
    } while (change);

#if COUNT_BASIC_BLOCKS
    computeReachabilitySetsIterationTable.record(changedIterCount);
#endif // COUNT_BASIC_BLOCKS

    BlockReachabilitySets* reachabilitySets = new (comp, CMK_Reachability) BlockReachabilitySets(dfsTree, sets);

#ifdef DEBUG
    if (comp->verbose)
    {
        printf("\nAfter computing reachability sets:\n");
        reachabilitySets->Dump();
    }
#endif

    return reachabilitySets;
}

//------------------------------------------------------------------------
// BlockReachabilitySets::CanReach: Check if "from" can flow to "to" through
// only regular control flow edges.
//
// Parameters:
//   from - Start block
//   to   - Candidate destination block
//
// Returns:
//   True if so.
//
bool BlockReachabilitySets::CanReach(BasicBlock* from, BasicBlock* to)
{
    assert(m_dfsTree->Contains(from));

    if (!m_dfsTree->Contains(to))
    {
        return false;
    }

    BitVecTraits poTraits = m_dfsTree->PostOrderTraits();
    return BitVecOps::IsMember(&poTraits, m_reachabilitySets[to->bbPostorderNum], from->bbPostorderNum);
}

#ifdef DEBUG
//------------------------------------------------------------------------
// BlockReachabilitySets::Dump: Dump the reachability sets to stdout.
//
void BlockReachabilitySets::Dump()
{
    printf("------------------------------------------------\n");
    printf("BBnum  Reachable by \n");
    printf("------------------------------------------------\n");

    Compiler*    comp            = m_dfsTree->GetCompiler();
    BitVecTraits postOrderTraits = m_dfsTree->PostOrderTraits();

    for (BasicBlock* const block : comp->Blocks())
    {
        printf(FMT_BB " : ", block->bbNum);
        if (m_dfsTree->Contains(block))
        {
            BitVecOps::Iter iter(&postOrderTraits, m_reachabilitySets[block->bbPostorderNum]);
            unsigned        poNum = 0;
            const char*     sep   = "";
            while (iter.NextElem(&poNum))
            {
                printf("%s" FMT_BB, sep, m_dfsTree->GetPostOrder(poNum)->bbNum);
                sep = " ";
            }
        }
        else
        {
            printf("[unreachable]");
        }
        printf("\n");
    }
}
#endif<|MERGE_RESOLUTION|>--- conflicted
+++ resolved
@@ -155,12 +155,7 @@
     if (createdPollBlocks)
     {
         noway_assert(opts.OptimizationEnabled());
-<<<<<<< HEAD
-        fgReorderBlocks(/* useProfileData */ false);
         fgRenumberBlocks();
-=======
-        fgUpdateChangedFlowGraph(FlowGraphUpdates::COMPUTE_BASICS);
->>>>>>> aa974c7f
     }
 
     return result;
