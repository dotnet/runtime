--- conflicted
+++ resolved
@@ -3188,56 +3188,8 @@
         // Don't split up call/finally pairs
         if (prevToFirstColdBlock->isBBCallFinallyPair())
         {
-<<<<<<< HEAD
             // Note that this assignment could make firstColdBlock == nullptr
             firstColdBlock = firstColdBlock->Next();
-=======
-            switch (prevToFirstColdBlock->GetKind())
-            {
-                default:
-                    noway_assert(!"Unhandled jumpkind in fgDetermineFirstColdBlock()");
-                    break;
-
-                case BBJ_CALLFINALLY:
-                    // A BBJ_CALLFINALLY that falls through is always followed
-                    // by an empty BBJ_CALLFINALLYRET.
-                    //
-                    assert(prevToFirstColdBlock->isBBCallFinallyPair());
-                    firstColdBlock =
-                        firstColdBlock->Next(); // Note that this assignment could make firstColdBlock == nullptr
-                    break;
-
-                case BBJ_COND:
-                    //
-                    // This is a slightly more complicated case, because we will
-                    // probably need to insert a block to jump to the cold section.
-                    //
-
-                    // TODO-NoFallThrough: Below logic will need additional check once bbFalseTarget can diverge from
-                    // bbNext
-                    assert(prevToFirstColdBlock->FalseTargetIs(firstColdBlock));
-                    if (firstColdBlock->isEmpty() && firstColdBlock->KindIs(BBJ_ALWAYS))
-                    {
-                        // We can just use this block as the transitionBlock
-                        firstColdBlock = firstColdBlock->Next();
-                        // Note that this assignment could make firstColdBlock == NULL
-                    }
-                    else
-                    {
-                        BasicBlock* transitionBlock =
-                            fgNewBBafter(BBJ_ALWAYS, prevToFirstColdBlock, true, firstColdBlock);
-                        transitionBlock->inheritWeight(firstColdBlock);
-                        prevToFirstColdBlock->SetFalseTarget(transitionBlock);
-
-                        // Update the predecessor list for firstColdBlock
-                        fgReplacePred(firstColdBlock, prevToFirstColdBlock, transitionBlock);
-
-                        // Add prevToFirstColdBlock as a predecessor for transitionBlock
-                        fgAddRefPred(transitionBlock, prevToFirstColdBlock);
-                    }
-                    break;
-            }
->>>>>>> 653739cc
         }
     }
 
