--- conflicted
+++ resolved
@@ -2986,13 +2986,8 @@
 
     /* Allocate a new basic block */
 
-<<<<<<< HEAD
-    BasicBlock* newHead = BasicBlock::bbNewBasicBlock(this, BBJ_NONE);
+    BasicBlock* newHead = BasicBlock::New(this, BBJ_NONE);
     newHead->SetFlags(BBF_INTERNAL);
-=======
-    BasicBlock* newHead = BasicBlock::New(this, BBJ_NONE);
-    newHead->bbFlags |= BBF_INTERNAL;
->>>>>>> 4fa760f5
     newHead->inheritWeight(block);
     newHead->bbRefs = 0;
 
