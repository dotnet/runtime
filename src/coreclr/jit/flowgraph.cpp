// Licensed to the .NET Foundation under one or more agreements.
// The .NET Foundation licenses this file to you under the MIT license.

#include "jitpch.h"

#ifdef _MSC_VER
#pragma hdrstop
#endif

// Flowgraph Miscellany

//------------------------------------------------------------------------
// blockNeedsGCPoll: Determine whether the block needs GC poll inserted
//
// Arguments:
//   block         - the block to check
//
// Notes:
//    The GC poll may not be required because of optimizations applied earlier
//    or because of GC poll done implicitly by regular unmanaged calls.
//
// Returns:
//    Whether the GC poll needs to be inserted after the block
//
static bool blockNeedsGCPoll(BasicBlock* block)
{
    bool blockMayNeedGCPoll = block->HasFlag(BBF_NEEDS_GCPOLL);
    for (Statement* const stmt : block->NonPhiStatements())
    {
        if ((stmt->GetRootNode()->gtFlags & GTF_CALL) != 0)
        {
            for (GenTree* const tree : stmt->TreeList())
            {
                if (tree->OperGet() == GT_CALL)
                {
                    GenTreeCall* call = tree->AsCall();
                    if (call->IsUnmanaged())
                    {
                        if (!call->IsSuppressGCTransition())
                        {
                            // If the block contains regular unmanaged call, we can depend on it
                            // to poll for GC. No need to scan further.
                            return false;
                        }

                        blockMayNeedGCPoll = true;
                    }
                }
            }
        }
    }
    return blockMayNeedGCPoll;
}

//------------------------------------------------------------------------------
// fgInsertGCPolls : Insert GC polls for basic blocks containing calls to methods
//                   with SuppressGCTransitionAttribute.
//
// Notes:
//    When not optimizing, the method relies on BBF_HAS_SUPPRESSGC_CALL flag to
//    find the basic blocks that require GC polls; when optimizing the tree nodes
//    are scanned to find calls to methods with SuppressGCTransitionAttribute.
//
//    This must be done after any transformations that would add control flow between
//    calls.
//
// Returns:
//    PhaseStatus indicating what, if anything, was changed.
//
PhaseStatus Compiler::fgInsertGCPolls()
{
    PhaseStatus result = PhaseStatus::MODIFIED_NOTHING;

    if ((optMethodFlags & OMF_NEEDS_GCPOLLS) == 0)
    {
        return result;
    }

    bool createdPollBlocks = false;

    // Walk through the blocks and hunt for a block that needs a GC Poll
    //
    for (BasicBlock* block = fgFirstBB; block != nullptr; block = block->Next())
    {
        compCurBB = block;

        // When optimizations are enabled, we can't rely on BBF_HAS_SUPPRESSGC_CALL flag:
        // the call could've been moved, e.g., hoisted from a loop, CSE'd, etc.
        if (opts.OptimizationDisabled())
        {
            if (!block->HasAnyFlag(BBF_HAS_SUPPRESSGC_CALL | BBF_NEEDS_GCPOLL))
            {
                continue;
            }
        }
        else
        {
            if (!blockNeedsGCPoll(block))
            {
                continue;
            }
        }

        result = PhaseStatus::MODIFIED_EVERYTHING;

        // This block needs a GC poll. We either just insert a callout or we split the block and inline part of
        // the test.

        // If we're doing GCPOLL_CALL, just insert a GT_CALL node before the last node in the block.

        assert(block->KindIs(BBJ_RETURN, BBJ_ALWAYS, BBJ_COND, BBJ_SWITCH, BBJ_THROW, BBJ_CALLFINALLY));

        GCPollType pollType = GCPOLL_INLINE;

        // We'd like to insert an inline poll. Below is the list of places where we
        // can't or don't want to emit an inline poll. Check all of those. If after all of that we still
        // have INLINE, then emit an inline check.

        if (opts.OptimizationDisabled())
        {
            // Don't split blocks and create inlined polls unless we're optimizing.
            //
            JITDUMP("Selecting CALL poll in block " FMT_BB " because of debug/minopts\n", block->bbNum);
            pollType = GCPOLL_CALL;
        }
        else if (genReturnBB == block)
        {
            // we don't want to split the single return block
            //
            JITDUMP("Selecting CALL poll in block " FMT_BB " because it is the single return block\n", block->bbNum);
            pollType = GCPOLL_CALL;
        }
        else if (BBJ_SWITCH == block->GetJumpKind())
        {
            // We don't want to deal with all the outgoing edges of a switch block.
            //
            JITDUMP("Selecting CALL poll in block " FMT_BB " because it is a SWITCH block\n", block->bbNum);
            pollType = GCPOLL_CALL;
        }
        else if (block->HasFlag(BBF_COLD))
        {
            // We don't want to split a cold block.
            //
            JITDUMP("Selecting CALL poll in block " FMT_BB " because it is a cold block\n", block->bbNum);
            pollType = GCPOLL_CALL;
        }

        BasicBlock* curBasicBlock = fgCreateGCPoll(pollType, block);
        createdPollBlocks |= (block != curBasicBlock);
        block = curBasicBlock;
    }

    // If we split a block to create a GC Poll, then rerun fgReorderBlocks to push the rarely run blocks out
    // past the epilog.  We should never split blocks unless we're optimizing.
    if (createdPollBlocks)
    {
        noway_assert(opts.OptimizationEnabled());
        fgReorderBlocks(/* useProfileData */ false);
        fgUpdateChangedFlowGraph(FlowGraphUpdates::COMPUTE_BASICS);
    }

    return result;
}

//------------------------------------------------------------------------------
// fgCreateGCPoll : Insert a GC poll of the specified type for the given basic block.
//
// Arguments:
//    pollType  - The type of GC poll to insert
//    block     - Basic block to insert the poll for
//
// Return Value:
//    If new basic blocks are inserted, the last inserted block; otherwise, the input block.
//
BasicBlock* Compiler::fgCreateGCPoll(GCPollType pollType, BasicBlock* block)
{
    bool createdPollBlocks;

    void* addrTrap;
    void* pAddrOfCaptureThreadGlobal;

    addrTrap = info.compCompHnd->getAddrOfCaptureThreadGlobal(&pAddrOfCaptureThreadGlobal);

    // If the trap and address of thread global are null, make the call.
    if (addrTrap == nullptr && pAddrOfCaptureThreadGlobal == nullptr)
    {
        pollType = GCPOLL_CALL;
    }

    // Create the GC_CALL node
    GenTree* call = gtNewHelperCallNode(CORINFO_HELP_POLL_GC, TYP_VOID);
    call          = fgMorphCall(call->AsCall());
    gtSetEvalOrder(call);

    BasicBlock* bottom = nullptr;

    if (pollType == GCPOLL_CALL)
    {
        createdPollBlocks = false;

        Statement* newStmt = nullptr;

        if (block->HasFlag(BBF_NEEDS_GCPOLL))
        {
            // This is a block that ends in a tail call; gc probe early.
            //
            newStmt = fgNewStmtAtBeg(block, call);
        }
        else if (block->KindIs(BBJ_ALWAYS, BBJ_CALLFINALLY))
        {
            // For BBJ_ALWAYS and BBJ_CALLFINALLY, we don't need to insert it before the condition.
            // Just append it.
            newStmt = fgNewStmtAtEnd(block, call);
        }
        else
        {
            newStmt = fgNewStmtNearEnd(block, call);
            // For DDB156656, we need to associate the GC Poll with the IL offset (and therefore sequence
            // point) of the tree before which we inserted the poll.  One example of when this is a
            // problem:
            //  if (...) {  //1
            //      ...
            //  } //2
            //  else { //3
            //      ...
            //  }
            //  (gcpoll) //4
            //  return. //5
            //
            //  If we take the if statement at 1, we encounter a jump at 2.  This jumps over the else
            //  and lands at 4.  4 is where we inserted the gcpoll.  However, that is associated with
            //  the sequence point a 3.  Therefore, the debugger displays the wrong source line at the
            //  gc poll location.
            //
            //  More formally, if control flow targets an instruction, that instruction must be the
            //  start of a new sequence point.
            Statement* nextStmt = newStmt->GetNextStmt();
            if (nextStmt != nullptr)
            {
                // Is it possible for gtNextStmt to be NULL?
                newStmt->SetDebugInfo(nextStmt->GetDebugInfo());
            }
        }

        if (fgNodeThreading != NodeThreading::None)
        {
            gtSetStmtInfo(newStmt);
            fgSetStmtSeq(newStmt);
        }

        block->SetFlags(BBF_GC_SAFE_POINT);
#ifdef DEBUG
        if (verbose)
        {
            printf("*** creating GC Poll in block " FMT_BB "\n", block->bbNum);
            gtDispBlockStmts(block);
        }
#endif // DEBUG
    }
    else // GCPOLL_INLINE
    {
        assert(pollType == GCPOLL_INLINE);
        createdPollBlocks = true;
        // if we're doing GCPOLL_INLINE, then:
        //  1) Create two new blocks: Poll and Bottom.  The original block is called Top.

        // I want to create:
        // top -> poll -> bottom (lexically)
        // so that we jump over poll to get to bottom.
        BasicBlock*   top                = block;
        BasicBlock*   topFallThrough     = nullptr;
        unsigned char lpIndexFallThrough = BasicBlock::NOT_IN_LOOP;

        if (top->KindIs(BBJ_COND))
        {
            topFallThrough     = top->Next();
            lpIndexFallThrough = topFallThrough->bbNatLoopNum;
        }

        BasicBlock* poll          = fgNewBBafter(BBJ_ALWAYS, top, true);
        bottom                    = fgNewBBafter(top->GetJumpKind(), poll, true, top->GetJumpDest());
        BBjumpKinds   oldJumpKind = top->GetJumpKind();
        unsigned char lpIndex     = top->bbNatLoopNum;
        poll->SetJumpDest(bottom);
        assert(poll->JumpsToNext());

        // Update block flags
        const BasicBlockFlags originalFlags = top->GetFlagsRaw() | BBF_GC_SAFE_POINT;

        // We are allowed to split loops and we need to keep a few other flags...
        //
        noway_assert(
            (originalFlags & (BBF_SPLIT_NONEXIST & ~(BBF_LOOP_HEAD | BBF_LOOP_PREHEADER | BBF_RETLESS_CALL))) == 0);
        top->SetFlagsRaw(originalFlags &
                         (~(BBF_SPLIT_LOST | BBF_LOOP_PREHEADER | BBF_RETLESS_CALL) | BBF_GC_SAFE_POINT));
        bottom->SetFlags(originalFlags &
                         (BBF_SPLIT_GAINED | BBF_IMPORTED | BBF_GC_SAFE_POINT | BBF_LOOP_PREHEADER | BBF_RETLESS_CALL));
        bottom->inheritWeight(top);
        poll->SetFlags(originalFlags & (BBF_SPLIT_GAINED | BBF_IMPORTED | BBF_GC_SAFE_POINT | BBF_NONE_QUIRK));

        // Mark Poll as rarely run.
        poll->bbSetRunRarely();
        poll->bbNatLoopNum = lpIndex; // Set the bbNatLoopNum in case we are in a loop

        bottom->bbNatLoopNum = lpIndex; // Set the bbNatLoopNum in case we are in a loop
        if (lpIndex != BasicBlock::NOT_IN_LOOP)
        {
            // Set the new lpBottom in the natural loop table
            optLoopTable[lpIndex].lpBottom = bottom;
        }

        if (lpIndexFallThrough != BasicBlock::NOT_IN_LOOP)
        {
            // Set the new lpHead in the natural loop table
            optLoopTable[lpIndexFallThrough].lpHead = bottom;
        }

        // Add the GC_CALL node to Poll.
        Statement* pollStmt = fgNewStmtAtEnd(poll, call);
        if (fgNodeThreading != NodeThreading::None)
        {
            gtSetStmtInfo(pollStmt);
            fgSetStmtSeq(pollStmt);
        }

        // Remove the last statement from Top and add it to Bottom if necessary.
        if ((oldJumpKind == BBJ_COND) || (oldJumpKind == BBJ_RETURN) || (oldJumpKind == BBJ_THROW))
        {
            Statement* stmt = top->firstStmt();
            while (stmt->GetNextStmt() != nullptr)
            {
                stmt = stmt->GetNextStmt();
            }
            fgUnlinkStmt(top, stmt);
            fgInsertStmtAtEnd(bottom, stmt);
        }

        // for BBJ_ALWAYS blocks, bottom is an empty block.

        // Create a GT_EQ node that checks against g_TrapReturningThreads.  True jumps to Bottom,
        // false falls through to poll.  Add this to the end of Top.  Top is now BBJ_COND.  Bottom is
        // now a jump target
        CLANG_FORMAT_COMMENT_ANCHOR;

#ifdef ENABLE_FAST_GCPOLL_HELPER
        // Prefer the fast gc poll helepr over the double indirection
        noway_assert(pAddrOfCaptureThreadGlobal == nullptr);
#endif

        GenTree* value; // The value of g_TrapReturningThreads
        if (pAddrOfCaptureThreadGlobal != nullptr)
        {
            // Use a double indirection
            GenTree* addr =
                gtNewIndOfIconHandleNode(TYP_I_IMPL, (size_t)pAddrOfCaptureThreadGlobal, GTF_ICON_CONST_PTR, true);
            value = gtNewIndir(TYP_INT, addr, GTF_IND_NONFAULTING);
        }
        else
        {
            // Use a single indirection
            value = gtNewIndOfIconHandleNode(TYP_INT, (size_t)addrTrap, GTF_ICON_GLOBAL_PTR, false);
        }

        // NOTE: in c++ an equivalent load is done via LoadWithoutBarrier() to ensure that the
        // program order is preserved. (not hoisted out of a loop or cached in a local, for example)
        //
        // Here we introduce the read really late after all major optimizations are done, and the location
        // is formally unknown, so noone could optimize the load, thus no special flags are needed.

        // Compare for equal to zero
        GenTree* trapRelop = gtNewOperNode(GT_EQ, TYP_INT, value, gtNewIconNode(0, TYP_INT));

        trapRelop->gtFlags |= GTF_RELOP_JMP_USED | GTF_DONT_CSE;
        GenTree* trapCheck = gtNewOperNode(GT_JTRUE, TYP_VOID, trapRelop);
        gtSetEvalOrder(trapCheck);
        Statement* trapCheckStmt = fgNewStmtAtEnd(top, trapCheck);
        if (fgNodeThreading != NodeThreading::None)
        {
            gtSetStmtInfo(trapCheckStmt);
            fgSetStmtSeq(trapCheckStmt);
        }

#ifdef DEBUG
        if (verbose)
        {
            printf("Adding trapCheck in " FMT_BB "\n", top->bbNum);
            gtDispTree(trapCheck);
        }
#endif

        top->SetJumpKindAndTarget(BBJ_COND, bottom);
        // Bottom has Top and Poll as its predecessors.  Poll has just Top as a predecessor.
        fgAddRefPred(bottom, poll);
        fgAddRefPred(bottom, top);
        fgAddRefPred(poll, top);

        // Replace Top with Bottom in the predecessor list of all outgoing edges from Bottom
        // (1 for unconditional branches, 2 for conditional branches, N for switches).
        switch (oldJumpKind)
        {
            case BBJ_RETURN:
            case BBJ_THROW:
                // no successors
                break;
            case BBJ_COND:
                // replace predecessor in the fall through block.
                noway_assert(!bottom->IsLast());
                fgReplacePred(bottom->Next(), top, bottom);

                // fall through for the jump target
                FALLTHROUGH;

            case BBJ_ALWAYS:
            case BBJ_CALLFINALLY:
                fgReplacePred(bottom->GetJumpDest(), top, bottom);
                break;
            case BBJ_SWITCH:
                NO_WAY("SWITCH should be a call rather than an inlined poll.");
                break;
            default:
                NO_WAY("Unknown block type for updating predecessor lists.");
        }

        if (compCurBB == top)
        {
            compCurBB = bottom;
        }

#ifdef DEBUG
        if (verbose)
        {
            printf("*** creating inlined GC Poll in top block " FMT_BB "\n", top->bbNum);
            gtDispBlockStmts(top);
            printf(" poll block is " FMT_BB "\n", poll->bbNum);
            gtDispBlockStmts(poll);
            printf(" bottom block is " FMT_BB "\n", bottom->bbNum);
            gtDispBlockStmts(bottom);

            printf("\nAfter this change in fgCreateGCPoll the BB graph is:");
            fgDispBasicBlocks(false);
        }
#endif // DEBUG
    }

    return createdPollBlocks ? bottom : block;
}

//------------------------------------------------------------------------
// fgCanSwitchToOptimized: Determines if conditions are met to allow switching the opt level to optimized
//
// Return Value:
//    True if the opt level may be switched from tier 0 to optimized, false otherwise
//
// Assumptions:
//    - compInitOptions() has been called
//    - compSetOptimizationLevel() has not been called
//
// Notes:
//    This method is to be called at some point before compSetOptimizationLevel() to determine if the opt level may be
//    changed based on information gathered in early phases.

bool Compiler::fgCanSwitchToOptimized()
{
    bool result = opts.jitFlags->IsSet(JitFlags::JIT_FLAG_TIER0) && !opts.jitFlags->IsSet(JitFlags::JIT_FLAG_MIN_OPT) &&
                  !opts.compDbgCode && !compIsForInlining();
    if (result)
    {
        // Ensure that it would be safe to change the opt level
        assert(opts.compFlags == CLFLG_MINOPT);
        assert(!opts.IsMinOptsSet());
    }

    return result;
}

//------------------------------------------------------------------------
// fgSwitchToOptimized: Switch the opt level from tier 0 to optimized
//
// Arguments:
//    reason - reason why opt level was switched
//
// Assumptions:
//    - fgCanSwitchToOptimized() is true
//    - compSetOptimizationLevel() has not been called
//
// Notes:
//    This method is to be called at some point before compSetOptimizationLevel() to switch the opt level to optimized
//    based on information gathered in early phases.

void Compiler::fgSwitchToOptimized(const char* reason)
{
    assert(fgCanSwitchToOptimized());

    // Switch to optimized and re-init options
    JITDUMP("****\n**** JIT Tier0 jit request switching to Tier1 because: %s\n****\n", reason);
    assert(opts.jitFlags->IsSet(JitFlags::JIT_FLAG_TIER0));
    opts.jitFlags->Clear(JitFlags::JIT_FLAG_TIER0);
    opts.jitFlags->Clear(JitFlags::JIT_FLAG_BBINSTR);
    opts.jitFlags->Clear(JitFlags::JIT_FLAG_BBINSTR_IF_LOOPS);
    opts.jitFlags->Clear(JitFlags::JIT_FLAG_OSR);
    opts.jitFlags->Set(JitFlags::JIT_FLAG_BBOPT);

    // Leave a note for jit diagnostics
    compSwitchedToOptimized = true;

    compInitOptions(opts.jitFlags);

    // Notify the VM of the change
    info.compCompHnd->setMethodAttribs(info.compMethodHnd, CORINFO_FLG_SWITCHED_TO_OPTIMIZED);
}

//------------------------------------------------------------------------
// fgMayExplicitTailCall: Estimates conservatively for an explicit tail call, if the importer may actually use a tail
// call.
//
// Return Value:
//    - False if a tail call will not be generated
//    - True if a tail call *may* be generated
//
// Assumptions:
//    - compInitOptions() has been called
//    - info.compIsVarArgs has been initialized
//    - An explicit tail call has been seen
//    - compSetOptimizationLevel() has not been called

bool Compiler::fgMayExplicitTailCall()
{
    assert(!compIsForInlining());

    if (info.compFlags & CORINFO_FLG_SYNCH)
    {
        // Caller is synchronized
        return false;
    }

    if (opts.IsReversePInvoke())
    {
        // Reverse P/Invoke
        return false;
    }

#if !FEATURE_FIXED_OUT_ARGS
    if (info.compIsVarArgs)
    {
        // Caller is varargs
        return false;
    }
#endif // FEATURE_FIXED_OUT_ARGS

    return true;
}

//------------------------------------------------------------------------
// fgFindJumpTargets: walk the IL stream, determining jump target offsets
//
// Arguments:
//    codeAddr   - base address of the IL code buffer
//    codeSize   - number of bytes in the IL code buffer
//    jumpTarget - [OUT] bit vector for flagging jump targets
//
// Notes:
//    If inlining or prejitting the root, this method also makes
//    various observations about the method that factor into inline
//    decisions.
//
//    May throw an exception if the IL is malformed.
//
//    jumpTarget[N] is set to 1 if IL offset N is a jump target in the method.
//
//    Also sets m_addrExposed and lvHasILStoreOp, ilHasMultipleILStoreOp in lvaTable[].

#ifdef _PREFAST_
#pragma warning(push)
#pragma warning(disable : 21000) // Suppress PREFast warning about overly large function
#endif

//------------------------------------------------------------------------
// fgImport: read the IL for the method and create jit IR
//
// Returns:
//    phase status
//
PhaseStatus Compiler::fgImport()
{
    impImport();

    // Estimate how much of method IL was actually imported.
    //
    // Note this includes (to some extent) the impact of importer folded
    // branches, provided the folded tree covered the entire block's IL.
    unsigned importedILSize = 0;
    for (BasicBlock* const block : Blocks())
    {
        if (block->HasFlag(BBF_IMPORTED))
        {
            // Assume if we generate any IR for the block we generate IR for the entire block.
            if (block->firstStmt() != nullptr)
            {
                IL_OFFSET beginOffset = block->bbCodeOffs;
                IL_OFFSET endOffset   = block->bbCodeOffsEnd;

                if ((beginOffset != BAD_IL_OFFSET) && (endOffset != BAD_IL_OFFSET) && (endOffset > beginOffset))
                {
                    unsigned blockILSize = endOffset - beginOffset;
                    importedILSize += blockILSize;
                }
            }
        }
    }

    // Could be tripped up if we ever duplicate blocks
    assert(importedILSize <= info.compILCodeSize);

    // Leave a note if we only did a partial import.
    if (importedILSize != info.compILCodeSize)
    {
        JITDUMP("\n** Note: %s IL was partially imported -- imported %u of %u bytes of method IL\n",
                compIsForInlining() ? "inlinee" : "root method", importedILSize, info.compILCodeSize);
    }

    // Record this for diagnostics and for the inliner's budget computations
    info.compILImportSize = importedILSize;

    if (compIsForInlining())
    {
        compInlineResult->SetImportedILSize(info.compILImportSize);
    }

    return PhaseStatus::MODIFIED_EVERYTHING;
}

/*****************************************************************************
 * This function returns true if tree is a node with a call
 * that unconditionally throws an exception
 */

bool Compiler::fgIsThrow(GenTree* tree)
{
    if (!tree->IsCall())
    {
        return false;
    }
    GenTreeCall* call = tree->AsCall();
    if ((call->gtCallType == CT_HELPER) && s_helperCallProperties.AlwaysThrow(eeGetHelperNum(call->gtCallMethHnd)))
    {
        noway_assert(call->gtFlags & GTF_EXCEPT);
        return true;
    }
    return false;
}

/*****************************************************************************
 * This function returns true for blocks that are in different hot-cold regions.
 * It returns false when the blocks are both in the same regions
 */

bool Compiler::fgInDifferentRegions(BasicBlock* blk1, BasicBlock* blk2)
{
    noway_assert(blk1 != nullptr);
    noway_assert(blk2 != nullptr);

    if (fgFirstColdBlock == nullptr)
    {
        return false;
    }

    // If one block is Hot and the other is Cold then we are in different regions
    return (blk1->HasFlag(BBF_COLD) != blk2->HasFlag(BBF_COLD));
}

bool Compiler::fgIsBlockCold(BasicBlock* blk)
{
    noway_assert(blk != nullptr);

    if (fgFirstColdBlock == nullptr)
    {
        return false;
    }

    return blk->HasFlag(BBF_COLD);
}

/*****************************************************************************
 * This function returns true if tree is a GT_COMMA node with a call
 * that unconditionally throws an exception
 */

bool Compiler::fgIsCommaThrow(GenTree* tree, bool forFolding /* = false */)
{
    // Instead of always folding comma throws,
    // with stress enabled we only fold half the time

    if (forFolding && compStressCompile(STRESS_FOLD, 50))
    {
        return false; /* Don't fold */
    }

    /* Check for cast of a GT_COMMA with a throw overflow */
    if ((tree->gtOper == GT_COMMA) && (tree->gtFlags & GTF_CALL) && (tree->gtFlags & GTF_EXCEPT))
    {
        return (fgIsThrow(tree->AsOp()->gtOp1));
    }
    return false;
}

//------------------------------------------------------------------------
// fgGetStaticsCCtorHelper: Creates a BasicBlock from the `tree` node.
//
// Arguments:
//    cls       - The class handle
//    helper    - The helper function
//    typeIndex - The static block type index. Used only for
//                CORINFO_HELP_GETSHARED_NONGCTHREADSTATIC_BASE_NOCTOR_OPTIMIZED or
//                CORINFO_HELP_GETSHARED_GCTHREADSTATIC_BASE_NOCTOR_OPTIMIZED to cache
//                the static block in an array at index typeIndex.
//
// Return Value:
//    The call node corresponding to the helper
GenTreeCall* Compiler::fgGetStaticsCCtorHelper(CORINFO_CLASS_HANDLE cls, CorInfoHelpFunc helper, uint32_t typeIndex)
{
    bool         bNeedClassID = true;
    GenTreeFlags callFlags    = GTF_EMPTY;

    var_types type = TYP_BYREF;

    // This is sort of ugly, as we have knowledge of what the helper is returning.
    // We need the return type.
    switch (helper)
    {
        case CORINFO_HELP_GETSHARED_GCSTATIC_BASE_NOCTOR:
        case CORINFO_HELP_GETSHARED_GCTHREADSTATIC_BASE_NOCTOR_OPTIMIZED:
            bNeedClassID = false;
            FALLTHROUGH;

        case CORINFO_HELP_GETSHARED_GCTHREADSTATIC_BASE_NOCTOR:
            callFlags |= GTF_CALL_HOISTABLE;
            FALLTHROUGH;

        case CORINFO_HELP_GETSHARED_GCSTATIC_BASE:
        case CORINFO_HELP_GETSHARED_GCSTATIC_BASE_DYNAMICCLASS:
        case CORINFO_HELP_GETSHARED_NONGCSTATIC_BASE_DYNAMICCLASS:
        case CORINFO_HELP_GETSHARED_GCTHREADSTATIC_BASE:
        case CORINFO_HELP_GETSHARED_GCTHREADSTATIC_BASE_DYNAMICCLASS:
        case CORINFO_HELP_GETSHARED_NONGCTHREADSTATIC_BASE_DYNAMICCLASS:
            // type = TYP_BYREF;
            break;

        case CORINFO_HELP_GETSHARED_NONGCTHREADSTATIC_BASE_NOCTOR_OPTIMIZED:
        case CORINFO_HELP_GETSHARED_NONGCSTATIC_BASE_NOCTOR:
            bNeedClassID = false;
            FALLTHROUGH;

        case CORINFO_HELP_GETSHARED_NONGCTHREADSTATIC_BASE_NOCTOR:
            callFlags |= GTF_CALL_HOISTABLE;
            FALLTHROUGH;

        case CORINFO_HELP_GETSHARED_NONGCSTATIC_BASE:
        case CORINFO_HELP_GETSHARED_NONGCTHREADSTATIC_BASE:
        case CORINFO_HELP_CLASSINIT_SHARED_DYNAMICCLASS:
            type = TYP_I_IMPL;
            break;

        default:
            assert(!"unknown shared statics helper");
            break;
    }

    GenTree* opModuleIDArg;
    GenTree* opClassIDArg;

    // Get the class ID
    unsigned clsID;
    size_t   moduleID;
    void*    pclsID;
    void*    pmoduleID;

    clsID = info.compCompHnd->getClassDomainID(cls, &pclsID);

    moduleID = info.compCompHnd->getClassModuleIdForStatics(cls, nullptr, &pmoduleID);

    if (!(callFlags & GTF_CALL_HOISTABLE))
    {
        if (info.compCompHnd->getClassAttribs(cls) & CORINFO_FLG_BEFOREFIELDINIT)
        {
            callFlags |= GTF_CALL_HOISTABLE;
        }
    }

    if (pmoduleID)
    {
        opModuleIDArg = gtNewIndOfIconHandleNode(TYP_I_IMPL, (size_t)pmoduleID, GTF_ICON_CIDMID_HDL, true);
    }
    else
    {
        opModuleIDArg = gtNewIconNode((size_t)moduleID, TYP_I_IMPL);
    }

    GenTreeCall* result;
    if (bNeedClassID)
    {
        if (pclsID)
        {
            opClassIDArg = gtNewIndOfIconHandleNode(TYP_INT, (size_t)pclsID, GTF_ICON_CIDMID_HDL, true);
        }
        else
        {
            opClassIDArg = gtNewIconNode(clsID, TYP_INT);
        }

        result = gtNewHelperCallNode(helper, type, opModuleIDArg, opClassIDArg);
    }
    else if ((helper == CORINFO_HELP_GETSHARED_NONGCTHREADSTATIC_BASE_NOCTOR_OPTIMIZED) ||
             (helper == CORINFO_HELP_GETSHARED_GCTHREADSTATIC_BASE_NOCTOR_OPTIMIZED))
    {
        result = gtNewHelperCallNode(helper, type, gtNewIconNode(typeIndex));
    }
    else
    {
        result = gtNewHelperCallNode(helper, type, opModuleIDArg);
    }

    if (IsStaticHelperEligibleForExpansion(result))
    {
        // Keep class handle attached to the helper call since it's difficult to restore it.
        result->gtInitClsHnd = cls;
    }
    result->gtFlags |= callFlags;

    // If we're importing the special EqualityComparer<T>.Default or Comparer<T>.Default
    // intrinsics, flag the helper call. Later during inlining, we can
    // remove the helper call if the associated field lookup is unused.
    if ((info.compFlags & CORINFO_FLG_INTRINSIC) != 0)
    {
        NamedIntrinsic ni = lookupNamedIntrinsic(info.compMethodHnd);
        if ((ni == NI_System_Collections_Generic_EqualityComparer_get_Default) ||
            (ni == NI_System_Collections_Generic_Comparer_get_Default))
        {
            JITDUMP("\nmarking helper call [%06u] as special dce...\n", result->gtTreeID);
            result->gtCallMoreFlags |= GTF_CALL_M_HELPER_SPECIAL_DCE;
        }
    }

    return result;
}

//------------------------------------------------------------------------------
// fgSetPreferredInitCctor: Set CORINFO_HELP_READYTORUN_NONGCSTATIC_BASE as the
// preferred call constructure if it is undefined.
//
void Compiler::fgSetPreferredInitCctor()
{
    if (m_preferredInitCctor == CORINFO_HELP_UNDEF)
    {
        // This is the cheapest helper that triggers the constructor.
        m_preferredInitCctor = CORINFO_HELP_READYTORUN_NONGCSTATIC_BASE;
    }
}

GenTreeCall* Compiler::fgGetSharedCCtor(CORINFO_CLASS_HANDLE cls)
{
#ifdef FEATURE_READYTORUN
    if (opts.IsReadyToRun())
    {
        CORINFO_RESOLVED_TOKEN resolvedToken;
        memset(&resolvedToken, 0, sizeof(resolvedToken));
        resolvedToken.hClass = cls;
        fgSetPreferredInitCctor();
        return impReadyToRunHelperToTree(&resolvedToken, m_preferredInitCctor, TYP_BYREF);
    }
#endif

    // Call the shared non gc static helper, as its the fastest
    return fgGetStaticsCCtorHelper(cls, info.compCompHnd->getSharedCCtorHelper(cls));
}

//------------------------------------------------------------------------------
// fgAddrCouldBeNull : Check whether the address tree can represent null.
//
// Arguments:
//    addr     -  Address to check
//
// Return Value:
//    True if address could be null; false otherwise
//
bool Compiler::fgAddrCouldBeNull(GenTree* addr)
{
    switch (addr->OperGet())
    {
        case GT_CNS_INT:
            return !addr->IsIconHandle();

        case GT_CNS_STR:
        case GT_FIELD_ADDR:
        case GT_LCL_ADDR:
            return false;

        case GT_IND:
            return (addr->gtFlags & GTF_IND_NONNULL) == 0;

        case GT_INDEX_ADDR:
            return !addr->AsIndexAddr()->IsNotNull();

        case GT_ARR_ADDR:
            return (addr->gtFlags & GTF_ARR_ADDR_NONNULL) == 0;

        case GT_LCL_VAR:
            return !lvaIsImplicitByRefLocal(addr->AsLclVar()->GetLclNum());

        case GT_COMMA:
            return fgAddrCouldBeNull(addr->AsOp()->gtOp2);

        case GT_CALL:
            return !addr->IsHelperCall() || !s_helperCallProperties.NonNullReturn(addr->AsCall()->GetHelperNum());

        case GT_ADD:
            if (addr->AsOp()->gtOp1->gtOper == GT_CNS_INT)
            {
                GenTree* cns1Tree = addr->AsOp()->gtOp1;
                if (!cns1Tree->IsIconHandle())
                {
                    if (!fgIsBigOffset(cns1Tree->AsIntCon()->gtIconVal))
                    {
                        // Op1 was an ordinary small constant
                        return fgAddrCouldBeNull(addr->AsOp()->gtOp2);
                    }
                }
                else // Op1 was a handle represented as a constant
                {
                    // Is Op2 also a constant?
                    if (addr->AsOp()->gtOp2->gtOper == GT_CNS_INT)
                    {
                        GenTree* cns2Tree = addr->AsOp()->gtOp2;
                        // Is this an addition of a handle and constant
                        if (!cns2Tree->IsIconHandle())
                        {
                            if (!fgIsBigOffset(cns2Tree->AsIntCon()->gtIconVal))
                            {
                                // Op2 was an ordinary small constant
                                return false; // we can't have a null address
                            }
                        }
                    }
                }
            }
            else
            {
                // Op1 is not a constant. What about Op2?
                if (addr->AsOp()->gtOp2->gtOper == GT_CNS_INT)
                {
                    GenTree* cns2Tree = addr->AsOp()->gtOp2;
                    // Is this an addition of a small constant
                    if (!cns2Tree->IsIconHandle())
                    {
                        if (!fgIsBigOffset(cns2Tree->AsIntCon()->gtIconVal))
                        {
                            // Op2 was an ordinary small constant
                            return fgAddrCouldBeNull(addr->AsOp()->gtOp1);
                        }
                    }
                }
            }
            break;

        default:
            break;
    }

    return true; // default result: addr could be null.
}

//------------------------------------------------------------------------------
// fgOptimizeDelegateConstructor: try and optimize construction of a delegate
//
// Arguments:
//    call -- call to original delegate constructor
//    exactContextHnd -- [out] context handle to update
//    ldftnToken -- [in]  resolved token for the method the delegate will invoke,
//      if known, or nullptr if not known
//
// Return Value:
//    Original call tree if no optimization applies.
//    Updated call tree if optimized.

GenTree* Compiler::fgOptimizeDelegateConstructor(GenTreeCall*            call,
                                                 CORINFO_CONTEXT_HANDLE* ExactContextHnd,
                                                 methodPointerInfo*      ldftnToken)
{
    JITDUMP("\nfgOptimizeDelegateConstructor: ");
    noway_assert(call->gtCallType == CT_USER_FUNC);
    CORINFO_METHOD_HANDLE methHnd = call->gtCallMethHnd;
    CORINFO_CLASS_HANDLE  clsHnd  = info.compCompHnd->getMethodClass(methHnd);

    assert(call->gtArgs.HasThisPointer());
    assert(call->gtArgs.CountArgs() == 3);
    assert(!call->gtArgs.AreArgsComplete());
    GenTree* targetMethod = call->gtArgs.GetArgByIndex(2)->GetNode();
    noway_assert(targetMethod->TypeGet() == TYP_I_IMPL);
    genTreeOps            oper            = targetMethod->OperGet();
    CORINFO_METHOD_HANDLE targetMethodHnd = nullptr;
    GenTree*              qmarkNode       = nullptr;
    if (oper == GT_FTN_ADDR)
    {
        GenTreeFptrVal* fptrValTree       = targetMethod->AsFptrVal();
        fptrValTree->gtFptrDelegateTarget = true;
        targetMethodHnd                   = fptrValTree->gtFptrMethod;
    }
    else if (oper == GT_CALL && targetMethod->AsCall()->gtCallMethHnd == eeFindHelper(CORINFO_HELP_VIRTUAL_FUNC_PTR))
    {
        assert(targetMethod->AsCall()->gtArgs.CountArgs() == 3);
        GenTree* handleNode = targetMethod->AsCall()->gtArgs.GetArgByIndex(2)->GetNode();

        if (handleNode->OperGet() == GT_CNS_INT)
        {
            // it's a ldvirtftn case, fetch the methodhandle off the helper for ldvirtftn. It's the 3rd arg
            targetMethodHnd = CORINFO_METHOD_HANDLE(handleNode->AsIntCon()->gtCompileTimeHandle);
        }
        // Sometimes the argument to this is the result of a generic dictionary lookup, which shows
        // up as a GT_QMARK.
        else if (handleNode->OperGet() == GT_QMARK)
        {
            qmarkNode = handleNode;
        }
    }
    // Sometimes we don't call CORINFO_HELP_VIRTUAL_FUNC_PTR but instead just call
    // CORINFO_HELP_RUNTIMEHANDLE_METHOD directly.
    else if (oper == GT_QMARK)
    {
        qmarkNode = targetMethod;
    }
    if (qmarkNode)
    {
        noway_assert(qmarkNode->OperGet() == GT_QMARK);
        // The argument is actually a generic dictionary lookup.  For delegate creation it looks
        // like:
        // GT_QMARK
        //  GT_COLON
        //      op1 -> call
        //              Arg 1 -> token (has compile time handle)
        //      op2 -> lclvar
        //
        //
        // In this case I can find the token (which is a method handle) and that is the compile time
        // handle.
        noway_assert(qmarkNode->AsOp()->gtOp2->OperGet() == GT_COLON);
        noway_assert(qmarkNode->AsOp()->gtOp2->AsOp()->gtOp1->OperGet() == GT_CALL);
        GenTreeCall* runtimeLookupCall = qmarkNode->AsOp()->gtOp2->AsOp()->gtOp1->AsCall();

        // This could be any of CORINFO_HELP_RUNTIMEHANDLE_(METHOD|CLASS)(_LOG?)
        GenTree* tokenNode = runtimeLookupCall->gtArgs.GetArgByIndex(1)->GetNode();
        noway_assert(tokenNode->OperGet() == GT_CNS_INT);
        targetMethodHnd = CORINFO_METHOD_HANDLE(tokenNode->AsIntCon()->gtCompileTimeHandle);
    }

    // Verify using the ldftnToken gives us all of what we used to get
    // via the above pattern match, and more...
    if (ldftnToken != nullptr)
    {
        assert(ldftnToken->m_token.hMethod != nullptr);

        if (targetMethodHnd != nullptr)
        {
            assert(targetMethodHnd == ldftnToken->m_token.hMethod);
        }

        targetMethodHnd = ldftnToken->m_token.hMethod;
    }
    else
    {
        assert(targetMethodHnd == nullptr);
    }

#ifdef FEATURE_READYTORUN
    if (opts.IsReadyToRun())
    {
        if (IsTargetAbi(CORINFO_NATIVEAOT_ABI))
        {
            if (ldftnToken != nullptr)
            {
                JITDUMP("optimized\n");

                GenTree*       thisPointer       = call->gtArgs.GetThisArg()->GetNode();
                GenTree*       targetObjPointers = call->gtArgs.GetArgByIndex(1)->GetNode();
                CORINFO_LOOKUP pLookup;
                info.compCompHnd->getReadyToRunDelegateCtorHelper(&ldftnToken->m_token, ldftnToken->m_tokenConstraint,
                                                                  clsHnd, &pLookup);
                if (!pLookup.lookupKind.needsRuntimeLookup)
                {
                    call = gtNewHelperCallNode(CORINFO_HELP_READYTORUN_DELEGATE_CTOR, TYP_VOID, thisPointer,
                                               targetObjPointers);
                    call->setEntryPoint(pLookup.constLookup);
                }
                else
                {
                    assert(oper != GT_FTN_ADDR);
                    CORINFO_CONST_LOOKUP genericLookup;
                    info.compCompHnd->getReadyToRunHelper(&ldftnToken->m_token, &pLookup.lookupKind,
                                                          CORINFO_HELP_READYTORUN_GENERIC_HANDLE, &genericLookup);
                    GenTree* ctxTree = getRuntimeContextTree(pLookup.lookupKind.runtimeLookupKind);
                    call             = gtNewHelperCallNode(CORINFO_HELP_READYTORUN_DELEGATE_CTOR, TYP_VOID, thisPointer,
                                               targetObjPointers, ctxTree);
                    call->setEntryPoint(genericLookup);
                }
            }
            else
            {
                JITDUMP("not optimized, NATIVEAOT no ldftnToken\n");
            }
        }
        // ReadyToRun has this optimization for a non-virtual function pointers only for now.
        else if (oper == GT_FTN_ADDR)
        {
            JITDUMP("optimized\n");

            GenTree* thisPointer       = call->gtArgs.GetArgByIndex(0)->GetNode();
            GenTree* targetObjPointers = call->gtArgs.GetArgByIndex(1)->GetNode();
            call = gtNewHelperCallNode(CORINFO_HELP_READYTORUN_DELEGATE_CTOR, TYP_VOID, thisPointer, targetObjPointers);

            CORINFO_LOOKUP entryPoint;
            info.compCompHnd->getReadyToRunDelegateCtorHelper(&ldftnToken->m_token, ldftnToken->m_tokenConstraint,
                                                              clsHnd, &entryPoint);
            assert(!entryPoint.lookupKind.needsRuntimeLookup);
            call->setEntryPoint(entryPoint.constLookup);
        }
        else
        {
            JITDUMP("not optimized, R2R virtual case\n");
        }
    }
    else
#endif
        if (targetMethodHnd != nullptr)
    {
        CORINFO_METHOD_HANDLE alternateCtor = nullptr;
        DelegateCtorArgs      ctorData;
        ctorData.pMethod = info.compMethodHnd;
        ctorData.pArg3   = nullptr;
        ctorData.pArg4   = nullptr;
        ctorData.pArg5   = nullptr;

        alternateCtor = info.compCompHnd->GetDelegateCtor(methHnd, clsHnd, targetMethodHnd, &ctorData);
        if (alternateCtor != methHnd)
        {
            JITDUMP("optimized\n");
            // we erase any inline info that may have been set for generics has it is not needed here,
            // and in fact it will pass the wrong info to the inliner code
            *ExactContextHnd = nullptr;

            call->gtCallMethHnd = alternateCtor;

            CallArg* lastArg = nullptr;
            if (ctorData.pArg3 != nullptr)
            {
                GenTree* arg3 = gtNewIconHandleNode(size_t(ctorData.pArg3), GTF_ICON_FTN_ADDR);
                lastArg       = call->gtArgs.PushBack(this, NewCallArg::Primitive(arg3));
            }

            if (ctorData.pArg4 != nullptr)
            {
                GenTree* arg4 = gtNewIconHandleNode(size_t(ctorData.pArg4), GTF_ICON_FTN_ADDR);
                lastArg       = call->gtArgs.InsertAfter(this, lastArg, NewCallArg::Primitive(arg4));
            }

            if (ctorData.pArg5 != nullptr)
            {
                GenTree* arg5 = gtNewIconHandleNode(size_t(ctorData.pArg5), GTF_ICON_FTN_ADDR);
                lastArg       = call->gtArgs.InsertAfter(this, lastArg, NewCallArg::Primitive(arg5));
            }
        }
        else
        {
            JITDUMP("not optimized, no alternate ctor\n");
        }
    }
    else
    {
        JITDUMP("not optimized, no target method\n");
    }
    return call;
}

bool Compiler::fgCastNeeded(GenTree* tree, var_types toType)
{
    //
    // If tree is a relop and we need an 4-byte integer
    //  then we never need to insert a cast
    //
    if (tree->OperIsCompare() && (genActualType(toType) == TYP_INT))
    {
        return false;
    }

    var_types fromType;

    //
    // Is the tree as GT_CAST or a GT_CALL ?
    //
    if (tree->OperGet() == GT_CAST)
    {
        fromType = tree->CastToType();
    }
    else if (tree->OperGet() == GT_CALL)
    {
        fromType = (var_types)tree->AsCall()->gtReturnType;
    }
    else
    {
        fromType = tree->TypeGet();
    }

    //
    // If both types are the same then an additional cast is not necessary
    //
    if (toType == fromType)
    {
        return false;
    }
    //
    // If the sign-ness of the two types are different then a cast is necessary, except for
    // an unsigned -> signed cast where we already know the sign bit is zero.
    //
    if (varTypeIsUnsigned(toType) != varTypeIsUnsigned(fromType))
    {
        bool isZeroExtension = varTypeIsUnsigned(fromType) && (genTypeSize(fromType) < genTypeSize(toType));
        if (!isZeroExtension)
        {
            return true;
        }
    }
    //
    // If the from type is the same size or smaller then an additional cast is not necessary
    //
    if (genTypeSize(toType) >= genTypeSize(fromType))
    {
        return false;
    }

    //
    // Looks like we will need the cast
    //
    return true;
}

GenTree* Compiler::fgGetCritSectOfStaticMethod()
{
    noway_assert(!compIsForInlining());

    noway_assert(info.compIsStatic); // This method should only be called for static methods.

    GenTree* tree = nullptr;

    CORINFO_LOOKUP_KIND kind;
    info.compCompHnd->getLocationOfThisType(info.compMethodHnd, &kind);

    if (!kind.needsRuntimeLookup)
    {
        void *critSect = nullptr, **pCrit = nullptr;
        critSect = info.compCompHnd->getMethodSync(info.compMethodHnd, (void**)&pCrit);
        noway_assert((!critSect) != (!pCrit));

        tree = gtNewIconEmbHndNode(critSect, pCrit, GTF_ICON_GLOBAL_PTR, info.compMethodHnd);
    }
    else
    {
        // Collectible types requires that for shared generic code, if we use the generic context parameter
        // that we report it. (This is a conservative approach, we could detect some cases particularly when the
        // context parameter is this that we don't need the eager reporting logic.)
        lvaGenericsContextInUse = true;

        switch (kind.runtimeLookupKind)
        {
            case CORINFO_LOOKUP_THISOBJ:
            {
                noway_assert(!"Should never get this for static method.");
                break;
            }

            case CORINFO_LOOKUP_CLASSPARAM:
            {
                // In this case, the hidden param is the class handle.
                tree = gtNewLclvNode(info.compTypeCtxtArg, TYP_I_IMPL);
                tree->gtFlags |= GTF_VAR_CONTEXT;
                break;
            }

            case CORINFO_LOOKUP_METHODPARAM:
            {
                // In this case, the hidden param is the method handle.
                tree = gtNewLclvNode(info.compTypeCtxtArg, TYP_I_IMPL);
                tree->gtFlags |= GTF_VAR_CONTEXT;
                // Call helper CORINFO_HELP_GETCLASSFROMMETHODPARAM to get the class handle
                // from the method handle.
                tree = gtNewHelperCallNode(CORINFO_HELP_GETCLASSFROMMETHODPARAM, TYP_I_IMPL, tree);
                break;
            }

            default:
            {
                noway_assert(!"Unknown LOOKUP_KIND");
                break;
            }
        }

        noway_assert(tree); // tree should now contain the CORINFO_CLASS_HANDLE for the exact class.

        // Given the class handle, get the pointer to the Monitor.
        tree = gtNewHelperCallNode(CORINFO_HELP_GETSYNCFROMCLASSHANDLE, TYP_I_IMPL, tree);
    }

    noway_assert(tree);
    return tree;
}

#if defined(FEATURE_EH_FUNCLETS)

/*****************************************************************************
 *
 *  Add monitor enter/exit calls for synchronized methods, and a try/fault
 *  to ensure the 'exit' is called if the 'enter' was successful. On x86, we
 *  generate monitor enter/exit calls and tell the VM the code location of
 *  these calls. When an exception occurs between those locations, the VM
 *  automatically releases the lock. For non-x86 platforms, the JIT is
 *  responsible for creating a try/finally to protect the monitor enter/exit,
 *  and the VM doesn't need to know anything special about the method during
 *  exception processing -- it's just a normal try/finally.
 *
 *  We generate the following code:
 *
 *      void Foo()
 *      {
 *          unsigned byte acquired = 0;
 *          try {
 *              JIT_MonEnterWorker(<lock object>, &acquired);
 *
 *              *** all the preexisting user code goes here ***
 *
 *              JIT_MonExitWorker(<lock object>, &acquired);
 *          } fault {
 *              JIT_MonExitWorker(<lock object>, &acquired);
 *         }
 *      L_return:
 *         ret
 *      }
 *
 *  If the lock is actually acquired, then the 'acquired' variable is set to 1
 *  by the helper call. During normal exit, the finally is called, 'acquired'
 *  is 1, and the lock is released. If an exception occurs before the lock is
 *  acquired, but within the 'try' (extremely unlikely, but possible), 'acquired'
 *  will be 0, and the monitor exit call will quickly return without attempting
 *  to release the lock. Otherwise, 'acquired' will be 1, and the lock will be
 *  released during exception processing.
 *
 *  For synchronized methods, we generate a single return block.
 *  We can do this without creating additional "step" blocks because "ret" blocks
 *  must occur at the top-level (of the original code), not nested within any EH
 *  constructs. From the CLI spec, 12.4.2.8.2.3 "ret": "Shall not be enclosed in any
 *  protected block, filter, or handler." Also, 3.57: "The ret instruction cannot be
 *  used to transfer control out of a try, filter, catch, or finally block. From within
 *  a try or catch, use the leave instruction with a destination of a ret instruction
 *  that is outside all enclosing exception blocks."
 *
 *  In addition, we can add a "fault" at the end of a method and be guaranteed that no
 *  control falls through. From the CLI spec, section 12.4 "Control flow": "Control is not
 *  permitted to simply fall through the end of a method. All paths shall terminate with one
 *  of these instructions: ret, throw, jmp, or (tail. followed by call, calli, or callvirt)."
 *
 *  We only need to worry about "ret" and "throw", as the CLI spec prevents any other
 *  alternatives. Section 15.4.3.3 "Implementation information" states about exiting
 *  synchronized methods: "Exiting a synchronized method using a tail. call shall be
 *  implemented as though the tail. had not been specified." Section 3.37 "jmp" states:
 *  "The jmp instruction cannot be used to transferred control out of a try, filter,
 *  catch, fault or finally block; or out of a synchronized region." And, "throw" will
 *  be handled naturally; no additional work is required.
 */

void Compiler::fgAddSyncMethodEnterExit()
{
    assert((info.compFlags & CORINFO_FLG_SYNCH) != 0);

    // We need to do this transformation before funclets are created.
    assert(!fgFuncletsCreated);

    // We need to update the bbPreds lists.
    assert(fgPredsComputed);

#if !FEATURE_EH
    // If we don't support EH, we can't add the EH needed by synchronized methods.
    // Of course, we could simply ignore adding the EH constructs, since we don't
    // support exceptions being thrown in this mode, but we would still need to add
    // the monitor enter/exit, and that doesn't seem worth it for this minor case.
    // By the time EH is working, we can just enable the whole thing.
    NYI("No support for synchronized methods");
#endif // !FEATURE_EH

    // Create a scratch first BB where we can put the new variable initialization.
    // Don't put the scratch BB in the protected region.

    fgEnsureFirstBBisScratch();

    // Create a block for the start of the try region, where the monitor enter call
    // will go.
    BasicBlock* const tryBegBB  = fgSplitBlockAtEnd(fgFirstBB);
    BasicBlock* const tryNextBB = tryBegBB->Next();
    BasicBlock* const tryLastBB = fgLastBB;

    // If we have profile data the new block will inherit the next block's weight
    if (tryNextBB->hasProfileWeight())
    {
        tryBegBB->inheritWeight(tryNextBB);
    }

    // Create a block for the fault.
    // It gets an artificial ref count.

    assert(!tryLastBB->bbFallsThrough());
    BasicBlock* faultBB = fgNewBBafter(BBJ_EHFAULTRET, tryLastBB, false);

    assert(tryLastBB->NextIs(faultBB));
    assert(faultBB->IsLast());
    assert(faultBB == fgLastBB);

    faultBB->bbRefs = 1;

    { // Scope the EH region creation

        // Add the new EH region at the end, since it is the least nested,
        // and thus should be last.

        EHblkDsc* newEntry;
        unsigned  XTnew = compHndBBtabCount;

        newEntry = fgAddEHTableEntry(XTnew);

        // Initialize the new entry

        newEntry->ebdHandlerType = EH_HANDLER_FAULT;

        newEntry->ebdTryBeg  = tryBegBB;
        newEntry->ebdTryLast = tryLastBB;

        newEntry->ebdHndBeg  = faultBB;
        newEntry->ebdHndLast = faultBB;

        newEntry->ebdTyp = 0; // unused for fault

        newEntry->ebdEnclosingTryIndex = EHblkDsc::NO_ENCLOSING_INDEX;
        newEntry->ebdEnclosingHndIndex = EHblkDsc::NO_ENCLOSING_INDEX;

        newEntry->ebdTryBegOffset    = tryBegBB->bbCodeOffs;
        newEntry->ebdTryEndOffset    = tryLastBB->bbCodeOffsEnd;
        newEntry->ebdFilterBegOffset = 0;
        newEntry->ebdHndBegOffset    = 0; // handler doesn't correspond to any IL
        newEntry->ebdHndEndOffset    = 0; // handler doesn't correspond to any IL

        // Set some flags on the new region. This is the same as when we set up
        // EH regions in fgFindBasicBlocks(). Note that the try has no enclosing
        // handler, and the fault has no enclosing try.

        tryBegBB->SetFlags(BBF_DONT_REMOVE | BBF_IMPORTED);

        faultBB->SetFlags(BBF_DONT_REMOVE | BBF_IMPORTED);
        faultBB->bbCatchTyp = BBCT_FAULT;

        tryBegBB->setTryIndex(XTnew);
        tryBegBB->clearHndIndex();

        faultBB->clearTryIndex();
        faultBB->setHndIndex(XTnew);

        // Walk the user code blocks and set all blocks that don't already have a try handler
        // to point to the new try handler.

        BasicBlock* tmpBB;
        for (tmpBB = tryBegBB->Next(); tmpBB != faultBB; tmpBB = tmpBB->Next())
        {
            if (!tmpBB->hasTryIndex())
            {
                tmpBB->setTryIndex(XTnew);
            }
        }

        // Walk the EH table. Make every EH entry that doesn't already have an enclosing
        // try index mark this new entry as their enclosing try index.

        unsigned  XTnum;
        EHblkDsc* HBtab;

        for (XTnum = 0, HBtab = compHndBBtab; XTnum < XTnew; XTnum++, HBtab++)
        {
            if (HBtab->ebdEnclosingTryIndex == EHblkDsc::NO_ENCLOSING_INDEX)
            {
                HBtab->ebdEnclosingTryIndex =
                    (unsigned short)XTnew; // This EH region wasn't previously nested, but now it is.
            }
        }

#ifdef DEBUG
        if (verbose)
        {
            JITDUMP("Synchronized method - created additional EH descriptor EH#%u for try/fault wrapping monitor "
                    "enter/exit\n",
                    XTnew);
            fgDispBasicBlocks();
            fgDispHandlerTab();
        }

        fgVerifyHandlerTab();
#endif // DEBUG
    }

    // Create a 'monitor acquired' boolean (actually, an unsigned byte: 1 = acquired, 0 = not acquired).
    // For EnC this is part of the frame header. Furthermore, this is allocated above PSP on ARM64.
    // To avoid complicated reasoning about alignment we always allocate a full pointer sized slot for this.
    var_types typeMonAcquired = TYP_I_IMPL;
    this->lvaMonAcquired      = lvaGrabTemp(true DEBUGARG("Synchronized method monitor acquired boolean"));

    lvaTable[lvaMonAcquired].lvType = typeMonAcquired;

    // Create IR to initialize the 'acquired' boolean.
    //
    if (!opts.IsOSR())
    {
        GenTree* zero     = gtNewZeroConNode(typeMonAcquired);
        GenTree* initNode = gtNewStoreLclVarNode(lvaMonAcquired, zero);

        fgNewStmtAtEnd(fgFirstBB, initNode);

#ifdef DEBUG
        if (verbose)
        {
            printf("\nSynchronized method - Add 'acquired' initialization in first block %s\n",
                   fgFirstBB->dspToString());
            gtDispTree(initNode);
            printf("\n");
        }
#endif
    }

    // Make a copy of the 'this' pointer to be used in the handler so it does
    // not inhibit enregistration of all uses of the variable. We cannot do
    // this optimization in EnC code as we would need to take care to save the
    // copy on EnC transitions, so guard this on optimizations being enabled.
    unsigned lvaCopyThis = BAD_VAR_NUM;
    if (opts.OptimizationEnabled() && !info.compIsStatic)
    {
        lvaCopyThis                  = lvaGrabTemp(true DEBUGARG("Synchronized method copy of this for handler"));
        lvaTable[lvaCopyThis].lvType = TYP_REF;

        GenTree* thisNode = gtNewLclVarNode(info.compThisArg);
        GenTree* initNode = gtNewStoreLclVarNode(lvaCopyThis, thisNode);

        fgNewStmtAtEnd(tryBegBB, initNode);
    }

    // For OSR, we do not need the enter tree as the monitor is acquired by the original method.
    //
    if (!opts.IsOSR())
    {
        fgCreateMonitorTree(lvaMonAcquired, info.compThisArg, tryBegBB, true /*enter*/);
    }

    // exceptional case
    fgCreateMonitorTree(lvaMonAcquired, lvaCopyThis != BAD_VAR_NUM ? lvaCopyThis : info.compThisArg, faultBB,
                        false /*exit*/);

    // non-exceptional cases
    for (BasicBlock* const block : Blocks())
    {
        if (block->KindIs(BBJ_RETURN))
        {
            fgCreateMonitorTree(lvaMonAcquired, info.compThisArg, block, false /*exit*/);
        }
    }
}

// fgCreateMonitorTree: Create tree to execute a monitor enter or exit operation for synchronized methods
//    lvaMonAcquired: lvaNum of boolean variable that tracks if monitor has been acquired.
//    lvaThisVar: lvaNum of variable being used as 'this' pointer, may not be the original one.  Is only used for
//    nonstatic methods
//    block: block to insert the tree in.  It is inserted at the end or in the case of a return, immediately before the
//    GT_RETURN
//    enter: whether to create a monitor enter or exit

GenTree* Compiler::fgCreateMonitorTree(unsigned lvaMonAcquired, unsigned lvaThisVar, BasicBlock* block, bool enter)
{
    // Insert the expression "enter/exitCrit(this, &acquired)" or "enter/exitCrit(handle, &acquired)"

    GenTree* varAddrNode = gtNewLclVarAddrNode(lvaMonAcquired);
    GenTree* tree;

    if (info.compIsStatic)
    {
        tree = fgGetCritSectOfStaticMethod();
        tree = gtNewHelperCallNode(enter ? CORINFO_HELP_MON_ENTER_STATIC : CORINFO_HELP_MON_EXIT_STATIC, TYP_VOID, tree,
                                   varAddrNode);
    }
    else
    {
        tree = gtNewLclvNode(lvaThisVar, TYP_REF);
        tree = gtNewHelperCallNode(enter ? CORINFO_HELP_MON_ENTER : CORINFO_HELP_MON_EXIT, TYP_VOID, tree, varAddrNode);
    }

#ifdef DEBUG
    if (verbose)
    {
        printf("\nSynchronized method - Add monitor %s call to block %s\n", enter ? "enter" : "exit",
               block->dspToString());
        gtDispTree(tree);
        printf("\n");
    }
#endif

    if (block->KindIs(BBJ_RETURN) && block->lastStmt()->GetRootNode()->gtOper == GT_RETURN)
    {
        GenTreeUnOp* retNode = block->lastStmt()->GetRootNode()->AsUnOp();
        GenTree*     retExpr = retNode->gtOp1;

        if (retExpr != nullptr)
        {
            // have to insert this immediately before the GT_RETURN so we transform:
            // ret(...) ->
            // ret(comma(comma(tmp=...,call mon_exit), tmp))
            //
            TempInfo tempInfo = fgMakeTemp(retExpr);
            GenTree* lclVar   = tempInfo.load;

            // TODO-1stClassStructs: delete this NO_CSE propagation. Requires handling multi-regs in copy prop.
            lclVar->gtFlags |= (retExpr->gtFlags & GTF_DONT_CSE);

            retExpr        = gtNewOperNode(GT_COMMA, lclVar->TypeGet(), tree, lclVar);
            retExpr        = gtNewOperNode(GT_COMMA, lclVar->TypeGet(), tempInfo.store, retExpr);
            retNode->gtOp1 = retExpr;
            retNode->AddAllEffectsFlags(retExpr);
        }
        else
        {
            // Insert this immediately before the GT_RETURN
            fgNewStmtNearEnd(block, tree);
        }
    }
    else
    {
        fgNewStmtAtEnd(block, tree);
    }

    return tree;
}

// Convert a BBJ_RETURN block in a synchronized method to a BBJ_ALWAYS.
// We've previously added a 'try' block around the original program code using fgAddSyncMethodEnterExit().
// Thus, we put BBJ_RETURN blocks inside a 'try'. In IL this is illegal. Instead, we would
// see a 'leave' inside a 'try' that would get transformed into BBJ_CALLFINALLY/BBJ_ALWAYS blocks
// during importing, and the BBJ_ALWAYS would point at an outer block with the BBJ_RETURN.
// Here, we mimic some of the logic of importing a LEAVE to get the same effect for synchronized methods.
void Compiler::fgConvertSyncReturnToLeave(BasicBlock* block)
{
    assert(!fgFuncletsCreated);
    assert(info.compFlags & CORINFO_FLG_SYNCH);
    assert(genReturnBB != nullptr);
    assert(genReturnBB != block);
    assert(fgReturnCount <= 1); // We have a single return for synchronized methods
    assert(block->KindIs(BBJ_RETURN));
    assert(!block->HasFlag(BBF_HAS_JMP));
    assert(block->hasTryIndex());
    assert(!block->hasHndIndex());
    assert(compHndBBtabCount >= 1);

    unsigned tryIndex = block->getTryIndex();
    assert(tryIndex == compHndBBtabCount - 1); // The BBJ_RETURN must be at the top-level before we inserted the
                                               // try/finally, which must be the last EH region.

    EHblkDsc* ehDsc = ehGetDsc(tryIndex);
    assert(ehDsc->ebdEnclosingTryIndex ==
           EHblkDsc::NO_ENCLOSING_INDEX); // There are no enclosing regions of the BBJ_RETURN block
    assert(ehDsc->ebdEnclosingHndIndex == EHblkDsc::NO_ENCLOSING_INDEX);

    // Convert the BBJ_RETURN to BBJ_ALWAYS, jumping to genReturnBB.
    block->SetJumpKindAndTarget(BBJ_ALWAYS, genReturnBB);
    fgAddRefPred(genReturnBB, block);

#ifdef DEBUG
    if (verbose)
    {
        printf("Synchronized method - convert block " FMT_BB " to BBJ_ALWAYS [targets " FMT_BB "]\n", block->bbNum,
               block->GetJumpDest()->bbNum);
    }
#endif
}

#endif // FEATURE_EH_FUNCLETS

//------------------------------------------------------------------------
// fgAddReversePInvokeEnterExit: Add enter/exit calls for reverse PInvoke methods
//
// Arguments:
//      None.
//
// Return Value:
//      None.

void Compiler::fgAddReversePInvokeEnterExit()
{
    assert(opts.IsReversePInvoke());

    lvaReversePInvokeFrameVar = lvaGrabTempWithImplicitUse(false DEBUGARG("Reverse Pinvoke FrameVar"));

    LclVarDsc* varDsc = lvaGetDesc(lvaReversePInvokeFrameVar);
    lvaSetStruct(lvaReversePInvokeFrameVar, typGetBlkLayout(eeGetEEInfo()->sizeOfReversePInvokeFrame), false);

    // Add enter pinvoke exit callout at the start of prolog

    GenTree* pInvokeFrameVar = gtNewLclVarAddrNode(lvaReversePInvokeFrameVar);

    GenTree* tree;

    if (opts.jitFlags->IsSet(JitFlags::JIT_FLAG_TRACK_TRANSITIONS))
    {
        GenTree* stubArgument;
        if (info.compPublishStubParam)
        {
            // If we have a secret param for a Reverse P/Invoke, that means that we are in an IL stub.
            // In this case, the method handle we pass down to the Reverse P/Invoke helper should be
            // the target method, which is passed in the secret parameter.
            stubArgument = gtNewLclvNode(lvaStubArgumentVar, TYP_I_IMPL);
        }
        else
        {
            stubArgument = gtNewIconNode(0, TYP_I_IMPL);
        }

        tree = gtNewHelperCallNode(CORINFO_HELP_JIT_REVERSE_PINVOKE_ENTER_TRACK_TRANSITIONS, TYP_VOID, pInvokeFrameVar,
                                   gtNewIconEmbMethHndNode(info.compMethodHnd), stubArgument);
    }
    else
    {
        tree = gtNewHelperCallNode(CORINFO_HELP_JIT_REVERSE_PINVOKE_ENTER, TYP_VOID, pInvokeFrameVar);
    }

    fgEnsureFirstBBisScratch();

    fgNewStmtAtBeg(fgFirstBB, tree);

#ifdef DEBUG
    if (verbose)
    {
        printf("\nReverse PInvoke method - Add reverse pinvoke enter in first basic block %s\n",
               fgFirstBB->dspToString());
        gtDispTree(tree);
        printf("\n");
    }
#endif

    // Add reverse pinvoke exit callout at the end of epilog

    tree = gtNewLclVarAddrNode(lvaReversePInvokeFrameVar);

    CorInfoHelpFunc reversePInvokeExitHelper = opts.jitFlags->IsSet(JitFlags::JIT_FLAG_TRACK_TRANSITIONS)
                                                   ? CORINFO_HELP_JIT_REVERSE_PINVOKE_EXIT_TRACK_TRANSITIONS
                                                   : CORINFO_HELP_JIT_REVERSE_PINVOKE_EXIT;

    tree = gtNewHelperCallNode(reversePInvokeExitHelper, TYP_VOID, tree);

    assert(genReturnBB != nullptr);

    fgNewStmtNearEnd(genReturnBB, tree);

#ifdef DEBUG
    if (verbose)
    {
        printf("\nReverse PInvoke method - Add reverse pinvoke exit in return basic block %s\n",
               genReturnBB->dspToString());
        gtDispTree(tree);
        printf("\n");
    }
#endif
}

/*****************************************************************************
 *
 *  Return 'true' if there is more than one BBJ_RETURN block.
 */

bool Compiler::fgMoreThanOneReturnBlock()
{
    unsigned retCnt = 0;

    for (BasicBlock* const block : Blocks())
    {
        if (block->KindIs(BBJ_RETURN))
        {
            retCnt++;
            if (retCnt > 1)
            {
                return true;
            }
        }
    }

    return false;
}

namespace
{
// Define a helper class for merging return blocks (which we do when the input has
// more than the limit for this configuration).
//
// Notes: sets fgReturnCount, genReturnBB, and genReturnLocal.
class MergedReturns
{
public:
#ifdef JIT32_GCENCODER

    // X86 GC encoding has a hard limit of SET_EPILOGCNT_MAX epilogs.
    const static unsigned ReturnCountHardLimit = SET_EPILOGCNT_MAX;
#else  // JIT32_GCENCODER

    // We currently apply a hard limit of '4' to all other targets (see
    // the other uses of SET_EPILOGCNT_MAX), though it would be good
    // to revisit that decision based on CQ analysis.
    const static unsigned ReturnCountHardLimit = 4;
#endif // JIT32_GCENCODER

private:
    Compiler* comp;

    // As we discover returns, we'll record them in `returnBlocks`, until
    // the limit is reached, at which point we'll keep track of the merged
    // return blocks in `returnBlocks`.
    BasicBlock* returnBlocks[ReturnCountHardLimit];

    // Each constant value returned gets its own merged return block that
    // returns that constant (up to the limit on number of returns); in
    // `returnConstants` we track the constant values returned by these
    // merged constant return blocks.
    INT64 returnConstants[ReturnCountHardLimit];

    // Indicators of where in the lexical block list we'd like to place
    // each constant return block.
    BasicBlock* insertionPoints[ReturnCountHardLimit];

    // Number of return blocks allowed
    PhasedVar<unsigned> maxReturns;

    // Flag to keep track of when we've hit the limit of returns and are
    // actively merging returns together.
    bool mergingReturns = false;

public:
    MergedReturns(Compiler* comp) : comp(comp)
    {
        comp->fgReturnCount = 0;
    }

    void SetMaxReturns(unsigned value)
    {
        maxReturns = value;
        maxReturns.MarkAsReadOnly();
    }

    //------------------------------------------------------------------------
    // Record: Make note of a return block in the input program.
    //
    // Arguments:
    //    returnBlock - Block in the input that has jump kind BBJ_RETURN
    //
    // Notes:
    //    Updates fgReturnCount appropriately, and generates a merged return
    //    block if necessary.  If a constant merged return block is used,
    //    `returnBlock` is rewritten to jump to it.  If a non-constant return
    //    block is used, `genReturnBB` is set to that block, and `genReturnLocal`
    //    is set to the lclvar that it returns; morph will need to rewrite
    //    `returnBlock` to set the local and jump to the return block in such
    //    cases, which it will do after some key transformations like rewriting
    //    tail calls and calls that return to hidden buffers.  In either of these
    //    cases, `fgReturnCount` and the merged return block's profile information
    //    will be updated to reflect or anticipate the rewrite of `returnBlock`.
    //
    void Record(BasicBlock* returnBlock)
    {
        // Add this return to our tally
        unsigned oldReturnCount = comp->fgReturnCount++;

        if (!mergingReturns)
        {
            if (oldReturnCount < maxReturns)
            {
                // No need to merge just yet; simply record this return.
                returnBlocks[oldReturnCount] = returnBlock;
                return;
            }

            // We'e reached our threshold
            mergingReturns = true;

            // Merge any returns we've already identified
            for (unsigned i = 0, searchLimit = 0; i < oldReturnCount; ++i)
            {
                BasicBlock* mergedReturnBlock = Merge(returnBlocks[i], searchLimit);
                if (returnBlocks[searchLimit] == mergedReturnBlock)
                {
                    // We've added a new block to the searchable set
                    ++searchLimit;
                }
            }
        }

        // We have too many returns, so merge this one in.
        // Search limit is new return count minus one (to exclude this block).
        unsigned searchLimit = comp->fgReturnCount - 1;
        Merge(returnBlock, searchLimit);
    }

    //------------------------------------------------------------------------
    // EagerCreate: Force creation of a non-constant merged return block `genReturnBB`.
    //
    // Return Value:
    //    The newly-created block which returns `genReturnLocal`.
    //
    BasicBlock* EagerCreate()
    {
        mergingReturns = true;
        return Merge(nullptr, 0);
    }

    //------------------------------------------------------------------------
    // PlaceReturns: Move any generated const return blocks to an appropriate
    //    spot in the lexical block list.
    //
    // Returns:
    //    True if any returns were impacted.
    //
    // Notes:
    //    The goal is to set things up favorably for a reasonable layout without
    //    putting too much burden on fgReorderBlocks; in particular, since that
    //    method doesn't (currently) shuffle non-profile, non-rare code to create
    //    fall-through and reduce gotos, this method places each const return
    //    block immediately after its last predecessor, so that the flow from
    //    there to it can become fallthrough without requiring any motion to be
    //    performed by fgReorderBlocks.
    //
    bool PlaceReturns()
    {
        if (!mergingReturns)
        {
            // No returns generated => no returns to place.
            return false;
        }

        for (unsigned index = 0; index < comp->fgReturnCount; ++index)
        {
            BasicBlock* returnBlock    = returnBlocks[index];
            BasicBlock* genReturnBlock = comp->genReturnBB;
            if (returnBlock == genReturnBlock)
            {
                continue;
            }

            BasicBlock* insertionPoint = insertionPoints[index];
            assert(insertionPoint != nullptr);

            comp->fgUnlinkBlock(returnBlock);
            comp->fgMoveBlocksAfter(returnBlock, returnBlock, insertionPoint);
            // Treat the merged return block as belonging to the same EH region
            // as the insertion point block, to make sure we don't break up
            // EH regions; since returning a constant won't throw, this won't
            // affect program behavior.
            comp->fgExtendEHRegionAfter(insertionPoint);
        }

        return true;
    }

private:
    //------------------------------------------------------------------------
    // CreateReturnBB: Create a basic block to serve as a merged return point, stored to
    //    `returnBlocks` at the given index, and optionally returning the given constant.
    //
    // Arguments:
    //    index - Index into `returnBlocks` to store the new block into.
    //    returnConst - Constant that the new block should return; may be nullptr to
    //      indicate that the new merged return is for the non-constant case, in which
    //      case, if the method's return type is non-void, `comp->genReturnLocal` will
    //      be initialized to a new local of the appropriate type, and the new block will
    //      return it.
    //
    // Return Value:
    //    The new merged return block.
    //
    BasicBlock* CreateReturnBB(unsigned index, GenTreeIntConCommon* returnConst = nullptr)
    {
        BasicBlock* newReturnBB = comp->fgNewBBinRegion(BBJ_RETURN);
        comp->fgReturnCount++;

        noway_assert(newReturnBB->IsLast());

        JITDUMP("\n newReturnBB [" FMT_BB "] created\n", newReturnBB->bbNum);

        GenTree* returnExpr;

        if (returnConst != nullptr)
        {
            returnExpr             = comp->gtNewOperNode(GT_RETURN, returnConst->gtType, returnConst);
            returnConstants[index] = returnConst->IntegralValue();
        }
        else if (comp->compMethodHasRetVal())
        {
            // There is a return value, so create a temp for it.  Real returns will store the value in there and
            // it'll be reloaded by the single return.
            unsigned retLclNum   = comp->lvaGrabTemp(true DEBUGARG("Single return block return value"));
            comp->genReturnLocal = retLclNum;
            LclVarDsc* retVarDsc = comp->lvaGetDesc(retLclNum);
            var_types  retLclType =
                comp->compMethodReturnsRetBufAddr() ? TYP_BYREF : genActualType(comp->info.compRetType);

            if (varTypeIsStruct(retLclType))
            {
                comp->lvaSetStruct(retLclNum, comp->info.compMethodInfo->args.retTypeClass, false);

                if (comp->compMethodReturnsMultiRegRetType())
                {
                    retVarDsc->lvIsMultiRegRet = true;
                }
            }
            else
            {
                retVarDsc->lvType = retLclType;
            }

            if (varTypeIsFloating(retVarDsc->TypeGet()))
            {
                comp->compFloatingPointUsed = true;
            }

#ifdef DEBUG
            // This temporary should not be converted to a double in stress mode,
            // because we introduce assigns to it after the stress conversion
            retVarDsc->lvKeepType = 1;
#endif

            GenTree* retTemp = comp->gtNewLclvNode(retLclNum, retVarDsc->TypeGet());

            // make sure copy prop ignores this node (make sure it always does a reload from the temp).
            retTemp->gtFlags |= GTF_DONT_CSE;
            returnExpr = comp->gtNewOperNode(GT_RETURN, retTemp->TypeGet(), retTemp);
        }
        else // Return void.
        {
            assert((comp->info.compRetType == TYP_VOID) || varTypeIsStruct(comp->info.compRetType));
            comp->genReturnLocal = BAD_VAR_NUM;

            returnExpr = new (comp, GT_RETURN) GenTreeOp(GT_RETURN, TYP_VOID);
        }

        // Add 'return' expression to the return block
        comp->fgNewStmtAtEnd(newReturnBB, returnExpr);
        // Flag that this 'return' was generated by return merging so that subsequent
        // return block merging will know to leave it alone.
        returnExpr->gtFlags |= GTF_RET_MERGED;

#ifdef DEBUG
        if (comp->verbose)
        {
            printf("\nmergeReturns statement tree ");
            Compiler::printTreeID(returnExpr);
            printf(" added to genReturnBB %s\n", newReturnBB->dspToString());
            comp->gtDispTree(returnExpr);
            printf("\n");
        }
#endif
        assert(index < maxReturns);
        returnBlocks[index] = newReturnBB;
        return newReturnBB;
    }

    //------------------------------------------------------------------------
    // Merge: Find or create an appropriate merged return block for the given input block.
    //
    // Arguments:
    //    returnBlock - Return block from the input program to find a merged return for.
    //                  May be nullptr to indicate that new block suitable for non-constant
    //                  returns should be generated but no existing block modified.
    //    searchLimit - Blocks in `returnBlocks` up to but not including index `searchLimit`
    //                  will be checked to see if we already have an appropriate merged return
    //                  block for this case.  If a new block must be created, it will be stored
    //                  to `returnBlocks` at index `searchLimit`.
    //
    // Return Value:
    //    Merged return block suitable for handling this return value.  May be newly-created
    //    or pre-existing.
    //
    // Notes:
    //    If a constant-valued merged return block is used, `returnBlock` will be rewritten to
    //    jump to the merged return block and its `GT_RETURN` statement will be removed.  If
    //    a non-constant-valued merged return block is used, `genReturnBB` and `genReturnLocal`
    //    will be set so that Morph can perform that rewrite, which it will do after some key
    //    transformations like rewriting tail calls and calls that return to hidden buffers.
    //    In either of these cases, `fgReturnCount` and the merged return block's profile
    //    information will be updated to reflect or anticipate the rewrite of `returnBlock`.
    //
    BasicBlock* Merge(BasicBlock* returnBlock, unsigned searchLimit)
    {
        assert(mergingReturns);

        BasicBlock* mergedReturnBlock = nullptr;

        // Do not look for mergeable constant returns in debug codegen as
        // we may lose track of sequence points.
        if ((returnBlock != nullptr) && (maxReturns > 1) && !comp->opts.compDbgCode)
        {
            // Check to see if this is a constant return so that we can search
            // for and/or create a constant return block for it.

            GenTreeIntConCommon* retConst = GetReturnConst(returnBlock);
            if (retConst != nullptr)
            {
                // We have a constant.  Now find or create a corresponding return block.

                unsigned    index;
                BasicBlock* constReturnBlock = FindConstReturnBlock(retConst, searchLimit, &index);

                if (constReturnBlock == nullptr)
                {
                    // We didn't find a const return block.  See if we have space left
                    // to make one.

                    // We have already allocated `searchLimit` slots.
                    unsigned slotsReserved = searchLimit;
                    if (comp->genReturnBB == nullptr)
                    {
                        // We haven't made a non-const return yet, so we have to reserve
                        // a slot for one.
                        ++slotsReserved;
                    }

                    if (slotsReserved < maxReturns)
                    {
                        // We have enough space to allocate a slot for this constant.
                        constReturnBlock = CreateReturnBB(searchLimit, retConst);
                    }
                }

                if (constReturnBlock != nullptr)
                {
                    // Found a constant merged return block.
                    mergedReturnBlock = constReturnBlock;

                    // Change BBJ_RETURN to BBJ_ALWAYS targeting const return block.
                    assert((comp->info.compFlags & CORINFO_FLG_SYNCH) == 0);
                    returnBlock->SetJumpKindAndTarget(BBJ_ALWAYS, constReturnBlock);
                    comp->fgAddRefPred(constReturnBlock, returnBlock);

                    // Remove GT_RETURN since constReturnBlock returns the constant.
                    assert(returnBlock->lastStmt()->GetRootNode()->OperIs(GT_RETURN));
                    assert(returnBlock->lastStmt()->GetRootNode()->gtGetOp1()->IsIntegralConst());
                    comp->fgRemoveStmt(returnBlock, returnBlock->lastStmt());

                    // Using 'returnBlock' as the insertion point for 'mergedReturnBlock'
                    // will give it a chance to use fallthrough rather than BBJ_ALWAYS.
                    // Resetting this after each merge ensures that any branches to the
                    // merged return block are lexically forward.

                    insertionPoints[index] = returnBlock;

                    // Update profile information in the mergedReturnBlock to
                    // reflect the additional flow.
                    //
                    if (returnBlock->hasProfileWeight())
                    {
                        weight_t const oldWeight =
                            mergedReturnBlock->hasProfileWeight() ? mergedReturnBlock->bbWeight : BB_ZERO_WEIGHT;
                        weight_t const newWeight = oldWeight + returnBlock->bbWeight;

                        JITDUMP("merging profile weight " FMT_WT " from " FMT_BB " to const return " FMT_BB "\n",
                                returnBlock->bbWeight, returnBlock->bbNum, mergedReturnBlock->bbNum);

                        mergedReturnBlock->setBBProfileWeight(newWeight);
                        DISPBLOCK(mergedReturnBlock);
                    }
                }
            }
        }

        if (mergedReturnBlock == nullptr)
        {
            // No constant return block for this return; use the general one.
            // We defer flow update and profile update to morph.
            //
            mergedReturnBlock = comp->genReturnBB;
            if (mergedReturnBlock == nullptr)
            {
                // No general merged return for this function yet; create one.
                // There had better still be room left in the array.
                assert(searchLimit < maxReturns);
                mergedReturnBlock = CreateReturnBB(searchLimit);
                comp->genReturnBB = mergedReturnBlock;
                // Downstream code expects the `genReturnBB` to always remain
                // once created, so that it can redirect flow edges to it.
                mergedReturnBlock->SetFlags(BBF_DONT_REMOVE);
            }
        }

        if (returnBlock != nullptr)
        {
            // Update fgReturnCount to reflect or anticipate that `returnBlock` will no longer
            // be a return point.
            comp->fgReturnCount--;
        }

        return mergedReturnBlock;
    }

    //------------------------------------------------------------------------
    // GetReturnConst: If the given block returns an integral constant, return the
    //     GenTreeIntConCommon that represents the constant.
    //
    // Arguments:
    //    returnBlock - Block whose return value is to be inspected.
    //
    // Return Value:
    //    GenTreeIntCommon that is the argument of `returnBlock`'s `GT_RETURN` if
    //    such exists; nullptr otherwise.
    //
    static GenTreeIntConCommon* GetReturnConst(BasicBlock* returnBlock)
    {
        Statement* lastStmt = returnBlock->lastStmt();
        if (lastStmt == nullptr)
        {
            return nullptr;
        }

        GenTree* lastExpr = lastStmt->GetRootNode();
        if (!lastExpr->OperIs(GT_RETURN))
        {
            return nullptr;
        }

        GenTree* retExpr = lastExpr->gtGetOp1();
        if ((retExpr == nullptr) || !retExpr->IsIntegralConst())
        {
            return nullptr;
        }

        return retExpr->AsIntConCommon();
    }

    //------------------------------------------------------------------------
    // FindConstReturnBlock: Scan the already-created merged return blocks, up to `searchLimit`,
    //     and return the one corresponding to the given const expression if it exists.
    //
    // Arguments:
    //    constExpr - GenTreeIntCommon representing the constant return value we're
    //        searching for.
    //    searchLimit - Check `returnBlocks`/`returnConstants` up to but not including
    //        this index.
    //    index - [out] Index of return block in the `returnBlocks` array, if found;
    //        searchLimit otherwise.
    //
    // Return Value:
    //    A block that returns the same constant, if one is found; otherwise nullptr.
    //
    BasicBlock* FindConstReturnBlock(GenTreeIntConCommon* constExpr, unsigned searchLimit, unsigned* index)
    {
        INT64 constVal = constExpr->IntegralValue();

        for (unsigned i = 0; i < searchLimit; ++i)
        {
            // Need to check both for matching const val and for genReturnBB
            // because genReturnBB is used for non-constant returns and its
            // corresponding entry in the returnConstants array is garbage.
            // Check the returnBlocks[] first, so we don't access an uninitialized
            // returnConstants[] value (which some tools like valgrind will
            // complain about).

            BasicBlock* returnBlock = returnBlocks[i];

            if (returnBlock == comp->genReturnBB)
            {
                continue;
            }

            if (returnConstants[i] == constVal)
            {
                *index = i;
                return returnBlock;
            }
        }

        *index = searchLimit;
        return nullptr;
    }
};
}

//------------------------------------------------------------------------
// fgAddInternal: add blocks and trees to express special method semantics
//
// Notes:
//   * rewrites shared generic catches in to filters
//   * adds code to handle modifiable this
//   * determines number of epilogs and merges returns
//   * does special setup for pinvoke/reverse pinvoke methods
//   * adds callouts and EH for synchronized methods
//   * adds just my code callback
//
// Returns:
//   Suitable phase status.
//
PhaseStatus Compiler::fgAddInternal()
{
    noway_assert(!compIsForInlining());

    bool madeChanges = false;

    // For runtime determined Exception types we're going to emit a fake EH filter with isinst for this
    // type with a runtime lookup
    madeChanges |= fgCreateFiltersForGenericExceptions();

    // The backend requires a scratch BB into which it can safely insert a P/Invoke method prolog if one is
    // required. Similarly, we need a scratch BB for poisoning. Create it here.
    if (compMethodRequiresPInvokeFrame() || compShouldPoisonFrame())
    {
        madeChanges |= fgEnsureFirstBBisScratch();
        fgFirstBB->SetFlags(BBF_DONT_REMOVE);
    }

    /*
    <BUGNUM> VSW441487 </BUGNUM>

    The "this" pointer is implicitly used in the following cases:
    1. Locking of synchronized methods
    2. Dictionary access of shared generics code
    3. If a method has "catch(FooException<T>)", the EH code accesses "this" to determine T.
    4. Initializing the type from generic methods which require precise cctor semantics
    5. Verifier does special handling of "this" in the .ctor

    However, we might overwrite it with a "starg 0".
    In this case, we will redirect all "ldarg(a)/starg(a) 0" to a temp lvaTable[lvaArg0Var]
    */

    if (!info.compIsStatic)
    {
        if (lvaArg0Var != info.compThisArg)
        {
            // When we're using the general encoder, we mark compThisArg address-taken to ensure that it is not
            // enregistered (since the decoder always reports a stack location for "this" for generics
            // context vars).
            bool lva0CopiedForGenericsCtxt;
#ifndef JIT32_GCENCODER
            lva0CopiedForGenericsCtxt = ((info.compMethodInfo->options & CORINFO_GENERICS_CTXT_FROM_THIS) != 0);
#else  // JIT32_GCENCODER
            lva0CopiedForGenericsCtxt          = false;
#endif // JIT32_GCENCODER
            noway_assert(lva0CopiedForGenericsCtxt || !lvaTable[info.compThisArg].IsAddressExposed());
            noway_assert(!lvaTable[info.compThisArg].lvHasILStoreOp);
            noway_assert(lvaTable[lvaArg0Var].IsAddressExposed() || lvaTable[lvaArg0Var].lvHasILStoreOp ||
                         lva0CopiedForGenericsCtxt);

            // Now assign the original input "this" to the temp.
            GenTree* store = gtNewStoreLclVarNode(lvaArg0Var, gtNewLclVarNode(info.compThisArg));

            fgEnsureFirstBBisScratch();
            fgNewStmtAtEnd(fgFirstBB, store);

            JITDUMP("\nCopy \"this\" to lvaArg0Var in first basic block %s\n", fgFirstBB->dspToString());
            DISPTREE(store);
            JITDUMP("\n");

            madeChanges = true;
        }
    }

    // Merge return points if required or beneficial
    MergedReturns merger(this);

#if defined(FEATURE_EH_FUNCLETS)
    // Add the synchronized method enter/exit calls and try/finally protection. Note
    // that this must happen before the one BBJ_RETURN block is created below, so the
    // BBJ_RETURN block gets placed at the top-level, not within an EH region. (Otherwise,
    // we'd have to be really careful when creating the synchronized method try/finally
    // not to include the BBJ_RETURN block.)
    if ((info.compFlags & CORINFO_FLG_SYNCH) != 0)
    {
        fgAddSyncMethodEnterExit();
    }
#endif // FEATURE_EH_FUNCLETS

    //
    //  We will generate just one epilog (return block)
    //   when we are asked to generate enter/leave callbacks
    //   or for methods with PInvoke
    //   or for methods calling into unmanaged code
    //   or for synchronized methods.
    //
    BasicBlock* lastBlockBeforeGenReturns = fgLastBB;
    if (compIsProfilerHookNeeded() || compMethodRequiresPInvokeFrame() || opts.IsReversePInvoke() ||
        ((info.compFlags & CORINFO_FLG_SYNCH) != 0))
    {
        // We will generate only one return block
        // We will transform the BBJ_RETURN blocks
        //  into jumps to the one return block
        //
        merger.SetMaxReturns(1);

        // Eagerly create the genReturnBB since the lowering of these constructs
        // will expect to find it.
        BasicBlock* mergedReturn = merger.EagerCreate();
        assert(mergedReturn == genReturnBB);
    }
    else
    {
        bool stressMerging = compStressCompile(STRESS_MERGED_RETURNS, 50);

        //
        // We are allowed to have multiple individual exits
        // However we can still decide to have a single return
        //
        if ((compCodeOpt() == SMALL_CODE) || stressMerging)
        {
            // Under stress or for Small_Code case we always
            // generate a single return block when we have multiple
            // return points
            //
            merger.SetMaxReturns(1);
        }
        else
        {
            merger.SetMaxReturns(MergedReturns::ReturnCountHardLimit);
        }
    }

    // Visit the BBJ_RETURN blocks and merge as necessary.

    for (BasicBlock* block = fgFirstBB; !lastBlockBeforeGenReturns->NextIs(block); block = block->Next())
    {
        if (block->KindIs(BBJ_RETURN) && !block->HasFlag(BBF_HAS_JMP))
        {
            merger.Record(block);
        }
    }

    madeChanges |= merger.PlaceReturns();

    if (compMethodRequiresPInvokeFrame())
    {
        // The P/Invoke helpers only require a frame variable, so only allocate the
        // TCB variable if we're not using them.
        if (!opts.ShouldUsePInvokeHelpers())
        {
            info.compLvFrameListRoot           = lvaGrabTemp(false DEBUGARG("Pinvoke FrameListRoot"));
            LclVarDsc* rootVarDsc              = lvaGetDesc(info.compLvFrameListRoot);
            rootVarDsc->lvType                 = TYP_I_IMPL;
            rootVarDsc->lvImplicitlyReferenced = 1;
        }

        lvaInlinedPInvokeFrameVar = lvaGrabTempWithImplicitUse(false DEBUGARG("Pinvoke FrameVar"));

        // Lowering::InsertPInvokeMethodProlog will create a call with this local addr as an argument.
        lvaSetVarAddrExposed(lvaInlinedPInvokeFrameVar DEBUGARG(AddressExposedReason::ESCAPE_ADDRESS));

        LclVarDsc* varDsc = lvaGetDesc(lvaInlinedPInvokeFrameVar);
        // Make room for the inlined frame.
        lvaSetStruct(lvaInlinedPInvokeFrameVar, typGetBlkLayout(eeGetEEInfo()->inlinedCallFrameInfo.size), false);
    }

    // Do we need to insert a "JustMyCode" callback?

    CORINFO_JUST_MY_CODE_HANDLE* pDbgHandle = nullptr;
    CORINFO_JUST_MY_CODE_HANDLE  dbgHandle  = nullptr;
    if (opts.compDbgCode && !opts.jitFlags->IsSet(JitFlags::JIT_FLAG_IL_STUB))
    {
        dbgHandle = info.compCompHnd->getJustMyCodeHandle(info.compMethodHnd, &pDbgHandle);
    }

    noway_assert(!dbgHandle || !pDbgHandle);

    if (dbgHandle || pDbgHandle)
    {
        // Test the JustMyCode VM global state variable
        GenTree* embNode        = gtNewIconEmbHndNode(dbgHandle, pDbgHandle, GTF_ICON_GLOBAL_PTR, info.compMethodHnd);
        GenTree* guardCheckVal  = gtNewIndir(TYP_INT, embNode);
        GenTree* guardCheckCond = gtNewOperNode(GT_EQ, TYP_INT, guardCheckVal, gtNewZeroConNode(TYP_INT));

        // Create the callback which will yield the final answer

        GenTree* callback = gtNewHelperCallNode(CORINFO_HELP_DBG_IS_JUST_MY_CODE, TYP_VOID);
        callback          = new (this, GT_COLON) GenTreeColon(TYP_VOID, gtNewNothingNode(), callback);

        // Stick the conditional call at the start of the method

        fgEnsureFirstBBisScratch();
        fgNewStmtAtEnd(fgFirstBB, gtNewQmarkNode(TYP_VOID, guardCheckCond, callback->AsColon()));

        madeChanges = true;
    }

#if !defined(FEATURE_EH_FUNCLETS)

    /* Is this a 'synchronized' method? */

    if (info.compFlags & CORINFO_FLG_SYNCH)
    {
        GenTree* tree = NULL;

        /* Insert the expression "enterCrit(this)" or "enterCrit(handle)" */

        if (info.compIsStatic)
        {
            tree = fgGetCritSectOfStaticMethod();

            tree = gtNewHelperCallNode(CORINFO_HELP_MON_ENTER_STATIC, TYP_VOID, tree);
        }
        else
        {
            noway_assert(lvaTable[info.compThisArg].lvType == TYP_REF);

            tree = gtNewLclvNode(info.compThisArg, TYP_REF);

            tree = gtNewHelperCallNode(CORINFO_HELP_MON_ENTER, TYP_VOID, tree);
        }

        /* Create a new basic block and stick the call in it */

        fgEnsureFirstBBisScratch();

        fgNewStmtAtEnd(fgFirstBB, tree);

#ifdef DEBUG
        if (verbose)
        {
            printf("\nSynchronized method - Add enterCrit statement in first basic block %s\n",
                   fgFirstBB->dspToString());
            gtDispTree(tree);
            printf("\n");
        }
#endif

        /* We must be generating a single exit point for this to work */

        noway_assert(genReturnBB != nullptr);

        /* Create the expression "exitCrit(this)" or "exitCrit(handle)" */

        if (info.compIsStatic)
        {
            tree = fgGetCritSectOfStaticMethod();

            tree = gtNewHelperCallNode(CORINFO_HELP_MON_EXIT_STATIC, TYP_VOID, tree);
        }
        else
        {
            tree = gtNewLclvNode(info.compThisArg, TYP_REF);

            tree = gtNewHelperCallNode(CORINFO_HELP_MON_EXIT, TYP_VOID, tree);
        }

        fgNewStmtNearEnd(genReturnBB, tree);

#ifdef DEBUG
        if (verbose)
        {
            printf("\nSynchronized method - Add exit expression ");
            printTreeID(tree);
            printf("\n");
        }
#endif

        // Reset cookies used to track start and end of the protected region in synchronized methods
        syncStartEmitCookie = NULL;
        syncEndEmitCookie   = NULL;
        madeChanges         = true;
    }

#endif // !FEATURE_EH_FUNCLETS

    if (opts.IsReversePInvoke())
    {
        fgAddReversePInvokeEnterExit();
        madeChanges = true;
    }

#ifdef DEBUG
    if (verbose)
    {
        printf("\n*************** After fgAddInternal()\n");
        fgDispBasicBlocks();
        fgDispHandlerTab();
    }
#endif

    return madeChanges ? PhaseStatus::MODIFIED_EVERYTHING : PhaseStatus::MODIFIED_NOTHING;
}

/*****************************************************************************/
/*****************************************************************************/

PhaseStatus Compiler::fgFindOperOrder()
{
#ifdef DEBUG
    if (verbose)
    {
        printf("*************** In fgFindOperOrder()\n");
    }
#endif

    /* Walk the basic blocks and for each statement determine
     * the evaluation order, cost, FP levels, etc... */

    for (BasicBlock* const block : Blocks())
    {
        compCurBB = block;
        for (Statement* const stmt : block->Statements())
        {
            /* Recursively process the statement */

            compCurStmt = stmt;
            gtSetStmtInfo(stmt);
        }
    }

    return PhaseStatus::MODIFIED_EVERYTHING;
}

//------------------------------------------------------------------------
// fgSimpleLowerCastOfSmpOp: Optimization to remove CAST nodes from operands of some simple ops that are safe to do so
// since the upper bits do not affect the lower bits, and result of the simple op is zero/sign-extended via a CAST.
// Example:
//      CAST(ADD(CAST(x), CAST(y))) transforms to CAST(ADD(x, y))
//
// Returns:
//      True or false, representing changes were made.
//
// Notes:
//      This optimization could be done in morph, but it cannot because there are correctness
//      problems with NOLs (normalized-on-load locals) and how they are handled in VN.
//      Simple put, you cannot remove a CAST from CAST(LCL_VAR{nol}) in HIR.
//
//      Because the optimization happens during rationalization, turning into LIR, it is safe to remove the CAST.
//
bool Compiler::fgSimpleLowerCastOfSmpOp(LIR::Range& range, GenTreeCast* cast)
{
    GenTree*  castOp     = cast->CastOp();
    var_types castToType = cast->CastToType();
    var_types srcType    = castOp->TypeGet();

    assert(castOp->OperIsSimple());

    if (opts.OptimizationDisabled())
        return false;

    if (cast->gtOverflow())
        return false;

    if (castOp->OperMayOverflow() && castOp->gtOverflow())
        return false;

    // Only optimize if the castToType is a small integer type.
    // Only optimize if the srcType is an integer type.
    if (!varTypeIsSmall(castToType) || !varTypeIsIntegral(srcType))
        return false;

    // These are the only safe ops where the CAST is not necessary for the inputs.
    if (castOp->OperIs(GT_ADD, GT_SUB, GT_MUL, GT_AND, GT_XOR, GT_OR, GT_NOT, GT_NEG))
    {
        bool madeChanges = false;

        if (castOp->gtGetOp1()->OperIs(GT_CAST))
        {
            GenTreeCast* op1 = castOp->gtGetOp1()->AsCast();

            if (!op1->gtOverflow() && (genActualType(op1->CastOp()) == genActualType(srcType)) &&
                (castToType == op1->CastToType()))
            {
                // Removes the cast.
                castOp->AsOp()->gtOp1 = op1->CastOp();
                range.Remove(op1);
                madeChanges = true;
            }
        }

        if (castOp->OperIsBinary() && castOp->gtGetOp2()->OperIs(GT_CAST))
        {
            GenTreeCast* op2 = castOp->gtGetOp2()->AsCast();

            if (!op2->gtOverflow() && (genActualType(op2->CastOp()) == genActualType(srcType)) &&
                (castToType == op2->CastToType()))
            {
                // Removes the cast.
                castOp->AsOp()->gtOp2 = op2->CastOp();
                range.Remove(op2);
                madeChanges = true;
            }
        }

#ifdef DEBUG
        if (madeChanges)
        {
            JITDUMP("Lower - Cast of Simple Op %s:\n", GenTree::OpName(cast->OperGet()));
            DISPTREE(cast);
        }
#endif // DEBUG

        return madeChanges;
    }

    return false;
}

//------------------------------------------------------------------------------
// fgGetDomSpeculatively: Try determine a more accurate dominator than cached bbIDom
//
// Arguments:
//    block - Basic block to get a dominator for
//
// Return Value:
//    Basic block that dominates this block
//
BasicBlock* Compiler::fgGetDomSpeculatively(const BasicBlock* block)
{
    assert(fgDomsComputed);
    BasicBlock* lastReachablePred = nullptr;

    // Check if we have unreachable preds
    for (const FlowEdge* predEdge : block->PredEdges())
    {
        BasicBlock* predBlock = predEdge->getSourceBlock();
        if (predBlock == block)
        {
            continue;
        }

        // We check pred's count of InEdges - it's quite conservative.
        // We, probably, could use fgReachable(fgFirstBb, pred) here to detect unreachable preds
        if (predBlock->countOfInEdges() > 0)
        {
            if (lastReachablePred != nullptr)
            {
                // More than one of "reachable" preds - return cached result
                return block->bbIDom;
            }
            lastReachablePred = predBlock;
        }
        else if (predBlock == block->bbIDom)
        {
            // IDom is unreachable, so assume this block is too.
            //
            return nullptr;
        }
    }

    return lastReachablePred == nullptr ? block->bbIDom : lastReachablePred;
}

//------------------------------------------------------------------------------
// fgLastBBInMainFunction: Return the last basic block in the main part of the function.
// With funclets, it is the block immediately before the first funclet.
//
BasicBlock* Compiler::fgLastBBInMainFunction()
{
#if defined(FEATURE_EH_FUNCLETS)

    if (fgFirstFuncletBB != nullptr)
    {
        return fgFirstFuncletBB->Prev();
    }

#endif // FEATURE_EH_FUNCLETS

    assert(fgLastBB->IsLast());
    return fgLastBB;
}

//------------------------------------------------------------------------------
// fgEndBBAfterMainFunction: Return the first basic block after the main part of the function.
// With funclets, it is the block of the first funclet. Otherwise it is nullptr if there are no
// funclets. This is equivalent to fgLastBBInMainFunction()->Next().
//
BasicBlock* Compiler::fgEndBBAfterMainFunction()
{
#if defined(FEATURE_EH_FUNCLETS)

    if (fgFirstFuncletBB != nullptr)
    {
        return fgFirstFuncletBB;
    }

#endif // FEATURE_EH_FUNCLETS

    assert(fgLastBB->IsLast());
    return nullptr;
}

#if defined(FEATURE_EH_FUNCLETS)

/*****************************************************************************
 * Introduce a new head block of the handler for the prolog to be put in, ahead
 * of the current handler head 'block'.
 * Note that this code has some similarities to fgCreateLoopPreHeader().
 */

void Compiler::fgInsertFuncletPrologBlock(BasicBlock* block)
{
#ifdef DEBUG
    if (verbose)
    {
        printf("\nCreating funclet prolog header for " FMT_BB "\n", block->bbNum);
    }
#endif

    assert(block->hasHndIndex());
    assert(fgFirstBlockOfHandler(block) == block); // this block is the first block of a handler

    /* Allocate a new basic block */

    BasicBlock* newHead = BasicBlock::New(this, BBJ_ALWAYS, block);
    newHead->SetFlags(BBF_INTERNAL | BBF_NONE_QUIRK);
    newHead->inheritWeight(block);
    newHead->bbRefs = 0;

    fgInsertBBbefore(block, newHead); // insert the new block in the block list
    assert(newHead->JumpsToNext());
    fgExtendEHRegionBefore(block); // Update the EH table to make the prolog block the first block in the block's EH
                                   // block.

    // Distribute the pred list between newHead and block. Incoming edges coming from outside
    // the handler go to the prolog. Edges coming from with the handler are back-edges, and
    // go to the existing 'block'.

    for (BasicBlock* const predBlock : block->PredBlocks())
    {
        if (!fgIsIntraHandlerPred(predBlock, block))
        {
            // It's a jump from outside the handler; add it to the newHead preds list and remove
            // it from the block preds list.

            switch (predBlock->GetJumpKind())
            {
                case BBJ_CALLFINALLY:
                    noway_assert(predBlock->HasJumpTo(block));
                    predBlock->SetJumpDest(newHead);
                    fgRemoveRefPred(block, predBlock);
                    fgAddRefPred(newHead, predBlock);
                    break;

                default:
                    // The only way into the handler is via a BBJ_CALLFINALLY (to a finally handler), or
                    // via exception handling.
                    noway_assert(false);
                    break;
            }
        }
    }

    assert(nullptr == fgGetPredForBlock(block, newHead));
    fgAddRefPred(block, newHead);

    assert(newHead->HasFlag(BBF_INTERNAL));
}

//------------------------------------------------------------------------
// fgCreateFuncletPrologBlocks: create prolog blocks for funclets if needed
//
// Notes:
//   Every funclet will have a prolog. That prolog will be inserted as the first instructions
//   in the first block of the funclet. If the prolog is also the head block of a loop, we
//   would end up with the prolog instructions being executed more than once.
//   Check for this by searching the predecessor list for loops, and create a new prolog header
//   block when needed. We detect a loop by looking for any predecessor that isn't in the
//   handler's try region, since the only way to get into a handler is via that try region.
//
void Compiler::fgCreateFuncletPrologBlocks()
{
    noway_assert(fgPredsComputed);
    noway_assert(!fgDomsComputed); // this function doesn't maintain the dom sets
    assert(!fgFuncletsCreated);

    bool prologBlocksCreated = false;

    for (EHblkDsc* const HBtab : EHClauses(this))
    {
        BasicBlock* head = HBtab->ebdHndBeg;

        if (fgAnyIntraHandlerPreds(head))
        {
            // We need to create a new block in which to place the prolog, and split the existing
            // head block predecessor edges into those that should point to the prolog, and those
            // that shouldn't.
            //
            // It's arguable that we should just always do this, and not only when we "need to",
            // so there aren't two different code paths. However, it's unlikely to be necessary
            // for catch handlers because they have an incoming argument (the exception object)
            // that needs to get stored or saved, so back-arcs won't normally go to the head. It's
            // possible when writing in IL to generate a legal loop (e.g., push an Exception object
            // on the stack before jumping back to the catch head), but C# probably won't. This will
            // most commonly only be needed for finallys with a do/while loop at the top of the
            // finally.
            //
            // Note that we don't check filters. This might be a bug, but filters always have a filter
            // object live on entry, so it's at least unlikely (illegal?) that a loop edge targets the
            // filter head.

            fgInsertFuncletPrologBlock(head);
            prologBlocksCreated = true;
        }
    }

    if (prologBlocksCreated)
    {
        // If we've modified the graph, reset the 'modified' flag, since the dominators haven't
        // been computed.
        fgModified = false;

#if DEBUG
        if (verbose)
        {
            JITDUMP("\nAfter fgCreateFuncletPrologBlocks()");
            fgDispBasicBlocks();
            fgDispHandlerTab();
        }

        fgVerifyHandlerTab();
        fgDebugCheckBBlist();
#endif // DEBUG
    }
}

//------------------------------------------------------------------------
// fgCreateFunclets: create funclets for EH catch/finally/fault blocks.
//
// Returns:
//    Suitable phase status
//
// Notes:
//    We only move filter and handler blocks, not try blocks.
//
PhaseStatus Compiler::fgCreateFunclets()
{
    assert(!fgFuncletsCreated);

    fgCreateFuncletPrologBlocks();

    unsigned           XTnum;
    EHblkDsc*          HBtab;
    const unsigned int funcCnt = ehFuncletCount() + 1;

    if (!FitsIn<unsigned short>(funcCnt))
    {
        IMPL_LIMITATION("Too many funclets");
    }

    FuncInfoDsc* funcInfo = new (this, CMK_BasicBlock) FuncInfoDsc[funcCnt];

    unsigned short funcIdx;

    // Setup the root FuncInfoDsc and prepare to start associating
    // FuncInfoDsc's with their corresponding EH region
    memset((void*)funcInfo, 0, funcCnt * sizeof(FuncInfoDsc));
    assert(funcInfo[0].funKind == FUNC_ROOT);
    funcIdx = 1;

    // Because we iterate from the top to the bottom of the compHndBBtab array, we are iterating
    // from most nested (innermost) to least nested (outermost) EH region. It would be reasonable
    // to iterate in the opposite order, but the order of funclets shouldn't matter.
    //
    // We move every handler region to the end of the function: each handler will become a funclet.
    //
    // Note that fgRelocateEHRange() can add new entries to the EH table. However, they will always
    // be added *after* the current index, so our iteration here is not invalidated.
    // It *can* invalidate the compHndBBtab pointer itself, though, if it gets reallocated!

    for (XTnum = 0; XTnum < compHndBBtabCount; XTnum++)
    {
        HBtab = ehGetDsc(XTnum); // must re-compute this every loop, since fgRelocateEHRange changes the table
        if (HBtab->HasFilter())
        {
            assert(funcIdx < funcCnt);
            funcInfo[funcIdx].funKind    = FUNC_FILTER;
            funcInfo[funcIdx].funEHIndex = (unsigned short)XTnum;
            funcIdx++;
        }
        assert(funcIdx < funcCnt);
        funcInfo[funcIdx].funKind    = FUNC_HANDLER;
        funcInfo[funcIdx].funEHIndex = (unsigned short)XTnum;
        HBtab->ebdFuncIndex          = funcIdx;
        funcIdx++;
        fgRelocateEHRange(XTnum, FG_RELOCATE_HANDLER);
    }

    // We better have populated all of them by now
    assert(funcIdx == funcCnt);

    // Publish
    compCurrFuncIdx   = 0;
    compFuncInfos     = funcInfo;
    compFuncInfoCount = (unsigned short)funcCnt;

    fgFuncletsCreated = true;

    return (compHndBBtabCount > 0) ? PhaseStatus::MODIFIED_EVERYTHING : PhaseStatus::MODIFIED_NOTHING;
}

//------------------------------------------------------------------------
// fgFuncletsAreCold: Determine if EH funclets can be moved to cold section.
//
// Notes:
//   Walk the EH funclet blocks of a function to determine if the funclet
//   section is cold. If any of the funclets are hot, then it may not be
//   beneficial to split at fgFirstFuncletBB and move all funclets to
//   the cold section.
//
bool Compiler::fgFuncletsAreCold()
{
    for (BasicBlock* block = fgFirstFuncletBB; block != nullptr; block = block->Next())
    {
        if (!block->isRunRarely())
        {
            return false;
        }
    }

    return true;
}

#endif // defined(FEATURE_EH_FUNCLETS)

//------------------------------------------------------------------------
// fgDetermineFirstColdBlock: figure out where we might split the block
//    list to put some blocks into the cold code section
//
// Returns:
//    Suitable phase status
//
// Notes:
//    Walk the basic blocks list to determine the first block to place in the
//    cold section.  This would be the first of a series of rarely executed blocks
//    such that no succeeding blocks are in a try region or an exception handler
//    or are rarely executed.
//
PhaseStatus Compiler::fgDetermineFirstColdBlock()
{
    // Since we may need to create a new transition block
    // we assert that it is OK to create new blocks.
    //
    assert(fgPredsComputed);
    assert(fgSafeBasicBlockCreation);
    assert(fgFirstColdBlock == nullptr);

    if (!opts.compProcedureSplitting)
    {
        JITDUMP("No procedure splitting will be done for this method\n");
        return PhaseStatus::MODIFIED_NOTHING;
    }

#ifdef DEBUG
    if ((compHndBBtabCount > 0) && !opts.compProcedureSplittingEH)
    {
        JITDUMP("No procedure splitting will be done for this method with EH (by request)\n");
        return PhaseStatus::MODIFIED_NOTHING;
    }
#endif // DEBUG

    BasicBlock* firstColdBlock       = nullptr;
    BasicBlock* prevToFirstColdBlock = nullptr;
    BasicBlock* block;
    BasicBlock* lblk;

    bool forceSplit = false;

#ifdef DEBUG
    // If stress-splitting, split right after the first block
    forceSplit = JitConfig.JitStressProcedureSplitting();
#endif

    if (forceSplit)
    {
        firstColdBlock       = fgFirstBB->Next();
        prevToFirstColdBlock = fgFirstBB;
        JITDUMP("JitStressProcedureSplitting is enabled: Splitting after the first basic block\n");
    }
    else
    {
        bool inFuncletSection = false;

        for (lblk = nullptr, block = fgFirstBB; block != nullptr; lblk = block, block = block->Next())
        {
            bool blockMustBeInHotSection = false;

#if HANDLER_ENTRY_MUST_BE_IN_HOT_SECTION
            if (bbIsHandlerBeg(block))
            {
                blockMustBeInHotSection = true;
            }
#endif // HANDLER_ENTRY_MUST_BE_IN_HOT_SECTION

#ifdef FEATURE_EH_FUNCLETS
            // Make note of if we're in the funclet section,
            // so we can stop the search early.
            if (block == fgFirstFuncletBB)
            {
                inFuncletSection = true;
            }
#endif // FEATURE_EH_FUNCLETS

            // Do we have a candidate for the first cold block?
            if (firstColdBlock != nullptr)
            {
                // We have a candidate for first cold block

                // Is this a hot block?
                if (blockMustBeInHotSection || (block->isRunRarely() == false))
                {
                    // We have to restart the search for the first cold block
                    firstColdBlock       = nullptr;
                    prevToFirstColdBlock = nullptr;

#ifdef FEATURE_EH_FUNCLETS
                    // If we're already in the funclet section, try to split
                    // at fgFirstFuncletBB, and stop the search.
                    if (inFuncletSection)
                    {
                        if (fgFuncletsAreCold())
                        {
                            firstColdBlock       = fgFirstFuncletBB;
                            prevToFirstColdBlock = fgFirstFuncletBB->Prev();
                        }

                        break;
                    }
#endif // FEATURE_EH_FUNCLETS
                }
            }
            else // (firstColdBlock == NULL) -- we don't have a candidate for first cold block
            {

#ifdef FEATURE_EH_FUNCLETS
                //
                // If a function has exception handling and we haven't found the first cold block yet,
                // consider splitting at the first funclet; do not consider splitting between funclets,
                // as this may break unwind info.
                //
                if (inFuncletSection)
                {
                    if (fgFuncletsAreCold())
                    {
                        firstColdBlock       = block;
                        prevToFirstColdBlock = lblk;
                    }

                    break;
                }
#endif // FEATURE_EH_FUNCLETS

                // Is this a cold block?
                if (!blockMustBeInHotSection && block->isRunRarely())
                {
                    //
                    // If the last block that was hot was a BBJ_COND
                    // then we will have to add an unconditional jump
                    // so the code size for block needs be large
                    // enough to make it worth our while
                    //
                    if ((lblk == nullptr) || !lblk->KindIs(BBJ_COND) || (fgGetCodeEstimate(block) >= 8))
                    {
                        // This block is now a candidate for first cold block
                        // Also remember the predecessor to this block
                        firstColdBlock       = block;
                        prevToFirstColdBlock = lblk;
                    }
                }
            }
        }
    }

    if (firstColdBlock == fgFirstBB)
    {
        // If the first block is Cold then we can't move any blocks
        // into the cold section

        firstColdBlock = nullptr;
    }

    if (firstColdBlock != nullptr)
    {
        noway_assert(prevToFirstColdBlock != nullptr);

        if (prevToFirstColdBlock == nullptr)
        {
            return PhaseStatus::MODIFIED_EVERYTHING; // To keep Prefast happy
        }

        // If we only have one cold block
        // then it may not be worth it to move it
        // into the Cold section as a jump to the
        // Cold section is 5 bytes in size.
        // Ignore if stress-splitting.
        //
        if (!forceSplit && firstColdBlock->IsLast())
        {
            // If the size of the cold block is 7 or less
            // then we will keep it in the Hot section.
            //
            if (fgGetCodeEstimate(firstColdBlock) < 8)
            {
                firstColdBlock = nullptr;
                goto EXIT;
            }
        }

        // When the last Hot block fall through into the Cold section
        // we may need to add a jump
        //
        if (prevToFirstColdBlock->bbFallsThrough())
        {
            switch (prevToFirstColdBlock->GetJumpKind())
            {
                default:
                    noway_assert(!"Unhandled jumpkind in fgDetermineFirstColdBlock()");
                    break;

                case BBJ_CALLFINALLY:
                    // A BBJ_CALLFINALLY that falls through is always followed
                    // by an empty BBJ_ALWAYS.
                    //
                    assert(prevToFirstColdBlock->isBBCallAlwaysPair());
                    firstColdBlock =
                        firstColdBlock->Next(); // Note that this assignment could make firstColdBlock == nullptr
                    break;

                case BBJ_COND:
                    //
                    // This is a slightly more complicated case, because we will
                    // probably need to insert a block to jump to the cold section.
                    //
                    if (firstColdBlock->isEmpty() && firstColdBlock->KindIs(BBJ_ALWAYS))
                    {
                        // We can just use this block as the transitionBlock
                        firstColdBlock = firstColdBlock->Next();
                        // Note that this assignment could make firstColdBlock == NULL
                    }
                    else
                    {
                        BasicBlock* transitionBlock =
                            fgNewBBafter(BBJ_ALWAYS, prevToFirstColdBlock, true, firstColdBlock);
                        transitionBlock->inheritWeight(firstColdBlock);

                        // Update the predecessor list for firstColdBlock
                        fgReplacePred(firstColdBlock, prevToFirstColdBlock, transitionBlock);

                        // Add prevToFirstColdBlock as a predecessor for transitionBlock
                        fgAddRefPred(transitionBlock, prevToFirstColdBlock);
                    }
                    break;
            }
        }
    }

    for (block = firstColdBlock; block != nullptr; block = block->Next())
    {
        block->SetFlags(BBF_COLD);
        block->unmarkLoopAlign(this DEBUG_ARG("Loop alignment disabled for cold blocks"));
    }

EXIT:;

#ifdef DEBUG
    if (verbose)
    {
        if (firstColdBlock)
        {
            printf("fgFirstColdBlock is " FMT_BB ".\n", firstColdBlock->bbNum);
        }
        else
        {
            printf("fgFirstColdBlock is NULL.\n");
        }
    }
#endif // DEBUG

    fgFirstColdBlock = firstColdBlock;

    return PhaseStatus::MODIFIED_EVERYTHING;
}

//------------------------------------------------------------------------
// acdHelper: map from special code kind to runtime helper
//
// Arguments:
//   codeKind - kind of special code desired
//
// Returns:
//   Helper to throw the correct exception
//
unsigned Compiler::acdHelper(SpecialCodeKind codeKind)
{
    switch (codeKind)
    {
        case SCK_RNGCHK_FAIL:
            return CORINFO_HELP_RNGCHKFAIL;
        case SCK_ARG_EXCPN:
            return CORINFO_HELP_THROW_ARGUMENTEXCEPTION;
        case SCK_ARG_RNG_EXCPN:
            return CORINFO_HELP_THROW_ARGUMENTOUTOFRANGEEXCEPTION;
        case SCK_DIV_BY_ZERO:
            return CORINFO_HELP_THROWDIVZERO;
        case SCK_ARITH_EXCPN:
            return CORINFO_HELP_OVERFLOW;
        case SCK_FAIL_FAST:
            return CORINFO_HELP_FAIL_FAST;
        default:
            assert(!"Bad codeKind");
            return 0;
    }
}

#ifdef DEBUG
//------------------------------------------------------------------------
// acdHelper: map from special code kind to descriptive name
//
// Arguments:
//   codeKind - kind of special code
//
// Returns:
//   String describing the special code kind
//
const char* sckName(SpecialCodeKind codeKind)
{
    switch (codeKind)
    {
        case SCK_RNGCHK_FAIL:
            return "SCK_RNGCHK_FAIL";
        case SCK_ARG_EXCPN:
            return "SCK_ARG_EXCPN";
        case SCK_ARG_RNG_EXCPN:
            return "SCK_ARG_RNG_EXCPN";
        case SCK_DIV_BY_ZERO:
            return "SCK_DIV_BY_ZERO";
        case SCK_ARITH_EXCPN:
            return "SCK_ARITH_EXCPN";
        case SCK_FAIL_FAST:
            return "SCK_FAIL_FAST";
        default:
            return "SCK_UNKNOWN";
    }
}
#endif

//------------------------------------------------------------------------
// fgGetAddCodeDscMap; create or return the add code desc map
//
// Returns:
//   add code desc map
//
Compiler::AddCodeDscMap* Compiler::fgGetAddCodeDscMap()
{
    if (fgAddCodeDscMap == nullptr)
    {
        fgAddCodeDscMap = new (getAllocator(CMK_Unknown)) AddCodeDscMap(getAllocator(CMK_Unknown));
    }
    return fgAddCodeDscMap;
}

//------------------------------------------------------------------------
// fgAddCodeRef: Indicate that a particular throw helper block will
//   be needed by the method.
//
// Arguments:
//   srcBlk  - the block that needs an entry;
//   kind    - the kind of exception;
//
// Notes:
//   You can call this method after throw helpers have been created,
//   but it will assert if this entails creation of a new helper.
//
void Compiler::fgAddCodeRef(BasicBlock* srcBlk, SpecialCodeKind kind)
{
    // Record that the code will call a THROW_HELPER
    // so on Windows Amd64 we can allocate the 4 outgoing
    // arg slots on the stack frame if there are no other calls.
    //
    compUsesThrowHelper = true;

    if (!fgUseThrowHelperBlocks() && (kind != SCK_FAIL_FAST))
    {
        // FailFast will still use a common throw helper, even in debuggable modes.
        //
        return;
    }

    JITDUMP(FMT_BB " requires throw helper block for %s\n", srcBlk->bbNum, sckName(kind));

    unsigned const refData = (kind == SCK_FAIL_FAST) ? 0 : bbThrowIndex(srcBlk);

    // Look for an existing entry that matches what we're looking for
    //
    AddCodeDsc* add = fgFindExcptnTarget(kind, refData);

    if (add != nullptr)
    {
        return;
    }

    assert(!fgRngChkThrowAdded);

    // Allocate a new entry and prepend it to the list
    //
    add          = new (this, CMK_Unknown) AddCodeDsc;
    add->acdData = refData;
    add->acdKind = kind;
    add->acdNext = fgAddCodeList;
#if !FEATURE_FIXED_OUT_ARGS
    add->acdStkLvl     = 0;
    add->acdStkLvlInit = false;
#endif // !FEATURE_FIXED_OUT_ARGS

    // This gets set true in the stack level setter
    // if there's still a need for this helper
    add->acdUsed = false;

    fgAddCodeList = add;

    // Defer creating of the blocks until later.
    //
    add->acdDstBlk = srcBlk;

    // Add to map
    //
    AddCodeDscMap* const map = fgGetAddCodeDscMap();
    AddCodeDscKey        key(kind, refData);
    map->Set(key, add);
}

//------------------------------------------------------------------------
// fgCreateThrowHelperBlocks: create the needed throw helpers
//
// Returns:
//   Suitable phase status
//
PhaseStatus Compiler::fgCreateThrowHelperBlocks()
{
    if (fgAddCodeList == nullptr)
    {
        return PhaseStatus::MODIFIED_NOTHING;
    }

    // We should not have added throw helper blocks yet.
    //
    assert(!fgRngChkThrowAdded);

    const static BBjumpKinds jumpKinds[] = {
        BBJ_ALWAYS, // SCK_NONE
        BBJ_THROW,  // SCK_RNGCHK_FAIL
        BBJ_THROW,  // SCK_DIV_BY_ZERO
        BBJ_THROW,  // SCK_ARITH_EXCP, SCK_OVERFLOW
        BBJ_THROW,  // SCK_ARG_EXCPN
        BBJ_THROW,  // SCK_ARG_RNG_EXCPN
        BBJ_THROW,  // SCK_FAIL_FAST
    };

    noway_assert(sizeof(jumpKinds) == SCK_COUNT); // sanity check

    for (AddCodeDsc* add = fgAddCodeList; add != nullptr; add = add->acdNext)
    {
        // Create the target basic block in the region indicated by srcBlk.
        //
        BasicBlock* const srcBlk = add->acdDstBlk;

        // Double-check that this is a fail fast, or that srcBlk hasn't changed EH
        // regions since the time the descriptor was created.
        //
        assert((add->acdKind == SCK_FAIL_FAST) || (bbThrowIndex(srcBlk) == add->acdData));
        assert(add->acdKind != SCK_NONE);

        BasicBlock* const newBlk = fgNewBBinRegion(jumpKinds[add->acdKind], srcBlk, /* jumpDest */ nullptr,
                                                   /* runRarely */ true, /* insertAtEnd */ true);

        // Update the descriptor
        //
        add->acdDstBlk = newBlk;

#ifdef DEBUG
        if (verbose)
        {
            const char* msgWhere = "";
            if (!srcBlk->hasTryIndex() && !srcBlk->hasHndIndex())
            {
                msgWhere = "non-EH region";
            }
            else if (!srcBlk->hasTryIndex())
            {
                msgWhere = "handler";
            }
            else if (!srcBlk->hasHndIndex())
            {
                msgWhere = "try";
            }
            else if (srcBlk->getTryIndex() < srcBlk->getHndIndex())
            {
                msgWhere = "try";
            }
            else
            {
                msgWhere = "handler";
            }

            const char* msg;
            switch (add->acdKind)
            {
                case SCK_RNGCHK_FAIL:
                    msg = " for RNGCHK_FAIL";
                    break;
                case SCK_DIV_BY_ZERO:
                    msg = " for DIV_BY_ZERO";
                    break;
                case SCK_OVERFLOW:
                    msg = " for OVERFLOW";
                    break;
                case SCK_ARG_EXCPN:
                    msg = " for ARG_EXCPN";
                    break;
                case SCK_ARG_RNG_EXCPN:
                    msg = " for ARG_RNG_EXCPN";
                    break;
                case SCK_FAIL_FAST:
                    msg = " for FAIL_FAST";
                    break;
                default:
                    msg = " for ??";
                    break;
            }

            printf("\nAdding throw helper " FMT_BB " for %s in %s%s (inspired by " FMT_BB ")\n", newBlk->bbNum,
                   sckName(add->acdKind), msgWhere, msg, srcBlk->bbNum);
        }
#endif // DEBUG

        //  Mark the block as added by the compiler and not removable by future flow
        // graph optimizations. Note that no bbJumpDest points to these blocks.
        //
        newBlk->SetFlags(BBF_IMPORTED | BBF_DONT_REMOVE);

        // Figure out what code to insert
        //
        int helper = CORINFO_HELP_UNDEF;

        switch (add->acdKind)
        {
            case SCK_RNGCHK_FAIL:
                helper = CORINFO_HELP_RNGCHKFAIL;
                break;

            case SCK_DIV_BY_ZERO:
                helper = CORINFO_HELP_THROWDIVZERO;
                break;

            case SCK_ARITH_EXCPN:
                helper = CORINFO_HELP_OVERFLOW;
                noway_assert(SCK_OVERFLOW == SCK_ARITH_EXCPN);
                break;

            case SCK_ARG_EXCPN:
                helper = CORINFO_HELP_THROW_ARGUMENTEXCEPTION;
                break;

            case SCK_ARG_RNG_EXCPN:
                helper = CORINFO_HELP_THROW_ARGUMENTOUTOFRANGEEXCEPTION;
                break;

            case SCK_FAIL_FAST:
                helper = CORINFO_HELP_FAIL_FAST;
                break;

            default:
                noway_assert(!"unexpected code addition kind");
        }

        noway_assert(helper != CORINFO_HELP_UNDEF);

        // Add the appropriate helper call.
        //
        GenTreeCall* tree = gtNewHelperCallNode(helper, TYP_VOID);

        // There are no args here but fgMorphArgs has side effects
        // such as setting the outgoing arg area (which is necessary
        // on AMD if there are any calls).
        //
        tree = fgMorphArgs(tree);

        // Store the tree in the new basic block.
        //
        if (fgNodeThreading != NodeThreading::LIR)
        {
            fgInsertStmtAtEnd(newBlk, fgNewStmtFromTree(tree));
        }
        else
        {
            LIR::AsRange(newBlk).InsertAtEnd(LIR::SeqTree(this, tree));
        }
    }

    fgRngChkThrowAdded = true;

    return PhaseStatus::MODIFIED_EVERYTHING;
}

//------------------------------------------------------------------------
// fgFindExcptnTarget: finds the block to jump that will throw a given kind of exception
//
// Arguments:
//    kind - kind of exception to throw
//    refData -- bbThrowIndex of the block that will jump to the throw helper
//
// Return Value:
//    Code descriptor for the appropriate throw helper block, or nullptr if no such
//    descriptor exists
//
Compiler::AddCodeDsc* Compiler::fgFindExcptnTarget(SpecialCodeKind kind, unsigned refData)
{
    assert(fgUseThrowHelperBlocks() || (kind == SCK_FAIL_FAST));
    AddCodeDsc*          add = nullptr;
    AddCodeDscMap* const map = fgGetAddCodeDscMap();
    AddCodeDscKey        key(kind, refData);
    map->Lookup(key, &add);

    if (add == nullptr)
    {
        // We should't be asking for these blocks late in compilation
        // unless we know there are entries to be found.
        assert(!fgRngChkThrowAdded);
    }

    return add;
}

//------------------------------------------------------------------------
// fgSetTreeSeq: Sequence the tree, setting the "gtPrev" and "gtNext" links.
//
// Also sets the sequence numbers for dumps. The last and first node of
// the resulting "range" will have their "gtNext" and "gtPrev" links set
// to "nullptr".
//
// Arguments:
//    tree  - the tree to sequence
//    isLIR - whether the sequencing is being done for LIR. If so, the
//            GTF_REVERSE_OPS flag will be cleared on all nodes.
//
// Return Value:
//    The first node to execute in the sequenced tree.
//
GenTree* Compiler::fgSetTreeSeq(GenTree* tree, bool isLIR)
{
    class SetTreeSeqVisitor final : public GenTreeVisitor<SetTreeSeqVisitor>
    {
        GenTree*   m_prevNode;
        const bool m_isLIR;

    public:
        enum
        {
            DoPostOrder       = true,
            UseExecutionOrder = true
        };

        SetTreeSeqVisitor(Compiler* compiler, GenTree* tree, bool isLIR)
            : GenTreeVisitor<SetTreeSeqVisitor>(compiler), m_prevNode(tree), m_isLIR(isLIR)
        {
            INDEBUG(tree->gtSeqNum = 0);
        }

        fgWalkResult PostOrderVisit(GenTree** use, GenTree* user)
        {
            GenTree* node = *use;

            if (m_isLIR)
            {
                node->ClearReverseOp();
            }

            node->gtPrev       = m_prevNode;
            m_prevNode->gtNext = node;

            INDEBUG(node->gtSeqNum = m_prevNode->gtSeqNum + 1);

            m_prevNode = node;

            return fgWalkResult::WALK_CONTINUE;
        }

        GenTree* Sequence()
        {
            // We have set "m_prevNode" to "tree" in the constructor - this will give us a
            // circular list here ("tree->gtNext == firstNode", "firstNode->gtPrev == tree").
            GenTree* tree = m_prevNode;
            WalkTree(&tree, nullptr);
            assert(tree == m_prevNode);

            // Extract the first node in the sequence and break the circularity.
            GenTree* lastNode  = tree;
            GenTree* firstNode = lastNode->gtNext;
            lastNode->gtNext   = nullptr;
            firstNode->gtPrev  = nullptr;

            return firstNode;
        }
    };

#ifdef DEBUG
    if (isLIR)
    {
        assert((fgNodeThreading == NodeThreading::LIR) || (mostRecentlyActivePhase == PHASE_RATIONALIZE));
    }
    else
    {
        assert((fgNodeThreading == NodeThreading::AllTrees) || (mostRecentlyActivePhase == PHASE_SET_BLOCK_ORDER));
    }
#endif
    return SetTreeSeqVisitor(this, tree, isLIR).Sequence();
}

//------------------------------------------------------------------------------
// fgSetBlockOrder: Determine the interruptibility model of the method and
// thread the IR.
//
PhaseStatus Compiler::fgSetBlockOrder()
{
    JITDUMP("*************** In fgSetBlockOrder()\n");

#ifdef DEBUG
    BasicBlock::s_nMaxTrees = 0;
#endif

    if (compCanEncodePtrArgCntMax() && fgHasCycleWithoutGCSafePoint())
    {
        JITDUMP("Marking method as fully interruptible\n");
        SetInterruptible(true);
    }

    for (BasicBlock* const block : Blocks())
    {
        fgSetBlockOrder(block);
    }

    JITDUMP("The biggest BB has %4u tree nodes\n", BasicBlock::s_nMaxTrees);

    // Return "everything" to enable consistency checking of the statement links during post phase.
    //
    return PhaseStatus::MODIFIED_EVERYTHING;
}

class GCSafePointSuccessorEnumerator
{
    BasicBlock* m_block;
    union {
        BasicBlock*  m_successors[2];
        BasicBlock** m_pSuccessors;
    };

    unsigned m_numSuccs;
    unsigned m_curSucc = UINT_MAX;

public:
    // Constructs an enumerator of successors to be used for checking for GC
    // safe point cycles.
    GCSafePointSuccessorEnumerator(Compiler* comp, BasicBlock* block) : m_block(block)
    {
        m_numSuccs = 0;
        block->VisitRegularSuccs(comp, [this](BasicBlock* succ) {
            if (m_numSuccs < ArrLen(m_successors))
            {
                m_successors[m_numSuccs] = succ;
            }

            m_numSuccs++;
            return BasicBlockVisit::Continue;
        });

        if (m_numSuccs == 0)
        {
            if (block->endsWithTailCallOrJmp(comp, true))
            {
                // This tail call might combine with other tail calls to form a
                // loop. Add a pseudo successor back to the entry to model
                // this.
                m_successors[0] = comp->fgFirstBB;
                m_numSuccs      = 1;
                return;
            }
        }
        else
        {
            assert(!block->endsWithTailCallOrJmp(comp, true));
        }

        if (m_numSuccs > ArrLen(m_successors))
        {
            m_pSuccessors = new (comp, CMK_BasicBlock) BasicBlock*[m_numSuccs];

            unsigned numSuccs = 0;
            block->VisitRegularSuccs(comp, [this, &numSuccs](BasicBlock* succ) {
                assert(numSuccs < m_numSuccs);
                m_pSuccessors[numSuccs++] = succ;
                return BasicBlockVisit::Continue;
            });

            assert(numSuccs == m_numSuccs);
        }
    }

    // Gets the block whose successors are enumerated.
    BasicBlock* Block()
    {
        return m_block;
    }

    // Returns the next available successor or `nullptr` if there are no more successors.
    BasicBlock* NextSuccessor()
    {
        m_curSucc++;
        if (m_curSucc >= m_numSuccs)
        {
            return nullptr;
        }

        if (m_numSuccs <= ArrLen(m_successors))
        {
            return m_successors[m_curSucc];
        }

        return m_pSuccessors[m_curSucc];
    }
};

//------------------------------------------------------------------------------
// fgHasCycleWithoutGCSafePoint: Check if the flow graph has a cycle in it that
// does not go through a BBF_GC_SAFE_POINT block.
//
// Returns:
//   True if a cycle exists, in which case the function needs to be marked
//   fully interruptible.
//
bool Compiler::fgHasCycleWithoutGCSafePoint()
{
    ArrayStack<GCSafePointSuccessorEnumerator> stack(getAllocator(CMK_ArrayStack));
    BitVecTraits                               traits(fgBBNumMax + 1, this);
    BitVec                                     visited(BitVecOps::MakeEmpty(&traits));
    BitVec                                     finished(BitVecOps::MakeEmpty(&traits));

    for (BasicBlock* block : Blocks())
    {
        if (block->HasFlag(BBF_GC_SAFE_POINT))
        {
            continue;
        }

        if (BitVecOps::IsMember(&traits, finished, block->bbNum))
        {
            continue;
        }

        bool added = BitVecOps::TryAddElemD(&traits, visited, block->bbNum);
        assert(added);

        stack.Emplace(this, block);

        while (stack.Height() > 0)
        {
            BasicBlock* block = stack.TopRef().Block();
            BasicBlock* succ  = stack.TopRef().NextSuccessor();

            if (succ != nullptr)
            {
                if (succ->HasFlag(BBF_GC_SAFE_POINT))
                {
                    continue;
                }

                if (BitVecOps::IsMember(&traits, finished, succ->bbNum))
                {
                    continue;
                }

                if (!BitVecOps::TryAddElemD(&traits, visited, succ->bbNum))
                {
#ifdef DEBUG
                    if (verbose)
                    {
                        printf("Found a cycle that does not go through a GC safe point:\n");
                        printf(FMT_BB, succ->bbNum);
                        for (int index = 0; index < stack.Height(); index++)
                        {
                            BasicBlock* block = stack.TopRef(index).Block();
                            printf(" <- " FMT_BB, block->bbNum);

                            if (block == succ)
                                break;
                        }
                        printf("\n");
                    }
#endif

                    return true;
                }

                stack.Emplace(this, succ);
            }
            else
            {
                BitVecOps::AddElemD(&traits, finished, block->bbNum);
                stack.Pop();
            }
        }
    }

    return false;
}

/*****************************************************************************/

void Compiler::fgSetStmtSeq(Statement* stmt)
{
    stmt->SetTreeList(fgSetTreeSeq(stmt->GetRootNode()));

#ifdef DEBUG
    // Keep track of the highest # of tree nodes.
    if (BasicBlock::s_nMaxTrees < stmt->GetRootNode()->gtSeqNum)
    {
        BasicBlock::s_nMaxTrees = stmt->GetRootNode()->gtSeqNum;
    }
#endif // DEBUG
}

/*****************************************************************************/

void Compiler::fgSetBlockOrder(BasicBlock* block)
{
    for (Statement* const stmt : block->Statements())
    {
        fgSetStmtSeq(stmt);

        /* Are there any more trees in this basic block? */

        if (stmt->GetNextStmt() == nullptr)
        {
            /* last statement in the tree list */
            noway_assert(block->lastStmt() == stmt);
            break;
        }

#ifdef DEBUG
        if (block->bbStmtList == stmt)
        {
            /* first statement in the list */
            assert(stmt->GetPrevStmt()->GetNextStmt() == nullptr);
        }
        else
        {
            assert(stmt->GetPrevStmt()->GetNextStmt() == stmt);
        }

        assert(stmt->GetNextStmt()->GetPrevStmt() == stmt);
#endif // DEBUG
    }
}

//------------------------------------------------------------------------
// fgGetFirstNode: Get the first node in the tree, in execution order
//
// Arguments:
//    tree - The top node of the tree of interest
//
// Return Value:
//    The first node in execution order, that belongs to tree.
//
// Notes:
//    This function is only correct for HIR trees.
//
/* static */ GenTree* Compiler::fgGetFirstNode(GenTree* tree)
{
    GenTree* firstNode = tree;
    while (true)
    {
        auto operandsBegin = firstNode->OperandsBegin();
        auto operandsEnd   = firstNode->OperandsEnd();

        if (operandsBegin == operandsEnd)
        {
            break;
        }

        firstNode = *operandsBegin;
    }

    return firstNode;
}

void Compiler::fgLclFldAssign(unsigned lclNum)
{
    assert(varTypeIsStruct(lvaTable[lclNum].lvType));
    if (lvaTable[lclNum].lvPromoted && lvaTable[lclNum].lvFieldCnt > 1)
    {
        lvaSetVarDoNotEnregister(lclNum DEBUGARG(DoNotEnregisterReason::LocalField));
    }
}

//------------------------------------------------------------------------
// FlowGraphDfsTree::Contains: Check if a block is contained in the DFS tree;
// i.e., if it is reachable.
//
// Arguments:
//    block - The block
//
// Return Value:
//    True if the block is reachable from the root.
//
bool FlowGraphDfsTree::Contains(BasicBlock* block) const
{
    return (block->bbNewPostorderNum < m_postOrderCount) && (m_postOrder[block->bbNewPostorderNum] == block);
}

//------------------------------------------------------------------------
// FlowGraphDfsTree::IsAncestor: Check if block `ancestor` is an ancestor of
// block `descendant`
//
// Arguments:
//   ancestor   -- block that is possible ancestor
//   descendant -- block that is possible descendant
//
// Returns:
//   True if `ancestor` is ancestor of `descendant` in the depth first spanning
//   tree.
//
// Notes:
//   If return value is false, then `ancestor` does not dominate `descendant`.
//
bool FlowGraphDfsTree::IsAncestor(BasicBlock* ancestor, BasicBlock* descendant) const
{
    assert(Contains(ancestor) && Contains(descendant));
    return (ancestor->bbPreorderNum <= descendant->bbPreorderNum) &&
           (descendant->bbNewPostorderNum <= ancestor->bbNewPostorderNum);
}

//------------------------------------------------------------------------
// fgComputeDfs: Compute a depth-first search tree for the flow graph.
//
// Returns:
//   The tree.
//
// Notes:
//   Preorder and postorder numbers are assigned into the BasicBlock structure.
//   The tree returned contains a postorder of the basic blocks.
//
FlowGraphDfsTree* Compiler::fgComputeDfs()
{
    BasicBlock** postOrder = new (this, CMK_DepthFirstSearch) BasicBlock*[fgBBcount];

    unsigned numBlocks = fgRunDfs([](BasicBlock* block, unsigned preorderNum) { block->bbPreorderNum = preorderNum; },
                                  [=](BasicBlock* block, unsigned postorderNum) {
                                      block->bbPostorderNum   = postorderNum;
                                      postOrder[postorderNum] = block;
                                  });

<<<<<<< HEAD
    return new (this, CMK_DepthFirstSearch) FlowGraphDfsTree(this, postOrder, numBlocks);
}
=======
    unsigned preOrderIndex  = 0;
    unsigned postOrderIndex = 0;

    ArrayStack<AllSuccessorEnumerator> blocks(getAllocator(CMK_DepthFirstSearch));

    auto dfsFrom = [&, postOrder](BasicBlock* firstBB) {

        BitVecOps::AddElemD(&traits, visited, firstBB->bbNum);
        blocks.Emplace(this, firstBB);
        firstBB->bbPreorderNum = preOrderIndex++;

        while (!blocks.Empty())
        {
            BasicBlock* block = blocks.TopRef().Block();
            BasicBlock* succ  = blocks.TopRef().NextSuccessor();

            if (succ != nullptr)
            {
                if (BitVecOps::TryAddElemD(&traits, visited, succ->bbNum))
                {
                    blocks.Emplace(this, succ);
                    succ->bbPreorderNum = preOrderIndex++;
                }
            }
            else
            {
                blocks.Pop();
                postOrder[postOrderIndex] = block;
                block->bbNewPostorderNum  = postOrderIndex++;
            }
        }

    };

    dfsFrom(fgFirstBB);

    if ((fgEntryBB != nullptr) && !BitVecOps::IsMember(&traits, visited, fgEntryBB->bbNum))
    {
        // OSR methods will early on create flow that looks like it goes to the
        // patchpoint, but during morph we may transform to something that
        // requires the original entry (fgEntryBB).
        assert(opts.IsOSR());
        assert((fgEntryBB->bbRefs == 1) && (fgEntryBB->bbPreds == nullptr));
        dfsFrom(fgEntryBB);
    }

    if ((genReturnBB != nullptr) && !BitVecOps::IsMember(&traits, visited, genReturnBB->bbNum) && !fgGlobalMorphDone)
    {
        // We introduce the merged return BB before morph and will redirect
        // other returns to it as part of morph; keep it reachable.
        dfsFrom(genReturnBB);
    }
>>>>>>> 03c2d25e

//------------------------------------------------------------------------
// fgInvalidateDfsTree: Invalidate computed DFS tree and dependent annotations
// (like loops, dominators and SSA).
//
void Compiler::fgInvalidateDfsTree()
{
    m_dfs          = nullptr;
    m_loops        = nullptr;
    fgSsaDomTree   = nullptr;
    m_newToOldLoop = nullptr;
    m_oldToNewLoop = nullptr;
    fgSsaValid     = false;
}

//------------------------------------------------------------------------
// FlowGraphNaturalLoop::FlowGraphNaturalLoop: Initialize a new loop instance.
//
// Returns:
//   tree   - The DFS tree
//   header - The loop header
//
FlowGraphNaturalLoop::FlowGraphNaturalLoop(const FlowGraphDfsTree* dfsTree, BasicBlock* header)
    : m_dfsTree(dfsTree)
    , m_header(header)
    , m_blocks(BitVecOps::UninitVal())
    , m_backEdges(dfsTree->GetCompiler()->getAllocator(CMK_Loops))
    , m_entryEdges(dfsTree->GetCompiler()->getAllocator(CMK_Loops))
    , m_exitEdges(dfsTree->GetCompiler()->getAllocator(CMK_Loops))
{
}

//------------------------------------------------------------------------
// LoopBlockBitVecIndex: Convert a basic block to an index into the bit vector
// used to store the set of loop blocks.
//
// Parameters:
//   block - The block
//
// Returns:
//   Index into the bit vector
//
// Remarks:
//   The bit vector is stored with the base index of the loop header since we
//   know the header is an ancestor of all loop blocks. Thus we do not need to
//   waste space on previous blocks.
//
//   This function should only be used when it is known that the block has an
//   index in the loop bit vector.
//
unsigned FlowGraphNaturalLoop::LoopBlockBitVecIndex(BasicBlock* block)
{
    assert(m_dfsTree->Contains(block));

    unsigned index = m_header->bbNewPostorderNum - block->bbNewPostorderNum;
    assert(index < m_blocksSize);
    return index;
}

//------------------------------------------------------------------------
// TryGetLoopBlockBitVecIndex: Convert a basic block to an index into the bit
// vector used to store the set of loop blocks.
//
// Parameters:
//   block  - The block
//   pIndex - [out] Index into the bit vector, if this function returns true.
//
// Returns:
//   True if the block has an index in the loop bit vector.
//
// Remarks:
//   See GetLoopBlockBitVecIndex for more information. This function can be
//   used when it is not known whether the block has an index in the loop bit
//   vector.
//
bool FlowGraphNaturalLoop::TryGetLoopBlockBitVecIndex(BasicBlock* block, unsigned* pIndex)
{
    if (block->bbNewPostorderNum > m_header->bbNewPostorderNum)
    {
        return false;
    }

    unsigned index = m_header->bbNewPostorderNum - block->bbNewPostorderNum;
    if (index >= m_blocksSize)
    {
        return false;
    }

    *pIndex = index;
    return true;
}

//------------------------------------------------------------------------
// LoopBlockTraits: Get traits for a bit vector for blocks in this loop.
//
// Returns:
//   Bit vector traits.
//
BitVecTraits FlowGraphNaturalLoop::LoopBlockTraits()
{
    return BitVecTraits(m_blocksSize, m_dfsTree->GetCompiler());
}

//------------------------------------------------------------------------
// ContainsBlock: Returns true if this loop contains the specified block.
//
// Parameters:
//   block - A block
//
// Returns:
//   True if the block is contained in the loop.
//
// Remarks:
//   Containment here means that the block is in the SCC of the loop; i.e. it
//   is in a cycle with the header block. Note that EH successors are taken
//   into account.
//
bool FlowGraphNaturalLoop::ContainsBlock(BasicBlock* block)
{
    unsigned index;
    if (!TryGetLoopBlockBitVecIndex(block, &index))
    {
        return false;
    }

    BitVecTraits traits = LoopBlockTraits();
    return BitVecOps::IsMember(&traits, m_blocks, index);
}

//------------------------------------------------------------------------
// ContainsLoop: Returns true if this loop contains the specified other loop.
//
// Parameters:
//   childLoop - The potential candidate child loop
//
// Returns:
//   True if the child loop is contained in this loop.
//
bool FlowGraphNaturalLoop::ContainsLoop(FlowGraphNaturalLoop* childLoop)
{
    return ContainsBlock(childLoop->GetHeader());
}

//------------------------------------------------------------------------
// NumLoopBlocks: Get the number of blocks in the SCC of the loop.
//
// Returns:
//   Count of blocks.
//
unsigned FlowGraphNaturalLoop::NumLoopBlocks()
{
    BitVecTraits loopTraits = LoopBlockTraits();
    return BitVecOps::Count(&loopTraits, m_blocks);
}

//------------------------------------------------------------------------
// FlowGraphNaturalLoops::FlowGraphNaturalLoops: Initialize a new instance to
// track a set of loops over the flow graph.
//
// Parameters:
//   dfs - A DFS tree.
//
FlowGraphNaturalLoops::FlowGraphNaturalLoops(const FlowGraphDfsTree* dfsTree)
    : m_dfsTree(dfsTree), m_loops(m_dfsTree->GetCompiler()->getAllocator(CMK_Loops))
{
}

// GetLoopByIndex: Get loop by a specified index.
//
// Parameters:
//    index - Index of loop. Must be less than NumLoops()
//
// Returns:
//    Loop with the specified index.
//
FlowGraphNaturalLoop* FlowGraphNaturalLoops::GetLoopByIndex(unsigned index)
{
    assert(index < m_loops.size());
    return m_loops[index];
}

// GetLoopByHeader: See if a block is a loop header, and if so return the
// associated loop.
//
// Parameters:
//    block - block in question
//
// Returns:
//    Loop headed by block, or nullptr
//
FlowGraphNaturalLoop* FlowGraphNaturalLoops::GetLoopByHeader(BasicBlock* block)
{
    // TODO-TP: This can use binary search based on post order number.
    for (FlowGraphNaturalLoop* loop : m_loops)
    {
        if (loop->m_header == block)
        {
            return loop;
        }
    }

    return nullptr;
}

//------------------------------------------------------------------------
// IsLoopBackEdge: See if an edge is a loop back edge
//
// Parameters:
//   edge - edge in question
//
// Returns:
//   True if edge is a backedge in some recognized loop.
//
bool FlowGraphNaturalLoops::IsLoopBackEdge(FlowEdge* edge)
{
    for (FlowGraphNaturalLoop* loop : m_loops)
    {
        for (FlowEdge* loopBackEdge : loop->m_backEdges)
        {
            if (loopBackEdge == edge)
            {
                return true;
            }
        }
    }

    return false;
}

//------------------------------------------------------------------------
// IsLoopExitEdge: see if a flow edge is a loop exit edge
//
// Parameters:
//   edge - edge in question
//
// Returns:
//   True if edge is an exit edge in some recognized loop. Note that a single
//   edge may exit multiple loops.
//
bool FlowGraphNaturalLoops::IsLoopExitEdge(FlowEdge* edge)
{
    for (FlowGraphNaturalLoop* loop : m_loops)
    {
        for (FlowEdge* loopExitEdge : loop->m_exitEdges)
        {
            if (loopExitEdge == edge)
            {
                return true;
            }
        }
    }

    return false;
}

//------------------------------------------------------------------------
// FlowGraphNaturalLoops::Find: Find natural loops in the specified DFS tree
// constructed for the flow graph.
//
// Parameters:
//   dfsTree - The DFS tree
//
// Returns:
//   Identified natural loops.
//
FlowGraphNaturalLoops* FlowGraphNaturalLoops::Find(const FlowGraphDfsTree* dfsTree)
{
    Compiler* comp         = dfsTree->GetCompiler();
    comp->m_blockToEHPreds = nullptr;

#ifdef DEBUG
    JITDUMP("Identifying loops in DFS tree with following reverse post order:\n");
    for (unsigned i = dfsTree->GetPostOrderCount(); i != 0; i--)
    {
        unsigned          rpoNum = dfsTree->GetPostOrderCount() - i;
        BasicBlock* const block  = dfsTree->GetPostOrder()[i - 1];
        JITDUMP("%02u -> " FMT_BB "[%u, %u]\n", rpoNum + 1, block->bbNum, block->bbPreorderNum + 1,
                block->bbNewPostorderNum + 1);
    }
#endif

    FlowGraphNaturalLoops* loops = new (comp, CMK_Loops) FlowGraphNaturalLoops(dfsTree);

    jitstd::list<BasicBlock*> worklist(comp->getAllocator(CMK_Loops));

    for (unsigned i = dfsTree->GetPostOrderCount(); i != 0; i--)
    {
        BasicBlock* const header = dfsTree->GetPostOrder()[i - 1];

        // If a block is a DFS ancestor of one if its predecessors then the block is a loop header.
        //
        FlowGraphNaturalLoop* loop = nullptr;

        for (FlowEdge* predEdge : header->PredEdges())
        {
            BasicBlock* predBlock = predEdge->getSourceBlock();
            if (dfsTree->Contains(predBlock) && dfsTree->IsAncestor(header, predBlock))
            {
                if (loop == nullptr)
                {
                    loop = new (comp, CMK_Loops) FlowGraphNaturalLoop(dfsTree, header);
                    JITDUMP("\n");
                }

                JITDUMP(FMT_BB " -> " FMT_BB " is a backedge\n", predBlock->bbNum, header->bbNum);
                loop->m_backEdges.push_back(predEdge);
            }
        }

        if (loop == nullptr)
        {
            continue;
        }

        JITDUMP(FMT_BB " is the header of a DFS loop with %zu back edges\n", header->bbNum, loop->m_backEdges.size());

        // Now walk back in flow along the back edges from head to determine if
        // this is a natural loop and to find all the blocks in the loop.
        //

        worklist.clear();
        loop->m_blocksSize = loop->m_header->bbNewPostorderNum + 1;

        BitVecTraits loopTraits = loop->LoopBlockTraits();
        loop->m_blocks          = BitVecOps::MakeEmpty(&loopTraits);

        if (!FindNaturalLoopBlocks(loop, worklist))
        {
            loops->m_improperLoopHeaders++;
            continue;
        }

        JITDUMP("Loop has %u blocks\n", BitVecOps::Count(&loopTraits, loop->m_blocks));

        // Find the exit edges
        //
        loop->VisitLoopBlocks([=](BasicBlock* loopBlock) {
            loopBlock->VisitRegularSuccs(comp, [=](BasicBlock* succBlock) {
                if (!loop->ContainsBlock(succBlock))
                {
                    FlowEdge* const exitEdge = comp->fgGetPredForBlock(succBlock, loopBlock);
                    JITDUMP(FMT_BB " -> " FMT_BB " is an exit edge\n", loopBlock->bbNum, succBlock->bbNum);
                    loop->m_exitEdges.push_back(exitEdge);
                }

                return BasicBlockVisit::Continue;
            });

            return BasicBlockVisit::Continue;
        });

        // Find the entry edges
        //
        // Note if fgEntryBB is a loop head we won't have an entry edge.
        // So it needs to be special cased later on when processing
        // entry edges.
        //
        for (FlowEdge* const predEdge : loop->m_header->PredEdges())
        {
            BasicBlock* predBlock = predEdge->getSourceBlock();
            if (dfsTree->Contains(predBlock) && !dfsTree->IsAncestor(header, predEdge->getSourceBlock()))
            {
                JITDUMP(FMT_BB " -> " FMT_BB " is an entry edge\n", predEdge->getSourceBlock()->bbNum,
                        loop->m_header->bbNum);
                loop->m_entryEdges.push_back(predEdge);
            }
        }

        // Search for parent loop.
        //
        // Since loops record in outer->inner order the parent will be the
        // most recently recorded loop that contains this loop's header.
        //
        for (FlowGraphNaturalLoop* const otherLoop : loops->InPostOrder())
        {
            if (otherLoop->ContainsBlock(header))
            {
                loop->m_parent = otherLoop;
                JITDUMP("Nested within loop starting at " FMT_BB "\n", otherLoop->GetHeader()->bbNum);
                break;
            }
        }

#ifdef DEBUG
        // In debug, validate nestedness versus other loops.
        //
        for (FlowGraphNaturalLoop* const otherLoop : loops->InPostOrder())
        {
            if (otherLoop->ContainsBlock(header))
            {
                // Ancestor loop; should contain all blocks of this loop
                //
                loop->VisitLoopBlocks([otherLoop](BasicBlock* loopBlock) {
                    assert(otherLoop->ContainsBlock(loopBlock));
                    return BasicBlockVisit::Continue;
                });
            }
            else
            {
                // Non-ancestor loop; should have no blocks in common with current loop
                //
                loop->VisitLoopBlocks([otherLoop](BasicBlock* loopBlock) {
                    assert(!otherLoop->ContainsBlock(loopBlock));
                    return BasicBlockVisit::Continue;
                });
            }
        }
#endif

        // Record this loop
        //
        loop->m_index = (unsigned)loops->m_loops.size();
        loops->m_loops.push_back(loop);

        JITDUMP("Added loop " FMT_LP " with header " FMT_BB "\n", loop->GetIndex(), loop->GetHeader()->bbNum);
    }

    // Now build sibling/child links by iterating loops in post order. This
    // makes us end up with sibling links in reverse post order.
    for (FlowGraphNaturalLoop* loop : loops->InPostOrder())
    {
        if (loop->m_parent != nullptr)
        {
            loop->m_sibling         = loop->m_parent->m_child;
            loop->m_parent->m_child = loop;
        }
    }

#ifdef DEBUG
    if (loops->m_loops.size() > 0)
    {
        JITDUMP("\nFound %zu loops\n", loops->m_loops.size());
    }

    if (loops->m_improperLoopHeaders > 0)
    {
        JITDUMP("Rejected %u loop headers\n", loops->m_improperLoopHeaders);
    }
#endif

    return loops;
}

//------------------------------------------------------------------------
// FlowGraphNaturalLoops::FindNaturalLoopBlocks: Find the loop blocks for a
// specified loop.
//
// Parameters:
//   loop     - The natural loop we are constructing
//   worklist - Scratch worklist to use for the search
//
// Returns:
//   True if the loop is natural; marks the loop blocks into 'loop' as part of
//   the search.
//
bool FlowGraphNaturalLoops::FindNaturalLoopBlocks(FlowGraphNaturalLoop* loop, jitstd::list<BasicBlock*>& worklist)
{
    const FlowGraphDfsTree* dfsTree    = loop->m_dfsTree;
    Compiler*               comp       = dfsTree->GetCompiler();
    BitVecTraits            loopTraits = loop->LoopBlockTraits();
    BitVecOps::AddElemD(&loopTraits, loop->m_blocks, 0);

    // Seed the worklist
    //
    worklist.clear();
    for (FlowEdge* backEdge : loop->m_backEdges)
    {
        BasicBlock* const backEdgeSource = backEdge->getSourceBlock();
        if (backEdgeSource == loop->GetHeader())
        {
            continue;
        }

        assert(!BitVecOps::IsMember(&loopTraits, loop->m_blocks, loop->LoopBlockBitVecIndex(backEdgeSource)));
        worklist.push_back(backEdgeSource);
        BitVecOps::AddElemD(&loopTraits, loop->m_blocks, loop->LoopBlockBitVecIndex(backEdgeSource));
    }

    // Work back through flow to loop head or to another pred
    // that is clearly outside the loop.
    //
    while (!worklist.empty())
    {
        BasicBlock* const loopBlock = worklist.back();
        worklist.pop_back();

        for (FlowEdge* predEdge = comp->BlockPredsWithEH(loopBlock); predEdge != nullptr;
             predEdge           = predEdge->getNextPredEdge())
        {
            BasicBlock* const predBlock = predEdge->getSourceBlock();

            if (!dfsTree->Contains(predBlock))
            {
                continue;
            }

            // Head cannot dominate `predBlock` unless it is a DFS ancestor.
            //
            if (!dfsTree->IsAncestor(loop->GetHeader(), predBlock))
            {
                JITDUMP("Loop is not natural; witness " FMT_BB " -> " FMT_BB "\n", predBlock->bbNum, loopBlock->bbNum);
                return false;
            }

            if (BitVecOps::TryAddElemD(&loopTraits, loop->m_blocks, loop->LoopBlockBitVecIndex(predBlock)))
            {
                worklist.push_back(predBlock);
            }
        }
    }

    return true;
}

//------------------------------------------------------------------------
// FlowGraphNaturalLoop::VisitDefs: Visit all definitions contained in the
// loop.
//
// Type parameters:
//   TFunc - Callback functor type
//
// Parameters:
//   func - Callback functor that accepts a GenTreeLclVarCommon* and returns a
//   bool. On true, continue looking for defs; on false, abort.
//
// Returns:
//   True if all defs were visited and the functor never returned false; otherwise false.
//
template <typename TFunc>
bool FlowGraphNaturalLoop::VisitDefs(TFunc func)
{
    class VisitDefsVisitor : public GenTreeVisitor<VisitDefsVisitor>
    {
        using GenTreeVisitor<VisitDefsVisitor>::m_compiler;

        TFunc& m_func;

    public:
        enum
        {
            DoPreOrder = true,
        };

        VisitDefsVisitor(Compiler* comp, TFunc& func) : GenTreeVisitor<VisitDefsVisitor>(comp), m_func(func)
        {
        }

        Compiler::fgWalkResult PreOrderVisit(GenTree** use, GenTree* user)
        {
            GenTree* tree = *use;
            if ((tree->gtFlags & GTF_ASG) == 0)
            {
                return Compiler::WALK_SKIP_SUBTREES;
            }

            GenTreeLclVarCommon* lclDef;
            if (tree->DefinesLocal(m_compiler, &lclDef))
            {
                if (!m_func(lclDef))
                    return Compiler::WALK_ABORT;
            }

            return Compiler::WALK_CONTINUE;
        }
    };

    VisitDefsVisitor visitor(m_dfsTree->GetCompiler(), func);

    BasicBlockVisit result = VisitLoopBlocks([&](BasicBlock* loopBlock) {
        for (Statement* stmt : loopBlock->Statements())
        {
            if (visitor.WalkTree(stmt->GetRootNodePointer(), nullptr) == Compiler::WALK_ABORT)
                return BasicBlockVisit::Abort;
        }

        return BasicBlockVisit::Continue;
    });

    return result == BasicBlockVisit::Continue;
}

//------------------------------------------------------------------------
// FlowGraphNaturalLoop::FindDef: Find a def of the specified local number.
//
// Parameters:
//   lclNum - The local.
//
// Returns:
//   Tree that represents a def of the local; nullptr if no def was found.
//
// Remarks:
//   Does not take promotion into account.
//
GenTreeLclVarCommon* FlowGraphNaturalLoop::FindDef(unsigned lclNum)
{
    GenTreeLclVarCommon* result = nullptr;
    VisitDefs([&result, lclNum](GenTreeLclVarCommon* def) {
        if (def->GetLclNum() == lclNum)
        {
            result = def;
            return false;
        }

        return true;
    });

    return result;
}

//------------------------------------------------------------------------
// FlowGraphNaturalLoop::AnalyzeIteration: Analyze the induction structure of
// the loop.
//
// Parameters:
//   info - [out] Loop information
//
// Returns:
//   True if the structure was analyzed and we can make guarantees about it;
//   otherwise false.
//
// Remarks:
//   The function guarantees that at all definitions of the iteration local,
//   the loop condition is reestablished before iteration continues. In other
//   words, if this function returns true the loop invariant is guaranteed to
//   be upheld in all blocks in the loop (but see below for establishing the
//   base case).
//
//   Currently we do not validate that there is a zero-trip test ensuring the
//   condition is true, so it is up to the user to validate that. This is
//   normally done via GTF_RELOP_ZTT set by loop inversion.
//
bool FlowGraphNaturalLoop::AnalyzeIteration(NaturalLoopIterInfo* info)
{
    JITDUMP("Analyzing iteration for " FMT_LP " with header " FMT_BB "\n", m_index, m_header->bbNum);

    const FlowGraphDfsTree* dfs  = m_dfsTree;
    Compiler*               comp = dfs->GetCompiler();
    assert((m_entryEdges.size() == 1) && "Expected preheader");

    BasicBlock* preheader = m_entryEdges[0]->getSourceBlock();

    JITDUMP("  Preheader = " FMT_BB "\n", preheader->bbNum);

    // TODO-Quirk: For backwards compatibility always try the lexically
    // bottom-most block for the loop variable.
    BasicBlock* bottom = GetLexicallyBottomMostBlock();
    JITDUMP("  Bottom = " FMT_BB "\n", bottom->bbNum);

    BasicBlock* cond      = bottom;
    BasicBlock* initBlock = preheader;
    GenTree*    init;
    GenTree*    test;
    if (!cond->KindIs(BBJ_COND) ||
        !comp->optExtractInitTestIncr(&initBlock, bottom, m_header, &init, &test, &info->IterTree))
    {
        // TODO-CQ: Try all exit edges here to see if we can find an induction variable.
        JITDUMP("  Could not extract induction variable from bottom\n");
        return false;
    }

    info->IterVar = comp->optIsLoopIncrTree(info->IterTree);

    assert(info->IterVar != BAD_VAR_NUM);
    LclVarDsc* const iterVarDsc = comp->lvaGetDesc(info->IterVar);

    // Bail on promoted case, otherwise we'd have to search the loop
    // for both iterVar and its parent.
    // TODO-CQ: Fix this
    //
    if (iterVarDsc->lvIsStructField)
    {
        JITDUMP("  iterVar V%02u is a promoted field\n", info->IterVar);
        return false;
    }

    // Bail on the potentially aliased case.
    //
    if (iterVarDsc->IsAddressExposed())
    {
        JITDUMP("  iterVar V%02u is address exposed\n", info->IterVar);
        return false;
    }

    if (init == nullptr)
    {
        JITDUMP("  Init = <none>, test = [%06u], incr = [%06u]\n", Compiler::dspTreeID(test),
                Compiler::dspTreeID(info->IterTree));
    }
    else
    {
        JITDUMP("  Init = [%06u], test = [%06u], incr = [%06u]\n", Compiler::dspTreeID(init), Compiler::dspTreeID(test),
                Compiler::dspTreeID(info->IterTree));
    }

    if (!MatchLimit(info, test))
    {
        return false;
    }

    MatchInit(info, initBlock, init);

    bool result = VisitDefs([=](GenTreeLclVarCommon* def) {
        if ((def->GetLclNum() != info->IterVar) || (def == info->IterTree))
            return true;

        JITDUMP("  Loop has extraneous def [%06u]\n", Compiler::dspTreeID(def));
        return false;
    });

    if (!result)
    {
        return false;
    }

#ifdef DEBUG
    if (comp->verbose)
    {
        printf("  IterVar = V%02u\n", info->IterVar);

        if (info->HasConstInit)
            printf("  Const init with value %d in " FMT_BB "\n", info->ConstInitValue, info->InitBlock->bbNum);

        printf("  Test is [%06u] (", Compiler::dspTreeID(info->TestTree));
        if (info->HasConstLimit)
            printf("const limit ");
        if (info->HasSimdLimit)
            printf("simd limit ");
        if (info->HasInvariantLocalLimit)
            printf("invariant local limit ");
        if (info->HasArrayLengthLimit)
            printf("array length limit ");
        printf(")\n");
    }
#endif

    return result;
}

//------------------------------------------------------------------------
// FlowGraphNaturalLoop::MatchInit: Try to pattern match the initialization of
// an induction variable.
//
// Parameters:
//   info      - [in, out] Info structure to query and fill out
//   initBlock - Block containing the initialization tree
//   init      - Initialization tree
//
// Remarks:
//   We do not necessarily guarantee or require to be able to find any
//   initialization.
//
void FlowGraphNaturalLoop::MatchInit(NaturalLoopIterInfo* info, BasicBlock* initBlock, GenTree* init)
{
    if ((init == nullptr) || !init->OperIs(GT_STORE_LCL_VAR) || (init->AsLclVarCommon()->GetLclNum() != info->IterVar))
        return;

    GenTree* initValue = init->AsLclVar()->Data();
    if (!initValue->IsCnsIntOrI() || !initValue->TypeIs(TYP_INT))
        return;

    info->HasConstInit   = true;
    info->ConstInitValue = (int)initValue->AsIntCon()->IconValue();
    info->InitBlock      = initBlock;
}

//------------------------------------------------------------------------
// FlowGraphNaturalLoop::MatchLimit: Try to pattern match the loop test of an
// induction variable.
//
// Parameters:
//   info      - [in, out] Info structure to query and fill out
//   test      - Loop condition test
//
// Returns:
//   True if the loop condition was recognized and "info" was filled out.
//
// Remarks:
//   Unlike the initialization, we do require that we are able to match the
//   loop condition.
//
bool FlowGraphNaturalLoop::MatchLimit(NaturalLoopIterInfo* info, GenTree* test)
{
    // Obtain the relop from the "test" tree.
    GenTree* relop;
    if (test->OperIs(GT_JTRUE))
    {
        relop = test->gtGetOp1();
    }
    else
    {
        assert(test->OperIs(GT_STORE_LCL_VAR));
        relop = test->AsLclVar()->Data();
    }

    noway_assert(relop->OperIsCompare());

    GenTree* opr1 = relop->AsOp()->gtOp1;
    GenTree* opr2 = relop->AsOp()->gtOp2;

    GenTree* iterOp;
    GenTree* limitOp;

    // Make sure op1 or op2 is the iterVar.
    if (opr1->gtOper == GT_LCL_VAR && opr1->AsLclVarCommon()->GetLclNum() == info->IterVar)
    {
        iterOp  = opr1;
        limitOp = opr2;
    }
    else if (opr2->gtOper == GT_LCL_VAR && opr2->AsLclVarCommon()->GetLclNum() == info->IterVar)
    {
        iterOp  = opr2;
        limitOp = opr1;
    }
    else
    {
        return false;
    }

    if (iterOp->gtType != TYP_INT)
    {
        return false;
    }

    // Mark the iterator node.
    iterOp->gtFlags |= GTF_VAR_ITERATOR;

    // Check what type of limit we have - constant, variable or arr-len.
    if (limitOp->gtOper == GT_CNS_INT)
    {
        info->HasConstLimit = true;
        if ((limitOp->gtFlags & GTF_ICON_SIMD_COUNT) != 0)
        {
            info->HasSimdLimit = true;
        }
    }
    else if (limitOp->OperIs(GT_LCL_VAR))
    {
        // See if limit var is a loop invariant
        //
        GenTreeLclVarCommon* def = FindDef(limitOp->AsLclVarCommon()->GetLclNum());
        if (def != nullptr)
        {
            JITDUMP("  Limit var V%02u modified by [%06u]\n", limitOp->AsLclVarCommon()->GetLclNum(),
                    Compiler::dspTreeID(def));
            return false;
        }

        info->HasInvariantLocalLimit = true;
    }
    else if (limitOp->OperIs(GT_ARR_LENGTH))
    {
        // See if limit array is a loop invariant
        //
        GenTree* const array = limitOp->AsArrLen()->ArrRef();

        if (!array->OperIs(GT_LCL_VAR))
        {
            JITDUMP("  Array limit tree [%06u] not analyzable\n", Compiler::dspTreeID(limitOp));
            return false;
        }

        GenTreeLclVarCommon* def = FindDef(array->AsLclVar()->GetLclNum());
        if (def != nullptr)
        {
            JITDUMP("  Array limit var V%02u modified by [%06u]\n", array->AsLclVarCommon()->GetLclNum(),
                    Compiler::dspTreeID(def));
            return false;
        }

        info->HasArrayLengthLimit = true;
    }
    else
    {
        JITDUMP("  Loop limit tree [%06u] not analyzable\n", Compiler::dspTreeID(limitOp));
        return false;
    }

    // Were we able to successfully analyze the limit?
    //
    assert(info->HasConstLimit || info->HasInvariantLocalLimit || info->HasArrayLengthLimit);

    info->TestTree = relop;
    return true;
}

//------------------------------------------------------------------------
// GetLexicallyTopMostBlock: Get the lexically top-most block contained within
// the loop.
//
// Returns:
//   Block with highest bbNum.
//
// Remarks:
//   Mostly exists as a quirk while transitioning from the old loop
//   representation to the new one.
//
BasicBlock* FlowGraphNaturalLoop::GetLexicallyTopMostBlock()
{
    BasicBlock* top = m_header;
    VisitLoopBlocks([&top](BasicBlock* loopBlock) {
        if (loopBlock->bbNum < top->bbNum)
            top = loopBlock;
        return BasicBlockVisit::Continue;
    });

    return top;
}

//------------------------------------------------------------------------
// GetLexicallyBottomMostBlock: Get the lexically bottom-most block contained
// within the loop.
//
// Returns:
//   Block with highest bbNum.
//
// Remarks:
//   Mostly exists as a quirk while transitioning from the old loop
//   representation to the new one.
//
BasicBlock* FlowGraphNaturalLoop::GetLexicallyBottomMostBlock()
{
    BasicBlock* bottom = m_header;
    VisitLoopBlocks([&bottom](BasicBlock* loopBlock) {
        if (loopBlock->bbNum > bottom->bbNum)
            bottom = loopBlock;
        return BasicBlockVisit::Continue;
    });

    return bottom;
}

//------------------------------------------------------------------------
// HasDef: Check if a local is defined anywhere in the loop.
//
// Parameters:
//   lclNum - Local to check for a def for.
//
// Returns:
//   True if the local has any def.
//
bool FlowGraphNaturalLoop::HasDef(unsigned lclNum)
{
    Compiler*  comp = m_dfsTree->GetCompiler();
    LclVarDsc* dsc  = comp->lvaGetDesc(lclNum);

    assert(!comp->lvaVarAddrExposed(lclNum));
    // Currently does not handle promoted locals, only fields.
    assert(!dsc->lvPromoted);

    unsigned defLclNum1 = lclNum;
    unsigned defLclNum2 = BAD_VAR_NUM;
    if (dsc->lvIsStructField)
    {
        defLclNum2 = dsc->lvParentLcl;
    }

    bool result = VisitDefs([=](GenTreeLclVarCommon* lcl) {
        if ((lcl->GetLclNum() == defLclNum1) || (lcl->GetLclNum() == defLclNum2))
        {
            return false;
        }

        return true;
    });

    // If we stopped early we found a def.
    return !result;
}

//------------------------------------------------------------------------
// IterConst: Get the constant with which the iterator is modified
//
// Returns:
//   Constant value.
//
int NaturalLoopIterInfo::IterConst()
{
    GenTree* value = IterTree->AsLclVar()->Data();
    return (int)value->gtGetOp2()->AsIntCon()->IconValue();
}

//------------------------------------------------------------------------
// IterOper: Get the type of the operation on the iterator
//
// Returns:
//   Oper
//
genTreeOps NaturalLoopIterInfo::IterOper()
{
    return IterTree->AsLclVar()->Data()->OperGet();
}

//------------------------------------------------------------------------
// IterOperType: Get the type of the operation on the iterator.
//
// Returns:
//   Type, used for overflow instructions.
//
var_types NaturalLoopIterInfo::IterOperType()
{
    assert(genActualType(IterTree) == TYP_INT);
    return IterTree->TypeGet();
}

//------------------------------------------------------------------------
// IsReversed: Returns true if the iterator node is the second operand in the
// loop condition.
//
// Returns:
//   True if so.
//
bool NaturalLoopIterInfo::IsReversed()
{
    return TestTree->gtGetOp2()->OperIs(GT_LCL_VAR) && ((TestTree->gtGetOp2()->gtFlags & GTF_VAR_ITERATOR) != 0);
}

//------------------------------------------------------------------------
// TestOper: The type of the comparison between the iterator and the limit
// (GT_LE, GT_GE, etc.)
//
// Returns:
//   Oper.
//
genTreeOps NaturalLoopIterInfo::TestOper()
{
    genTreeOps op = TestTree->OperGet();
    return IsReversed() ? GenTree::SwapRelop(op) : op;
}

//------------------------------------------------------------------------
// IsIncreasingLoop: Returns true if the loop iterator increases from low to
// high value.
//
// Returns:
//   True if so.
//
bool NaturalLoopIterInfo::IsIncreasingLoop()
{
    // Increasing loop is the one that has "+=" increment operation and "< or <=" limit check.
    bool isLessThanLimitCheck = GenTree::StaticOperIs(TestOper(), GT_LT, GT_LE);
    return (isLessThanLimitCheck &&
            (((IterOper() == GT_ADD) && (IterConst() > 0)) || ((IterOper() == GT_SUB) && (IterConst() < 0))));
}

//------------------------------------------------------------------------
// IsIncreasingLoop: Returns true if the loop iterator decreases from high to
// low value.
//
// Returns:
//   True if so.
//
bool NaturalLoopIterInfo::IsDecreasingLoop()
{
    // Decreasing loop is the one that has "-=" decrement operation and "> or >=" limit check. If the operation is
    // "+=", make sure the constant is negative to give an effect of decrementing the iterator.
    bool isGreaterThanLimitCheck = GenTree::StaticOperIs(TestOper(), GT_GT, GT_GE);
    return (isGreaterThanLimitCheck &&
            (((IterOper() == GT_ADD) && (IterConst() < 0)) || ((IterOper() == GT_SUB) && (IterConst() > 0))));
}

//------------------------------------------------------------------------
// Iterator: Get the iterator node in the loop test
//
// Returns:
//   Iterator node.
//
GenTree* NaturalLoopIterInfo::Iterator()
{
    return IsReversed() ? TestTree->gtGetOp2() : TestTree->gtGetOp1();
}

//------------------------------------------------------------------------
// Limit: Get the limit node in the loop test.
//
// Returns:
//   Iterator node.
//
GenTree* NaturalLoopIterInfo::Limit()
{
    return IsReversed() ? TestTree->gtGetOp1() : TestTree->gtGetOp2();
}

//------------------------------------------------------------------------
// ConstLimit: Get the constant value of the iterator limit, i.e. when the loop
// condition is "i RELOP const".
//
// Returns:
//   Limit constant.
//
// Remarks:
//   Only valid if HasConstLimit is true.
//
int NaturalLoopIterInfo::ConstLimit()
{
    assert(HasConstLimit);
    GenTree* limit = Limit();
    assert(limit->OperIsConst());
    return (int)limit->AsIntCon()->gtIconVal;
}

//------------------------------------------------------------------------
// VarLimit: Get the local var num used in the loop condition, i.e. when the
// loop condition is "i RELOP lclVar" with a loop invariant local.
//
// Returns:
//   Local var number.
//
// Remarks:
//   Only valid if HasInvariantLocalLimit is true.
//
unsigned NaturalLoopIterInfo::VarLimit()
{
    assert(HasInvariantLocalLimit);

    GenTree* limit = Limit();
    assert(limit->OperGet() == GT_LCL_VAR);
    return limit->AsLclVarCommon()->GetLclNum();
}

//------------------------------------------------------------------------
// ArrLenLimit: Get the array length used in the loop condition, i.e. when the
// loop condition is "i RELOP arr.len".
//
// Parameters:
//   comp  - Compiler instance
//   index - [out] Array index information
//
// Returns:
//   True if the array length was extracted.
//
// Remarks:
//   Only valid if HasArrayLengthLimit is true.
//
bool NaturalLoopIterInfo::ArrLenLimit(Compiler* comp, ArrIndex* index)
{
    assert(HasArrayLengthLimit);

    GenTree* limit = Limit();
    assert(limit->OperIs(GT_ARR_LENGTH));

    // Check if we have a.length or a[i][j].length
    if (limit->AsArrLen()->ArrRef()->OperIs(GT_LCL_VAR))
    {
        index->arrLcl = limit->AsArrLen()->ArrRef()->AsLclVarCommon()->GetLclNum();
        index->rank   = 0;
        return true;
    }
    // We have a[i].length, extract a[i] pattern.
    else if (limit->AsArrLen()->ArrRef()->OperIs(GT_COMMA))
    {
        return comp->optReconstructArrIndex(limit->AsArrLen()->ArrRef(), index);
    }
    return false;
}

//------------------------------------------------------------------------
// FlowGraphDominatorTree::IntersectDom:
//   Find common IDom parent, much like least common ancestor.
//
// Parameters:
//   finger1 - A basic block that might share IDom ancestor with finger2.
//   finger2 - A basic block that might share IDom ancestor with finger1.
//
// Returns:
//   A basic block whose IDom is the dominator for finger1 and finger2, or else
//   nullptr. This may be called while immediate dominators are being computed,
//   and if the input values are members of the same loop (each reachable from
//   the other), then one may not yet have its immediate dominator computed
//   when we are attempting to find the immediate dominator of the other. So a
//   nullptr return value means that the the two inputs are in a cycle, not
//   that they don't have a common dominator ancestor.
//
// Remarks:
//   See "A simple, fast dominance algorithm" by Keith D. Cooper, Timothy J.
//   Harvey, Ken Kennedy.
//
BasicBlock* FlowGraphDominatorTree::IntersectDom(BasicBlock* finger1, BasicBlock* finger2)
{
    while (finger1 != finger2)
    {
        if (finger1 == nullptr || finger2 == nullptr)
        {
            return nullptr;
        }
        while (finger1 != nullptr && finger1->bbNewPostorderNum < finger2->bbNewPostorderNum)
        {
            finger1 = finger1->bbIDom;
        }
        if (finger1 == nullptr)
        {
            return nullptr;
        }
        while (finger2 != nullptr && finger2->bbNewPostorderNum < finger1->bbNewPostorderNum)
        {
            finger2 = finger2->bbIDom;
        }
    }
    return finger1;
}

//------------------------------------------------------------------------
// FlowGraphDominatorTree::Intersect:
//   See FlowGraphDominatorTree::IntersectDom.
//
BasicBlock* FlowGraphDominatorTree::Intersect(BasicBlock* block1, BasicBlock* block2)
{
    return IntersectDom(block1, block2);
}

//------------------------------------------------------------------------
// FlowGraphDominatorTree::Dominates:
//   Check if node "dominator" is an ancestor of node "dominated".
//
// Parameters:
//   dominator - Node that may dominate
//   dominated - Node that may be dominated
//
// Returns:
//   True "dominator" dominates "dominated".
//
bool FlowGraphDominatorTree::Dominates(BasicBlock* dominator, BasicBlock* dominated)
{
    assert(m_dfsTree->Contains(dominator) && m_dfsTree->Contains(dominated));

    // What we want to ask here is basically if A is in the middle of the path
    // from B to the root (the entry node) in the dominator tree. Turns out
    // that can be translated as:
    //
    //   A dom B <-> preorder(A) <= preorder(B) && postorder(A) >= postorder(B)
    //
    // where the equality holds when you ask if A dominates itself.
    //
    return (m_preorderNum[dominator->bbNewPostorderNum] <= m_preorderNum[dominated->bbNewPostorderNum]) &&
           (m_postorderNum[dominator->bbNewPostorderNum] >= m_postorderNum[dominated->bbNewPostorderNum]);
}

//------------------------------------------------------------------------
// FlowGraphDominatorTree::Build: Compute the dominator tree for the blocks in
// the DFS tree.
//
// Parameters:
//   dfsTree - DFS tree.
//
// Returns:
//   Data structure representing dominator tree. Immediate dominators are
//   marked directly into the BasicBlock structures, in the bbIDom field, so
//   multiple instances cannot be simultaneously used.
//
// Remarks:
//   As a precondition it is required that the flow graph has a unique root.
//   This might require creating a scratch root block in case the first block
//   has backedges or is in a try region.
//
FlowGraphDominatorTree* FlowGraphDominatorTree::Build(const FlowGraphDfsTree* dfsTree)
{
    Compiler*    comp      = dfsTree->GetCompiler();
    BasicBlock** postOrder = dfsTree->GetPostOrder();
    unsigned     count     = dfsTree->GetPostOrderCount();

    assert((comp->fgFirstBB->bbPreds == nullptr) && !comp->fgFirstBB->hasTryIndex());
    assert(postOrder[count - 1] == comp->fgFirstBB);
    comp->fgFirstBB->bbIDom = nullptr;

    // First compute immediate dominators.
    unsigned numIters = 0;
    bool     changed  = true;
    while (changed)
    {
        changed = false;

        // In reverse post order, except for the entry block (count - 1 is entry BB).
        for (unsigned i = count - 1; i > 0; i--)
        {
            unsigned    poNum = i - 1;
            BasicBlock* block = postOrder[poNum];

            // Intersect DOM, if computed, for all predecessors.
            BasicBlock* bbIDom = nullptr;
            for (FlowEdge* pred = comp->BlockDominancePreds(block); pred; pred = pred->getNextPredEdge())
            {
                BasicBlock* domPred = pred->getSourceBlock();
                if (!dfsTree->Contains(domPred))
                {
                    continue; // Unreachable pred
                }

                if ((numIters <= 0) && (domPred->bbNewPostorderNum <= poNum))
                {
                    continue; // Pred not yet visited
                }

                if (bbIDom == nullptr)
                {
                    bbIDom = domPred;
                }
                else
                {
                    bbIDom = IntersectDom(bbIDom, domPred);
                }
            }

            // Did we change the bbIDom value?  If so, we go around the outer loop again.
            if (block->bbIDom != bbIDom)
            {
                changed       = true;
                block->bbIDom = bbIDom;
            }
        }

        numIters++;
    }

    // Now build dominator tree.
    DomTreeNode* domTree = new (comp, CMK_DominatorMemory) DomTreeNode[count]{};

    // Build the child and sibling links based on the immediate dominators.
    // Running this loop in post-order means we end up with sibling links in
    // reverse post-order. Skip the root since it has no siblings.
    for (unsigned i = 0; i < count - 1; i++)
    {
        BasicBlock* block  = postOrder[i];
        BasicBlock* parent = block->bbIDom;
        assert(dfsTree->Contains(block) && dfsTree->Contains(parent));

        domTree[i].nextSibling                        = domTree[parent->bbNewPostorderNum].firstChild;
        domTree[parent->bbNewPostorderNum].firstChild = block;
    }

#ifdef DEBUG
    if (comp->verbose)
    {
        printf("After computing the dominance tree:\n");
        for (unsigned i = count; i > 0; i--)
        {
            unsigned poNum = i - 1;
            if (domTree[poNum].firstChild == nullptr)
            {
                continue;
            }

            printf(FMT_BB " :", postOrder[poNum]->bbNum);
            for (BasicBlock* child = domTree[poNum].firstChild; child != nullptr;
                 child             = domTree[child->bbNewPostorderNum].nextSibling)
            {
                printf(" " FMT_BB, child->bbNum);
            }
            printf("\n");
        }
        printf("\n");
    }
#endif

    // Assign preorder/postorder nums for fast "domnates" queries.
    class NumberDomTreeVisitor : public NewDomTreeVisitor<NumberDomTreeVisitor>
    {
        unsigned* m_preorderNums;
        unsigned* m_postorderNums;
        unsigned  m_preNum  = 0;
        unsigned  m_postNum = 0;

    public:
        NumberDomTreeVisitor(Compiler* comp, unsigned* preorderNums, unsigned* postorderNums)
            : NewDomTreeVisitor(comp), m_preorderNums(preorderNums), m_postorderNums(postorderNums)
        {
        }

        void PreOrderVisit(BasicBlock* block)
        {
            m_preorderNums[block->bbNewPostorderNum] = m_preNum++;
        }

        void PostOrderVisit(BasicBlock* block)
        {
            m_postorderNums[block->bbNewPostorderNum] = m_postNum++;
        }
    };

    unsigned* preorderNums  = new (comp, CMK_DominatorMemory) unsigned[count];
    unsigned* postorderNums = new (comp, CMK_DominatorMemory) unsigned[count];

    NumberDomTreeVisitor number(comp, preorderNums, postorderNums);
    number.WalkTree(domTree);

    return new (comp, CMK_DominatorMemory) FlowGraphDominatorTree(dfsTree, domTree, preorderNums, postorderNums);
}

//------------------------------------------------------------------------
// BlockToNaturalLoopMap::GetLoop: Map a block back to its most nested
// containing loop.
//
// Parameters:
//   block - The block
//
// Returns:
//   Loop or nullptr if the block is not contained in any loop.
//
FlowGraphNaturalLoop* BlockToNaturalLoopMap::GetLoop(BasicBlock* block)
{
    const FlowGraphDfsTree* dfs = m_loops->GetDfsTree();
    if (!dfs->Contains(block))
    {
        return nullptr;
    }

    unsigned index = m_indices[block->bbNewPostorderNum];
    if (index == UINT_MAX)
    {
        return nullptr;
    }

    return m_loops->GetLoopByIndex(index);
}

//------------------------------------------------------------------------
// BlockToNaturalLoopMap::Build: Build the map.
//
// Parameters:
//   loops - Data structure describing loops
//
// Returns:
//   The map.
//
BlockToNaturalLoopMap* BlockToNaturalLoopMap::Build(FlowGraphNaturalLoops* loops)
{
    const FlowGraphDfsTree* dfs  = loops->GetDfsTree();
    Compiler*               comp = dfs->GetCompiler();
    unsigned*               indices =
        dfs->GetPostOrderCount() == 0 ? nullptr : (new (comp, CMK_Loops) unsigned[dfs->GetPostOrderCount()]);

    for (unsigned i = 0; i < dfs->GetPostOrderCount(); i++)
    {
        indices[i] = UINT_MAX;
    }

    // Now visit all loops in reverse post order, meaning that we see inner
    // loops last and thus write their indices into the map last.
    for (FlowGraphNaturalLoop* loop : loops->InReversePostOrder())
    {
        loop->VisitLoopBlocks([=](BasicBlock* block) {
            indices[block->bbNewPostorderNum] = loop->GetIndex();
            return BasicBlockVisit::Continue;
        });
    }

    return new (comp, CMK_Loops) BlockToNaturalLoopMap(loops, indices);
}<|MERGE_RESOLUTION|>--- conflicted
+++ resolved
@@ -4056,63 +4056,8 @@
                                       postOrder[postorderNum] = block;
                                   });
 
-<<<<<<< HEAD
     return new (this, CMK_DepthFirstSearch) FlowGraphDfsTree(this, postOrder, numBlocks);
 }
-=======
-    unsigned preOrderIndex  = 0;
-    unsigned postOrderIndex = 0;
-
-    ArrayStack<AllSuccessorEnumerator> blocks(getAllocator(CMK_DepthFirstSearch));
-
-    auto dfsFrom = [&, postOrder](BasicBlock* firstBB) {
-
-        BitVecOps::AddElemD(&traits, visited, firstBB->bbNum);
-        blocks.Emplace(this, firstBB);
-        firstBB->bbPreorderNum = preOrderIndex++;
-
-        while (!blocks.Empty())
-        {
-            BasicBlock* block = blocks.TopRef().Block();
-            BasicBlock* succ  = blocks.TopRef().NextSuccessor();
-
-            if (succ != nullptr)
-            {
-                if (BitVecOps::TryAddElemD(&traits, visited, succ->bbNum))
-                {
-                    blocks.Emplace(this, succ);
-                    succ->bbPreorderNum = preOrderIndex++;
-                }
-            }
-            else
-            {
-                blocks.Pop();
-                postOrder[postOrderIndex] = block;
-                block->bbNewPostorderNum  = postOrderIndex++;
-            }
-        }
-
-    };
-
-    dfsFrom(fgFirstBB);
-
-    if ((fgEntryBB != nullptr) && !BitVecOps::IsMember(&traits, visited, fgEntryBB->bbNum))
-    {
-        // OSR methods will early on create flow that looks like it goes to the
-        // patchpoint, but during morph we may transform to something that
-        // requires the original entry (fgEntryBB).
-        assert(opts.IsOSR());
-        assert((fgEntryBB->bbRefs == 1) && (fgEntryBB->bbPreds == nullptr));
-        dfsFrom(fgEntryBB);
-    }
-
-    if ((genReturnBB != nullptr) && !BitVecOps::IsMember(&traits, visited, genReturnBB->bbNum) && !fgGlobalMorphDone)
-    {
-        // We introduce the merged return BB before morph and will redirect
-        // other returns to it as part of morph; keep it reachable.
-        dfsFrom(genReturnBB);
-    }
->>>>>>> 03c2d25e
 
 //------------------------------------------------------------------------
 // fgInvalidateDfsTree: Invalidate computed DFS tree and dependent annotations
