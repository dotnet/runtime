--- conflicted
+++ resolved
@@ -3884,30 +3884,7 @@
         {
             GenTree* node = *use;
 
-<<<<<<< HEAD
-    switch (oper)
-    {
-        case GT_CALL:
-
-            for (CallArg& arg : tree->AsCall()->gtArgs.EarlyArgs())
-            {
-                fgSetTreeSeqHelper(arg.GetEarlyNode(), isLIR);
-            }
-
-            for (CallArg& arg : tree->AsCall()->gtArgs.LateArgs())
-            {
-                fgSetTreeSeqHelper(arg.GetLateNode(), isLIR);
-            }
-
-            if ((tree->AsCall()->gtCallType == CT_INDIRECT) && (tree->AsCall()->gtCallCookie != nullptr))
-            {
-                fgSetTreeSeqHelper(tree->AsCall()->gtCallCookie, isLIR);
-            }
-
-            if (tree->AsCall()->gtCallType == CT_INDIRECT)
-=======
             if (m_isLIR)
->>>>>>> db56ff8e
             {
                 node->ClearReverseOp();
 
@@ -3925,86 +3902,6 @@
 
             m_prevNode = node;
 
-<<<<<<< HEAD
-            break;
-
-        case GT_ARR_OFFSET:
-            fgSetTreeSeqHelper(tree->AsArrOffs()->gtOffset, isLIR);
-            fgSetTreeSeqHelper(tree->AsArrOffs()->gtIndex, isLIR);
-            fgSetTreeSeqHelper(tree->AsArrOffs()->gtArrObj, isLIR);
-            break;
-
-        case GT_PHI:
-            for (GenTreePhi::Use& use : tree->AsPhi()->Uses())
-            {
-                fgSetTreeSeqHelper(use.GetNode(), isLIR);
-            }
-            break;
-
-        case GT_FIELD_LIST:
-            for (GenTreeFieldList::Use& use : tree->AsFieldList()->Uses())
-            {
-                fgSetTreeSeqHelper(use.GetNode(), isLIR);
-            }
-            break;
-
-        case GT_CMPXCHG:
-            // Evaluate the trees left to right
-            fgSetTreeSeqHelper(tree->AsCmpXchg()->gtOpLocation, isLIR);
-            fgSetTreeSeqHelper(tree->AsCmpXchg()->gtOpValue, isLIR);
-            fgSetTreeSeqHelper(tree->AsCmpXchg()->gtOpComparand, isLIR);
-            break;
-
-        case GT_STORE_DYN_BLK:
-            fgSetTreeSeqHelper(tree->AsStoreDynBlk()->Addr(), isLIR);
-            fgSetTreeSeqHelper(tree->AsStoreDynBlk()->Data(), isLIR);
-            fgSetTreeSeqHelper(tree->AsStoreDynBlk()->gtDynamicSize, isLIR);
-            break;
-
-        default:
-#ifdef DEBUG
-            gtDispTree(tree);
-            noway_assert(!"unexpected operator");
-#endif // DEBUG
-            break;
-    }
-
-    fgSetTreeSeqFinish(tree, isLIR);
-}
-
-void Compiler::fgSetTreeSeqFinish(GenTree* tree, bool isLIR)
-{
-    // If we are sequencing for LIR:
-    // - Clear the reverse ops flag
-    // - If we are processing a node that does not appear in LIR, do not add it to the list.
-    if (isLIR)
-    {
-        tree->gtFlags &= ~GTF_REVERSE_OPS;
-    }
-
-    /* Append to the node list */
-    ++fgTreeSeqNum;
-
-#ifdef DEBUG
-    tree->gtSeqNum = fgTreeSeqNum;
-
-    if (verbose & 0)
-    {
-        printf("SetTreeOrder: ");
-        printTreeID(fgTreeSeqLst);
-        printf(" followed by ");
-        printTreeID(tree);
-        printf("\n");
-    }
-#endif // DEBUG
-
-    fgTreeSeqLst->gtNext = tree;
-    tree->gtNext         = nullptr;
-    tree->gtPrev         = fgTreeSeqLst;
-    fgTreeSeqLst         = tree;
-
-    /* Remember the very first node */
-=======
             return fgWalkResult::WALK_CONTINUE;
         }
 
@@ -4025,7 +3922,6 @@
             return firstNode;
         }
     };
->>>>>>> db56ff8e
 
     return SetTreeSeqVisitor(this, tree, isLIR).Sequence();
 }
