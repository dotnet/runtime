--- conflicted
+++ resolved
@@ -270,36 +270,21 @@
         BasicBlock*   top                = block;
         unsigned char lpIndexFallThrough = BasicBlock::NOT_IN_LOOP;
 
-        BasicBlock*   poll        = fgNewBBafter(BBJ_ALWAYS, top, true);
         BBKinds       oldJumpKind = top->GetKind();
         unsigned char lpIndex     = top->bbNatLoopNum;
 
         if (oldJumpKind == BBJ_COND)
         {
             lpIndexFallThrough = top->GetFalseTarget()->bbNatLoopNum;
-<<<<<<< HEAD
-            bottom             = fgNewBBafter(BBJ_COND, poll, true, top->GetTrueTarget());
-            bottom->SetFalseTarget(bottom->Next());
-        }
-        else
-        {
-            bottom = fgNewBBafter(oldJumpKind, poll, true, top->GetTarget());
-        }
-
-=======
         }
 
         BasicBlock* poll = fgNewBBafter(BBJ_ALWAYS, top, true);
         bottom           = fgNewBBafter(top->GetKind(), poll, true);
 
->>>>>>> e9941658
         poll->SetTarget(bottom);
         assert(poll->JumpsToNext());
 
         bottom->TransferTarget(top);
-
-        BBKinds       oldJumpKind = top->GetKind();
-        unsigned char lpIndex     = top->bbNatLoopNum;
 
         // Update block flags
         const BasicBlockFlags originalFlags = top->GetFlagsRaw() | BBF_GC_SAFE_POINT;
