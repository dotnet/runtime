--- conflicted
+++ resolved
@@ -24,7 +24,7 @@
 //
 static bool blockNeedsGCPoll(BasicBlock* block)
 {
-    bool blockMayNeedGCPoll = block->HasFlag(BBF_NEEDS_GCPOLL);
+    bool blockMayNeedGCPoll = block->CheckFlag(BBF_NEEDS_GCPOLL);
     for (Statement* const stmt : block->NonPhiStatements())
     {
         if ((stmt->GetRootNode()->gtFlags & GTF_CALL) != 0)
@@ -88,7 +88,7 @@
         // the call could've been moved, e.g., hoisted from a loop, CSE'd, etc.
         if (opts.OptimizationDisabled())
         {
-            if (!block->HasAnyFlag(BBF_HAS_SUPPRESSGC_CALL | BBF_NEEDS_GCPOLL))
+            if (!block->CheckFlags(BBF_HAS_SUPPRESSGC_CALL | BBF_NEEDS_GCPOLL))
             {
                 continue;
             }
@@ -137,7 +137,7 @@
             JITDUMP("Selecting CALL poll in block " FMT_BB " because it is a SWITCH block\n", block->bbNum);
             pollType = GCPOLL_CALL;
         }
-        else if (block->HasFlag(BBF_COLD))
+        else if (block->CheckFlag(BBF_COLD))
         {
             // We don't want to split a cold block.
             //
@@ -200,7 +200,7 @@
 
         Statement* newStmt = nullptr;
 
-        if (block->HasFlag(BBF_NEEDS_GCPOLL))
+        if (block->CheckFlag(BBF_NEEDS_GCPOLL))
         {
             // This is a block that ends in a tail call; gc probe early.
             //
@@ -297,11 +297,7 @@
         bottom->SetFlags(originalFlags &
                          (BBF_SPLIT_GAINED | BBF_IMPORTED | BBF_GC_SAFE_POINT | BBF_LOOP_PREHEADER | BBF_RETLESS_CALL));
         bottom->inheritWeight(top);
-<<<<<<< HEAD
-        poll->SetFlags(originalFlags & (BBF_SPLIT_GAINED | BBF_IMPORTED | BBF_GC_SAFE_POINT));
-=======
-        poll->bbFlags |= originalFlags & (BBF_SPLIT_GAINED | BBF_IMPORTED | BBF_GC_SAFE_POINT | BBF_NONE_QUIRK);
->>>>>>> d2172989
+        poll->SetFlags(originalFlags & (BBF_SPLIT_GAINED | BBF_IMPORTED | BBF_GC_SAFE_POINT | BBF_NONE_QUIRK));
 
         // Mark Poll as rarely run.
         poll->bbSetRunRarely();
@@ -596,7 +592,7 @@
     unsigned importedILSize = 0;
     for (BasicBlock* const block : Blocks())
     {
-        if (block->HasFlag(BBF_IMPORTED))
+        if (block->CheckFlag(BBF_IMPORTED))
         {
             // Assume if we generate any IR for the block we generate IR for the entire block.
             if (block->firstStmt() != nullptr)
@@ -670,7 +666,7 @@
     }
 
     // If one block is Hot and the other is Cold then we are in different regions
-    return (blk1->HasFlag(BBF_COLD) != blk2->HasFlag(BBF_COLD));
+    return (blk1->CheckFlag(BBF_COLD) != blk2->CheckFlag(BBF_COLD));
 }
 
 bool Compiler::fgIsBlockCold(BasicBlock* blk)
@@ -682,7 +678,7 @@
         return false;
     }
 
-    return blk->HasFlag(BBF_COLD);
+    return blk->CheckFlag(BBF_COLD);
 }
 
 /*****************************************************************************
@@ -1262,7 +1258,7 @@
 
     /* Unless we already know that there is a loop without a call here ... */
 
-    if (!dstBB->HasFlag(BBF_LOOP_CALL0))
+    if (!dstBB->CheckFlag(BBF_LOOP_CALL0))
     {
         /* Check whether there is a loop path that doesn't call */
 
@@ -1353,7 +1349,7 @@
 
     /* Is the loop head block known to execute a method call? */
 
-    if (block->HasFlag(BBF_GC_SAFE_POINT))
+    if (block->CheckFlag(BBF_GC_SAFE_POINT))
     {
 #ifdef DEBUG
         if (verbose)
@@ -1377,7 +1373,7 @@
 
         /* Will every trip through our loop execute a call? */
 
-        if (block->HasFlag(BBF_LOOP_CALL1))
+        if (block->CheckFlag(BBF_LOOP_CALL1))
         {
 #ifdef DEBUG
             if (verbose)
@@ -1837,7 +1833,7 @@
     assert(genReturnBB != block);
     assert(fgReturnCount <= 1); // We have a single return for synchronized methods
     assert(block->KindIs(BBJ_RETURN));
-    assert(!block->HasFlag(BBF_HAS_JMP));
+    assert(!block->CheckFlag(BBF_HAS_JMP));
     assert(block->hasTryIndex());
     assert(!block->hasHndIndex());
     assert(compHndBBtabCount >= 1);
@@ -2609,7 +2605,7 @@
 
     for (BasicBlock* block = fgFirstBB; !lastBlockBeforeGenReturns->NextIs(block); block = block->Next())
     {
-        if (block->KindIs(BBJ_RETURN) && !block->HasFlag(BBF_HAS_JMP))
+        if (block->KindIs(BBJ_RETURN) && !block->CheckFlag(BBF_HAS_JMP))
         {
             merger.Record(block);
         }
@@ -2988,13 +2984,8 @@
 
     /* Allocate a new basic block */
 
-<<<<<<< HEAD
-    BasicBlock* newHead = BasicBlock::New(this, BBJ_NONE);
-    newHead->SetFlags(BBF_INTERNAL);
-=======
     BasicBlock* newHead = BasicBlock::New(this, BBJ_ALWAYS, block);
-    newHead->bbFlags |= (BBF_INTERNAL | BBF_NONE_QUIRK);
->>>>>>> d2172989
+    newHead->SetFlags(BBF_INTERNAL | BBF_NONE_QUIRK);
     newHead->inheritWeight(block);
     newHead->bbRefs = 0;
 
@@ -3035,7 +3026,7 @@
     assert(nullptr == fgGetPredForBlock(block, newHead));
     fgAddRefPred(block, newHead);
 
-    assert(newHead->HasFlag(BBF_INTERNAL));
+    assert(newHead->CheckFlag(BBF_INTERNAL));
 }
 
 //------------------------------------------------------------------------
@@ -3937,7 +3928,7 @@
                 case BBJ_COND:
                 case BBJ_ALWAYS:
                     partiallyInterruptible =
-                        ((block->bbFlags & BBF_NONE_QUIRK) != 0) || EDGE_IS_GC_SAFE(block, block->GetJumpDest());
+                        block->CheckFlag(BBF_NONE_QUIRK) || EDGE_IS_GC_SAFE(block, block->GetJumpDest());
                     break;
 
                 case BBJ_SWITCH:
