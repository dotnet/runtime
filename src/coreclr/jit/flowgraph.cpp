--- conflicted
+++ resolved
@@ -694,25 +694,19 @@
     return false;
 }
 
-<<<<<<< HEAD
-GenTreeCall* Compiler::fgGetStaticsCCtorHelper(CORINFO_CLASS_HANDLE cls,
-                                               CorInfoHelpFunc      helper,
-                                               /* OUT */ bool*      pIsHoistable)
-=======
 //------------------------------------------------------------------------
 // fgGetStaticsCCtorHelper: Creates a BasicBlock from the `tree` node.
 //
 // Arguments:
-//    cls       - The class handle
-//    helper    - The helper function
-//    typeIndex - The static block type index. Used only for
-//                CORINFO_HELP_GETSHARED_NONGCTHREADSTATIC_BASE_NOCTOR_OPTIMIZED to cache
-//                the static block in an array at index typeIndex.
+//    cls          - The class handle
+//    helper       - The helper function
+//    typeIndex    - The static block type index. Used only for
+//                   CORINFO_HELP_GETSHARED_NONGCTHREADSTATIC_BASE_NOCTOR_OPTIMIZED to cache
+//                   the static block in an array at index typeIndex.
 //
 // Return Value:
 //    The call node corresponding to the helper
 GenTreeCall* Compiler::fgGetStaticsCCtorHelper(CORINFO_CLASS_HANDLE cls, CorInfoHelpFunc helper, uint32_t typeIndex)
->>>>>>> 722e19b0
 {
     bool bNeedClassID = true;
     bool isHoistable  = false;
@@ -809,20 +803,16 @@
         result = gtNewHelperCallNode(helper, type, opModuleIDArg);
     }
 
-<<<<<<< HEAD
     if (isHoistable)
     {
         result->gtFlags |= GTF_CALL_HOISTABLE;
-        *pIsHoistable = isHoistable;
-    }
-=======
+    }
+
     if (IsStaticHelperEligibleForExpansion(result))
     {
         // Keep class handle attached to the helper call since it's difficult to restore it.
         result->gtInitClsHnd = cls;
     }
-    result->gtFlags |= callFlags;
->>>>>>> 722e19b0
 
     // If we're importing the special EqualityComparer<T>.Default or Comparer<T>.Default
     // intrinsics, flag the helper call. Later during inlining, we can
