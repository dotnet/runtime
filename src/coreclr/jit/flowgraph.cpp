--- conflicted
+++ resolved
@@ -4174,8 +4174,6 @@
 }
 
 //------------------------------------------------------------------------
-<<<<<<< HEAD
-=======
 // ContainsLoop: Returns true if this loop contains the specified other loop.
 //
 // Parameters:
@@ -4190,7 +4188,6 @@
 }
 
 //------------------------------------------------------------------------
->>>>>>> d2d5bc97
 // NumLoopBlocks: Get the number of blocks in the SCC of the loop.
 //
 // Returns:
@@ -4613,11 +4610,7 @@
         }
     };
 
-<<<<<<< HEAD
-    VisitDefsVisitor visitor(m_tree->GetCompiler(), func);
-=======
     VisitDefsVisitor visitor(m_dfsTree->GetCompiler(), func);
->>>>>>> d2d5bc97
 
     BasicBlockVisit result = VisitLoopBlocks([&](BasicBlock* loopBlock) {
         for (Statement* stmt : loopBlock->Statements())
@@ -4686,11 +4679,7 @@
 {
     JITDUMP("Analyzing iteration for " FMT_LP " with header " FMT_BB "\n", m_index, m_header->bbNum);
 
-<<<<<<< HEAD
-    const FlowGraphDfsTree* dfs  = m_tree;
-=======
     const FlowGraphDfsTree* dfs  = m_dfsTree;
->>>>>>> d2d5bc97
     Compiler*               comp = dfs->GetCompiler();
     assert((m_entryEdges.size() == 1) && "Expected preheader");
 
@@ -4997,11 +4986,7 @@
 //
 bool FlowGraphNaturalLoop::HasDef(unsigned lclNum)
 {
-<<<<<<< HEAD
-    Compiler*  comp = m_tree->GetCompiler();
-=======
     Compiler*  comp = m_dfsTree->GetCompiler();
->>>>>>> d2d5bc97
     LclVarDsc* dsc  = comp->lvaGetDesc(lclNum);
 
     assert(!comp->lvaVarAddrExposed(lclNum));
@@ -5381,18 +5366,11 @@
     {
         BasicBlock* block  = postOrder[i];
         BasicBlock* parent = block->bbIDom;
-<<<<<<< HEAD
-        assert(dfs->Contains(block) && dfs->Contains(parent));
-
-        domTree[i].nextSibling                     = domTree[parent->bbPostorderNum].firstChild;
-        domTree[parent->bbPostorderNum].firstChild = block;
-=======
         assert(parent != nullptr);
         assert(dfsTree->Contains(block) && dfsTree->Contains(parent));
 
         domTree[i].nextSibling                        = domTree[parent->bbNewPostorderNum].firstChild;
         domTree[parent->bbNewPostorderNum].firstChild = block;
->>>>>>> d2d5bc97
     }
 
 #ifdef DEBUG
