--- conflicted
+++ resolved
@@ -4569,7 +4569,6 @@
 }
 
 //------------------------------------------------------------------------
-<<<<<<< HEAD
 // FlowGraphNaturalLoop::VisitDefs: Visit all definitions contained in the
 // loop.
 //
@@ -4768,200 +4767,10 @@
     {
         return false;
     }
-=======
-// FlowGraphDominatorTree::IntersectDom:
-//   Find common IDom parent, much like least common ancestor.
-//
-// Parameters:
-//   finger1 - A basic block that might share IDom ancestor with finger2.
-//   finger2 - A basic block that might share IDom ancestor with finger1.
-//
-// Returns:
-//   A basic block whose IDom is the dominator for finger1 and finger2, or else
-//   nullptr. This may be called while immediate dominators are being computed,
-//   and if the input values are members of the same loop (each reachable from
-//   the other), then one may not yet have its immediate dominator computed
-//   when we are attempting to find the immediate dominator of the other. So a
-//   nullptr return value means that the the two inputs are in a cycle, not
-//   that they don't have a common dominator ancestor.
-//
-// Remarks:
-//   See "A simple, fast dominance algorithm" by Keith D. Cooper, Timothy J.
-//   Harvey, Ken Kennedy.
-//
-BasicBlock* FlowGraphDominatorTree::IntersectDom(BasicBlock* finger1, BasicBlock* finger2)
-{
-    while (finger1 != finger2)
-    {
-        if (finger1 == nullptr || finger2 == nullptr)
-        {
-            return nullptr;
-        }
-        while (finger1 != nullptr && finger1->bbPostorderNum < finger2->bbPostorderNum)
-        {
-            finger1 = finger1->bbIDom;
-        }
-        if (finger1 == nullptr)
-        {
-            return nullptr;
-        }
-        while (finger2 != nullptr && finger2->bbPostorderNum < finger1->bbPostorderNum)
-        {
-            finger2 = finger2->bbIDom;
-        }
-    }
-    return finger1;
-}
-
-//------------------------------------------------------------------------
-// FlowGraphDominatorTree::Intersect:
-//   See FlowGraphDominatorTree::IntersectDom.
-//
-BasicBlock* FlowGraphDominatorTree::Intersect(BasicBlock* block1, BasicBlock* block2)
-{
-    return IntersectDom(block1, block2);
-}
-
-//------------------------------------------------------------------------
-// FlowGraphDominatorTree::Dominates:
-//   Check if node "dominator" is an ancestor of node "dominated".
-//
-// Parameters:
-//   dominator - Node that may dominate
-//   dominated - Node that may be dominated
-//
-// Returns:
-//   True "dominator" dominates "dominated".
-//
-bool FlowGraphDominatorTree::Dominates(BasicBlock* dominator, BasicBlock* dominated)
-{
-    assert(m_dfs->Contains(dominator) && m_dfs->Contains(dominated));
-
-    // What we want to ask here is basically if A is in the middle of the path
-    // from B to the root (the entry node) in the dominator tree. Turns out
-    // that can be translated as:
-    //
-    //   A dom B <-> preorder(A) <= preorder(B) && postorder(A) >= postorder(B)
-    //
-    // where the equality holds when you ask if A dominates itself.
-    //
-    return (m_preorderNum[dominator->bbPostorderNum] <= m_preorderNum[dominated->bbPostorderNum]) &&
-           (m_postorderNum[dominator->bbPostorderNum] >= m_postorderNum[dominated->bbPostorderNum]);
-}
-
-//------------------------------------------------------------------------
-// FlowGraphDominatorTree::Build: Compute the dominator tree for the blocks in
-// the DFS tree.
-//
-// Parameters:
-//   dfs - DFS tree.
-//
-// Returns:
-//   Data structure representing dominator tree. Immediate dominators are
-//   marked directly into the BasicBlock structures, in the bbIDom field, so
-//   multiple instances cannot be simultaneously used.
-//
-// Remarks:
-//   As a precondition it is required that the flow graph has a unique root.
-//   This might require creating a scratch root block in case the first block
-//   has backedges or is in a try region.
-//
-FlowGraphDominatorTree* FlowGraphDominatorTree::Build(const FlowGraphDfsTree* dfs)
-{
-    Compiler*    comp      = dfs->GetCompiler();
-    BasicBlock** postOrder = dfs->GetPostOrder();
-    unsigned     count     = dfs->GetPostOrderCount();
-
-    assert((comp->fgFirstBB->bbPreds == nullptr) && !comp->fgFirstBB->hasTryIndex());
-    assert(postOrder[count - 1] == comp->fgFirstBB);
-    comp->fgFirstBB->bbIDom = nullptr;
-
-    // First compute immediate dominators.
-    unsigned numIters = 0;
-    bool     changed  = true;
-    while (changed)
-    {
-        changed = false;
-
-        // In reverse post order, except for the entry block (count - 1 is entry BB).
-        for (unsigned i = count - 1; i > 0; i--)
-        {
-            unsigned    poNum = i - 1;
-            BasicBlock* block = postOrder[poNum];
-
-            // Intersect DOM, if computed, for all predecessors.
-            BasicBlock* bbIDom = nullptr;
-            for (FlowEdge* pred = comp->BlockDominancePreds(block); pred; pred = pred->getNextPredEdge())
-            {
-                BasicBlock* domPred = pred->getSourceBlock();
-                if (!dfs->Contains(domPred))
-                {
-                    continue; // Unreachable pred
-                }
-
-                if ((numIters <= 0) && (domPred->bbPostorderNum <= poNum))
-                {
-                    continue; // Pred not yet visited
-                }
-
-                if (bbIDom == nullptr)
-                {
-                    bbIDom = domPred;
-                }
-                else
-                {
-                    bbIDom = IntersectDom(bbIDom, domPred);
-                }
-            }
-
-            // Did we change the bbIDom value?  If so, we go around the outer loop again.
-            if (block->bbIDom != bbIDom)
-            {
-                changed       = true;
-                block->bbIDom = bbIDom;
-            }
-        }
-
-        numIters++;
-    }
-
-    // Now build dominator tree.
-    DomTreeNode* domTree = new (comp, CMK_DominatorMemory) DomTreeNode[count]{};
-
-    // TODO-Quirk: Build the dominator tree by iterating in normal post order
-    // (ending up with sibling links in RPO) instead of this. It will cause
-    // diffs because things like RBO and copy prop depend on the exact order of
-    // visiting blocks in the dominator tree.
-    for (BasicBlock* block : comp->Blocks(comp->fgFirstBB->Next()))
-    {
-        if (!dfs->Contains(block))
-        {
-            continue;
-        }
-
-        unsigned    poNum  = block->bbPostorderNum;
-        BasicBlock* parent = block->bbIDom;
-
-        domTree[poNum].nextSibling                 = domTree[parent->bbPostorderNum].firstChild;
-        domTree[parent->bbPostorderNum].firstChild = block;
-    }
-
-//// Skip the root since it has no siblings.
-// for (unsigned i = 0; i < count - 1; i++)
-//{
-//    BasicBlock* block  = postOrder[i];
-//    BasicBlock* parent = block->bbIDom;
-//    assert(dfs->Contains(block) && dfs->Contains(parent));
-
-//    domTree[i].nextSibling                     = domTree[parent->bbPostorderNum].firstChild;
-//    domTree[parent->bbPostorderNum].firstChild = block;
-//}
->>>>>>> 2cf0a1c5
 
 #ifdef DEBUG
     if (comp->verbose)
     {
-<<<<<<< HEAD
         printf("  IterVar = V%02u\n", info->IterVar);
 
         if (info->HasConstInit)
@@ -5400,7 +5209,200 @@
         return comp->optReconstructArrIndex(limit->AsArrLen()->ArrRef(), index);
     }
     return false;
-=======
+}
+
+//------------------------------------------------------------------------
+// FlowGraphDominatorTree::IntersectDom:
+//   Find common IDom parent, much like least common ancestor.
+//
+// Parameters:
+//   finger1 - A basic block that might share IDom ancestor with finger2.
+//   finger2 - A basic block that might share IDom ancestor with finger1.
+//
+// Returns:
+//   A basic block whose IDom is the dominator for finger1 and finger2, or else
+//   nullptr. This may be called while immediate dominators are being computed,
+//   and if the input values are members of the same loop (each reachable from
+//   the other), then one may not yet have its immediate dominator computed
+//   when we are attempting to find the immediate dominator of the other. So a
+//   nullptr return value means that the the two inputs are in a cycle, not
+//   that they don't have a common dominator ancestor.
+//
+// Remarks:
+//   See "A simple, fast dominance algorithm" by Keith D. Cooper, Timothy J.
+//   Harvey, Ken Kennedy.
+//
+BasicBlock* FlowGraphDominatorTree::IntersectDom(BasicBlock* finger1, BasicBlock* finger2)
+{
+    while (finger1 != finger2)
+    {
+        if (finger1 == nullptr || finger2 == nullptr)
+        {
+            return nullptr;
+        }
+        while (finger1 != nullptr && finger1->bbPostorderNum < finger2->bbPostorderNum)
+        {
+            finger1 = finger1->bbIDom;
+        }
+        if (finger1 == nullptr)
+        {
+            return nullptr;
+        }
+        while (finger2 != nullptr && finger2->bbPostorderNum < finger1->bbPostorderNum)
+        {
+            finger2 = finger2->bbIDom;
+        }
+    }
+    return finger1;
+}
+
+//------------------------------------------------------------------------
+// FlowGraphDominatorTree::Intersect:
+//   See FlowGraphDominatorTree::IntersectDom.
+//
+BasicBlock* FlowGraphDominatorTree::Intersect(BasicBlock* block1, BasicBlock* block2)
+{
+    return IntersectDom(block1, block2);
+}
+
+//------------------------------------------------------------------------
+// FlowGraphDominatorTree::Dominates:
+//   Check if node "dominator" is an ancestor of node "dominated".
+//
+// Parameters:
+//   dominator - Node that may dominate
+//   dominated - Node that may be dominated
+//
+// Returns:
+//   True "dominator" dominates "dominated".
+//
+bool FlowGraphDominatorTree::Dominates(BasicBlock* dominator, BasicBlock* dominated)
+{
+    assert(m_dfs->Contains(dominator) && m_dfs->Contains(dominated));
+
+    // What we want to ask here is basically if A is in the middle of the path
+    // from B to the root (the entry node) in the dominator tree. Turns out
+    // that can be translated as:
+    //
+    //   A dom B <-> preorder(A) <= preorder(B) && postorder(A) >= postorder(B)
+    //
+    // where the equality holds when you ask if A dominates itself.
+    //
+    return (m_preorderNum[dominator->bbPostorderNum] <= m_preorderNum[dominated->bbPostorderNum]) &&
+           (m_postorderNum[dominator->bbPostorderNum] >= m_postorderNum[dominated->bbPostorderNum]);
+}
+
+//------------------------------------------------------------------------
+// FlowGraphDominatorTree::Build: Compute the dominator tree for the blocks in
+// the DFS tree.
+//
+// Parameters:
+//   dfs - DFS tree.
+//
+// Returns:
+//   Data structure representing dominator tree. Immediate dominators are
+//   marked directly into the BasicBlock structures, in the bbIDom field, so
+//   multiple instances cannot be simultaneously used.
+//
+// Remarks:
+//   As a precondition it is required that the flow graph has a unique root.
+//   This might require creating a scratch root block in case the first block
+//   has backedges or is in a try region.
+//
+FlowGraphDominatorTree* FlowGraphDominatorTree::Build(const FlowGraphDfsTree* dfs)
+{
+    Compiler*    comp      = dfs->GetCompiler();
+    BasicBlock** postOrder = dfs->GetPostOrder();
+    unsigned     count     = dfs->GetPostOrderCount();
+
+    assert((comp->fgFirstBB->bbPreds == nullptr) && !comp->fgFirstBB->hasTryIndex());
+    assert(postOrder[count - 1] == comp->fgFirstBB);
+    comp->fgFirstBB->bbIDom = nullptr;
+
+    // First compute immediate dominators.
+    unsigned numIters = 0;
+    bool     changed  = true;
+    while (changed)
+    {
+        changed = false;
+
+        // In reverse post order, except for the entry block (count - 1 is entry BB).
+        for (unsigned i = count - 1; i > 0; i--)
+        {
+            unsigned    poNum = i - 1;
+            BasicBlock* block = postOrder[poNum];
+
+            // Intersect DOM, if computed, for all predecessors.
+            BasicBlock* bbIDom = nullptr;
+            for (FlowEdge* pred = comp->BlockDominancePreds(block); pred; pred = pred->getNextPredEdge())
+            {
+                BasicBlock* domPred = pred->getSourceBlock();
+                if (!dfs->Contains(domPred))
+                {
+                    continue; // Unreachable pred
+                }
+
+                if ((numIters <= 0) && (domPred->bbPostorderNum <= poNum))
+                {
+                    continue; // Pred not yet visited
+                }
+
+                if (bbIDom == nullptr)
+                {
+                    bbIDom = domPred;
+                }
+                else
+                {
+                    bbIDom = IntersectDom(bbIDom, domPred);
+                }
+            }
+
+            // Did we change the bbIDom value?  If so, we go around the outer loop again.
+            if (block->bbIDom != bbIDom)
+            {
+                changed       = true;
+                block->bbIDom = bbIDom;
+            }
+        }
+
+        numIters++;
+    }
+
+    // Now build dominator tree.
+    DomTreeNode* domTree = new (comp, CMK_DominatorMemory) DomTreeNode[count]{};
+
+    // TODO-Quirk: Build the dominator tree by iterating in normal post order
+    // (ending up with sibling links in RPO) instead of this. It will cause
+    // diffs because things like RBO and copy prop depend on the exact order of
+    // visiting blocks in the dominator tree.
+    for (BasicBlock* block : comp->Blocks(comp->fgFirstBB->Next()))
+    {
+        if (!dfs->Contains(block))
+        {
+            continue;
+        }
+
+        unsigned    poNum  = block->bbPostorderNum;
+        BasicBlock* parent = block->bbIDom;
+
+        domTree[poNum].nextSibling                 = domTree[parent->bbPostorderNum].firstChild;
+        domTree[parent->bbPostorderNum].firstChild = block;
+    }
+
+//// Skip the root since it has no siblings.
+// for (unsigned i = 0; i < count - 1; i++)
+//{
+//    BasicBlock* block  = postOrder[i];
+//    BasicBlock* parent = block->bbIDom;
+//    assert(dfs->Contains(block) && dfs->Contains(parent));
+
+//    domTree[i].nextSibling                     = domTree[parent->bbPostorderNum].firstChild;
+//    domTree[parent->bbPostorderNum].firstChild = block;
+//}
+
+#ifdef DEBUG
+    if (comp->verbose)
+    {
         printf("After computing the dominance tree:\n");
         for (unsigned i = count; i > 0; i--)
         {
@@ -5454,5 +5456,4 @@
     number.WalkTree(domTree);
 
     return new (comp, CMK_DominatorMemory) FlowGraphDominatorTree(dfs, domTree, preorderNums, postorderNums);
->>>>>>> 2cf0a1c5
 }