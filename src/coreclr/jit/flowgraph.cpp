--- conflicted
+++ resolved
@@ -2984,13 +2984,8 @@
 
     /* Allocate a new basic block */
 
-<<<<<<< HEAD
-    BasicBlock* newHead = BasicBlock::bbNewBasicBlock(this, BBJ_ALWAYS, block);
+    BasicBlock* newHead = BasicBlock::New(this, BBJ_ALWAYS, block);
     newHead->bbFlags |= (BBF_INTERNAL | BBF_NONE_QUIRK);
-=======
-    BasicBlock* newHead = BasicBlock::New(this, BBJ_NONE);
-    newHead->bbFlags |= BBF_INTERNAL;
->>>>>>> acf7c85d
     newHead->inheritWeight(block);
     newHead->bbRefs = 0;
 
@@ -3427,16 +3422,6 @@
                         fgAddRefPred(transitionBlock, prevToFirstColdBlock);
                     }
                     break;
-<<<<<<< HEAD
-=======
-
-                case BBJ_NONE:
-                    // If the block preceding the first cold block is BBJ_NONE,
-                    // convert it to BBJ_ALWAYS to force an explicit jump.
-
-                    prevToFirstColdBlock->SetJumpKindAndTarget(BBJ_ALWAYS, firstColdBlock);
-                    break;
->>>>>>> acf7c85d
             }
         }
     }
