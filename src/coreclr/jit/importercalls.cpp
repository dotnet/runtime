--- conflicted
+++ resolved
@@ -9210,15 +9210,8 @@
 #ifdef DEBUG
         // Return type
         //
-<<<<<<< HEAD
-        var_types const fncRetType = genActualType(pParam->call->gtReturnType);
-
-#ifdef DEBUG
-        var_types fncRealRetType = JITtype2varType(methInfo.args.retType);
-=======
         var_types const fncRetType     = pParam->call->gtReturnType;
         var_types const fncRealRetType = JITtype2varType(methInfo.args.retType);
->>>>>>> 036010cc
 
         assert((genActualType(fncRealRetType) == genActualType(fncRetType)) ||
                // <BUGNUM> VSW 288602 </BUGNUM>
