--- conflicted
+++ resolved
@@ -3249,7 +3249,6 @@
                 {
                     break;
                 }
-<<<<<<< HEAD
 #if !defined(TARGET_XARCH) && !defined(TARGET_ARM64)
                 else if (genTypeSize(retType) < 4)
                 {
@@ -3257,12 +3256,8 @@
                 }
 #endif // !defined(TARGET_XARCH) && !defined(TARGET_ARM64)
 
-                if ((retType == TYP_REF) && impStackTop(1).val->IsIntegralConst(0))
-=======
-
                 if ((retType == TYP_REF) &&
                     (impStackTop(1).val->IsIntegralConst(0) || impStackTop(1).val->IsIconHandle(GTF_ICON_OBJ_HDL)))
->>>>>>> c7479b9a
                 {
                     // Intrinsify "object" overload in case of null assignment
                     // since we don't need the write barrier.
@@ -3289,16 +3284,12 @@
                 assert(sig->numArgs == 2);
 
                 var_types retType = JITtype2varType(sig->retType);
-<<<<<<< HEAD
                 assert((genTypeSize(retType) >= 4) || (ni == NI_System_Threading_Interlocked_Exchange));
 
-=======
->>>>>>> c7479b9a
                 if (genTypeSize(retType) > TARGET_POINTER_SIZE)
                 {
                     break;
                 }
-<<<<<<< HEAD
 #if !defined(TARGET_XARCH) && !defined(TARGET_ARM64)
                 else if (genTypeSize(retType) < 4)
                 {
@@ -3306,12 +3297,9 @@
                 }
 #endif // !defined(TARGET_XARCH) && !defined(TARGET_ARM64)
 
-                if ((retType == TYP_REF) && impStackTop().val->IsIntegralConst(0))
-=======
 
                 if ((retType == TYP_REF) &&
                     (impStackTop().val->IsIntegralConst(0) || impStackTop().val->IsIconHandle(GTF_ICON_OBJ_HDL)))
->>>>>>> c7479b9a
                 {
                     // Intrinsify "object" overload in case of null assignment
                     // since we don't need the write barrier.
