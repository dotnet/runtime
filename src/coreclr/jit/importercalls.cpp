--- conflicted
+++ resolved
@@ -2226,22 +2226,6 @@
 
     GenTreeStoreInd* swiftErrorStore = gtNewStoreIndNode(swiftErrorArg->TypeGet(), swiftErrorArg, errorRegNode);
     impAppendTree(swiftErrorStore, CHECK_SPILL_ALL, impCurStmtDI, false);
-
-<<<<<<< HEAD
-    // Indicate the error register will be checked after this call returns
-    call->gtCallMoreFlags |= GTF_CALL_M_SWIFT_ERROR_HANDLING;
-=======
-    // Before calling a Swift method that may throw, the error register must be cleared for the error check to work.
-    // By adding a well-known "sentinel" argument that uses the error register,
-    // the JIT will emit code for clearing the error register before the call, and will mark the error register as busy
-    // so that it isn't used to hold the function call's address.
-    GenTree* errorSentinelValueNode = gtNewIconNode(0);
-    call->gtArgs.InsertAfter(this, swiftErrorArg,
-                             NewCallArg::Primitive(errorSentinelValueNode).WellKnown(WellKnownArg::SwiftError));
-
-    // Swift call isn't going to use the SwiftError* arg, so don't bother emitting it
-    call->gtArgs.Remove(swiftErrorArg);
->>>>>>> d9425738
 }
 #endif // SWIFT_SUPPORT
 
