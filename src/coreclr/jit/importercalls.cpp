// Licensed to the .NET Foundation under one or more agreements.
// The .NET Foundation licenses this file to you under the MIT license.

#include "jitpch.h"

//------------------------------------------------------------------------
// impImportCall: import a call-inspiring opcode
//
// Arguments:
//    opcode                    - opcode that inspires the call
//    pResolvedToken            - resolved token for the call target
//    pConstrainedResolvedToken - resolved constraint token (or nullptr)
//    newObjThis                - tree for this pointer or uninitialized newobj temp (or nullptr)
//    prefixFlags               - IL prefix flags for the call
//    callInfo                  - EE supplied info for the call
//    rawILOffset               - IL offset of the opcode, used for guarded devirtualization.
//
// Returns:
//    Type of the call's return value.
//    If we're importing an inlinee and have realized the inline must fail, the call return type should be TYP_UNDEF.
//    However we can't assert for this here yet because there are cases we miss. See issue #13272.
//
//
// Notes:
//    opcode can be CEE_CALL, CEE_CALLI, CEE_CALLVIRT, or CEE_NEWOBJ.
//
//    For CEE_NEWOBJ, newobjThis should be the temp grabbed for the allocated
//    uninitialized object.

#ifdef _PREFAST_
#pragma warning(push)
#pragma warning(disable : 21000) // Suppress PREFast warning about overly large function
#endif

var_types Compiler::impImportCall(OPCODE                  opcode,
                                  CORINFO_RESOLVED_TOKEN* pResolvedToken,
                                  CORINFO_RESOLVED_TOKEN* pConstrainedResolvedToken,
                                  GenTree*                newobjThis,
                                  int                     prefixFlags,
                                  CORINFO_CALL_INFO*      callInfo,
                                  IL_OFFSET               rawILOffset)
{
    assert(opcode == CEE_CALL || opcode == CEE_CALLVIRT || opcode == CEE_NEWOBJ || opcode == CEE_CALLI);

    // The current statement DI may not refer to the exact call, but for calls
    // we wish to be able to attach the exact IL instruction to get "return
    // value" support in the debugger, so create one with the exact IL offset.
    DebugInfo di = impCreateDIWithCurrentStackInfo(rawILOffset, true);

    var_types              callRetTyp                     = TYP_COUNT;
    CORINFO_SIG_INFO*      sig                            = nullptr;
    CORINFO_METHOD_HANDLE  methHnd                        = nullptr;
    CORINFO_CLASS_HANDLE   clsHnd                         = nullptr;
    unsigned               clsFlags                       = 0;
    unsigned               mflags                         = 0;
    GenTree*               call                           = nullptr;
    CORINFO_THIS_TRANSFORM constraintCallThisTransform    = CORINFO_NO_THIS_TRANSFORM;
    CORINFO_CONTEXT_HANDLE exactContextHnd                = nullptr;
    bool                   exactContextNeedsRuntimeLookup = false;
    bool                   canTailCall                    = true;
    const char*            szCanTailCallFailReason        = nullptr;
    const int              tailCallFlags                  = (prefixFlags & PREFIX_TAILCALL);
    const bool             isReadonlyCall                 = (prefixFlags & PREFIX_READONLY) != 0;

    methodPointerInfo* ldftnInfo = nullptr;

    // Synchronized methods need to call CORINFO_HELP_MON_EXIT at the end. We could
    // do that before tailcalls, but that is probably not the intended
    // semantic. So just disallow tailcalls from synchronized methods.
    // Also, popping arguments in a varargs function is more work and NYI
    // If we have a security object, we have to keep our frame around for callers
    // to see any imperative security.
    // Reverse P/Invokes need a call to CORINFO_HELP_JIT_REVERSE_PINVOKE_EXIT
    // at the end, so tailcalls should be disabled.
    if (info.compFlags & CORINFO_FLG_SYNCH)
    {
        canTailCall             = false;
        szCanTailCallFailReason = "Caller is synchronized";
    }
    else if (opts.IsReversePInvoke())
    {
        canTailCall             = false;
        szCanTailCallFailReason = "Caller is Reverse P/Invoke";
    }
#if !FEATURE_FIXED_OUT_ARGS
    else if (info.compIsVarArgs)
    {
        canTailCall             = false;
        szCanTailCallFailReason = "Caller is varargs";
    }
#endif // FEATURE_FIXED_OUT_ARGS

    // We only need to cast the return value of pinvoke inlined calls that return small types

    bool checkForSmallType  = false;
    bool bIntrinsicImported = false;

    CORINFO_SIG_INFO calliSig;
    NewCallArg       extraArg;

    // Swift calls that might throw use a SwiftError* arg that requires additional IR to handle,
    // so if we're importing a Swift call, look for this type in the signature
    GenTree* swiftErrorNode = nullptr;

    /*-------------------------------------------------------------------------
     * First create the call node
     */

    if (opcode == CEE_CALLI)
    {
        if (IsTargetAbi(CORINFO_NATIVEAOT_ABI))
        {
            // See comment in impCheckForPInvokeCall
            BasicBlock* block = compIsForInlining() ? impInlineInfo->iciBlock : compCurBB;
            if (info.compCompHnd->convertPInvokeCalliToCall(pResolvedToken, !impCanPInvokeInlineCallSite(block)))
            {
                eeGetCallInfo(pResolvedToken, nullptr, CORINFO_CALLINFO_ALLOWINSTPARAM, callInfo);
                return impImportCall(CEE_CALL, pResolvedToken, nullptr, nullptr, prefixFlags, callInfo, rawILOffset);
            }
        }

        /* Get the call site sig */
        eeGetSig(pResolvedToken->token, pResolvedToken->tokenScope, pResolvedToken->tokenContext, &calliSig);

        callRetTyp = JITtype2varType(calliSig.retType);

        call = impImportIndirectCall(&calliSig, di);

        // We don't know the target method, so we have to infer the flags, or
        // assume the worst-case.
        mflags = (calliSig.callConv & CORINFO_CALLCONV_HASTHIS) ? 0 : CORINFO_FLG_STATIC;

#ifdef DEBUG
        if (verbose)
        {
            unsigned structSize = (callRetTyp == TYP_STRUCT) ? eeTryGetClassSize(calliSig.retTypeSigClass) : 0;
            printf("\nIn Compiler::impImportCall: opcode is %s, kind=%d, callRetType is %s, structSize is %u\n",
                   opcodeNames[opcode], callInfo->kind, varTypeName(callRetTyp), structSize);
        }
#endif
        sig = &calliSig;
    }
    else // (opcode != CEE_CALLI)
    {
        NamedIntrinsic ni = NI_Illegal;

        // Passing CORINFO_CALLINFO_ALLOWINSTPARAM indicates that this JIT is prepared to
        // supply the instantiation parameters necessary to make direct calls to underlying
        // shared generic code, rather than calling through instantiating stubs.  If the
        // returned signature has CORINFO_CALLCONV_PARAMTYPE then this indicates that the JIT
        // must indeed pass an instantiation parameter.

        methHnd = callInfo->hMethod;

        sig        = &(callInfo->sig);
        callRetTyp = JITtype2varType(sig->retType);

        mflags = callInfo->methodFlags;

#ifdef DEBUG
        if (verbose)
        {
            unsigned structSize = (callRetTyp == TYP_STRUCT) ? eeTryGetClassSize(sig->retTypeSigClass) : 0;
            printf("\nIn Compiler::impImportCall: opcode is %s, kind=%d, callRetType is %s, structSize is %u\n",
                   opcodeNames[opcode], callInfo->kind, varTypeName(callRetTyp), structSize);
        }
#endif
        if (compIsForInlining())
        {
            /* Does the inlinee use StackCrawlMark */

            if (mflags & CORINFO_FLG_DONT_INLINE_CALLER)
            {
                compInlineResult->NoteFatal(InlineObservation::CALLEE_STACK_CRAWL_MARK);
                return TYP_UNDEF;
            }

            /* For now ignore varargs */
            if ((sig->callConv & CORINFO_CALLCONV_MASK) == CORINFO_CALLCONV_NATIVEVARARG)
            {
                compInlineResult->NoteFatal(InlineObservation::CALLEE_HAS_NATIVE_VARARGS);
                return TYP_UNDEF;
            }

            if ((sig->callConv & CORINFO_CALLCONV_MASK) == CORINFO_CALLCONV_VARARG)
            {
                compInlineResult->NoteFatal(InlineObservation::CALLEE_HAS_MANAGED_VARARGS);
                return TYP_UNDEF;
            }

            if ((mflags & CORINFO_FLG_VIRTUAL) && (sig->sigInst.methInstCount != 0) && (opcode == CEE_CALLVIRT))
            {
                compInlineResult->NoteFatal(InlineObservation::CALLEE_IS_GENERIC_VIRTUAL);
                return TYP_UNDEF;
            }
        }

        clsHnd = pResolvedToken->hClass;

        clsFlags = callInfo->classFlags;

#ifdef DEBUG
        // If this is a call to JitTestLabel.Mark, do "early inlining", and record the test attribute.

        // This recognition should really be done by knowing the methHnd of the relevant Mark method(s).
        // These should be in corelib.h, and available through a JIT/EE interface call.
        const char* namespaceName;
        const char* className;
        const char* methodName =
            info.compCompHnd->getMethodNameFromMetadata(methHnd, &className, &namespaceName, nullptr);
        if ((namespaceName != nullptr) && (className != nullptr) && (methodName != nullptr) &&
            (strcmp(namespaceName, "System.Runtime.CompilerServices") == 0) &&
            (strcmp(className, "JitTestLabel") == 0) && (strcmp(methodName, "Mark") == 0))
        {
            return impImportJitTestLabelMark(sig->numArgs);
        }
#endif // DEBUG

        const bool isIntrinsic = (mflags & CORINFO_FLG_INTRINSIC) != 0;

        // <NICE> Factor this into getCallInfo </NICE>
        bool isSpecialIntrinsic = false;

        if (isIntrinsic || !info.compMatchedVM)
        {
            // For mismatched VM (AltJit) we want to check all methods as intrinsic to ensure
            // we get more accurate codegen. This particularly applies to HWIntrinsic usage

            const bool isTailCall = canTailCall && (tailCallFlags != 0);

            call = impIntrinsic(newobjThis, clsHnd, methHnd, sig, mflags, pResolvedToken, isReadonlyCall, isTailCall,
                                opcode == CEE_CALLVIRT, pConstrainedResolvedToken, callInfo->thisTransform, &ni,
                                &isSpecialIntrinsic);

            if (compDonotInline())
            {
                return TYP_UNDEF;
            }

            if (call != nullptr)
            {
#ifdef FEATURE_READYTORUN
                if (call->OperGet() == GT_INTRINSIC)
                {
                    if (opts.IsReadyToRun())
                    {
                        noway_assert(callInfo->kind == CORINFO_CALL);
                        call->AsIntrinsic()->gtEntryPoint = callInfo->codePointerLookup.constLookup;
                    }
                    else
                    {
                        call->AsIntrinsic()->gtEntryPoint.addr       = nullptr;
                        call->AsIntrinsic()->gtEntryPoint.accessType = IAT_VALUE;
                    }
                }
#endif

                bIntrinsicImported = true;
                goto DONE_CALL;
            }
        }

        if ((mflags & CORINFO_FLG_VIRTUAL) && (mflags & CORINFO_FLG_EnC) && (opcode == CEE_CALLVIRT))
        {
            NO_WAY("Virtual call to a function added via EnC is not supported");
        }

        if ((sig->callConv & CORINFO_CALLCONV_MASK) != CORINFO_CALLCONV_DEFAULT &&
            (sig->callConv & CORINFO_CALLCONV_MASK) != CORINFO_CALLCONV_VARARG &&
            (sig->callConv & CORINFO_CALLCONV_MASK) != CORINFO_CALLCONV_NATIVEVARARG)
        {
            BADCODE("Bad calling convention");
        }

        //-------------------------------------------------------------------------
        //  Construct the call node
        //
        // Work out what sort of call we're making.
        // Dispense with virtual calls implemented via LDVIRTFTN immediately.

        constraintCallThisTransform    = callInfo->thisTransform;
        exactContextHnd                = callInfo->contextHandle;
        exactContextNeedsRuntimeLookup = callInfo->exactContextNeedsRuntimeLookup;

        switch (callInfo->kind)
        {
            case CORINFO_VIRTUALCALL_STUB:
            {
                assert(!(mflags & CORINFO_FLG_STATIC)); // can't call a static method
                assert(!(clsFlags & CORINFO_FLG_VALUECLASS));
                if (callInfo->stubLookup.lookupKind.needsRuntimeLookup)
                {
                    if (callInfo->stubLookup.lookupKind.runtimeLookupKind == CORINFO_LOOKUP_NOT_SUPPORTED)
                    {
                        // Runtime does not support inlining of all shapes of runtime lookups
                        // Inlining has to be aborted in such a case
                        compInlineResult->NoteFatal(InlineObservation::CALLSITE_HAS_COMPLEX_HANDLE);
                        return TYP_UNDEF;
                    }

                    GenTree* stubAddr = impRuntimeLookupToTree(pResolvedToken, &callInfo->stubLookup, methHnd);

                    // stubAddr tree may require a new temp.
                    // If we're inlining, this may trigger the too many locals inline failure.
                    //
                    // If so, we need to bail out.
                    //
                    if (compDonotInline())
                    {
                        return TYP_UNDEF;
                    }

                    // This is the rough code to set up an indirect stub call
                    assert(stubAddr != nullptr);

                    // The stubAddr may be a
                    // complex expression. As it is evaluated after the args,
                    // it may cause registered args to be spilled. Simply spill it.
                    //
                    unsigned const lclNum = lvaGrabTemp(true DEBUGARG("VirtualCall with runtime lookup"));
                    if (compDonotInline())
                    {
                        return TYP_UNDEF;
                    }

                    impStoreTemp(lclNum, stubAddr, CHECK_SPILL_NONE);
                    stubAddr = gtNewLclvNode(lclNum, TYP_I_IMPL);

                    // Create the actual call node

                    assert((sig->callConv & CORINFO_CALLCONV_MASK) != CORINFO_CALLCONV_VARARG &&
                           (sig->callConv & CORINFO_CALLCONV_MASK) != CORINFO_CALLCONV_NATIVEVARARG);

                    call = gtNewIndCallNode(stubAddr, callRetTyp);

                    call->gtFlags |= GTF_EXCEPT | (stubAddr->gtFlags & GTF_GLOB_EFFECT);
                    call->gtFlags |= GTF_CALL_VIRT_STUB;

#ifdef TARGET_X86
                    // No tailcalls allowed for these yet...
                    canTailCall             = false;
                    szCanTailCallFailReason = "VirtualCall with runtime lookup";
#endif
                }
                else
                {
                    // The stub address is known at compile time
                    call                               = gtNewCallNode(CT_USER_FUNC, callInfo->hMethod, callRetTyp, di);
                    call->AsCall()->gtStubCallStubAddr = callInfo->stubLookup.constLookup.addr;
                    call->gtFlags |= GTF_CALL_VIRT_STUB;
                    assert(callInfo->stubLookup.constLookup.accessType != IAT_PPVALUE &&
                           callInfo->stubLookup.constLookup.accessType != IAT_RELPVALUE);
                    if (callInfo->stubLookup.constLookup.accessType == IAT_PVALUE)
                    {
                        call->AsCall()->gtCallMoreFlags |= GTF_CALL_M_VIRTSTUB_REL_INDIRECT;
                    }
                }

#ifdef FEATURE_READYTORUN
                if (opts.IsReadyToRun())
                {
                    // Null check is sometimes needed for ready to run to handle
                    // non-virtual <-> virtual changes between versions
                    if (callInfo->nullInstanceCheck)
                    {
                        call->gtFlags |= GTF_CALL_NULLCHECK;
                    }
                }
#endif

                break;
            }

            case CORINFO_VIRTUALCALL_VTABLE:
            {
                assert(!(mflags & CORINFO_FLG_STATIC)); // can't call a static method
                assert(!(clsFlags & CORINFO_FLG_VALUECLASS));
                call = gtNewCallNode(CT_USER_FUNC, callInfo->hMethod, callRetTyp, di);
                call->gtFlags |= GTF_CALL_VIRT_VTABLE;

                // Mark this method to expand the virtual call target early in fgMorphCall
                call->AsCall()->SetExpandedEarly();
                break;
            }

            case CORINFO_VIRTUALCALL_LDVIRTFTN:
            {
                if (compIsForInlining())
                {
                    compInlineResult->NoteFatal(InlineObservation::CALLSITE_HAS_CALL_VIA_LDVIRTFTN);
                    return TYP_UNDEF;
                }

                assert(!(mflags & CORINFO_FLG_STATIC)); // can't call a static method
                assert(!(clsFlags & CORINFO_FLG_VALUECLASS));
                // OK, We've been told to call via LDVIRTFTN, so just
                // take the call now....
                call = gtNewIndCallNode(nullptr, callRetTyp, di);

                impPopCallArgs(sig, call->AsCall());

                GenTree* thisPtr = impPopStack().val;
                thisPtr          = impTransformThis(thisPtr, pConstrainedResolvedToken, callInfo->thisTransform);
                assert(thisPtr != nullptr);

                // Clone the (possibly transformed) "this" pointer
                GenTree* thisPtrCopy;
                thisPtr =
                    impCloneExpr(thisPtr, &thisPtrCopy, CHECK_SPILL_ALL, nullptr DEBUGARG("LDVIRTFTN this pointer"));

                GenTree* fptr = impImportLdvirtftn(thisPtr, pResolvedToken, callInfo);
                assert(fptr != nullptr);

                call->AsCall()
                    ->gtArgs.PushFront(this, NewCallArg::Primitive(thisPtrCopy).WellKnown(WellKnownArg::ThisPointer));

                // Now make an indirect call through the function pointer

                unsigned lclNum = lvaGrabTemp(true DEBUGARG("VirtualCall through function pointer"));
                impStoreTemp(lclNum, fptr, CHECK_SPILL_ALL);
                fptr = gtNewLclvNode(lclNum, TYP_I_IMPL);

                call->AsCall()->gtCallAddr = fptr;
                call->gtFlags |= GTF_EXCEPT | (fptr->gtFlags & GTF_GLOB_EFFECT);

                if ((sig->sigInst.methInstCount != 0) && IsTargetAbi(CORINFO_NATIVEAOT_ABI))
                {
                    // NativeAOT generic virtual method: need to handle potential fat function pointers
                    addFatPointerCandidate(call->AsCall());
                }
#ifdef FEATURE_READYTORUN
                if (opts.IsReadyToRun())
                {
                    // Null check is needed for ready to run to handle
                    // non-virtual <-> virtual changes between versions
                    call->gtFlags |= GTF_CALL_NULLCHECK;
                }
#endif

                // Sine we are jumping over some code, check that its OK to skip that code
                assert((sig->callConv & CORINFO_CALLCONV_MASK) != CORINFO_CALLCONV_VARARG &&
                       (sig->callConv & CORINFO_CALLCONV_MASK) != CORINFO_CALLCONV_NATIVEVARARG);
                goto DONE;
            }

            case CORINFO_CALL:
            {
                // This is for a non-virtual, non-interface etc. call
                call = gtNewCallNode(CT_USER_FUNC, callInfo->hMethod, callRetTyp, di);

                // We remove the nullcheck for the GetType call intrinsic.
                // TODO-CQ: JIT64 does not introduce the null check for many more helper calls
                // and intrinsics.
                if (callInfo->nullInstanceCheck &&
                    !((mflags & CORINFO_FLG_INTRINSIC) != 0 && (ni == NI_System_Object_GetType)))
                {
                    call->gtFlags |= GTF_CALL_NULLCHECK;
                }

#ifdef FEATURE_READYTORUN
                if (opts.IsReadyToRun())
                {
                    call->AsCall()->setEntryPoint(callInfo->codePointerLookup.constLookup);
                }
#endif
                break;
            }

            case CORINFO_CALL_CODE_POINTER:
            {
                // The EE has asked us to call by computing a code pointer and then doing an
                // indirect call.  This is because a runtime lookup is required to get the code entry point.

                // These calls always follow a uniform calling convention, i.e. no extra hidden params
                assert((sig->callConv & CORINFO_CALLCONV_PARAMTYPE) == 0);

                assert((sig->callConv & CORINFO_CALLCONV_MASK) != CORINFO_CALLCONV_VARARG);
                assert((sig->callConv & CORINFO_CALLCONV_MASK) != CORINFO_CALLCONV_NATIVEVARARG);

                GenTree* fptr =
                    impLookupToTree(pResolvedToken, &callInfo->codePointerLookup, GTF_ICON_FTN_ADDR, callInfo->hMethod);

                if (compDonotInline())
                {
                    return TYP_UNDEF;
                }

                // Now make an indirect call through the function pointer

                unsigned lclNum = lvaGrabTemp(true DEBUGARG("Indirect call through function pointer"));
                impStoreTemp(lclNum, fptr, CHECK_SPILL_ALL);
                fptr = gtNewLclvNode(lclNum, TYP_I_IMPL);

                call = gtNewIndCallNode(fptr, callRetTyp, di);
                call->gtFlags |= GTF_EXCEPT | (fptr->gtFlags & GTF_GLOB_EFFECT);
                if (callInfo->nullInstanceCheck)
                {
                    call->gtFlags |= GTF_CALL_NULLCHECK;
                }

                break;
            }

            default:
                assert(!"unknown call kind");
                break;
        }

        //-------------------------------------------------------------------------
        // Set more flags

        PREFIX_ASSUME(call != nullptr);

        if (mflags & CORINFO_FLG_NOGCCHECK)
        {
            call->AsCall()->gtCallMoreFlags |= GTF_CALL_M_NOGCCHECK;
        }

        // Mark call if it's one of the ones we will maybe treat as an intrinsic
        if (isSpecialIntrinsic)
        {
            call->AsCall()->gtCallMoreFlags |= GTF_CALL_M_SPECIAL_INTRINSIC;
        }
    }
    assert(sig);
    assert(clsHnd || (opcode == CEE_CALLI)); // We're never verifying for CALLI, so this is not set.

    /* Some sanity checks */

    // CALL_VIRT and NEWOBJ must have a THIS pointer
    assert((opcode != CEE_CALLVIRT && opcode != CEE_NEWOBJ) || (sig->callConv & CORINFO_CALLCONV_HASTHIS));
    // static bit and hasThis are negations of one another
    assert(((mflags & CORINFO_FLG_STATIC) != 0) == ((sig->callConv & CORINFO_CALLCONV_HASTHIS) == 0));
    assert(call != nullptr);

    /*-------------------------------------------------------------------------
     * Check special-cases etc
     */

    /* Special case - Check if it is a call to Delegate.Invoke(). */

    if (mflags & CORINFO_FLG_DELEGATE_INVOKE)
    {
        assert(!(mflags & CORINFO_FLG_STATIC)); // can't call a static method
        assert(mflags & CORINFO_FLG_FINAL);

        /* Set the delegate flag */
        call->AsCall()->gtCallMoreFlags |= GTF_CALL_M_DELEGATE_INV;

        if (callInfo->wrapperDelegateInvoke)
        {
            call->AsCall()->gtCallMoreFlags |= GTF_CALL_M_WRAPPER_DELEGATE_INV;
        }

        if (opcode == CEE_CALLVIRT)
        {
            assert(mflags & CORINFO_FLG_FINAL);

            /* It should have the GTF_CALL_NULLCHECK flag set. Reset it */
            assert(call->gtFlags & GTF_CALL_NULLCHECK);
            call->gtFlags &= ~GTF_CALL_NULLCHECK;
        }
    }

    CORINFO_CLASS_HANDLE actualMethodRetTypeSigClass;
    actualMethodRetTypeSigClass = sig->retTypeSigClass;

    /* Check for varargs */
    if (!compFeatureVarArg() && ((sig->callConv & CORINFO_CALLCONV_MASK) == CORINFO_CALLCONV_VARARG ||
                                 (sig->callConv & CORINFO_CALLCONV_MASK) == CORINFO_CALLCONV_NATIVEVARARG))
    {
        BADCODE("Varargs not supported.");
    }

    if ((sig->callConv & CORINFO_CALLCONV_MASK) == CORINFO_CALLCONV_VARARG ||
        (sig->callConv & CORINFO_CALLCONV_MASK) == CORINFO_CALLCONV_NATIVEVARARG)
    {
        assert(!compIsForInlining());

        /* Set the right flags */

        call->gtFlags |= GTF_CALL_POP_ARGS;
        call->AsCall()->gtArgs.SetIsVarArgs();

        /* Can't allow tailcall for varargs as it is caller-pop. The caller
           will be expecting to pop a certain number of arguments, but if we
           tailcall to a function with a different number of arguments, we
           are hosed. There are ways around this (caller remembers esp value,
           varargs is not caller-pop, etc), but not worth it. */
        CLANG_FORMAT_COMMENT_ANCHOR;

#ifdef TARGET_X86
        if (canTailCall)
        {
            canTailCall             = false;
            szCanTailCallFailReason = "Callee is varargs";
        }
#endif

        /* Get the total number of arguments - this is already correct
         * for CALLI - for methods we have to get it from the call site */

        if (opcode != CEE_CALLI)
        {
#ifdef DEBUG
            unsigned numArgsDef = sig->numArgs;
#endif
            eeGetCallSiteSig(pResolvedToken->token, pResolvedToken->tokenScope, pResolvedToken->tokenContext, sig);

            // For vararg calls we must be sure to load the return type of the
            // method actually being called, as well as the return types of the
            // specified in the vararg signature. With type equivalency, these types
            // may not be the same.
            if (sig->retTypeSigClass != actualMethodRetTypeSigClass)
            {
                if (actualMethodRetTypeSigClass != nullptr && sig->retType != CORINFO_TYPE_CLASS &&
                    sig->retType != CORINFO_TYPE_BYREF && sig->retType != CORINFO_TYPE_PTR &&
                    sig->retType != CORINFO_TYPE_VAR)
                {
                    // Make sure that all valuetypes (including enums) that we push are loaded.
                    // This is to guarantee that if a GC is triggered from the prestub of this methods,
                    // all valuetypes in the method signature are already loaded.
                    // We need to be able to find the size of the valuetypes, but we cannot
                    // do a class-load from within GC.
                    info.compCompHnd->classMustBeLoadedBeforeCodeIsRun(actualMethodRetTypeSigClass);
                }
            }

            assert(numArgsDef <= sig->numArgs);
        }

        /* We will have "cookie" as the last argument but we cannot push
         * it on the operand stack because we may overflow, so we append it
         * to the arg list next after we pop them */
    }

    //--------------------------- Inline NDirect ------------------------------

    // For inline cases we technically should look at both the current
    // block and the call site block (or just the latter if we've
    // fused the EH trees). However the block-related checks pertain to
    // EH and we currently won't inline a method with EH. So for
    // inlinees, just checking the call site block is sufficient.
    {
        // New lexical block here to avoid compilation errors because of GOTOs.
        BasicBlock* block = compIsForInlining() ? impInlineInfo->iciBlock : compCurBB;
        impCheckForPInvokeCall(call->AsCall(), methHnd, sig, mflags, block);
    }

#ifdef UNIX_X86_ABI
    // On Unix x86 we use caller-cleaned convention.
    if ((call->gtFlags & GTF_CALL_UNMANAGED) == 0)
        call->gtFlags |= GTF_CALL_POP_ARGS;
#endif // UNIX_X86_ABI

    if (call->gtFlags & GTF_CALL_UNMANAGED)
    {
        assert(call->IsCall());

        // We set up the unmanaged call by linking the frame, disabling GC, etc
        // This needs to be cleaned up on return.
        // In addition, native calls have different normalization rules than managed code
        // (managed calling convention always widens return values in the callee)
        if (canTailCall)
        {
            canTailCall             = false;
            szCanTailCallFailReason = "Callee is native";
        }

        checkForSmallType = true;

        impPopArgsForUnmanagedCall(call->AsCall(), sig, &swiftErrorNode);

        goto DONE;
    }
    else if ((opcode == CEE_CALLI) && ((sig->callConv & CORINFO_CALLCONV_MASK) != CORINFO_CALLCONV_DEFAULT) &&
             ((sig->callConv & CORINFO_CALLCONV_MASK) != CORINFO_CALLCONV_VARARG))
    {
        if (!info.compCompHnd->canGetCookieForPInvokeCalliSig(sig))
        {
            // Normally this only happens with inlining.
            // However, a generic method (or type) being NGENd into another module
            // can run into this issue as well.  There's not an easy fall-back for NGEN
            // so instead we fallback to JIT.
            if (compIsForInlining())
            {
                compInlineResult->NoteFatal(InlineObservation::CALLSITE_CANT_EMBED_PINVOKE_COOKIE);
            }
            else
            {
                IMPL_LIMITATION("Can't get PInvoke cookie (cross module generics)");
            }

            return TYP_UNDEF;
        }

        GenTree* cookie = eeGetPInvokeCookie(sig);

        // This cookie is required to be either a simple GT_CNS_INT or
        // an indirection of a GT_CNS_INT
        //
        GenTree* cookieConst = cookie;
        if (cookie->gtOper == GT_IND)
        {
            cookieConst = cookie->AsOp()->gtOp1;
        }
        assert(cookieConst->gtOper == GT_CNS_INT);

        // Setting GTF_DONT_CSE on the GT_CNS_INT as well as on the GT_IND (if it exists) will ensure that
        // we won't allow this tree to participate in any CSE logic
        //
        cookie->gtFlags |= GTF_DONT_CSE;
        cookieConst->gtFlags |= GTF_DONT_CSE;

        call->AsCall()->gtCallCookie = cookie;

        if (canTailCall)
        {
            canTailCall             = false;
            szCanTailCallFailReason = "PInvoke calli";
        }
    }

    /*-------------------------------------------------------------------------
     * Create the argument list
     */

    //-------------------------------------------------------------------------
    // Special case - for varargs we have an implicit last argument

    if ((sig->callConv & CORINFO_CALLCONV_MASK) == CORINFO_CALLCONV_VARARG)
    {
        assert(!compIsForInlining());

        void *varCookie, *pVarCookie;
        if (!info.compCompHnd->canGetVarArgsHandle(sig))
        {
            compInlineResult->NoteFatal(InlineObservation::CALLSITE_CANT_EMBED_VARARGS_COOKIE);
            return TYP_UNDEF;
        }

        varCookie = info.compCompHnd->getVarArgsHandle(sig, &pVarCookie);
        assert((!varCookie) != (!pVarCookie));
        GenTree* cookieNode = gtNewIconEmbHndNode(varCookie, pVarCookie, GTF_ICON_VARG_HDL, sig);
        assert(extraArg.Node == nullptr);
        extraArg = NewCallArg::Primitive(cookieNode).WellKnown(WellKnownArg::VarArgsCookie);
    }

    //-------------------------------------------------------------------------
    // Extra arg for shared generic code and array methods
    //
    // Extra argument containing instantiation information is passed in the
    // following circumstances:
    // (a) To the "Address" method on array classes; the extra parameter is
    //     the array's type handle (a TypeDesc)
    // (b) To shared-code instance methods in generic structs; the extra parameter
    //     is the struct's type handle (a vtable ptr)
    // (c) To shared-code per-instantiation non-generic static methods in generic
    //     classes and structs; the extra parameter is the type handle
    // (d) To shared-code generic methods; the extra parameter is an
    //     exact-instantiation MethodDesc
    //
    // We also set the exact type context associated with the call so we can
    // inline the call correctly later on.

    if (sig->callConv & CORINFO_CALLCONV_PARAMTYPE)
    {
        assert(call->AsCall()->gtCallType == CT_USER_FUNC);
        if (clsHnd == nullptr)
        {
            NO_WAY("CALLI on parameterized type");
        }

        assert(opcode != CEE_CALLI);

        GenTree* instParam;
        bool     runtimeLookup;

        // Instantiated generic method
        if (((SIZE_T)exactContextHnd & CORINFO_CONTEXTFLAGS_MASK) == CORINFO_CONTEXTFLAGS_METHOD)
        {
            assert(exactContextHnd != METHOD_BEING_COMPILED_CONTEXT());

            CORINFO_METHOD_HANDLE exactMethodHandle =
                (CORINFO_METHOD_HANDLE)((SIZE_T)exactContextHnd & ~CORINFO_CONTEXTFLAGS_MASK);

            if (!exactContextNeedsRuntimeLookup)
            {
#ifdef FEATURE_READYTORUN
                if (opts.IsReadyToRun())
                {
                    instParam =
                        impReadyToRunLookupToTree(&callInfo->instParamLookup, GTF_ICON_METHOD_HDL, exactMethodHandle);
                    if (instParam == nullptr)
                    {
                        assert(compDonotInline());
                        return TYP_UNDEF;
                    }
                }
                else
#endif
                {
                    instParam = gtNewIconEmbMethHndNode(exactMethodHandle);
                    info.compCompHnd->methodMustBeLoadedBeforeCodeIsRun(exactMethodHandle);
                }
            }
            else
            {
                instParam = impTokenToHandle(pResolvedToken, &runtimeLookup, true /*mustRestoreHandle*/);
                if (instParam == nullptr)
                {
                    assert(compDonotInline());
                    return TYP_UNDEF;
                }
            }
        }

        // otherwise must be an instance method in a generic struct,
        // a static method in a generic type, or a runtime-generated array method
        else
        {
            assert(((SIZE_T)exactContextHnd & CORINFO_CONTEXTFLAGS_MASK) == CORINFO_CONTEXTFLAGS_CLASS);
            CORINFO_CLASS_HANDLE exactClassHandle = eeGetClassFromContext(exactContextHnd);

            if (compIsForInlining() && (clsFlags & CORINFO_FLG_ARRAY) != 0)
            {
                compInlineResult->NoteFatal(InlineObservation::CALLEE_IS_ARRAY_METHOD);
                return TYP_UNDEF;
            }

            if ((clsFlags & CORINFO_FLG_ARRAY) && isReadonlyCall)
            {
                // We indicate "readonly" to the Address operation by using a null
                // instParam.
                instParam = gtNewIconNode(0, TYP_REF);
            }
            else if (!exactContextNeedsRuntimeLookup)
            {
#ifdef FEATURE_READYTORUN
                if (opts.IsReadyToRun())
                {
                    instParam =
                        impReadyToRunLookupToTree(&callInfo->instParamLookup, GTF_ICON_CLASS_HDL, exactClassHandle);
                    if (instParam == nullptr)
                    {
                        assert(compDonotInline());
                        return TYP_UNDEF;
                    }
                }
                else
#endif
                {
                    instParam = gtNewIconEmbClsHndNode(exactClassHandle);
                    info.compCompHnd->classMustBeLoadedBeforeCodeIsRun(exactClassHandle);
                }
            }
            else
            {
                instParam = impParentClassTokenToHandle(pResolvedToken, &runtimeLookup, true /*mustRestoreHandle*/);
                if (instParam == nullptr)
                {
                    assert(compDonotInline());
                    return TYP_UNDEF;
                }
            }
        }

        assert(extraArg.Node == nullptr);
        extraArg = NewCallArg::Primitive(instParam).WellKnown(WellKnownArg::InstParam);
    }

    if ((opcode == CEE_NEWOBJ) && ((clsFlags & CORINFO_FLG_DELEGATE) != 0))
    {
        // Only verifiable cases are supported.
        // dup; ldvirtftn; newobj; or ldftn; newobj.
        // IL test could contain unverifiable sequence, in this case optimization should not be done.
        if (impStackHeight() > 0)
        {
            typeInfo delegateTypeInfo = impStackTop().seTypeInfo;
            if (delegateTypeInfo.IsMethod())
            {
                ldftnInfo = delegateTypeInfo.GetMethodPointerInfo();
            }
        }
    }

    //-------------------------------------------------------------------------
    // The main group of arguments

    impPopCallArgs(sig, call->AsCall());
    if (extraArg.Node != nullptr)
    {
        if (Target::g_tgtArgOrder == Target::ARG_ORDER_R2L)
        {
            call->AsCall()->gtArgs.PushFront(this, extraArg);
        }
        else
        {
            call->AsCall()->gtArgs.PushBack(this, extraArg);
        }

        call->gtFlags |= extraArg.Node->gtFlags & GTF_GLOB_EFFECT;
    }

    //-------------------------------------------------------------------------
    // The "this" pointer

    if (((mflags & CORINFO_FLG_STATIC) == 0) && ((sig->callConv & CORINFO_CALLCONV_EXPLICITTHIS) == 0) &&
        !((opcode == CEE_NEWOBJ) && (newobjThis == nullptr)))
    {
        GenTree* obj;

        if (opcode == CEE_NEWOBJ)
        {
            obj = newobjThis;
        }
        else
        {
            obj = impPopStack().val;
            obj = impTransformThis(obj, pConstrainedResolvedToken, constraintCallThisTransform);
            if (compDonotInline())
            {
                return TYP_UNDEF;
            }
        }

        // Store the "this" value in the call
        call->gtFlags |= obj->gtFlags & GTF_GLOB_EFFECT;
        call->AsCall()->gtArgs.PushFront(this, NewCallArg::Primitive(obj).WellKnown(WellKnownArg::ThisPointer));

        if (impIsThis(obj))
        {
            call->AsCall()->gtCallMoreFlags |= GTF_CALL_M_NONVIRT_SAME_THIS;
        }
    }

    bool probing;
    probing = impConsiderCallProbe(call->AsCall(), rawILOffset);

    // See if we can devirt if we aren't probing.
    if (!probing && opts.OptimizationEnabled())
    {
        if (call->AsCall()->IsVirtual())
        {
            // only true object pointers can be virtual
            assert(call->AsCall()->gtArgs.HasThisPointer() &&
                   call->AsCall()->gtArgs.GetThisArg()->GetNode()->TypeIs(TYP_REF));

            // See if we can devirtualize.

            const bool isExplicitTailCall     = (tailCallFlags & PREFIX_TAILCALL_EXPLICIT) != 0;
            const bool isLateDevirtualization = false;
            impDevirtualizeCall(call->AsCall(), pResolvedToken, &callInfo->hMethod, &callInfo->methodFlags,
                                &callInfo->contextHandle, &exactContextHnd, isLateDevirtualization, isExplicitTailCall,
                                // Take care to pass raw IL offset here as the 'debug info' might be different for
                                // inlinees.
                                rawILOffset);

            // Devirtualization may change which method gets invoked. Update our local cache.
            //
            methHnd = callInfo->hMethod;
        }
        else if (call->AsCall()->IsDelegateInvoke())
        {
            considerGuardedDevirtualization(call->AsCall(), rawILOffset, false, NO_METHOD_HANDLE, NO_CLASS_HANDLE,
                                            nullptr);
        }
    }

    //-------------------------------------------------------------------------
    // The "this" pointer for "newobj"

    if (opcode == CEE_NEWOBJ)
    {
        if (clsFlags & CORINFO_FLG_VAROBJSIZE)
        {
            assert(!(clsFlags & CORINFO_FLG_ARRAY)); // arrays handled separately
            // This is a 'new' of a variable sized object, wher
            // the constructor is to return the object.  In this case
            // the constructor claims to return VOID but we know it
            // actually returns the new object
            assert(callRetTyp == TYP_VOID);
            callRetTyp   = TYP_REF;
            call->gtType = TYP_REF;
            impSpillSpecialSideEff();

            impPushOnStack(call, typeInfo(clsHnd));
        }
        else
        {
            if (clsFlags & CORINFO_FLG_DELEGATE)
            {
                // New inliner morph it in impImportCall.
                // This will allow us to inline the call to the delegate constructor.
                call = fgOptimizeDelegateConstructor(call->AsCall(), &exactContextHnd, ldftnInfo);
            }

            if (!bIntrinsicImported)
            {
                // Keep track of the raw IL offset of the call
                INDEBUG(call->AsCall()->gtRawILOffset = rawILOffset);

                // Is it an inline candidate?
                impMarkInlineCandidate(call, exactContextHnd, exactContextNeedsRuntimeLookup, callInfo, rawILOffset);
            }

            // append the call node.
            impAppendTree(call, CHECK_SPILL_ALL, impCurStmtDI);

            // Now push the value of the 'new onto the stack

            // This is a 'new' of a non-variable sized object.
            // Append the new node (op1) to the statement list,
            // and then push the local holding the value of this
            // new instruction on the stack.

            if (clsFlags & CORINFO_FLG_VALUECLASS)
            {
                assert(newobjThis->IsLclVarAddr());

                unsigned lclNum = newobjThis->AsLclVarCommon()->GetLclNum();
                impPushOnStack(gtNewLclvNode(lclNum, lvaGetRealType(lclNum)), verMakeTypeInfo(clsHnd));
            }
            else
            {
                if (newobjThis->gtOper == GT_COMMA)
                {
                    // We must have inserted the callout. Get the real newobj.
                    newobjThis = newobjThis->AsOp()->gtOp2;
                }

                assert(newobjThis->gtOper == GT_LCL_VAR);
                impPushOnStack(gtNewLclvNode(newobjThis->AsLclVarCommon()->GetLclNum(), TYP_REF), typeInfo(clsHnd));
            }
        }
        return callRetTyp;
    }

DONE:

#ifdef DEBUG
    // In debug we want to be able to register callsites with the EE.
    assert(call->AsCall()->callSig == nullptr);
    call->AsCall()->callSig  = new (this, CMK_DebugOnly) CORINFO_SIG_INFO;
    *call->AsCall()->callSig = *sig;
#endif

    // Final importer checks for calls flagged as tail calls.
    //
    if (tailCallFlags != 0)
    {
        const bool isExplicitTailCall = (tailCallFlags & PREFIX_TAILCALL_EXPLICIT) != 0;
        const bool isImplicitTailCall = (tailCallFlags & PREFIX_TAILCALL_IMPLICIT) != 0;

        // Exactly one of these should be true.
        assert(isExplicitTailCall != isImplicitTailCall);

        // This check cannot be performed for implicit tail calls for the reason
        // that impIsImplicitTailCallCandidate() is not checking whether return
        // types are compatible before marking a call node with PREFIX_TAILCALL_IMPLICIT.
        // As a result it is possible that in the following case, we find that
        // the type stack is non-empty if Callee() is considered for implicit
        // tail calling.
        //      int Caller(..) { .... void Callee(); ret val; ... }
        //
        // Note that we cannot check return type compatibility before ImpImportCall()
        // as we don't have required info or need to duplicate some of the logic of
        // ImpImportCall().
        //
        // For implicit tail calls, we perform this check after return types are
        // known to be compatible.
        if (isExplicitTailCall && (verCurrentState.esStackDepth != 0))
        {
            BADCODE("Stack should be empty after tailcall");
        }

        // For opportunistic tailcalls we allow implicit widening, i.e. tailcalls from int32 -> int16, since the
        // managed calling convention dictates that the callee widens the value. For explicit tailcalls we don't
        // want to require this detail of the calling convention to bubble up to the tailcall helpers
        bool allowWidening = isImplicitTailCall;
        if (canTailCall &&
            !impTailCallRetTypeCompatible(allowWidening, info.compRetType, info.compMethodInfo->args.retTypeClass,
                                          info.compCallConv, callRetTyp, sig->retTypeClass,
                                          call->AsCall()->GetUnmanagedCallConv()))
        {
            canTailCall             = false;
            szCanTailCallFailReason = "Return types are not tail call compatible";
        }

        // Stack empty check for implicit tail calls.
        if (canTailCall && isImplicitTailCall && (verCurrentState.esStackDepth != 0))
        {
            BADCODE("Stack should be empty after tailcall");
        }

        // assert(compCurBB is not a catch, finally or filter block);
        // assert(compCurBB is not a try block protected by a finally block);
        assert(!isExplicitTailCall || compCurBB->KindIs(BBJ_RETURN));

        // Ask VM for permission to tailcall
        if (canTailCall)
        {
            // True virtual or indirect calls, shouldn't pass in a callee handle.
            CORINFO_METHOD_HANDLE exactCalleeHnd =
                ((call->AsCall()->gtCallType != CT_USER_FUNC) || call->AsCall()->IsVirtual()) ? nullptr : methHnd;

            if (info.compCompHnd->canTailCall(info.compMethodHnd, methHnd, exactCalleeHnd, isExplicitTailCall))
            {
                if (isExplicitTailCall)
                {
                    // In case of explicit tail calls, mark it so that it is not considered
                    // for in-lining.
                    call->AsCall()->gtCallMoreFlags |= GTF_CALL_M_EXPLICIT_TAILCALL;
                    JITDUMP("\nGTF_CALL_M_EXPLICIT_TAILCALL set for call [%06u]\n", dspTreeID(call));

#ifdef DEBUG
                    if ((prefixFlags & PREFIX_TAILCALL_STRESS) != 0)
                    {
                        call->AsCall()->gtCallDebugFlags |= GTF_CALL_MD_STRESS_TAILCALL;
                        JITDUMP("\nGTF_CALL_MD_STRESS_TAILCALL set for call [%06u]\n", dspTreeID(call));
                    }
#endif
                }
                else
                {
#if FEATURE_TAILCALL_OPT
                    // Must be an implicit tail call.
                    assert(isImplicitTailCall);

                    // It is possible that a call node is both an inline candidate and marked
                    // for opportunistic tail calling.  In-lining happens before morhphing of
                    // trees.  If in-lining of an in-line candidate gets aborted for whatever
                    // reason, it will survive to the morphing stage at which point it will be
                    // transformed into a tail call after performing additional checks.

                    call->AsCall()->gtCallMoreFlags |= GTF_CALL_M_IMPLICIT_TAILCALL;
                    JITDUMP("\nGTF_CALL_M_IMPLICIT_TAILCALL set for call [%06u]\n", dspTreeID(call));

#else //! FEATURE_TAILCALL_OPT
                    NYI("Implicit tail call prefix on a target which doesn't support opportunistic tail calls");

#endif // FEATURE_TAILCALL_OPT
                }

                // This might or might not turn into a tailcall. We do more
                // checks in morph. For explicit tailcalls we need more
                // information in morph in case it turns out to be a
                // helper-based tailcall.
                if (isExplicitTailCall)
                {
                    assert(call->AsCall()->tailCallInfo == nullptr);
                    call->AsCall()->tailCallInfo = new (this, CMK_CorTailCallInfo) TailCallSiteInfo;
                    switch (opcode)
                    {
                        case CEE_CALLI:
                            call->AsCall()->tailCallInfo->SetCalli(sig);
                            break;
                        case CEE_CALLVIRT:
                            call->AsCall()->tailCallInfo->SetCallvirt(sig, pResolvedToken);
                            break;
                        default:
                            call->AsCall()->tailCallInfo->SetCall(sig, pResolvedToken);
                            break;
                    }
                }
            }
            else
            {
                // canTailCall reported its reasons already
                canTailCall = false;
                JITDUMP("\ninfo.compCompHnd->canTailCall returned false for call [%06u]\n", dspTreeID(call));
            }
        }
        else
        {
            // If this assert fires it means that canTailCall was set to false without setting a reason!
            assert(szCanTailCallFailReason != nullptr);
            JITDUMP("\nRejecting %splicit tail call for [%06u], reason: '%s'\n", isExplicitTailCall ? "ex" : "im",
                    dspTreeID(call), szCanTailCallFailReason);
            info.compCompHnd->reportTailCallDecision(info.compMethodHnd, methHnd, isExplicitTailCall, TAILCALL_FAIL,
                                                     szCanTailCallFailReason);
        }
    }

    // Note: we assume that small return types are already normalized by the managed callee
    // or by the pinvoke stub for calls to unmanaged code.

    if (!bIntrinsicImported)
    {
        //
        // Things needed to be checked when bIntrinsicImported is false.
        //

        assert(call->gtOper == GT_CALL);
        assert(callInfo != nullptr);

        if (compIsForInlining() && opcode == CEE_CALLVIRT)
        {
            assert(call->AsCall()->gtArgs.HasThisPointer());
            GenTree* callObj = call->AsCall()->gtArgs.GetThisArg()->GetEarlyNode();

            if ((call->AsCall()->IsVirtual() || (call->gtFlags & GTF_CALL_NULLCHECK)) &&
                impInlineIsGuaranteedThisDerefBeforeAnySideEffects(nullptr, &call->AsCall()->gtArgs, callObj,
                                                                   impInlineInfo->inlArgInfo))
            {
                impInlineInfo->thisDereferencedFirst = true;
            }
        }

        // Keep track of the raw IL offset of the call
        INDEBUG(call->AsCall()->gtRawILOffset = rawILOffset);

        // Is it an inline candidate?
        impMarkInlineCandidate(call, exactContextHnd, exactContextNeedsRuntimeLookup, callInfo, rawILOffset);
    }

    // Extra checks for tail calls and tail recursion.
    //
    // A tail recursive call is a potential loop from the current block to the start of the root method.
    // If we see a tail recursive call, mark the blocks from the call site back to the entry as potentially
    // being in a loop.
    //
    // Note: if we're importing an inlinee we don't mark the right set of blocks, but by then it's too
    // late. Currently this doesn't lead to problems. See GitHub issue 33529.
    //
    // OSR also needs to handle tail calls specially:
    // * block profiling in OSR methods needs to ensure probes happen before tail calls, not after.
    // * the root method entry must be imported if there's a recursive tail call or a potentially
    //   inlineable tail call.
    //
    if ((tailCallFlags != 0) && canTailCall)
    {
        if (gtIsRecursiveCall(methHnd))
        {
            assert(verCurrentState.esStackDepth == 0);
            BasicBlock* loopHead = nullptr;
            if (!compIsForInlining() && opts.IsOSR())
            {
                // For root method OSR we may branch back to the actual method entry,
                // which is not fgFirstBB, and which we will need to import.
                assert(fgEntryBB != nullptr);
                loopHead = fgEntryBB;
            }
            else
            {
                // For normal jitting we may branch back to the firstBB; this
                // should already be imported.
                loopHead = fgFirstBB;
            }

            JITDUMP("\nTail recursive call [%06u] in the method. Mark " FMT_BB " to " FMT_BB
                    " as having a backward branch.\n",
                    dspTreeID(call), loopHead->bbNum, compCurBB->bbNum);
            fgMarkBackwardJump(loopHead, compCurBB);

            setMethodHasRecursiveTailcall();
            compCurBB->SetFlags(BBF_RECURSIVE_TAILCALL);
        }

        // We only do these OSR checks in the root method because:
        // * If we fail to import the root method entry when importing the root method, we can't go back
        //    and import it during inlining. So instead of checking just for recursive tail calls we also
        //    have to check for anything that might introduce a recursive tail call.
        // * We only instrument root method blocks in OSR methods,
        //
        if ((opts.IsInstrumentedAndOptimized() || opts.IsOSR()) && !compIsForInlining())
        {
            // If a root method tail call candidate block is not a BBJ_RETURN, it should have a unique
            // BBJ_RETURN successor. Mark that successor so we can handle it specially during profile
            // instrumentation.
            //
            if (!compCurBB->KindIs(BBJ_RETURN))
            {
                BasicBlock* const successor = compCurBB->GetUniqueSucc();
                assert(successor->KindIs(BBJ_RETURN));
                successor->SetFlags(BBF_TAILCALL_SUCCESSOR);
                optMethodFlags |= OMF_HAS_TAILCALL_SUCCESSOR;
            }
        }
    }

    if ((sig->flags & CORINFO_SIGFLAG_FAT_CALL) != 0)
    {
        assert(opcode == CEE_CALLI || callInfo->kind == CORINFO_CALL_CODE_POINTER);
        addFatPointerCandidate(call->AsCall());
    }

DONE_CALL:
    // Push or append the result of the call
    if (callRetTyp == TYP_VOID)
    {
        if (opcode == CEE_NEWOBJ)
        {
            // we actually did push something, so don't spill the thing we just pushed.
            assert(verCurrentState.esStackDepth > 0);
            impAppendTree(call, verCurrentState.esStackDepth - 1, impCurStmtDI);
        }
        else if (JitConfig.JitProfileValues() && call->IsCall() &&
                 call->AsCall()->IsSpecialIntrinsic(this, NI_System_SpanHelpers_Memmove))
        {
            if (opts.IsOptimizedWithProfile())
            {
                call = impDuplicateWithProfiledArg(call->AsCall(), rawILOffset);
            }
            else if (opts.IsInstrumented())
            {
                // We might want to instrument it for optimized versions too, but we don't currently.
                HandleHistogramProfileCandidateInfo* pInfo =
                    new (this, CMK_Inlining) HandleHistogramProfileCandidateInfo;
                pInfo->ilOffset                                       = rawILOffset;
                pInfo->probeIndex                                     = 0;
                call->AsCall()->gtHandleHistogramProfileCandidateInfo = pInfo;
                compCurBB->SetFlags(BBF_HAS_VALUE_PROFILE);
            }
            impAppendTree(call, CHECK_SPILL_ALL, impCurStmtDI);
        }
        else
        {
            impAppendTree(call, CHECK_SPILL_ALL, impCurStmtDI);
        }
    }
    else
    {
        impSpillSpecialSideEff();

        if (clsFlags & CORINFO_FLG_ARRAY)
        {
            eeGetCallSiteSig(pResolvedToken->token, pResolvedToken->tokenScope, pResolvedToken->tokenContext, sig);
        }

        // Sometimes "call" is not a GT_CALL (if we imported an intrinsic that didn't turn into a call)
        if (!bIntrinsicImported)
        {
            assert(call->IsCall());

            GenTreeCall* origCall = call->AsCall();

            const bool isFatPointerCandidate              = origCall->IsFatPointerCandidate();
            const bool isInlineCandidate                  = origCall->IsInlineCandidate();
            const bool isGuardedDevirtualizationCandidate = origCall->IsGuardedDevirtualizationCandidate();

            if (varTypeIsStruct(callRetTyp))
            {
                // Need to treat all "split tree" cases here, not just inline candidates
                call       = impFixupCallStructReturn(call->AsCall(), sig->retTypeClass);
                callRetTyp = call->TypeGet();
            }

            // TODO: consider handling fatcalli cases this way too...?
            if (isInlineCandidate || isGuardedDevirtualizationCandidate)
            {
                // We should not have made any adjustments in impFixupCallStructReturn
                // as we defer those until we know the fate of the call.
                assert(call == origCall);

                assert(opts.OptEnabled(CLFLG_INLINING));
                assert(!isFatPointerCandidate); // We should not try to inline calli.

                // Make the call its own tree (spill the stack if needed).
                // Do not consume the debug info here. This is particularly
                // important if we give up on the inline, in which case the
                // call will typically end up in the statement that contains
                // the GT_RET_EXPR that we leave on the stack.
                impAppendTree(call, CHECK_SPILL_ALL, impCurStmtDI, false);

                // TODO: Still using the widened type.
                GenTreeRetExpr* retExpr = gtNewInlineCandidateReturnExpr(call->AsCall(), genActualType(callRetTyp));

                // Link the retExpr to the call so if necessary we can manipulate it later.
                if (origCall->IsGuardedDevirtualizationCandidate())
                {
                    for (uint8_t i = 0; i < origCall->GetInlineCandidatesCount(); i++)
                    {
                        origCall->GetGDVCandidateInfo(i)->retExpr = retExpr;
                    }
                }
                else
                {
                    origCall->GetSingleInlineCandidateInfo()->retExpr = retExpr;
                }

                // Propagate retExpr as the placeholder for the call.
                call = retExpr;
            }
            else
            {
                // If the call is virtual, and has a generics context, and is not going to have a class probe,
                // record the context for possible use during late devirt.
                //
                // If we ever want to devirt at Tier0, and/or see issues where OSR methods under PGO lose
                // important devirtualizations, we'll want to allow both a class probe and a captured context.
                //
                if (origCall->IsVirtual() && (origCall->gtCallType != CT_INDIRECT) && (exactContextHnd != nullptr) &&
                    (origCall->gtHandleHistogramProfileCandidateInfo == nullptr))
                {
                    JITDUMP("\nSaving context %p for call [%06u]\n", dspPtr(exactContextHnd), dspTreeID(origCall));
                    origCall->gtCallMoreFlags |= GTF_CALL_M_HAS_LATE_DEVIRT_INFO;
                    LateDevirtualizationInfo* const info = new (this, CMK_Inlining) LateDevirtualizationInfo;
                    info->exactContextHnd                = exactContextHnd;
                    origCall->gtLateDevirtualizationInfo = info;
                }

                if (isFatPointerCandidate)
                {
                    // fatPointer candidates should be in statements of the form call() or var = call().
                    // Such form allows to find statements with fat calls without walking through whole trees
                    // and removes problems with cutting trees.
                    assert(IsTargetAbi(CORINFO_NATIVEAOT_ABI));
                    if (!call->OperIs(GT_LCL_VAR)) // can be already converted by impFixupCallStructReturn.
                    {
                        unsigned   calliSlot = lvaGrabTemp(true DEBUGARG("calli"));
                        LclVarDsc* varDsc    = lvaGetDesc(calliSlot);
                        // Keep the information about small typedness to avoid
                        // inserting unnecessary casts around normalization.
                        if (call->IsCall() && varTypeIsSmall(call->AsCall()->gtReturnType))
                        {
                            assert(call->AsCall()->NormalizesSmallTypesOnReturn());
                            varDsc->lvType = call->AsCall()->gtReturnType;
                        }

                        // TODO-Bug: CHECK_SPILL_NONE here looks wrong.
                        impStoreTemp(calliSlot, call, CHECK_SPILL_NONE);
                        // impStoreTemp can change src arg list and return type for call that returns struct.
                        var_types type = genActualType(lvaTable[calliSlot].TypeGet());
                        call           = gtNewLclvNode(calliSlot, type);
                    }
                }

                // For non-candidates we must also spill, since we
                // might have locals live on the eval stack that this
                // call can modify.
                //
                // Suppress this for certain well-known call targets
                // that we know won't modify locals, eg calls that are
                // recognized in gtCanOptimizeTypeEquality. Otherwise
                // we may break key fragile pattern matches later on.
                bool spillStack = true;
                if (call->IsCall())
                {
                    GenTreeCall* callNode = call->AsCall();
                    if ((callNode->gtCallType == CT_HELPER) && (gtIsTypeHandleToRuntimeTypeHelper(callNode) ||
                                                                gtIsTypeHandleToRuntimeTypeHandleHelper(callNode)))
                    {
                        spillStack = false;
                    }
                    else if ((callNode->gtCallMoreFlags & GTF_CALL_M_SPECIAL_INTRINSIC) != 0)
                    {
                        spillStack = false;
                    }
                }

                if (spillStack)
                {
                    impSpillSideEffects(true, CHECK_SPILL_ALL DEBUGARG("non-inline candidate call"));
                }

                if (JitConfig.JitProfileValues() && call->IsCall() &&
                    call->AsCall()->IsSpecialIntrinsic(this, NI_System_SpanHelpers_SequenceEqual))
                {
                    if (opts.IsOptimizedWithProfile())
                    {
                        call = impDuplicateWithProfiledArg(call->AsCall(), rawILOffset);
                        if (call->OperIs(GT_QMARK))
                        {
                            // QMARK has to be a root node
                            unsigned tmp = lvaGrabTemp(true DEBUGARG("Grabbing temp for Qmark"));
                            impStoreTemp(tmp, call, CHECK_SPILL_ALL);
                            call = gtNewLclvNode(tmp, call->TypeGet());
                        }
                    }
                    else if (opts.IsInstrumented())
                    {
                        // We might want to instrument it for optimized versions too, but we don't currently.
                        HandleHistogramProfileCandidateInfo* pInfo =
                            new (this, CMK_Inlining) HandleHistogramProfileCandidateInfo;
                        pInfo->ilOffset                                       = rawILOffset;
                        pInfo->probeIndex                                     = 0;
                        call->AsCall()->gtHandleHistogramProfileCandidateInfo = pInfo;
                        compCurBB->SetFlags(BBF_HAS_VALUE_PROFILE);
                    }
                }
            }

            //-------------------------------------------------------------------------
            //
            /* If the call is of a small type and the callee is managed, the callee will normalize the result
                before returning.
                However, we need to normalize small type values returned by unmanaged
                functions (pinvoke). The pinvoke stub does the normalization, but we need to do it here
                if we use the shorter inlined pinvoke stub. */

            if (checkForSmallType && varTypeIsIntegral(callRetTyp) && genTypeSize(callRetTyp) < genTypeSize(TYP_INT))
            {
                call = gtNewCastNode(genActualType(callRetTyp), call, false, callRetTyp);
            }
        }

        typeInfo tiRetVal = verMakeTypeInfo(sig->retType, sig->retTypeClass);
        impPushOnStack(call, tiRetVal);
    }

#ifdef SWIFT_SUPPORT
    // If call is a Swift call with error handling, append additional IR
    // to handle storing the error register's value post-call.
    if (swiftErrorNode != nullptr)
    {
        impAppendSwiftErrorStore(swiftErrorNode);
    }
#endif // SWIFT_SUPPORT

    return callRetTyp;
}
#ifdef _PREFAST_
#pragma warning(pop)
#endif

//------------------------------------------------------------------------
// impDuplicateWithProfiledArg: duplicates a call with a profiled argument, e.g.:
//    Given `Buffer.Memmove(dst, src, len)` call,
//    optimize it to:
//
//    if (len == popularSize)
//        Buffer.Memmove(dst, src, popularSize); // can be unrolled now
//    else
//        Buffer.Memmove(dst, src, len); // fallback
//
//    if we can obtain the popular size from PGO data.
//
// Arguments:
//    call     -- call to optimize with profiled argument
//    ilOffset -- Raw IL offset of the call
//
// Return Value:
//    Optimized tree (or the original call tree if we can't optimize it).
//
GenTree* Compiler::impDuplicateWithProfiledArg(GenTreeCall* call, IL_OFFSET ilOffset)
{
    assert(call->IsSpecialIntrinsic());
    assert(opts.IsOptimizedWithProfile());

    if (call->IsInlineCandidate())
    {
        // We decided to inline the whole thing? We won't be able to clone it then.
        return call;
    }

    const unsigned    MaxLikelyValues = 8;
    LikelyValueRecord likelyValues[MaxLikelyValues];
    UINT32            valuesCount =
        getLikelyValues(likelyValues, MaxLikelyValues, fgPgoSchema, fgPgoSchemaCount, fgPgoData, ilOffset);

    JITDUMP("%u likely values:\n", valuesCount)
    for (UINT32 i = 0; i < valuesCount; i++)
    {
        JITDUMP("  %u) %u - %u%%\n", i, likelyValues[i].value, likelyValues[i].likelihood)
    }

    // For now, we only do a single guess, but it's pretty straightforward to
    // extend it to support multiple guesses.
    LikelyValueRecord likelyValue = likelyValues[0];
#if DEBUG
    // Re-use JitRandomGuardedDevirtualization for stress-testing.
    if (JitConfig.JitRandomGuardedDevirtualization() != 0)
    {
        CLRRandom* random = impInlineRoot()->m_inlineStrategy->GetRandom(JitConfig.JitRandomGuardedDevirtualization());

        valuesCount            = 1;
        likelyValue.value      = random->Next(256);
        likelyValue.likelihood = 100;
    }
#endif

    // TODO: Tune the likelihood threshold, for now it's 50%
    if ((valuesCount > 0) && (likelyValue.likelihood >= 50))
    {
        const ssize_t profiledValue = likelyValue.value;

        unsigned argNum   = 0;
        ssize_t  minValue = 0;
        ssize_t  maxValue = 0;
        if (call->IsSpecialIntrinsic(this, NI_System_SpanHelpers_Memmove))
        {
            // dst(0), src(1), len(2)
            argNum = 2;

            minValue = 1; // TODO: enable for 0 as well.
            maxValue = (ssize_t)getUnrollThreshold(ProfiledMemmove);
        }
        else if (call->IsSpecialIntrinsic(this, NI_System_SpanHelpers_SequenceEqual))
        {
            // dst(0), src(1), len(2)
            argNum = 2;

            minValue = 1; // TODO: enable for 0 as well.
            maxValue = (ssize_t)getUnrollThreshold(ProfiledMemcmp);
        }
        else
        {
            // only Memmove is expected at the moment.
            // Possible future extensions: Memset, Memcpy
            unreached();
        }

        if ((profiledValue >= minValue) && (profiledValue <= maxValue))
        {
            JITDUMP("Duplicating for popular value = %u\n", profiledValue)
            DISPTREE(call)

            if (call->gtArgs.GetUserArgByIndex(argNum)->GetNode()->OperIsConst())
            {
                JITDUMP("Profiled arg is already a constant - bail out.\n")
                return call;
            }

            // Spill all the arguments to temp locals to preserve the execution order
            GenTree** argRef   = nullptr;
            GenTree*  argClone = nullptr;
            for (unsigned i = 0; i < call->gtArgs.CountUserArgs(); i++)
            {
                GenTree** node   = &call->gtArgs.GetUserArgByIndex(i)->EarlyNodeRef();
                GenTree*  cloned = impCloneExpr(*node, node, CHECK_SPILL_ALL, nullptr DEBUGARG("spilling arg"));

                // Record the reference to the argument we're going to replace.
                if (i == argNum)
                {
                    argRef   = node;
                    argClone = cloned;
                }
            }

            GenTree* fallbackCall      = gtCloneExpr(call);
            GenTree* profiledValueNode = gtNewIconNode(profiledValue, argClone->TypeGet());
            *argRef                    = profiledValueNode;

            // TODO: Specify weights for the branches in the Qmark node.
            GenTreeColon* colon = new (this, GT_COLON) GenTreeColon(call->TypeGet(), call, fallbackCall);
            GenTreeOp*    cond  = gtNewOperNode(GT_EQ, TYP_INT, argClone, gtCloneExpr(profiledValueNode));
            GenTreeQmark* qmark = gtNewQmarkNode(call->TypeGet(), cond, colon);

            JITDUMP("\n\nResulting tree:\n")
            DISPTREE(qmark)

            return qmark;
        }
    }
    return call;
}

#ifdef DEBUG
//
var_types Compiler::impImportJitTestLabelMark(int numArgs)
{
    TestLabelAndNum tlAndN;
    if (numArgs == 2)
    {
        tlAndN.m_num   = 0;
        StackEntry se  = impPopStack();
        GenTree*   val = se.val;
        assert(val->IsCnsIntOrI());
        tlAndN.m_tl = (TestLabel)val->AsIntConCommon()->IconValue();
    }
    else if (numArgs == 3)
    {
        StackEntry se  = impPopStack();
        GenTree*   val = se.val;
        assert(val->IsCnsIntOrI());
        tlAndN.m_num = val->AsIntConCommon()->IconValue();
        se           = impPopStack();
        val          = se.val;
        assert(val->IsCnsIntOrI());
        tlAndN.m_tl = (TestLabel)val->AsIntConCommon()->IconValue();
    }
    else
    {
        assert(false);
    }

    StackEntry expSe = impPopStack();
    GenTree*   node  = expSe.val;

    // There are a small number of special cases, where we actually put the annotation on a subnode.
    if (tlAndN.m_tl == TL_LoopHoist && tlAndN.m_num >= 100)
    {
        // A loop hoist annotation with value >= 100 means that the expression should be a static field access,
        // a GT_IND of a static field address, which should be the sum of a (hoistable) helper call and possibly some
        // offset within the static field block whose address is returned by the helper call.
        // The annotation is saying that this address calculation, but not the entire access, should be hoisted.
        assert(node->OperGet() == GT_IND);
        tlAndN.m_num -= 100;
        GetNodeTestData()->Set(node->AsOp()->gtOp1, tlAndN);
        GetNodeTestData()->Remove(node);
    }
    else
    {
        GetNodeTestData()->Set(node, tlAndN);
    }

    impPushOnStack(node, expSe.seTypeInfo);
    return node->TypeGet();
}
#endif // DEBUG

//-----------------------------------------------------------------------------------
//  impFixupCallStructReturn: For a call node that returns a struct do one of the following:
//  - set the flag to indicate struct return via retbuf arg;
//  - adjust the return type to a SIMD type if it is returned in 1 reg;
//  - spill call result into a temp if it is returned into 2 registers or more and not tail call or inline candidate.
//
//  Arguments:
//    call       -  GT_CALL GenTree node
//    retClsHnd  -  Class handle of return type of the call
//
//  Return Value:
//    Returns new GenTree node after fixing struct return of call node
//
GenTree* Compiler::impFixupCallStructReturn(GenTreeCall* call, CORINFO_CLASS_HANDLE retClsHnd)
{
    if (!varTypeIsStruct(call))
    {
        return call;
    }

    call->gtRetClsHnd = retClsHnd;

    // Recognize SIMD types as we do for LCL_VARs,
    // note it could be not the ABI specific type, for example, on x64 we can set 'TYP_SIMD8`
    // for `System.Numerics.Vector2` here but lower will change it to long as ABI dictates.
    var_types simdReturnType = impNormStructType(call->gtRetClsHnd);
    if (simdReturnType != call->TypeGet())
    {
        assert(varTypeIsSIMD(simdReturnType));
        JITDUMP("changing the type of a call [%06u] from %s to %s\n", dspTreeID(call), varTypeName(call->TypeGet()),
                varTypeName(simdReturnType));
        call->ChangeType(simdReturnType);
    }

#if FEATURE_MULTIREG_RET
    call->InitializeStructReturnType(this, retClsHnd, call->GetUnmanagedCallConv());
    const ReturnTypeDesc* retTypeDesc = call->GetReturnTypeDesc();
    const unsigned        retRegCount = retTypeDesc->GetReturnRegCount();
#else  // !FEATURE_MULTIREG_RET
    const unsigned retRegCount = 1;
#endif // !FEATURE_MULTIREG_RET

    structPassingKind howToReturnStruct;
    var_types         returnType = getReturnTypeForStruct(retClsHnd, call->GetUnmanagedCallConv(), &howToReturnStruct);

    if (howToReturnStruct == SPK_ByReference)
    {
        assert(returnType == TYP_UNKNOWN);
        call->gtCallMoreFlags |= GTF_CALL_M_RETBUFFARG;

        if (call->IsUnmanaged())
        {
            // Native ABIs do not allow retbufs to alias anything.
            // This is allowed by the managed ABI and impStoreStruct will
            // never introduce copies due to this.
            unsigned tmpNum = lvaGrabTemp(true DEBUGARG("Retbuf for unmanaged call"));
            impStoreTemp(tmpNum, call, CHECK_SPILL_ALL);
            return gtNewLclvNode(tmpNum, lvaGetDesc(tmpNum)->TypeGet());
        }

        return call;
    }

    if (retRegCount == 1)
    {
        return call;
    }

#if FEATURE_MULTIREG_RET
    assert(varTypeIsStruct(call)); // It could be a SIMD returned in several regs.
    assert(returnType == TYP_STRUCT);
    assert((howToReturnStruct == SPK_ByValueAsHfa) || (howToReturnStruct == SPK_ByValue));

    assert(retRegCount >= 2);

    if (!call->CanTailCall() && !call->IsInlineCandidate())
    {
        // Force a call returning multi-reg struct to be always of the IR form
        //   tmp = call
        //
        // No need to assign a multi-reg struct to a local var if:
        //  - It is a tail call or
        //  - The call is marked for in-lining later
        return impStoreMultiRegValueToVar(call, retClsHnd DEBUGARG(call->GetUnmanagedCallConv()));
    }
    return call;
#endif // FEATURE_MULTIREG_RET
}

GenTreeCall* Compiler::impImportIndirectCall(CORINFO_SIG_INFO* sig, const DebugInfo& di)
{
    var_types callRetTyp = JITtype2varType(sig->retType);

    /* The function pointer is on top of the stack - It may be a
     * complex expression. As it is evaluated after the args,
     * it may cause registered args to be spilled. Simply spill it.
     */

    // Ignore no args or trivial cases.
    if ((sig->callConv != CORINFO_CALLCONV_DEFAULT || sig->totalILArgs() > 0) &&
        !impStackTop().val->OperIs(GT_LCL_VAR, GT_FTN_ADDR, GT_CNS_INT))
    {
        impSpillStackEntry(verCurrentState.esStackDepth - 1,
                           BAD_VAR_NUM DEBUGARG(false) DEBUGARG("impImportIndirectCall"));
    }

    /* Get the function pointer */

    GenTree* fptr = impPopStack().val;

    // The function pointer is typically a sized to match the target pointer size
    // However, stubgen IL optimization can change LDC.I8 to LDC.I4
    // See ILCodeStream::LowerOpcode
    assert(genActualType(fptr->gtType) == TYP_I_IMPL || genActualType(fptr->gtType) == TYP_INT);

#ifdef DEBUG
    // This temporary must never be converted to a double in stress mode,
    // because that can introduce a call to the cast helper after the
    // arguments have already been evaluated.

    if (fptr->OperGet() == GT_LCL_VAR)
    {
        lvaTable[fptr->AsLclVarCommon()->GetLclNum()].lvKeepType = 1;
    }
#endif

    /* Create the call node */

    GenTreeCall* call = gtNewIndCallNode(fptr, callRetTyp, di);

    call->gtFlags |= GTF_EXCEPT | (fptr->gtFlags & GTF_GLOB_EFFECT);
#ifdef UNIX_X86_ABI
    call->gtFlags &= ~GTF_CALL_POP_ARGS;
#endif

    return call;
}

//------------------------------------------------------------------------
// impPopArgsForUnmanagedCall: Pop arguments from IL stack to a pinvoke call.
//
// Arguments:
//    call - The unmanaged call
//    sig  - The signature of the call site
//    swiftErrorNode - [out] If this is a Swift call with a SwiftError* argument,
//                     then swiftErrorNode points to the node.
//                     Otherwise left at its existing value.
//
void Compiler::impPopArgsForUnmanagedCall(GenTreeCall* call, CORINFO_SIG_INFO* sig, GenTree** swiftErrorNode)
{
    assert(call->gtFlags & GTF_CALL_UNMANAGED);

#ifdef SWIFT_SUPPORT
    if (call->unmgdCallConv == CorInfoCallConvExtension::Swift)
    {
        impPopArgsForSwiftCall(call, sig, swiftErrorNode);
        return;
    }
#endif

    /* Since we push the arguments in reverse order (i.e. right -> left)
     * spill any side effects from the stack
     *
     * OBS: If there is only one side effect we do not need to spill it
     *      thus we have to spill all side-effects except last one
     */

    unsigned lastLevelWithSideEffects = UINT_MAX;

    unsigned argsToReverse = sig->numArgs;

    // For "thiscall", the first argument goes in a register. Since its
    // order does not need to be changed, we do not need to spill it

    if (call->unmgdCallConv == CorInfoCallConvExtension::Thiscall)
    {
        assert(argsToReverse != 0);
        argsToReverse--;
    }

#ifndef TARGET_X86
    // Don't reverse args on ARM or x64 - first four args always placed in regs in order
    argsToReverse = 0;
#endif

    for (unsigned level = verCurrentState.esStackDepth - argsToReverse; level < verCurrentState.esStackDepth; level++)
    {
        if (verCurrentState.esStack[level].val->gtFlags & GTF_ORDER_SIDEEFF)
        {
            assert(lastLevelWithSideEffects == UINT_MAX);

            impSpillStackEntry(level,
                               BAD_VAR_NUM DEBUGARG(false) DEBUGARG("impPopArgsForUnmanagedCall - other side effect"));
        }
        else if (verCurrentState.esStack[level].val->gtFlags & GTF_SIDE_EFFECT)
        {
            if (lastLevelWithSideEffects != UINT_MAX)
            {
                /* We had a previous side effect - must spill it */
                impSpillStackEntry(lastLevelWithSideEffects,
                                   BAD_VAR_NUM DEBUGARG(false) DEBUGARG("impPopArgsForUnmanagedCall - side effect"));

                /* Record the level for the current side effect in case we will spill it */
                lastLevelWithSideEffects = level;
            }
            else
            {
                /* This is the first side effect encountered - record its level */

                lastLevelWithSideEffects = level;
            }
        }
    }

    /* The argument list is now "clean" - no out-of-order side effects
     * Pop the argument list in reverse order */

    impPopReverseCallArgs(sig, call, sig->numArgs - argsToReverse);

    if (call->unmgdCallConv == CorInfoCallConvExtension::Thiscall)
    {
        GenTree* thisPtr = call->gtArgs.GetArgByIndex(0)->GetNode();
        impBashVarAddrsToI(thisPtr);
        assert(thisPtr->TypeGet() == TYP_I_IMPL || thisPtr->TypeGet() == TYP_BYREF);
    }

    impRetypeUnmanagedCallArgs(call);
}

//------------------------------------------------------------------------
// impRetypeUnmanagedCallArgs: Retype unmanaged call arguments from managed
// pointers to unmanaged ones.
//
// Arguments:
//    call - The call
//
// Remarks:
//   This makes use of the fact that TYP_I_IMPL <-> TYP_BYREF casts are
//   implicit in JIT IR, allowing us to change the types directly without
//   inserting a cast node.
//
void Compiler::impRetypeUnmanagedCallArgs(GenTreeCall* call)
{
    for (CallArg& arg : call->gtArgs.Args())
    {
        GenTree* argNode = arg.GetEarlyNode();

        // We should not be passing gc typed args to an unmanaged call.
        if (varTypeIsGC(argNode->TypeGet()))
        {
            // Tolerate byrefs by retyping to native int.
            //
            // This is needed or we'll generate inconsistent GC info
            // for this arg at the call site (gc info says byref,
            // pinvoke sig says native int).
            //
            if (argNode->TypeGet() == TYP_BYREF)
            {
                argNode->ChangeType(TYP_I_IMPL);
            }
            else
            {
                assert(!"*** invalid IL: gc ref passed to unmanaged call");
            }
        }
    }
}

#ifdef SWIFT_SUPPORT

//------------------------------------------------------------------------
// GetSwiftLowering: Get the CORINFO_SWIFT_LOWERING associated with a struct.
//
// Arguments:
//   call - The class
//
// Return Value:
//   Pointer to lowering
//
const CORINFO_SWIFT_LOWERING* Compiler::GetSwiftLowering(CORINFO_CLASS_HANDLE hClass)
{
    if (m_swiftLoweringCache == nullptr)
    {
        m_swiftLoweringCache = new (this, CMK_CallArgs) SwiftLoweringMap(getAllocator(CMK_CallArgs));
    }

    CORINFO_SWIFT_LOWERING* lowering;
    if (!m_swiftLoweringCache->Lookup(hClass, &lowering))
    {
        lowering = new (this, CMK_CallArgs) CORINFO_SWIFT_LOWERING;
        info.compCompHnd->getSwiftLowering(hClass, lowering);
        m_swiftLoweringCache->Set(hClass, lowering);
    }

    return lowering;
}

//------------------------------------------------------------------------
// impPopArgsForSwiftCall: Pop arguments from IL stack to a Swift pinvoke node.
//
// Arguments:
//    call           - The Swift call
//    sig            - The signature of the call site
//    swiftErrorNode - [out] Pointer to the SwiftError* argument.
//                     Left at its existing value if no such argument exists.
//
void Compiler::impPopArgsForSwiftCall(GenTreeCall* call, CORINFO_SIG_INFO* sig, GenTree** swiftErrorNode)
{
    JITDUMP("Creating args for Swift call [%06u]\n", dspTreeID(call));

    unsigned short swiftErrorIndex = sig->numArgs;
    unsigned short swiftSelfIndex  = sig->numArgs;
<<<<<<< HEAD
=======
    GenTree*       swiftErrorNode  = nullptr;
>>>>>>> 37b27565

    // We are importing an unmanaged Swift call, which might require special parameter handling
    bool checkEntireStack = false;

    // Check the signature of the Swift call for the special types
    CORINFO_ARG_LIST_HANDLE sigArg = sig->args;

    for (unsigned short argIndex = 0; argIndex < sig->numArgs;
         sigArg                  = info.compCompHnd->getArgNext(sigArg), argIndex++)
    {
        CORINFO_CLASS_HANDLE argClass;
        CorInfoType          argType         = strip(info.compCompHnd->getArgType(sig, sigArg, &argClass));
        const bool           argIsByrefOrPtr = (argType == CORINFO_TYPE_BYREF) || (argType == CORINFO_TYPE_PTR);

        if (argIsByrefOrPtr)
        {
            argClass = info.compCompHnd->getArgClass(sig, sigArg);
            argType  = info.compCompHnd->getChildType(argClass, &argClass);
        }

        if (argType != CORINFO_TYPE_VALUECLASS)
        {
            continue;
        }

        if (info.compCompHnd->isIntrinsicType(argClass))
        {
            const char* namespaceName;
            const char* className = info.compCompHnd->getClassNameFromMetadata(argClass, &namespaceName);

            if ((strcmp(className, "SwiftError") == 0) &&
                (strcmp(namespaceName, "System.Runtime.InteropServices.Swift") == 0))
            {
                // For error handling purposes, we expect a pointer/reference to a SwiftError to be passed
                if (!argIsByrefOrPtr)
                {
                    BADCODE("Expected SwiftError pointer/reference, got struct");
                }

                if (swiftErrorIndex != sig->numArgs)
                {
                    BADCODE("Duplicate SwiftError* parameter");
                }

                swiftErrorIndex  = argIndex;
                checkEntireStack = true;
            }
            else if ((strcmp(className, "SwiftSelf") == 0) &&
                     (strcmp(namespaceName, "System.Runtime.InteropServices.Swift") == 0))
            {
                // We expect a SwiftSelf struct to be passed, not a pointer/reference
                if (argIsByrefOrPtr)
                {
                    BADCODE("Expected SwiftSelf struct, got pointer/reference");
                }

                if (swiftSelfIndex != sig->numArgs)
                {
                    BADCODE("Duplicate SwiftSelf parameter");
                }

                swiftSelfIndex = argIndex;
                // Fall through to make sure the struct value becomes a local.
            }
            // TODO: Handle SwiftAsync
        }

        if (argIsByrefOrPtr)
        {
            continue;
        }

        if (argIndex != swiftSelfIndex)
        {
            // This is a struct type. Check if it needs to be lowered.
            // TODO-Bug: SIMD types are not handled correctly by this.
        }

        // We must spill this struct to a local to be able to expand it into primitives.
        GenTree* node = impStackTop(sig->numArgs - 1 - argIndex).val;
        if (!node->OperIsLocalRead())
        {
            // TODO-CQ: If we enable FEATURE_IMPLICIT_BYREFS on all platforms
            // where we support Swift we can probably let normal implicit byref
            // handling handle the unlowered case.
            impSpillStackEntry(verCurrentState.esStackDepth - sig->numArgs + argIndex,
                               BAD_VAR_NUM DEBUGARG(false) DEBUGARG("Swift struct arg with lowering"));
        }
    }

    // If using SwiftError*, spill entire stack as we will need to reuse the
    // error argument after the call.
    if (checkEntireStack)
    {
        impSpillSideEffects(true, CHECK_SPILL_ALL DEBUGARG("Spill for swift call"));
    }

    impPopCallArgs(sig, call);

    JITDUMP("Node after popping args:\n");
    DISPTREE(call);
    JITDUMP("\n");

    if (swiftErrorIndex != sig->numArgs)
    {
        // Before calling a Swift method that may throw, the error register must be cleared,
        // as we will check for a nonzero error value after the call returns.
        // By adding a well-known "sentinel" argument that uses the error register,
        // the JIT will emit code for clearing the error register before the call,
        // and will mark the error register as busy so it isn't used to hold the function call's address.
        CallArg* const swiftErrorArg          = call->gtArgs.GetArgByIndex(swiftErrorIndex);
        GenTree* const errorSentinelValueNode = gtNewIconNode(0);
        call->gtArgs.InsertAfter(this, swiftErrorArg,
                                 NewCallArg::Primitive(errorSentinelValueNode).WellKnown(WellKnownArg::SwiftError));

        // Swift call isn't going to use the SwiftError* arg, so don't bother emitting it
        assert(swiftErrorNode != nullptr);
        *swiftErrorNode = swiftErrorArg->GetNode();
        call->gtArgs.Remove(swiftErrorArg);
    }

    // Now expand struct args that must be lowered into primitives
    unsigned argIndex = 0;
    for (CallArg* arg = call->gtArgs.Args().begin().GetArg(); arg != nullptr; argIndex++)
    {
        if (!varTypeIsStruct(arg->GetSignatureType()))
        {
            arg = arg->GetNext();
            continue;
        }

        if (varTypeIsSIMD(arg->GetSignatureType()))
        {
            IMPL_LIMITATION("SIMD types are currently unsupported in Swift calls");
        }

        JITDUMP("  Argument %u is a struct [%06u]\n", argIndex, dspTreeID(arg->GetNode()));

        assert(arg->GetNode()->OperIsLocalRead());
        GenTreeLclVarCommon* structVal = arg->GetNode()->AsLclVarCommon();

        CallArg* insertAfter = arg;
        // For the self arg, change it from the SwiftSelf struct to a
        // TYP_I_IMPL primitive directly. It must also be marked as a well
        // known arg because it has a non-standard calling convention.
        if (argIndex == swiftSelfIndex)
        {
            assert(arg->GetNode()->OperIsLocalRead());
            GenTree*   primitiveSelf = gtNewLclFldNode(structVal->GetLclNum(), TYP_I_IMPL, structVal->GetLclOffs());
            NewCallArg newArg = NewCallArg::Primitive(primitiveSelf, TYP_I_IMPL).WellKnown(WellKnownArg::SwiftSelf);
            insertAfter       = call->gtArgs.InsertAfter(this, insertAfter, newArg);
        }
        else
        {
            const CORINFO_SWIFT_LOWERING* lowering = GetSwiftLowering(arg->GetSignatureClassHandle());
            if (lowering->byReference)
            {
                JITDUMP("  Argument %d of type %s must be passed by reference\n", argIndex,
                        typGetObjLayout(arg->GetSignatureClassHandle())->GetClassName());
            }
            else
            {
                JITDUMP("  Argument %d of type %s must be passed as %d primitive(s)\n", argIndex,
                        typGetObjLayout(arg->GetSignatureClassHandle())->GetClassName(), lowering->numLoweredElements);
                for (size_t i = 0; i < lowering->numLoweredElements; i++)
                {
                    JITDUMP("    [%zu] @ +%02u: %s\n", i, lowering->offsets[i],
                            varTypeName(JitType2PreciseVarType(lowering->loweredElements[i])));
                }
            }

            if (lowering->byReference)
            {
                GenTree* addrNode = gtNewLclAddrNode(structVal->GetLclNum(), structVal->GetLclOffs());
                JITDUMP("    Passing by reference\n");

                insertAfter = call->gtArgs.InsertAfter(this, insertAfter, NewCallArg::Primitive(addrNode, TYP_I_IMPL));
            }
            else
            {
                for (size_t i = 0; i < lowering->numLoweredElements; i++)
                {
                    var_types loweredType = JITtype2varType(lowering->loweredElements[i]);
                    unsigned  offset      = lowering->offsets[i];

                    GenTree* loweredNode = nullptr;

                    // It's possible for the lowering to require us to pass the
                    // tail of the sequence as a 64-bit value, even if the tail
                    // of the struct is smaller than 8 bytes. In that case we
                    // reconstruct the value using bitwise operations.
                    // Alternatively we could create IND(LCL_ADDR), assuming
                    // that the upper bits are undefined. This would result in
                    // address exposure instead.
                    unsigned sizeToRead = min(structVal->GetLayout(this)->GetSize() - offset, genTypeSize(loweredType));
                    assert(sizeToRead > 0);

                    if (sizeToRead == genTypeSize(loweredType))
                    {
                        loweredNode =
                            gtNewLclFldNode(structVal->GetLclNum(), loweredType, structVal->GetLclOffs() + offset);
                    }
                    else
                    {
                        unsigned relOffset = 0;
                        auto addSegment = [=, &loweredNode, &relOffset](var_types type) {
                            GenTree* val = gtNewLclFldNode(structVal->GetLclNum(), type,
                                                           structVal->GetLclOffs() + offset + relOffset);

                            if (loweredType == TYP_LONG)
                            {
                                val = gtNewCastNode(TYP_LONG, val, true, TYP_LONG);
                            }

                            if (relOffset > 0)
                            {
                                val = gtNewOperNode(GT_LSH, genActualType(loweredType), val,
                                                    gtNewIconNode(relOffset * 8));
                            }

                            if (loweredNode == nullptr)
                            {
                                loweredNode = val;
                            }
                            else
                            {
                                loweredNode = gtNewOperNode(GT_OR, genActualType(loweredType), loweredNode, val);
                            }

                            relOffset += genTypeSize(type);
                        };

                        if (sizeToRead - relOffset >= 4)
                        {
                            addSegment(TYP_INT);
                        }
                        if (sizeToRead - relOffset >= 2)
                        {
                            addSegment(TYP_USHORT);
                        }
                        if (sizeToRead - relOffset >= 1)
                        {
                            addSegment(TYP_UBYTE);
                        }

                        assert(relOffset == sizeToRead);
                    }

                    JITDUMP("    Adding expanded primitive argument [%06u]\n", dspTreeID(loweredNode));
                    DISPTREE(loweredNode);

                    insertAfter =
                        call->gtArgs.InsertAfter(this, insertAfter, NewCallArg::Primitive(loweredNode, loweredType));
                }
            }
        }

        JITDUMP("  Removing plain struct argument [%06u]\n", dspTreeID(structVal));
        call->gtArgs.Remove(arg);
        arg = insertAfter->GetNext();
    }

#ifdef DEBUG
    if (verbose && call->TypeIs(TYP_STRUCT) && (sig->retTypeClass != NO_CLASS_HANDLE))
    {
        const CORINFO_SWIFT_LOWERING* lowering = GetSwiftLowering(sig->retTypeClass);
        if (lowering->byReference)
        {
            printf("  Call returns %s by reference\n", typGetObjLayout(sig->retTypeClass)->GetClassName());
        }
        else
        {
            printf("  Call returns %s as %d primitive(s) in registers\n",
                   typGetObjLayout(sig->retTypeClass)->GetClassName(), lowering->numLoweredElements);
            for (size_t i = 0; i < lowering->numLoweredElements; i++)
            {
                printf("    [%zu] @ +%02u: %s\n", i, lowering->offsets[i],
                       varTypeName(JitType2PreciseVarType(lowering->loweredElements[i])));
            }
        }
    }
#endif

    JITDUMP("Final result after Swift call lowering:\n");
    DISPTREE(call);
    JITDUMP("\n");

    impRetypeUnmanagedCallArgs(call);
}

//------------------------------------------------------------------------
// impAppendSwiftErrorStore: Append IR to store the Swift error register value
// to the SwiftError* argument represented by swiftErrorNode, post-Swift call
//
// Arguments:
//    swiftErrorNode - the SwiftError* argument
//
void Compiler::impAppendSwiftErrorStore(GenTree* const swiftErrorNode)
{
    assert(swiftErrorNode != nullptr);

    // Store the error register value to where the SwiftError* points to
    GenTree* errorRegNode = new (this, GT_SWIFT_ERROR) GenTree(GT_SWIFT_ERROR, TYP_I_IMPL);
    errorRegNode->SetHasOrderingSideEffect();
    errorRegNode->gtFlags |= (GTF_CALL | GTF_GLOB_REF);

    GenTreeStoreInd* swiftErrorStore = gtNewStoreIndNode(swiftErrorNode->TypeGet(), swiftErrorNode, errorRegNode);
    impAppendTree(swiftErrorStore, CHECK_SPILL_ALL, impCurStmtDI, false);
}
#endif // SWIFT_SUPPORT

//------------------------------------------------------------------------
// impInitializeArrayIntrinsic: Attempts to replace a call to InitializeArray
//    with a GT_COPYBLK node.
//
// Arguments:
//    sig - The InitializeArray signature.
//
// Return Value:
//    A pointer to the newly created GT_COPYBLK node if the replacement succeeds or
//    nullptr otherwise.
//
// Notes:
//    The function recognizes the following IL pattern:
//      ldc <length> or a list of ldc <lower bound>/<length>
//      newarr or newobj
//      dup
//      ldtoken <field handle>
//      call InitializeArray
//    The lower bounds need not be constant except when the array rank is 1.
//    The function recognizes all kinds of arrays thus enabling a small runtime
//    such as NativeAOT to skip providing an implementation for InitializeArray.

GenTree* Compiler::impInitializeArrayIntrinsic(CORINFO_SIG_INFO* sig)
{
    assert(sig->numArgs == 2);

    GenTree* fieldTokenNode = impStackTop(0).val;
    GenTree* arrayLocalNode = impStackTop(1).val;

    //
    // Verify that the field token is known and valid.  Note that it's also
    // possible for the token to come from reflection, in which case we cannot do
    // the optimization and must therefore revert to calling the helper.  You can
    // see an example of this in bvt\DynIL\initarray2.exe (in Main).
    //

    // Check to see if the ldtoken helper call is what we see here.
    if (fieldTokenNode->gtOper != GT_CALL || (fieldTokenNode->AsCall()->gtCallType != CT_HELPER) ||
        (fieldTokenNode->AsCall()->gtCallMethHnd != eeFindHelper(CORINFO_HELP_FIELDDESC_TO_STUBRUNTIMEFIELD)))
    {
        return nullptr;
    }

    // Strip helper call away
    fieldTokenNode = fieldTokenNode->AsCall()->gtArgs.GetArgByIndex(0)->GetEarlyNode();

    if (fieldTokenNode->gtOper == GT_IND)
    {
        fieldTokenNode = fieldTokenNode->AsOp()->gtOp1;
    }

    // Check for constant
    if (fieldTokenNode->gtOper != GT_CNS_INT)
    {
        return nullptr;
    }

    CORINFO_FIELD_HANDLE fieldToken = (CORINFO_FIELD_HANDLE)fieldTokenNode->AsIntCon()->gtCompileTimeHandle;
    if (!fieldTokenNode->IsIconHandle(GTF_ICON_FIELD_HDL) || (fieldToken == nullptr))
    {
        return nullptr;
    }

    //
    // We need to get the number of elements in the array and the size of each element.
    // We verify that the newarr statement is exactly what we expect it to be.
    // If it's not then we just return NULL and we don't optimize this call
    //

    // It is possible the we don't have any statements in the block yet.
    if (impLastStmt == nullptr)
    {
        return nullptr;
    }

    //
    // We start by looking at the last statement, making sure it's a store, and
    // that the target of the store is the array passed to InitializeArray.
    //
    GenTree* arrayLocalStore = impLastStmt->GetRootNode();
    if (!arrayLocalStore->OperIs(GT_STORE_LCL_VAR) || !arrayLocalNode->OperIs(GT_LCL_VAR) ||
        (arrayLocalStore->AsLclVar()->GetLclNum() != arrayLocalNode->AsLclVar()->GetLclNum()))
    {
        return nullptr;
    }

    //
    // Make sure that the object being assigned is a helper call.
    //

    GenTree* newArrayCall = arrayLocalStore->AsLclVar()->Data();
    if ((newArrayCall->gtOper != GT_CALL) || (newArrayCall->AsCall()->gtCallType != CT_HELPER))
    {
        return nullptr;
    }

    //
    // Verify that it is one of the new array helpers.
    //

    bool isMDArray = false;
    switch (newArrayCall->AsCall()->GetHelperNum())
    {
        case CORINFO_HELP_NEWARR_1_DIRECT:
        case CORINFO_HELP_NEWARR_1_OBJ:
        case CORINFO_HELP_NEWARR_1_MAYBEFROZEN:
        case CORINFO_HELP_NEWARR_1_VC:
        case CORINFO_HELP_NEWARR_1_ALIGN8:
#ifdef FEATURE_READYTORUN
        case CORINFO_HELP_READYTORUN_NEWARR_1:
#endif
            break;

        case CORINFO_HELP_NEW_MDARR:
        case CORINFO_HELP_NEW_MDARR_RARE:
            isMDArray = true;
            break;

        default:
            return nullptr;
    }

    CORINFO_CLASS_HANDLE arrayClsHnd = (CORINFO_CLASS_HANDLE)newArrayCall->AsCall()->compileTimeHelperArgumentHandle;

    //
    // Make sure we found a compile time handle to the array
    //

    if (!arrayClsHnd)
    {
        return nullptr;
    }

    unsigned rank = 0;
    S_UINT32 numElements;

    if (isMDArray)
    {
        rank = info.compCompHnd->getArrayRank(arrayClsHnd);

        if (rank == 0)
        {
            return nullptr;
        }

        assert(newArrayCall->AsCall()->gtArgs.CountArgs() == 3);
        GenTree* numArgsArg = newArrayCall->AsCall()->gtArgs.GetArgByIndex(1)->GetNode();
        GenTree* argsArg    = newArrayCall->AsCall()->gtArgs.GetArgByIndex(2)->GetNode();

        //
        // The number of arguments should be a constant between 1 and 64. The rank can't be 0
        // so at least one length must be present and the rank can't exceed 32 so there can
        // be at most 64 arguments - 32 lengths and 32 lower bounds.
        //

        if (!numArgsArg->IsCnsIntOrI() || (numArgsArg->AsIntCon()->IconValue() < 1) ||
            (numArgsArg->AsIntCon()->IconValue() > 64))
        {
            return nullptr;
        }

        unsigned numArgs = static_cast<unsigned>(numArgsArg->AsIntCon()->IconValue());
        bool     lowerBoundsSpecified;

        if (numArgs == rank * 2)
        {
            lowerBoundsSpecified = true;
        }
        else if (numArgs == rank)
        {
            lowerBoundsSpecified = false;

            //
            // If the rank is 1 and a lower bound isn't specified then the runtime creates
            // a SDArray. Note that even if a lower bound is specified it can be 0 and then
            // we get a SDArray as well, see the for loop below.
            //

            if (rank == 1)
            {
                isMDArray = false;
            }
        }
        else
        {
            return nullptr;
        }

        //
        // The rank is known to be at least 1 so we can start with numElements being 1
        // to avoid the need to special case the first dimension.
        //

        numElements = S_UINT32(1);

        struct Match
        {
            static bool IsArgsFieldInit(GenTree* tree, unsigned index, unsigned lvaNewObjArrayArgs)
            {
                return tree->OperIs(GT_STORE_LCL_FLD) && (tree->AsLclFld()->GetLclNum() == lvaNewObjArrayArgs) &&
                       (tree->AsLclFld()->GetLclOffs() == (sizeof(INT32) * index));
            }

            static bool IsComma(GenTree* tree)
            {
                return (tree != nullptr) && (tree->OperGet() == GT_COMMA);
            }
        };

        unsigned argIndex = 0;
        GenTree* comma;

        for (comma = argsArg; Match::IsComma(comma); comma = comma->gtGetOp2())
        {
            if (lowerBoundsSpecified)
            {
                //
                // In general lower bounds can be ignored because they're not needed to
                // calculate the total number of elements. But for single dimensional arrays
                // we need to know if the lower bound is 0 because in this case the runtime
                // creates a SDArray and this affects the way the array data offset is calculated.
                //

                if (rank == 1)
                {
                    GenTree* lowerBoundStore = comma->gtGetOp1();
                    assert(Match::IsArgsFieldInit(lowerBoundStore, argIndex, lvaNewObjArrayArgs));
                    GenTree* lowerBoundNode = lowerBoundStore->AsLclVarCommon()->Data();

                    if (lowerBoundNode->IsIntegralConst(0))
                    {
                        isMDArray = false;
                    }
                }

                comma = comma->gtGetOp2();
                argIndex++;
            }

            GenTree* lengthNodeStore = comma->gtGetOp1();
            assert(Match::IsArgsFieldInit(lengthNodeStore, argIndex, lvaNewObjArrayArgs));
            GenTree* lengthNode = lengthNodeStore->AsLclVarCommon()->Data();

            if (!lengthNode->IsCnsIntOrI())
            {
                return nullptr;
            }

            numElements *= S_SIZE_T(lengthNode->AsIntCon()->IconValue());
            argIndex++;
        }

        assert((comma != nullptr) && comma->IsLclVarAddr() &&
               (comma->AsLclVarCommon()->GetLclNum() == lvaNewObjArrayArgs));

        if (argIndex != numArgs)
        {
            return nullptr;
        }
    }
    else
    {
        //
        // Make sure there are exactly two arguments:  the array class and
        // the number of elements.
        //

        GenTree* arrayLengthNode;

#ifdef FEATURE_READYTORUN
        if (newArrayCall->AsCall()->gtCallMethHnd == eeFindHelper(CORINFO_HELP_READYTORUN_NEWARR_1) ||
            newArrayCall->AsCall()->gtCallMethHnd == eeFindHelper(CORINFO_HELP_NEWARR_1_MAYBEFROZEN))
        {
            // Array length is 1st argument for readytorun helper
            arrayLengthNode = newArrayCall->AsCall()->gtArgs.GetArgByIndex(0)->GetNode();
        }
        else
#endif
        {
            // Array length is 2nd argument for regular helper
            arrayLengthNode = newArrayCall->AsCall()->gtArgs.GetArgByIndex(1)->GetNode();
        }

        //
        // This optimization is only valid for a constant array size.
        //
        if (arrayLengthNode->gtOper != GT_CNS_INT)
        {
            return nullptr;
        }

        numElements = S_SIZE_T(arrayLengthNode->AsIntCon()->gtIconVal);

        if (!info.compCompHnd->isSDArray(arrayClsHnd))
        {
            return nullptr;
        }
    }

    CORINFO_CLASS_HANDLE elemClsHnd;
    var_types            elementType = JITtype2varType(info.compCompHnd->getChildType(arrayClsHnd, &elemClsHnd));

    //
    // Note that genTypeSize will return zero for non primitive types, which is exactly
    // what we want (size will then be 0, and we will catch this in the conditional below).
    // Note that we don't expect this to fail for valid binaries, so we assert in the
    // non-verification case (the verification case should not assert but rather correctly
    // handle bad binaries).  This assert is not guarding any specific invariant, but rather
    // saying that we don't expect this to happen, and if it is hit, we need to investigate
    // why.
    //

    S_UINT32 elemSize(genTypeSize(elementType));
    S_UINT32 size = elemSize * S_UINT32(numElements);

    if (size.IsOverflow())
    {
        return nullptr;
    }

    if ((size.Value() == 0) || (varTypeIsGC(elementType)))
    {
        return nullptr;
    }

    void* initData = info.compCompHnd->getArrayInitializationData(fieldToken, size.Value());
    if (!initData)
    {
        return nullptr;
    }

    //
    // At this point we are ready to commit to implementing the InitializeArray
    // intrinsic using a struct assignment.  Pop the arguments from the stack and
    // return the struct assignment node.
    //

    impPopStack();
    impPopStack();

    const unsigned blkSize = size.Value();
    unsigned       dataOffset;

    if (isMDArray)
    {
        dataOffset = eeGetMDArrayDataOffset(rank);
    }
    else
    {
        dataOffset = eeGetArrayDataOffset();
    }

    ClassLayout* blkLayout = typGetBlkLayout(blkSize);
    GenTree*     srcAddr   = gtNewIconHandleNode((size_t)initData, GTF_ICON_CONST_PTR);
    GenTree*     src       = gtNewBlkIndir(blkLayout, srcAddr);
    GenTree*     dstAddr   = gtNewOperNode(GT_ADD, TYP_BYREF, arrayLocalNode, gtNewIconNode(dataOffset, TYP_I_IMPL));
    GenTree*     store     = gtNewStoreBlkNode(blkLayout, dstAddr, src);

#ifdef DEBUG
    src->gtGetOp1()->AsIntCon()->gtTargetHandle = THT_InitializeArrayIntrinsics;
#endif

    return store;
}

GenTree* Compiler::impCreateSpanIntrinsic(CORINFO_SIG_INFO* sig)
{
    assert(sig->numArgs == 1);
    assert(sig->sigInst.methInstCount == 1);

    GenTree* fieldTokenNode = impStackTop(0).val;

    //
    // Verify that the field token is known and valid.  Note that it's also
    // possible for the token to come from reflection, in which case we cannot do
    // the optimization and must therefore revert to calling the helper.  You can
    // see an example of this in bvt\DynIL\initarray2.exe (in Main).
    //

    // Check to see if the ldtoken helper call is what we see here.
    if (fieldTokenNode->gtOper != GT_CALL || (fieldTokenNode->AsCall()->gtCallType != CT_HELPER) ||
        (fieldTokenNode->AsCall()->gtCallMethHnd != eeFindHelper(CORINFO_HELP_FIELDDESC_TO_STUBRUNTIMEFIELD)))
    {
        return nullptr;
    }

    // Strip helper call away
    fieldTokenNode = fieldTokenNode->AsCall()->gtArgs.GetArgByIndex(0)->GetNode();
    if (fieldTokenNode->gtOper == GT_IND)
    {
        fieldTokenNode = fieldTokenNode->AsOp()->gtOp1;
    }

    // Check for constant
    if (fieldTokenNode->gtOper != GT_CNS_INT)
    {
        return nullptr;
    }

    CORINFO_FIELD_HANDLE fieldToken = (CORINFO_FIELD_HANDLE)fieldTokenNode->AsIntCon()->gtCompileTimeHandle;
    if (!fieldTokenNode->IsIconHandle(GTF_ICON_FIELD_HDL) || (fieldToken == nullptr))
    {
        return nullptr;
    }

    CORINFO_CLASS_HANDLE fieldOwnerHnd = info.compCompHnd->getFieldClass(fieldToken);

    CORINFO_CLASS_HANDLE fieldClsHnd;
    var_types            fieldElementType =
        JITtype2varType(info.compCompHnd->getFieldType(fieldToken, &fieldClsHnd, fieldOwnerHnd));
    unsigned totalFieldSize;

    // Most static initialization data fields are of some structure, but it is possible for them to be of various
    // primitive types as well
    if (fieldElementType == var_types::TYP_STRUCT)
    {
        totalFieldSize = info.compCompHnd->getClassSize(fieldClsHnd);
    }
    else
    {
        totalFieldSize = genTypeSize(fieldElementType);
    }

    // Limit to primitive or enum type - see ArrayNative::GetSpanDataFrom()
    CORINFO_CLASS_HANDLE targetElemHnd = sig->sigInst.methInst[0];
    if (info.compCompHnd->getTypeForPrimitiveValueClass(targetElemHnd) == CORINFO_TYPE_UNDEF)
    {
        return nullptr;
    }

    const unsigned targetElemSize = info.compCompHnd->getClassSize(targetElemHnd);
    assert(targetElemSize != 0);

    const unsigned count = totalFieldSize / targetElemSize;
    if (count == 0)
    {
        return nullptr;
    }

    void* data = info.compCompHnd->getArrayInitializationData(fieldToken, totalFieldSize);
    if (!data)
    {
        return nullptr;
    }

    //
    // Ready to commit to the work
    //

    impPopStack();

    // Turn count and pointer value into constants.
    GenTree*  lengthValue = gtNewIconNode(count, TYP_INT);
    FieldSeq* fldSeq =
        GetFieldSeqStore()->Create(fieldToken, (ssize_t)data, FieldSeq::FieldKind::SimpleStaticKnownAddress);
    GenTree* pointerValue = gtNewIconHandleNode((size_t)data, GTF_ICON_STATIC_HDL, fldSeq);

    // Construct ReadOnlySpan<T> to return.
    CORINFO_CLASS_HANDLE spanHnd     = sig->retTypeClass;
    unsigned             spanTempNum = lvaGrabTemp(true DEBUGARG("ReadOnlySpan<T> for CreateSpan<T>"));
    lvaSetStruct(spanTempNum, spanHnd, false);

    GenTree* dataFieldStore =
        gtNewStoreLclFldNode(spanTempNum, TYP_BYREF, OFFSETOF__CORINFO_Span__reference, pointerValue);
    GenTree* lengthFieldStore = gtNewStoreLclFldNode(spanTempNum, TYP_INT, OFFSETOF__CORINFO_Span__length, lengthValue);

    // Now append a few statements the initialize the span
    impAppendTree(lengthFieldStore, CHECK_SPILL_NONE, impCurStmtDI);
    impAppendTree(dataFieldStore, CHECK_SPILL_NONE, impCurStmtDI);

    // And finally create a tree that points at the span.
    return impCreateLocalNode(spanTempNum DEBUGARG(0));
}

//------------------------------------------------------------------------
// impIntrinsic: possibly expand intrinsic call into alternate IR sequence
//
// Arguments:
//    newobjThis - for constructor calls, the tree for the newly allocated object
//    clsHnd - handle for the intrinsic method's class
//    method - handle for the intrinsic method
//    sig    - signature of the intrinsic method
//    methodFlags - CORINFO_FLG_XXX flags of the intrinsic method
//    memberRef - the token for the intrinsic method
//    readonlyCall - true if call has a readonly prefix
//    tailCall - true if call is in tail position
//    pConstrainedResolvedToken -- resolved token for constrained call, or nullptr
//       if call is not constrained
//    constraintCallThisTransform -- this transform to apply for a constrained call
//    pIntrinsicName [OUT] -- intrinsic name (see enumeration in namedintrinsiclist.h)
//       for "traditional" jit intrinsics
//    isSpecialIntrinsic [OUT] -- set true if intrinsic expansion is a call
//       that is amenable to special downstream optimization opportunities
//
// Returns:
//    IR tree to use in place of the call, or nullptr if the jit should treat
//    the intrinsic call like a normal call.
//
//    pIntrinsicName set to non-illegal value if the call is recognized as a
//    traditional jit intrinsic, even if the intrinsic is not expaned.
//
//    isSpecial set true if the expansion is subject to special
//    optimizations later in the jit processing
//
// Notes:
//    On success the IR tree may be a call to a different method or an inline
//    sequence. If it is a call, then the intrinsic processing here is responsible
//    for handling all the special cases, as upon return to impImportCall
//    expanded intrinsics bypass most of the normal call processing.
//
//    Intrinsics are generally not recognized in minopts and debug codegen.
//
//    However, certain traditional intrinsics are identifed as "must expand"
//    if there is no fallback implementation to invoke; these must be handled
//    in all codegen modes.
//
//    New style intrinsics (where the fallback implementation is in IL) are
//    identified as "must expand" if they are invoked from within their
//    own method bodies.
//
GenTree* Compiler::impIntrinsic(GenTree*                newobjThis,
                                CORINFO_CLASS_HANDLE    clsHnd,
                                CORINFO_METHOD_HANDLE   method,
                                CORINFO_SIG_INFO*       sig,
                                unsigned                methodFlags,
                                CORINFO_RESOLVED_TOKEN* pResolvedToken,
                                bool                    readonlyCall,
                                bool                    tailCall,
                                bool                    callvirt,
                                CORINFO_RESOLVED_TOKEN* pConstrainedResolvedToken,
                                CORINFO_THIS_TRANSFORM  constraintCallThisTransform,
                                NamedIntrinsic*         pIntrinsicName,
                                bool*                   isSpecialIntrinsic)
{
    bool       mustExpand  = false;
    bool       isSpecial   = false;
    const bool isIntrinsic = (methodFlags & CORINFO_FLG_INTRINSIC) != 0;
    int        memberRef   = pResolvedToken->token;

    NamedIntrinsic ni = lookupNamedIntrinsic(method);

    if (isIntrinsic)
    {
        // The recursive non-virtual calls to Jit intrinsics are must-expand by convention.
        mustExpand = gtIsRecursiveCall(method) && !(methodFlags & CORINFO_FLG_VIRTUAL);
    }
    else
    {
        // For mismatched VM (AltJit) we want to check all methods as intrinsic to ensure
        // we get more accurate codegen. This particularly applies to HWIntrinsic usage
        assert(!info.compMatchedVM);
    }

    // We specially support the following on all platforms to allow for dead
    // code optimization and to more generally support recursive intrinsics.

    if (isIntrinsic && (ni > NI_SPECIAL_IMPORT_START) && (ni < NI_PRIMITIVE_END))
    {
        static_assert_no_msg(NI_SPECIAL_IMPORT_START < NI_SPECIAL_IMPORT_END);
        static_assert_no_msg(NI_SRCS_UNSAFE_START < NI_SRCS_UNSAFE_END);
        static_assert_no_msg(NI_PRIMITIVE_START < NI_PRIMITIVE_END);

        static_assert_no_msg((NI_SPECIAL_IMPORT_END + 1) == NI_SRCS_UNSAFE_START);
        static_assert_no_msg((NI_SRCS_UNSAFE_END + 1) == NI_PRIMITIVE_START);

        if (ni < NI_SPECIAL_IMPORT_END)
        {
            assert(ni > NI_SPECIAL_IMPORT_START);

            switch (ni)
            {
                case NI_IsSupported_True:
                {
                    assert(sig->numArgs == 0);
                    return gtNewIconNode(true);
                }

                case NI_IsSupported_False:
                {
                    assert(sig->numArgs == 0);
                    return gtNewIconNode(false);
                }

                case NI_IsSupported_Dynamic:
                {
                    break;
                }

                case NI_IsSupported_Type:
                {
                    CORINFO_CLASS_HANDLE typeArgHnd;
                    CorInfoType          simdBaseJitType;

                    typeArgHnd      = info.compCompHnd->getTypeInstantiationArgument(clsHnd, 0);
                    simdBaseJitType = info.compCompHnd->getTypeForPrimitiveNumericClass(typeArgHnd);

                    switch (simdBaseJitType)
                    {
                        case CORINFO_TYPE_BYTE:
                        case CORINFO_TYPE_UBYTE:
                        case CORINFO_TYPE_SHORT:
                        case CORINFO_TYPE_USHORT:
                        case CORINFO_TYPE_INT:
                        case CORINFO_TYPE_UINT:
                        case CORINFO_TYPE_LONG:
                        case CORINFO_TYPE_ULONG:
                        case CORINFO_TYPE_FLOAT:
                        case CORINFO_TYPE_DOUBLE:
                        case CORINFO_TYPE_NATIVEINT:
                        case CORINFO_TYPE_NATIVEUINT:
                        {
                            return gtNewIconNode(true);
                        }

                        default:
                        {
                            return gtNewIconNode(false);
                        }
                    }
                }

                case NI_Throw_PlatformNotSupportedException:
                {
                    return impUnsupportedNamedIntrinsic(CORINFO_HELP_THROW_PLATFORM_NOT_SUPPORTED, method, sig,
                                                        mustExpand);
                }

                case NI_Vector_GetCount:
                {
                    CORINFO_CLASS_HANDLE typeArgHnd;
                    CorInfoType          simdBaseJitType;
                    unsigned             simdSize;

                    typeArgHnd      = info.compCompHnd->getTypeInstantiationArgument(clsHnd, 0);
                    simdBaseJitType = info.compCompHnd->getTypeForPrimitiveNumericClass(typeArgHnd);
                    simdSize        = info.compCompHnd->getClassSize(clsHnd);

                    switch (simdBaseJitType)
                    {
                        case CORINFO_TYPE_BYTE:
                        case CORINFO_TYPE_UBYTE:
                        case CORINFO_TYPE_SHORT:
                        case CORINFO_TYPE_USHORT:
                        case CORINFO_TYPE_INT:
                        case CORINFO_TYPE_UINT:
                        case CORINFO_TYPE_LONG:
                        case CORINFO_TYPE_ULONG:
                        case CORINFO_TYPE_FLOAT:
                        case CORINFO_TYPE_DOUBLE:
                        case CORINFO_TYPE_NATIVEINT:
                        case CORINFO_TYPE_NATIVEUINT:
                        {
                            var_types      simdBaseType = JitType2PreciseVarType(simdBaseJitType);
                            unsigned       elementSize  = genTypeSize(simdBaseType);
                            GenTreeIntCon* countNode    = gtNewIconNode(simdSize / elementSize, TYP_INT);

#if defined(FEATURE_SIMD)
                            countNode->gtFlags |= GTF_ICON_SIMD_COUNT;
#endif // FEATURE_SIMD

                            return countNode;
                        }

                        default:
                        {
                            return impUnsupportedNamedIntrinsic(CORINFO_HELP_THROW_PLATFORM_NOT_SUPPORTED, method, sig,
                                                                mustExpand);
                        }
                    }
                }

                default:
                {
                    unreached();
                }
            }
        }
        else if (ni < NI_SRCS_UNSAFE_END)
        {
            assert(ni > NI_SRCS_UNSAFE_START);
            assert(!mustExpand);
            return impSRCSUnsafeIntrinsic(ni, clsHnd, method, sig, pResolvedToken);
        }
        else
        {
            assert((ni > NI_PRIMITIVE_START) && (ni < NI_PRIMITIVE_END));
            assert(!mustExpand);
            return impPrimitiveNamedIntrinsic(ni, clsHnd, method, sig);
        }
    }

#ifdef FEATURE_HW_INTRINSICS
    if ((ni > NI_HW_INTRINSIC_START) && (ni < NI_SIMD_AS_HWINTRINSIC_END))
    {
        static_assert_no_msg(NI_HW_INTRINSIC_START < NI_HW_INTRINSIC_END);
        static_assert_no_msg(NI_SIMD_AS_HWINTRINSIC_START < NI_SIMD_AS_HWINTRINSIC_END);

        static_assert_no_msg((NI_HW_INTRINSIC_END + 1) == NI_SIMD_AS_HWINTRINSIC_START);

        if (ni < NI_HW_INTRINSIC_END)
        {
            assert(ni > NI_HW_INTRINSIC_START);

            if (!isIntrinsic)
            {
#if defined(TARGET_XARCH)
                // We can't guarantee that all overloads for the xplat intrinsics can be
                // handled by the AltJit, so limit only the platform specific intrinsics
                assert((NI_Vector512_Xor + 1) == NI_X86Base_BitScanForward);

                if (ni < NI_Vector512_Xor)
#elif defined(TARGET_ARM64)
                // We can't guarantee that all overloads for the xplat intrinsics can be
                // handled by the AltJit, so limit only the platform specific intrinsics
                assert((NI_Vector128_Xor + 1) == NI_AdvSimd_Abs);

                if (ni < NI_Vector128_Xor)
#else
#error Unsupported platform
#endif
                {
                    // Several of the NI_Vector64/128/256 APIs do not have
                    // all overloads as intrinsic today so they will assert
                    return nullptr;
                }
            }

            GenTree* hwintrinsic = impHWIntrinsic(ni, clsHnd, method, sig, mustExpand);

            if (mustExpand && (hwintrinsic == nullptr))
            {
                return impUnsupportedNamedIntrinsic(CORINFO_HELP_THROW_NOT_IMPLEMENTED, method, sig, mustExpand);
            }

            return hwintrinsic;
        }
        else
        {
            assert((ni > NI_SIMD_AS_HWINTRINSIC_START) && (ni < NI_SIMD_AS_HWINTRINSIC_END));

            if (isIntrinsic)
            {
                // These intrinsics aren't defined recursively and so they will never be mustExpand
                // Instead, they provide software fallbacks that will be executed instead.

                assert(!mustExpand);
                return impSimdAsHWIntrinsic(ni, clsHnd, method, sig, newobjThis);
            }
        }
    }
#endif // FEATURE_HW_INTRINSICS

    if (!isIntrinsic)
    {
        // Outside the cases above, there are many intrinsics which apply to only a
        // subset of overload and where simply matching by name may cause downstream
        // asserts or other failures. Math.Min is one example, where it only applies
        // to the floating-point overloads.
        return nullptr;
    }

    *pIntrinsicName = ni;

    if (ni == NI_System_StubHelpers_GetStubContext)
    {
        // must be done regardless of DbgCode and MinOpts
        return gtNewLclvNode(lvaStubArgumentVar, TYP_I_IMPL);
    }

    if (ni == NI_System_StubHelpers_NextCallReturnAddress)
    {
        // For now we just avoid inlining anything into these methods since
        // this intrinsic is only rarely used. We could do this better if we
        // wanted to by trying to match which call is the one we need to get
        // the return address of.
        info.compHasNextCallRetAddr = true;
        return new (this, GT_LABEL) GenTree(GT_LABEL, TYP_I_IMPL);
    }

    bool betterToExpand = false;

    // Allow some lighweight intrinsics in Tier0 which can improve throughput
    // we're fine if intrinsic decides to not expand itself in this case unlike mustExpand.
    // NOTE: MinOpts() is always true for Tier0 so we have to check explicit flags instead.
    // To be fixed in https://github.com/dotnet/runtime/pull/77465
    const bool tier0opts = !opts.compDbgCode && !opts.jitFlags->IsSet(JitFlags::JIT_FLAG_MIN_OPT);

    if (!mustExpand && tier0opts)
    {
        switch (ni)
        {
            // This one is just `return true/false`
            case NI_System_Runtime_CompilerServices_RuntimeHelpers_IsKnownConstant:

            // Not expanding this can lead to noticeable allocations in T0
            case NI_System_Runtime_CompilerServices_RuntimeHelpers_CreateSpan:

            // We need these to be able to fold "typeof(...) == typeof(...)"
            case NI_System_Type_GetTypeFromHandle:
            case NI_System_Type_op_Equality:
            case NI_System_Type_op_Inequality:

            // These may lead to early dead code elimination
            case NI_System_Type_get_IsValueType:
            case NI_System_Type_get_IsPrimitive:
            case NI_System_Type_get_IsEnum:
            case NI_System_Type_get_IsByRefLike:
            case NI_System_Type_IsAssignableFrom:
            case NI_System_Type_IsAssignableTo:

            // Lightweight intrinsics
            case NI_System_String_get_Chars:
            case NI_System_String_get_Length:
            case NI_System_Span_get_Item:
            case NI_System_Span_get_Length:
            case NI_System_ReadOnlySpan_get_Item:
            case NI_System_ReadOnlySpan_get_Length:
            case NI_System_BitConverter_DoubleToInt64Bits:
            case NI_System_BitConverter_Int32BitsToSingle:
            case NI_System_BitConverter_Int64BitsToDouble:
            case NI_System_BitConverter_SingleToInt32Bits:
            case NI_System_Buffers_Binary_BinaryPrimitives_ReverseEndianness:
            case NI_System_Type_GetEnumUnderlyingType:
            case NI_System_Type_get_TypeHandle:
            case NI_System_RuntimeType_get_TypeHandle:
            case NI_System_RuntimeTypeHandle_ToIntPtr:

            // This one is not simple, but it will help us
            // to avoid some unnecessary boxing
            case NI_System_Enum_HasFlag:

            // Most atomics are compiled to single instructions
            case NI_System_Threading_Interlocked_And:
            case NI_System_Threading_Interlocked_Or:
            case NI_System_Threading_Interlocked_CompareExchange:
            case NI_System_Threading_Interlocked_Exchange:
            case NI_System_Threading_Interlocked_ExchangeAdd:
            case NI_System_Threading_Interlocked_MemoryBarrier:
            case NI_System_Threading_Interlocked_ReadMemoryBarrier:
            case NI_System_Threading_Volatile_Read:
            case NI_System_Threading_Volatile_Write:
                betterToExpand = true;
                break;

            case NI_System_SpanHelpers_Memmove:
            case NI_System_SpanHelpers_SequenceEqual:
                // We're going to instrument these
                betterToExpand = opts.IsInstrumented();
                break;

            default:
                // Unsafe.* are all small enough to prefer expansions.
                betterToExpand |= ni >= NI_SRCS_UNSAFE_START && ni <= NI_SRCS_UNSAFE_END;
                // Same for these
                betterToExpand |= ni >= NI_PRIMITIVE_START && ni <= NI_PRIMITIVE_END;
                break;
        }
    }

    if (IsTargetAbi(CORINFO_NATIVEAOT_ABI))
    {
        // Intrinsics that we should make every effort to expand for NativeAOT.
        // If the intrinsic cannot possibly be expanded, it's fine, but
        // if it can be, it should expand.
        switch (ni)
        {
            case NI_System_Runtime_CompilerServices_RuntimeHelpers_CreateSpan:
            case NI_System_Runtime_CompilerServices_RuntimeHelpers_InitializeArray:
            case NI_Internal_Runtime_MethodTable_Of:
            case NI_System_Activator_AllocatorOf:
            case NI_System_Activator_DefaultConstructorOf:
                betterToExpand = true;
                break;

            default:
                break;
        }
    }

    GenTree* retNode = nullptr;

    // Under debug and minopts, only expand what is required.
    // NextCallReturnAddress intrinsic returns the return address of the next call.
    // If that call is an intrinsic and is expanded, codegen for NextCallReturnAddress will fail.
    // To avoid that we conservatively expand only required intrinsics in methods that call
    // the NextCallReturnAddress intrinsic.
    if (!mustExpand && ((opts.OptimizationDisabled() && !betterToExpand) || info.compHasNextCallRetAddr))
    {
        *pIntrinsicName = NI_Illegal;
        return retNode;
    }

    CorInfoType callJitType = sig->retType;
    var_types   callType    = JITtype2varType(callJitType);

    /* First do the intrinsics which are always smaller than a call */

    if (ni != NI_Illegal)
    {
        assert(retNode == nullptr);
        switch (ni)
        {
            case NI_Array_Address:
            case NI_Array_Get:
            case NI_Array_Set:
                retNode = impArrayAccessIntrinsic(clsHnd, sig, memberRef, readonlyCall, ni);
                break;

            case NI_System_String_Equals:
            {
                retNode = impUtf16StringComparison(StringComparisonKind::Equals, sig, methodFlags);
                break;
            }

            case NI_System_MemoryExtensions_Equals:
            case NI_System_MemoryExtensions_SequenceEqual:
            {
                retNode = impUtf16SpanComparison(StringComparisonKind::Equals, sig, methodFlags);
                break;
            }

            case NI_System_String_StartsWith:
            {
                retNode = impUtf16StringComparison(StringComparisonKind::StartsWith, sig, methodFlags);
                break;
            }

            case NI_System_String_EndsWith:
            {
                retNode = impUtf16StringComparison(StringComparisonKind::EndsWith, sig, methodFlags);
                break;
            }

            case NI_System_MemoryExtensions_StartsWith:
            {
                retNode = impUtf16SpanComparison(StringComparisonKind::StartsWith, sig, methodFlags);
                break;
            }

            case NI_System_MemoryExtensions_EndsWith:
            {
                retNode = impUtf16SpanComparison(StringComparisonKind::EndsWith, sig, methodFlags);
                break;
            }

            case NI_System_MemoryExtensions_AsSpan:
            case NI_System_String_op_Implicit:
            {
                assert(sig->numArgs == 1);
                isSpecial = impStackTop().val->OperIs(GT_CNS_STR);
                break;
            }

            case NI_System_String_get_Chars:
            {
                GenTree* op2  = impPopStack().val;
                GenTree* op1  = impPopStack().val;
                GenTree* addr = gtNewIndexAddr(op1, op2, TYP_USHORT, NO_CLASS_HANDLE, OFFSETOF__CORINFO_String__chars,
                                               OFFSETOF__CORINFO_String__stringLen);
                retNode = gtNewIndexIndir(addr->AsIndexAddr());
                break;
            }

            case NI_System_String_get_Length:
            {
                GenTree* op1 = impPopStack().val;
                if (op1->OperIs(GT_CNS_STR))
                {
                    // Optimize `ldstr + String::get_Length()` to CNS_INT
                    // e.g. "Hello".Length => 5
                    GenTreeIntCon* iconNode = gtNewStringLiteralLength(op1->AsStrCon());
                    if (iconNode != nullptr)
                    {
                        retNode = iconNode;
                        break;
                    }
                }
                GenTreeArrLen* arrLen = gtNewArrLen(TYP_INT, op1, OFFSETOF__CORINFO_String__stringLen, compCurBB);
                op1                   = arrLen;

                // Getting the length of a null string should throw
                op1->gtFlags |= GTF_EXCEPT;

                retNode = op1;
                break;
            }

            case NI_System_Runtime_CompilerServices_RuntimeHelpers_CreateSpan:
            {
                retNode = impCreateSpanIntrinsic(sig);
                break;
            }

            case NI_System_Runtime_CompilerServices_RuntimeHelpers_InitializeArray:
            {
                retNode = impInitializeArrayIntrinsic(sig);
                break;
            }

            case NI_System_Runtime_CompilerServices_RuntimeHelpers_IsKnownConstant:
            {
                GenTree* op1 = impPopStack().val;
                if (op1->OperIsConst() || gtIsTypeof(op1))
                {
                    // op1 is a known constant, replace with 'true'.
                    retNode = gtNewIconNode(1);
                    JITDUMP("\nExpanding RuntimeHelpers.IsKnownConstant to true early\n");
                    // We can also consider FTN_ADDR here
                }
                else if (opts.OptimizationDisabled())
                {
                    // It doesn't make sense to carry it as GT_INTRINSIC till Morph in Tier0
                    retNode = gtNewIconNode(0);
                    JITDUMP("\nExpanding RuntimeHelpers.IsKnownConstant to false early\n");
                }
                else
                {
                    // op1 is not a known constant, we'll do the expansion in morph
                    retNode = new (this, GT_INTRINSIC) GenTreeIntrinsic(TYP_INT, op1, ni, method);
                    JITDUMP("\nConverting RuntimeHelpers.IsKnownConstant to:\n");
                    DISPTREE(retNode);
                }
                break;
            }

            case NI_System_Runtime_InteropService_MemoryMarshal_GetArrayDataReference:
            {
                assert(sig->numArgs == 1);

                GenTree*             array   = impStackTop().val;
                bool                 notNull = false;
                CORINFO_CLASS_HANDLE elemHnd = NO_CLASS_HANDLE;
                CorInfoType          jitType;
                if (sig->sigInst.methInstCount == 1)
                {
                    elemHnd = sig->sigInst.methInst[0];
                    jitType = info.compCompHnd->asCorInfoType(elemHnd);
                }
                else
                {
                    bool                 isExact  = false;
                    CORINFO_CLASS_HANDLE arrayHnd = gtGetClassHandle(array, &isExact, &notNull);
                    if ((arrayHnd == NO_CLASS_HANDLE) || !info.compCompHnd->isSDArray(arrayHnd))
                    {
                        return nullptr;
                    }
                    jitType = info.compCompHnd->getChildType(arrayHnd, &elemHnd);
                }

                array = impPopStack().val;

                assert(jitType != CORINFO_TYPE_UNDEF);
                assert((jitType != CORINFO_TYPE_VALUECLASS) || (elemHnd != NO_CLASS_HANDLE));

                if (!notNull && fgAddrCouldBeNull(array))
                {
                    GenTree* arrayClone;
                    array = impCloneExpr(array, &arrayClone, CHECK_SPILL_ALL,
                                         nullptr DEBUGARG("MemoryMarshal.GetArrayDataReference array"));

                    impAppendTree(gtNewNullCheck(array, compCurBB), CHECK_SPILL_ALL, impCurStmtDI);
                    array = arrayClone;
                }

                GenTree*          index     = gtNewIconNode(0, TYP_I_IMPL);
                GenTreeIndexAddr* indexAddr = gtNewArrayIndexAddr(array, index, JITtype2varType(jitType), elemHnd);
                indexAddr->gtFlags &= ~GTF_INX_RNGCHK;
                indexAddr->gtFlags |= GTF_INX_ADDR_NONNULL;
                retNode = indexAddr;
                break;
            }

            case NI_Internal_Runtime_MethodTable_Of:
            case NI_System_Activator_AllocatorOf:
            case NI_System_Activator_DefaultConstructorOf:
            {
                assert(IsTargetAbi(CORINFO_NATIVEAOT_ABI)); // Only NativeAOT supports it.
                CORINFO_RESOLVED_TOKEN resolvedToken;
                resolvedToken.tokenContext = impTokenLookupContextHandle;
                resolvedToken.tokenScope   = info.compScopeHnd;
                resolvedToken.token        = memberRef;
                resolvedToken.tokenType    = CORINFO_TOKENKIND_Method;

                CORINFO_GENERICHANDLE_RESULT embedInfo;
                info.compCompHnd->expandRawHandleIntrinsic(&resolvedToken, info.compMethodHnd, &embedInfo);

                GenTree* rawHandle = impLookupToTree(&resolvedToken, &embedInfo.lookup, gtTokenToIconFlags(memberRef),
                                                     embedInfo.compileTimeHandle);
                if (rawHandle == nullptr)
                {
                    return nullptr;
                }

                noway_assert(genTypeSize(rawHandle->TypeGet()) == genTypeSize(TYP_I_IMPL));

                unsigned rawHandleSlot = lvaGrabTemp(true DEBUGARG("rawHandle"));
                impStoreTemp(rawHandleSlot, rawHandle, CHECK_SPILL_NONE);

                GenTree*  lclVarAddr = gtNewLclVarAddrNode(rawHandleSlot);
                var_types resultType = JITtype2varType(sig->retType);
                if (resultType == TYP_STRUCT)
                {
                    retNode = gtNewBlkIndir(typGetObjLayout(sig->retTypeClass), lclVarAddr);
                }
                else
                {
                    retNode = gtNewIndir(resultType, lclVarAddr);
                }
                break;
            }

            case NI_System_Span_get_Item:
            case NI_System_ReadOnlySpan_get_Item:
            {
                // Have index, stack pointer-to Span<T> s on the stack. Expand to:
                //
                // For Span<T>
                //   Comma
                //     BoundsCheck(index, s->_length)
                //     s->_reference + index * sizeof(T)
                //
                // For ReadOnlySpan<T> -- same expansion, as it now returns a readonly ref
                //
                // Signature should show one class type parameter, which
                // we need to examine.
                assert(sig->sigInst.classInstCount == 1);
                assert(sig->numArgs == 1);
                CORINFO_CLASS_HANDLE spanElemHnd = sig->sigInst.classInst[0];
                const unsigned       elemSize    = info.compCompHnd->getClassSize(spanElemHnd);
                assert(elemSize > 0);

                const bool isReadOnly = (ni == NI_System_ReadOnlySpan_get_Item);

                JITDUMP("\nimpIntrinsic: Expanding %sSpan<T>.get_Item, T=%s, sizeof(T)=%u\n",
                        isReadOnly ? "ReadOnly" : "", eeGetClassName(spanElemHnd), elemSize);

                GenTree* index          = impPopStack().val;
                GenTree* ptrToSpan      = impPopStack().val;
                GenTree* indexClone     = nullptr;
                GenTree* ptrToSpanClone = nullptr;
                assert(genActualType(index) == TYP_INT);
                assert(ptrToSpan->TypeGet() == TYP_BYREF || ptrToSpan->TypeGet() == TYP_I_IMPL);

#if defined(DEBUG)
                if (verbose)
                {
                    printf("with ptr-to-span\n");
                    gtDispTree(ptrToSpan);
                    printf("and index\n");
                    gtDispTree(index);
                }
#endif // defined(DEBUG)

                // We need to use both index and ptr-to-span twice, so clone or spill.
                index = impCloneExpr(index, &indexClone, CHECK_SPILL_ALL, nullptr DEBUGARG("Span.get_Item index"));

                if (impIsAddressInLocal(ptrToSpan))
                {
                    ptrToSpanClone = gtCloneExpr(ptrToSpan);
                }
                else
                {
                    ptrToSpan = impCloneExpr(ptrToSpan, &ptrToSpanClone, CHECK_SPILL_ALL,
                                             nullptr DEBUGARG("Span.get_Item ptrToSpan"));
                }

                // Bounds check
                CORINFO_FIELD_HANDLE lengthHnd    = info.compCompHnd->getFieldInClass(clsHnd, 1);
                const unsigned       lengthOffset = info.compCompHnd->getFieldOffset(lengthHnd);

                GenTreeFieldAddr* lengthFieldAddr = gtNewFieldAddrNode(lengthHnd, ptrToSpan, lengthOffset);
                GenTree*          length          = gtNewIndir(TYP_INT, lengthFieldAddr);
                lengthFieldAddr->SetIsSpanLength(true);

                GenTree* boundsCheck = new (this, GT_BOUNDS_CHECK) GenTreeBoundsChk(index, length, SCK_RNGCHK_FAIL);

                // Element access
                index = indexClone;
                index = impImplicitIorI4Cast(index, TYP_I_IMPL, /* zeroExtend */ true);

                if (elemSize != 1)
                {
                    GenTree* sizeofNode = gtNewIconNode(static_cast<ssize_t>(elemSize), TYP_I_IMPL);
                    index               = gtNewOperNode(GT_MUL, TYP_I_IMPL, index, sizeofNode);
                }

                CORINFO_FIELD_HANDLE ptrHnd        = info.compCompHnd->getFieldInClass(clsHnd, 0);
                const unsigned       ptrOffset     = info.compCompHnd->getFieldOffset(ptrHnd);
                GenTreeFieldAddr*    dataFieldAddr = gtNewFieldAddrNode(ptrHnd, ptrToSpanClone, ptrOffset);
                GenTree*             data          = gtNewIndir(TYP_BYREF, dataFieldAddr);
                GenTree*             result        = gtNewOperNode(GT_ADD, TYP_BYREF, data, index);

                // Prepare result
                var_types resultType = JITtype2varType(sig->retType);
                assert(resultType == result->TypeGet());
                // Add an ordering dependency between the bounds check and
                // forming the byref to prevent these from being reordered. The
                // JIT is not allowed to create arbitrary illegal byrefs.
                boundsCheck->SetHasOrderingSideEffect();
                result->SetHasOrderingSideEffect();
                retNode = gtNewOperNode(GT_COMMA, resultType, boundsCheck, result);

                break;
            }

            case NI_System_Span_get_Length:
            case NI_System_ReadOnlySpan_get_Length:
            {
                assert(sig->sigInst.classInstCount == 1);
                assert(sig->numArgs == 0);

                CORINFO_CLASS_HANDLE spanElemHnd = sig->sigInst.classInst[0];
                const unsigned       elemSize    = info.compCompHnd->getClassSize(spanElemHnd);
                assert(elemSize > 0);

                const bool isReadOnly = (ni == NI_System_ReadOnlySpan_get_Length);

                JITDUMP("\nimpIntrinsic: Expanding %sSpan<T>.get_Length, T=%s, sizeof(T)=%u\n",
                        isReadOnly ? "ReadOnly" : "", eeGetClassName(spanElemHnd), elemSize);

                GenTree* ptrToSpan = impPopStack().val;

#if defined(DEBUG)
                if (verbose)
                {
                    printf("with ptr-to-span\n");
                    gtDispTree(ptrToSpan);
                }
#endif // defined(DEBUG)

                CORINFO_FIELD_HANDLE lengthHnd    = info.compCompHnd->getFieldInClass(clsHnd, 1);
                const unsigned       lengthOffset = info.compCompHnd->getFieldOffset(lengthHnd);

                GenTreeFieldAddr* lengthFieldAddr = gtNewFieldAddrNode(lengthHnd, ptrToSpan, lengthOffset);
                GenTree*          lengthField     = gtNewIndir(TYP_INT, lengthFieldAddr);
                lengthFieldAddr->SetIsSpanLength(true);

                return lengthField;
            }

            case NI_System_RuntimeTypeHandle_ToIntPtr:
            {
                GenTree* op1 = impStackTop(0).val;

                if (op1->IsHelperCall() && gtIsTypeHandleToRuntimeTypeHandleHelper(op1->AsCall()))
                {
                    // Old tree
                    // Helper-RuntimeTypeHandle -> TreeToGetNativeTypeHandle
                    //
                    // New tree
                    // TreeToGetNativeTypeHandle

                    // Remove call to helper and return the native TypeHandle pointer that was the parameter
                    // to that helper.

                    op1 = impPopStack().val;

                    // Get native TypeHandle argument to old helper
                    assert(op1->AsCall()->gtArgs.CountArgs() == 1);
                    op1     = op1->AsCall()->gtArgs.GetArgByIndex(0)->GetNode();
                    retNode = op1;
                }
                else if (op1->OperIs(GT_CALL, GT_RET_EXPR))
                {
                    // Skip roundtrip "handle -> RuntimeType -> handle" for
                    // RuntimeTypeHandle.ToIntPtr(typeof(T).TypeHandle)
                    GenTreeCall* call = op1->IsCall() ? op1->AsCall() : op1->AsRetExpr()->gtInlineCandidate;
                    if (lookupNamedIntrinsic(call->gtCallMethHnd) == NI_System_RuntimeType_get_TypeHandle)
                    {
                        // Check that the arg is CORINFO_HELP_TYPEHANDLE_TO_RUNTIMETYPE helper call
                        GenTree* arg = call->gtArgs.GetArgByIndex(0)->GetNode();
                        if (arg->IsHelperCall() && gtIsTypeHandleToRuntimeTypeHelper(arg->AsCall()))
                        {
                            impPopStack();
                            if (op1->OperIs(GT_RET_EXPR))
                            {
                                // Bash the RET_EXPR's call to no-op since it's unused now
                                op1->AsRetExpr()->gtInlineCandidate->gtBashToNOP();
                            }
                            // Skip roundtrip and return the type handle directly
                            retNode = arg->AsCall()->gtArgs.GetArgByIndex(0)->GetNode();
                        }
                    }
                }
                break;
            }

            case NI_System_Type_GetTypeFromHandle:
            {
                GenTree*        op1 = impStackTop(0).val;
                CorInfoHelpFunc typeHandleHelper;
                if (op1->gtOper == GT_CALL && (op1->AsCall()->gtCallType == CT_HELPER) &&
                    gtIsTypeHandleToRuntimeTypeHandleHelper(op1->AsCall(), &typeHandleHelper))
                {
                    op1 = impPopStack().val;
                    // Replace helper with a more specialized helper that returns RuntimeType
                    if (typeHandleHelper == CORINFO_HELP_TYPEHANDLE_TO_RUNTIMETYPEHANDLE)
                    {
                        typeHandleHelper = CORINFO_HELP_TYPEHANDLE_TO_RUNTIMETYPE;
                    }
                    else
                    {
                        assert(typeHandleHelper == CORINFO_HELP_TYPEHANDLE_TO_RUNTIMETYPEHANDLE_MAYBENULL);
                        typeHandleHelper = CORINFO_HELP_TYPEHANDLE_TO_RUNTIMETYPE_MAYBENULL;
                    }
                    assert(op1->AsCall()->gtArgs.CountArgs() == 1);
                    op1 = gtNewHelperCallNode(typeHandleHelper, TYP_REF,
                                              op1->AsCall()->gtArgs.GetArgByIndex(0)->GetEarlyNode());
                    op1->gtType = TYP_REF;
                    retNode     = op1;
                }
                else if (GetRuntimeHandleUnderlyingType() == TYP_I_IMPL)
                {
                    // We'll try to expand it later.
                    isSpecial = true;
                }
                break;
            }

            case NI_System_Type_op_Equality:
            case NI_System_Type_op_Inequality:
            {
                JITDUMP("Importing Type.op_*Equality intrinsic\n");
                GenTree* op1     = impStackTop(1).val;
                GenTree* op2     = impStackTop(0).val;
                GenTree* optTree = gtFoldTypeEqualityCall(ni == NI_System_Type_op_Equality, op1, op2);
                if (optTree != nullptr)
                {
                    // Success, clean up the evaluation stack.
                    impPopStack();
                    impPopStack();

                    // See if we can optimize even further, to a handle compare.
                    optTree = gtFoldTypeCompare(optTree);

                    // See if we can now fold a handle compare to a constant.
                    optTree = gtFoldExpr(optTree);

                    retNode = optTree;
                }
                else
                {
                    // Retry optimizing these later
                    isSpecial = true;
                }
                break;
            }

            case NI_System_Enum_HasFlag:
            {
                GenTree* thisOp  = impStackTop(1).val;
                GenTree* flagOp  = impStackTop(0).val;
                GenTree* optTree = gtOptimizeEnumHasFlag(thisOp, flagOp);

                if (optTree != nullptr)
                {
                    // Optimization successful. Pop the stack for real.
                    impPopStack();
                    impPopStack();
                    retNode = optTree;
                }
                else
                {
                    // Retry optimizing this during morph.
                    isSpecial = true;
                }

                break;
            }

            case NI_System_Type_IsAssignableFrom:
            {
                GenTree* typeTo   = impStackTop(1).val;
                GenTree* typeFrom = impStackTop(0).val;

                retNode = impTypeIsAssignable(typeTo, typeFrom);
                break;
            }

            case NI_System_Type_IsAssignableTo:
            {
                GenTree* typeTo   = impStackTop(0).val;
                GenTree* typeFrom = impStackTop(1).val;

                retNode = impTypeIsAssignable(typeTo, typeFrom);
                break;
            }

            case NI_System_Type_get_TypeHandle:
            {
                // We can only expand this on NativeAOT where RuntimeTypeHandle looks like this:
                //
                //   struct RuntimeTypeHandle { IntPtr _value; }
                //
                GenTree* op1 = impStackTop(0).val;
                if (IsTargetAbi(CORINFO_NATIVEAOT_ABI) && op1->IsHelperCall() &&
                    gtIsTypeHandleToRuntimeTypeHelper(op1->AsCall()) && callvirt)
                {
                    assert(info.compCompHnd->getClassNumInstanceFields(sig->retTypeClass) == 1);

                    unsigned structLcl = lvaGrabTemp(true DEBUGARG("RuntimeTypeHandle"));
                    lvaSetStruct(structLcl, sig->retTypeClass, false);
                    GenTree* realHandle     = op1->AsCall()->gtArgs.GetUserArgByIndex(0)->GetNode();
                    GenTree* storeHandleFld = gtNewStoreLclFldNode(structLcl, realHandle->TypeGet(), 0, realHandle);
                    impAppendTree(storeHandleFld, CHECK_SPILL_NONE, impCurStmtDI);

                    retNode = gtNewLclVarNode(structLcl);
                    impPopStack();
                }
                break;
            }

            case NI_System_Type_get_IsEnum:
            case NI_System_Type_get_IsValueType:
            case NI_System_Type_get_IsPrimitive:
            case NI_System_Type_get_IsByRefLike:
            {
                // Optimize
                //
                //   call Type.GetTypeFromHandle (which is replaced with CORINFO_HELP_TYPEHANDLE_TO_RUNTIMETYPE)
                //   call Type.IsXXX
                //
                // to `true` or `false`
                // e.g., `typeof(int).IsValueType` => `true`
                // e.g., `typeof(Span<int>).IsByRefLike` => `true`
                CORINFO_CLASS_HANDLE hClass = NO_CLASS_HANDLE;
                if (gtIsTypeof(impStackTop().val, &hClass))
                {
                    assert(hClass != NO_CLASS_HANDLE);
                    switch (ni)
                    {
                        case NI_System_Type_get_IsEnum:
                        {
                            TypeCompareState state = info.compCompHnd->isEnum(hClass, nullptr);
                            if (state == TypeCompareState::May)
                            {
                                retNode = nullptr;
                                break;
                            }
                            retNode = gtNewIconNode(state == TypeCompareState::Must ? 1 : 0);
                            break;
                        }
                        case NI_System_Type_get_IsValueType:
                            retNode = gtNewIconNode(eeIsValueClass(hClass) ? 1 : 0);
                            break;
                        case NI_System_Type_get_IsByRefLike:
                            retNode = gtNewIconNode(
                                (info.compCompHnd->getClassAttribs(hClass) & CORINFO_FLG_BYREF_LIKE) ? 1 : 0);
                            break;
                        case NI_System_Type_get_IsPrimitive:
                            // getTypeForPrimitiveValueClass returns underlying type for enums, so we check it first
                            // because enums are not primitive types.
                            if ((info.compCompHnd->isEnum(hClass, nullptr) == TypeCompareState::MustNot) &&
                                info.compCompHnd->getTypeForPrimitiveValueClass(hClass) != CORINFO_TYPE_UNDEF)
                            {
                                retNode = gtNewTrue();
                            }
                            else
                            {
                                retNode = gtNewFalse();
                            }
                            break;

                        default:
                            NO_WAY("Intrinsic not supported in this path.");
                    }
                    if (retNode != nullptr)
                    {
                        impPopStack(); // drop CORINFO_HELP_TYPEHANDLE_TO_RUNTIMETYPE call
                    }
                }
                break;
            }

            case NI_System_Type_GetEnumUnderlyingType:
            {
                GenTree*             type             = impStackTop().val;
                CORINFO_CLASS_HANDLE hClassEnum       = NO_CLASS_HANDLE;
                CORINFO_CLASS_HANDLE hClassUnderlying = NO_CLASS_HANDLE;
                if (gtIsTypeof(type, &hClassEnum) && (hClassEnum != NO_CLASS_HANDLE) &&
                    (info.compCompHnd->isEnum(hClassEnum, &hClassUnderlying) == TypeCompareState::Must) &&
                    (hClassUnderlying != NO_CLASS_HANDLE))
                {
                    GenTree* handle = gtNewIconEmbClsHndNode(hClassUnderlying);
                    retNode         = gtNewHelperCallNode(CORINFO_HELP_TYPEHANDLE_TO_RUNTIMETYPE, TYP_REF, handle);
                    impPopStack();
                }
                break;
            }

            case NI_System_Threading_Thread_get_ManagedThreadId:
            {
                if (impStackTop().val->OperIs(GT_RET_EXPR))
                {
                    GenTreeCall* call = impStackTop().val->AsRetExpr()->gtInlineCandidate->AsCall();
                    if (call->gtCallMoreFlags & GTF_CALL_M_SPECIAL_INTRINSIC)
                    {
                        if (lookupNamedIntrinsic(call->gtCallMethHnd) == NI_System_Threading_Thread_get_CurrentThread)
                        {
                            // drop get_CurrentThread() call
                            impPopStack();
                            call->ReplaceWith(gtNewNothingNode(), this);
                            retNode = gtNewHelperCallNode(CORINFO_HELP_GETCURRENTMANAGEDTHREADID, TYP_INT);
                        }
                    }
                }
                break;
            }

#if defined(TARGET_ARM64) || defined(TARGET_RISCV64) || defined(TARGET_XARCH)
            case NI_System_Threading_Interlocked_Or:
            case NI_System_Threading_Interlocked_And:
            {
#if defined(TARGET_ARM64)
                if (compOpportunisticallyDependsOn(InstructionSet_Atomics))
#endif
                {
#if defined(TARGET_X86)
                    if (genActualType(callType) == TYP_LONG)
                    {
                        break;
                    }
#endif
                    assert(sig->numArgs == 2);
                    GenTree*   op2 = impPopStack().val;
                    GenTree*   op1 = impPopStack().val;
                    genTreeOps op  = (ni == NI_System_Threading_Interlocked_Or) ? GT_XORR : GT_XAND;
                    retNode        = gtNewAtomicNode(op, genActualType(callType), op1, op2);
                }
                break;
            }
#endif // defined(TARGET_ARM64) || defined(TARGET_RISCV64)

#if defined(TARGET_XARCH) || defined(TARGET_ARM64) || defined(TARGET_RISCV64)
            // TODO-ARM-CQ: reenable treating InterlockedCmpXchg32 operation as intrinsic
            case NI_System_Threading_Interlocked_CompareExchange:
            {
                var_types retType = JITtype2varType(sig->retType);

                if (genTypeSize(retType) > TARGET_POINTER_SIZE)
                {
                    break;
                }
#if !defined(TARGET_XARCH) && !defined(TARGET_ARM64)
                else if (genTypeSize(retType) < 4)
                {
                    break;
                }
#endif // !defined(TARGET_XARCH) && !defined(TARGET_ARM64)

                if ((retType == TYP_REF) &&
                    (impStackTop(1).val->IsIntegralConst(0) || impStackTop(1).val->IsIconHandle(GTF_ICON_OBJ_HDL)))
                {
                    // Intrinsify "object" overload in case of null or NonGC assignment
                    // since we don't need the write barrier.
                }
                else if (!varTypeIsIntegral(retType))
                {
                    break;
                }

                assert(callType != TYP_STRUCT);
                assert(sig->numArgs == 3);

                GenTree* op3 = impPopStack().val; // comparand
                if (varTypeIsSmall(callType))
                {
                    // small types need the comparand to have its upper bits zeroed
                    op3 = gtNewCastNode(genActualType(callType), op3, /* uns */ false, varTypeToUnsigned(callType));
                }
                GenTree* op2 = impPopStack().val; // value
                GenTree* op1 = impPopStack().val; // location
                retNode      = gtNewAtomicNode(GT_CMPXCHG, callType, op1, op2, op3);
                break;
            }

            case NI_System_Threading_Interlocked_Exchange:
            case NI_System_Threading_Interlocked_ExchangeAdd:
            {
                assert(callType != TYP_STRUCT);
                assert(sig->numArgs == 2);

                var_types retType = JITtype2varType(sig->retType);
                assert((genTypeSize(retType) >= 4) || (ni == NI_System_Threading_Interlocked_Exchange));

                if (genTypeSize(retType) > TARGET_POINTER_SIZE)
                {
                    break;
                }
#if !defined(TARGET_XARCH) && !defined(TARGET_ARM64)
                else if (genTypeSize(retType) < 4)
                {
                    break;
                }
#endif // !defined(TARGET_XARCH) && !defined(TARGET_ARM64)

                if ((retType == TYP_REF) &&
                    (impStackTop().val->IsIntegralConst(0) || impStackTop().val->IsIconHandle(GTF_ICON_OBJ_HDL)))
                {
                    // Intrinsify "object" overload in case of null or NonGC assignment
                    // since we don't need the write barrier.
                    assert(ni == NI_System_Threading_Interlocked_Exchange);
                }
                else if (!varTypeIsIntegral(retType))
                {
                    break;
                }

                GenTree* op2 = impPopStack().val;
                GenTree* op1 = impPopStack().val;

                // This creates:
                // XAdd
                //   val
                //   field_addr (for example)
                //
                retNode = gtNewAtomicNode(ni == NI_System_Threading_Interlocked_ExchangeAdd ? GT_XADD : GT_XCHG,
                                          callType, op1, op2);
                break;
            }
#endif // defined(TARGET_XARCH) || defined(TARGET_ARM64) || defined(TARGET_RISCV64)

            case NI_System_Threading_Interlocked_MemoryBarrier:
            case NI_System_Threading_Interlocked_ReadMemoryBarrier:
            {
                assert(sig->numArgs == 0);
                // On XARCH `NI_System_Threading_Interlocked_ReadMemoryBarrier` fences need not be emitted.
                // However, we still need to capture the effect on reordering.
                retNode = gtNewMemoryBarrier(ni == NI_System_Threading_Interlocked_ReadMemoryBarrier);
                break;
            }

#ifdef FEATURE_HW_INTRINSICS
            case NI_System_Math_FusedMultiplyAdd:
            {
#ifdef TARGET_XARCH
                if (compOpportunisticallyDependsOn(InstructionSet_FMA))
                {
                    assert(varTypeIsFloating(callType));

                    // We are constructing a chain of intrinsics similar to:
                    //    return FMA.MultiplyAddScalar(
                    //        Vector128.CreateScalarUnsafe(x),
                    //        Vector128.CreateScalarUnsafe(y),
                    //        Vector128.CreateScalarUnsafe(z)
                    //    ).ToScalar();

                    GenTree* op3 = gtNewSimdCreateScalarUnsafeNode(TYP_SIMD16, impPopStack().val, callJitType, 16);
                    GenTree* op2 = gtNewSimdCreateScalarUnsafeNode(TYP_SIMD16, impPopStack().val, callJitType, 16);
                    GenTree* op1 = gtNewSimdCreateScalarUnsafeNode(TYP_SIMD16, impPopStack().val, callJitType, 16);
                    GenTree* res =
                        gtNewSimdHWIntrinsicNode(TYP_SIMD16, op1, op2, op3, NI_FMA_MultiplyAddScalar, callJitType, 16);

                    retNode = gtNewSimdToScalarNode(callType, res, callJitType, 16);
                    break;
                }
#elif defined(TARGET_ARM64)
                if (compOpportunisticallyDependsOn(InstructionSet_AdvSimd))
                {
                    assert(varTypeIsFloating(callType));

                    // We are constructing a chain of intrinsics similar to:
                    //    return AdvSimd.FusedMultiplyAddScalar(
                    //        Vector64.Create{ScalarUnsafe}(z),
                    //        Vector64.Create{ScalarUnsafe}(y),
                    //        Vector64.Create{ScalarUnsafe}(x)
                    //    ).ToScalar();

                    GenTree* op3 = gtNewSimdCreateScalarUnsafeNode(TYP_SIMD8, impPopStack().val, callJitType, 8);
                    GenTree* op2 = gtNewSimdCreateScalarUnsafeNode(TYP_SIMD8, impPopStack().val, callJitType, 8);
                    GenTree* op1 = gtNewSimdCreateScalarUnsafeNode(TYP_SIMD8, impPopStack().val, callJitType, 8);

                    // Note that AdvSimd.FusedMultiplyAddScalar(op1,op2,op3) corresponds to op1 + op2 * op3
                    // while Math{F}.FusedMultiplyAddScalar(op1,op2,op3) corresponds to op1 * op2 + op3
                    retNode = gtNewSimdHWIntrinsicNode(TYP_SIMD8, op3, op2, op1, NI_AdvSimd_FusedMultiplyAddScalar,
                                                       callJitType, 8);

                    retNode = gtNewSimdToScalarNode(callType, retNode, callJitType, 8);
                    break;
                }
#endif

                // TODO-CQ-XArch: Ideally we would create a GT_INTRINSIC node for fma, however, that currently
                // requires more extensive changes to valuenum to support methods with 3 operands

                // We want to generate a GT_INTRINSIC node in the case the call can't be treated as
                // a target intrinsic so that we can still benefit from CSE and constant folding.

                break;
            }
#endif // FEATURE_HW_INTRINSICS

            case NI_System_Math_Abs:
            case NI_System_Math_Acos:
            case NI_System_Math_Acosh:
            case NI_System_Math_Asin:
            case NI_System_Math_Asinh:
            case NI_System_Math_Atan:
            case NI_System_Math_Atanh:
            case NI_System_Math_Atan2:
            case NI_System_Math_Cbrt:
            case NI_System_Math_Ceiling:
            case NI_System_Math_Cos:
            case NI_System_Math_Cosh:
            case NI_System_Math_Exp:
            case NI_System_Math_Floor:
            case NI_System_Math_ILogB:
            case NI_System_Math_Log:
            case NI_System_Math_Log2:
            case NI_System_Math_Log10:
            {
                retNode = impMathIntrinsic(method, sig, callType, ni, tailCall);
                break;
            }

            case NI_System_Math_Max:
            {
                const bool isMax       = true;
                const bool isMagnitude = false;
                const bool isNumber    = false;

                retNode = impMinMaxIntrinsic(method, sig, callJitType, ni, tailCall, isMax, isMagnitude, isNumber);
                break;
            }

            case NI_System_Math_Min:
            {
                const bool isMax       = false;
                const bool isMagnitude = false;
                const bool isNumber    = false;

                retNode = impMinMaxIntrinsic(method, sig, callJitType, ni, tailCall, isMax, isMagnitude, isNumber);
                break;
            }

            case NI_System_Math_MaxMagnitude:
            {
                const bool isMax       = true;
                const bool isMagnitude = true;
                const bool isNumber    = false;

                retNode = impMinMaxIntrinsic(method, sig, callJitType, ni, tailCall, isMax, isMagnitude, isNumber);
                break;
            }

            case NI_System_Math_MinMagnitude:
            {
                const bool isMax       = false;
                const bool isMagnitude = true;
                const bool isNumber    = false;

                retNode = impMinMaxIntrinsic(method, sig, callJitType, ni, tailCall, isMax, isMagnitude, isNumber);
                break;
            }

            case NI_System_Math_MaxMagnitudeNumber:
            {
                const bool isMax       = true;
                const bool isMagnitude = true;
                const bool isNumber    = true;

                retNode = impMinMaxIntrinsic(method, sig, callJitType, ni, tailCall, isMax, isMagnitude, isNumber);
                break;
            }

            case NI_System_Math_MinMagnitudeNumber:
            {
                const bool isMax       = false;
                const bool isMagnitude = true;
                const bool isNumber    = true;

                retNode = impMinMaxIntrinsic(method, sig, callJitType, ni, tailCall, isMax, isMagnitude, isNumber);
                break;
            }

            case NI_System_Math_MaxNumber:
            {
                const bool isMax       = true;
                const bool isMagnitude = false;
                const bool isNumber    = true;

                retNode = impMinMaxIntrinsic(method, sig, callJitType, ni, tailCall, isMax, isMagnitude, isNumber);
                break;
            }

            case NI_System_Math_MinNumber:
            {
                const bool isMax       = false;
                const bool isMagnitude = false;
                const bool isNumber    = true;

                retNode = impMinMaxIntrinsic(method, sig, callJitType, ni, tailCall, isMax, isMagnitude, isNumber);
                break;
            }

            case NI_System_Math_Pow:
            case NI_System_Math_Round:
            case NI_System_Math_Sin:
            case NI_System_Math_Sinh:
            case NI_System_Math_Sqrt:
            case NI_System_Math_Tan:
            case NI_System_Math_Tanh:
            case NI_System_Math_Truncate:
            {
                retNode = impMathIntrinsic(method, sig, callType, ni, tailCall);
                break;
            }

            case NI_System_Array_Clone:
            case NI_System_Collections_Generic_Comparer_get_Default:
            case NI_System_Collections_Generic_EqualityComparer_get_Default:
            case NI_System_Object_MemberwiseClone:
            case NI_System_Threading_Thread_get_CurrentThread:
            {
                // Flag for later handling.
                isSpecial = true;
                break;
            }

            case NI_System_Object_GetType:
            {
                JITDUMP("\n impIntrinsic: call to Object.GetType\n");
                GenTree* op1 = impStackTop(0).val;

                // If we're calling GetType on a boxed value, just get the type directly.
                if (op1->IsBoxedValue())
                {
                    JITDUMP("Attempting to optimize box(...).getType() to direct type construction\n");

                    // Try and clean up the box. Obtain the handle we
                    // were going to pass to the newobj.
                    GenTree* boxTypeHandle = gtTryRemoveBoxUpstreamEffects(op1, BR_REMOVE_AND_NARROW_WANT_TYPE_HANDLE);

                    if (boxTypeHandle != nullptr)
                    {
                        // Note we don't need to play the TYP_STRUCT games here like
                        // do for LDTOKEN since the return value of this operator is Type,
                        // not RuntimeTypeHandle.
                        impPopStack();
                        GenTree* runtimeType =
                            gtNewHelperCallNode(CORINFO_HELP_TYPEHANDLE_TO_RUNTIMETYPE, TYP_REF, boxTypeHandle);
                        retNode = runtimeType;
                    }
                }

                // If we have a constrained callvirt with a "box this" transform
                // we know we have a value class and hence an exact type.
                //
                // If so, instead of boxing and then extracting the type, just
                // construct the type directly.
                if ((retNode == nullptr) && (pConstrainedResolvedToken != nullptr) &&
                    (constraintCallThisTransform == CORINFO_BOX_THIS))
                {
                    // Ensure this is one of the simple box cases (in particular, rule out nullables).
                    const CorInfoHelpFunc boxHelper = info.compCompHnd->getBoxHelper(pConstrainedResolvedToken->hClass);
                    const bool            isSafeToOptimize = (boxHelper == CORINFO_HELP_BOX);

                    if (isSafeToOptimize)
                    {
                        JITDUMP("Optimizing constrained box-this obj.getType() to direct type construction\n");
                        impPopStack();
                        GenTree* typeHandleOp =
                            impTokenToHandle(pConstrainedResolvedToken, nullptr, true /* mustRestoreHandle */);
                        if (typeHandleOp == nullptr)
                        {
                            assert(compDonotInline());
                            return nullptr;
                        }
                        GenTree* runtimeType =
                            gtNewHelperCallNode(CORINFO_HELP_TYPEHANDLE_TO_RUNTIMETYPE, TYP_REF, typeHandleOp);
                        retNode = runtimeType;
                    }
                }

#ifdef DEBUG
                if (retNode != nullptr)
                {
                    JITDUMP("Optimized result for call to GetType is\n");
                    if (verbose)
                    {
                        gtDispTree(retNode);
                    }
                }
#endif

                // Else expand as an intrinsic, unless the call is constrained,
                // in which case we defer expansion to allow impImportCall do the
                // special constraint processing.
                if ((retNode == nullptr) && (pConstrainedResolvedToken == nullptr))
                {
                    JITDUMP("Expanding as special intrinsic\n");
                    impPopStack();
                    op1 = new (this, GT_INTRINSIC) GenTreeIntrinsic(genActualType(callType), op1, ni, method);

                    // Set the CALL flag to indicate that the operator is implemented by a call.
                    // Set also the EXCEPTION flag because the native implementation of
                    // NI_System_Object_GetType intrinsic can throw NullReferenceException.
                    op1->gtFlags |= (GTF_CALL | GTF_EXCEPT);
                    retNode = op1;
                    // Might be further optimizable, so arrange to leave a mark behind
                    isSpecial = true;
                }

                if (retNode == nullptr)
                {
                    JITDUMP("Leaving as normal call\n");
                    // Might be further optimizable, so arrange to leave a mark behind
                    isSpecial = true;
                }

                break;
            }

            case NI_System_Array_GetLength:
            case NI_System_Array_GetLowerBound:
            case NI_System_Array_GetUpperBound:
            {
                // System.Array.GetLength(Int32) method:
                //     public int GetLength(int dimension)
                // System.Array.GetLowerBound(Int32) method:
                //     public int GetLowerBound(int dimension)
                // System.Array.GetUpperBound(Int32) method:
                //     public int GetUpperBound(int dimension)
                //
                // Only implement these as intrinsics for multi-dimensional arrays.
                // Only handle constant dimension arguments.

                GenTree* gtDim = impStackTop().val;
                GenTree* gtArr = impStackTop(1).val;

                if (gtDim->IsIntegralConst())
                {
                    bool                 isExact   = false;
                    bool                 isNonNull = false;
                    CORINFO_CLASS_HANDLE arrCls    = gtGetClassHandle(gtArr, &isExact, &isNonNull);
                    if (arrCls != NO_CLASS_HANDLE)
                    {
                        unsigned rank = info.compCompHnd->getArrayRank(arrCls);
                        if ((rank > 1) && !info.compCompHnd->isSDArray(arrCls))
                        {
                            // `rank` is guaranteed to be <=32 (see MAX_RANK in vm\array.h). Any constant argument
                            // is `int` sized.
                            INT64 dimValue = gtDim->AsIntConCommon()->IntegralValue();
                            assert((unsigned int)dimValue == dimValue);
                            unsigned dim = (unsigned int)dimValue;
                            if (dim < rank)
                            {
                                // This is now known to be a multi-dimension array with a constant dimension
                                // that is in range; we can expand it as an intrinsic.

                                impPopStack().val; // Pop the dim and array object; we already have a pointer to them.
                                impPopStack().val;

                                // Make sure there are no global effects in the array (such as it being a function
                                // call), so we can mark the generated indirection with GTF_IND_INVARIANT. In the
                                // GetUpperBound case we need the cloned object, since we refer to the array
                                // object twice. In the other cases, we don't need to clone.
                                GenTree* gtArrClone = nullptr;
                                if (((gtArr->gtFlags & GTF_GLOB_EFFECT) != 0) || (ni == NI_System_Array_GetUpperBound))
                                {
                                    gtArr = impCloneExpr(gtArr, &gtArrClone, CHECK_SPILL_ALL,
                                                         nullptr DEBUGARG("MD intrinsics array"));
                                }

                                switch (ni)
                                {
                                    case NI_System_Array_GetLength:
                                    {
                                        // Generate *(array + offset-to-length-array + sizeof(int) * dim)
                                        unsigned offs   = eeGetMDArrayLengthOffset(rank, dim);
                                        GenTree* gtOffs = gtNewIconNode(offs, TYP_I_IMPL);
                                        GenTree* gtAddr = gtNewOperNode(GT_ADD, TYP_BYREF, gtArr, gtOffs);
                                        retNode         = gtNewIndir(TYP_INT, gtAddr, GTF_IND_INVARIANT);
                                        break;
                                    }
                                    case NI_System_Array_GetLowerBound:
                                    {
                                        // Generate *(array + offset-to-bounds-array + sizeof(int) * dim)
                                        unsigned offs   = eeGetMDArrayLowerBoundOffset(rank, dim);
                                        GenTree* gtOffs = gtNewIconNode(offs, TYP_I_IMPL);
                                        GenTree* gtAddr = gtNewOperNode(GT_ADD, TYP_BYREF, gtArr, gtOffs);
                                        retNode         = gtNewIndir(TYP_INT, gtAddr, GTF_IND_INVARIANT);
                                        break;
                                    }
                                    case NI_System_Array_GetUpperBound:
                                    {
                                        assert(gtArrClone != nullptr);

                                        // Generate:
                                        //    *(array + offset-to-length-array + sizeof(int) * dim) +
                                        //    *(array + offset-to-bounds-array + sizeof(int) * dim) - 1
                                        unsigned offs         = eeGetMDArrayLowerBoundOffset(rank, dim);
                                        GenTree* gtOffs       = gtNewIconNode(offs, TYP_I_IMPL);
                                        GenTree* gtAddr       = gtNewOperNode(GT_ADD, TYP_BYREF, gtArr, gtOffs);
                                        GenTree* gtLowerBound = gtNewIndir(TYP_INT, gtAddr, GTF_IND_INVARIANT);

                                        offs              = eeGetMDArrayLengthOffset(rank, dim);
                                        gtOffs            = gtNewIconNode(offs, TYP_I_IMPL);
                                        gtAddr            = gtNewOperNode(GT_ADD, TYP_BYREF, gtArrClone, gtOffs);
                                        GenTree* gtLength = gtNewIndir(TYP_INT, gtAddr, GTF_IND_INVARIANT);

                                        GenTree* gtSum = gtNewOperNode(GT_ADD, TYP_INT, gtLowerBound, gtLength);
                                        GenTree* gtOne = gtNewIconNode(1, TYP_INT);
                                        retNode        = gtNewOperNode(GT_SUB, TYP_INT, gtSum, gtOne);
                                        break;
                                    }
                                    default:
                                        unreached();
                                }
                            }
                        }
                    }
                }
                break;
            }

            case NI_System_Buffers_Binary_BinaryPrimitives_ReverseEndianness:
            {
                assert(sig->numArgs == 1);

                // We expect the return type of the ReverseEndianness routine to match the type of the
                // one and only argument to the method. We use a special instruction for 16-bit
                // BSWAPs since on x86 processors this is implemented as ROR <16-bit reg>, 8. Additionally,
                // we only emit 64-bit BSWAP instructions on 64-bit archs; if we're asked to perform a
                // 64-bit byte swap on a 32-bit arch, we'll fall to the default case in the switch block below.

                switch (sig->retType)
                {
                    case CorInfoType::CORINFO_TYPE_SHORT:
                    case CorInfoType::CORINFO_TYPE_USHORT:
                        retNode = gtNewCastNode(TYP_INT, gtNewOperNode(GT_BSWAP16, TYP_INT, impPopStack().val), false,
                                                callType);
                        break;

                    case CorInfoType::CORINFO_TYPE_INT:
                    case CorInfoType::CORINFO_TYPE_UINT:
#ifdef TARGET_64BIT
                    case CorInfoType::CORINFO_TYPE_LONG:
                    case CorInfoType::CORINFO_TYPE_ULONG:
#endif // TARGET_64BIT
                        retNode = gtNewOperNode(GT_BSWAP, callType, impPopStack().val);
                        break;

                    default:
                        // This default case gets hit on 32-bit archs when a call to a 64-bit overload
                        // of ReverseEndianness is encountered. In that case we'll let JIT treat this as a standard
                        // method call, where the implementation decomposes the operation into two 32-bit
                        // bswap routines. If the input to the 64-bit function is a constant, then we rely
                        // on inlining + constant folding of 32-bit bswaps to effectively constant fold
                        // the 64-bit call site.
                        break;
                }

                break;
            }

            case NI_System_GC_KeepAlive:
            {
                retNode = impKeepAliveIntrinsic(impPopStack().val);
                break;
            }

            case NI_System_Text_UTF8Encoding_UTF8EncodingSealed_ReadUtf8:
            case NI_System_SpanHelpers_SequenceEqual:
            case NI_System_SpanHelpers_ClearWithoutReferences:
            case NI_System_SpanHelpers_Memmove:
            {
                if (sig->sigInst.methInstCount == 0)
                {
                    // We'll try to unroll this in lower for constant input.
                    isSpecial = true;
                }
                // The generic version is also marked as [Intrinsic] just as a hint for the inliner
                break;
            }

            case NI_System_SpanHelpers_Fill:
            {
                if (sig->sigInst.methInstCount == 1)
                {
                    // We'll try to unroll this in lower for constant input.
                    isSpecial = true;
                }
                break;
            }

            case NI_System_BitConverter_DoubleToInt64Bits:
            {
                GenTree* op1 = impStackTop().val;
                assert(varTypeIsFloating(op1));

                if (op1->IsCnsFltOrDbl())
                {
                    impPopStack();

                    double f64Cns = op1->AsDblCon()->DconValue();
                    retNode       = gtNewLconNode(*reinterpret_cast<int64_t*>(&f64Cns));
                }
#if TARGET_64BIT
                else
                {
                    // TODO-Cleanup: We should support this on 32-bit but it requires decomposition work
                    impPopStack();

                    op1     = impImplicitR4orR8Cast(op1, TYP_DOUBLE);
                    retNode = gtNewBitCastNode(TYP_LONG, op1);
                }
#endif
                break;
            }

            case NI_System_BitConverter_Int32BitsToSingle:
            {
                GenTree* op1 = impPopStack().val;
                assert(varTypeIsInt(op1));

                if (op1->IsIntegralConst())
                {
                    float f32Cns = BitOperations::UInt32BitsToSingle((uint32_t)op1->AsIntConCommon()->IconValue());
                    retNode      = gtNewDconNodeF(f32Cns);
                }
                else
                {
                    retNode = gtNewBitCastNode(TYP_FLOAT, op1);
                }
                break;
            }

            case NI_System_BitConverter_Int64BitsToDouble:
            {
                GenTree* op1 = impStackTop().val;
                assert(varTypeIsLong(op1));

                if (op1->IsIntegralConst())
                {
                    impPopStack();

                    int64_t i64Cns = op1->AsIntConCommon()->LngValue();
                    retNode        = gtNewDconNodeD(*reinterpret_cast<double*>(&i64Cns));
                }
#if TARGET_64BIT
                else
                {
                    // TODO-Cleanup: We should support this on 32-bit but it requires decomposition work
                    impPopStack();

                    retNode = gtNewBitCastNode(TYP_DOUBLE, op1);
                }
#endif
                break;
            }

            case NI_System_BitConverter_SingleToInt32Bits:
            {
                GenTree* op1 = impPopStack().val;
                assert(varTypeIsFloating(op1));

                if (op1->IsCnsFltOrDbl())
                {
                    float f32Cns = FloatingPointUtils::convertToSingle(op1->AsDblCon()->DconValue());
                    retNode      = gtNewIconNode((int32_t)BitOperations::SingleToUInt32Bits(f32Cns));
                }
                else
                {
                    op1     = impImplicitR4orR8Cast(op1, TYP_FLOAT);
                    retNode = gtNewBitCastNode(TYP_INT, op1);
                }
                break;
            }

            case NI_System_Threading_Volatile_Read:
            {
                assert((sig->sigInst.methInstCount == 0) || (sig->sigInst.methInstCount == 1));
                var_types retType = sig->sigInst.methInstCount == 0 ? JITtype2varType(sig->retType) : TYP_REF;
#ifndef TARGET_64BIT
                if ((retType == TYP_LONG) || (retType == TYP_DOUBLE))
                {
                    break;
                }
#endif // !TARGET_64BIT
                assert(retType == TYP_REF || impIsPrimitive(sig->retType));
                retNode = gtNewIndir(retType, impPopStack().val, GTF_IND_VOLATILE);
                break;
            }

            case NI_System_Threading_Volatile_Write:
            {
                var_types type = TYP_REF;
                if (sig->sigInst.methInstCount == 0)
                {
                    CORINFO_CLASS_HANDLE typeHnd = nullptr;
                    CorInfoType          jitType =
                        strip(info.compCompHnd->getArgType(sig, info.compCompHnd->getArgNext(sig->args), &typeHnd));
                    assert(impIsPrimitive(jitType));
                    type = JITtype2varType(jitType);
#ifndef TARGET_64BIT
                    if ((type == TYP_LONG) || (type == TYP_DOUBLE))
                    {
                        break;
                    }
#endif // !TARGET_64BIT
                }
                else
                {
                    assert(sig->sigInst.methInstCount == 1);
                    assert(!eeIsValueClass(sig->sigInst.methInst[0]));
                }

                GenTree* value = impPopStack().val;
                GenTree* addr  = impPopStack().val;

                retNode = gtNewStoreIndNode(type, addr, value, GTF_IND_VOLATILE);
                break;
            }

            default:
                break;
        }
    }

    if (mustExpand && (retNode == nullptr))
    {
        assert(!"Unhandled must expand intrinsic, throwing PlatformNotSupportedException");
        return impUnsupportedNamedIntrinsic(CORINFO_HELP_THROW_PLATFORM_NOT_SUPPORTED, method, sig, mustExpand);
    }

    // Optionally report if this intrinsic is special
    // (that is, potentially re-optimizable during morph).
    if (isSpecialIntrinsic != nullptr)
    {
        *isSpecialIntrinsic = isSpecial;
    }

    return retNode;
}

GenTree* Compiler::impSRCSUnsafeIntrinsic(NamedIntrinsic          intrinsic,
                                          CORINFO_CLASS_HANDLE    clsHnd,
                                          CORINFO_METHOD_HANDLE   method,
                                          CORINFO_SIG_INFO*       sig,
                                          CORINFO_RESOLVED_TOKEN* pResolvedToken)
{
    // NextCallRetAddr requires a CALL, so return nullptr.
    if (info.compHasNextCallRetAddr)
    {
        return nullptr;
    }

    assert(sig->sigInst.classInstCount == 0);

    switch (intrinsic)
    {
        case NI_SRCS_UNSAFE_Add:
        {
            assert(sig->sigInst.methInstCount == 1);

            // ldarg.0
            // ldarg.1
            // sizeof !!T
            // conv.i
            // mul
            // add
            // ret

            GenTree* op2 = impPopStack().val;
            GenTree* op1 = impPopStack().val;
            impBashVarAddrsToI(op1, op2);

            op2 = impImplicitIorI4Cast(op2, TYP_I_IMPL);

            unsigned classSize = info.compCompHnd->getClassSize(sig->sigInst.methInst[0]);

            if (classSize != 1)
            {
                GenTree* size = gtNewIconNode(classSize, TYP_I_IMPL);
                op2           = gtNewOperNode(GT_MUL, TYP_I_IMPL, op2, size);
            }

            var_types type = impGetByRefResultType(GT_ADD, /* uns */ false, &op1, &op2);
            return gtNewOperNode(GT_ADD, type, op1, op2);
        }

        case NI_SRCS_UNSAFE_AddByteOffset:
        {
            assert(sig->sigInst.methInstCount == 1);

            // ldarg.0
            // ldarg.1
            // add
            // ret

            GenTree* op2 = impPopStack().val;
            GenTree* op1 = impPopStack().val;
            impBashVarAddrsToI(op1, op2);

            var_types type = impGetByRefResultType(GT_ADD, /* uns */ false, &op1, &op2);
            return gtNewOperNode(GT_ADD, type, op1, op2);
        }

        case NI_SRCS_UNSAFE_AreSame:
        {
            assert(sig->sigInst.methInstCount == 1);

            // ldarg.0
            // ldarg.1
            // ceq
            // ret

            GenTree* op2 = impPopStack().val;
            GenTree* op1 = impPopStack().val;

            GenTree* tmp = gtNewOperNode(GT_EQ, TYP_INT, op1, op2);
            return gtFoldExpr(tmp);
        }

        case NI_SRCS_UNSAFE_As:
        {
            assert((sig->sigInst.methInstCount == 1) || (sig->sigInst.methInstCount == 2));

            if (sig->sigInst.methInstCount == 1)
            {
                CORINFO_SIG_INFO exactSig;
                info.compCompHnd->getMethodSig(pResolvedToken->hMethod, &exactSig);
                const CORINFO_CLASS_HANDLE inst = exactSig.sigInst.methInst[0];
                assert(inst != nullptr);

                GenTree* op = impPopStack().val;
                assert(op->TypeIs(TYP_REF));

                JITDUMP("Expanding Unsafe.As<%s>(...)\n", eeGetClassName(inst));

                bool                 isExact, isNonNull;
                CORINFO_CLASS_HANDLE oldClass = gtGetClassHandle(op, &isExact, &isNonNull);
                if ((oldClass != NO_CLASS_HANDLE) &&
                    ((oldClass == inst) || !info.compCompHnd->isMoreSpecificType(oldClass, inst)))
                {
                    JITDUMP("Unsafe.As: Keep using old '%s' type\n", eeGetClassName(oldClass));
                    return op;
                }

                // In order to change the class handle of the object we need to spill it to a temp
                // and update class info for that temp.
                unsigned localNum = lvaGrabTemp(true DEBUGARG("updating class info"));
                impStoreTemp(localNum, op, CHECK_SPILL_ALL);

                // NOTE: we still can't say for sure that it is the exact type of the argument
                lvaSetClass(localNum, inst, /*isExact*/ false);
                return gtNewLclvNode(localNum, TYP_REF);
            }

            // ldarg.0
            // ret

            return impPopStack().val;
        }

        case NI_SRCS_UNSAFE_AsPointer:
        {
            assert(sig->sigInst.methInstCount == 1);

            // ldarg.0
            // conv.u
            // ret

            GenTree* op1 = impPopStack().val;
            impBashVarAddrsToI(op1);

            return gtNewCastNode(TYP_I_IMPL, op1, /* uns */ false, TYP_I_IMPL);
        }

        case NI_SRCS_UNSAFE_AsRef:
        {
            assert(sig->sigInst.methInstCount == 1);

            // ldarg.0
            // ret

            return impPopStack().val;
        }

        case NI_SRCS_UNSAFE_BitCast:
        {
            assert(sig->sigInst.methInstCount == 2);

            CORINFO_CLASS_HANDLE fromTypeHnd = sig->sigInst.methInst[0];
            ClassLayout*         fromLayout  = nullptr;
            var_types            fromType    = TypeHandleToVarType(fromTypeHnd, &fromLayout);

            CORINFO_CLASS_HANDLE toTypeHnd = sig->sigInst.methInst[1];
            ClassLayout*         toLayout  = nullptr;
            var_types            toType    = TypeHandleToVarType(toTypeHnd, &toLayout);

            unsigned fromSize = fromLayout != nullptr ? fromLayout->GetSize() : genTypeSize(fromType);
            unsigned toSize   = toLayout != nullptr ? toLayout->GetSize() : genTypeSize(toType);

            // Runtime requires all types to be at least 1-byte
            assert((fromSize != 0) && (toSize != 0));

            if (fromSize != toSize)
            {
                // Fallback to the software implementation to throw when sizes don't match
                return nullptr;
            }

            assert((fromType != TYP_REF) && (toType != TYP_REF));

            GenTree* op1 = impPopStack().val;

            op1 = impImplicitR4orR8Cast(op1, fromType);
            op1 = impImplicitIorI4Cast(op1, fromType);

            var_types valType      = op1->gtType;
            GenTree*  effectiveVal = op1->gtEffectiveVal();
            if (effectiveVal->OperIs(GT_LCL_VAR))
            {
                valType = lvaGetDesc(effectiveVal->AsLclVar()->GetLclNum())->TypeGet();
            }

            // Handle matching handles, compatible struct layouts or integrals where we can simply return op1
            if (varTypeIsSmall(toType))
            {
                if (genActualTypeIsInt(valType))
                {
                    if (fgCastNeeded(op1, toType))
                    {
                        op1 = gtNewCastNode(TYP_INT, op1, false, toType);
                    }
                    return op1;
                }
            }
            else if (((toType != TYP_STRUCT) && (genActualType(valType) == toType)) ||
                     ClassLayout::AreCompatible(fromLayout, toLayout))
            {
                return op1;
            }

            // Handle bitcasting between floating and same sized integral, such as `float` to `int`
            if (varTypeIsFloating(fromType) && varTypeIsIntegral(toType))
            {
                if (op1->IsCnsFltOrDbl())
                {
                    if (fromType == TYP_DOUBLE)
                    {
                        double f64Cns = static_cast<double>(op1->AsDblCon()->DconValue());
                        return gtNewLconNode(static_cast<int64_t>(BitOperations::DoubleToUInt64Bits(f64Cns)));
                    }
                    else
                    {
                        assert(fromType == TYP_FLOAT);
                        float f32Cns = FloatingPointUtils::convertToSingle(op1->AsDblCon()->DconValue());
                        return gtNewIconNode(static_cast<int32_t>(BitOperations::SingleToUInt32Bits(f32Cns)));
                    }
                }
                // TODO-CQ: We should support this on 32-bit via decomposition
                else if (TargetArchitecture::Is64Bit || (fromType == TYP_FLOAT))
                {
                    toType = varTypeToSigned(toType);
                    return gtNewBitCastNode(toType, op1);
                }
            }
            else if (varTypeIsIntegral(fromType) && varTypeIsFloating(toType))
            {
                if (op1->IsIntegralConst())
                {
                    if (toType == TYP_DOUBLE)
                    {
                        uint64_t u64Cns = static_cast<uint64_t>(op1->AsIntConCommon()->LngValue());
                        return gtNewDconNodeD(BitOperations::UInt64BitsToDouble(u64Cns));
                    }
                    else
                    {
                        assert(toType == TYP_FLOAT);

                        uint32_t u32Cns = static_cast<uint32_t>(op1->AsIntConCommon()->IconValue());
                        return gtNewDconNodeF(BitOperations::UInt32BitsToSingle(u32Cns));
                    }
                }
                // TODO-CQ: We should support this on 32-bit via decomposition
                else if (TargetArchitecture::Is64Bit || (toType == TYP_FLOAT))
                {
                    return gtNewBitCastNode(toType, op1);
                }
            }

            GenTree*     addr;
            GenTreeFlags indirFlags = GTF_EMPTY;
            if (varTypeIsIntegral(valType) && (genTypeSize(valType) < fromSize))
            {
                unsigned lclNum = lvaGrabTemp(true DEBUGARG("bitcast small type extension"));
                impStoreTemp(lclNum, op1, CHECK_SPILL_ALL);
                addr = gtNewLclVarAddrNode(lclNum, TYP_I_IMPL);
            }
            else
            {
                addr = impGetNodeAddr(op1, CHECK_SPILL_ALL, &indirFlags);
            }

            if (info.compCompHnd->getClassAlignmentRequirement(fromTypeHnd) <
                info.compCompHnd->getClassAlignmentRequirement(toTypeHnd))
            {
                indirFlags |= GTF_IND_UNALIGNED;
            }

            return gtNewLoadValueNode(toType, toLayout, addr, indirFlags);
        }

        case NI_SRCS_UNSAFE_ByteOffset:
        {
            assert(sig->sigInst.methInstCount == 1);

            // ldarg.1
            // ldarg.0
            // sub
            // ret

            impSpillSideEffect(true, verCurrentState.esStackDepth -
                                         2 DEBUGARG("Spilling op1 side effects for Unsafe.ByteOffset"));

            GenTree* op2 = impPopStack().val;
            GenTree* op1 = impPopStack().val;
            impBashVarAddrsToI(op1, op2);

            return gtNewOperNode(GT_SUB, TYP_I_IMPL, op2, op1);
        }

        case NI_SRCS_UNSAFE_Copy:
        {
            assert(sig->sigInst.methInstCount == 1);

            // ldarg.0
            // ldarg.1
            // ldobj !!T
            // stobj !!T
            // ret

            CORINFO_CLASS_HANDLE typeHnd = sig->sigInst.methInst[0];
            ClassLayout*         layout  = nullptr;
            var_types            type    = TypeHandleToVarType(typeHnd, &layout);

            GenTree* source = impPopStack().val;
            GenTree* dest   = impPopStack().val;

            return gtNewStoreValueNode(type, layout, dest, gtNewLoadValueNode(type, layout, source));
        }

        case NI_SRCS_UNSAFE_CopyBlock:
        {
            assert(sig->sigInst.methInstCount == 0);

            // ldarg.0
            // ldarg.1
            // ldarg.2
            // cpblk
            // ret

            return nullptr;
        }

        case NI_SRCS_UNSAFE_CopyBlockUnaligned:
        {
            assert(sig->sigInst.methInstCount == 0);

            // ldarg.0
            // ldarg.1
            // ldarg.2
            // unaligned. 0x1
            // cpblk
            // ret

            return nullptr;
        }

        case NI_SRCS_UNSAFE_InitBlock:
        {
            assert(sig->sigInst.methInstCount == 0);

            // ldarg.0
            // ldarg.1
            // ldarg.2
            // initblk
            // ret

            return nullptr;
        }

        case NI_SRCS_UNSAFE_InitBlockUnaligned:
        {
            assert(sig->sigInst.methInstCount == 0);

            // ldarg.0
            // ldarg.1
            // ldarg.2
            // unaligned. 0x1
            // initblk
            // ret

            return nullptr;
        }

        case NI_SRCS_UNSAFE_IsAddressGreaterThan:
        {
            assert(sig->sigInst.methInstCount == 1);

            // ldarg.0
            // ldarg.1
            // cgt.un
            // ret

            GenTree* op2 = impPopStack().val;
            GenTree* op1 = impPopStack().val;

            GenTree* tmp = gtNewOperNode(GT_GT, TYP_INT, op1, op2);
            tmp->gtFlags |= GTF_UNSIGNED;
            return gtFoldExpr(tmp);
        }

        case NI_SRCS_UNSAFE_IsAddressLessThan:
        {
            assert(sig->sigInst.methInstCount == 1);

            // ldarg.0
            // ldarg.1
            // clt.un
            // ret

            GenTree* op2 = impPopStack().val;
            GenTree* op1 = impPopStack().val;

            GenTree* tmp = gtNewOperNode(GT_LT, TYP_INT, op1, op2);
            tmp->gtFlags |= GTF_UNSIGNED;
            return gtFoldExpr(tmp);
        }

        case NI_SRCS_UNSAFE_IsNullRef:
        {
            assert(sig->sigInst.methInstCount == 1);

            // ldarg.0
            // ldc.i4.0
            // conv.u
            // ceq
            // ret

            GenTree* op1 = impPopStack().val;
            GenTree* cns = gtNewIconNode(0, TYP_BYREF);
            GenTree* tmp = gtNewOperNode(GT_EQ, TYP_INT, op1, cns);
            return gtFoldExpr(tmp);
        }

        case NI_SRCS_UNSAFE_NullRef:
        {
            assert(sig->sigInst.methInstCount == 1);

            // ldc.i4.0
            // conv.u
            // ret

            return gtNewIconNode(0, TYP_BYREF);
        }

        case NI_SRCS_UNSAFE_Read:
        case NI_SRCS_UNSAFE_ReadUnaligned:
        {
            assert(sig->sigInst.methInstCount == 1);

            // ldarg.0
            // if NI_SRCS_UNSAFE_ReadUnaligned: unaligned. 0x1
            // ldobj !!T
            // ret

            CORINFO_CLASS_HANDLE typeHnd = sig->sigInst.methInst[0];
            ClassLayout*         layout  = nullptr;
            var_types            type    = TypeHandleToVarType(typeHnd, &layout);
            GenTreeFlags         flags   = intrinsic == NI_SRCS_UNSAFE_ReadUnaligned ? GTF_IND_UNALIGNED : GTF_EMPTY;

            return gtNewLoadValueNode(type, layout, impPopStack().val, flags);
        }

        case NI_SRCS_UNSAFE_SizeOf:
        {
            assert(sig->sigInst.methInstCount == 1);

            // sizeof !!T
            // ret

            unsigned classSize = info.compCompHnd->getClassSize(sig->sigInst.methInst[0]);
            return gtNewIconNode(classSize, TYP_INT);
        }

        case NI_SRCS_UNSAFE_SkipInit:
        {
            assert(sig->sigInst.methInstCount == 1);

            // ret

            GenTree* op1 = impPopStack().val;

            if ((op1->gtFlags & GTF_SIDE_EFFECT) != 0)
            {
                return gtUnusedValNode(op1);
            }
            else
            {
                return gtNewNothingNode();
            }
        }

        case NI_SRCS_UNSAFE_Subtract:
        {
            assert(sig->sigInst.methInstCount == 1);

            // ldarg.0
            // ldarg.1
            // sizeof !!T
            // conv.i
            // mul
            // sub
            // ret

            GenTree* op2 = impPopStack().val;
            GenTree* op1 = impPopStack().val;
            impBashVarAddrsToI(op1, op2);

            op2 = impImplicitIorI4Cast(op2, TYP_I_IMPL);

            unsigned classSize = info.compCompHnd->getClassSize(sig->sigInst.methInst[0]);

            if (classSize != 1)
            {
                GenTree* size = gtNewIconNode(classSize, TYP_I_IMPL);
                op2           = gtNewOperNode(GT_MUL, TYP_I_IMPL, op2, size);
            }

            var_types type = impGetByRefResultType(GT_SUB, /* uns */ false, &op1, &op2);
            return gtNewOperNode(GT_SUB, type, op1, op2);
        }

        case NI_SRCS_UNSAFE_SubtractByteOffset:
        {
            assert(sig->sigInst.methInstCount == 1);

            // ldarg.0
            // ldarg.1
            // sub
            // ret

            GenTree* op2 = impPopStack().val;
            GenTree* op1 = impPopStack().val;
            impBashVarAddrsToI(op1, op2);

            var_types type = impGetByRefResultType(GT_SUB, /* uns */ false, &op1, &op2);
            return gtNewOperNode(GT_SUB, type, op1, op2);
        }

        case NI_SRCS_UNSAFE_Unbox:
        {
            assert(sig->sigInst.methInstCount == 1);

            // ldarg.0
            // unbox !!T
            // ret

            return nullptr;
        }

        case NI_SRCS_UNSAFE_Write:
        case NI_SRCS_UNSAFE_WriteUnaligned:
        {
            assert(sig->sigInst.methInstCount == 1);

            // ldarg.0
            // ldarg.1
            // if NI_SRCS_UNSAFE_WriteUnaligned: unaligned. 0x01
            // stobj !!T
            // ret

            CORINFO_CLASS_HANDLE typeHnd = sig->sigInst.methInst[0];
            ClassLayout*         layout  = nullptr;
            var_types            type    = TypeHandleToVarType(typeHnd, &layout);
            GenTreeFlags         flags   = intrinsic == NI_SRCS_UNSAFE_WriteUnaligned ? GTF_IND_UNALIGNED : GTF_EMPTY;

            GenTree* value = impPopStack().val;
            GenTree* addr  = impPopStack().val;

            GenTree* store = gtNewStoreValueNode(type, layout, addr, value, flags);
            if (varTypeIsStruct(store))
            {
                store = impStoreStruct(store, CHECK_SPILL_ALL);
            }
            return store;
        }

        default:
        {
            unreached();
        }
    }
}

//------------------------------------------------------------------------
// impPrimitiveNamedIntrinsic: import a NamedIntrinsic representing a primitive operation
//
// Arguments:
//    intrinsic - the intrinsic being imported
//    clsHnd    - handle for the intrinsic method's class
//    method    - handle for the intrinsic method
//    sig       - signature of the intrinsic method
//
// Returns:
//    IR tree to use in place of the call, or nullptr if the jit should treat
//    the intrinsic call like a normal call.
//
GenTree* Compiler::impPrimitiveNamedIntrinsic(NamedIntrinsic        intrinsic,
                                              CORINFO_CLASS_HANDLE  clsHnd,
                                              CORINFO_METHOD_HANDLE method,
                                              CORINFO_SIG_INFO*     sig)
{
    assert(sig->sigInst.classInstCount == 0);

    var_types retType = JITtype2varType(sig->retType);
    assert(varTypeIsArithmetic(retType));

    NamedIntrinsic hwintrinsic = NI_Illegal;

    CORINFO_ARG_LIST_HANDLE args = sig->args;

    assert((sig->numArgs == 1) || (sig->numArgs == 2));

    CORINFO_CLASS_HANDLE op1ClsHnd;
    CorInfoType          baseJitType = strip(info.compCompHnd->getArgType(sig, args, &op1ClsHnd));
    var_types            baseType    = JITtype2varType(baseJitType);

    GenTree* result = nullptr;

    switch (intrinsic)
    {
        case NI_PRIMITIVE_Crc32C:
        {
            assert(sig->numArgs == 2);
            assert(retType == TYP_INT);

            // Crc32 needs the base type from op2

            CORINFO_CLASS_HANDLE op2ClsHnd;
            args = info.compCompHnd->getArgNext(args);

            baseJitType = strip(info.compCompHnd->getArgType(sig, args, &op2ClsHnd));
            baseType    = JITtype2varType(baseJitType);

#if !defined(TARGET_64BIT)
            if (varTypeIsLong(baseType))
            {
                // TODO-CQ: Adding long decomposition support is more complex
                // and not supported today so early exit if we have a long and
                // either input is not a constant.

                break;
            }
#endif // !TARGET_64BIT

#if defined(FEATURE_HW_INTRINSICS)
#if defined(TARGET_XARCH)
            if (compOpportunisticallyDependsOn(InstructionSet_SSE42))
            {
                GenTree* op2 = impPopStack().val;
                GenTree* op1 = impPopStack().val;

                if (varTypeIsLong(baseType))
                {
                    hwintrinsic = NI_SSE42_X64_Crc32;
                    op1         = gtFoldExpr(gtNewCastNode(baseType, op1, /* unsigned */ true, baseType));
                }
                else
                {
                    hwintrinsic = NI_SSE42_Crc32;
                    baseType    = genActualType(baseType);
                }

                result = gtNewScalarHWIntrinsicNode(baseType, op1, op2, hwintrinsic);

                // We use the simdBaseJitType to bring the type of the second argument to codegen
                result->AsHWIntrinsic()->SetSimdBaseJitType(baseJitType);
            }
#elif defined(TARGET_ARM64)
            if (compOpportunisticallyDependsOn(InstructionSet_Crc32))
            {
                GenTree* op2 = impPopStack().val;
                GenTree* op1 = impPopStack().val;

                hwintrinsic = varTypeIsLong(baseType) ? NI_Crc32_Arm64_ComputeCrc32C : NI_Crc32_ComputeCrc32C;
                result      = gtNewScalarHWIntrinsicNode(TYP_INT, op1, op2, hwintrinsic);
                baseType    = TYP_INT;

                // We use the simdBaseJitType to bring the type of the second argument to codegen
                result->AsHWIntrinsic()->SetSimdBaseJitType(baseJitType);
            }
#endif // TARGET_*
#endif // FEATURE_HW_INTRINSICS

            break;
        }

        case NI_PRIMITIVE_LeadingZeroCount:
        {
            assert(sig->numArgs == 1);
            assert(!varTypeIsSmall(retType) && !varTypeIsSmall(baseType));

            GenTree* op1 = impStackTop().val;

            if (op1->IsIntegralConst())
            {
                // Pop the value from the stack
                impPopStack();

                if (varTypeIsLong(baseType))
                {
                    uint64_t cns = static_cast<uint64_t>(op1->AsIntConCommon()->LngValue());
                    result       = gtNewLconNode(BitOperations::LeadingZeroCount(cns));
                }
                else
                {
                    uint32_t cns = static_cast<uint32_t>(op1->AsIntConCommon()->IconValue());
                    result       = gtNewIconNode(BitOperations::LeadingZeroCount(cns), baseType);
                }
                break;
            }

#if !defined(TARGET_64BIT)
            if (varTypeIsLong(baseType))
            {
                // TODO-CQ: Adding long decomposition support is more complex
                // and not supported today so early exit if we have a long and
                // either input is not a constant.

                break;
            }
#endif // !TARGET_64BIT

#if defined(FEATURE_HW_INTRINSICS)
#if defined(TARGET_XARCH)
            if (compOpportunisticallyDependsOn(InstructionSet_LZCNT))
            {
                // Pop the value from the stack
                impPopStack();

                hwintrinsic = varTypeIsLong(baseType) ? NI_LZCNT_X64_LeadingZeroCount : NI_LZCNT_LeadingZeroCount;
                result      = gtNewScalarHWIntrinsicNode(baseType, op1, hwintrinsic);
            }
            else if (compOpportunisticallyDependsOn(InstructionSet_X86Base))
            {
                // Pop the value from the stack
                impPopStack();

                // We're importing this as the following...
                // * 32-bit lzcnt: (value == 0) ? 32 : (31 ^ BSR(value))
                // * 64-bit lzcnt: (value == 0) ? 64 : (63 ^ BSR(value))

                GenTree* op1Dup;
                op1 = impCloneExpr(op1, &op1Dup, CHECK_SPILL_ALL, nullptr DEBUGARG("Cloning op1 for LeadingZeroCount"));

                hwintrinsic = varTypeIsLong(baseType) ? NI_X86Base_X64_BitScanReverse : NI_X86Base_BitScanReverse;
                op1Dup      = gtNewScalarHWIntrinsicNode(baseType, op1Dup, hwintrinsic);

                GenTree* cond = gtFoldExpr(gtNewOperNode(GT_EQ, TYP_INT, op1, gtNewZeroConNode(baseType)));

                GenTree* trueRes;
                GenTree* icon;

                if (varTypeIsLong(baseType))
                {
                    trueRes = gtNewLconNode(64);
                    icon    = gtNewLconNode(63);
                }
                else
                {
                    trueRes = gtNewIconNode(32, baseType);
                    icon    = gtNewIconNode(31, baseType);
                }

                GenTree*      falseRes = gtNewOperNode(GT_XOR, baseType, op1Dup, icon);
                GenTreeColon* colon    = gtNewColonNode(baseType, trueRes, falseRes);

                result = gtNewQmarkNode(baseType, cond, colon);

                unsigned tmp = lvaGrabTemp(true DEBUGARG("Grabbing temp for LeadingZeroCount Qmark"));
                impStoreTemp(tmp, result, CHECK_SPILL_NONE);
                result = gtNewLclvNode(tmp, baseType);
            }
#elif defined(TARGET_ARM64)
            if (compOpportunisticallyDependsOn(InstructionSet_ArmBase))
            {
                // Pop the value from the stack
                impPopStack();

                hwintrinsic = varTypeIsLong(baseType) ? NI_ArmBase_Arm64_LeadingZeroCount : NI_ArmBase_LeadingZeroCount;
                result      = gtNewScalarHWIntrinsicNode(TYP_INT, op1, hwintrinsic);
                baseType    = TYP_INT;
            }
#endif // TARGET_*
#endif // FEATURE_HW_INTRINSICS

            break;
        }

        case NI_PRIMITIVE_Log2:
        {
            assert(sig->numArgs == 1);
            assert(!varTypeIsSmall(retType) && !varTypeIsSmall(baseType));

            GenTree* op1 = impStackTop().val;

            if (op1->IsIntegralConst())
            {
                // Pop the value from the stack
                impPopStack();

                if (varTypeIsLong(baseType))
                {
                    uint64_t cns = static_cast<uint64_t>(op1->AsIntConCommon()->LngValue());

                    if (varTypeIsUnsigned(JitType2PreciseVarType(baseJitType)) || (static_cast<int64_t>(cns) >= 0))
                    {
                        result = gtNewLconNode(BitOperations::Log2(cns));
                    }
                }
                else
                {
                    uint32_t cns = static_cast<uint32_t>(op1->AsIntConCommon()->IconValue());

                    if (varTypeIsUnsigned(JitType2PreciseVarType(baseJitType)) || (static_cast<int32_t>(cns) >= 0))
                    {
                        result = gtNewIconNode(BitOperations::Log2(cns), baseType);
                    }
                }
                break;
            }

#if !defined(TARGET_64BIT)
            if (varTypeIsLong(baseType))
            {
                // TODO-CQ: Adding long decomposition support is more complex
                // and not supported today so early exit if we have a long and
                // either input is not a constant.

                break;
            }
#endif // !TARGET_64BIT

            if (varTypeIsSigned(baseType))
            {
                // TODO-CQ: We should insert the `if (value < 0) { throw }` handling
                break;
            }

#if defined(FEATURE_HW_INTRINSICS)
            GenTree* lzcnt = impPrimitiveNamedIntrinsic(NI_PRIMITIVE_LeadingZeroCount, clsHnd, method, sig);

            if (lzcnt != nullptr)
            {
                GenTree* icon;

                if (varTypeIsLong(retType))
                {
                    icon = gtNewLconNode(63);
                }
                else
                {
                    icon = gtNewIconNode(31, retType);
                }

                result   = gtNewOperNode(GT_XOR, retType, lzcnt, icon);
                baseType = retType;
            }
#endif // FEATURE_HW_INTRINSICS

            break;
        }

        case NI_PRIMITIVE_PopCount:
        {
            assert(sig->numArgs == 1);
            assert(!varTypeIsSmall(retType) && !varTypeIsSmall(baseType));

            GenTree* op1 = impStackTop().val;

            if (op1->IsIntegralConst())
            {
                // Pop the value from the stack
                impPopStack();

                if (varTypeIsLong(baseType))
                {
                    uint64_t cns = static_cast<uint64_t>(op1->AsIntConCommon()->LngValue());
                    result       = gtNewLconNode(BitOperations::PopCount(cns));
                }
                else
                {
                    uint32_t cns = static_cast<uint32_t>(op1->AsIntConCommon()->IconValue());
                    result       = gtNewIconNode(BitOperations::PopCount(cns), baseType);
                }
                break;
            }

#if !defined(TARGET_64BIT)
            if (varTypeIsLong(baseType))
            {
                // TODO-CQ: Adding long decomposition support is more complex
                // and not supported today so early exit if we have a long and
                // either input is not a constant.

                break;
            }
#endif // !TARGET_64BIT

#if defined(FEATURE_HW_INTRINSICS)
#if defined(TARGET_XARCH)
            if (compOpportunisticallyDependsOn(InstructionSet_POPCNT))
            {
                // Pop the value from the stack
                impPopStack();

                hwintrinsic = varTypeIsLong(baseType) ? NI_POPCNT_X64_PopCount : NI_POPCNT_PopCount;
                result      = gtNewScalarHWIntrinsicNode(baseType, op1, hwintrinsic);
            }
#elif defined(TARGET_ARM64)
            if (compOpportunisticallyDependsOn(InstructionSet_AdvSimd))
            {
                // TODO-ARM64-CQ: PopCount should be handled as an intrinsic for non-constant cases
            }
#endif // TARGET_*
#endif // FEATURE_HW_INTRINSICS

            break;
        }

        case NI_PRIMITIVE_RotateLeft:
        {
            assert(sig->numArgs == 2);
            assert(!varTypeIsSmall(retType) && !varTypeIsSmall(baseType));

            GenTree* op2 = impStackTop().val;

            if (!op2->IsIntegralConst())
            {
                // TODO-CQ: ROL currently expects op2 to be a constant
                break;
            }

            // Pop the value from the stack
            impPopStack();

            GenTree* op1  = impPopStack().val;
            uint32_t cns2 = static_cast<uint32_t>(op2->AsIntConCommon()->IconValue());

            // Mask the offset to ensure deterministic xplat behavior for overshifting
            cns2 &= varTypeIsLong(baseType) ? 0x3F : 0x1F;

            if (cns2 == 0)
            {
                // No rotation is a nop
                return op1;
            }

            if (op1->IsIntegralConst())
            {
                if (varTypeIsLong(baseType))
                {
                    uint64_t cns1 = static_cast<uint64_t>(op1->AsIntConCommon()->LngValue());
                    result        = gtNewLconNode(BitOperations::RotateLeft(cns1, cns2));
                }
                else
                {
                    uint32_t cns1 = static_cast<uint32_t>(op1->AsIntConCommon()->IconValue());
                    result        = gtNewIconNode(BitOperations::RotateLeft(cns1, cns2), baseType);
                }
                break;
            }

            op2->AsIntConCommon()->SetIconValue(cns2);
            result = gtFoldExpr(gtNewOperNode(GT_ROL, baseType, op1, op2));

            break;
        }

        case NI_PRIMITIVE_RotateRight:
        {
            assert(sig->numArgs == 2);
            assert(!varTypeIsSmall(retType) && !varTypeIsSmall(baseType));

            GenTree* op2 = impStackTop().val;

            if (!op2->IsIntegralConst())
            {
                // TODO-CQ: ROR currently expects op2 to be a constant
                break;
            }

            // Pop the value from the stack
            impPopStack();

            GenTree* op1  = impPopStack().val;
            uint32_t cns2 = static_cast<uint32_t>(op2->AsIntConCommon()->IconValue());

            // Mask the offset to ensure deterministic xplat behavior for overshifting
            cns2 &= varTypeIsLong(baseType) ? 0x3F : 0x1F;

            if (cns2 == 0)
            {
                // No rotation is a nop
                return op1;
            }

            if (op1->IsIntegralConst())
            {
                if (varTypeIsLong(baseType))
                {
                    uint64_t cns1 = static_cast<uint64_t>(op1->AsIntConCommon()->LngValue());
                    result        = gtNewLconNode(BitOperations::RotateRight(cns1, cns2));
                }
                else
                {
                    uint32_t cns1 = static_cast<uint32_t>(op1->AsIntConCommon()->IconValue());
                    result        = gtNewIconNode(BitOperations::RotateRight(cns1, cns2), baseType);
                }
                break;
            }

            op2->AsIntConCommon()->SetIconValue(cns2);
            result = gtFoldExpr(gtNewOperNode(GT_ROR, baseType, op1, op2));

            break;
        }

        case NI_PRIMITIVE_TrailingZeroCount:
        {
            assert(sig->numArgs == 1);
            assert(!varTypeIsSmall(baseType));

            GenTree* op1 = impStackTop().val;

            if (op1->IsIntegralConst())
            {
                // Pop the value from the stack
                impPopStack();

                if (varTypeIsLong(baseType))
                {
                    uint64_t cns = static_cast<uint64_t>(op1->AsIntConCommon()->LngValue());
                    result       = gtNewLconNode(BitOperations::TrailingZeroCount(cns));
                }
                else
                {
                    uint32_t cns = static_cast<uint32_t>(op1->AsIntConCommon()->IconValue());
                    result       = gtNewIconNode(BitOperations::TrailingZeroCount(cns), baseType);
                }

                baseType = retType;
                break;
            }

#if !defined(TARGET_64BIT)
            if (varTypeIsLong(baseType))
            {
                // TODO-CQ: Adding long decomposition support is more complex
                // and not supported today so early exit if we have a long and
                // either input is not a constant.

                break;
            }
#endif // !TARGET_64BIT

#if defined(FEATURE_HW_INTRINSICS)
#if defined(TARGET_XARCH)
            if (compOpportunisticallyDependsOn(InstructionSet_BMI1))
            {
                // Pop the value from the stack
                impPopStack();

                hwintrinsic = varTypeIsLong(baseType) ? NI_BMI1_X64_TrailingZeroCount : NI_BMI1_TrailingZeroCount;
                result      = gtNewScalarHWIntrinsicNode(baseType, op1, hwintrinsic);
            }
            else if (compOpportunisticallyDependsOn(InstructionSet_X86Base))
            {
                // Pop the value from the stack
                impPopStack();

                // We're importing this as the following...
                // * 32-bit tzcnt: (value == 0) ? 32 : BSF(value)
                // * 64-bit tzcnt: (value == 0) ? 64 : BSF(value)

                GenTree* op1Dup;
                op1 =
                    impCloneExpr(op1, &op1Dup, CHECK_SPILL_ALL, nullptr DEBUGARG("Cloning op1 for TrailingZeroCount"));

                hwintrinsic = varTypeIsLong(baseType) ? NI_X86Base_X64_BitScanForward : NI_X86Base_BitScanForward;
                op1Dup      = gtNewScalarHWIntrinsicNode(baseType, op1Dup, hwintrinsic);

                GenTree* cond = gtFoldExpr(gtNewOperNode(GT_EQ, TYP_INT, op1, gtNewZeroConNode(baseType)));

                GenTree* trueRes;

                if (varTypeIsLong(baseType))
                {
                    trueRes = gtNewLconNode(64);
                }
                else
                {
                    trueRes = gtNewIconNode(32, baseType);
                }

                GenTree*      falseRes = op1Dup;
                GenTreeColon* colon    = gtNewColonNode(baseType, trueRes, falseRes);

                result = gtNewQmarkNode(baseType, cond, colon);

                unsigned tmp = lvaGrabTemp(true DEBUGARG("Grabbing temp for TrailingZeroCount Qmark"));
                impStoreTemp(tmp, result, CHECK_SPILL_NONE);
                result = gtNewLclvNode(tmp, baseType);
            }
#elif defined(TARGET_ARM64)
            if (compOpportunisticallyDependsOn(InstructionSet_ArmBase))
            {
                // Pop the value from the stack
                impPopStack();

                hwintrinsic =
                    varTypeIsLong(baseType) ? NI_ArmBase_Arm64_ReverseElementBits : NI_ArmBase_ReverseElementBits;
                op1 = gtNewScalarHWIntrinsicNode(baseType, op1, hwintrinsic);

                hwintrinsic = varTypeIsLong(baseType) ? NI_ArmBase_Arm64_LeadingZeroCount : NI_ArmBase_LeadingZeroCount;
                result      = gtNewScalarHWIntrinsicNode(TYP_INT, op1, hwintrinsic);
                baseType    = TYP_INT;
            }
#endif // TARGET_*
#endif // FEATURE_HW_INTRINSICS

            break;
        }

        default:
        {
            unreached();
        }
    }

    if ((result != nullptr) && (retType != baseType))
    {
        // We're either LONG->INT or INT->LONG
        assert(!varTypeIsSmall(retType) && !varTypeIsSmall(baseType));
        result = gtFoldExpr(gtNewCastNode(retType, result, /* unsigned */ true, retType));
    }

    return result;
}

//------------------------------------------------------------------------
// impPopCallArgs:
//   Pop the given number of values from the stack and return a list node with
//   their values.
//
// Parameters:
//   sig     - Signature used to figure out classes the runtime must load, and
//             also to record exact receiving argument types that may be needed for ABI
//             purposes later.
//   call    - The call to pop arguments into.
//
void Compiler::impPopCallArgs(CORINFO_SIG_INFO* sig, GenTreeCall* call)
{
    assert(call->gtArgs.IsEmpty());

    if (impStackHeight() < sig->numArgs)
    {
        BADCODE("not enough arguments for call");
    }

    struct SigParamInfo
    {
        CorInfoType          CorType;
        CORINFO_CLASS_HANDLE ClassHandle;
    };

    SigParamInfo  inlineParams[16];
    SigParamInfo* params = sig->numArgs <= 16 ? inlineParams : new (this, CMK_CallArgs) SigParamInfo[sig->numArgs];

    // We will iterate and pop the args in reverse order as we sometimes need
    // to spill some args. However, we need signature information and the
    // JIT-EE interface only allows us to iterate the signature forwards. We
    // will collect the needed information here and at the same time notify the
    // EE that the signature types need to be loaded.
    CORINFO_ARG_LIST_HANDLE sigArg = sig->args;
    for (unsigned i = 0; i < sig->numArgs; i++)
    {
        params[i].CorType = strip(info.compCompHnd->getArgType(sig, sigArg, &params[i].ClassHandle));

        if (params[i].CorType != CORINFO_TYPE_CLASS && params[i].CorType != CORINFO_TYPE_BYREF &&
            params[i].CorType != CORINFO_TYPE_PTR && params[i].CorType != CORINFO_TYPE_VAR)
        {
            CORINFO_CLASS_HANDLE argRealClass = info.compCompHnd->getArgClass(sig, sigArg);
            if (argRealClass != nullptr)
            {
                // Make sure that all valuetypes (including enums) that we push are loaded.
                // This is to guarantee that if a GC is triggered from the prestub of this methods,
                // all valuetypes in the method signature are already loaded.
                // We need to be able to find the size of the valuetypes, but we cannot
                // do a class-load from within GC.
                info.compCompHnd->classMustBeLoadedBeforeCodeIsRun(argRealClass);
            }
        }

        sigArg = info.compCompHnd->getArgNext(sigArg);
    }

    if ((sig->retTypeSigClass != nullptr) && (sig->retType != CORINFO_TYPE_CLASS) &&
        (sig->retType != CORINFO_TYPE_BYREF) && (sig->retType != CORINFO_TYPE_PTR) &&
        (sig->retType != CORINFO_TYPE_VAR))
    {
        // Make sure that all valuetypes (including enums) that we push are loaded.
        // This is to guarantee that if a GC is triggered from the prestub of this methods,
        // all valuetypes in the method signature are already loaded.
        // We need to be able to find the size of the valuetypes, but we cannot
        // do a class-load from within GC.
        info.compCompHnd->classMustBeLoadedBeforeCodeIsRun(sig->retTypeSigClass);
    }

    // Now create the arguments in reverse.
    for (unsigned i = sig->numArgs; i > 0; i--)
    {
        StackEntry se      = impPopStack();
        typeInfo   ti      = se.seTypeInfo;
        GenTree*   argNode = se.val;

        var_types            jitSigType = JITtype2varType(params[i - 1].CorType);
        CORINFO_CLASS_HANDLE classHnd   = params[i - 1].ClassHandle;

        if (!impCheckImplicitArgumentCoercion(jitSigType, argNode->TypeGet()))
        {
            BADCODE("the call argument has a type that can't be implicitly converted to the signature type");
        }

        if (varTypeIsStruct(argNode))
        {
            JITDUMP("Calling impNormStructVal on:\n");
            DISPTREE(argNode);

            argNode = impNormStructVal(argNode, CHECK_SPILL_ALL);
            // For SIMD types the normalization can normalize TYP_STRUCT to
            // e.g. TYP_SIMD16 which we keep (along with the class handle) in
            // the CallArgs.
            jitSigType = argNode->TypeGet();

            JITDUMP("resulting tree:\n");
            DISPTREE(argNode);
        }
        else
        {
            // Insert implied casts (from float to double or double to float).
            argNode = impImplicitR4orR8Cast(argNode, jitSigType);
            // insert any widening or narrowing casts for backwards compatibility
            argNode = impImplicitIorI4Cast(argNode, jitSigType);
        }

        NewCallArg arg;
        if (varTypeIsStruct(jitSigType))
        {
            arg = NewCallArg::Struct(argNode, jitSigType, classHnd);
        }
        else
        {
            arg = NewCallArg::Primitive(argNode, jitSigType);
        }

        call->gtArgs.PushFront(this, arg);
        call->gtFlags |= argNode->gtFlags & GTF_GLOB_EFFECT;
    }
}

/*****************************************************************************
 *
 *  Pop the given number of values from the stack in reverse order (STDCALL/CDECL etc.)
 *  The first "skipReverseCount" items are not reversed.
 */

void Compiler::impPopReverseCallArgs(CORINFO_SIG_INFO* sig, GenTreeCall* call, unsigned skipReverseCount)
{
    assert(skipReverseCount <= sig->numArgs);

    impPopCallArgs(sig, call);

    call->gtArgs.Reverse(skipReverseCount, sig->numArgs - skipReverseCount);
}

GenTree* Compiler::impTransformThis(GenTree*                thisPtr,
                                    CORINFO_RESOLVED_TOKEN* pConstrainedResolvedToken,
                                    CORINFO_THIS_TRANSFORM  transform)
{
    switch (transform)
    {
        case CORINFO_DEREF_THIS:
        {
            GenTree* obj = thisPtr;

            // This does a LDIND on the obj, which should be a byref. pointing to a ref
            impBashVarAddrsToI(obj);
            assert(genActualType(obj->gtType) == TYP_I_IMPL || obj->gtType == TYP_BYREF);
            CorInfoType constraintTyp = info.compCompHnd->asCorInfoType(pConstrainedResolvedToken->hClass);

            obj = gtNewIndir(JITtype2varType(constraintTyp), obj);
            return obj;
        }

        case CORINFO_BOX_THIS:
        {
            // Constraint calls where there might be no
            // unboxed entry point require us to implement the call via helper.
            // These only occur when a possible target of the call
            // may have inherited an implementation of an interface
            // method from System.Object or System.ValueType.  The EE does not provide us with
            // "unboxed" versions of these methods.

            GenTree* obj = thisPtr;

            assert(obj->TypeGet() == TYP_BYREF || obj->TypeGet() == TYP_I_IMPL);
            ClassLayout* layout;
            var_types    objType = TypeHandleToVarType(pConstrainedResolvedToken->hClass, &layout);
            obj                  = (objType == TYP_STRUCT) ? gtNewBlkIndir(layout, obj) : gtNewIndir(objType, obj);

            // This pushes on the dereferenced byref
            // This is then used immediately to box.
            impPushOnStack(obj, verMakeTypeInfo(pConstrainedResolvedToken->hClass));

            // This pops off the byref-to-a-value-type remaining on the stack and
            // replaces it with a boxed object.
            // This is then used as the object to the virtual call immediately below.
            impImportAndPushBox(pConstrainedResolvedToken);
            if (compDonotInline())
            {
                return nullptr;
            }

            obj = impPopStack().val;
            return obj;
        }
        case CORINFO_NO_THIS_TRANSFORM:
        default:
            return thisPtr;
    }
}

//------------------------------------------------------------------------
// impCanPInvokeInline: check whether PInvoke inlining should enabled in current method.
//
// Return Value:
//    true if PInvoke inlining should be enabled in current method, false otherwise
//
// Notes:
//    Checks a number of ambient conditions where we could pinvoke but choose not to

bool Compiler::impCanPInvokeInline()
{
    return getInlinePInvokeEnabled() && (!opts.compDbgCode) && (compCodeOpt() != SMALL_CODE) &&
           (!opts.compNoPInvokeInlineCB) // profiler is preventing inline pinvoke
        ;
}

//------------------------------------------------------------------------
// impCanPInvokeInlineCallSite: basic legality checks using information
// from a call to see if the call qualifies as an inline pinvoke.
//
// Arguments:
//    block      - block containing the call, or for inlinees, block
//                 containing the call being inlined
//
// Return Value:
//    true if this call can legally qualify as an inline pinvoke, false otherwise
//
// Notes:
//    For runtimes that support exception handling interop there are
//    restrictions on using inline pinvoke in handler regions.
//
//    * We have to disable pinvoke inlining inside of filters because
//    in case the main execution (i.e. in the try block) is inside
//    unmanaged code, we cannot reuse the inlined stub (we still need
//    the original state until we are in the catch handler)
//
//    * We disable pinvoke inlining inside handlers since the GSCookie
//    is in the inlined Frame (see
//    CORINFO_EE_INFO::InlinedCallFrameInfo::offsetOfGSCookie), but
//    this would not protect framelets/return-address of handlers.
//
//    These restrictions are currently also in place for CoreCLR but
//    can be relaxed when coreclr/#8459 is addressed.

bool Compiler::impCanPInvokeInlineCallSite(BasicBlock* block)
{
    if (block->hasHndIndex())
    {
        return false;
    }

    // The remaining limitations do not apply to NativeAOT
    if (IsTargetAbi(CORINFO_NATIVEAOT_ABI))
    {
        return true;
    }

    // The VM assumes that the PInvoke frame in IL Stub is only going to be used
    // for the PInvoke target call. The PInvoke frame cannot be reused by marshalling helper
    // calls (see InlinedCallFrame::GetActualInteropMethodDesc and related stackwalking code).
    if (opts.jitFlags->IsSet(JitFlags::JIT_FLAG_IL_STUB))
    {
        return false;
    }

#ifdef USE_PER_FRAME_PINVOKE_INIT
    // For platforms that use per-P/Invoke InlinedCallFrame initialization,
    // we can't inline P/Invokes inside of try blocks where we can resume execution in the same function.
    // The runtime can correctly unwind out of an InlinedCallFrame and out of managed code. However,
    // it cannot correctly unwind out of an InlinedCallFrame and stop at that frame without also unwinding
    // at least one managed frame. In particular, the runtime struggles to restore non-volatile registers
    // from the top-most unmanaged call before the InlinedCallFrame. As a result, the runtime does not support
    // re-entering the same method frame as the InlinedCallFrame after an exception in unmanaged code.
    if (block->hasTryIndex())
    {
        // Check if this block's try block or any containing try blocks have catch handlers.
        // If any of the containing try blocks have catch handlers,
        // we cannot inline a P/Invoke for reasons above. If the handler is a fault or finally handler,
        // we can inline a P/Invoke into this block in the try since the code will not resume execution
        // in the same method after throwing an exception if only fault or finally handlers are executed.
        for (unsigned int ehIndex = block->getTryIndex(); ehIndex != EHblkDsc::NO_ENCLOSING_INDEX;
             ehIndex              = ehGetEnclosingTryIndex(ehIndex))
        {
            if (ehGetDsc(ehIndex)->HasCatchHandler())
            {
                return false;
            }
        }

        return true;
    }
#endif // USE_PER_FRAME_PINVOKE_INIT

    return true;
}

//------------------------------------------------------------------------
// impCheckForPInvokeCall examine call to see if it is a pinvoke and if so
// if it can be expressed as an inline pinvoke.
//
// Arguments:
//    call       - tree for the call
//    methHnd    - handle for the method being called (may be null)
//    sig        - signature of the method being called
//    mflags     - method flags for the method being called
//    block      - block containing the call, or for inlinees, block
//                 containing the call being inlined
//
// Notes:
//   Sets GTF_CALL_M_PINVOKE on the call for pinvokes.
//
//   Also sets GTF_CALL_UNMANAGED on call for inline pinvokes if the
//   call passes a combination of legality and profitability checks.
//
//   If GTF_CALL_UNMANAGED is set, increments info.compUnmanagedCallCountWithGCTransition

void Compiler::impCheckForPInvokeCall(
    GenTreeCall* call, CORINFO_METHOD_HANDLE methHnd, CORINFO_SIG_INFO* sig, unsigned mflags, BasicBlock* block)
{
    CorInfoCallConvExtension unmanagedCallConv;

    // If VM flagged it as Pinvoke, flag the call node accordingly
    if ((mflags & CORINFO_FLG_PINVOKE) != 0)
    {
        call->gtCallMoreFlags |= GTF_CALL_M_PINVOKE;
    }

    bool suppressGCTransition = false;
    if (methHnd)
    {
        if ((mflags & CORINFO_FLG_PINVOKE) == 0)
        {
            return;
        }

        unmanagedCallConv = info.compCompHnd->getUnmanagedCallConv(methHnd, nullptr, &suppressGCTransition);
    }
    else
    {
        if (sig->getCallConv() == CORINFO_CALLCONV_DEFAULT || sig->getCallConv() == CORINFO_CALLCONV_VARARG)
        {
            return;
        }

        unmanagedCallConv = info.compCompHnd->getUnmanagedCallConv(nullptr, sig, &suppressGCTransition);

        assert(!call->gtCallCookie);
    }

    if (suppressGCTransition)
    {
        call->gtCallMoreFlags |= GTF_CALL_M_SUPPRESS_GC_TRANSITION;
    }

    if ((unmanagedCallConv == CorInfoCallConvExtension::Thiscall) && (sig->numArgs == 0))
    {
        BADCODE("thiscall with 0 arguments");
    }

    // If we can't get the unmanaged calling convention or the calling convention is unsupported in the JIT,
    // return here without inlining the native call.
    if (unmanagedCallConv == CorInfoCallConvExtension::Managed ||
        unmanagedCallConv == CorInfoCallConvExtension::Fastcall ||
        unmanagedCallConv == CorInfoCallConvExtension::FastcallMemberFunction)
    {
        return;
    }
    optNativeCallCount++;

    if (methHnd == nullptr && (IsTargetAbi(CORINFO_NATIVEAOT_ABI) ||
                               (opts.jitFlags->IsSet(JitFlags::JIT_FLAG_IL_STUB) && !compIsForInlining())))
    {
        // PInvoke CALLI in NativeAOT ABI must be always inlined. Non-inlineable CALLI cases have been
        // converted to regular method calls earlier using convertPInvokeCalliToCall.

        // PInvoke CALLI in IL stubs must be inlined
    }
    else if (!IsTargetAbi(CORINFO_NATIVEAOT_ABI) && opts.jitFlags->IsSet(JitFlags::JIT_FLAG_IL_STUB) &&
             opts.IsReadyToRun())
    {
        // The raw PInvoke call that is inside the no marshalling R2R compiled pinvoke ILStub must
        // be inlined into the stub, otherwise we would end up with a stub that recursively calls
        // itself, and end up with a stack overflow.
    }
    else
    {
        // Check legality
        if (!impCanPInvokeInlineCallSite(block))
        {
            return;
        }

        // Legal PInvoke CALL in PInvoke IL stubs must be inlined to avoid infinite recursive
        // inlining in NativeAOT. Skip the ambient conditions checks and profitability checks.
        if (!IsTargetAbi(CORINFO_NATIVEAOT_ABI) || (info.compFlags & CORINFO_FLG_PINVOKE) == 0)
        {
            if (!impCanPInvokeInline())
            {
                return;
            }

            // Size-speed tradeoff: don't use inline pinvoke at rarely
            // executed call sites.  The non-inline version is more
            // compact.
            if (block->isRunRarely())
            {
                return;
            }
        }

        // The expensive check should be last
        if (info.compCompHnd->pInvokeMarshalingRequired(methHnd, sig))
        {
            return;
        }
    }

    JITLOG((LL_INFO1000000, "\nInline a CALLI PINVOKE call from method %s\n", info.compFullName));

    call->gtFlags |= GTF_CALL_UNMANAGED;
    call->unmgdCallConv = unmanagedCallConv;
    if (!call->IsSuppressGCTransition())
    {
        info.compUnmanagedCallCountWithGCTransition++;
    }

    // AMD64 convention is same for native and managed
    if (unmanagedCallConv == CorInfoCallConvExtension::C ||
        unmanagedCallConv == CorInfoCallConvExtension::CMemberFunction)
    {
        call->gtFlags |= GTF_CALL_POP_ARGS;
    }
}

//------------------------------------------------------------------------
// SpillRetExprHelper: iterate through arguments tree and spill ret_expr to local variables.
//
class SpillRetExprHelper
{
public:
    SpillRetExprHelper(Compiler* comp) : comp(comp)
    {
    }

    void StoreRetExprResultsInArgs(GenTreeCall* call)
    {
        for (CallArg& arg : call->gtArgs.Args())
        {
            comp->fgWalkTreePre(&arg.EarlyNodeRef(), SpillRetExprVisitor, this);
        }
    }

private:
    static Compiler::fgWalkResult SpillRetExprVisitor(GenTree** pTree, Compiler::fgWalkData* fgWalkPre)
    {
        assert((pTree != nullptr) && (*pTree != nullptr));
        GenTree* tree = *pTree;
        if ((tree->gtFlags & GTF_CALL) == 0)
        {
            // Trees with ret_expr are marked as GTF_CALL.
            return Compiler::WALK_SKIP_SUBTREES;
        }
        if (tree->OperGet() == GT_RET_EXPR)
        {
            SpillRetExprHelper* walker = static_cast<SpillRetExprHelper*>(fgWalkPre->pCallbackData);
            walker->StoreRetExprAsLocalVar(pTree);
        }
        return Compiler::WALK_CONTINUE;
    }

    void StoreRetExprAsLocalVar(GenTree** pRetExpr)
    {
        GenTree* retExpr = *pRetExpr;
        assert(retExpr->OperGet() == GT_RET_EXPR);
        const unsigned tmp = comp->lvaGrabTemp(true DEBUGARG("spilling ret_expr"));
        JITDUMP("Storing return expression [%06u] to a local var V%02u.\n", comp->dspTreeID(retExpr), tmp);
        comp->impStoreTemp(tmp, retExpr, Compiler::CHECK_SPILL_NONE);
        *pRetExpr = comp->gtNewLclvNode(tmp, retExpr->TypeGet());

        assert(comp->lvaTable[tmp].lvSingleDef == 0);
        comp->lvaTable[tmp].lvSingleDef = 1;
        JITDUMP("Marked V%02u as a single def temp\n", tmp);
        if (retExpr->TypeGet() == TYP_REF)
        {
            bool                 isExact   = false;
            bool                 isNonNull = false;
            CORINFO_CLASS_HANDLE retClsHnd = comp->gtGetClassHandle(retExpr, &isExact, &isNonNull);
            if (retClsHnd != nullptr)
            {
                comp->lvaSetClass(tmp, retClsHnd, isExact);
            }
        }
    }

private:
    Compiler* comp;
};

//------------------------------------------------------------------------
// addFatPointerCandidate: mark the call and the method, that they have a fat pointer candidate.
//                         Spill ret_expr in the call node, because they can't be cloned.
//
// Arguments:
//    call - fat calli candidate
//
void Compiler::addFatPointerCandidate(GenTreeCall* call)
{
    JITDUMP("Marking call [%06u] as fat pointer candidate\n", dspTreeID(call));
    setMethodHasFatPointer();
    call->SetFatPointerCandidate();
    SpillRetExprHelper helper(this);
    helper.StoreRetExprResultsInArgs(call);
}

//------------------------------------------------------------------------
// pickGDV: Use profile information to pick a GDV/cast type candidate for a call site.
//
// Arguments:
//    call            - the call (either virtual or cast helper)
//    ilOffset        - exact IL offset of the call
//    isInterface     - whether or not the call target is defined on an interface
//    classGuesses    - [out] the classes to guess for (mutually exclusive with methodGuess)
//    methodGuesses   - [out] the methods to guess for (mutually exclusive with classGuess)
//    candidatesCount - [out] number of guesses
//    likelihoods     - [out] estimates of the likelihoods that the guesses will succeed
//
void Compiler::pickGDV(GenTreeCall*           call,
                       IL_OFFSET              ilOffset,
                       bool                   isInterface,
                       CORINFO_CLASS_HANDLE*  classGuesses,
                       CORINFO_METHOD_HANDLE* methodGuesses,
                       int*                   candidatesCount,
                       unsigned*              likelihoods)
{
    *candidatesCount = 0;

    const int               maxLikelyClasses = MAX_GDV_TYPE_CHECKS;
    LikelyClassMethodRecord likelyClasses[maxLikelyClasses];
    unsigned                numberOfClasses = 0;
    if (call->IsVirtualStub() || call->IsVirtualVtable() || call->IsHelperCall())
    {
        numberOfClasses =
            getLikelyClasses(likelyClasses, maxLikelyClasses, fgPgoSchema, fgPgoSchemaCount, fgPgoData, ilOffset);
    }

    const int               maxLikelyMethods = MAX_GDV_TYPE_CHECKS;
    LikelyClassMethodRecord likelyMethods[maxLikelyMethods];
    unsigned                numberOfMethods = 0;

    // TODO-GDV: R2R support requires additional work to reacquire the
    // entrypoint, similar to what happens at the end of impDevirtualizeCall.
    // As part of supporting this we should merge the tail of
    // impDevirtualizeCall and what happens in
    // GuardedDevirtualizationTransformer::CreateThen for method GDV.
    //
    if (!opts.IsReadyToRun() && (call->IsVirtualVtable() || call->IsDelegateInvoke()))
    {
        assert(!call->IsHelperCall());
        numberOfMethods =
            getLikelyMethods(likelyMethods, maxLikelyMethods, fgPgoSchema, fgPgoSchemaCount, fgPgoData, ilOffset);
    }

    if ((numberOfClasses < 1) && (numberOfMethods < 1))
    {
        JITDUMP("No likely class or method, sorry\n");
        return;
    }

#ifdef DEBUG
    if ((verbose || JitConfig.EnableExtraSuperPmiQueries()) && (numberOfClasses > 0))
    {
        JITDUMP("Likely classes for call [%06u]", dspTreeID(call));
        if (!call->IsHelperCall())
        {
            bool     isExact;
            bool     isNonNull;
            CallArg* thisArg = call->gtArgs.GetThisArg();
            assert(thisArg != nullptr);
            CORINFO_CLASS_HANDLE declaredThisClsHnd = gtGetClassHandle(thisArg->GetNode(), &isExact, &isNonNull);
            if (declaredThisClsHnd != NO_CLASS_HANDLE)
            {
                const char* baseClassName = eeGetClassName(declaredThisClsHnd);
                JITDUMP(" on class %p (%s)", declaredThisClsHnd, baseClassName);
            }
        }
        JITDUMP("\n");

        for (UINT32 i = 0; i < numberOfClasses; i++)
        {
            const char* className = eeGetClassName((CORINFO_CLASS_HANDLE)likelyClasses[i].handle);
            JITDUMP("  %u) %p (%s) [likelihood:%u%%]\n", i + 1, likelyClasses[i].handle, className,
                    likelyClasses[i].likelihood);
        }
    }

    if ((verbose || JitConfig.EnableExtraSuperPmiQueries()) && (numberOfMethods > 0))
    {
        assert(call->gtCallType == CT_USER_FUNC);
        const char* baseMethName = eeGetMethodFullName(call->gtCallMethHnd);
        JITDUMP("Likely methods for call [%06u] to method %s\n", dspTreeID(call), baseMethName);

        for (UINT32 i = 0; i < numberOfMethods; i++)
        {
            CORINFO_CONST_LOOKUP lookup = {};
            info.compCompHnd->getFunctionFixedEntryPoint((CORINFO_METHOD_HANDLE)likelyMethods[i].handle, false,
                                                         &lookup);

            const char* methName = eeGetMethodFullName((CORINFO_METHOD_HANDLE)likelyMethods[i].handle);
            switch (lookup.accessType)
            {
                case IAT_VALUE:
                    JITDUMP("  %u) %p (%s) [likelihood:%u%%]\n", i + 1, lookup.addr, methName,
                            likelyMethods[i].likelihood);
                    break;
                case IAT_PVALUE:
                    JITDUMP("  %u) [%p] (%s) [likelihood:%u%%]\n", i + 1, lookup.addr, methName,
                            likelyMethods[i].likelihood);
                    break;
                case IAT_PPVALUE:
                    JITDUMP("  %u) [[%p]] (%s) [likelihood:%u%%]\n", i + 1, lookup.addr, methName,
                            likelyMethods[i].likelihood);
                    break;
                default:
                    JITDUMP("  %u) %s [likelihood:%u%%]\n", i + 1, methName, likelyMethods[i].likelihood);
                    break;
            }
        }
    }

    // Optional stress mode to pick a random known class, rather than
    // the most likely known class.
    //
    if (JitConfig.JitRandomGuardedDevirtualization() != 0)
    {
        // Reuse the random inliner's random state.
        //
        CLRRandom* const random =
            impInlineRoot()->m_inlineStrategy->GetRandom(JitConfig.JitRandomGuardedDevirtualization());
        unsigned index = static_cast<unsigned>(random->Next(static_cast<int>(numberOfClasses + numberOfMethods)));
        if (index < numberOfClasses)
        {
            classGuesses[0]  = (CORINFO_CLASS_HANDLE)likelyClasses[index].handle;
            likelihoods[0]   = 100;
            *candidatesCount = 1;
            // TODO: report multiple random candidates. For now we don't do it because with the current impl
            // we might give up on all candidates if one of them is not inlinable, so we don't want to reduce
            // testing coverage.
            //
            JITDUMP("Picked random class for GDV: %p (%s)\n", classGuesses[0], eeGetClassName(classGuesses[0]));
            return;
        }
        else
        {
            assert(!call->IsHelperCall());
            methodGuesses[0] = (CORINFO_METHOD_HANDLE)likelyMethods[index - numberOfClasses].handle;
            likelihoods[0]   = 100;
            *candidatesCount = 1;
            // TODO: report multiple random candidates. For now we don't do it because with the current impl
            // we might give up on all candidates if one of them is not inlinable, so we don't want to reduce
            // testing coverage.
            //
            JITDUMP("Picked random method for GDV: %p (%s)\n", methodGuesses[0], eeGetMethodFullName(methodGuesses[0]));
            return;
        }
    }
#endif

    // Prefer class guess as it is cheaper
    if (numberOfClasses > 0)
    {
        const int maxNumberOfGuesses = getGDVMaxTypeChecks();
        if (maxNumberOfGuesses == 0)
        {
            // DOTNET_JitGuardedDevirtualizationMaxTypeChecks=0 means we don't want to do any guarded devirtualization
            // Although, we expect users to disable GDV by setting DOTNET_JitEnableGuardedDevirtualization=0
            return;
        }

        assert((maxNumberOfGuesses > 0) && (maxNumberOfGuesses <= MAX_GDV_TYPE_CHECKS));

        unsigned likelihoodThreshold;
        if (maxNumberOfGuesses == 1)
        {
            // We're allowed to make only a single guess - it means we want to work only with dominating types
            if (call->IsHelperCall())
            {
                // Casts. Most casts aren't too expensive
                likelihoodThreshold = 50;
            }
            else if (isInterface)
            {
                // interface calls
                likelihoodThreshold = 25;
            }
            else
            {
                // virtual calls
                likelihoodThreshold = 30;
            }
        }
        else if (maxNumberOfGuesses == 2)
        {
            // Two guesses - slightly relax the thresholds
            if (call->IsHelperCall())
            {
                // Casts. Most casts aren't too expensive
                likelihoodThreshold = 40;
            }
            else if (isInterface)
            {
                // interface calls
                likelihoodThreshold = 15;
            }
            else
            {
                // virtual calls
                likelihoodThreshold = 20;
            }
        }
        else
        {
            // We're allowed to make more than 2 guesses - pick all types with likelihood >= 10%
            likelihoodThreshold = 10;
        }

        // We have 'maxNumberOfGuesses' number of classes available
        // and we're allowed to make 'maxNumberOfGuesses' number of guesses
        // Iterate over the available classes to find classes with likelihoods bigger than
        // a specific threshold
        //
        assert(*candidatesCount == 0);
        unsigned totalGuesses = min((unsigned)maxNumberOfGuesses, numberOfClasses);
        for (unsigned guessIdx = 0; guessIdx < totalGuesses; guessIdx++)
        {
            if (likelyClasses[guessIdx].likelihood >= likelihoodThreshold)
            {
                classGuesses[guessIdx] = (CORINFO_CLASS_HANDLE)likelyClasses[guessIdx].handle;
                likelihoods[guessIdx]  = likelyClasses[guessIdx].likelihood;
                *candidatesCount       = *candidatesCount + 1;
                JITDUMP("Accepting type %s with likelihood %u as a candidate\n", eeGetClassName(classGuesses[guessIdx]),
                        likelihoods[guessIdx])
            }
            else
            {
                // The candidates are sorted by likelihood so the rest of the
                // guesses will have even lower likelihoods
                break;
            }
        }
    }

    if (numberOfMethods > 0)
    {
        // For method guessing we only support a single target for now
        unsigned likelihoodThreshold = 30;
        if (likelyMethods[0].likelihood >= likelihoodThreshold)
        {
            methodGuesses[0] = (CORINFO_METHOD_HANDLE)likelyMethods[0].handle;
            likelihoods[0]   = likelyMethods[0].likelihood;
            *candidatesCount = 1;
            return;
        }

        JITDUMP("Not guessing for method; likelihood is below %s call threshold %u\n",
                call->IsDelegateInvoke() ? "delegate" : "virtual", likelihoodThreshold);
    }
}

//------------------------------------------------------------------------
// isCompatibleMethodGDV:
//    Check if devirtualizing a call node as a specified target method call is
//    reasonable.
//
// Arguments:
//    call - the call
//    gdvTarget - the target method that we want to guess for and devirtualize to
//
// Returns:
//    true if we can proceed with GDV.
//
// Notes:
//    This implements a small simplified signature-compatibility check to
//    verify that a guess is reasonable. The main goal here is to avoid blowing
//    up the JIT on PGO data with stale GDV candidates; if they are not
//    compatible in the ECMA sense then we do not expect the guard to ever pass
//    at runtime, so we can get by with simplified rules here.
//
bool Compiler::isCompatibleMethodGDV(GenTreeCall* call, CORINFO_METHOD_HANDLE gdvTarget)
{
    CORINFO_SIG_INFO sig;
    info.compCompHnd->getMethodSig(gdvTarget, &sig);

    CORINFO_ARG_LIST_HANDLE sigParam  = sig.args;
    unsigned                numParams = sig.numArgs;
    unsigned                numArgs   = 0;
    for (CallArg& arg : call->gtArgs.Args())
    {
        switch (arg.GetWellKnownArg())
        {
            case WellKnownArg::RetBuffer:
            case WellKnownArg::ThisPointer:
                // Not part of signature but we still expect to see it here
                continue;
            case WellKnownArg::None:
                break;
            default:
                assert(!"Unexpected well known arg to method GDV candidate");
                continue;
        }

        numArgs++;
        if (numArgs > numParams)
        {
            JITDUMP("Incompatible method GDV: call [%06u] has more arguments than signature (sig has %d parameters)\n",
                    dspTreeID(call), numParams);
            return false;
        }

        CORINFO_CLASS_HANDLE classHnd = NO_CLASS_HANDLE;
        CorInfoType          corType  = strip(info.compCompHnd->getArgType(&sig, sigParam, &classHnd));
        var_types            sigType  = JITtype2varType(corType);

        if (!impCheckImplicitArgumentCoercion(sigType, arg.GetNode()->TypeGet()))
        {
            JITDUMP("Incompatible method GDV: arg [%06u] is type-incompatible with signature of target\n",
                    dspTreeID(arg.GetNode()));
            return false;
        }

        // Best-effort check for struct compatibility here.
        if (varTypeIsStruct(sigType) && (arg.GetSignatureClassHandle() != classHnd))
        {
            ClassLayout* callLayout = typGetObjLayout(arg.GetSignatureClassHandle());
            ClassLayout* tarLayout  = typGetObjLayout(classHnd);

            if (!ClassLayout::AreCompatible(callLayout, tarLayout))
            {
                JITDUMP("Incompatible method GDV: struct arg [%06u] is layout-incompatible with signature of target\n",
                        dspTreeID(arg.GetNode()));
                return false;
            }
        }

        sigParam = info.compCompHnd->getArgNext(sigParam);
    }

    if (numArgs < numParams)
    {
        JITDUMP("Incompatible method GDV: call [%06u] has fewer arguments (%d) than signature (%d)\n", dspTreeID(call),
                numArgs, numParams);
        return false;
    }

    return true;
}

//------------------------------------------------------------------------
// considerGuardedDevirtualization: see if we can profitably guess at the
//    class involved in an interface or virtual call.
//
// Arguments:
//
//    call - potential guarded devirtualization candidate
//    ilOffset - IL ofset of the call instruction
//    baseMethod - target method of the call
//    baseClass - class that introduced the target method
//    pContextHandle - context handle for the call
//
// Notes:
//    Consults with VM to see if there's a likely class at runtime,
//    if so, adds a candidate for guarded devirtualization.
//
void Compiler::considerGuardedDevirtualization(GenTreeCall*            call,
                                               IL_OFFSET               ilOffset,
                                               bool                    isInterface,
                                               CORINFO_METHOD_HANDLE   baseMethod,
                                               CORINFO_CLASS_HANDLE    baseClass,
                                               CORINFO_CONTEXT_HANDLE* pContextHandle)
{
    JITDUMP("Considering guarded devirtualization at IL offset %u (0x%x)\n", ilOffset, ilOffset);

    bool hasPgoData = true;

    CORINFO_CLASS_HANDLE  likelyClasses[MAX_GDV_TYPE_CHECKS] = {};
    CORINFO_METHOD_HANDLE likelyMethods[MAX_GDV_TYPE_CHECKS] = {};
    unsigned              likelihoods[MAX_GDV_TYPE_CHECKS]   = {};
    int                   candidatesCount                    = 0;

    // We currently only get likely class guesses when there is PGO data
    // with class profiles.
    //
    if ((fgPgoClassProfiles == 0) && (fgPgoMethodProfiles == 0))
    {
        hasPgoData = false;
    }
    else
    {
        pickGDV(call, ilOffset, isInterface, likelyClasses, likelyMethods, &candidatesCount, likelihoods);
        assert((unsigned)candidatesCount <= MAX_GDV_TYPE_CHECKS);
        assert((unsigned)candidatesCount <= (unsigned)getGDVMaxTypeChecks());
        if (candidatesCount == 0)
        {
            hasPgoData = false;
        }
    }

    // NativeAOT is the only target that currently supports getExactClasses-based GDV
    // where we know the exact number of classes implementing the given base in compile-time.
    // For now, let's only do this when we don't have any PGO data. In future, we should be able to benefit
    // from both.
    if (!hasPgoData && (baseClass != NO_CLASS_HANDLE) && JitConfig.JitEnableExactDevirtualization())
    {
        int maxTypeChecks = min(getGDVMaxTypeChecks(), MAX_GDV_TYPE_CHECKS);

        CORINFO_CLASS_HANDLE exactClasses[MAX_GDV_TYPE_CHECKS];
        int numExactClasses = info.compCompHnd->getExactClasses(baseClass, MAX_GDV_TYPE_CHECKS, exactClasses);
        if (numExactClasses == 0)
        {
            JITDUMP("No exact classes implementing %s\n", eeGetClassName(baseClass))
        }
        else if (numExactClasses < 0 || numExactClasses > maxTypeChecks)
        {
            JITDUMP("Too many exact classes implementing %s (%d > %d)\n", eeGetClassName(baseClass), numExactClasses,
                    maxTypeChecks)
        }
        else
        {
            assert((numExactClasses > 0) && (numExactClasses <= maxTypeChecks));
            JITDUMP("We have exactly %d classes implementing %s:\n", numExactClasses, eeGetClassName(baseClass));

            for (int exactClsIdx = 0; exactClsIdx < numExactClasses; exactClsIdx++)
            {
                CORINFO_CLASS_HANDLE exactCls = exactClasses[exactClsIdx];
                assert(exactCls != NO_CLASS_HANDLE);

                uint32_t clsAttrs = info.compCompHnd->getClassAttribs(exactCls);

                // The getExactClasses method is expected to return precise data, thus eliminating the need
                // to check if it is stale.
                //
                assert((clsAttrs & CORINFO_FLG_ABSTRACT) == 0);

                JITDUMP("  %d) %s\n", exactClsIdx, eeGetClassName(exactCls));

                // Figure out which method will be called.
                //
                CORINFO_DEVIRTUALIZATION_INFO dvInfo;
                dvInfo.virtualMethod               = baseMethod;
                dvInfo.objClass                    = exactCls;
                dvInfo.context                     = *pContextHandle;
                dvInfo.exactContext                = *pContextHandle;
                dvInfo.pResolvedTokenVirtualMethod = nullptr;

                if (!info.compCompHnd->resolveVirtualMethod(&dvInfo))
                {
                    JITDUMP("Can't figure out which method would be invoked, sorry\n");
                    // Maybe other candidates will be resolved.
                    // Although, we no longer can remove the fallback (we never do it currently anyway)
                    break;
                }

                CORINFO_METHOD_HANDLE exactMethod      = dvInfo.devirtualizedMethod;
                uint32_t              exactMethodAttrs = info.compCompHnd->getMethodAttribs(exactMethod);

                // NOTE: This is currently used only with NativeAOT. In theory, we could also check if we
                // have static PGO data to decide which class to guess first. Presumably, this is a rare case.
                //
                int likelyHood = 100 / numExactClasses;

                // If numExactClasses is 3, then likelyHood is 33 and 33*3=99.
                // Apply the error to the first guess, so we'll have [34,33,33]
                if (exactClsIdx == 0)
                {
                    likelyHood += 100 - likelyHood * numExactClasses;
                }

                addGuardedDevirtualizationCandidate(call, exactMethod, exactCls, dvInfo.exactContext, exactMethodAttrs,
                                                    clsAttrs, likelyHood);
            }

            if (call->GetInlineCandidatesCount() == numExactClasses)
            {
                assert(numExactClasses > 0);
                call->gtCallMoreFlags |= GTF_CALL_M_GUARDED_DEVIRT_EXACT;
                // NOTE: we have to drop this flag if we change the number of candidates before we expand.
            }

            return;
        }
    }

    if (!hasPgoData)
    {
        JITDUMP("Not guessing; no PGO and no exact classes\n");
        return;
    }

    // Iterate over the guesses
    for (int candidateId = 0; candidateId < candidatesCount; candidateId++)
    {
        CORINFO_CLASS_HANDLE  likelyClass  = likelyClasses[candidateId];
        CORINFO_METHOD_HANDLE likelyMethod = likelyMethods[candidateId];
        unsigned              likelihood   = likelihoods[candidateId];

        CORINFO_CONTEXT_HANDLE likelyContext = NULL;

        uint32_t likelyClassAttribs = 0;
        if (likelyClass != NO_CLASS_HANDLE)
        {
            likelyClassAttribs = info.compCompHnd->getClassAttribs(likelyClass);

            if ((likelyClassAttribs & CORINFO_FLG_ABSTRACT) != 0)
            {
                // We may see an abstract likely class, if we have a stale profile.
                // No point guessing for this.
                //
                JITDUMP("Not guessing for class; abstract (stale profile)\n");

                // Continue checking other candidates, maybe some of them aren't stale.
                break;
            }

            // Figure out which method will be called.
            //
            CORINFO_DEVIRTUALIZATION_INFO dvInfo;
            dvInfo.virtualMethod               = baseMethod;
            dvInfo.objClass                    = likelyClass;
            dvInfo.context                     = *pContextHandle;
            dvInfo.exactContext                = *pContextHandle;
            dvInfo.pResolvedTokenVirtualMethod = nullptr;

            const bool canResolve = info.compCompHnd->resolveVirtualMethod(&dvInfo);

            if (!canResolve)
            {
                JITDUMP("Can't figure out which method would be invoked, sorry\n");

                // Continue checking other candidates, maybe some of them will succeed.
                break;
            }

            likelyContext = dvInfo.exactContext;
            likelyMethod  = dvInfo.devirtualizedMethod;
        }
        else
        {
            likelyContext = MAKE_METHODCONTEXT(likelyMethod);
        }

        uint32_t likelyMethodAttribs = info.compCompHnd->getMethodAttribs(likelyMethod);

        if (likelyClass == NO_CLASS_HANDLE)
        {
            // We don't support multiple candidates for method guessing yet.
            assert(candidateId == 0);

            // For method GDV do a few more checks that we get for free in the
            // resolve call above for class-based GDV.
            if ((likelyMethodAttribs & CORINFO_FLG_STATIC) != 0)
            {
                assert((fgPgoSource != ICorJitInfo::PgoSource::Dynamic) || call->IsDelegateInvoke());
                JITDUMP("Cannot currently handle devirtualizing static delegate calls, sorry\n");
                break;
            }

            CORINFO_CLASS_HANDLE definingClass = info.compCompHnd->getMethodClass(likelyMethod);
            likelyClassAttribs                 = info.compCompHnd->getClassAttribs(definingClass);

            // For instance methods on value classes we need an extended check to
            // check for the unboxing stub. This is NYI.
            // Note: For dynamic PGO likelyMethod above will be the unboxing stub
            // which would fail GDV for other reasons.
            // However, with static profiles or textual PGO input it is still
            // possible that likelyMethod is not the unboxing stub. So we do need
            // this explicit check.
            if ((likelyClassAttribs & CORINFO_FLG_VALUECLASS) != 0)
            {
                JITDUMP("Cannot currently handle devirtualizing delegate calls on value types, sorry\n");
                break;
            }

            // Verify that the call target and args look reasonable so that the JIT
            // does not blow up during inlining/call morphing.
            //
            // NOTE: Once we want to support devirtualization of delegate calls to
            // static methods and remove the check above we will start failing here
            // for delegates pointing to static methods that have the first arg
            // bound. For example:
            //
            // public static void E(this C c) ...
            // Action a = new C().E;
            //
            // The delegate instance looks exactly like one pointing to an instance
            // method in this case and the call will have zero args while the
            // signature has 1 arg.
            //
            if (!isCompatibleMethodGDV(call, likelyMethod))
            {
                JITDUMP("Target for method-based GDV is incompatible (stale profile?)\n");
                assert((fgPgoSource != ICorJitInfo::PgoSource::Dynamic) &&
                       "Unexpected stale profile in dynamic PGO data");
                break;
            }
        }

#ifdef DEBUG
        char buffer[256];
        JITDUMP("%s call would invoke method %s\n",
                isInterface ? "interface" : call->IsDelegateInvoke() ? "delegate" : "virtual",
                eeGetMethodFullName(likelyMethod, true, true, buffer, sizeof(buffer)));
#endif

        // Add this as a potential candidate.
        //
        addGuardedDevirtualizationCandidate(call, likelyMethod, likelyClass, likelyContext, likelyMethodAttribs,
                                            likelyClassAttribs, likelihood);
    }
}

//------------------------------------------------------------------------
// addGuardedDevirtualizationCandidate: potentially mark the call as a guarded
//    devirtualization candidate
//
// Notes:
//
// Call sites in rare or unoptimized code, and calls that require cookies are
// not marked as candidates.
//
// As part of marking the candidate, the code spills GT_RET_EXPRs anywhere in any
// child tree, because and we need to clone all these trees when we clone the call
// as part of guarded devirtualization, and these IR nodes can't be cloned.
//
// Arguments:
//    call - potential guarded devirtualization candidate
//    methodHandle - method that will be invoked if the class test succeeds
//    classHandle - class that will be tested for at runtime
//    methodAttr - attributes of the method
//    classAttr - attributes of the class
//    likelihood - odds that this class is the class seen at runtime
//
void Compiler::addGuardedDevirtualizationCandidate(GenTreeCall*           call,
                                                   CORINFO_METHOD_HANDLE  methodHandle,
                                                   CORINFO_CLASS_HANDLE   classHandle,
                                                   CORINFO_CONTEXT_HANDLE contextHandle,
                                                   unsigned               methodAttr,
                                                   unsigned               classAttr,
                                                   unsigned               likelihood)
{
    // This transformation only makes sense for delegate and virtual calls
    assert(call->IsDelegateInvoke() || call->IsVirtual());

    // Only mark calls if the feature is enabled.
    const bool isEnabled = JitConfig.JitEnableGuardedDevirtualization() > 0;

    if (!isEnabled)
    {
        JITDUMP("NOT Marking call [%06u] as guarded devirtualization candidate -- disabled by jit config\n",
                dspTreeID(call));
        return;
    }

    // Bail if not optimizing or the call site is very likely cold
    if (compCurBB->isRunRarely() || opts.OptimizationDisabled())
    {
        JITDUMP("NOT Marking call [%06u] as guarded devirtualization candidate -- rare / dbg / minopts\n",
                dspTreeID(call));
        return;
    }

    // CT_INDIRECT calls may use the cookie, bail if so...
    //
    // If transforming these provides a benefit, we could save this off in the same way
    // we save the stub address below.
    if ((call->gtCallType == CT_INDIRECT) && (call->AsCall()->gtCallCookie != nullptr))
    {
        JITDUMP("NOT Marking call [%06u] as guarded devirtualization candidate -- CT_INDIRECT with cookie\n",
                dspTreeID(call));
        return;
    }

#ifdef DEBUG

    // See if disabled by range
    //
    static ConfigMethodRange JitGuardedDevirtualizationRange;
    JitGuardedDevirtualizationRange.EnsureInit(JitConfig.JitGuardedDevirtualizationRange());
    assert(!JitGuardedDevirtualizationRange.Error());
    if (!JitGuardedDevirtualizationRange.Contains(impInlineRoot()->info.compMethodHash()))
    {
        JITDUMP("NOT Marking call [%06u] as guarded devirtualization candidate -- excluded by "
                "JitGuardedDevirtualizationRange",
                dspTreeID(call));
        return;
    }

#endif

    // We're all set, proceed with candidate creation.
    //
    JITDUMP("Marking call [%06u] as guarded devirtualization candidate; will guess for %s %s\n", dspTreeID(call),
            classHandle != NO_CLASS_HANDLE ? "class" : "method",
            classHandle != NO_CLASS_HANDLE ? eeGetClassName(classHandle) : eeGetMethodFullName(methodHandle));
    setMethodHasGuardedDevirtualization();

    // Spill off any GT_RET_EXPR subtrees so we can clone the call.
    //
    SpillRetExprHelper helper(this);
    helper.StoreRetExprResultsInArgs(call);

    // Gather some information for later. Note we actually allocate InlineCandidateInfo
    // here, as the devirtualized half of this call will likely become an inline candidate.
    //
    InlineCandidateInfo* pInfo = new (this, CMK_Inlining) InlineCandidateInfo;

    pInfo->guardedMethodHandle             = methodHandle;
    pInfo->guardedMethodUnboxedEntryHandle = nullptr;
    pInfo->guardedClassHandle              = classHandle;
    pInfo->likelihood                      = likelihood;
    pInfo->requiresInstMethodTableArg      = false;
    pInfo->exactContextHnd                 = contextHandle;

    // If the guarded class is a value class, look for an unboxed entry point.
    //
    if ((classAttr & CORINFO_FLG_VALUECLASS) != 0)
    {
        JITDUMP("    ... class is a value class, looking for unboxed entry\n");
        bool                  requiresInstMethodTableArg = false;
        CORINFO_METHOD_HANDLE unboxedEntryMethodHandle =
            info.compCompHnd->getUnboxedEntry(methodHandle, &requiresInstMethodTableArg);

        if (unboxedEntryMethodHandle != nullptr)
        {
            JITDUMP("    ... updating GDV candidate with unboxed entry info\n");
            pInfo->guardedMethodUnboxedEntryHandle = unboxedEntryMethodHandle;
            pInfo->requiresInstMethodTableArg      = requiresInstMethodTableArg;
        }
    }

    call->AddGDVCandidateInfo(this, pInfo);
}

//------------------------------------------------------------------------
// impMarkInlineCandidate: determine if this call can be subsequently inlined
//
// Arguments:
//    callNode -- call under scrutiny
//    exactContextHnd -- context handle for inlining
//    exactContextNeedsRuntimeLookup -- true if context required runtime lookup
//    callInfo -- call info from VM
//    ilOffset -- the actual IL offset of the instruction that produced this inline candidate
//
// Notes:
//    Mostly a wrapper for impMarkInlineCandidateHelper that also undoes
//    guarded devirtualization for virtual calls where the method we'd
//    devirtualize to cannot be inlined.

void Compiler::impMarkInlineCandidate(GenTree*               callNode,
                                      CORINFO_CONTEXT_HANDLE exactContextHnd,
                                      bool                   exactContextNeedsRuntimeLookup,
                                      CORINFO_CALL_INFO*     callInfo,
                                      IL_OFFSET              ilOffset)
{
    if (!opts.OptEnabled(CLFLG_INLINING))
    {
        assert(!compIsForInlining());
        return;
    }

    GenTreeCall* call = callNode->AsCall();

    // Call might not have an inline candidate info yet (will be set by impMarkInlineCandidateHelper)
    // so we assume there is always a least one candidate:
    //

    if (call->IsGuardedDevirtualizationCandidate())
    {
        assert(call->GetInlineCandidatesCount() > 0);
        for (uint8_t candidateId = 0; candidateId < call->GetInlineCandidatesCount(); candidateId++)
        {
            InlineResult inlineResult(this, call, nullptr, "impMarkInlineCandidate for GDV");

            // Do the actual evaluation
            impMarkInlineCandidateHelper(call, candidateId, exactContextHnd, exactContextNeedsRuntimeLookup, callInfo,
                                         ilOffset, &inlineResult);
            // Ignore non-inlineable candidates
            // TODO: Consider keeping them to just devirtualize without inlining, at least for interface
            // calls on NativeAOT, but that requires more changes elsewhere too.
            if (!inlineResult.IsCandidate())
            {
                call->RemoveGDVCandidateInfo(this, candidateId);
                candidateId--;
            }
        }

        // None of the candidates made it, make sure the call is no longer marked as "has inline info"
        if (call->GetInlineCandidatesCount() == 0)
        {
            assert(!call->IsInlineCandidate());
            assert(!call->IsGuardedDevirtualizationCandidate());
        }
    }
    else
    {
        const uint8_t candidatesCount = call->GetInlineCandidatesCount();
        assert(candidatesCount <= 1);
        InlineResult inlineResult(this, call, nullptr, "impMarkInlineCandidate");
        impMarkInlineCandidateHelper(call, 0, exactContextHnd, exactContextNeedsRuntimeLookup, callInfo, ilOffset,
                                     &inlineResult);
    }

    // If this call is an inline candidate or is not a guarded devirtualization
    // candidate, we're done.
    if (call->IsInlineCandidate() || !call->IsGuardedDevirtualizationCandidate())
    {
        return;
    }

    // If we can't inline the call we'd guardedly devirtualize to,
    // we undo the guarded devirtualization, as the benefit from
    // just guarded devirtualization alone is likely not worth the
    // extra jit time and code size.
    //
    // TODO: it is possibly interesting to allow this, but requires
    // fixes elsewhere too...
    JITDUMP("Revoking guarded devirtualization candidacy for call [%06u]: target method can't be inlined\n",
            dspTreeID(call));

    call->ClearInlineInfo();
}

//------------------------------------------------------------------------
// impMarkInlineCandidateHelper: determine if this call can be subsequently
//     inlined
//
// Arguments:
//    callNode -- call under scrutiny
//    candidateIndex -- index of the inline candidate to evaluate
//    exactContextHnd -- context handle for inlining
//    exactContextNeedsRuntimeLookup -- true if context required runtime lookup
//    callInfo -- call info from VM
//    ilOffset -- IL offset of instruction creating the inline candidate
//
// Notes:
//    If callNode is an inline candidate, this method sets the flag
//    GTF_CALL_INLINE_CANDIDATE, and ensures that helper methods have
//    filled in the associated InlineCandidateInfo.
//
//    If callNode is not an inline candidate, and the reason is
//    method may be marked as "noinline" to short-circuit any
//    future assessments of calls to this method.
//

void Compiler::impMarkInlineCandidateHelper(GenTreeCall*           call,
                                            uint8_t                candidateIndex,
                                            CORINFO_CONTEXT_HANDLE exactContextHnd,
                                            bool                   exactContextNeedsRuntimeLookup,
                                            CORINFO_CALL_INFO*     callInfo,
                                            IL_OFFSET              ilOffset,
                                            InlineResult*          inlineResult)
{
    // Let the strategy know there's another call
    impInlineRoot()->m_inlineStrategy->NoteCall();

    assert(opts.OptEnabled(CLFLG_INLINING));

    // Don't inline if not optimizing root method
    if (opts.compDbgCode)
    {
        inlineResult->NoteFatal(InlineObservation::CALLER_DEBUG_CODEGEN);
        return;
    }

    // Don't inline if inlining into this method is disabled.
    if (impInlineRoot()->m_inlineStrategy->IsInliningDisabled())
    {
        inlineResult->NoteFatal(InlineObservation::CALLER_IS_JIT_NOINLINE);
        return;
    }

    // Don't inline into callers that use the NextCallReturnAddress intrinsic.
    if (info.compHasNextCallRetAddr)
    {
        inlineResult->NoteFatal(InlineObservation::CALLER_USES_NEXT_CALL_RET_ADDR);
        return;
    }

    // Inlining candidate determination needs to honor only IL tail prefix.
    // Inlining takes precedence over implicit tail call optimization (if the call is not directly recursive).
    if (call->IsTailPrefixedCall())
    {
        inlineResult->NoteFatal(InlineObservation::CALLSITE_EXPLICIT_TAIL_PREFIX);
        return;
    }

    // Delegate Invoke method doesn't have a body and gets special cased instead.
    // Don't even bother trying to inline it.
    if (call->IsDelegateInvoke() && !call->IsGuardedDevirtualizationCandidate())
    {
        inlineResult->NoteFatal(InlineObservation::CALLEE_HAS_NO_BODY);
        return;
    }

    // Tail recursion elimination takes precedence over inlining.
    // TODO: We may want to do some of the additional checks from fgMorphCall
    // here to reduce the chance we don't inline a call that won't be optimized
    // as a fast tail call or turned into a loop.
    if (gtIsRecursiveCall(call) && call->IsImplicitTailCall())
    {
        inlineResult->NoteFatal(InlineObservation::CALLSITE_IMPLICIT_REC_TAIL_CALL);
        return;
    }

    if (call->IsVirtual())
    {
        // Allow guarded devirt calls to be treated as inline candidates,
        // but reject all other virtual calls.
        if (!call->IsGuardedDevirtualizationCandidate())
        {
            inlineResult->NoteFatal(InlineObservation::CALLSITE_IS_NOT_DIRECT);
            return;
        }
    }

    /* Ignore helper calls */

    if (call->gtCallType == CT_HELPER)
    {
        assert(!call->IsGuardedDevirtualizationCandidate());
        inlineResult->NoteFatal(InlineObservation::CALLSITE_IS_CALL_TO_HELPER);
        return;
    }

    /* Ignore indirect calls */
    if (call->gtCallType == CT_INDIRECT)
    {
        inlineResult->NoteFatal(InlineObservation::CALLSITE_IS_NOT_DIRECT_MANAGED);
        return;
    }

    /* I removed the check for BBJ_THROW.  BBJ_THROW is usually marked as rarely run.  This more or less
     * restricts the inliner to non-expanding inlines.  I removed the check to allow for non-expanding
     * inlining in throw blocks.  I should consider the same thing for catch and filter regions. */

    CORINFO_METHOD_HANDLE fncHandle;
    unsigned              methAttr;

    if (call->IsGuardedDevirtualizationCandidate())
    {
        InlineCandidateInfo* gdvCandidate = call->GetGDVCandidateInfo(candidateIndex);
        if (gdvCandidate->guardedMethodUnboxedEntryHandle != nullptr)
        {
            fncHandle = gdvCandidate->guardedMethodUnboxedEntryHandle;
        }
        else
        {
            fncHandle = gdvCandidate->guardedMethodHandle;
        }
        exactContextHnd = gdvCandidate->exactContextHnd;
        methAttr        = info.compCompHnd->getMethodAttribs(fncHandle);
    }
    else
    {
        fncHandle = call->gtCallMethHnd;

        // Reuse method flags from the original callInfo if possible
        if (fncHandle == callInfo->hMethod)
        {
            methAttr = callInfo->methodFlags;
        }
        else
        {
            methAttr = info.compCompHnd->getMethodAttribs(fncHandle);
        }
    }

#ifdef DEBUG
    if (compStressCompile(STRESS_FORCE_INLINE, 0))
    {
        methAttr |= CORINFO_FLG_FORCEINLINE;
    }
#endif

    // Check for DOTNET_AggressiveInlining
    if (compDoAggressiveInlining)
    {
        methAttr |= CORINFO_FLG_FORCEINLINE;
    }

    if (!(methAttr & CORINFO_FLG_FORCEINLINE))
    {
        /* Don't bother inline blocks that are in the filter region */
        if (bbInCatchHandlerILRange(compCurBB))
        {
#ifdef DEBUG
            if (verbose)
            {
                printf("\nWill not inline blocks that are in the catch handler region\n");
            }

#endif

            inlineResult->NoteFatal(InlineObservation::CALLSITE_IS_WITHIN_CATCH);
            return;
        }

        if (bbInFilterILRange(compCurBB))
        {
#ifdef DEBUG
            if (verbose)
            {
                printf("\nWill not inline blocks that are in the filter region\n");
            }
#endif

            inlineResult->NoteFatal(InlineObservation::CALLSITE_IS_WITHIN_FILTER);
            return;
        }
    }

    /* Check if we tried to inline this method before */

    if (methAttr & CORINFO_FLG_DONT_INLINE)
    {
        inlineResult->NoteFatal(InlineObservation::CALLEE_IS_NOINLINE);
        return;
    }

    /* Cannot inline synchronized methods */

    if (methAttr & CORINFO_FLG_SYNCH)
    {
        inlineResult->NoteFatal(InlineObservation::CALLEE_IS_SYNCHRONIZED);
        return;
    }

    /* Check legality of PInvoke callsite (for inlining of marshalling code) */

    if (methAttr & CORINFO_FLG_PINVOKE)
    {
        // See comment in impCheckForPInvokeCall
        BasicBlock* block = compIsForInlining() ? impInlineInfo->iciBlock : compCurBB;
        if (!impCanPInvokeInlineCallSite(block))
        {
            inlineResult->NoteFatal(InlineObservation::CALLSITE_PINVOKE_EH);
            return;
        }
    }

    InlineCandidateInfo* inlineCandidateInfo = nullptr;
    impCheckCanInline(call, candidateIndex, fncHandle, methAttr, exactContextHnd, &inlineCandidateInfo, inlineResult);

    if (inlineResult->IsFailure())
    {
        return;
    }

    // The old value should be null OR this call should be a guarded devirtualization candidate.
    assert(call->IsGuardedDevirtualizationCandidate() || (call->GetSingleInlineCandidateInfo() == nullptr));

    // The new value should not be null.
    assert(inlineCandidateInfo != nullptr);
    inlineCandidateInfo->exactContextNeedsRuntimeLookup = exactContextNeedsRuntimeLookup;
    inlineCandidateInfo->ilOffset                       = ilOffset;

    // If we're in an inlinee compiler, and have a return spill temp, and this inline candidate
    // is also a tail call candidate, it can use the same return spill temp.
    //
    if (compIsForInlining() && call->CanTailCall() &&
        (impInlineInfo->inlineCandidateInfo->preexistingSpillTemp != BAD_VAR_NUM))
    {
        inlineCandidateInfo->preexistingSpillTemp = impInlineInfo->inlineCandidateInfo->preexistingSpillTemp;
        JITDUMP("Inline candidate [%06u] can share spill temp V%02u\n", dspTreeID(call),
                inlineCandidateInfo->preexistingSpillTemp);
    }

    if (call->IsGuardedDevirtualizationCandidate())
    {
        assert(call->GetGDVCandidateInfo(candidateIndex) == inlineCandidateInfo);
        call->gtFlags |= GTF_CALL_INLINE_CANDIDATE;
    }
    else
    {
        assert(candidateIndex == 0);
        call->SetSingleInlineCandidateInfo(inlineCandidateInfo);
    }

    // Let the strategy know there's another candidate.
    impInlineRoot()->m_inlineStrategy->NoteCandidate();

    // Since we're not actually inlining yet, and this call site is
    // still just an inline candidate, there's nothing to report.
    inlineResult->SetSuccessResult(INLINE_CHECK_CAN_INLINE_SUCCESS);
}

/******************************************************************************/
// Returns true if the given intrinsic will be implemented by target-specific
// instructions

bool Compiler::IsTargetIntrinsic(NamedIntrinsic intrinsicName)
{
#if defined(TARGET_XARCH)
    switch (intrinsicName)
    {
        // AMD64/x86 has SSE2 instructions to directly compute sqrt/abs and SSE4.1
        // instructions to directly compute round/ceiling/floor/truncate.

        case NI_System_Math_Abs:
        case NI_System_Math_Sqrt:
            return true;

        case NI_System_Math_Ceiling:
        case NI_System_Math_Floor:
        case NI_System_Math_Truncate:
        case NI_System_Math_Round:
            return compOpportunisticallyDependsOn(InstructionSet_SSE41);

        case NI_System_Math_FusedMultiplyAdd:
            return compOpportunisticallyDependsOn(InstructionSet_FMA);

        default:
            return false;
    }
#elif defined(TARGET_ARM64)
    switch (intrinsicName)
    {
        case NI_System_Math_Abs:
        case NI_System_Math_Ceiling:
        case NI_System_Math_Floor:
        case NI_System_Math_Truncate:
        case NI_System_Math_Round:
        case NI_System_Math_Sqrt:
        case NI_System_Math_Max:
        case NI_System_Math_Min:
            return true;

        case NI_System_Math_FusedMultiplyAdd:
            return compOpportunisticallyDependsOn(InstructionSet_AdvSimd);

        default:
            return false;
    }
#elif defined(TARGET_ARM)
    switch (intrinsicName)
    {
        case NI_System_Math_Abs:
        case NI_System_Math_Sqrt:
            return true;

        default:
            return false;
    }
#elif defined(TARGET_LOONGARCH64) || defined(TARGET_RISCV64)
    // TODO-LoongArch64: add some intrinsics.
    return false;
#else
    // TODO: This portion of logic is not implemented for other arch.
    // The reason for returning true is that on all other arch the only intrinsic
    // enabled are target intrinsics.
    return true;
#endif
}

/******************************************************************************/
// Returns true if the given intrinsic will be implemented by calling System.Math
// methods.

bool Compiler::IsIntrinsicImplementedByUserCall(NamedIntrinsic intrinsicName)
{
    // Currently, if a math intrinsic is not implemented by target-specific
    // instructions, it will be implemented by a System.Math call. In the
    // future, if we turn to implementing some of them with helper calls,
    // this predicate needs to be revisited.
    return !IsTargetIntrinsic(intrinsicName);
}

bool Compiler::IsMathIntrinsic(NamedIntrinsic intrinsicName)
{
    switch (intrinsicName)
    {
        case NI_System_Math_Abs:
        case NI_System_Math_Acos:
        case NI_System_Math_Acosh:
        case NI_System_Math_Asin:
        case NI_System_Math_Asinh:
        case NI_System_Math_Atan:
        case NI_System_Math_Atanh:
        case NI_System_Math_Atan2:
        case NI_System_Math_Cbrt:
        case NI_System_Math_Ceiling:
        case NI_System_Math_Cos:
        case NI_System_Math_Cosh:
        case NI_System_Math_Exp:
        case NI_System_Math_Floor:
        case NI_System_Math_FusedMultiplyAdd:
        case NI_System_Math_ILogB:
        case NI_System_Math_Log:
        case NI_System_Math_Log2:
        case NI_System_Math_Log10:
        case NI_System_Math_Max:
        case NI_System_Math_MaxMagnitude:
        case NI_System_Math_MaxMagnitudeNumber:
        case NI_System_Math_MaxNumber:
        case NI_System_Math_Min:
        case NI_System_Math_MinMagnitude:
        case NI_System_Math_MinMagnitudeNumber:
        case NI_System_Math_MinNumber:
        case NI_System_Math_Pow:
        case NI_System_Math_Round:
        case NI_System_Math_Sin:
        case NI_System_Math_Sinh:
        case NI_System_Math_Sqrt:
        case NI_System_Math_Tan:
        case NI_System_Math_Tanh:
        case NI_System_Math_Truncate:
        {
            assert((intrinsicName > NI_SYSTEM_MATH_START) && (intrinsicName < NI_SYSTEM_MATH_END));
            return true;
        }

        default:
        {
            assert((intrinsicName < NI_SYSTEM_MATH_START) || (intrinsicName > NI_SYSTEM_MATH_END));
            return false;
        }
    }
}

bool Compiler::IsMathIntrinsic(GenTree* tree)
{
    return (tree->OperGet() == GT_INTRINSIC) && IsMathIntrinsic(tree->AsIntrinsic()->gtIntrinsicName);
}

//------------------------------------------------------------------------
// impDevirtualizeCall: Attempt to change a virtual vtable call into a
//   normal call
//
// Arguments:
//     call -- the call node to examine/modify
//     pResolvedToken -- [IN] the resolved token used to create the call. Used for R2R.
//     method   -- [IN/OUT] the method handle for call. Updated iff call devirtualized.
//     methodFlags -- [IN/OUT] flags for the method to call. Updated iff call devirtualized.
//     pContextHandle -- [IN/OUT] context handle for the call. Updated iff call devirtualized.
//     pExactContextHandle -- [OUT] updated context handle iff call devirtualized
//     isLateDevirtualization -- if devirtualization is happening after importation
//     isExplicitTailCalll -- [IN] true if we plan on using an explicit tail call
//     ilOffset -- IL offset of the call
//
// Notes:
//     Virtual calls in IL will always "invoke" the base class method.
//
//     This transformation looks for evidence that the type of 'this'
//     in the call is exactly known, is a final class or would invoke
//     a final method, and if that and other safety checks pan out,
//     modifies the call and the call info to create a direct call.
//
//     This transformation is initially done in the importer and not
//     in some subsequent optimization pass because we want it to be
//     upstream of inline candidate identification.
//
//     However, later phases may supply improved type information that
//     can enable further devirtualization. We currently reinvoke this
//     code after inlining, if the return value of the inlined call is
//     the 'this obj' of a subsequent virtual call.
//
//     If devirtualization succeeds and the call's this object is a
//     (boxed) value type, the jit will ask the EE for the unboxed entry
//     point. If this exists, the jit will invoke the unboxed entry
//     on the box payload. In addition if the boxing operation is
//     visible to the jit and the call is the only consmer of the box,
//     the jit will try analyze the box to see if the call can be instead
//     instead made on a local copy. If that is doable, the call is
//     updated to invoke the unboxed entry on the local copy and the
//     boxing operation is removed.
//
//     When guarded devirtualization is enabled, this method will mark
//     calls as guarded devirtualization candidates, if the type of `this`
//     is not exactly known, and there is a plausible guess for the type.
void Compiler::impDevirtualizeCall(GenTreeCall*            call,
                                   CORINFO_RESOLVED_TOKEN* pResolvedToken,
                                   CORINFO_METHOD_HANDLE*  method,
                                   unsigned*               methodFlags,
                                   CORINFO_CONTEXT_HANDLE* pContextHandle,
                                   CORINFO_CONTEXT_HANDLE* pExactContextHandle,
                                   bool                    isLateDevirtualization,
                                   bool                    isExplicitTailCall,
                                   IL_OFFSET               ilOffset)
{
    assert(call != nullptr);
    assert(method != nullptr);
    assert(methodFlags != nullptr);
    assert(pContextHandle != nullptr);

    // This should be a virtual vtable or virtual stub call.
    //
    assert(call->IsVirtual());
    assert(opts.OptimizationEnabled());

#if defined(DEBUG)
    // Bail if devirt is disabled.
    if (JitConfig.JitEnableDevirtualization() == 0)
    {
        return;
    }

    // Optionally, print info on devirtualization
    Compiler* const rootCompiler = impInlineRoot();
    const bool      doPrint      = JitConfig.JitPrintDevirtualizedMethods().contains(rootCompiler->info.compMethodHnd,
                                                                           rootCompiler->info.compClassHnd,
                                                                           &rootCompiler->info.compMethodInfo->args);
#endif // DEBUG

    // Fetch information about the virtual method we're calling.
    CORINFO_METHOD_HANDLE baseMethod        = *method;
    unsigned              baseMethodAttribs = *methodFlags;

    if (baseMethodAttribs == 0)
    {
        // For late devirt we may not have method attributes, so fetch them.
        baseMethodAttribs = info.compCompHnd->getMethodAttribs(baseMethod);
    }
    else
    {
#if defined(DEBUG)
        // Validate that callInfo has up to date method flags
        const DWORD freshBaseMethodAttribs = info.compCompHnd->getMethodAttribs(baseMethod);

        // All the base method attributes should agree, save that
        // CORINFO_FLG_DONT_INLINE may have changed from 0 to 1
        // because of concurrent jitting activity.
        //
        // Note we don't look at this particular flag bit below, and
        // later on (if we do try and inline) we will rediscover why
        // the method can't be inlined, so there's no danger here in
        // seeing this particular flag bit in different states between
        // the cached and fresh values.
        if ((freshBaseMethodAttribs & ~CORINFO_FLG_DONT_INLINE) != (baseMethodAttribs & ~CORINFO_FLG_DONT_INLINE))
        {
            assert(!"mismatched method attributes");
        }
#endif // DEBUG
    }

    // In R2R mode, we might see virtual stub calls to
    // non-virtuals. For instance cases where the non-virtual method
    // is in a different assembly but is called via CALLVIRT. For
    // version resilience we must allow for the fact that the method
    // might become virtual in some update.
    //
    // In non-R2R modes CALLVIRT <nonvirtual> will be turned into a
    // regular call+nullcheck upstream, so we won't reach this
    // point.
    if ((baseMethodAttribs & CORINFO_FLG_VIRTUAL) == 0)
    {
        assert(call->IsVirtualStub());
        assert(opts.IsReadyToRun());
        JITDUMP("\nimpDevirtualizeCall: [R2R] base method not virtual, sorry\n");
        return;
    }

    // Fetch information about the class that introduced the virtual method.
    CORINFO_CLASS_HANDLE baseClass        = info.compCompHnd->getMethodClass(baseMethod);
    const DWORD          baseClassAttribs = info.compCompHnd->getClassAttribs(baseClass);

    // Is the call an interface call?
    const bool isInterface = (baseClassAttribs & CORINFO_FLG_INTERFACE) != 0;

    // See what we know about the type of 'this' in the call.
    assert(call->gtArgs.HasThisPointer());
    CallArg*             thisArg      = call->gtArgs.GetThisArg();
    GenTree*             thisObj      = thisArg->GetEarlyNode()->gtEffectiveVal();
    bool                 isExact      = false;
    bool                 objIsNonNull = false;
    CORINFO_CLASS_HANDLE objClass     = gtGetClassHandle(thisObj, &isExact, &objIsNonNull);

    // Bail if we know nothing.
    if (objClass == NO_CLASS_HANDLE)
    {
        JITDUMP("\nimpDevirtualizeCall: no type available (op=%s)\n", GenTree::OpName(thisObj->OperGet()));

        // Don't try guarded devirtualiztion when we're doing late devirtualization.
        //
        if (isLateDevirtualization)
        {
            JITDUMP("No guarded devirt during late devirtualization\n");
            return;
        }

        considerGuardedDevirtualization(call, ilOffset, isInterface, baseMethod, baseClass, pContextHandle);

        return;
    }

    // If the objClass is sealed (final), then we may be able to devirtualize.
    const DWORD objClassAttribs = info.compCompHnd->getClassAttribs(objClass);
    const bool  objClassIsFinal = (objClassAttribs & CORINFO_FLG_FINAL) != 0;

#if defined(DEBUG)
    const char* callKind       = isInterface ? "interface" : "virtual";
    const char* objClassNote   = "[?]";
    const char* objClassName   = "?objClass";
    const char* baseClassName  = "?baseClass";
    const char* baseMethodName = "?baseMethod";

    if (verbose || doPrint)
    {
        objClassNote   = isExact ? " [exact]" : objClassIsFinal ? " [final]" : "";
        objClassName   = eeGetClassName(objClass);
        baseClassName  = eeGetClassName(baseClass);
        baseMethodName = eeGetMethodName(baseMethod);

        if (verbose)
        {
            printf("\nimpDevirtualizeCall: Trying to devirtualize %s call:\n"
                   "    class for 'this' is %s%s (attrib %08x)\n"
                   "    base method is %s::%s\n",
                   callKind, objClassName, objClassNote, objClassAttribs, baseClassName, baseMethodName);
        }
    }
#endif // defined(DEBUG)

    // See if the jit's best type for `obj` is an interface.
    // See for instance System.ValueTuple`8::GetHashCode, where lcl 0 is System.IValueTupleInternal
    //   IL_021d:  ldloc.0
    //   IL_021e:  callvirt   instance int32 System.Object::GetHashCode()
    //
    // If so, we can't devirtualize, but we may be able to do guarded devirtualization.
    //
    if ((objClassAttribs & CORINFO_FLG_INTERFACE) != 0)
    {
        // Don't try guarded devirtualiztion when we're doing late devirtualization.
        //
        if (isLateDevirtualization)
        {
            JITDUMP("No guarded devirt during late devirtualization\n");
            return;
        }

        considerGuardedDevirtualization(call, ilOffset, isInterface, baseMethod, baseClass, pContextHandle);
        return;
    }

    // If we get this far, the jit has a lower bound class type for the `this` object being used for dispatch.
    // It may or may not know enough to devirtualize...
    if (isInterface)
    {
        assert(call->IsVirtualStub());
        JITDUMP("--- base class is interface\n");
    }

    // Fetch the method that would be called based on the declared type of 'this',
    // and prepare to fetch the method attributes.
    //
    CORINFO_DEVIRTUALIZATION_INFO dvInfo;
    dvInfo.virtualMethod               = baseMethod;
    dvInfo.objClass                    = objClass;
    dvInfo.context                     = *pContextHandle;
    dvInfo.detail                      = CORINFO_DEVIRTUALIZATION_UNKNOWN;
    dvInfo.pResolvedTokenVirtualMethod = pResolvedToken;

    info.compCompHnd->resolveVirtualMethod(&dvInfo);

    CORINFO_METHOD_HANDLE   derivedMethod         = dvInfo.devirtualizedMethod;
    CORINFO_CONTEXT_HANDLE  exactContext          = dvInfo.exactContext;
    CORINFO_CLASS_HANDLE    derivedClass          = NO_CLASS_HANDLE;
    CORINFO_RESOLVED_TOKEN* pDerivedResolvedToken = &dvInfo.resolvedTokenDevirtualizedMethod;

    if (derivedMethod != nullptr)
    {
        assert(exactContext != nullptr);
        assert(((size_t)exactContext & CORINFO_CONTEXTFLAGS_MASK) == CORINFO_CONTEXTFLAGS_CLASS);
        derivedClass = (CORINFO_CLASS_HANDLE)((size_t)exactContext & ~CORINFO_CONTEXTFLAGS_MASK);
    }

    DWORD derivedMethodAttribs = 0;
    bool  derivedMethodIsFinal = false;
    bool  canDevirtualize      = false;

#if defined(DEBUG)
    const char* derivedClassName  = "?derivedClass";
    const char* derivedMethodName = "?derivedMethod";
    const char* note              = "inexact or not final";
#endif

    // If we failed to get a method handle, we can't directly devirtualize.
    //
    // This can happen when prejitting, if the devirtualization crosses
    // servicing bubble boundaries, or if objClass is a shared class.
    //
    if (derivedMethod == nullptr)
    {
        JITDUMP("--- no derived method: %s\n", devirtualizationDetailToString(dvInfo.detail));
    }
    else
    {
        // Fetch method attributes to see if method is marked final.
        derivedMethodAttribs = info.compCompHnd->getMethodAttribs(derivedMethod);
        derivedMethodIsFinal = ((derivedMethodAttribs & CORINFO_FLG_FINAL) != 0);

#if defined(DEBUG)
        if (isExact)
        {
            note = "exact";
        }
        else if (objClassIsFinal)
        {
            note = "final class";
        }
        else if (derivedMethodIsFinal)
        {
            note = "final method";
        }

        if (verbose || doPrint)
        {
            derivedMethodName = eeGetMethodName(derivedMethod);
            derivedClassName  = eeGetClassName(derivedClass);
            if (verbose)
            {
                printf("    devirt to %s::%s -- %s\n", derivedClassName, derivedMethodName, note);
                gtDispTree(call);
            }
        }
#endif // defined(DEBUG)

        canDevirtualize = isExact || objClassIsFinal || (!isInterface && derivedMethodIsFinal);
    }

    // We still might be able to do a guarded devirtualization.
    // Note the call might be an interface call or a virtual call.
    //
    if (!canDevirtualize)
    {
        JITDUMP("    Class not final or exact%s\n", isInterface ? "" : ", and method not final");

#if defined(DEBUG)
        // If we know the object type exactly, we generally expect we can devirtualize.
        // (don't when doing late devirt as we won't have an owner type (yet))
        //
        if (!isLateDevirtualization && (isExact || objClassIsFinal) && JitConfig.JitNoteFailedExactDevirtualization())
        {
            printf("@@@ Exact/Final devirt failure in %s at [%06u] $ %s\n", info.compFullName, dspTreeID(call),
                   devirtualizationDetailToString(dvInfo.detail));
        }
#endif

        // Don't try guarded devirtualiztion if we're doing late devirtualization.
        //
        if (isLateDevirtualization)
        {
            JITDUMP("No guarded devirt during late devirtualization\n");
            return;
        }

        considerGuardedDevirtualization(call, ilOffset, isInterface, baseMethod, baseClass, pContextHandle);
        return;
    }

    // All checks done. Time to transform the call.
    //
    // We should always have an exact class context.
    //
    // Note that wouldnt' be true if the runtime side supported array interface devirt,
    // the resulting method would be a generic method of the non-generic SZArrayHelper class.
    //
    assert(canDevirtualize);

    JITDUMP("    %s; can devirtualize\n", note);

    // Make the updates.
    call->gtFlags &= ~GTF_CALL_VIRT_VTABLE;
    call->gtFlags &= ~GTF_CALL_VIRT_STUB;
    call->gtCallMethHnd = derivedMethod;
    call->gtCallType    = CT_USER_FUNC;
    call->gtControlExpr = nullptr;
    INDEBUG(call->gtCallDebugFlags |= GTF_CALL_MD_DEVIRTUALIZED);

    // Virtual calls include an implicit null check, which we may
    // now need to make explicit.
    if (!objIsNonNull)
    {
        call->gtFlags |= GTF_CALL_NULLCHECK;
    }

    // Clear the inline candidate info (may be non-null since
    // it's a union field used for other things by virtual
    // stubs)
    call->ClearInlineInfo();
    call->gtCallMoreFlags &= ~GTF_CALL_M_HAS_LATE_DEVIRT_INFO;

#if defined(DEBUG)
    if (verbose)
    {
        printf("... after devirt...\n");
        gtDispTree(call);
    }

    if (doPrint)
    {
        printf("Devirtualized %s call to %s:%s; now direct call to %s:%s [%s]\n", callKind, baseClassName,
               baseMethodName, derivedClassName, derivedMethodName, note);
    }

    // If we successfully devirtualized based on an exact or final class,
    // and we have dynamic PGO data describing the likely class, make sure they agree.
    //
    // If pgo source is not dynamic we may see likely classes from other versions of this code
    // where types had different properties.
    //
    // If method is an inlinee we may be specializing to a class that wasn't seen at runtime.
    //
    const bool canSensiblyCheck =
        (isExact || objClassIsFinal) && (fgPgoSource == ICorJitInfo::PgoSource::Dynamic) && !compIsForInlining();
    if (JitConfig.JitCrossCheckDevirtualizationAndPGO() && canSensiblyCheck)
    {
        // We only can handle a single likely class for now
        const int               maxLikelyClasses = 1;
        LikelyClassMethodRecord likelyClasses[maxLikelyClasses];

        UINT32 numberOfClasses =
            getLikelyClasses(likelyClasses, maxLikelyClasses, fgPgoSchema, fgPgoSchemaCount, fgPgoData, ilOffset);
        UINT32 likelihood = likelyClasses[0].likelihood;

        CORINFO_CLASS_HANDLE likelyClass = (CORINFO_CLASS_HANDLE)likelyClasses[0].handle;

        if (numberOfClasses > 0)
        {
            // PGO had better agree the class we devirtualized to is plausible.
            //
            if (likelyClass != derivedClass)
            {
                // Managed type system may report different addresses for a class handle
                // at different times....?
                //
                // Also, AOT may have a more nuanced notion of class equality.
                //
                if (!opts.jitFlags->IsSet(JitFlags::JIT_FLAG_PREJIT))
                {
                    bool mismatch = true;

                    // derivedClass will be the introducer of derived method, so it's possible
                    // likelyClass is a non-overriding subclass. Check up the hierarchy.
                    //
                    CORINFO_CLASS_HANDLE parentClass = likelyClass;
                    while (parentClass != NO_CLASS_HANDLE)
                    {
                        if (parentClass == derivedClass)
                        {
                            mismatch = false;
                            break;
                        }

                        parentClass = info.compCompHnd->getParentType(parentClass);
                    }

                    if (mismatch || (numberOfClasses != 1) || (likelihood != 100))
                    {
                        printf("@@@ Likely %p (%s) != Derived %p (%s) [n=%u, l=%u, il=%u] in %s \n", likelyClass,
                               eeGetClassName(likelyClass), derivedClass, eeGetClassName(derivedClass), numberOfClasses,
                               likelihood, ilOffset, info.compFullName);
                    }

                    assert(!(mismatch || (numberOfClasses != 1) || (likelihood != 100)));
                }
            }
        }
    }
#endif // defined(DEBUG)

    // If the 'this' object is a value class, see if we can rework the call to invoke the
    // unboxed entry. This effectively inlines the normally un-inlineable wrapper stub
    // and exposes the potentially inlinable unboxed entry method.
    //
    // We won't optimize explicit tail calls, as ensuring we get the right tail call info
    // is tricky (we'd need to pass an updated sig and resolved token back to some callers).
    //
    // Note we may not have a derived class in some cases (eg interface call on an array)
    //
    if (info.compCompHnd->isValueClass(derivedClass))
    {
        if (isExplicitTailCall)
        {
            JITDUMP("Have a direct explicit tail call to boxed entry point; can't optimize further\n");
        }
        else
        {
            JITDUMP("Have a direct call to boxed entry point. Trying to optimize to call an unboxed entry point\n");

            // Note for some shared methods the unboxed entry point requires an extra parameter.
            bool                  requiresInstMethodTableArg = false;
            CORINFO_METHOD_HANDLE unboxedEntryMethod =
                info.compCompHnd->getUnboxedEntry(derivedMethod, &requiresInstMethodTableArg);

            if (unboxedEntryMethod != nullptr)
            {
                bool optimizedTheBox = false;

                // If the 'this' object is a local box, see if we can revise things
                // to not require boxing.
                //
                if (thisObj->IsBoxedValue() && !isExplicitTailCall)
                {
                    // Since the call is the only consumer of the box, we know the box can't escape
                    // since it is being passed an interior pointer.
                    //
                    // So, revise the box to simply create a local copy, use the address of that copy
                    // as the this pointer, and update the entry point to the unboxed entry.
                    //
                    // Ideally, we then inline the boxed method and and if it turns out not to modify
                    // the copy, we can undo the copy too.
                    GenTree* localCopyThis = nullptr;

                    if (requiresInstMethodTableArg)
                    {
                        // Perform a trial box removal and ask for the type handle tree that fed the box.
                        //
                        JITDUMP("Unboxed entry needs method table arg...\n");
                        GenTree* methodTableArg =
                            gtTryRemoveBoxUpstreamEffects(thisObj, BR_DONT_REMOVE_WANT_TYPE_HANDLE);

                        if (methodTableArg != nullptr)
                        {
                            // If that worked, turn the box into a copy to a local var
                            //
                            JITDUMP("Found suitable method table arg tree [%06u]\n", dspTreeID(methodTableArg));
                            localCopyThis = gtTryRemoveBoxUpstreamEffects(thisObj, BR_MAKE_LOCAL_COPY);

                            if (localCopyThis != nullptr)
                            {
                                // Pass the local var as this and the type handle as a new arg
                                //
                                JITDUMP("Success! invoking unboxed entry point on local copy, and passing method table "
                                        "arg\n");
                                // TODO-CallArgs-REVIEW: Might discard commas otherwise?
                                assert(thisObj == thisArg->GetEarlyNode());
                                thisArg->SetEarlyNode(localCopyThis);
                                INDEBUG(call->gtCallDebugFlags |= GTF_CALL_MD_UNBOXED);

                                call->gtArgs.InsertInstParam(this, methodTableArg);

                                call->gtCallMethHnd   = unboxedEntryMethod;
                                derivedMethod         = unboxedEntryMethod;
                                pDerivedResolvedToken = &dvInfo.resolvedTokenDevirtualizedUnboxedMethod;

                                // Method attributes will differ because unboxed entry point is shared
                                //
                                const DWORD unboxedMethodAttribs =
                                    info.compCompHnd->getMethodAttribs(unboxedEntryMethod);
                                JITDUMP("Updating method attribs from 0x%08x to 0x%08x\n", derivedMethodAttribs,
                                        unboxedMethodAttribs);
                                derivedMethodAttribs = unboxedMethodAttribs;
                                optimizedTheBox      = true;
                            }
                            else
                            {
                                JITDUMP("Sorry, failed to undo the box -- can't convert to local copy\n");
                            }
                        }
                        else
                        {
                            JITDUMP("Sorry, failed to undo the box -- can't find method table arg\n");
                        }
                    }
                    else
                    {
                        JITDUMP("Found unboxed entry point, trying to simplify box to a local copy\n");
                        localCopyThis = gtTryRemoveBoxUpstreamEffects(thisObj, BR_MAKE_LOCAL_COPY);

                        if (localCopyThis != nullptr)
                        {
                            JITDUMP("Success! invoking unboxed entry point on local copy\n");
                            assert(thisObj == thisArg->GetEarlyNode());
                            // TODO-CallArgs-REVIEW: Might discard commas otherwise?
                            thisArg->SetEarlyNode(localCopyThis);
                            call->gtCallMethHnd = unboxedEntryMethod;
                            INDEBUG(call->gtCallDebugFlags |= GTF_CALL_MD_UNBOXED);
                            derivedMethod         = unboxedEntryMethod;
                            pDerivedResolvedToken = &dvInfo.resolvedTokenDevirtualizedUnboxedMethod;

                            optimizedTheBox = true;
                        }
                        else
                        {
                            JITDUMP("Sorry, failed to undo the box\n");
                        }
                    }

                    if (optimizedTheBox)
                    {
                        assert(localCopyThis->IsLclVarAddr());

                        // We may end up inlining this call, so the local copy must be marked as "aliased",
                        // making sure the inlinee importer will know when to spill references to its value.
                        lvaGetDesc(localCopyThis->AsLclFld())->lvHasLdAddrOp = true;

#if FEATURE_TAILCALL_OPT
                        if (call->IsImplicitTailCall())
                        {
                            JITDUMP("Clearing the implicit tail call flag\n");

                            // If set, we clear the implicit tail call flag
                            // as we just introduced a new address taken local variable
                            //
                            call->gtCallMoreFlags &= ~GTF_CALL_M_IMPLICIT_TAILCALL;
                        }
#endif // FEATURE_TAILCALL_OPT
                    }
                }

                if (!optimizedTheBox)
                {
                    // If we get here, we have a boxed value class that either wasn't boxed
                    // locally, or was boxed locally but we were unable to remove the box for
                    // various reasons.
                    //
                    // We can still update the call to invoke the unboxed entry, if the
                    // boxed value is simple.
                    //
                    if (requiresInstMethodTableArg)
                    {
                        // Get the method table from the boxed object.
                        //
                        // TODO-CallArgs-REVIEW: Use thisObj here? Differs by gtEffectiveVal.
                        GenTree* const clonedThisArg = gtClone(thisArg->GetEarlyNode());

                        if (clonedThisArg == nullptr)
                        {
                            JITDUMP(
                                "unboxed entry needs MT arg, but `this` was too complex to clone. Deferring update.\n");
                        }
                        else
                        {
                            JITDUMP("revising call to invoke unboxed entry with additional method table arg\n");

                            GenTree* const methodTableArg = gtNewMethodTableLookup(clonedThisArg);

                            // Update the 'this' pointer to refer to the box payload
                            //
                            GenTree* const payloadOffset = gtNewIconNode(TARGET_POINTER_SIZE, TYP_I_IMPL);
                            GenTree* const boxPayload =
                                gtNewOperNode(GT_ADD, TYP_BYREF, thisArg->GetEarlyNode(), payloadOffset);

                            assert(thisObj == thisArg->GetEarlyNode());
                            thisArg->SetEarlyNode(boxPayload);
                            call->gtCallMethHnd = unboxedEntryMethod;
                            INDEBUG(call->gtCallDebugFlags |= GTF_CALL_MD_UNBOXED);

                            // Method attributes will differ because unboxed entry point is shared
                            //
                            const DWORD unboxedMethodAttribs = info.compCompHnd->getMethodAttribs(unboxedEntryMethod);
                            JITDUMP("Updating method attribs from 0x%08x to 0x%08x\n", derivedMethodAttribs,
                                    unboxedMethodAttribs);
                            derivedMethod         = unboxedEntryMethod;
                            pDerivedResolvedToken = &dvInfo.resolvedTokenDevirtualizedUnboxedMethod;
                            derivedMethodAttribs  = unboxedMethodAttribs;

                            call->gtArgs.InsertInstParam(this, methodTableArg);
                        }
                    }
                    else
                    {
                        JITDUMP("revising call to invoke unboxed entry\n");

                        GenTree* const payloadOffset = gtNewIconNode(TARGET_POINTER_SIZE, TYP_I_IMPL);
                        GenTree* const boxPayload =
                            gtNewOperNode(GT_ADD, TYP_BYREF, thisArg->GetEarlyNode(), payloadOffset);

                        thisArg->SetEarlyNode(boxPayload);
                        call->gtCallMethHnd = unboxedEntryMethod;
                        INDEBUG(call->gtCallDebugFlags |= GTF_CALL_MD_UNBOXED);
                        derivedMethod         = unboxedEntryMethod;
                        pDerivedResolvedToken = &dvInfo.resolvedTokenDevirtualizedUnboxedMethod;
                    }
                }
            }
            else
            {
                // Many of the low-level methods on value classes won't have unboxed entries,
                // as they need access to the type of the object.
                //
                // Note this may be a cue for us to stack allocate the boxed object, since
                // we probably know that these objects don't escape.
                JITDUMP("Sorry, failed to find unboxed entry point\n");
            }
        }
    }

    // Need to update call info too.
    //
    *method      = derivedMethod;
    *methodFlags = derivedMethodAttribs;

    // Update context handle
    //
    *pContextHandle = MAKE_METHODCONTEXT(derivedMethod);

    // Update exact context handle.
    //
    if (pExactContextHandle != nullptr)
    {
        *pExactContextHandle = MAKE_CLASSCONTEXT(derivedClass);
    }

    // We might have created a new recursive tail call candidate.
    //
    if (call->CanTailCall() && gtIsRecursiveCall(derivedMethod))
    {
        setMethodHasRecursiveTailcall();
        compCurBB->SetFlags(BBF_RECURSIVE_TAILCALL);
    }

#ifdef FEATURE_READYTORUN
    if (opts.IsReadyToRun())
    {
        // For R2R, getCallInfo triggers bookkeeping on the zap
        // side and acquires the actual symbol to call so we need to call it here.

        // Look up the new call info.
        CORINFO_CALL_INFO derivedCallInfo;
        eeGetCallInfo(pDerivedResolvedToken, nullptr, CORINFO_CALLINFO_ALLOWINSTPARAM, &derivedCallInfo);

        // Update the call.
        call->gtCallMoreFlags &= ~GTF_CALL_M_VIRTSTUB_REL_INDIRECT;
        call->setEntryPoint(derivedCallInfo.codePointerLookup.constLookup);
    }
#endif // FEATURE_READYTORUN
}

//------------------------------------------------------------------------
// impConsiderCallProbe: Consider whether a call should get a histogram probe
// and mark it if so.
//
// Arguments:
//     call - The call
//     ilOffset - The precise IL offset of the call
//
// Returns:
//     True if the call was marked such that we will add a class or method probe for it.
//
bool Compiler::impConsiderCallProbe(GenTreeCall* call, IL_OFFSET ilOffset)
{
    // Possibly instrument. Note for OSR+PGO we will instrument when
    // optimizing and (currently) won't devirtualize. We may want
    // to revisit -- if we can devirtualize we should be able to
    // suppress the probe.
    //
    // We strip BBINSTR from inlinees currently, so we'll only
    // do this for the root method calls.
    //
    if (!opts.jitFlags->IsSet(JitFlags::JIT_FLAG_BBINSTR))
    {
        return false;
    }

    assert(opts.OptimizationDisabled() || opts.IsInstrumentedAndOptimized());
    assert(!compIsForInlining());

    // During importation, optionally flag this block as one that
    // contains calls requiring class profiling. Ideally perhaps
    // we'd just keep track of the calls themselves, so we don't
    // have to search for them later.
    //
    if (compClassifyGDVProbeType(call) == GDVProbeType::None)
    {
        return false;
    }

    JITDUMP("\n ... marking [%06u] in " FMT_BB " for method/class profile instrumentation\n", dspTreeID(call),
            compCurBB->bbNum);
    HandleHistogramProfileCandidateInfo* pInfo = new (this, CMK_Inlining) HandleHistogramProfileCandidateInfo;

    // Record some info needed for the class profiling probe.
    //
    pInfo->ilOffset                             = ilOffset;
    pInfo->probeIndex                           = info.compHandleHistogramProbeCount++;
    call->gtHandleHistogramProfileCandidateInfo = pInfo;

    // Flag block as needing scrutiny
    //
    compCurBB->SetFlags(BBF_HAS_HISTOGRAM_PROFILE);
    return true;
}

//------------------------------------------------------------------------
// compClassifyGDVProbeType:
//   Classify the type of GDV probe to use for a call site.
//
// Arguments:
//     call - The call
//
// Returns:
//     The type of probe to use.
//
Compiler::GDVProbeType Compiler::compClassifyGDVProbeType(GenTreeCall* call)
{
    if (call->gtCallType == CT_INDIRECT)
    {
        return GDVProbeType::None;
    }

    if (!opts.jitFlags->IsSet(JitFlags::JIT_FLAG_BBINSTR) || opts.jitFlags->IsSet(JitFlags::JIT_FLAG_PREJIT))
    {
        return GDVProbeType::None;
    }

    bool createTypeHistogram = false;
    if (JitConfig.JitClassProfiling() > 0)
    {
        createTypeHistogram = call->IsVirtualStub() || call->IsVirtualVtable();

        // Cast helpers may conditionally (depending on whether the class is
        // exact or not) have probes. For those helpers we do not use this
        // function to classify the probe type until after we have decided on
        // whether we probe them or not.
        createTypeHistogram = createTypeHistogram || (impIsCastHelperEligibleForClassProbe(call) &&
                                                      (call->gtHandleHistogramProfileCandidateInfo != nullptr));
    }

    bool createMethodHistogram = ((JitConfig.JitDelegateProfiling() > 0) && call->IsDelegateInvoke()) ||
                                 ((JitConfig.JitVTableProfiling() > 0) && call->IsVirtualVtable());

    if (createTypeHistogram && createMethodHistogram)
    {
        return GDVProbeType::MethodAndClassProfile;
    }

    if (createTypeHistogram)
    {
        return GDVProbeType::ClassProfile;
    }

    if (createMethodHistogram)
    {
        return GDVProbeType::MethodProfile;
    }

    return GDVProbeType::None;
}

//------------------------------------------------------------------------
// impGetSpecialIntrinsicExactReturnType: Look for special cases where a call
//   to an intrinsic returns an exact type
//
// Arguments:
//     methodHnd -- handle for the special intrinsic method
//
// Returns:
//     Exact class handle returned by the intrinsic call, if known.
//     Nullptr if not known, or not likely to lead to beneficial optimization.
CORINFO_CLASS_HANDLE Compiler::impGetSpecialIntrinsicExactReturnType(GenTreeCall* call)
{
    CORINFO_METHOD_HANDLE methodHnd = call->gtCallMethHnd;
    JITDUMP("Special intrinsic: looking for exact type returned by %s\n", eeGetMethodFullName(methodHnd));

    CORINFO_CLASS_HANDLE result = nullptr;

    // See what intrinsic we have...
    const NamedIntrinsic ni = lookupNamedIntrinsic(methodHnd);
    switch (ni)
    {
        case NI_System_Collections_Generic_Comparer_get_Default:
        case NI_System_Collections_Generic_EqualityComparer_get_Default:
        {
            // Expect one class generic parameter; figure out which it is.
            CORINFO_SIG_INFO sig;
            info.compCompHnd->getMethodSig(methodHnd, &sig);
            assert(sig.sigInst.classInstCount == 1);

            CORINFO_CLASS_HANDLE typeHnd = sig.sigInst.classInst[0];
            assert(typeHnd != nullptr);

            CallArg* instParam = call->gtArgs.FindWellKnownArg(WellKnownArg::InstParam);
            if (instParam != nullptr)
            {
                assert(instParam->GetNext() == nullptr);
                CORINFO_CLASS_HANDLE hClass = gtGetHelperArgClassHandle(instParam->GetNode());
                if (hClass != NO_CLASS_HANDLE)
                {
                    typeHnd = getTypeInstantiationArgument(hClass, 0);
                }
            }

            if (ni == NI_System_Collections_Generic_EqualityComparer_get_Default)
            {
                result = info.compCompHnd->getDefaultEqualityComparerClass(typeHnd);
            }
            else
            {
                assert(ni == NI_System_Collections_Generic_Comparer_get_Default);
                result = info.compCompHnd->getDefaultComparerClass(typeHnd);
            }

            if (result != NO_CLASS_HANDLE)
            {
                JITDUMP("Special intrinsic for type %s: return type is %s\n", eeGetClassName(typeHnd),
                        result != nullptr ? eeGetClassName(result) : "unknown");
            }
            else
            {
                JITDUMP("Special intrinsic for type %s: type undetermined, so deferring opt\n",
                        eeGetClassName(typeHnd));
            }
            break;
        }

        default:
        {
            JITDUMP("This special intrinsic not handled, sorry...\n");
            break;
        }
    }

    return result;
}

//------------------------------------------------------------------------
// impTailCallRetTypeCompatible: Checks whether the return types of caller
//    and callee are compatible so that calle can be tail called.
//    sizes are not supported integral type sizes return values to temps.
//
// Arguments:
//     allowWidening -- whether to allow implicit widening by the callee.
//                      For instance, allowing int32 -> int16 tailcalls.
//                      The managed calling convention allows this, but
//                      we don't want explicit tailcalls to depend on this
//                      detail of the managed calling convention.
//     callerRetType -- the caller's return type
//     callerRetTypeClass - the caller's return struct type
//     callerCallConv -- calling convention of the caller
//     calleeRetType -- the callee's return type
//     calleeRetTypeClass - the callee return struct type
//     calleeCallConv -- calling convention of the callee
//
// Returns:
//     True if the tailcall types are compatible.
//
// Remarks:
//     Note that here we don't check compatibility in IL Verifier sense, but on the
//     lines of return types getting returned in the same return register.
bool Compiler::impTailCallRetTypeCompatible(bool                     allowWidening,
                                            var_types                callerRetType,
                                            CORINFO_CLASS_HANDLE     callerRetTypeClass,
                                            CorInfoCallConvExtension callerCallConv,
                                            var_types                calleeRetType,
                                            CORINFO_CLASS_HANDLE     calleeRetTypeClass,
                                            CorInfoCallConvExtension calleeCallConv)
{
    // Early out if the types are the same.
    if (callerRetType == calleeRetType)
    {
        return true;
    }

    // For integral types the managed calling convention dictates that callee
    // will widen the return value to 4 bytes, so we can allow implicit widening
    // in managed to managed tailcalls when dealing with <= 4 bytes.
    bool isManaged =
        (callerCallConv == CorInfoCallConvExtension::Managed) && (calleeCallConv == CorInfoCallConvExtension::Managed);

    if (allowWidening && isManaged && varTypeIsIntegral(callerRetType) && varTypeIsIntegral(calleeRetType) &&
        (genTypeSize(callerRetType) <= 4) && (genTypeSize(calleeRetType) <= genTypeSize(callerRetType)))
    {
        return true;
    }

    // If the class handles are the same and not null, the return types are compatible.
    if ((callerRetTypeClass != nullptr) && (callerRetTypeClass == calleeRetTypeClass))
    {
        return true;
    }

#if defined(TARGET_AMD64) || defined(TARGET_ARM64) || defined(TARGET_LOONGARCH64) || defined(TARGET_RISCV64)
    // Jit64 compat:
    if (callerRetType == TYP_VOID)
    {
        // This needs to be allowed to support the following IL pattern that Jit64 allows:
        //     tail.call
        //     pop
        //     ret
        //
        // Note that the above IL pattern is not valid as per IL verification rules.
        // Therefore, only full trust code can take advantage of this pattern.
        return true;
    }

    // These checks return true if the return value type sizes are the same and
    // get returned in the same return register i.e. caller doesn't need to normalize
    // return value. Some of the tail calls permitted by below checks would have
    // been rejected by IL Verifier before we reached here.  Therefore, only full
    // trust code can make those tail calls.
    unsigned callerRetTypeSize = 0;
    unsigned calleeRetTypeSize = 0;
    bool isCallerRetTypMBEnreg = VarTypeIsMultiByteAndCanEnreg(callerRetType, callerRetTypeClass, &callerRetTypeSize,
                                                               true, info.compIsVarArgs, callerCallConv);
    bool isCalleeRetTypMBEnreg = VarTypeIsMultiByteAndCanEnreg(calleeRetType, calleeRetTypeClass, &calleeRetTypeSize,
                                                               true, info.compIsVarArgs, calleeCallConv);

    if (varTypeIsIntegral(callerRetType) || isCallerRetTypMBEnreg)
    {
        return (varTypeIsIntegral(calleeRetType) || isCalleeRetTypMBEnreg) && (callerRetTypeSize == calleeRetTypeSize);
    }
#endif // TARGET_AMD64 || TARGET_ARM64 || TARGET_LOONGARCH64 || TARGET_RISCV64

    return false;
}

//------------------------------------------------------------------------
// impCheckCanInline: do more detailed checks to determine if a method can
//   be inlined, and collect information that will be needed later
//
// Arguments:
//   call - inline candidate
//   candidateIndex - index of inline candidate in the call's inline candidate list
//   fncHandle - method that will be called
//   methAttr - attributes for the method
//   exactContextHnd - exact context for the method
//   ppInlineCandidateInfo [out] - information needed later for inlining
//   inlineResult - result of ongoing inline evaluation
//
// Notes:
//   Will update inlineResult with observations and possible failure
//   status (if method cannot be inlined)
//
void Compiler::impCheckCanInline(GenTreeCall*           call,
                                 uint8_t                candidateIndex,
                                 CORINFO_METHOD_HANDLE  fncHandle,
                                 unsigned               methAttr,
                                 CORINFO_CONTEXT_HANDLE exactContextHnd,
                                 InlineCandidateInfo**  ppInlineCandidateInfo,
                                 InlineResult*          inlineResult)
{
    // Either EE or JIT might throw exceptions below.
    // If that happens, just don't inline the method.
    //
    struct Param
    {
        Compiler*              pThis;
        GenTreeCall*           call;
        uint8_t                candidateIndex;
        CORINFO_METHOD_HANDLE  fncHandle;
        unsigned               methAttr;
        CORINFO_CONTEXT_HANDLE exactContextHnd;
        InlineResult*          result;
        InlineCandidateInfo**  ppInlineCandidateInfo;
    } param;
    memset(&param, 0, sizeof(param));

    param.pThis                 = this;
    param.call                  = call;
    param.candidateIndex        = candidateIndex;
    param.fncHandle             = fncHandle;
    param.methAttr              = methAttr;
    param.exactContextHnd       = (exactContextHnd != nullptr) ? exactContextHnd : MAKE_METHODCONTEXT(fncHandle);
    param.result                = inlineResult;
    param.ppInlineCandidateInfo = ppInlineCandidateInfo;

    bool success = eeRunWithErrorTrap<Param>(
        [](Param* pParam) {

            // Cache some frequently accessed state.
            //
            Compiler* const       compiler     = pParam->pThis;
            COMP_HANDLE           compCompHnd  = compiler->info.compCompHnd;
            CORINFO_METHOD_HANDLE ftn          = pParam->fncHandle;
            InlineResult* const   inlineResult = pParam->result;

#ifdef DEBUG
            if (JitConfig.JitNoInline())
            {
                inlineResult->NoteFatal(InlineObservation::CALLEE_IS_JIT_NOINLINE);
                return;
            }
#endif

            JITDUMP("\nCheckCanInline: fetching method info for inline candidate %s -- context %p\n",
                    compiler->eeGetMethodName(ftn), compiler->dspPtr(pParam->exactContextHnd));

            if (pParam->exactContextHnd == METHOD_BEING_COMPILED_CONTEXT())
            {
                JITDUMP("Current method context\n");
            }
            else if ((((size_t)pParam->exactContextHnd & CORINFO_CONTEXTFLAGS_MASK) == CORINFO_CONTEXTFLAGS_METHOD))
            {
                JITDUMP("Method context: %s\n",
                        compiler->eeGetMethodFullName((CORINFO_METHOD_HANDLE)pParam->exactContextHnd));
            }
            else
            {
                JITDUMP("Class context: %s\n", compiler->eeGetClassName((CORINFO_CLASS_HANDLE)(
                                                   (size_t)pParam->exactContextHnd & ~CORINFO_CONTEXTFLAGS_MASK)));
            }

            // Fetch method info. This may fail, if the method doesn't have IL.
            //
            CORINFO_METHOD_INFO methInfo;
            if (!compCompHnd->getMethodInfo(ftn, &methInfo, pParam->exactContextHnd))
            {
                inlineResult->NoteFatal(InlineObservation::CALLEE_NO_METHOD_INFO);
                return;
            }

            // Profile data allows us to avoid early "too many IL bytes" outs.
            //
            inlineResult->NoteBool(InlineObservation::CALLSITE_HAS_PROFILE_WEIGHTS,
                                   compiler->fgHaveSufficientProfileWeights());
            inlineResult->NoteBool(InlineObservation::CALLSITE_INSIDE_THROW_BLOCK,
                                   compiler->compCurBB->KindIs(BBJ_THROW));

            bool const forceInline = (pParam->methAttr & CORINFO_FLG_FORCEINLINE) != 0;

            compiler->impCanInlineIL(ftn, &methInfo, forceInline, inlineResult);

            if (inlineResult->IsFailure())
            {
                assert(inlineResult->IsNever());
                return;
            }

            // Speculatively check if initClass() can be done.
            // If it can be done, we will try to inline the method.
            CorInfoInitClassResult const initClassResult =
                compCompHnd->initClass(nullptr /* field */, ftn /* method */, pParam->exactContextHnd /* context */);

            if (initClassResult & CORINFO_INITCLASS_DONT_INLINE)
            {
                inlineResult->NoteFatal(InlineObservation::CALLSITE_CANT_CLASS_INIT);
                return;
            }

            // Given the VM the final say in whether to inline or not.
            // This should be last since for verifiable code, this can be expensive
            //
            CorInfoInline const vmResult = compCompHnd->canInline(compiler->info.compMethodHnd, ftn);

            if (vmResult == INLINE_FAIL)
            {
                inlineResult->NoteFatal(InlineObservation::CALLSITE_IS_VM_NOINLINE);
            }
            else if (vmResult == INLINE_NEVER)
            {
                inlineResult->NoteFatal(InlineObservation::CALLEE_IS_VM_NOINLINE);
            }

            if (inlineResult->IsFailure())
            {
                // The VM already self-reported this failure, so mark it specially
                // so the JIT doesn't also try reporting it.
                //
                inlineResult->SetVMFailure();
                return;
            }

            // Get the method's class properties
            //
            CORINFO_CLASS_HANDLE clsHandle = compCompHnd->getMethodClass(ftn);
            unsigned const       clsAttr   = compCompHnd->getClassAttribs(clsHandle);

            // Return type
            //
            var_types const fncRetType = pParam->call->TypeGet();

#ifdef DEBUG
            var_types fncRealRetType = JITtype2varType(methInfo.args.retType);

            assert((genActualType(fncRealRetType) == genActualType(fncRetType)) ||
                   // <BUGNUM> VSW 288602 </BUGNUM>
                   // In case of IJW, we allow to assign a native pointer to a BYREF.
                   (fncRetType == TYP_BYREF && methInfo.args.retType == CORINFO_TYPE_PTR) ||
                   (varTypeIsStruct(fncRetType) && (fncRealRetType == TYP_STRUCT)));
#endif

            // Allocate an InlineCandidateInfo structure,
            //
            // Or, reuse the existing GuardedDevirtualizationCandidateInfo,
            // which was pre-allocated to have extra room.
            //
            InlineCandidateInfo* pInfo;

            if (pParam->call->IsGuardedDevirtualizationCandidate())
            {
                pInfo = pParam->call->GetGDVCandidateInfo(pParam->candidateIndex);
            }
            else
            {
                pInfo = new (pParam->pThis, CMK_Inlining) InlineCandidateInfo;

                // Null out bits we don't use when we're just inlining
                //
                pInfo->guardedClassHandle              = nullptr;
                pInfo->guardedMethodHandle             = nullptr;
                pInfo->guardedMethodUnboxedEntryHandle = nullptr;
                pInfo->likelihood                      = 0;
                pInfo->requiresInstMethodTableArg      = false;
            }

            pInfo->methInfo                       = methInfo;
            pInfo->ilCallerHandle                 = pParam->pThis->info.compMethodHnd;
            pInfo->clsHandle                      = clsHandle;
            pInfo->exactContextHnd                = pParam->exactContextHnd;
            pInfo->retExpr                        = nullptr;
            pInfo->preexistingSpillTemp           = BAD_VAR_NUM;
            pInfo->clsAttr                        = clsAttr;
            pInfo->methAttr                       = pParam->methAttr;
            pInfo->initClassResult                = initClassResult;
            pInfo->fncRetType                     = fncRetType;
            pInfo->exactContextNeedsRuntimeLookup = false;
            pInfo->inlinersContext                = pParam->pThis->compInlineContext;

            // Note exactContextNeedsRuntimeLookup is reset later on,
            // over in impMarkInlineCandidate.
            //
            *(pParam->ppInlineCandidateInfo) = pInfo;
        },
        &param);

    if (!success)
    {
        inlineResult->NoteFatal(InlineObservation::CALLSITE_COMPILATION_ERROR);
    }
}

GenTree* Compiler::impMathIntrinsic(CORINFO_METHOD_HANDLE method,
                                    CORINFO_SIG_INFO*     sig,
                                    var_types             callType,
                                    NamedIntrinsic        intrinsicName,
                                    bool                  tailCall)
{
    GenTree* op1;
    GenTree* op2;

    assert(callType != TYP_STRUCT);
    assert(IsMathIntrinsic(intrinsicName));

    op1 = nullptr;

#if !defined(TARGET_X86)
    // Intrinsics that are not implemented directly by target instructions will
    // be re-materialized as users calls in rationalizer. For prefixed tail calls,
    // don't do this optimization, because
    //  a) For back compatibility reasons on desktop .NET Framework 4.6 / 4.6.1
    //  b) It will be non-trivial task or too late to re-materialize a surviving
    //     tail prefixed GT_INTRINSIC as tail call in rationalizer.
    if (!IsIntrinsicImplementedByUserCall(intrinsicName) || !tailCall)
#else
    // On x86 RyuJIT, importing intrinsics that are implemented as user calls can cause incorrect calculation
    // of the depth of the stack if these intrinsics are used as arguments to another call. This causes bad
    // code generation for certain EH constructs.
    if (!IsIntrinsicImplementedByUserCall(intrinsicName))
#endif
    {
        CORINFO_ARG_LIST_HANDLE arg = sig->args;

        switch (sig->numArgs)
        {
            case 1:
                assert(eeGetArgType(arg, sig) == callType);

                op1 = impPopStack().val;
                op1 = impImplicitR4orR8Cast(op1, callType);
                op1 = new (this, GT_INTRINSIC) GenTreeIntrinsic(genActualType(callType), op1, intrinsicName, method);
                break;

            case 2:
                assert(eeGetArgType(arg, sig) == callType);
                INDEBUG(arg = info.compCompHnd->getArgNext(arg));
                assert(eeGetArgType(arg, sig) == callType);

                op2 = impPopStack().val;
                op1 = impPopStack().val;
                op1 = impImplicitR4orR8Cast(op1, callType);
                op2 = impImplicitR4orR8Cast(op2, callType);
                op1 =
                    new (this, GT_INTRINSIC) GenTreeIntrinsic(genActualType(callType), op1, op2, intrinsicName, method);
                break;

            default:
                NO_WAY("Unsupported number of args for Math Intrinsic");
        }

        if (IsIntrinsicImplementedByUserCall(intrinsicName))
        {
            op1->gtFlags |= GTF_CALL;
        }
    }

    return op1;
}

//------------------------------------------------------------------------
// impMinMaxIntrinsic: Imports a min or max intrinsic
//
// Arguments:
//   method        - The handle of the method being imported
//   callType      - The underlying type for the call
//   intrinsicName - The intrinsic being imported
//   tailCall      - true if the method is a tail call; otherwise false
//   isMax         - true if the intrinsic computes the max; false for the min
//   isMagnitude   - true if the intrinsic compares using the absolute value of the inputs
//   isNumber      - true if the intrinsic propagates the number; false for NaN
//
GenTree* Compiler::impMinMaxIntrinsic(CORINFO_METHOD_HANDLE method,
                                      CORINFO_SIG_INFO*     sig,
                                      CorInfoType           callJitType,
                                      NamedIntrinsic        intrinsicName,
                                      bool                  tailCall,
                                      bool                  isMax,
                                      bool                  isMagnitude,
                                      bool                  isNumber)
{
    var_types callType = JITtype2varType(callJitType);

    assert(varTypeIsFloating(callType));
    assert(sig->numArgs == 2);

    GenTreeDblCon* cnsNode   = nullptr;
    GenTree*       otherNode = nullptr;

    GenTree* op2 = impStackTop().val;
    GenTree* op1 = impStackTop(1).val;

    if (op2->IsCnsFltOrDbl())
    {
        cnsNode   = op2->AsDblCon();
        otherNode = op1;
    }
    else if (op1->IsCnsFltOrDbl())
    {
        cnsNode   = op1->AsDblCon();
        otherNode = op2;
    }

    if (cnsNode != nullptr)
    {
        if (otherNode->IsCnsFltOrDbl())
        {
            // both are constant, we can fold this operation completely. Pop both peeked values

            double x = cnsNode->DconValue();
            double y = otherNode->AsDblCon()->DconValue();
            double z;

            if (isMax)
            {
                if (isMagnitude)
                {
                    if (isNumber)
                    {
                        z = FloatingPointUtils::maximumMagnitudeNumber(x, y);
                    }
                    else
                    {
                        z = FloatingPointUtils::maximumMagnitude(x, y);
                    }
                }
                else if (isNumber)
                {
                    z = FloatingPointUtils::maximumNumber(x, y);
                }
                else
                {
                    z = FloatingPointUtils::maximum(x, y);
                }
            }
            else
            {
                if (isMagnitude)
                {
                    if (isNumber)
                    {
                        z = FloatingPointUtils::minimumMagnitudeNumber(x, y);
                    }
                    else
                    {
                        z = FloatingPointUtils::minimumMagnitude(x, y);
                    }
                }
                else if (isNumber)
                {
                    z = FloatingPointUtils::minimumNumber(x, y);
                }
                else
                {
                    z = FloatingPointUtils::minimum(x, y);
                }
            }
            cnsNode->SetDconValue(z);

            impPopStack();
            impPopStack();

            DEBUG_DESTROY_NODE(otherNode);
            return cnsNode;
        }

        // only one is constant, we can fold in specialized scenarios

        if (cnsNode->IsFloatNaN())
        {
            impSpillSideEffects(false, CHECK_SPILL_ALL DEBUGARG("spill side effects before propagating NaN"));

            impPopStack();
            impPopStack();

            if (isNumber)
            {
                DEBUG_DESTROY_NODE(cnsNode);
                return otherNode;
            }
            else
            {
                DEBUG_DESTROY_NODE(otherNode);
                return cnsNode;
            }
        }

#if defined(FEATURE_HW_INTRINSICS) && defined(TARGET_XARCH)
        if (!isMagnitude && compOpportunisticallyDependsOn(InstructionSet_SSE2))
        {
            bool needsFixup = false;
            bool canHandle  = false;

            if (isMax)
            {
                // maxsd, maxss return op2 if both inputs are 0 of either sign
                // we require +0 to be greater than -0 we also require NaN to
                // not be propagated for isNumber and to be propagated otherwise.
                //
                // This means for isNumber we want to do `max other, cns` and
                // can only handle cns being -0 if Avx512F is supported. This is
                // because if other was NaN, we want to return the non-NaN cns.
                // But if cns was -0 and other was +0 we'd want to return +0 and
                // so need to be able to fixup the result.
                //
                // For !isNumber we have the inverse and want `max cns, other` and
                // can only handle cns being +0 if Avx512F is supported. This is
                // because if other was NaN, we want to return other and if cns
                // was +0 and other was -0 we'd want to return +0 and so need
                // so need to be able to fixup the result.

                if (isNumber)
                {
                    needsFixup = cnsNode->IsFloatNegativeZero();
                }
                else
                {
                    needsFixup = cnsNode->IsFloatPositiveZero();
                }

                if (!needsFixup || compOpportunisticallyDependsOn(InstructionSet_AVX512F))
                {
                    // Given the checks, op1 can safely be the cns and op2 the other node

                    intrinsicName = (callType == TYP_DOUBLE) ? NI_SSE2_MaxScalar : NI_SSE_MaxScalar;

                    // one is constant and we know its something we can handle, so pop both peeked values

                    op1 = cnsNode;
                    op2 = otherNode;

                    canHandle = true;
                }
            }
            else
            {
                // minsd, minss return op2 if both inputs are 0 of either sign
                // we require -0 to be lesser than +0, we also require NaN to
                // not be propagated for isNumber and to be propagated otherwise.
                //
                // This means for isNumber we want to do `min other, cns` and
                // can only handle cns being +0 if Avx512F is supported. This is
                // because if other was NaN, we want to return the non-NaN cns.
                // But if cns was +0 and other was -0 we'd want to return -0 and
                // so need to be able to fixup the result.
                //
                // For !isNumber we have the inverse and want `min cns, other` and
                // can only handle cns being -0 if Avx512F is supported. This is
                // because if other was NaN, we want to return other and if cns
                // was -0 and other was +0 we'd want to return -0 and so need
                // so need to be able to fixup the result.

                if (isNumber)
                {
                    needsFixup = cnsNode->IsFloatPositiveZero();
                }
                else
                {
                    needsFixup = cnsNode->IsFloatNegativeZero();
                }

                if (!needsFixup || compOpportunisticallyDependsOn(InstructionSet_AVX512F))
                {
                    // Given the checks, op1 can safely be the cns and op2 the other node

                    intrinsicName = (callType == TYP_DOUBLE) ? NI_SSE2_MinScalar : NI_SSE_MinScalar;

                    // one is constant and we know its something we can handle, so pop both peeked values

                    op1 = cnsNode;
                    op2 = otherNode;

                    canHandle = true;
                }
            }

            if (canHandle)
            {
                assert(op1->IsCnsFltOrDbl() && !op2->IsCnsFltOrDbl());

                impPopStack();
                impPopStack();

                GenTreeVecCon* vecCon = gtNewVconNode(TYP_SIMD16);

                if (callJitType == CORINFO_TYPE_FLOAT)
                {
                    vecCon->gtSimdVal.f32[0] = static_cast<float>(op1->AsDblCon()->DconValue());
                }
                else
                {
                    vecCon->gtSimdVal.f64[0] = op1->AsDblCon()->DconValue();
                }

                op1 = vecCon;
                op2 = gtNewSimdCreateScalarUnsafeNode(TYP_SIMD16, op2, callJitType, 16);

                GenTree* retNode = gtNewSimdHWIntrinsicNode(TYP_SIMD16, op1, op2, intrinsicName, callJitType, 16);

                if (needsFixup)
                {
                    GenTree* op2Clone;
                    op2 = impCloneExpr(op2, &op2Clone, CHECK_SPILL_ALL,
                                       nullptr DEBUGARG("Cloning non-constant for Math.Max/Min"));

                    retNode->AsHWIntrinsic()->Op(2) = op2;

                    GenTreeVecCon* tbl = gtNewVconNode(TYP_SIMD16);

                    // FixupScalar(left, right, table, control) computes the input type of right
                    // adjusts it based on the table and then returns
                    //
                    // In our case, left is going to be the result of the RangeScalar operation
                    // and right is going to be op1 or op2. In the case op1/op2 is QNaN or SNaN
                    // we want to preserve it instead. Otherwise we want to preserve the original
                    // result computed by RangeScalar.
                    //
                    // If both inputs are NaN, then we'll end up taking op1 by virtue of it being
                    // the latter fixup.

                    if (isMax)
                    {
                        // QNAN: 0b0000:  Preserve left
                        // SNAN: 0b0000
                        // ZERO: 0b1000:  +0
                        // +ONE: 0b0000
                        // -INF: 0b0000
                        // +INF: 0b0000
                        // -VAL: 0b0000
                        // +VAL: 0b0000
                        tbl->gtSimdVal.i32[0] = 0x0800;
                    }
                    else
                    {
                        // QNAN: 0b0000:  Preserve left
                        // SNAN: 0b0000
                        // ZERO: 0b0111:  -0
                        // +ONE: 0b0000
                        // -INF: 0b0000
                        // +INF: 0b0000
                        // -VAL: 0b0000
                        // +VAL: 0b0000
                        tbl->gtSimdVal.i32[0] = 0x0700;
                    }

                    retNode = gtNewSimdHWIntrinsicNode(TYP_SIMD16, retNode, op2Clone, tbl, gtNewIconNode(0),
                                                       NI_AVX512F_FixupScalar, callJitType, 16);
                }

                if (isNumber)
                {
                    // Swap the operands so that the cnsNode is op1, this prevents
                    // the unknown value (which could be NaN) from being selected.

                    retNode->AsHWIntrinsic()->Op(1) = op2;
                    retNode->AsHWIntrinsic()->Op(2) = op1;
                }

                return gtNewSimdToScalarNode(callType, retNode, callJitType, 16);
            }
        }
#endif // FEATURE_HW_INTRINSICS && TARGET_XARCH
    }

#if defined(FEATURE_HW_INTRINSICS) && defined(TARGET_XARCH)
    if (compOpportunisticallyDependsOn(InstructionSet_AVX512DQ))
    {
        // We are constructing a chain of intrinsics similar to:
        //    var op1 = Vector128.CreateScalarUnsafe(x);
        //    var op2 = Vector128.CreateScalarUnsafe(y);
        //
        //    var tmp = Avx512DQ.RangeScalar(op1, op2, imm8);
        //    var tbl = Vector128.CreateScalarUnsafe(0x00);
        //
        //    tmp = Avx512F.FixupScalar(tmp, op2, tbl, 0x00);
        //    tmp = Avx512F.FixupScalar(tmp, op1, tbl, 0x00);
        //
        //    return tmp.ToScalar();

        // RangeScalar operates by default almost as MaxNumber or MinNumber
        // but, it propagates sNaN and does not propagate qNaN. So we need
        // an additional fixup to ensure we propagate qNaN as well.

        uint8_t imm8;

        if (isMax)
        {
            if (isMagnitude)
            {
                // 0b01_11: Sign(CompareResult), Max-Abs Value
                imm8 = 0x07;
            }
            else
            {
                // 0b01_01: Sign(CompareResult), Max Value
                imm8 = 0x05;
            }
        }
        else if (isMagnitude)
        {
            // 0b01_10: Sign(CompareResult), Min-Abs Value
            imm8 = 0x06;
        }
        else
        {
            // 0b01_00: Sign(CompareResult), Min Value
            imm8 = 0x04;
        }

        GenTree* op3 = gtNewIconNode(imm8);
        GenTree* op2 = gtNewSimdCreateScalarUnsafeNode(TYP_SIMD16, impPopStack().val, callJitType, 16);
        GenTree* op1 = gtNewSimdCreateScalarUnsafeNode(TYP_SIMD16, impPopStack().val, callJitType, 16);

        GenTree* op2Clone;
        op2 = impCloneExpr(op2, &op2Clone, CHECK_SPILL_ALL, nullptr DEBUGARG("Cloning op2 for Math.Max/Min"));

        GenTree* op1Clone;
        op1 = impCloneExpr(op1, &op1Clone, CHECK_SPILL_ALL, nullptr DEBUGARG("Cloning op1 for Math.Max/Min"));

        GenTree* tmp = gtNewSimdHWIntrinsicNode(TYP_SIMD16, op1, op2, op3, NI_AVX512DQ_RangeScalar, callJitType, 16);

        // FixupScalar(left, right, table, control) computes the input type of right
        // adjusts it based on the table and then returns
        //
        // In our case, left is going to be the result of the RangeScalar operation,
        // which is either sNaN or a normal value, and right is going to be op1 or op2.

        GenTree* tbl1 = gtNewVconNode(TYP_SIMD16);
        GenTree* tbl2;

        // We currently have (commutative)
        // * snan, snan = snan
        // * snan, qnan = snan
        // * snan, norm = snan
        // * qnan, qnan = qnan
        // * qnan, norm = norm
        // * norm, norm = norm

        if (isNumber)
        {
            // We need to fixup the case of:
            // * snan, norm = snan
            //
            // Instead, it should be:
            // * snan, norm = norm

            // First look at op1 and op2 using op2 as the classification
            //
            // If op2 is norm, we take op2 (norm)
            // If op2 is  nan, we take op1 ( nan or norm)
            //
            // Thus, if one input was norm the fixup is now norm

            // QNAN: 0b0000:  Preserve left
            // SNAN: 0b0000
            // ZERO: 0b0001:  Preserve right
            // +ONE: 0b0001
            // -INF: 0b0001
            // +INF: 0b0001
            // -VAL: 0b0001
            // +VAL: 0b0001
            tbl1->AsVecCon()->gtSimdVal.i32[0] = 0x11111100;

            // Next look at result and fixup using result as the classification
            //
            // If result is norm, we take the result (norm)
            // If result is  nan, we take the fixup  ( nan or norm)
            //
            // Thus if either input was snan, we now have norm as expected
            // Otherwise, the result was already correct

            tbl1 = impCloneExpr(tbl1, &tbl2, CHECK_SPILL_ALL, nullptr DEBUGARG("Cloning tbl for Math.Max/Min"));

            op1Clone = gtNewSimdHWIntrinsicNode(TYP_SIMD16, op1Clone, op2Clone, tbl1, gtNewIconNode(0),
                                                NI_AVX512F_FixupScalar, callJitType, 16);

            tmp = gtNewSimdHWIntrinsicNode(TYP_SIMD16, op1Clone, tmp, tbl2, gtNewIconNode(0), NI_AVX512F_FixupScalar,
                                           callJitType, 16);
        }
        else
        {
            // We need to fixup the case of:
            // * qnan, norm = norm
            //
            // Instead, it should be:
            // * qnan, norm = qnan

            // First look at op1 and op2 using op2 as the classification
            //
            // If op2 is norm, we take op1 ( nan or norm)
            // If op2 is snan, we take op1 ( nan or norm)
            // If op2 is qnan, we take op2 (qnan)
            //
            // Thus, if either input was qnan the fixup is now qnan

            // QNAN: 0b0001:  Preserve right
            // SNAN: 0b0000:  Preserve left
            // ZERO: 0b0000
            // +ONE: 0b0000
            // -INF: 0b0000
            // +INF: 0b0000
            // -VAL: 0b0000
            // +VAL: 0b0000
            tbl1->AsVecCon()->gtSimdVal.i32[0] = 0x00000001;

            // Next look at result and fixup using fixup as the classification
            //
            // If fixup is norm, we take the result (norm)
            // If fixup is sNaN, we take the result (sNaN)
            // If fixup is qNaN, we take the fixup  (qNaN)
            //
            // Thus if the fixup was qnan, we now have qnan as expected
            // Otherwise, the result was already correct

            tbl1 = impCloneExpr(tbl1, &tbl2, CHECK_SPILL_ALL, nullptr DEBUGARG("Cloning tbl for Math.Max/Min"));

            op1Clone = gtNewSimdHWIntrinsicNode(TYP_SIMD16, op1Clone, op2Clone, tbl1, gtNewIconNode(0),
                                                NI_AVX512F_FixupScalar, callJitType, 16);

            tmp = gtNewSimdHWIntrinsicNode(TYP_SIMD16, tmp, op1Clone, tbl2, gtNewIconNode(0), NI_AVX512F_FixupScalar,
                                           callJitType, 16);
        }

        return gtNewSimdToScalarNode(callType, tmp, callJitType, 16);
    }
#endif // FEATURE_HW_INTRINSICS && TARGET_XARCH

    // TODO-CQ: Returning this as an intrinsic blocks inlining and is undesirable
    // return impMathIntrinsic(method, sig, callType, intrinsicName, tailCall);

    return nullptr;
}

//------------------------------------------------------------------------
// lookupNamedIntrinsic: map method to jit named intrinsic value
//
// Arguments:
//    method -- method handle for method
//
// Return Value:
//    Id for the named intrinsic, or Illegal if none.
//
// Notes:
//    method should have CORINFO_FLG_INTRINSIC set in its attributes,
//    otherwise it is not a named jit intrinsic.
//
NamedIntrinsic Compiler::lookupNamedIntrinsic(CORINFO_METHOD_HANDLE method)
{
    const char* className          = nullptr;
    const char* namespaceName      = nullptr;
    const char* enclosingClassName = nullptr;
    const char* methodName =
        info.compCompHnd->getMethodNameFromMetadata(method, &className, &namespaceName, &enclosingClassName);

    JITDUMP("Named Intrinsic ");

    if (namespaceName != nullptr)
    {
        JITDUMP("%s.", namespaceName);
    }
    if (enclosingClassName != nullptr)
    {
        JITDUMP("%s.", enclosingClassName);
    }
    if (className != nullptr)
    {
        JITDUMP("%s.", className);
    }
    if (methodName != nullptr)
    {
        JITDUMP("%s", methodName);
    }

    if ((namespaceName == nullptr) || (className == nullptr) || (methodName == nullptr))
    {
        // Check if we are dealing with an MD array's known runtime method
        CorInfoArrayIntrinsic arrayFuncIndex = info.compCompHnd->getArrayIntrinsicID(method);
        switch (arrayFuncIndex)
        {
            case CorInfoArrayIntrinsic::GET:
                JITDUMP("ARRAY_FUNC_GET: Recognized\n");
                return NI_Array_Get;
            case CorInfoArrayIntrinsic::SET:
                JITDUMP("ARRAY_FUNC_SET: Recognized\n");
                return NI_Array_Set;
            case CorInfoArrayIntrinsic::ADDRESS:
                JITDUMP("ARRAY_FUNC_ADDRESS: Recognized\n");
                return NI_Array_Address;
            default:
                break;
        }

        JITDUMP(": Not recognized, not enough metadata\n");
        return NI_Illegal;
    }

    JITDUMP(": ");

    NamedIntrinsic result = NI_Illegal;

    if (strncmp(namespaceName, "System", 6) == 0)
    {
        namespaceName += 6;

        if (namespaceName[0] == '\0')
        {
            switch (className[0])
            {
                case 'A':
                {
                    if (strcmp(className, "Activator") == 0)
                    {
                        if (strcmp(methodName, "AllocatorOf") == 0)
                        {
                            result = NI_System_Activator_AllocatorOf;
                        }
                        else if (strcmp(methodName, "DefaultConstructorOf") == 0)
                        {
                            result = NI_System_Activator_DefaultConstructorOf;
                        }
                    }
                    else if (strcmp(className, "Array") == 0)
                    {
                        if (strcmp(methodName, "Clone") == 0)
                        {
                            result = NI_System_Array_Clone;
                        }
                        else if (strcmp(methodName, "GetLength") == 0)
                        {
                            result = NI_System_Array_GetLength;
                        }
                        else if (strcmp(methodName, "GetLowerBound") == 0)
                        {
                            result = NI_System_Array_GetLowerBound;
                        }
                        else if (strcmp(methodName, "GetUpperBound") == 0)
                        {
                            result = NI_System_Array_GetUpperBound;
                        }
                    }
                    break;
                }

                case 'B':
                {
                    if (strcmp(className, "BitConverter") == 0)
                    {
                        if (strcmp(methodName, "DoubleToInt64Bits") == 0)
                        {
                            result = NI_System_BitConverter_DoubleToInt64Bits;
                        }
                        else if (strcmp(methodName, "DoubleToUInt64Bits") == 0)
                        {
                            result = NI_System_BitConverter_DoubleToInt64Bits;
                        }
                        else if (strcmp(methodName, "Int32BitsToSingle") == 0)
                        {
                            result = NI_System_BitConverter_Int32BitsToSingle;
                        }
                        else if (strcmp(methodName, "Int64BitsToDouble") == 0)
                        {
                            result = NI_System_BitConverter_Int64BitsToDouble;
                        }
                        else if (strcmp(methodName, "SingleToInt32Bits") == 0)
                        {
                            result = NI_System_BitConverter_SingleToInt32Bits;
                        }
                        else if (strcmp(methodName, "SingleToUInt32Bits") == 0)
                        {
                            result = NI_System_BitConverter_SingleToInt32Bits;
                        }
                        else if (strcmp(methodName, "UInt32BitsToSingle") == 0)
                        {
                            result = NI_System_BitConverter_Int32BitsToSingle;
                        }
                        else if (strcmp(methodName, "UInt64BitsToDouble") == 0)
                        {
                            result = NI_System_BitConverter_Int64BitsToDouble;
                        }
                    }
                    break;
                }

                case 'D':
                {
                    if (strcmp(className, "Double") == 0)
                    {
                        result = lookupPrimitiveFloatNamedIntrinsic(method, methodName);
                    }
                    break;
                }

                case 'E':
                {
                    if (strcmp(className, "Enum") == 0)
                    {
                        if (strcmp(methodName, "HasFlag") == 0)
                        {
                            result = NI_System_Enum_HasFlag;
                        }
                    }
                    break;
                }

                case 'G':
                {
                    if (strcmp(className, "GC") == 0)
                    {
                        if (strcmp(methodName, "KeepAlive") == 0)
                        {
                            result = NI_System_GC_KeepAlive;
                        }
                    }
                    break;
                }

                case 'I':
                {
                    if ((strcmp(className, "Int32") == 0) || (strcmp(className, "Int64") == 0) ||
                        (strcmp(className, "IntPtr") == 0))
                    {
                        result = lookupPrimitiveIntNamedIntrinsic(method, methodName);
                    }
                    break;
                }

                case 'M':
                {
                    if ((strcmp(className, "Math") == 0) || (strcmp(className, "MathF") == 0))
                    {
                        result = lookupPrimitiveFloatNamedIntrinsic(method, methodName);
                    }
                    else if (strcmp(className, "MemoryExtensions") == 0)
                    {
                        if (strcmp(methodName, "AsSpan") == 0)
                        {
                            result = NI_System_MemoryExtensions_AsSpan;
                        }
                        else if (strcmp(methodName, "Equals") == 0)
                        {
                            result = NI_System_MemoryExtensions_Equals;
                        }
                        else if (strcmp(methodName, "SequenceEqual") == 0)
                        {
                            result = NI_System_MemoryExtensions_SequenceEqual;
                        }
                        else if (strcmp(methodName, "StartsWith") == 0)
                        {
                            result = NI_System_MemoryExtensions_StartsWith;
                        }
                        else if (strcmp(methodName, "EndsWith") == 0)
                        {
                            result = NI_System_MemoryExtensions_EndsWith;
                        }
                    }
                    break;
                }

                case 'O':
                {
                    if (strcmp(className, "Object") == 0)
                    {
                        if (strcmp(methodName, "GetType") == 0)
                        {
                            result = NI_System_Object_GetType;
                        }
                        else if (strcmp(methodName, "MemberwiseClone") == 0)
                        {
                            result = NI_System_Object_MemberwiseClone;
                        }
                    }
                    break;
                }

                case 'R':
                {
                    if (strcmp(className, "ReadOnlySpan`1") == 0)
                    {
                        if (strcmp(methodName, "get_Item") == 0)
                        {
                            result = NI_System_ReadOnlySpan_get_Item;
                        }
                        else if (strcmp(methodName, "get_Length") == 0)
                        {
                            result = NI_System_ReadOnlySpan_get_Length;
                        }
                    }
                    else if (strcmp(className, "RuntimeType") == 0)
                    {
                        if (strcmp(methodName, "get_IsActualEnum") == 0)
                        {
                            result = NI_System_Type_get_IsEnum;
                        }
                        if (strcmp(methodName, "get_TypeHandle") == 0)
                        {
                            result = NI_System_RuntimeType_get_TypeHandle;
                        }
                    }
                    else if (strcmp(className, "RuntimeTypeHandle") == 0)
                    {
                        if (strcmp(methodName, "ToIntPtr") == 0)
                        {
                            result = NI_System_RuntimeTypeHandle_ToIntPtr;
                        }
                    }
                    break;
                }

                case 'S':
                {
                    if (strcmp(className, "Single") == 0)
                    {
                        result = lookupPrimitiveFloatNamedIntrinsic(method, methodName);
                    }
                    else if (strcmp(className, "Span`1") == 0)
                    {
                        if (strcmp(methodName, "get_Item") == 0)
                        {
                            result = NI_System_Span_get_Item;
                        }
                        else if (strcmp(methodName, "get_Length") == 0)
                        {
                            result = NI_System_Span_get_Length;
                        }
                    }
                    else if (strcmp(className, "SpanHelpers") == 0)
                    {
                        if (strcmp(methodName, "SequenceEqual") == 0)
                        {
                            result = NI_System_SpanHelpers_SequenceEqual;
                        }
                        else if (strcmp(methodName, "Fill") == 0)
                        {
                            result = NI_System_SpanHelpers_Fill;
                        }
                        else if (strcmp(methodName, "ClearWithoutReferences") == 0)
                        {
                            result = NI_System_SpanHelpers_ClearWithoutReferences;
                        }
                        else if (strcmp(methodName, "Memmove") == 0)
                        {
                            result = NI_System_SpanHelpers_Memmove;
                        }
                    }
                    else if (strcmp(className, "String") == 0)
                    {
                        if (strcmp(methodName, "Equals") == 0)
                        {
                            result = NI_System_String_Equals;
                        }
                        else if (strcmp(methodName, "get_Chars") == 0)
                        {
                            result = NI_System_String_get_Chars;
                        }
                        else if (strcmp(methodName, "get_Length") == 0)
                        {
                            result = NI_System_String_get_Length;
                        }
                        else if (strcmp(methodName, "op_Implicit") == 0)
                        {
                            result = NI_System_String_op_Implicit;
                        }
                        else if (strcmp(methodName, "StartsWith") == 0)
                        {
                            result = NI_System_String_StartsWith;
                        }
                        else if (strcmp(methodName, "EndsWith") == 0)
                        {
                            result = NI_System_String_EndsWith;
                        }
                    }
                    break;
                }

                case 'T':
                {
                    if (strcmp(className, "Type") == 0)
                    {
                        if (strcmp(methodName, "get_IsEnum") == 0)
                        {
                            result = NI_System_Type_get_IsEnum;
                        }
                        else if (strcmp(methodName, "get_IsValueType") == 0)
                        {
                            result = NI_System_Type_get_IsValueType;
                        }
                        else if (strcmp(methodName, "get_IsPrimitive") == 0)
                        {
                            result = NI_System_Type_get_IsPrimitive;
                        }
                        else if (strcmp(methodName, "get_IsByRefLike") == 0)
                        {
                            result = NI_System_Type_get_IsByRefLike;
                        }
                        else if (strcmp(methodName, "GetEnumUnderlyingType") == 0)
                        {
                            result = NI_System_Type_GetEnumUnderlyingType;
                        }
                        else if (strcmp(methodName, "GetTypeFromHandle") == 0)
                        {
                            result = NI_System_Type_GetTypeFromHandle;
                        }
                        else if (strcmp(methodName, "IsAssignableFrom") == 0)
                        {
                            result = NI_System_Type_IsAssignableFrom;
                        }
                        else if (strcmp(methodName, "IsAssignableTo") == 0)
                        {
                            result = NI_System_Type_IsAssignableTo;
                        }
                        else if (strcmp(methodName, "op_Equality") == 0)
                        {
                            result = NI_System_Type_op_Equality;
                        }
                        else if (strcmp(methodName, "op_Inequality") == 0)
                        {
                            result = NI_System_Type_op_Inequality;
                        }
                        else if (strcmp(methodName, "get_TypeHandle") == 0)
                        {
                            result = NI_System_Type_get_TypeHandle;
                        }
                    }
                    break;
                }

                case 'U':
                {
                    if ((strcmp(className, "UInt32") == 0) || (strcmp(className, "UInt64") == 0) ||
                        (strcmp(className, "UIntPtr") == 0))
                    {
                        result = lookupPrimitiveIntNamedIntrinsic(method, methodName);
                    }
                    break;
                }

                default:
                    break;
            }
        }
        else if (namespaceName[0] == '.')
        {
            namespaceName += 1;

#if defined(TARGET_XARCH) || defined(TARGET_ARM64)
            if (strcmp(namespaceName, "Buffers.Binary") == 0)
            {
                if (strcmp(className, "BinaryPrimitives") == 0)
                {
                    if (strcmp(methodName, "ReverseEndianness") == 0)
                    {
                        result = NI_System_Buffers_Binary_BinaryPrimitives_ReverseEndianness;
                    }
                }
            }
            else
#endif // defined(TARGET_XARCH) || defined(TARGET_ARM64)
                if (strcmp(namespaceName, "Collections.Generic") == 0)
            {
                if (strcmp(className, "Comparer`1") == 0)
                {
                    if (strcmp(methodName, "get_Default") == 0)
                    {
                        result = NI_System_Collections_Generic_Comparer_get_Default;
                    }
                }
                else if (strcmp(className, "EqualityComparer`1") == 0)
                {
                    if (strcmp(methodName, "get_Default") == 0)
                    {
                        result = NI_System_Collections_Generic_EqualityComparer_get_Default;
                    }
                }
            }
            else if (strcmp(namespaceName, "Numerics") == 0)
            {
                if (strcmp(className, "BitOperations") == 0)
                {
                    result = lookupPrimitiveIntNamedIntrinsic(method, methodName);
                }
                else
                {
#ifdef FEATURE_HW_INTRINSICS
                    CORINFO_SIG_INFO sig;
                    info.compCompHnd->getMethodSig(method, &sig);

                    result = SimdAsHWIntrinsicInfo::lookupId(this, &sig, className, methodName, enclosingClassName);
#endif // FEATURE_HW_INTRINSICS

                    if (result == NI_Illegal)
                    {
                        // This allows the relevant code paths to be dropped as dead code even
                        // on platforms where FEATURE_HW_INTRINSICS is not supported.

                        if (strcmp(methodName, "get_IsSupported") == 0)
                        {
                            assert(strcmp(className, "Vector`1") == 0);
                            result = NI_IsSupported_Type;
                        }
                        else if (strcmp(methodName, "get_IsHardwareAccelerated") == 0)
                        {
                            result = NI_IsSupported_False;
                        }
                        else if (strcmp(methodName, "get_Count") == 0)
                        {
                            assert(strcmp(className, "Vector`1") == 0);
                            result = NI_Vector_GetCount;
                        }
                        else if (gtIsRecursiveCall(method))
                        {
                            // For the framework itself, any recursive intrinsics will either be
                            // only supported on a single platform or will be guarded by a relevant
                            // IsSupported check so the throw PNSE will be valid or dropped.

                            result = NI_Throw_PlatformNotSupportedException;
                        }
                    }
                }
            }
            else if (strncmp(namespaceName, "Runtime.", 8) == 0)
            {
                namespaceName += 8;

                if (strcmp(namespaceName, "CompilerServices") == 0)
                {
                    if (strcmp(className, "RuntimeHelpers") == 0)
                    {
                        if (strcmp(methodName, "CreateSpan") == 0)
                        {
                            result = NI_System_Runtime_CompilerServices_RuntimeHelpers_CreateSpan;
                        }
                        else if (strcmp(methodName, "InitializeArray") == 0)
                        {
                            result = NI_System_Runtime_CompilerServices_RuntimeHelpers_InitializeArray;
                        }
                        else if (strcmp(methodName, "IsKnownConstant") == 0)
                        {
                            result = NI_System_Runtime_CompilerServices_RuntimeHelpers_IsKnownConstant;
                        }
                    }
                    else if (strcmp(className, "Unsafe") == 0)
                    {
                        if (strcmp(methodName, "Add") == 0)
                        {
                            result = NI_SRCS_UNSAFE_Add;
                        }
                        else if (strcmp(methodName, "AddByteOffset") == 0)
                        {
                            result = NI_SRCS_UNSAFE_AddByteOffset;
                        }
                        else if (strcmp(methodName, "AreSame") == 0)
                        {
                            result = NI_SRCS_UNSAFE_AreSame;
                        }
                        else if (strcmp(methodName, "As") == 0)
                        {
                            result = NI_SRCS_UNSAFE_As;
                        }
                        else if (strcmp(methodName, "AsPointer") == 0)
                        {
                            result = NI_SRCS_UNSAFE_AsPointer;
                        }
                        else if (strcmp(methodName, "AsRef") == 0)
                        {
                            result = NI_SRCS_UNSAFE_AsRef;
                        }
                        else if (strcmp(methodName, "BitCast") == 0)
                        {
                            result = NI_SRCS_UNSAFE_BitCast;
                        }
                        else if (strcmp(methodName, "ByteOffset") == 0)
                        {
                            result = NI_SRCS_UNSAFE_ByteOffset;
                        }
                        else if (strcmp(methodName, "Copy") == 0)
                        {
                            result = NI_SRCS_UNSAFE_Copy;
                        }
                        else if (strcmp(methodName, "CopyBlock") == 0)
                        {
                            result = NI_SRCS_UNSAFE_CopyBlock;
                        }
                        else if (strcmp(methodName, "CopyBlockUnaligned") == 0)
                        {
                            result = NI_SRCS_UNSAFE_CopyBlockUnaligned;
                        }
                        else if (strcmp(methodName, "InitBlock") == 0)
                        {
                            result = NI_SRCS_UNSAFE_InitBlock;
                        }
                        else if (strcmp(methodName, "InitBlockUnaligned") == 0)
                        {
                            result = NI_SRCS_UNSAFE_InitBlockUnaligned;
                        }
                        else if (strcmp(methodName, "IsAddressGreaterThan") == 0)
                        {
                            result = NI_SRCS_UNSAFE_IsAddressGreaterThan;
                        }
                        else if (strcmp(methodName, "IsAddressLessThan") == 0)
                        {
                            result = NI_SRCS_UNSAFE_IsAddressLessThan;
                        }
                        else if (strcmp(methodName, "IsNullRef") == 0)
                        {
                            result = NI_SRCS_UNSAFE_IsNullRef;
                        }
                        else if (strcmp(methodName, "NullRef") == 0)
                        {
                            result = NI_SRCS_UNSAFE_NullRef;
                        }
                        else if (strcmp(methodName, "Read") == 0)
                        {
                            result = NI_SRCS_UNSAFE_Read;
                        }
                        else if (strcmp(methodName, "ReadUnaligned") == 0)
                        {
                            result = NI_SRCS_UNSAFE_ReadUnaligned;
                        }
                        else if (strcmp(methodName, "SizeOf") == 0)
                        {
                            result = NI_SRCS_UNSAFE_SizeOf;
                        }
                        else if (strcmp(methodName, "SkipInit") == 0)
                        {
                            result = NI_SRCS_UNSAFE_SkipInit;
                        }
                        else if (strcmp(methodName, "Subtract") == 0)
                        {
                            result = NI_SRCS_UNSAFE_Subtract;
                        }
                        else if (strcmp(methodName, "SubtractByteOffset") == 0)
                        {
                            result = NI_SRCS_UNSAFE_SubtractByteOffset;
                        }
                        else if (strcmp(methodName, "Unbox") == 0)
                        {
                            result = NI_SRCS_UNSAFE_Unbox;
                        }
                        else if (strcmp(methodName, "Write") == 0)
                        {
                            result = NI_SRCS_UNSAFE_Write;
                        }
                        else if (strcmp(methodName, "WriteUnaligned") == 0)
                        {
                            result = NI_SRCS_UNSAFE_WriteUnaligned;
                        }
                    }
                }
                else if (strcmp(namespaceName, "InteropServices") == 0)
                {
                    if (strcmp(className, "MemoryMarshal") == 0)
                    {
                        if (strcmp(methodName, "GetArrayDataReference") == 0)
                        {
                            result = NI_System_Runtime_InteropService_MemoryMarshal_GetArrayDataReference;
                        }
                    }
                }
                else if (strncmp(namespaceName, "Intrinsics", 10) == 0)
                {
                    // We go down this path even when FEATURE_HW_INTRINSICS isn't enabled
                    // so we can specially handle IsSupported and recursive calls.

                    // This is required to appropriately handle the intrinsics on platforms
                    // which don't support them. On such a platform methods like Vector64.Create
                    // will be seen as `Intrinsic` and `mustExpand` due to having a code path
                    // which is recursive. When such a path is hit we expect it to be handled by
                    // the importer and we fire an assert if it wasn't and in previous versions
                    // of the JIT would fail fast. This was changed to throw a PNSE instead but
                    // we still assert as most intrinsics should have been recognized/handled.

                    // In order to avoid the assert, we specially handle the IsSupported checks
                    // (to better allow dead-code optimizations) and we explicitly throw a PNSE
                    // as we know that is the desired behavior for the HWIntrinsics when not
                    // supported. For cases like Vector64.Create, this is fine because it will
                    // be behind a relevant IsSupported check and will never be hit and the
                    // software fallback will be executed instead.

                    CLANG_FORMAT_COMMENT_ANCHOR;

#ifdef FEATURE_HW_INTRINSICS
                    namespaceName += 10;
                    const char* platformNamespaceName;

#if defined(TARGET_XARCH)
                    platformNamespaceName = ".X86";
#elif defined(TARGET_ARM64)
                    platformNamespaceName = ".Arm";
#else
#error Unsupported platform
#endif

                    if ((namespaceName[0] == '\0') || (strcmp(namespaceName, platformNamespaceName) == 0))
                    {
                        CORINFO_SIG_INFO sig;
                        info.compCompHnd->getMethodSig(method, &sig);

                        result = HWIntrinsicInfo::lookupId(this, &sig, className, methodName, enclosingClassName);
                    }
#endif // FEATURE_HW_INTRINSICS

                    if (result == NI_Illegal)
                    {
                        // This allows the relevant code paths to be dropped as dead code even
                        // on platforms where FEATURE_HW_INTRINSICS is not supported.

                        if (strcmp(methodName, "get_IsSupported") == 0)
                        {
                            if (strncmp(className, "Vector", 6) == 0)
                            {
                                assert(
                                    (strcmp(className, "Vector64`1") == 0) || (strcmp(className, "Vector128`1") == 0) ||
                                    (strcmp(className, "Vector256`1") == 0) || (strcmp(className, "Vector512`1") == 0));

                                result = NI_IsSupported_Type;
                            }
                            else
                            {
                                result = NI_IsSupported_False;
                            }
                        }
                        else if (strcmp(methodName, "get_IsHardwareAccelerated") == 0)
                        {
                            result = NI_IsSupported_False;
                        }
                        else if (strcmp(methodName, "get_Count") == 0)
                        {
                            assert((strcmp(className, "Vector64`1") == 0) || (strcmp(className, "Vector128`1") == 0) ||
                                   (strcmp(className, "Vector256`1") == 0) || (strcmp(className, "Vector512`1") == 0));

                            result = NI_Vector_GetCount;
                        }
                        else if (gtIsRecursiveCall(method))
                        {
                            // For the framework itself, any recursive intrinsics will either be
                            // only supported on a single platform or will be guarded by a relevant
                            // IsSupported check so the throw PNSE will be valid or dropped.

                            result = NI_Throw_PlatformNotSupportedException;
                        }
                    }
                }
            }
            else if (strcmp(namespaceName, "StubHelpers") == 0)
            {
                if (strcmp(className, "StubHelpers") == 0)
                {
                    if (strcmp(methodName, "GetStubContext") == 0)
                    {
                        result = NI_System_StubHelpers_GetStubContext;
                    }
                    else if (strcmp(methodName, "NextCallReturnAddress") == 0)
                    {
                        result = NI_System_StubHelpers_NextCallReturnAddress;
                    }
                }
            }
            else if (strcmp(namespaceName, "Text") == 0)
            {
                if (strcmp(className, "UTF8EncodingSealed") == 0)
                {
                    if (strcmp(methodName, "ReadUtf8") == 0)
                    {
                        assert(strcmp(enclosingClassName, "UTF8Encoding") == 0);
                        result = NI_System_Text_UTF8Encoding_UTF8EncodingSealed_ReadUtf8;
                    }
                }
            }
            else if (strcmp(namespaceName, "Threading") == 0)
            {
                if (strcmp(className, "Interlocked") == 0)
                {
                    if (strcmp(methodName, "And") == 0)
                    {
                        result = NI_System_Threading_Interlocked_And;
                    }
                    else if (strcmp(methodName, "Or") == 0)
                    {
                        result = NI_System_Threading_Interlocked_Or;
                    }
                    else if (strcmp(methodName, "CompareExchange") == 0)
                    {
                        result = NI_System_Threading_Interlocked_CompareExchange;
                    }
                    else if (strcmp(methodName, "Exchange") == 0)
                    {
                        result = NI_System_Threading_Interlocked_Exchange;
                    }
                    else if (strcmp(methodName, "ExchangeAdd") == 0)
                    {
                        result = NI_System_Threading_Interlocked_ExchangeAdd;
                    }
                    else if (strcmp(methodName, "MemoryBarrier") == 0)
                    {
                        result = NI_System_Threading_Interlocked_MemoryBarrier;
                    }
                    else if (strcmp(methodName, "ReadMemoryBarrier") == 0)
                    {
                        result = NI_System_Threading_Interlocked_ReadMemoryBarrier;
                    }
                }
                else if (strcmp(className, "Thread") == 0)
                {
                    if (strcmp(methodName, "get_CurrentThread") == 0)
                    {
                        result = NI_System_Threading_Thread_get_CurrentThread;
                    }
                    else if (strcmp(methodName, "get_ManagedThreadId") == 0)
                    {
                        result = NI_System_Threading_Thread_get_ManagedThreadId;
                    }
                }
                else if (strcmp(className, "Volatile") == 0)
                {
                    if (strcmp(methodName, "Read") == 0)
                    {
                        result = NI_System_Threading_Volatile_Read;
                    }
                    else if (strcmp(methodName, "Write") == 0)
                    {
                        result = NI_System_Threading_Volatile_Write;
                    }
                }
            }
        }
    }
    else if (strcmp(namespaceName, "Internal.Runtime") == 0)
    {
        if (strcmp(className, "MethodTable") == 0)
        {
            if (strcmp(methodName, "Of") == 0)
            {
                result = NI_Internal_Runtime_MethodTable_Of;
            }
        }
    }

    if (result == NI_Illegal)
    {
        JITDUMP("Not recognized\n");
    }
    else if (result == NI_IsSupported_False)
    {
        JITDUMP("Unsupported - return false");
    }
    else if (result == NI_Throw_PlatformNotSupportedException)
    {
        JITDUMP("Unsupported - throw PlatformNotSupportedException");
    }
    else
    {
        JITDUMP("Recognized\n");
    }
    return result;
}

//------------------------------------------------------------------------
// lookupPrimitiveFloatNamedIntrinsic: map method to jit named intrinsic value
//
// Arguments:
//    method -- method handle for method
//
// Return Value:
//    Id for the named intrinsic, or Illegal if none.
//
// Notes:
//    method should have CORINFO_FLG_INTRINSIC set in its attributes,
//    otherwise it is not a named jit intrinsic.
//
NamedIntrinsic Compiler::lookupPrimitiveFloatNamedIntrinsic(CORINFO_METHOD_HANDLE method, const char* methodName)
{
    NamedIntrinsic result = NI_Illegal;

    switch (methodName[0])
    {
        case 'A':
        {
            if (strcmp(methodName, "Abs") == 0)
            {
                result = NI_System_Math_Abs;
            }
            else if (strncmp(methodName, "Acos", 4) == 0)
            {
                methodName += 4;

                if (methodName[0] == '\0')
                {
                    result = NI_System_Math_Acos;
                }
                else if (methodName[1] == '\0')
                {
                    if (methodName[0] == 'h')
                    {
                        result = NI_System_Math_Acosh;
                    }
                }
            }
            else if (strncmp(methodName, "Asin", 4) == 0)
            {
                methodName += 4;

                if (methodName[0] == '\0')
                {
                    result = NI_System_Math_Asin;
                }
                else if (methodName[1] == '\0')
                {
                    if (methodName[0] == 'h')
                    {
                        result = NI_System_Math_Asinh;
                    }
                }
            }
            else if (strncmp(methodName, "Atan", 4) == 0)
            {
                methodName += 4;

                if (methodName[0] == '\0')
                {
                    result = NI_System_Math_Atan;
                }
                else if (methodName[1] == '\0')
                {
                    if (methodName[0] == 'h')
                    {
                        result = NI_System_Math_Atanh;
                    }
                    else if (methodName[0] == '2')
                    {
                        result = NI_System_Math_Atan2;
                    }
                }
            }
            break;
        }

        case 'C':
        {
            if (strcmp(methodName, "Cbrt") == 0)
            {
                result = NI_System_Math_Cbrt;
            }
            else if (strcmp(methodName, "Ceiling") == 0)
            {
                result = NI_System_Math_Ceiling;
            }
            else if (strncmp(methodName, "Cos", 3) == 0)
            {
                methodName += 3;

                if (methodName[0] == '\0')
                {
                    result = NI_System_Math_Cos;
                }
                else if (methodName[1] == '\0')
                {
                    if (methodName[0] == 'h')
                    {
                        result = NI_System_Math_Cosh;
                    }
                }
            }
            break;
        }

        case 'E':
        {
            if (strcmp(methodName, "Exp") == 0)
            {
                result = NI_System_Math_Exp;
            }
            break;
        }

        case 'F':
        {
            if (strcmp(methodName, "Floor") == 0)
            {
                result = NI_System_Math_Floor;
            }
            else if (strcmp(methodName, "FusedMultiplyAdd") == 0)
            {
                result = NI_System_Math_FusedMultiplyAdd;
            }
            break;
        }

        case 'I':
        {
            if (strcmp(methodName, "ILogB") == 0)
            {
                result = NI_System_Math_ILogB;
            }
            break;
        }

        case 'L':
        {
            if (strncmp(methodName, "Log", 3) == 0)
            {
                methodName += 3;

                if (methodName[0] == '\0')
                {
                    result = NI_System_Math_Log;
                }
                else if (methodName[1] == '\0')
                {
                    if (methodName[0] == '2')
                    {
                        result = NI_System_Math_Log2;
                    }
                }
                else if (strcmp(methodName, "10") == 0)
                {
                    result = NI_System_Math_Log10;
                }
            }
            break;
        }

        case 'M':
        {
            if (strncmp(methodName, "Max", 3) == 0)
            {
                methodName += 3;

                if (methodName[0] == '\0')
                {
                    result = NI_System_Math_Max;
                }
                else if (strncmp(methodName, "Magnitude", 9) == 0)
                {
                    methodName += 9;

                    if (methodName[0] == '\0')
                    {
                        result = NI_System_Math_MaxMagnitude;
                    }
                    else if (strcmp(methodName, "Number") == 0)
                    {
                        result = NI_System_Math_MaxMagnitudeNumber;
                    }
                }
                else if (strcmp(methodName, "Number") == 0)
                {
                    result = NI_System_Math_MaxNumber;
                }
            }
            else if (strncmp(methodName, "Min", 3) == 0)
            {
                methodName += 3;

                if (methodName[0] == '\0')
                {
                    result = NI_System_Math_Min;
                }
                else if (strncmp(methodName, "Magnitude", 9) == 0)
                {
                    methodName += 9;

                    if (methodName[0] == '\0')
                    {
                        result = NI_System_Math_MinMagnitude;
                    }
                    else if (strcmp(methodName, "Number") == 0)
                    {
                        result = NI_System_Math_MinMagnitudeNumber;
                    }
                }
                else if (strcmp(methodName, "Number") == 0)
                {
                    result = NI_System_Math_MinNumber;
                }
            }
            break;
        }

        case 'P':
        {
            if (strcmp(methodName, "Pow") == 0)
            {
                result = NI_System_Math_Pow;
            }
            break;
        }

        case 'R':
        {
            if (strcmp(methodName, "Round") == 0)
            {
                result = NI_System_Math_Round;
            }
            break;
        }

        case 'S':
        {
            if (strncmp(methodName, "Sin", 3) == 0)
            {
                methodName += 3;

                if (methodName[0] == '\0')
                {
                    result = NI_System_Math_Sin;
                }
                else if (methodName[1] == '\0')
                {
                    if (methodName[0] == 'h')
                    {
                        result = NI_System_Math_Sinh;
                    }
                }
            }
            else if (strcmp(methodName, "Sqrt") == 0)
            {
                result = NI_System_Math_Sqrt;
            }
            break;
        }

        case 'T':
        {
            if (strncmp(methodName, "Tan", 3) == 0)
            {
                methodName += 3;

                if (methodName[0] == '\0')
                {
                    result = NI_System_Math_Tan;
                }
                else if (methodName[1] == '\0')
                {
                    if (methodName[0] == 'h')
                    {
                        result = NI_System_Math_Tanh;
                    }
                }
            }
            else if (strcmp(methodName, "Truncate") == 0)
            {
                result = NI_System_Math_Truncate;
            }
            break;
        }

        default:
        {
            break;
        }
    }

    return result;
}

//------------------------------------------------------------------------
// lookupPrimitiveIntNamedIntrinsic: map method to jit named intrinsic value
//
// Arguments:
//    method -- method handle for method
//
// Return Value:
//    Id for the named intrinsic, or Illegal if none.
//
// Notes:
//    method should have CORINFO_FLG_INTRINSIC set in its attributes,
//    otherwise it is not a named jit intrinsic.
//
NamedIntrinsic Compiler::lookupPrimitiveIntNamedIntrinsic(CORINFO_METHOD_HANDLE method, const char* methodName)
{
    NamedIntrinsic result = NI_Illegal;

    if (strcmp(methodName, "Crc32C") == 0)
    {
        result = NI_PRIMITIVE_Crc32C;
    }
    else if (strcmp(methodName, "LeadingZeroCount") == 0)
    {
        result = NI_PRIMITIVE_LeadingZeroCount;
    }
    else if (strcmp(methodName, "Log2") == 0)
    {
        result = NI_PRIMITIVE_Log2;
    }
    else if (strcmp(methodName, "PopCount") == 0)
    {
        result = NI_PRIMITIVE_PopCount;
    }
    else if (strcmp(methodName, "RotateLeft") == 0)
    {
        result = NI_PRIMITIVE_RotateLeft;
    }
    else if (strcmp(methodName, "RotateRight") == 0)
    {
        result = NI_PRIMITIVE_RotateRight;
    }
    else if (strcmp(methodName, "TrailingZeroCount") == 0)
    {
        result = NI_PRIMITIVE_TrailingZeroCount;
    }

    return result;
}

//------------------------------------------------------------------------
// impUnsupportedNamedIntrinsic: Throws an exception for an unsupported named intrinsic
//
// Arguments:
//    helper     - JIT helper ID for the exception to be thrown
//    method     - method handle of the intrinsic function.
//    sig        - signature of the intrinsic call
//    mustExpand - true if the intrinsic must return a GenTree*; otherwise, false
//
// Return Value:
//    a gtNewMustThrowException if mustExpand is true; otherwise, nullptr
//
GenTree* Compiler::impUnsupportedNamedIntrinsic(unsigned              helper,
                                                CORINFO_METHOD_HANDLE method,
                                                CORINFO_SIG_INFO*     sig,
                                                bool                  mustExpand)
{
    // We've hit some error case and may need to return a node for the given error.
    //
    // When `mustExpand=false`, we are attempting to inline the intrinsic directly into another method. In this
    // scenario, we need to return `nullptr` so that a GT_CALL to the intrinsic is emitted instead. This is to
    // ensure that everything continues to behave correctly when optimizations are enabled (e.g. things like the
    // inliner may expect the node we return to have a certain signature, and the `MustThrowException` node won't
    // match that).
    //
    // When `mustExpand=true`, we are in a GT_CALL to the intrinsic and are attempting to JIT it. This will generally
    // be in response to an indirect call (e.g. done via reflection) or in response to an earlier attempt returning
    // `nullptr` (under `mustExpand=false`). In that scenario, we are safe to return the `MustThrowException` node.

    if (mustExpand)
    {
        for (unsigned i = 0; i < sig->numArgs; i++)
        {
            impPopStack();
        }

        return gtNewMustThrowException(helper, JITtype2varType(sig->retType), sig->retTypeClass);
    }
    else
    {
        return nullptr;
    }
}

//------------------------------------------------------------------------
// impArrayAccessIntrinsic: try to replace a multi-dimensional array intrinsics with IR nodes.
//
// Arguments:
//    clsHnd        - handle for the intrinsic method's class
//    sig           - signature of the intrinsic method
//    memberRef     - the token for the intrinsic method
//    readonlyCall  - true if call has a readonly prefix
//    intrinsicName - the intrinsic to expand: one of NI_Array_Address, NI_Array_Get, NI_Array_Set
//
// Return Value:
//    The intrinsic expansion, or nullptr if the expansion was not done (and a function call should be made instead).
//
GenTree* Compiler::impArrayAccessIntrinsic(
    CORINFO_CLASS_HANDLE clsHnd, CORINFO_SIG_INFO* sig, int memberRef, bool readonlyCall, NamedIntrinsic intrinsicName)
{
    assert((intrinsicName == NI_Array_Address) || (intrinsicName == NI_Array_Get) || (intrinsicName == NI_Array_Set));

    // If we are generating SMALL_CODE, we don't want to use intrinsics, as it generates fatter code.
    if (compCodeOpt() == SMALL_CODE)
    {
        JITDUMP("impArrayAccessIntrinsic: rejecting array intrinsic due to SMALL_CODE\n");
        return nullptr;
    }

    unsigned rank = (intrinsicName == NI_Array_Set) ? (sig->numArgs - 1) : sig->numArgs;

    // Handle a maximum rank of GT_ARR_MAX_RANK (3). This is an implementation choice (larger ranks are expected
    // to be rare) and could be increased.
    if (rank > GT_ARR_MAX_RANK)
    {
        JITDUMP("impArrayAccessIntrinsic: rejecting array intrinsic because rank (%d) > GT_ARR_MAX_RANK (%d)\n", rank,
                GT_ARR_MAX_RANK);
        return nullptr;
    }

    // The rank 1 case is special because it has to handle two array formats. We will simply not do that case.
    if (rank <= 1)
    {
        JITDUMP("impArrayAccessIntrinsic: rejecting array intrinsic because rank (%d) <= 1\n", rank);
        return nullptr;
    }

    CORINFO_CLASS_HANDLE elemClsHnd  = NO_CLASS_HANDLE;
    CorInfoType          elemJitType = info.compCompHnd->getChildType(clsHnd, &elemClsHnd);
    ClassLayout*         elemLayout  = nullptr;
    var_types            elemType    = TypeHandleToVarType(elemJitType, elemClsHnd, &elemLayout);

    // For the ref case, we will only be able to inline if the types match
    // (verifier checks for this, we don't care for the nonverified case and the
    // type is final (so we don't need to do the cast))
    if ((intrinsicName != NI_Array_Get) && !readonlyCall && varTypeIsGC(elemType))
    {
        // Get the call site signature
        CORINFO_SIG_INFO localSig;
        eeGetCallSiteSig(memberRef, info.compScopeHnd, impTokenLookupContextHandle, &localSig);
        assert(localSig.hasThis());

        CORINFO_CLASS_HANDLE actualElemClsHnd;

        if (intrinsicName == NI_Array_Set)
        {
            // Fetch the last argument, the one that indicates the type we are setting.
            CORINFO_ARG_LIST_HANDLE argList = localSig.args;
            for (unsigned r = 0; r < rank; r++)
            {
                argList = info.compCompHnd->getArgNext(argList);
            }

            actualElemClsHnd = eeGetArgClass(&localSig, argList);
        }
        else
        {
            assert(intrinsicName == NI_Array_Address);
            assert((localSig.retType == CORINFO_TYPE_BYREF) && (localSig.retTypeClass != NO_CLASS_HANDLE));

            info.compCompHnd->getChildType(localSig.retTypeClass, &actualElemClsHnd);
        }

        // if it's not final, we can't do the optimization
        if (!(info.compCompHnd->getClassAttribs(actualElemClsHnd) & CORINFO_FLG_FINAL))
        {
            JITDUMP("impArrayAccessIntrinsic: rejecting array intrinsic because actualElemClsHnd (%p) is not final\n",
                    dspPtr(actualElemClsHnd));
            return nullptr;
        }
    }

    unsigned arrayElemSize = (elemType == TYP_STRUCT) ? elemLayout->GetSize() : genTypeSize(elemType);

    if (!FitsIn<unsigned char>(arrayElemSize))
    {
        // arrayElemSize would be truncated as an unsigned char.
        // This means the array element is too large. Don't do the optimization.
        JITDUMP("impArrayAccessIntrinsic: rejecting array intrinsic because arrayElemSize (%d) is too large\n",
                arrayElemSize);
        return nullptr;
    }

    GenTree* val = nullptr;

    if (intrinsicName == NI_Array_Set)
    {
        // Assignment of a struct is more work, and there are more gets than sets.
        // TODO-CQ: support SET (`a[i,j,k] = s`) for struct element arrays.
        if (varTypeIsStruct(elemType))
        {
            JITDUMP("impArrayAccessIntrinsic: rejecting SET array intrinsic because elemType is TYP_STRUCT"
                    " (implementation limitation)\n",
                    arrayElemSize);
            return nullptr;
        }

        val = impPopStack().val;
        assert((genActualType(elemType) == genActualType(val->gtType)) ||
               (elemType == TYP_FLOAT && val->gtType == TYP_DOUBLE) ||
               (elemType == TYP_INT && val->gtType == TYP_BYREF) ||
               (elemType == TYP_DOUBLE && val->gtType == TYP_FLOAT));
    }

    // Here, we're committed to expanding the intrinsic and creating a GT_ARR_ELEM node.
    optMethodFlags |= OMF_HAS_MDARRAYREF;
    compCurBB->SetFlags(BBF_HAS_MDARRAYREF);

    noway_assert((unsigned char)GT_ARR_MAX_RANK == GT_ARR_MAX_RANK);

    GenTree* inds[GT_ARR_MAX_RANK];
    for (unsigned k = rank; k > 0; k--)
    {
        // The indices should be converted to `int` type, as they would be if the intrinsic was not expanded.
        GenTree* argVal = impPopStack().val;
        argVal          = impImplicitIorI4Cast(argVal, TYP_INT);
        inds[k - 1]     = argVal;
    }

    GenTree* arr = impPopStack().val;
    assert(arr->gtType == TYP_REF);

    GenTree* arrElem = new (this, GT_ARR_ELEM) GenTreeArrElem(TYP_BYREF, arr, static_cast<unsigned char>(rank),
                                                              static_cast<unsigned char>(arrayElemSize), &inds[0]);
    switch (intrinsicName)
    {
        case NI_Array_Set:
            assert(!varTypeIsStruct(elemType));
            arrElem = gtNewStoreIndNode(elemType, arrElem, val);
            break;

        case NI_Array_Get:
            arrElem = (elemType == TYP_STRUCT) ? gtNewBlkIndir(elemLayout, arrElem) : gtNewIndir(elemType, arrElem);
            break;

        default:
            break;
    }

    return arrElem;
}

//------------------------------------------------------------------------
// impKeepAliveIntrinsic: Import the GC.KeepAlive intrinsic call
//
// Imports the intrinsic as a GT_KEEPALIVE node, and, as an optimization,
// if the object to keep alive is a GT_BOX, removes its side effects and
// uses the address of a local (copied from the box's source if needed)
// as the operand for GT_KEEPALIVE. For the BOX optimization, if the class
// of the box has no GC fields, a GT_NOP is returned.
//
// Arguments:
//    objToKeepAlive - the intrinisic call's argument
//
// Return Value:
//    The imported GT_KEEPALIVE or GT_NOP - see description.
//
GenTree* Compiler::impKeepAliveIntrinsic(GenTree* objToKeepAlive)
{
    assert(objToKeepAlive->TypeIs(TYP_REF));

    if (opts.OptimizationEnabled() && objToKeepAlive->IsBoxedValue())
    {
        CORINFO_CLASS_HANDLE boxedClass = lvaGetDesc(objToKeepAlive->AsBox()->BoxOp()->AsLclVar())->lvClassHnd;
        ClassLayout*         layout     = typGetObjLayout(boxedClass);

        if (!layout->HasGCPtr())
        {
            gtTryRemoveBoxUpstreamEffects(objToKeepAlive, BR_REMOVE_AND_NARROW);
            JITDUMP("\nBOX class has no GC fields, KEEPALIVE is a NOP");

            return gtNewNothingNode();
        }

        GenTree* boxSrc = gtTryRemoveBoxUpstreamEffects(objToKeepAlive, BR_REMOVE_BUT_NOT_NARROW);
        if (boxSrc != nullptr)
        {
            unsigned boxTempNum;
            if (boxSrc->OperIs(GT_LCL_VAR))
            {
                boxTempNum = boxSrc->AsLclVarCommon()->GetLclNum();
            }
            else
            {
                boxTempNum              = lvaGrabTemp(true DEBUGARG("Temp for the box source"));
                GenTree*   boxTempStore = gtNewTempStore(boxTempNum, boxSrc);
                Statement* boxStoreStmt = objToKeepAlive->AsBox()->gtCopyStmtWhenInlinedBoxValue;
                boxStoreStmt->SetRootNode(boxTempStore);
            }

            JITDUMP("\nImporting KEEPALIVE(BOX) as KEEPALIVE(LCL_VAR_ADDR V%02u)", boxTempNum);
            objToKeepAlive = gtNewLclVarAddrNode(boxTempNum);
        }
    }

    return gtNewKeepAliveNode(objToKeepAlive);
}<|MERGE_RESOLUTION|>--- conflicted
+++ resolved
@@ -2012,10 +2012,6 @@
 
     unsigned short swiftErrorIndex = sig->numArgs;
     unsigned short swiftSelfIndex  = sig->numArgs;
-<<<<<<< HEAD
-=======
-    GenTree*       swiftErrorNode  = nullptr;
->>>>>>> 37b27565
 
     // We are importing an unmanaged Swift call, which might require special parameter handling
     bool checkEntireStack = false;
