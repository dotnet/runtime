// Licensed to the .NET Foundation under one or more agreements.
// The .NET Foundation licenses this file to you under the MIT license.

#include "jitpch.h"

#define Verify(cond, msg)                                                                                              \
    do                                                                                                                 \
    {                                                                                                                  \
        if (!(cond))                                                                                                   \
        {                                                                                                              \
            verRaiseVerifyExceptionIfNeeded(INDEBUG(msg) DEBUGARG(__FILE__) DEBUGARG(__LINE__));                       \
        }                                                                                                              \
    } while (0)

//------------------------------------------------------------------------
// impImportCall: import a call-inspiring opcode
//
// Arguments:
//    opcode                    - opcode that inspires the call
//    pResolvedToken            - resolved token for the call target
//    pConstrainedResolvedToken - resolved constraint token (or nullptr)
//    newObjThis                - tree for this pointer or uninitialized newobj temp (or nullptr)
//    prefixFlags               - IL prefix flags for the call
//    callInfo                  - EE supplied info for the call
//    rawILOffset               - IL offset of the opcode, used for guarded devirtualization.
//
// Returns:
//    Type of the call's return value.
//    If we're importing an inlinee and have realized the inline must fail, the call return type should be TYP_UNDEF.
//    However we can't assert for this here yet because there are cases we miss. See issue #13272.
//
//
// Notes:
//    opcode can be CEE_CALL, CEE_CALLI, CEE_CALLVIRT, or CEE_NEWOBJ.
//
//    For CEE_NEWOBJ, newobjThis should be the temp grabbed for the allocated
//    uninitialized object.

#ifdef _PREFAST_
#pragma warning(push)
#pragma warning(disable : 21000) // Suppress PREFast warning about overly large function
#endif

var_types Compiler::impImportCall(OPCODE                  opcode,
                                  CORINFO_RESOLVED_TOKEN* pResolvedToken,
                                  CORINFO_RESOLVED_TOKEN* pConstrainedResolvedToken,
                                  GenTree*                newobjThis,
                                  int                     prefixFlags,
                                  CORINFO_CALL_INFO*      callInfo,
                                  IL_OFFSET               rawILOffset)
{
    assert(opcode == CEE_CALL || opcode == CEE_CALLVIRT || opcode == CEE_NEWOBJ || opcode == CEE_CALLI);

    // The current statement DI may not refer to the exact call, but for calls
    // we wish to be able to attach the exact IL instruction to get "return
    // value" support in the debugger, so create one with the exact IL offset.
    DebugInfo di = impCreateDIWithCurrentStackInfo(rawILOffset, true);

    var_types              callRetTyp                     = TYP_COUNT;
    CORINFO_SIG_INFO*      sig                            = nullptr;
    CORINFO_METHOD_HANDLE  methHnd                        = nullptr;
    CORINFO_CLASS_HANDLE   clsHnd                         = nullptr;
    unsigned               clsFlags                       = 0;
    unsigned               mflags                         = 0;
    GenTree*               call                           = nullptr;
    CORINFO_THIS_TRANSFORM constraintCallThisTransform    = CORINFO_NO_THIS_TRANSFORM;
    CORINFO_CONTEXT_HANDLE exactContextHnd                = nullptr;
    bool                   exactContextNeedsRuntimeLookup = false;
    bool                   canTailCall                    = true;
    const char*            szCanTailCallFailReason        = nullptr;
    const int              tailCallFlags                  = (prefixFlags & PREFIX_TAILCALL);
    const bool             isReadonlyCall                 = (prefixFlags & PREFIX_READONLY) != 0;

    methodPointerInfo* ldftnInfo = nullptr;

    // Synchronized methods need to call CORINFO_HELP_MON_EXIT at the end. We could
    // do that before tailcalls, but that is probably not the intended
    // semantic. So just disallow tailcalls from synchronized methods.
    // Also, popping arguments in a varargs function is more work and NYI
    // If we have a security object, we have to keep our frame around for callers
    // to see any imperative security.
    // Reverse P/Invokes need a call to CORINFO_HELP_JIT_REVERSE_PINVOKE_EXIT
    // at the end, so tailcalls should be disabled.
    if (info.compFlags & CORINFO_FLG_SYNCH)
    {
        canTailCall             = false;
        szCanTailCallFailReason = "Caller is synchronized";
    }
    else if (opts.IsReversePInvoke())
    {
        canTailCall             = false;
        szCanTailCallFailReason = "Caller is Reverse P/Invoke";
    }
#if !FEATURE_FIXED_OUT_ARGS
    else if (info.compIsVarArgs)
    {
        canTailCall             = false;
        szCanTailCallFailReason = "Caller is varargs";
    }
#endif // FEATURE_FIXED_OUT_ARGS

    // We only need to cast the return value of pinvoke inlined calls that return small types

    bool checkForSmallType  = false;
    bool bIntrinsicImported = false;

    CORINFO_SIG_INFO calliSig;
    NewCallArg       extraArg;

    /*-------------------------------------------------------------------------
     * First create the call node
     */

    if (opcode == CEE_CALLI)
    {
        if (IsTargetAbi(CORINFO_NATIVEAOT_ABI))
        {
            // See comment in impCheckForPInvokeCall
            BasicBlock* block = compIsForInlining() ? impInlineInfo->iciBlock : compCurBB;
            if (info.compCompHnd->convertPInvokeCalliToCall(pResolvedToken, !impCanPInvokeInlineCallSite(block)))
            {
                eeGetCallInfo(pResolvedToken, nullptr, CORINFO_CALLINFO_ALLOWINSTPARAM, callInfo);
                return impImportCall(CEE_CALL, pResolvedToken, nullptr, nullptr, prefixFlags, callInfo, rawILOffset);
            }
        }

        /* Get the call site sig */
        eeGetSig(pResolvedToken->token, pResolvedToken->tokenScope, pResolvedToken->tokenContext, &calliSig);

        callRetTyp = JITtype2varType(calliSig.retType);

        call = impImportIndirectCall(&calliSig, di);

        // We don't know the target method, so we have to infer the flags, or
        // assume the worst-case.
        mflags = (calliSig.callConv & CORINFO_CALLCONV_HASTHIS) ? 0 : CORINFO_FLG_STATIC;

#ifdef DEBUG
        if (verbose)
        {
            unsigned structSize = (callRetTyp == TYP_STRUCT) ? eeTryGetClassSize(calliSig.retTypeSigClass) : 0;
            printf("\nIn Compiler::impImportCall: opcode is %s, kind=%d, callRetType is %s, structSize is %u\n",
                   opcodeNames[opcode], callInfo->kind, varTypeName(callRetTyp), structSize);
        }
#endif
        sig = &calliSig;
    }
    else // (opcode != CEE_CALLI)
    {
        NamedIntrinsic ni = NI_Illegal;

        // Passing CORINFO_CALLINFO_ALLOWINSTPARAM indicates that this JIT is prepared to
        // supply the instantiation parameters necessary to make direct calls to underlying
        // shared generic code, rather than calling through instantiating stubs.  If the
        // returned signature has CORINFO_CALLCONV_PARAMTYPE then this indicates that the JIT
        // must indeed pass an instantiation parameter.

        methHnd = callInfo->hMethod;

        sig        = &(callInfo->sig);
        callRetTyp = JITtype2varType(sig->retType);

        mflags = callInfo->methodFlags;

#ifdef DEBUG
        if (verbose)
        {
            unsigned structSize = (callRetTyp == TYP_STRUCT) ? eeTryGetClassSize(sig->retTypeSigClass) : 0;
            printf("\nIn Compiler::impImportCall: opcode is %s, kind=%d, callRetType is %s, structSize is %u\n",
                   opcodeNames[opcode], callInfo->kind, varTypeName(callRetTyp), structSize);
        }
#endif
        if (compIsForInlining())
        {
            /* Does the inlinee use StackCrawlMark */

            if (mflags & CORINFO_FLG_DONT_INLINE_CALLER)
            {
                compInlineResult->NoteFatal(InlineObservation::CALLEE_STACK_CRAWL_MARK);
                return TYP_UNDEF;
            }

            /* For now ignore varargs */
            if ((sig->callConv & CORINFO_CALLCONV_MASK) == CORINFO_CALLCONV_NATIVEVARARG)
            {
                compInlineResult->NoteFatal(InlineObservation::CALLEE_HAS_NATIVE_VARARGS);
                return TYP_UNDEF;
            }

            if ((sig->callConv & CORINFO_CALLCONV_MASK) == CORINFO_CALLCONV_VARARG)
            {
                compInlineResult->NoteFatal(InlineObservation::CALLEE_HAS_MANAGED_VARARGS);
                return TYP_UNDEF;
            }

            if ((mflags & CORINFO_FLG_VIRTUAL) && (sig->sigInst.methInstCount != 0) && (opcode == CEE_CALLVIRT))
            {
                compInlineResult->NoteFatal(InlineObservation::CALLEE_IS_GENERIC_VIRTUAL);
                return TYP_UNDEF;
            }
        }

        clsHnd = pResolvedToken->hClass;

        clsFlags = callInfo->classFlags;

#ifdef DEBUG
        // If this is a call to JitTestLabel.Mark, do "early inlining", and record the test attribute.

        // This recognition should really be done by knowing the methHnd of the relevant Mark method(s).
        // These should be in corelib.h, and available through a JIT/EE interface call.
        const char* namespaceName;
        const char* className;
        const char* methodName =
            info.compCompHnd->getMethodNameFromMetadata(methHnd, &className, &namespaceName, nullptr);
        if ((namespaceName != nullptr) && (className != nullptr) && (methodName != nullptr) &&
            (strcmp(namespaceName, "System.Runtime.CompilerServices") == 0) &&
            (strcmp(className, "JitTestLabel") == 0) && (strcmp(methodName, "Mark") == 0))
        {
            return impImportJitTestLabelMark(sig->numArgs);
        }
#endif // DEBUG

        const bool isIntrinsic = (mflags & CORINFO_FLG_INTRINSIC) != 0;

        // <NICE> Factor this into getCallInfo </NICE>
        bool isSpecialIntrinsic = false;

        if (isIntrinsic || !info.compMatchedVM)
        {
            // For mismatched VM (AltJit) we want to check all methods as intrinsic to ensure
            // we get more accurate codegen. This particularly applies to HWIntrinsic usage

            const bool isTailCall = canTailCall && (tailCallFlags != 0);

<<<<<<< HEAD
            call = impIntrinsic(newobjThis, clsHnd, methHnd, sig, mflags, pResolvedToken->token, isReadonlyCall,
                                isTailCall, opcode == CEE_CALLVIRT, pConstrainedResolvedToken, callInfo->thisTransform,
                                &ni, &isSpecialIntrinsic);
=======
            call = impIntrinsic(newobjThis, clsHnd, methHnd, sig, mflags, pResolvedToken, isReadonlyCall, isTailCall,
                                pConstrainedResolvedToken, callInfo->thisTransform, &ni, &isSpecialIntrinsic);
>>>>>>> c0bb8180

            if (compDonotInline())
            {
                return TYP_UNDEF;
            }

            if (call != nullptr)
            {
#ifdef FEATURE_READYTORUN
                if (call->OperGet() == GT_INTRINSIC)
                {
                    if (opts.IsReadyToRun())
                    {
                        noway_assert(callInfo->kind == CORINFO_CALL);
                        call->AsIntrinsic()->gtEntryPoint = callInfo->codePointerLookup.constLookup;
                    }
                    else
                    {
                        call->AsIntrinsic()->gtEntryPoint.addr       = nullptr;
                        call->AsIntrinsic()->gtEntryPoint.accessType = IAT_VALUE;
                    }
                }
#endif

                bIntrinsicImported = true;
                goto DONE_CALL;
            }
        }

        if ((mflags & CORINFO_FLG_VIRTUAL) && (mflags & CORINFO_FLG_EnC) && (opcode == CEE_CALLVIRT))
        {
            NO_WAY("Virtual call to a function added via EnC is not supported");
        }

        if ((sig->callConv & CORINFO_CALLCONV_MASK) != CORINFO_CALLCONV_DEFAULT &&
            (sig->callConv & CORINFO_CALLCONV_MASK) != CORINFO_CALLCONV_VARARG &&
            (sig->callConv & CORINFO_CALLCONV_MASK) != CORINFO_CALLCONV_NATIVEVARARG)
        {
            BADCODE("Bad calling convention");
        }

        //-------------------------------------------------------------------------
        //  Construct the call node
        //
        // Work out what sort of call we're making.
        // Dispense with virtual calls implemented via LDVIRTFTN immediately.

        constraintCallThisTransform    = callInfo->thisTransform;
        exactContextHnd                = callInfo->contextHandle;
        exactContextNeedsRuntimeLookup = callInfo->exactContextNeedsRuntimeLookup;

        switch (callInfo->kind)
        {
            case CORINFO_VIRTUALCALL_STUB:
            {
                assert(!(mflags & CORINFO_FLG_STATIC)); // can't call a static method
                assert(!(clsFlags & CORINFO_FLG_VALUECLASS));
                if (callInfo->stubLookup.lookupKind.needsRuntimeLookup)
                {
                    if (callInfo->stubLookup.lookupKind.runtimeLookupKind == CORINFO_LOOKUP_NOT_SUPPORTED)
                    {
                        // Runtime does not support inlining of all shapes of runtime lookups
                        // Inlining has to be aborted in such a case
                        compInlineResult->NoteFatal(InlineObservation::CALLSITE_HAS_COMPLEX_HANDLE);
                        return TYP_UNDEF;
                    }

                    GenTree* stubAddr = impRuntimeLookupToTree(pResolvedToken, &callInfo->stubLookup, methHnd);

                    // stubAddr tree may require a new temp.
                    // If we're inlining, this may trigger the too many locals inline failure.
                    //
                    // If so, we need to bail out.
                    //
                    if (compDonotInline())
                    {
                        return TYP_UNDEF;
                    }

                    // This is the rough code to set up an indirect stub call
                    assert(stubAddr != nullptr);

                    // The stubAddr may be a
                    // complex expression. As it is evaluated after the args,
                    // it may cause registered args to be spilled. Simply spill it.
                    //
                    unsigned const lclNum = lvaGrabTemp(true DEBUGARG("VirtualCall with runtime lookup"));
                    if (compDonotInline())
                    {
                        return TYP_UNDEF;
                    }

                    impAssignTempGen(lclNum, stubAddr, CHECK_SPILL_NONE);
                    stubAddr = gtNewLclvNode(lclNum, TYP_I_IMPL);

                    // Create the actual call node

                    assert((sig->callConv & CORINFO_CALLCONV_MASK) != CORINFO_CALLCONV_VARARG &&
                           (sig->callConv & CORINFO_CALLCONV_MASK) != CORINFO_CALLCONV_NATIVEVARARG);

                    call = gtNewIndCallNode(stubAddr, callRetTyp);

                    call->gtFlags |= GTF_EXCEPT | (stubAddr->gtFlags & GTF_GLOB_EFFECT);
                    call->gtFlags |= GTF_CALL_VIRT_STUB;

#ifdef TARGET_X86
                    // No tailcalls allowed for these yet...
                    canTailCall             = false;
                    szCanTailCallFailReason = "VirtualCall with runtime lookup";
#endif
                }
                else
                {
                    // The stub address is known at compile time
                    call                               = gtNewCallNode(CT_USER_FUNC, callInfo->hMethod, callRetTyp, di);
                    call->AsCall()->gtStubCallStubAddr = callInfo->stubLookup.constLookup.addr;
                    call->gtFlags |= GTF_CALL_VIRT_STUB;
                    assert(callInfo->stubLookup.constLookup.accessType != IAT_PPVALUE &&
                           callInfo->stubLookup.constLookup.accessType != IAT_RELPVALUE);
                    if (callInfo->stubLookup.constLookup.accessType == IAT_PVALUE)
                    {
                        call->AsCall()->gtCallMoreFlags |= GTF_CALL_M_VIRTSTUB_REL_INDIRECT;
                    }
                }

#ifdef FEATURE_READYTORUN
                if (opts.IsReadyToRun())
                {
                    // Null check is sometimes needed for ready to run to handle
                    // non-virtual <-> virtual changes between versions
                    if (callInfo->nullInstanceCheck)
                    {
                        call->gtFlags |= GTF_CALL_NULLCHECK;
                    }
                }
#endif

                break;
            }

            case CORINFO_VIRTUALCALL_VTABLE:
            {
                assert(!(mflags & CORINFO_FLG_STATIC)); // can't call a static method
                assert(!(clsFlags & CORINFO_FLG_VALUECLASS));
                call = gtNewCallNode(CT_USER_FUNC, callInfo->hMethod, callRetTyp, di);
                call->gtFlags |= GTF_CALL_VIRT_VTABLE;

                // Mark this method to expand the virtual call target early in fgMorphCall
                call->AsCall()->SetExpandedEarly();
                break;
            }

            case CORINFO_VIRTUALCALL_LDVIRTFTN:
            {
                if (compIsForInlining())
                {
                    compInlineResult->NoteFatal(InlineObservation::CALLSITE_HAS_CALL_VIA_LDVIRTFTN);
                    return TYP_UNDEF;
                }

                assert(!(mflags & CORINFO_FLG_STATIC)); // can't call a static method
                assert(!(clsFlags & CORINFO_FLG_VALUECLASS));
                // OK, We've been told to call via LDVIRTFTN, so just
                // take the call now....
                call = gtNewIndCallNode(nullptr, callRetTyp, di);

                impPopCallArgs(sig, call->AsCall());

                GenTree* thisPtr = impPopStack().val;
                thisPtr          = impTransformThis(thisPtr, pConstrainedResolvedToken, callInfo->thisTransform);
                assert(thisPtr != nullptr);

                // Clone the (possibly transformed) "this" pointer
                GenTree* thisPtrCopy;
                thisPtr =
                    impCloneExpr(thisPtr, &thisPtrCopy, CHECK_SPILL_ALL, nullptr DEBUGARG("LDVIRTFTN this pointer"));

                GenTree* fptr = impImportLdvirtftn(thisPtr, pResolvedToken, callInfo);
                assert(fptr != nullptr);

                call->AsCall()
                    ->gtArgs.PushFront(this, NewCallArg::Primitive(thisPtrCopy).WellKnown(WellKnownArg::ThisPointer));

                // Now make an indirect call through the function pointer

                unsigned lclNum = lvaGrabTemp(true DEBUGARG("VirtualCall through function pointer"));
                impAssignTempGen(lclNum, fptr, CHECK_SPILL_ALL);
                fptr = gtNewLclvNode(lclNum, TYP_I_IMPL);

                call->AsCall()->gtCallAddr = fptr;
                call->gtFlags |= GTF_EXCEPT | (fptr->gtFlags & GTF_GLOB_EFFECT);

                if ((sig->sigInst.methInstCount != 0) && IsTargetAbi(CORINFO_NATIVEAOT_ABI))
                {
                    // NativeAOT generic virtual method: need to handle potential fat function pointers
                    addFatPointerCandidate(call->AsCall());
                }
#ifdef FEATURE_READYTORUN
                if (opts.IsReadyToRun())
                {
                    // Null check is needed for ready to run to handle
                    // non-virtual <-> virtual changes between versions
                    call->gtFlags |= GTF_CALL_NULLCHECK;
                }
#endif

                // Sine we are jumping over some code, check that its OK to skip that code
                assert((sig->callConv & CORINFO_CALLCONV_MASK) != CORINFO_CALLCONV_VARARG &&
                       (sig->callConv & CORINFO_CALLCONV_MASK) != CORINFO_CALLCONV_NATIVEVARARG);
                goto DONE;
            }

            case CORINFO_CALL:
            {
                // This is for a non-virtual, non-interface etc. call
                call = gtNewCallNode(CT_USER_FUNC, callInfo->hMethod, callRetTyp, di);

                // We remove the nullcheck for the GetType call intrinsic.
                // TODO-CQ: JIT64 does not introduce the null check for many more helper calls
                // and intrinsics.
                if (callInfo->nullInstanceCheck &&
                    !((mflags & CORINFO_FLG_INTRINSIC) != 0 && (ni == NI_System_Object_GetType)))
                {
                    call->gtFlags |= GTF_CALL_NULLCHECK;
                }

#ifdef FEATURE_READYTORUN
                if (opts.IsReadyToRun())
                {
                    call->AsCall()->setEntryPoint(callInfo->codePointerLookup.constLookup);
                }
#endif
                break;
            }

            case CORINFO_CALL_CODE_POINTER:
            {
                // The EE has asked us to call by computing a code pointer and then doing an
                // indirect call.  This is because a runtime lookup is required to get the code entry point.

                // These calls always follow a uniform calling convention, i.e. no extra hidden params
                assert((sig->callConv & CORINFO_CALLCONV_PARAMTYPE) == 0);

                assert((sig->callConv & CORINFO_CALLCONV_MASK) != CORINFO_CALLCONV_VARARG);
                assert((sig->callConv & CORINFO_CALLCONV_MASK) != CORINFO_CALLCONV_NATIVEVARARG);

                GenTree* fptr =
                    impLookupToTree(pResolvedToken, &callInfo->codePointerLookup, GTF_ICON_FTN_ADDR, callInfo->hMethod);

                if (compDonotInline())
                {
                    return TYP_UNDEF;
                }

                // Now make an indirect call through the function pointer

                unsigned lclNum = lvaGrabTemp(true DEBUGARG("Indirect call through function pointer"));
                impAssignTempGen(lclNum, fptr, CHECK_SPILL_ALL);
                fptr = gtNewLclvNode(lclNum, TYP_I_IMPL);

                call = gtNewIndCallNode(fptr, callRetTyp, di);
                call->gtFlags |= GTF_EXCEPT | (fptr->gtFlags & GTF_GLOB_EFFECT);
                if (callInfo->nullInstanceCheck)
                {
                    call->gtFlags |= GTF_CALL_NULLCHECK;
                }

                break;
            }

            default:
                assert(!"unknown call kind");
                break;
        }

        //-------------------------------------------------------------------------
        // Set more flags

        PREFIX_ASSUME(call != nullptr);

        if (mflags & CORINFO_FLG_NOGCCHECK)
        {
            call->AsCall()->gtCallMoreFlags |= GTF_CALL_M_NOGCCHECK;
        }

        // Mark call if it's one of the ones we will maybe treat as an intrinsic
        if (isSpecialIntrinsic)
        {
            call->AsCall()->gtCallMoreFlags |= GTF_CALL_M_SPECIAL_INTRINSIC;
        }
    }
    assert(sig);
    assert(clsHnd || (opcode == CEE_CALLI)); // We're never verifying for CALLI, so this is not set.

    /* Some sanity checks */

    // CALL_VIRT and NEWOBJ must have a THIS pointer
    assert((opcode != CEE_CALLVIRT && opcode != CEE_NEWOBJ) || (sig->callConv & CORINFO_CALLCONV_HASTHIS));
    // static bit and hasThis are negations of one another
    assert(((mflags & CORINFO_FLG_STATIC) != 0) == ((sig->callConv & CORINFO_CALLCONV_HASTHIS) == 0));
    assert(call != nullptr);

    /*-------------------------------------------------------------------------
     * Check special-cases etc
     */

    /* Special case - Check if it is a call to Delegate.Invoke(). */

    if (mflags & CORINFO_FLG_DELEGATE_INVOKE)
    {
        assert(!(mflags & CORINFO_FLG_STATIC)); // can't call a static method
        assert(mflags & CORINFO_FLG_FINAL);

        /* Set the delegate flag */
        call->AsCall()->gtCallMoreFlags |= GTF_CALL_M_DELEGATE_INV;

        if (callInfo->wrapperDelegateInvoke)
        {
            call->AsCall()->gtCallMoreFlags |= GTF_CALL_M_WRAPPER_DELEGATE_INV;
        }

        if (opcode == CEE_CALLVIRT)
        {
            assert(mflags & CORINFO_FLG_FINAL);

            /* It should have the GTF_CALL_NULLCHECK flag set. Reset it */
            assert(call->gtFlags & GTF_CALL_NULLCHECK);
            call->gtFlags &= ~GTF_CALL_NULLCHECK;
        }
    }

    CORINFO_CLASS_HANDLE actualMethodRetTypeSigClass;
    actualMethodRetTypeSigClass = sig->retTypeSigClass;

    /* Check for varargs */
    if (!compFeatureVarArg() && ((sig->callConv & CORINFO_CALLCONV_MASK) == CORINFO_CALLCONV_VARARG ||
                                 (sig->callConv & CORINFO_CALLCONV_MASK) == CORINFO_CALLCONV_NATIVEVARARG))
    {
        BADCODE("Varargs not supported.");
    }

    if ((sig->callConv & CORINFO_CALLCONV_MASK) == CORINFO_CALLCONV_VARARG ||
        (sig->callConv & CORINFO_CALLCONV_MASK) == CORINFO_CALLCONV_NATIVEVARARG)
    {
        assert(!compIsForInlining());

        /* Set the right flags */

        call->gtFlags |= GTF_CALL_POP_ARGS;
        call->AsCall()->gtArgs.SetIsVarArgs();

        /* Can't allow tailcall for varargs as it is caller-pop. The caller
           will be expecting to pop a certain number of arguments, but if we
           tailcall to a function with a different number of arguments, we
           are hosed. There are ways around this (caller remembers esp value,
           varargs is not caller-pop, etc), but not worth it. */
        CLANG_FORMAT_COMMENT_ANCHOR;

#ifdef TARGET_X86
        if (canTailCall)
        {
            canTailCall             = false;
            szCanTailCallFailReason = "Callee is varargs";
        }
#endif

        /* Get the total number of arguments - this is already correct
         * for CALLI - for methods we have to get it from the call site */

        if (opcode != CEE_CALLI)
        {
#ifdef DEBUG
            unsigned numArgsDef = sig->numArgs;
#endif
            eeGetCallSiteSig(pResolvedToken->token, pResolvedToken->tokenScope, pResolvedToken->tokenContext, sig);

            // For vararg calls we must be sure to load the return type of the
            // method actually being called, as well as the return types of the
            // specified in the vararg signature. With type equivalency, these types
            // may not be the same.
            if (sig->retTypeSigClass != actualMethodRetTypeSigClass)
            {
                if (actualMethodRetTypeSigClass != nullptr && sig->retType != CORINFO_TYPE_CLASS &&
                    sig->retType != CORINFO_TYPE_BYREF && sig->retType != CORINFO_TYPE_PTR &&
                    sig->retType != CORINFO_TYPE_VAR)
                {
                    // Make sure that all valuetypes (including enums) that we push are loaded.
                    // This is to guarantee that if a GC is triggered from the prestub of this methods,
                    // all valuetypes in the method signature are already loaded.
                    // We need to be able to find the size of the valuetypes, but we cannot
                    // do a class-load from within GC.
                    info.compCompHnd->classMustBeLoadedBeforeCodeIsRun(actualMethodRetTypeSigClass);
                }
            }

            assert(numArgsDef <= sig->numArgs);
        }

        /* We will have "cookie" as the last argument but we cannot push
         * it on the operand stack because we may overflow, so we append it
         * to the arg list next after we pop them */
    }

    //--------------------------- Inline NDirect ------------------------------

    // For inline cases we technically should look at both the current
    // block and the call site block (or just the latter if we've
    // fused the EH trees). However the block-related checks pertain to
    // EH and we currently won't inline a method with EH. So for
    // inlinees, just checking the call site block is sufficient.
    {
        // New lexical block here to avoid compilation errors because of GOTOs.
        BasicBlock* block = compIsForInlining() ? impInlineInfo->iciBlock : compCurBB;
        impCheckForPInvokeCall(call->AsCall(), methHnd, sig, mflags, block);
    }

#ifdef UNIX_X86_ABI
    // On Unix x86 we use caller-cleaned convention.
    if ((call->gtFlags & GTF_CALL_UNMANAGED) == 0)
        call->gtFlags |= GTF_CALL_POP_ARGS;
#endif // UNIX_X86_ABI

    if (call->gtFlags & GTF_CALL_UNMANAGED)
    {
        // We set up the unmanaged call by linking the frame, disabling GC, etc
        // This needs to be cleaned up on return.
        // In addition, native calls have different normalization rules than managed code
        // (managed calling convention always widens return values in the callee)
        if (canTailCall)
        {
            canTailCall             = false;
            szCanTailCallFailReason = "Callee is native";
        }

        checkForSmallType = true;

        impPopArgsForUnmanagedCall(call->AsCall(), sig);

        goto DONE;
    }
    else if ((opcode == CEE_CALLI) && ((sig->callConv & CORINFO_CALLCONV_MASK) != CORINFO_CALLCONV_DEFAULT) &&
             ((sig->callConv & CORINFO_CALLCONV_MASK) != CORINFO_CALLCONV_VARARG))
    {
        if (!info.compCompHnd->canGetCookieForPInvokeCalliSig(sig))
        {
            // Normally this only happens with inlining.
            // However, a generic method (or type) being NGENd into another module
            // can run into this issue as well.  There's not an easy fall-back for NGEN
            // so instead we fallback to JIT.
            if (compIsForInlining())
            {
                compInlineResult->NoteFatal(InlineObservation::CALLSITE_CANT_EMBED_PINVOKE_COOKIE);
            }
            else
            {
                IMPL_LIMITATION("Can't get PInvoke cookie (cross module generics)");
            }

            return TYP_UNDEF;
        }

        GenTree* cookie = eeGetPInvokeCookie(sig);

        // This cookie is required to be either a simple GT_CNS_INT or
        // an indirection of a GT_CNS_INT
        //
        GenTree* cookieConst = cookie;
        if (cookie->gtOper == GT_IND)
        {
            cookieConst = cookie->AsOp()->gtOp1;
        }
        assert(cookieConst->gtOper == GT_CNS_INT);

        // Setting GTF_DONT_CSE on the GT_CNS_INT as well as on the GT_IND (if it exists) will ensure that
        // we won't allow this tree to participate in any CSE logic
        //
        cookie->gtFlags |= GTF_DONT_CSE;
        cookieConst->gtFlags |= GTF_DONT_CSE;

        call->AsCall()->gtCallCookie = cookie;

        if (canTailCall)
        {
            canTailCall             = false;
            szCanTailCallFailReason = "PInvoke calli";
        }
    }

    /*-------------------------------------------------------------------------
     * Create the argument list
     */

    //-------------------------------------------------------------------------
    // Special case - for varargs we have an implicit last argument

    if ((sig->callConv & CORINFO_CALLCONV_MASK) == CORINFO_CALLCONV_VARARG)
    {
        assert(!compIsForInlining());

        void *varCookie, *pVarCookie;
        if (!info.compCompHnd->canGetVarArgsHandle(sig))
        {
            compInlineResult->NoteFatal(InlineObservation::CALLSITE_CANT_EMBED_VARARGS_COOKIE);
            return TYP_UNDEF;
        }

        varCookie = info.compCompHnd->getVarArgsHandle(sig, &pVarCookie);
        assert((!varCookie) != (!pVarCookie));
        GenTree* cookieNode = gtNewIconEmbHndNode(varCookie, pVarCookie, GTF_ICON_VARG_HDL, sig);
        assert(extraArg.Node == nullptr);
        extraArg = NewCallArg::Primitive(cookieNode).WellKnown(WellKnownArg::VarArgsCookie);
    }

    //-------------------------------------------------------------------------
    // Extra arg for shared generic code and array methods
    //
    // Extra argument containing instantiation information is passed in the
    // following circumstances:
    // (a) To the "Address" method on array classes; the extra parameter is
    //     the array's type handle (a TypeDesc)
    // (b) To shared-code instance methods in generic structs; the extra parameter
    //     is the struct's type handle (a vtable ptr)
    // (c) To shared-code per-instantiation non-generic static methods in generic
    //     classes and structs; the extra parameter is the type handle
    // (d) To shared-code generic methods; the extra parameter is an
    //     exact-instantiation MethodDesc
    //
    // We also set the exact type context associated with the call so we can
    // inline the call correctly later on.

    if (sig->callConv & CORINFO_CALLCONV_PARAMTYPE)
    {
        assert(call->AsCall()->gtCallType == CT_USER_FUNC);
        if (clsHnd == nullptr)
        {
            NO_WAY("CALLI on parameterized type");
        }

        assert(opcode != CEE_CALLI);

        GenTree* instParam;
        bool     runtimeLookup;

        // Instantiated generic method
        if (((SIZE_T)exactContextHnd & CORINFO_CONTEXTFLAGS_MASK) == CORINFO_CONTEXTFLAGS_METHOD)
        {
            assert(exactContextHnd != METHOD_BEING_COMPILED_CONTEXT());

            CORINFO_METHOD_HANDLE exactMethodHandle =
                (CORINFO_METHOD_HANDLE)((SIZE_T)exactContextHnd & ~CORINFO_CONTEXTFLAGS_MASK);

            if (!exactContextNeedsRuntimeLookup)
            {
#ifdef FEATURE_READYTORUN
                if (opts.IsReadyToRun())
                {
                    instParam =
                        impReadyToRunLookupToTree(&callInfo->instParamLookup, GTF_ICON_METHOD_HDL, exactMethodHandle);
                    if (instParam == nullptr)
                    {
                        assert(compDonotInline());
                        return TYP_UNDEF;
                    }
                }
                else
#endif
                {
                    instParam = gtNewIconEmbMethHndNode(exactMethodHandle);
                    info.compCompHnd->methodMustBeLoadedBeforeCodeIsRun(exactMethodHandle);
                }
            }
            else
            {
                instParam = impTokenToHandle(pResolvedToken, &runtimeLookup, true /*mustRestoreHandle*/);
                if (instParam == nullptr)
                {
                    assert(compDonotInline());
                    return TYP_UNDEF;
                }
            }
        }

        // otherwise must be an instance method in a generic struct,
        // a static method in a generic type, or a runtime-generated array method
        else
        {
            assert(((SIZE_T)exactContextHnd & CORINFO_CONTEXTFLAGS_MASK) == CORINFO_CONTEXTFLAGS_CLASS);
            CORINFO_CLASS_HANDLE exactClassHandle = eeGetClassFromContext(exactContextHnd);

            if (compIsForInlining() && (clsFlags & CORINFO_FLG_ARRAY) != 0)
            {
                compInlineResult->NoteFatal(InlineObservation::CALLEE_IS_ARRAY_METHOD);
                return TYP_UNDEF;
            }

            if ((clsFlags & CORINFO_FLG_ARRAY) && isReadonlyCall)
            {
                // We indicate "readonly" to the Address operation by using a null
                // instParam.
                instParam = gtNewIconNode(0, TYP_REF);
            }
            else if (!exactContextNeedsRuntimeLookup)
            {
#ifdef FEATURE_READYTORUN
                if (opts.IsReadyToRun())
                {
                    instParam =
                        impReadyToRunLookupToTree(&callInfo->instParamLookup, GTF_ICON_CLASS_HDL, exactClassHandle);
                    if (instParam == nullptr)
                    {
                        assert(compDonotInline());
                        return TYP_UNDEF;
                    }
                }
                else
#endif
                {
                    instParam = gtNewIconEmbClsHndNode(exactClassHandle);
                    info.compCompHnd->classMustBeLoadedBeforeCodeIsRun(exactClassHandle);
                }
            }
            else
            {
                instParam = impParentClassTokenToHandle(pResolvedToken, &runtimeLookup, true /*mustRestoreHandle*/);
                if (instParam == nullptr)
                {
                    assert(compDonotInline());
                    return TYP_UNDEF;
                }
            }
        }

        assert(extraArg.Node == nullptr);
        extraArg = NewCallArg::Primitive(instParam).WellKnown(WellKnownArg::InstParam);
    }

    if ((opcode == CEE_NEWOBJ) && ((clsFlags & CORINFO_FLG_DELEGATE) != 0))
    {
        // Only verifiable cases are supported.
        // dup; ldvirtftn; newobj; or ldftn; newobj.
        // IL test could contain unverifiable sequence, in this case optimization should not be done.
        if (impStackHeight() > 0)
        {
            typeInfo delegateTypeInfo = impStackTop().seTypeInfo;
            if (delegateTypeInfo.IsMethod())
            {
                ldftnInfo = delegateTypeInfo.GetMethodPointerInfo();
            }
        }
    }

    //-------------------------------------------------------------------------
    // The main group of arguments

    impPopCallArgs(sig, call->AsCall());
    if (extraArg.Node != nullptr)
    {
        if (Target::g_tgtArgOrder == Target::ARG_ORDER_R2L)
        {
            call->AsCall()->gtArgs.PushFront(this, extraArg);
        }
        else
        {
            call->AsCall()->gtArgs.PushBack(this, extraArg);
        }

        call->gtFlags |= extraArg.Node->gtFlags & GTF_GLOB_EFFECT;
    }

    //-------------------------------------------------------------------------
    // The "this" pointer

    if (((mflags & CORINFO_FLG_STATIC) == 0) && ((sig->callConv & CORINFO_CALLCONV_EXPLICITTHIS) == 0) &&
        !((opcode == CEE_NEWOBJ) && (newobjThis == nullptr)))
    {
        GenTree* obj;

        if (opcode == CEE_NEWOBJ)
        {
            obj = newobjThis;
        }
        else
        {
            obj = impPopStack().val;
            obj = impTransformThis(obj, pConstrainedResolvedToken, constraintCallThisTransform);
            if (compDonotInline())
            {
                return TYP_UNDEF;
            }
        }

        // Store the "this" value in the call
        call->gtFlags |= obj->gtFlags & GTF_GLOB_EFFECT;
        call->AsCall()->gtArgs.PushFront(this, NewCallArg::Primitive(obj).WellKnown(WellKnownArg::ThisPointer));

        if (impIsThis(obj))
        {
            call->AsCall()->gtCallMoreFlags |= GTF_CALL_M_NONVIRT_SAME_THIS;
        }
    }

    bool probing;
    probing = impConsiderCallProbe(call->AsCall(), rawILOffset);

    // See if we can devirt if we aren't probing.
    if (!probing && opts.OptimizationEnabled())
    {
        if (call->AsCall()->IsVirtual())
        {
            // only true object pointers can be virtual
            assert(call->AsCall()->gtArgs.HasThisPointer() &&
                   call->AsCall()->gtArgs.GetThisArg()->GetNode()->TypeIs(TYP_REF));

            // See if we can devirtualize.

            const bool isExplicitTailCall     = (tailCallFlags & PREFIX_TAILCALL_EXPLICIT) != 0;
            const bool isLateDevirtualization = false;
            impDevirtualizeCall(call->AsCall(), pResolvedToken, &callInfo->hMethod, &callInfo->methodFlags,
                                &callInfo->contextHandle, &exactContextHnd, isLateDevirtualization, isExplicitTailCall,
                                // Take care to pass raw IL offset here as the 'debug info' might be different for
                                // inlinees.
                                rawILOffset);

            // Devirtualization may change which method gets invoked. Update our local cache.
            //
            methHnd = callInfo->hMethod;
        }
        else if (call->AsCall()->IsDelegateInvoke())
        {
            considerGuardedDevirtualization(call->AsCall(), rawILOffset, false, NO_METHOD_HANDLE, NO_CLASS_HANDLE,
                                            nullptr);
        }
    }

    //-------------------------------------------------------------------------
    // The "this" pointer for "newobj"

    if (opcode == CEE_NEWOBJ)
    {
        if (clsFlags & CORINFO_FLG_VAROBJSIZE)
        {
            assert(!(clsFlags & CORINFO_FLG_ARRAY)); // arrays handled separately
            // This is a 'new' of a variable sized object, wher
            // the constructor is to return the object.  In this case
            // the constructor claims to return VOID but we know it
            // actually returns the new object
            assert(callRetTyp == TYP_VOID);
            callRetTyp   = TYP_REF;
            call->gtType = TYP_REF;
            impSpillSpecialSideEff();

            impPushOnStack(call, typeInfo(TI_REF, clsHnd));
        }
        else
        {
            if (clsFlags & CORINFO_FLG_DELEGATE)
            {
                // New inliner morph it in impImportCall.
                // This will allow us to inline the call to the delegate constructor.
                call = fgOptimizeDelegateConstructor(call->AsCall(), &exactContextHnd, ldftnInfo);
            }

            if (!bIntrinsicImported)
            {

#if defined(DEBUG) || defined(INLINE_DATA)

                // Keep track of the raw IL offset of the call
                call->AsCall()->gtRawILOffset = rawILOffset;

#endif // defined(DEBUG) || defined(INLINE_DATA)

                // Is it an inline candidate?
                impMarkInlineCandidate(call, exactContextHnd, exactContextNeedsRuntimeLookup, callInfo, rawILOffset);
            }

            // append the call node.
            impAppendTree(call, CHECK_SPILL_ALL, impCurStmtDI);

            // Now push the value of the 'new onto the stack

            // This is a 'new' of a non-variable sized object.
            // Append the new node (op1) to the statement list,
            // and then push the local holding the value of this
            // new instruction on the stack.

            if (clsFlags & CORINFO_FLG_VALUECLASS)
            {
                assert(newobjThis->IsLclVarAddr());

                unsigned lclNum = newobjThis->AsLclVarCommon()->GetLclNum();
                impPushOnStack(gtNewLclvNode(lclNum, lvaGetRealType(lclNum)),
                               verMakeTypeInfo(clsHnd).NormaliseForStack());
            }
            else
            {
                if (newobjThis->gtOper == GT_COMMA)
                {
                    // We must have inserted the callout. Get the real newobj.
                    newobjThis = newobjThis->AsOp()->gtOp2;
                }

                assert(newobjThis->gtOper == GT_LCL_VAR);
                impPushOnStack(gtNewLclvNode(newobjThis->AsLclVarCommon()->GetLclNum(), TYP_REF),
                               typeInfo(TI_REF, clsHnd));
            }
        }
        return callRetTyp;
    }

DONE:

#ifdef DEBUG
    // In debug we want to be able to register callsites with the EE.
    assert(call->AsCall()->callSig == nullptr);
    call->AsCall()->callSig  = new (this, CMK_Generic) CORINFO_SIG_INFO;
    *call->AsCall()->callSig = *sig;
#endif

    // Final importer checks for calls flagged as tail calls.
    //
    if (tailCallFlags != 0)
    {
        const bool isExplicitTailCall = (tailCallFlags & PREFIX_TAILCALL_EXPLICIT) != 0;
        const bool isImplicitTailCall = (tailCallFlags & PREFIX_TAILCALL_IMPLICIT) != 0;
        const bool isStressTailCall   = (tailCallFlags & PREFIX_TAILCALL_STRESS) != 0;

        // Exactly one of these should be true.
        assert(isExplicitTailCall != isImplicitTailCall);

        // This check cannot be performed for implicit tail calls for the reason
        // that impIsImplicitTailCallCandidate() is not checking whether return
        // types are compatible before marking a call node with PREFIX_TAILCALL_IMPLICIT.
        // As a result it is possible that in the following case, we find that
        // the type stack is non-empty if Callee() is considered for implicit
        // tail calling.
        //      int Caller(..) { .... void Callee(); ret val; ... }
        //
        // Note that we cannot check return type compatibility before ImpImportCall()
        // as we don't have required info or need to duplicate some of the logic of
        // ImpImportCall().
        //
        // For implicit tail calls, we perform this check after return types are
        // known to be compatible.
        if (isExplicitTailCall && (verCurrentState.esStackDepth != 0))
        {
            BADCODE("Stack should be empty after tailcall");
        }

        // For opportunistic tailcalls we allow implicit widening, i.e. tailcalls from int32 -> int16, since the
        // managed calling convention dictates that the callee widens the value. For explicit tailcalls we don't
        // want to require this detail of the calling convention to bubble up to the tailcall helpers
        bool allowWidening = isImplicitTailCall;
        if (canTailCall &&
            !impTailCallRetTypeCompatible(allowWidening, info.compRetType, info.compMethodInfo->args.retTypeClass,
                                          info.compCallConv, callRetTyp, sig->retTypeClass,
                                          call->AsCall()->GetUnmanagedCallConv()))
        {
            canTailCall             = false;
            szCanTailCallFailReason = "Return types are not tail call compatible";
        }

        // Stack empty check for implicit tail calls.
        if (canTailCall && isImplicitTailCall && (verCurrentState.esStackDepth != 0))
        {
#ifdef TARGET_AMD64
            // JIT64 Compatibility:  Opportunistic tail call stack mismatch throws a VerificationException
            // in JIT64, not an InvalidProgramException.
            Verify(false, "Stack should be empty after tailcall");
#else  // TARGET_64BIT
            BADCODE("Stack should be empty after tailcall");
#endif //! TARGET_64BIT
        }

        // assert(compCurBB is not a catch, finally or filter block);
        // assert(compCurBB is not a try block protected by a finally block);
        assert(!isExplicitTailCall || compCurBB->bbJumpKind == BBJ_RETURN);

        // Ask VM for permission to tailcall
        if (canTailCall)
        {
            // True virtual or indirect calls, shouldn't pass in a callee handle.
            CORINFO_METHOD_HANDLE exactCalleeHnd =
                ((call->AsCall()->gtCallType != CT_USER_FUNC) || call->AsCall()->IsVirtual()) ? nullptr : methHnd;

            if (info.compCompHnd->canTailCall(info.compMethodHnd, methHnd, exactCalleeHnd, isExplicitTailCall))
            {
                if (isExplicitTailCall)
                {
                    // In case of explicit tail calls, mark it so that it is not considered
                    // for in-lining.
                    call->AsCall()->gtCallMoreFlags |= GTF_CALL_M_EXPLICIT_TAILCALL;
                    JITDUMP("\nGTF_CALL_M_EXPLICIT_TAILCALL set for call [%06u]\n", dspTreeID(call));

                    if (isStressTailCall)
                    {
                        call->AsCall()->gtCallMoreFlags |= GTF_CALL_M_STRESS_TAILCALL;
                        JITDUMP("\nGTF_CALL_M_STRESS_TAILCALL set for call [%06u]\n", dspTreeID(call));
                    }
                }
                else
                {
#if FEATURE_TAILCALL_OPT
                    // Must be an implicit tail call.
                    assert(isImplicitTailCall);

                    // It is possible that a call node is both an inline candidate and marked
                    // for opportunistic tail calling.  In-lining happens before morhphing of
                    // trees.  If in-lining of an in-line candidate gets aborted for whatever
                    // reason, it will survive to the morphing stage at which point it will be
                    // transformed into a tail call after performing additional checks.

                    call->AsCall()->gtCallMoreFlags |= GTF_CALL_M_IMPLICIT_TAILCALL;
                    JITDUMP("\nGTF_CALL_M_IMPLICIT_TAILCALL set for call [%06u]\n", dspTreeID(call));

#else //! FEATURE_TAILCALL_OPT
                    NYI("Implicit tail call prefix on a target which doesn't support opportunistic tail calls");

#endif // FEATURE_TAILCALL_OPT
                }

                // This might or might not turn into a tailcall. We do more
                // checks in morph. For explicit tailcalls we need more
                // information in morph in case it turns out to be a
                // helper-based tailcall.
                if (isExplicitTailCall)
                {
                    assert(call->AsCall()->tailCallInfo == nullptr);
                    call->AsCall()->tailCallInfo = new (this, CMK_CorTailCallInfo) TailCallSiteInfo;
                    switch (opcode)
                    {
                        case CEE_CALLI:
                            call->AsCall()->tailCallInfo->SetCalli(sig);
                            break;
                        case CEE_CALLVIRT:
                            call->AsCall()->tailCallInfo->SetCallvirt(sig, pResolvedToken);
                            break;
                        default:
                            call->AsCall()->tailCallInfo->SetCall(sig, pResolvedToken);
                            break;
                    }
                }
            }
            else
            {
                // canTailCall reported its reasons already
                canTailCall = false;
                JITDUMP("\ninfo.compCompHnd->canTailCall returned false for call [%06u]\n", dspTreeID(call));
            }
        }
        else
        {
            // If this assert fires it means that canTailCall was set to false without setting a reason!
            assert(szCanTailCallFailReason != nullptr);
            JITDUMP("\nRejecting %splicit tail call for [%06u], reason: '%s'\n", isExplicitTailCall ? "ex" : "im",
                    dspTreeID(call), szCanTailCallFailReason);
            info.compCompHnd->reportTailCallDecision(info.compMethodHnd, methHnd, isExplicitTailCall, TAILCALL_FAIL,
                                                     szCanTailCallFailReason);
        }
    }

    // Note: we assume that small return types are already normalized by the managed callee
    // or by the pinvoke stub for calls to unmanaged code.

    if (!bIntrinsicImported)
    {
        //
        // Things needed to be checked when bIntrinsicImported is false.
        //

        assert(call->gtOper == GT_CALL);
        assert(callInfo != nullptr);

        if (compIsForInlining() && opcode == CEE_CALLVIRT)
        {
            assert(call->AsCall()->gtArgs.HasThisPointer());
            GenTree* callObj = call->AsCall()->gtArgs.GetThisArg()->GetEarlyNode();

            if ((call->AsCall()->IsVirtual() || (call->gtFlags & GTF_CALL_NULLCHECK)) &&
                impInlineIsGuaranteedThisDerefBeforeAnySideEffects(nullptr, &call->AsCall()->gtArgs, callObj,
                                                                   impInlineInfo->inlArgInfo))
            {
                impInlineInfo->thisDereferencedFirst = true;
            }
        }

#if defined(DEBUG) || defined(INLINE_DATA)

        // Keep track of the raw IL offset of the call
        call->AsCall()->gtRawILOffset = rawILOffset;

#endif // defined(DEBUG) || defined(INLINE_DATA)

        // Is it an inline candidate?
        impMarkInlineCandidate(call, exactContextHnd, exactContextNeedsRuntimeLookup, callInfo, rawILOffset);
    }

    // Extra checks for tail calls and tail recursion.
    //
    // A tail recursive call is a potential loop from the current block to the start of the root method.
    // If we see a tail recursive call, mark the blocks from the call site back to the entry as potentially
    // being in a loop.
    //
    // Note: if we're importing an inlinee we don't mark the right set of blocks, but by then it's too
    // late. Currently this doesn't lead to problems. See GitHub issue 33529.
    //
    // OSR also needs to handle tail calls specially:
    // * block profiling in OSR methods needs to ensure probes happen before tail calls, not after.
    // * the root method entry must be imported if there's a recursive tail call or a potentially
    //   inlineable tail call.
    //
    if ((tailCallFlags != 0) && canTailCall)
    {
        if (gtIsRecursiveCall(methHnd))
        {
            assert(verCurrentState.esStackDepth == 0);
            BasicBlock* loopHead = nullptr;
            if (!compIsForInlining() && opts.IsOSR())
            {
                // For root method OSR we may branch back to the actual method entry,
                // which is not fgFirstBB, and which we will need to import.
                assert(fgEntryBB != nullptr);
                loopHead = fgEntryBB;
            }
            else
            {
                // For normal jitting we may branch back to the firstBB; this
                // should already be imported.
                loopHead = fgFirstBB;
            }

            JITDUMP("\nTail recursive call [%06u] in the method. Mark " FMT_BB " to " FMT_BB
                    " as having a backward branch.\n",
                    dspTreeID(call), loopHead->bbNum, compCurBB->bbNum);
            fgMarkBackwardJump(loopHead, compCurBB);

            compMayConvertTailCallToLoop = true;
            compCurBB->bbFlags |= BBF_RECURSIVE_TAILCALL;
        }

        // We only do these OSR checks in the root method because:
        // * If we fail to import the root method entry when importing the root method, we can't go back
        //    and import it during inlining. So instead of checking just for recursive tail calls we also
        //    have to check for anything that might introduce a recursive tail call.
        // * We only instrument root method blocks in OSR methods,
        //
        if ((opts.IsInstrumentedAndOptimized() || opts.IsOSR()) && !compIsForInlining())
        {
            // If a root method tail call candidate block is not a BBJ_RETURN, it should have a unique
            // BBJ_RETURN successor. Mark that successor so we can handle it specially during profile
            // instrumentation.
            //
            if (compCurBB->bbJumpKind != BBJ_RETURN)
            {
                BasicBlock* const successor = compCurBB->GetUniqueSucc();
                assert(successor->bbJumpKind == BBJ_RETURN);
                successor->bbFlags |= BBF_TAILCALL_SUCCESSOR;
                optMethodFlags |= OMF_HAS_TAILCALL_SUCCESSOR;
            }
        }
    }

    if ((sig->flags & CORINFO_SIGFLAG_FAT_CALL) != 0)
    {
        assert(opcode == CEE_CALLI || callInfo->kind == CORINFO_CALL_CODE_POINTER);
        addFatPointerCandidate(call->AsCall());
    }

DONE_CALL:
    // Push or append the result of the call
    if (callRetTyp == TYP_VOID)
    {
        if (opcode == CEE_NEWOBJ)
        {
            // we actually did push something, so don't spill the thing we just pushed.
            assert(verCurrentState.esStackDepth > 0);
            impAppendTree(call, verCurrentState.esStackDepth - 1, impCurStmtDI);
        }
        else
        {
            impAppendTree(call, CHECK_SPILL_ALL, impCurStmtDI);
        }
    }
    else
    {
        impSpillSpecialSideEff();

        if (clsFlags & CORINFO_FLG_ARRAY)
        {
            eeGetCallSiteSig(pResolvedToken->token, pResolvedToken->tokenScope, pResolvedToken->tokenContext, sig);
        }

        typeInfo tiRetVal = verMakeTypeInfo(sig->retType, sig->retTypeClass);
        tiRetVal.NormaliseForStack();

        if (call->IsCall())
        {
            // Sometimes "call" is not a GT_CALL (if we imported an intrinsic that didn't turn into a call)

            GenTreeCall* origCall = call->AsCall();

            const bool isFatPointerCandidate              = origCall->IsFatPointerCandidate();
            const bool isInlineCandidate                  = origCall->IsInlineCandidate();
            const bool isGuardedDevirtualizationCandidate = origCall->IsGuardedDevirtualizationCandidate();

            if (varTypeIsStruct(callRetTyp))
            {
                // Need to treat all "split tree" cases here, not just inline candidates
                call       = impFixupCallStructReturn(call->AsCall(), sig->retTypeClass);
                callRetTyp = call->TypeGet();
            }

            // TODO: consider handling fatcalli cases this way too...?
            if (isInlineCandidate || isGuardedDevirtualizationCandidate)
            {
                // We should not have made any adjustments in impFixupCallStructReturn
                // as we defer those until we know the fate of the call.
                assert(call == origCall);

                assert(opts.OptEnabled(CLFLG_INLINING));
                assert(!isFatPointerCandidate); // We should not try to inline calli.

                // Make the call its own tree (spill the stack if needed).
                // Do not consume the debug info here. This is particularly
                // important if we give up on the inline, in which case the
                // call will typically end up in the statement that contains
                // the GT_RET_EXPR that we leave on the stack.
                impAppendTree(call, CHECK_SPILL_ALL, impCurStmtDI, false);

                // TODO: Still using the widened type.
                GenTreeRetExpr* retExpr = gtNewInlineCandidateReturnExpr(call->AsCall(), genActualType(callRetTyp));

                // Link the retExpr to the call so if necessary we can manipulate it later.
                origCall->gtInlineCandidateInfo->retExpr = retExpr;

                // Propagate retExpr as the placeholder for the call.
                call = retExpr;
            }
            else
            {
                // If the call is virtual, and has a generics context, and is not going to have a class probe,
                // record the context for possible use during late devirt.
                //
                // If we ever want to devirt at Tier0, and/or see issues where OSR methods under PGO lose
                // important devirtualizations, we'll want to allow both a class probe and a captured context.
                //
                if (origCall->IsVirtual() && (origCall->gtCallType != CT_INDIRECT) && (exactContextHnd != nullptr) &&
                    (origCall->gtHandleHistogramProfileCandidateInfo == nullptr))
                {
                    JITDUMP("\nSaving context %p for call [%06u]\n", exactContextHnd, dspTreeID(origCall));
                    origCall->gtCallMoreFlags |= GTF_CALL_M_HAS_LATE_DEVIRT_INFO;
                    LateDevirtualizationInfo* const info = new (this, CMK_Inlining) LateDevirtualizationInfo;
                    info->exactContextHnd                = exactContextHnd;
                    origCall->gtLateDevirtualizationInfo = info;
                }

                if (isFatPointerCandidate)
                {
                    // fatPointer candidates should be in statements of the form call() or var = call().
                    // Such form allows to find statements with fat calls without walking through whole trees
                    // and removes problems with cutting trees.
                    assert(!bIntrinsicImported);
                    assert(IsTargetAbi(CORINFO_NATIVEAOT_ABI));
                    if (call->OperGet() != GT_LCL_VAR) // can be already converted by impFixupCallStructReturn.
                    {
                        unsigned   calliSlot = lvaGrabTemp(true DEBUGARG("calli"));
                        LclVarDsc* varDsc    = lvaGetDesc(calliSlot);

                        impAssignTempGen(calliSlot, call, CHECK_SPILL_NONE);
                        // impAssignTempGen can change src arg list and return type for call that returns struct.
                        var_types type = genActualType(lvaTable[calliSlot].TypeGet());
                        call           = gtNewLclvNode(calliSlot, type);
                    }
                }

                // For non-candidates we must also spill, since we
                // might have locals live on the eval stack that this
                // call can modify.
                //
                // Suppress this for certain well-known call targets
                // that we know won't modify locals, eg calls that are
                // recognized in gtCanOptimizeTypeEquality. Otherwise
                // we may break key fragile pattern matches later on.
                bool spillStack = true;
                if (call->IsCall())
                {
                    GenTreeCall* callNode = call->AsCall();
                    if ((callNode->gtCallType == CT_HELPER) && (gtIsTypeHandleToRuntimeTypeHelper(callNode) ||
                                                                gtIsTypeHandleToRuntimeTypeHandleHelper(callNode)))
                    {
                        spillStack = false;
                    }
                    else if ((callNode->gtCallMoreFlags & GTF_CALL_M_SPECIAL_INTRINSIC) != 0)
                    {
                        spillStack = false;
                    }
                }

                if (spillStack)
                {
                    impSpillSideEffects(true, CHECK_SPILL_ALL DEBUGARG("non-inline candidate call"));
                }
            }
        }

        if (!bIntrinsicImported)
        {
            //-------------------------------------------------------------------------
            //
            /* If the call is of a small type and the callee is managed, the callee will normalize the result
                before returning.
                However, we need to normalize small type values returned by unmanaged
                functions (pinvoke). The pinvoke stub does the normalization, but we need to do it here
                if we use the shorter inlined pinvoke stub. */

            if (checkForSmallType && varTypeIsIntegral(callRetTyp) && genTypeSize(callRetTyp) < genTypeSize(TYP_INT))
            {
                call = gtNewCastNode(genActualType(callRetTyp), call, false, callRetTyp);
            }
        }

        impPushOnStack(call, tiRetVal);
    }

    // VSD functions get a new call target each time we getCallInfo, so clear the cache.
    // Also, the call info cache for CALLI instructions is largely incomplete, so clear it out.
    // if ( (opcode == CEE_CALLI) || (callInfoCache.fetchCallInfo().kind == CORINFO_VIRTUALCALL_STUB))
    //  callInfoCache.uncacheCallInfo();

    return callRetTyp;
}
#ifdef _PREFAST_
#pragma warning(pop)
#endif

#ifdef DEBUG
//
var_types Compiler::impImportJitTestLabelMark(int numArgs)
{
    TestLabelAndNum tlAndN;
    if (numArgs == 2)
    {
        tlAndN.m_num  = 0;
        StackEntry se = impPopStack();
        assert(se.seTypeInfo.GetType() == TI_INT);
        GenTree* val = se.val;
        assert(val->IsCnsIntOrI());
        tlAndN.m_tl = (TestLabel)val->AsIntConCommon()->IconValue();
    }
    else if (numArgs == 3)
    {
        StackEntry se = impPopStack();
        assert(se.seTypeInfo.GetType() == TI_INT);
        GenTree* val = se.val;
        assert(val->IsCnsIntOrI());
        tlAndN.m_num = val->AsIntConCommon()->IconValue();
        se           = impPopStack();
        assert(se.seTypeInfo.GetType() == TI_INT);
        val = se.val;
        assert(val->IsCnsIntOrI());
        tlAndN.m_tl = (TestLabel)val->AsIntConCommon()->IconValue();
    }
    else
    {
        assert(false);
    }

    StackEntry expSe = impPopStack();
    GenTree*   node  = expSe.val;

    // There are a small number of special cases, where we actually put the annotation on a subnode.
    if (tlAndN.m_tl == TL_LoopHoist && tlAndN.m_num >= 100)
    {
        // A loop hoist annotation with value >= 100 means that the expression should be a static field access,
        // a GT_IND of a static field address, which should be the sum of a (hoistable) helper call and possibly some
        // offset within the static field block whose address is returned by the helper call.
        // The annotation is saying that this address calculation, but not the entire access, should be hoisted.
        assert(node->OperGet() == GT_IND);
        tlAndN.m_num -= 100;
        GetNodeTestData()->Set(node->AsOp()->gtOp1, tlAndN);
        GetNodeTestData()->Remove(node);
    }
    else
    {
        GetNodeTestData()->Set(node, tlAndN);
    }

    impPushOnStack(node, expSe.seTypeInfo);
    return node->TypeGet();
}
#endif // DEBUG

//-----------------------------------------------------------------------------------
//  impFixupCallStructReturn: For a call node that returns a struct do one of the following:
//  - set the flag to indicate struct return via retbuf arg;
//  - adjust the return type to a SIMD type if it is returned in 1 reg;
//  - spill call result into a temp if it is returned into 2 registers or more and not tail call or inline candidate.
//
//  Arguments:
//    call       -  GT_CALL GenTree node
//    retClsHnd  -  Class handle of return type of the call
//
//  Return Value:
//    Returns new GenTree node after fixing struct return of call node
//
GenTree* Compiler::impFixupCallStructReturn(GenTreeCall* call, CORINFO_CLASS_HANDLE retClsHnd)
{
    if (!varTypeIsStruct(call))
    {
        return call;
    }

    call->gtRetClsHnd = retClsHnd;

    // Recognize SIMD types as we do for LCL_VARs,
    // note it could be not the ABI specific type, for example, on x64 we can set 'TYP_SIMD8`
    // for `System.Numerics.Vector2` here but lower will change it to long as ABI dictates.
    var_types simdReturnType = impNormStructType(call->gtRetClsHnd);
    if (simdReturnType != call->TypeGet())
    {
        assert(varTypeIsSIMD(simdReturnType));
        JITDUMP("changing the type of a call [%06u] from %s to %s\n", dspTreeID(call), varTypeName(call->TypeGet()),
                varTypeName(simdReturnType));
        call->ChangeType(simdReturnType);
    }

#if FEATURE_MULTIREG_RET
    call->InitializeStructReturnType(this, retClsHnd, call->GetUnmanagedCallConv());
    const ReturnTypeDesc* retTypeDesc = call->GetReturnTypeDesc();
    const unsigned        retRegCount = retTypeDesc->GetReturnRegCount();
#else  // !FEATURE_MULTIREG_RET
    const unsigned retRegCount = 1;
#endif // !FEATURE_MULTIREG_RET

    structPassingKind howToReturnStruct;
    var_types         returnType = getReturnTypeForStruct(retClsHnd, call->GetUnmanagedCallConv(), &howToReturnStruct);

    if (howToReturnStruct == SPK_ByReference)
    {
        assert(returnType == TYP_UNKNOWN);
        call->gtCallMoreFlags |= GTF_CALL_M_RETBUFFARG;

        if (call->IsUnmanaged())
        {
            // Native ABIs do not allow retbufs to alias anything.
            // This is allowed by the managed ABI and impAssignStruct will
            // never introduce copies due to this.
            unsigned tmpNum = lvaGrabTemp(true DEBUGARG("Retbuf for unmanaged call"));
            impAssignTempGen(tmpNum, call, CHECK_SPILL_ALL);
            return gtNewLclvNode(tmpNum, lvaGetDesc(tmpNum)->TypeGet());
        }

        return call;
    }

    if (retRegCount == 1)
    {
        return call;
    }

#if FEATURE_MULTIREG_RET
    assert(varTypeIsStruct(call)); // It could be a SIMD returned in several regs.
    assert(returnType == TYP_STRUCT);
    assert((howToReturnStruct == SPK_ByValueAsHfa) || (howToReturnStruct == SPK_ByValue));

#ifdef UNIX_AMD64_ABI
    // must be a struct returned in two registers
    assert(retRegCount == 2);
#else  // not UNIX_AMD64_ABI
    assert(retRegCount >= 2);
#endif // not UNIX_AMD64_ABI

    if (!call->CanTailCall() && !call->IsInlineCandidate())
    {
        // Force a call returning multi-reg struct to be always of the IR form
        //   tmp = call
        //
        // No need to assign a multi-reg struct to a local var if:
        //  - It is a tail call or
        //  - The call is marked for in-lining later
        return impAssignMultiRegTypeToVar(call, retClsHnd DEBUGARG(call->GetUnmanagedCallConv()));
    }
    return call;
#endif // FEATURE_MULTIREG_RET
}

GenTreeCall* Compiler::impImportIndirectCall(CORINFO_SIG_INFO* sig, const DebugInfo& di)
{
    var_types callRetTyp = JITtype2varType(sig->retType);

    /* The function pointer is on top of the stack - It may be a
     * complex expression. As it is evaluated after the args,
     * it may cause registered args to be spilled. Simply spill it.
     */

    // Ignore no args or trivial cases.
    if ((sig->callConv != CORINFO_CALLCONV_DEFAULT || sig->totalILArgs() > 0) &&
        !impStackTop().val->OperIs(GT_LCL_VAR, GT_FTN_ADDR, GT_CNS_INT))
    {
        impSpillStackEntry(verCurrentState.esStackDepth - 1,
                           BAD_VAR_NUM DEBUGARG(false) DEBUGARG("impImportIndirectCall"));
    }

    /* Get the function pointer */

    GenTree* fptr = impPopStack().val;

    // The function pointer is typically a sized to match the target pointer size
    // However, stubgen IL optimization can change LDC.I8 to LDC.I4
    // See ILCodeStream::LowerOpcode
    assert(genActualType(fptr->gtType) == TYP_I_IMPL || genActualType(fptr->gtType) == TYP_INT);

#ifdef DEBUG
    // This temporary must never be converted to a double in stress mode,
    // because that can introduce a call to the cast helper after the
    // arguments have already been evaluated.

    if (fptr->OperGet() == GT_LCL_VAR)
    {
        lvaTable[fptr->AsLclVarCommon()->GetLclNum()].lvKeepType = 1;
    }
#endif

    /* Create the call node */

    GenTreeCall* call = gtNewIndCallNode(fptr, callRetTyp, di);

    call->gtFlags |= GTF_EXCEPT | (fptr->gtFlags & GTF_GLOB_EFFECT);
#ifdef UNIX_X86_ABI
    call->gtFlags &= ~GTF_CALL_POP_ARGS;
#endif

    return call;
}

/*****************************************************************************/

void Compiler::impPopArgsForUnmanagedCall(GenTreeCall* call, CORINFO_SIG_INFO* sig)
{
    assert(call->gtFlags & GTF_CALL_UNMANAGED);

    /* Since we push the arguments in reverse order (i.e. right -> left)
     * spill any side effects from the stack
     *
     * OBS: If there is only one side effect we do not need to spill it
     *      thus we have to spill all side-effects except last one
     */

    unsigned lastLevelWithSideEffects = UINT_MAX;

    unsigned argsToReverse = sig->numArgs;

    // For "thiscall", the first argument goes in a register. Since its
    // order does not need to be changed, we do not need to spill it

    if (call->unmgdCallConv == CorInfoCallConvExtension::Thiscall)
    {
        assert(argsToReverse);
        argsToReverse--;
    }

#ifndef TARGET_X86
    // Don't reverse args on ARM or x64 - first four args always placed in regs in order
    argsToReverse = 0;
#endif

    for (unsigned level = verCurrentState.esStackDepth - argsToReverse; level < verCurrentState.esStackDepth; level++)
    {
        if (verCurrentState.esStack[level].val->gtFlags & GTF_ORDER_SIDEEFF)
        {
            assert(lastLevelWithSideEffects == UINT_MAX);

            impSpillStackEntry(level,
                               BAD_VAR_NUM DEBUGARG(false) DEBUGARG("impPopArgsForUnmanagedCall - other side effect"));
        }
        else if (verCurrentState.esStack[level].val->gtFlags & GTF_SIDE_EFFECT)
        {
            if (lastLevelWithSideEffects != UINT_MAX)
            {
                /* We had a previous side effect - must spill it */
                impSpillStackEntry(lastLevelWithSideEffects,
                                   BAD_VAR_NUM DEBUGARG(false) DEBUGARG("impPopArgsForUnmanagedCall - side effect"));

                /* Record the level for the current side effect in case we will spill it */
                lastLevelWithSideEffects = level;
            }
            else
            {
                /* This is the first side effect encountered - record its level */

                lastLevelWithSideEffects = level;
            }
        }
    }

    /* The argument list is now "clean" - no out-of-order side effects
     * Pop the argument list in reverse order */

    impPopReverseCallArgs(sig, call, sig->numArgs - argsToReverse);

    if (call->unmgdCallConv == CorInfoCallConvExtension::Thiscall)
    {
        GenTree* thisPtr = call->gtArgs.GetArgByIndex(0)->GetNode();
        impBashVarAddrsToI(thisPtr);
        assert(thisPtr->TypeGet() == TYP_I_IMPL || thisPtr->TypeGet() == TYP_BYREF);
    }

    for (CallArg& arg : call->gtArgs.Args())
    {
        GenTree* argNode = arg.GetEarlyNode();

        // We should not be passing gc typed args to an unmanaged call.
        if (varTypeIsGC(argNode->TypeGet()))
        {
            // Tolerate byrefs by retyping to native int.
            //
            // This is needed or we'll generate inconsistent GC info
            // for this arg at the call site (gc info says byref,
            // pinvoke sig says native int).
            //
            if (argNode->TypeGet() == TYP_BYREF)
            {
                argNode->ChangeType(TYP_I_IMPL);
            }
            else
            {
                assert(!"*** invalid IL: gc ref passed to unmanaged call");
            }
        }
    }
}

//------------------------------------------------------------------------
// impInitializeArrayIntrinsic: Attempts to replace a call to InitializeArray
//    with a GT_COPYBLK node.
//
// Arguments:
//    sig - The InitializeArray signature.
//
// Return Value:
//    A pointer to the newly created GT_COPYBLK node if the replacement succeeds or
//    nullptr otherwise.
//
// Notes:
//    The function recognizes the following IL pattern:
//      ldc <length> or a list of ldc <lower bound>/<length>
//      newarr or newobj
//      dup
//      ldtoken <field handle>
//      call InitializeArray
//    The lower bounds need not be constant except when the array rank is 1.
//    The function recognizes all kinds of arrays thus enabling a small runtime
//    such as NativeAOT to skip providing an implementation for InitializeArray.

GenTree* Compiler::impInitializeArrayIntrinsic(CORINFO_SIG_INFO* sig)
{
    assert(sig->numArgs == 2);

    GenTree* fieldTokenNode = impStackTop(0).val;
    GenTree* arrayLocalNode = impStackTop(1).val;

    //
    // Verify that the field token is known and valid.  Note that it's also
    // possible for the token to come from reflection, in which case we cannot do
    // the optimization and must therefore revert to calling the helper.  You can
    // see an example of this in bvt\DynIL\initarray2.exe (in Main).
    //

    // Check to see if the ldtoken helper call is what we see here.
    if (fieldTokenNode->gtOper != GT_CALL || (fieldTokenNode->AsCall()->gtCallType != CT_HELPER) ||
        (fieldTokenNode->AsCall()->gtCallMethHnd != eeFindHelper(CORINFO_HELP_FIELDDESC_TO_STUBRUNTIMEFIELD)))
    {
        return nullptr;
    }

    // Strip helper call away
    fieldTokenNode = fieldTokenNode->AsCall()->gtArgs.GetArgByIndex(0)->GetEarlyNode();

    if (fieldTokenNode->gtOper == GT_IND)
    {
        fieldTokenNode = fieldTokenNode->AsOp()->gtOp1;
    }

    // Check for constant
    if (fieldTokenNode->gtOper != GT_CNS_INT)
    {
        return nullptr;
    }

    CORINFO_FIELD_HANDLE fieldToken = (CORINFO_FIELD_HANDLE)fieldTokenNode->AsIntCon()->gtCompileTimeHandle;
    if (!fieldTokenNode->IsIconHandle(GTF_ICON_FIELD_HDL) || (fieldToken == nullptr))
    {
        return nullptr;
    }

    //
    // We need to get the number of elements in the array and the size of each element.
    // We verify that the newarr statement is exactly what we expect it to be.
    // If it's not then we just return NULL and we don't optimize this call
    //

    // It is possible the we don't have any statements in the block yet.
    if (impLastStmt == nullptr)
    {
        return nullptr;
    }

    //
    // We start by looking at the last statement, making sure it's an assignment, and
    // that the target of the assignment is the array passed to InitializeArray.
    //
    GenTree* arrayAssignment = impLastStmt->GetRootNode();
    if ((arrayAssignment->gtOper != GT_ASG) || (arrayAssignment->AsOp()->gtOp1->gtOper != GT_LCL_VAR) ||
        (arrayLocalNode->gtOper != GT_LCL_VAR) || (arrayAssignment->AsOp()->gtOp1->AsLclVarCommon()->GetLclNum() !=
                                                   arrayLocalNode->AsLclVarCommon()->GetLclNum()))
    {
        return nullptr;
    }

    //
    // Make sure that the object being assigned is a helper call.
    //

    GenTree* newArrayCall = arrayAssignment->AsOp()->gtOp2;
    if ((newArrayCall->gtOper != GT_CALL) || (newArrayCall->AsCall()->gtCallType != CT_HELPER))
    {
        return nullptr;
    }

    //
    // Verify that it is one of the new array helpers.
    //

    bool isMDArray = false;

    if (newArrayCall->AsCall()->gtCallMethHnd != eeFindHelper(CORINFO_HELP_NEWARR_1_DIRECT) &&
        newArrayCall->AsCall()->gtCallMethHnd != eeFindHelper(CORINFO_HELP_NEWARR_1_MAYBEFROZEN) &&
        newArrayCall->AsCall()->gtCallMethHnd != eeFindHelper(CORINFO_HELP_NEWARR_1_OBJ) &&
        newArrayCall->AsCall()->gtCallMethHnd != eeFindHelper(CORINFO_HELP_NEWARR_1_VC) &&
        newArrayCall->AsCall()->gtCallMethHnd != eeFindHelper(CORINFO_HELP_NEWARR_1_ALIGN8)
#ifdef FEATURE_READYTORUN
        && newArrayCall->AsCall()->gtCallMethHnd != eeFindHelper(CORINFO_HELP_READYTORUN_NEWARR_1)
#endif
            )
    {
        if (newArrayCall->AsCall()->gtCallMethHnd != eeFindHelper(CORINFO_HELP_NEW_MDARR) &&
            newArrayCall->AsCall()->gtCallMethHnd != eeFindHelper(CORINFO_HELP_NEW_MDARR_RARE))
        {
            return nullptr;
        }

        isMDArray = true;
    }

    CORINFO_CLASS_HANDLE arrayClsHnd = (CORINFO_CLASS_HANDLE)newArrayCall->AsCall()->compileTimeHelperArgumentHandle;

    //
    // Make sure we found a compile time handle to the array
    //

    if (!arrayClsHnd)
    {
        return nullptr;
    }

    unsigned rank = 0;
    S_UINT32 numElements;

    if (isMDArray)
    {
        rank = info.compCompHnd->getArrayRank(arrayClsHnd);

        if (rank == 0)
        {
            return nullptr;
        }

        assert(newArrayCall->AsCall()->gtArgs.CountArgs() == 3);
        GenTree* numArgsArg = newArrayCall->AsCall()->gtArgs.GetArgByIndex(1)->GetNode();
        GenTree* argsArg    = newArrayCall->AsCall()->gtArgs.GetArgByIndex(2)->GetNode();

        //
        // The number of arguments should be a constant between 1 and 64. The rank can't be 0
        // so at least one length must be present and the rank can't exceed 32 so there can
        // be at most 64 arguments - 32 lengths and 32 lower bounds.
        //

        if ((!numArgsArg->IsCnsIntOrI()) || (numArgsArg->AsIntCon()->IconValue() < 1) ||
            (numArgsArg->AsIntCon()->IconValue() > 64))
        {
            return nullptr;
        }

        unsigned numArgs = static_cast<unsigned>(numArgsArg->AsIntCon()->IconValue());
        bool     lowerBoundsSpecified;

        if (numArgs == rank * 2)
        {
            lowerBoundsSpecified = true;
        }
        else if (numArgs == rank)
        {
            lowerBoundsSpecified = false;

            //
            // If the rank is 1 and a lower bound isn't specified then the runtime creates
            // a SDArray. Note that even if a lower bound is specified it can be 0 and then
            // we get a SDArray as well, see the for loop below.
            //

            if (rank == 1)
            {
                isMDArray = false;
            }
        }
        else
        {
            return nullptr;
        }

        //
        // The rank is known to be at least 1 so we can start with numElements being 1
        // to avoid the need to special case the first dimension.
        //

        numElements = S_UINT32(1);

        struct Match
        {
            static bool IsArgsFieldInit(GenTree* tree, unsigned index, unsigned lvaNewObjArrayArgs)
            {
                return tree->OperIs(GT_ASG) && IsArgsField(tree->gtGetOp1(), index, lvaNewObjArrayArgs);
            }

            static bool IsArgsField(GenTree* tree, unsigned index, unsigned lvaNewObjArrayArgs)
            {
                return tree->OperIs(GT_LCL_FLD) && (tree->AsLclFld()->GetLclNum() == lvaNewObjArrayArgs) &&
                       (tree->AsLclFld()->GetLclOffs() == sizeof(INT32) * index);
            }

            static bool IsComma(GenTree* tree)
            {
                return (tree != nullptr) && (tree->OperGet() == GT_COMMA);
            }
        };

        unsigned argIndex = 0;
        GenTree* comma;

        for (comma = argsArg; Match::IsComma(comma); comma = comma->gtGetOp2())
        {
            if (lowerBoundsSpecified)
            {
                //
                // In general lower bounds can be ignored because they're not needed to
                // calculate the total number of elements. But for single dimensional arrays
                // we need to know if the lower bound is 0 because in this case the runtime
                // creates a SDArray and this affects the way the array data offset is calculated.
                //

                if (rank == 1)
                {
                    GenTree* lowerBoundAssign = comma->gtGetOp1();
                    assert(Match::IsArgsFieldInit(lowerBoundAssign, argIndex, lvaNewObjArrayArgs));
                    GenTree* lowerBoundNode = lowerBoundAssign->gtGetOp2();

                    if (lowerBoundNode->IsIntegralConst(0))
                    {
                        isMDArray = false;
                    }
                }

                comma = comma->gtGetOp2();
                argIndex++;
            }

            GenTree* lengthNodeAssign = comma->gtGetOp1();
            assert(Match::IsArgsFieldInit(lengthNodeAssign, argIndex, lvaNewObjArrayArgs));
            GenTree* lengthNode = lengthNodeAssign->gtGetOp2();

            if (!lengthNode->IsCnsIntOrI())
            {
                return nullptr;
            }

            numElements *= S_SIZE_T(lengthNode->AsIntCon()->IconValue());
            argIndex++;
        }

        assert((comma != nullptr) && comma->IsLclVarAddr() &&
               (comma->AsLclVarCommon()->GetLclNum() == lvaNewObjArrayArgs));

        if (argIndex != numArgs)
        {
            return nullptr;
        }
    }
    else
    {
        //
        // Make sure there are exactly two arguments:  the array class and
        // the number of elements.
        //

        GenTree* arrayLengthNode;

#ifdef FEATURE_READYTORUN
        if (newArrayCall->AsCall()->gtCallMethHnd == eeFindHelper(CORINFO_HELP_READYTORUN_NEWARR_1) ||
            newArrayCall->AsCall()->gtCallMethHnd == eeFindHelper(CORINFO_HELP_NEWARR_1_MAYBEFROZEN))
        {
            // Array length is 1st argument for readytorun helper
            arrayLengthNode = newArrayCall->AsCall()->gtArgs.GetArgByIndex(0)->GetNode();
        }
        else
#endif
        {
            // Array length is 2nd argument for regular helper
            arrayLengthNode = newArrayCall->AsCall()->gtArgs.GetArgByIndex(1)->GetNode();
        }

        //
        // This optimization is only valid for a constant array size.
        //
        if (arrayLengthNode->gtOper != GT_CNS_INT)
        {
            return nullptr;
        }

        numElements = S_SIZE_T(arrayLengthNode->AsIntCon()->gtIconVal);

        if (!info.compCompHnd->isSDArray(arrayClsHnd))
        {
            return nullptr;
        }
    }

    CORINFO_CLASS_HANDLE elemClsHnd;
    var_types            elementType = JITtype2varType(info.compCompHnd->getChildType(arrayClsHnd, &elemClsHnd));

    //
    // Note that genTypeSize will return zero for non primitive types, which is exactly
    // what we want (size will then be 0, and we will catch this in the conditional below).
    // Note that we don't expect this to fail for valid binaries, so we assert in the
    // non-verification case (the verification case should not assert but rather correctly
    // handle bad binaries).  This assert is not guarding any specific invariant, but rather
    // saying that we don't expect this to happen, and if it is hit, we need to investigate
    // why.
    //

    S_UINT32 elemSize(genTypeSize(elementType));
    S_UINT32 size = elemSize * S_UINT32(numElements);

    if (size.IsOverflow())
    {
        return nullptr;
    }

    if ((size.Value() == 0) || (varTypeIsGC(elementType)))
    {
        return nullptr;
    }

    void* initData = info.compCompHnd->getArrayInitializationData(fieldToken, size.Value());
    if (!initData)
    {
        return nullptr;
    }

    //
    // At this point we are ready to commit to implementing the InitializeArray
    // intrinsic using a struct assignment.  Pop the arguments from the stack and
    // return the struct assignment node.
    //

    impPopStack();
    impPopStack();

    const unsigned blkSize = size.Value();
    unsigned       dataOffset;

    if (isMDArray)
    {
        dataOffset = eeGetMDArrayDataOffset(rank);
    }
    else
    {
        dataOffset = eeGetArrayDataOffset();
    }

    ClassLayout* blkLayout = typGetBlkLayout(blkSize);
    GenTree*     dstAddr   = gtNewOperNode(GT_ADD, TYP_BYREF, arrayLocalNode, gtNewIconNode(dataOffset, TYP_I_IMPL));
    GenTree*     dst       = gtNewBlkIndir(blkLayout, dstAddr);

    GenTree* srcAddr = gtNewIconHandleNode((size_t)initData, GTF_ICON_CONST_PTR);
    GenTree* src     = gtNewBlkIndir(blkLayout, srcAddr);

#ifdef DEBUG
    src->gtGetOp1()->AsIntCon()->gtTargetHandle = THT_InitializeArrayIntrinsics;
#endif

    return gtNewAssignNode(dst, src);
}

GenTree* Compiler::impCreateSpanIntrinsic(CORINFO_SIG_INFO* sig)
{
    assert(sig->numArgs == 1);
    assert(sig->sigInst.methInstCount == 1);

    GenTree* fieldTokenNode = impStackTop(0).val;

    //
    // Verify that the field token is known and valid.  Note that it's also
    // possible for the token to come from reflection, in which case we cannot do
    // the optimization and must therefore revert to calling the helper.  You can
    // see an example of this in bvt\DynIL\initarray2.exe (in Main).
    //

    // Check to see if the ldtoken helper call is what we see here.
    if (fieldTokenNode->gtOper != GT_CALL || (fieldTokenNode->AsCall()->gtCallType != CT_HELPER) ||
        (fieldTokenNode->AsCall()->gtCallMethHnd != eeFindHelper(CORINFO_HELP_FIELDDESC_TO_STUBRUNTIMEFIELD)))
    {
        return nullptr;
    }

    // Strip helper call away
    fieldTokenNode = fieldTokenNode->AsCall()->gtArgs.GetArgByIndex(0)->GetNode();
    if (fieldTokenNode->gtOper == GT_IND)
    {
        fieldTokenNode = fieldTokenNode->AsOp()->gtOp1;
    }

    // Check for constant
    if (fieldTokenNode->gtOper != GT_CNS_INT)
    {
        return nullptr;
    }

    CORINFO_FIELD_HANDLE fieldToken = (CORINFO_FIELD_HANDLE)fieldTokenNode->AsIntCon()->gtCompileTimeHandle;
    if (!fieldTokenNode->IsIconHandle(GTF_ICON_FIELD_HDL) || (fieldToken == nullptr))
    {
        return nullptr;
    }

    CORINFO_CLASS_HANDLE fieldOwnerHnd = info.compCompHnd->getFieldClass(fieldToken);

    CORINFO_CLASS_HANDLE fieldClsHnd;
    var_types            fieldElementType =
        JITtype2varType(info.compCompHnd->getFieldType(fieldToken, &fieldClsHnd, fieldOwnerHnd));
    unsigned totalFieldSize;

    // Most static initialization data fields are of some structure, but it is possible for them to be of various
    // primitive types as well
    if (fieldElementType == var_types::TYP_STRUCT)
    {
        totalFieldSize = info.compCompHnd->getClassSize(fieldClsHnd);
    }
    else
    {
        totalFieldSize = genTypeSize(fieldElementType);
    }

    // Limit to primitive or enum type - see ArrayNative::GetSpanDataFrom()
    CORINFO_CLASS_HANDLE targetElemHnd = sig->sigInst.methInst[0];
    if (info.compCompHnd->getTypeForPrimitiveValueClass(targetElemHnd) == CORINFO_TYPE_UNDEF)
    {
        return nullptr;
    }

    const unsigned targetElemSize = info.compCompHnd->getClassSize(targetElemHnd);
    assert(targetElemSize != 0);

    const unsigned count = totalFieldSize / targetElemSize;
    if (count == 0)
    {
        return nullptr;
    }

    void* data = info.compCompHnd->getArrayInitializationData(fieldToken, totalFieldSize);
    if (!data)
    {
        return nullptr;
    }

    //
    // Ready to commit to the work
    //

    impPopStack();

    // Turn count and pointer value into constants.
    GenTree*  lengthValue = gtNewIconNode(count, TYP_INT);
    FieldSeq* fldSeq =
        GetFieldSeqStore()->Create(fieldToken, (ssize_t)data, FieldSeq::FieldKind::SimpleStaticKnownAddress);
    GenTree* pointerValue = gtNewIconHandleNode((size_t)data, GTF_ICON_STATIC_HDL, fldSeq);

    // Construct ReadOnlySpan<T> to return.
    CORINFO_CLASS_HANDLE spanHnd     = sig->retTypeClass;
    unsigned             spanTempNum = lvaGrabTemp(true DEBUGARG("ReadOnlySpan<T> for CreateSpan<T>"));
    lvaSetStruct(spanTempNum, spanHnd, false);

    GenTreeLclFld* pointerField    = gtNewLclFldNode(spanTempNum, TYP_BYREF, 0);
    GenTree*       pointerFieldAsg = gtNewAssignNode(pointerField, pointerValue);

    GenTreeLclFld* lengthField    = gtNewLclFldNode(spanTempNum, TYP_INT, TARGET_POINTER_SIZE);
    GenTree*       lengthFieldAsg = gtNewAssignNode(lengthField, lengthValue);

    // Now append a few statements the initialize the span
    impAppendTree(lengthFieldAsg, CHECK_SPILL_NONE, impCurStmtDI);
    impAppendTree(pointerFieldAsg, CHECK_SPILL_NONE, impCurStmtDI);

    // And finally create a tree that points at the span.
    return impCreateLocalNode(spanTempNum DEBUGARG(0));
}

//------------------------------------------------------------------------
// impIntrinsic: possibly expand intrinsic call into alternate IR sequence
//
// Arguments:
//    newobjThis - for constructor calls, the tree for the newly allocated object
//    clsHnd - handle for the intrinsic method's class
//    method - handle for the intrinsic method
//    sig    - signature of the intrinsic method
//    methodFlags - CORINFO_FLG_XXX flags of the intrinsic method
//    memberRef - the token for the intrinsic method
//    readonlyCall - true if call has a readonly prefix
//    tailCall - true if call is in tail position
//    pConstrainedResolvedToken -- resolved token for constrained call, or nullptr
//       if call is not constrained
//    constraintCallThisTransform -- this transform to apply for a constrained call
//    pIntrinsicName [OUT] -- intrinsic name (see enumeration in namedintrinsiclist.h)
//       for "traditional" jit intrinsics
//    isSpecialIntrinsic [OUT] -- set true if intrinsic expansion is a call
//       that is amenable to special downstream optimization opportunities
//
// Returns:
//    IR tree to use in place of the call, or nullptr if the jit should treat
//    the intrinsic call like a normal call.
//
//    pIntrinsicName set to non-illegal value if the call is recognized as a
//    traditional jit intrinsic, even if the intrinsic is not expaned.
//
//    isSpecial set true if the expansion is subject to special
//    optimizations later in the jit processing
//
// Notes:
//    On success the IR tree may be a call to a different method or an inline
//    sequence. If it is a call, then the intrinsic processing here is responsible
//    for handling all the special cases, as upon return to impImportCall
//    expanded intrinsics bypass most of the normal call processing.
//
//    Intrinsics are generally not recognized in minopts and debug codegen.
//
//    However, certain traditional intrinsics are identifed as "must expand"
//    if there is no fallback implementation to invoke; these must be handled
//    in all codegen modes.
//
//    New style intrinsics (where the fallback implementation is in IL) are
//    identified as "must expand" if they are invoked from within their
//    own method bodies.
//
GenTree* Compiler::impIntrinsic(GenTree*                newobjThis,
                                CORINFO_CLASS_HANDLE    clsHnd,
                                CORINFO_METHOD_HANDLE   method,
                                CORINFO_SIG_INFO*       sig,
                                unsigned                methodFlags,
                                CORINFO_RESOLVED_TOKEN* pResolvedToken,
                                bool                    readonlyCall,
                                bool                    tailCall,
                                bool                    callvirt,
                                CORINFO_RESOLVED_TOKEN* pConstrainedResolvedToken,
                                CORINFO_THIS_TRANSFORM  constraintCallThisTransform,
                                NamedIntrinsic*         pIntrinsicName,
                                bool*                   isSpecialIntrinsic)
{
    bool       mustExpand  = false;
    bool       isSpecial   = false;
    const bool isIntrinsic = (methodFlags & CORINFO_FLG_INTRINSIC) != 0;
    int        memberRef   = pResolvedToken->token;

    NamedIntrinsic ni = lookupNamedIntrinsic(method);

    if (isIntrinsic)
    {
        // The recursive non-virtual calls to Jit intrinsics are must-expand by convention.
        mustExpand = gtIsRecursiveCall(method) && !(methodFlags & CORINFO_FLG_VIRTUAL);
    }
    else
    {
        // For mismatched VM (AltJit) we want to check all methods as intrinsic to ensure
        // we get more accurate codegen. This particularly applies to HWIntrinsic usage
        assert(!info.compMatchedVM);
    }

    // We specially support the following on all platforms to allow for dead
    // code optimization and to more generally support recursive intrinsics.

    if (isIntrinsic && (ni > NI_SPECIAL_IMPORT_START) && (ni < NI_PRIMITIVE_END))
    {
        static_assert_no_msg(NI_SPECIAL_IMPORT_START < NI_SPECIAL_IMPORT_END);
        static_assert_no_msg(NI_SRCS_UNSAFE_START < NI_SRCS_UNSAFE_END);
        static_assert_no_msg(NI_PRIMITIVE_START < NI_PRIMITIVE_END);

        static_assert_no_msg((NI_SPECIAL_IMPORT_END + 1) == NI_SRCS_UNSAFE_START);
        static_assert_no_msg((NI_SRCS_UNSAFE_END + 1) == NI_PRIMITIVE_START);

        if (ni < NI_SPECIAL_IMPORT_END)
        {
            assert(ni > NI_SPECIAL_IMPORT_START);

            switch (ni)
            {
                case NI_IsSupported_True:
                {
                    assert(sig->numArgs == 0);
                    return gtNewIconNode(true);
                }

                case NI_IsSupported_False:
                {
                    assert(sig->numArgs == 0);
                    return gtNewIconNode(false);
                }

                case NI_IsSupported_Dynamic:
                {
                    break;
                }

                case NI_IsSupported_Type:
                {
                    CORINFO_CLASS_HANDLE typeArgHnd;
                    CorInfoType          simdBaseJitType;

                    typeArgHnd      = info.compCompHnd->getTypeInstantiationArgument(clsHnd, 0);
                    simdBaseJitType = info.compCompHnd->getTypeForPrimitiveNumericClass(typeArgHnd);

                    switch (simdBaseJitType)
                    {
                        case CORINFO_TYPE_BYTE:
                        case CORINFO_TYPE_UBYTE:
                        case CORINFO_TYPE_SHORT:
                        case CORINFO_TYPE_USHORT:
                        case CORINFO_TYPE_INT:
                        case CORINFO_TYPE_UINT:
                        case CORINFO_TYPE_LONG:
                        case CORINFO_TYPE_ULONG:
                        case CORINFO_TYPE_FLOAT:
                        case CORINFO_TYPE_DOUBLE:
                        case CORINFO_TYPE_NATIVEINT:
                        case CORINFO_TYPE_NATIVEUINT:
                        {
                            return gtNewIconNode(true);
                        }

                        default:
                        {
                            return gtNewIconNode(false);
                        }
                    }
                }

                case NI_Throw_PlatformNotSupportedException:
                {
                    return impUnsupportedNamedIntrinsic(CORINFO_HELP_THROW_PLATFORM_NOT_SUPPORTED, method, sig,
                                                        mustExpand);
                }

                case NI_Vector_GetCount:
                {
                    CORINFO_CLASS_HANDLE typeArgHnd;
                    CorInfoType          simdBaseJitType;
                    unsigned             simdSize;

                    typeArgHnd      = info.compCompHnd->getTypeInstantiationArgument(clsHnd, 0);
                    simdBaseJitType = info.compCompHnd->getTypeForPrimitiveNumericClass(typeArgHnd);
                    simdSize        = info.compCompHnd->getClassSize(clsHnd);

                    switch (simdBaseJitType)
                    {
                        case CORINFO_TYPE_BYTE:
                        case CORINFO_TYPE_UBYTE:
                        case CORINFO_TYPE_SHORT:
                        case CORINFO_TYPE_USHORT:
                        case CORINFO_TYPE_INT:
                        case CORINFO_TYPE_UINT:
                        case CORINFO_TYPE_LONG:
                        case CORINFO_TYPE_ULONG:
                        case CORINFO_TYPE_FLOAT:
                        case CORINFO_TYPE_DOUBLE:
                        case CORINFO_TYPE_NATIVEINT:
                        case CORINFO_TYPE_NATIVEUINT:
                        {
                            var_types      simdBaseType = JitType2PreciseVarType(simdBaseJitType);
                            unsigned       elementSize  = genTypeSize(simdBaseType);
                            GenTreeIntCon* countNode    = gtNewIconNode(simdSize / elementSize, TYP_INT);

#if defined(FEATURE_SIMD)
                            countNode->gtFlags |= GTF_ICON_SIMD_COUNT;
#endif // FEATURE_SIMD

                            return countNode;
                        }

                        default:
                        {
                            return impUnsupportedNamedIntrinsic(CORINFO_HELP_THROW_PLATFORM_NOT_SUPPORTED, method, sig,
                                                                mustExpand);
                        }
                    }
                }

                default:
                {
                    unreached();
                }
            }
        }
        else if (ni < NI_SRCS_UNSAFE_END)
        {
            assert(ni > NI_SRCS_UNSAFE_START);
            assert(!mustExpand);
            return impSRCSUnsafeIntrinsic(ni, clsHnd, method, sig, pResolvedToken);
        }
        else
        {
            assert((ni > NI_PRIMITIVE_START) && (ni < NI_PRIMITIVE_END));
            assert(!mustExpand);
            return impPrimitiveNamedIntrinsic(ni, clsHnd, method, sig);
        }
    }

#ifdef FEATURE_HW_INTRINSICS
    if ((ni > NI_HW_INTRINSIC_START) && (ni < NI_SIMD_AS_HWINTRINSIC_END))
    {
        static_assert_no_msg(NI_HW_INTRINSIC_START < NI_HW_INTRINSIC_END);
        static_assert_no_msg(NI_SIMD_AS_HWINTRINSIC_START < NI_SIMD_AS_HWINTRINSIC_END);

        static_assert_no_msg((NI_HW_INTRINSIC_END + 1) == NI_SIMD_AS_HWINTRINSIC_START);

        if (ni < NI_HW_INTRINSIC_END)
        {
            assert(ni > NI_HW_INTRINSIC_START);

            if (!isIntrinsic)
            {
#if defined(TARGET_XARCH)
                // We can't guarantee that all overloads for the xplat intrinsics can be
                // handled by the AltJit, so limit only the platform specific intrinsics
                assert((NI_Vector512_Xor + 1) == NI_X86Base_BitScanForward);

                if (ni < NI_Vector512_Xor)
#elif defined(TARGET_ARM64)
                // We can't guarantee that all overloads for the xplat intrinsics can be
                // handled by the AltJit, so limit only the platform specific intrinsics
                assert((NI_Vector128_Xor + 1) == NI_AdvSimd_Abs);

                if (ni < NI_Vector128_Xor)
#else
#error Unsupported platform
#endif
                {
                    // Several of the NI_Vector64/128/256 APIs do not have
                    // all overloads as intrinsic today so they will assert
                    return nullptr;
                }
            }

            GenTree* hwintrinsic = impHWIntrinsic(ni, clsHnd, method, sig, mustExpand);

            if (mustExpand && (hwintrinsic == nullptr))
            {
                return impUnsupportedNamedIntrinsic(CORINFO_HELP_THROW_NOT_IMPLEMENTED, method, sig, mustExpand);
            }

            return hwintrinsic;
        }
        else
        {
            assert((ni > NI_SIMD_AS_HWINTRINSIC_START) && (ni < NI_SIMD_AS_HWINTRINSIC_END));

            if (isIntrinsic)
            {
                // These intrinsics aren't defined recursively and so they will never be mustExpand
                // Instead, they provide software fallbacks that will be executed instead.

                assert(!mustExpand);
                return impSimdAsHWIntrinsic(ni, clsHnd, method, sig, newobjThis);
            }
        }
    }
#endif // FEATURE_HW_INTRINSICS

    if (!isIntrinsic)
    {
        // Outside the cases above, there are many intrinsics which apply to only a
        // subset of overload and where simply matching by name may cause downstream
        // asserts or other failures. Math.Min is one example, where it only applies
        // to the floating-point overloads.
        return nullptr;
    }

    *pIntrinsicName = ni;

    if (ni == NI_System_StubHelpers_GetStubContext)
    {
        // must be done regardless of DbgCode and MinOpts
        return gtNewLclvNode(lvaStubArgumentVar, TYP_I_IMPL);
    }

    if (ni == NI_System_StubHelpers_NextCallReturnAddress)
    {
        // For now we just avoid inlining anything into these methods since
        // this intrinsic is only rarely used. We could do this better if we
        // wanted to by trying to match which call is the one we need to get
        // the return address of.
        info.compHasNextCallRetAddr = true;
        return new (this, GT_LABEL) GenTree(GT_LABEL, TYP_I_IMPL);
    }

    switch (ni)
    {
        // CreateSpan must be expanded for NativeAOT
        case NI_System_Runtime_CompilerServices_RuntimeHelpers_CreateSpan:
        case NI_System_Runtime_CompilerServices_RuntimeHelpers_InitializeArray:
            mustExpand |= IsTargetAbi(CORINFO_NATIVEAOT_ABI);
            break;

        case NI_Internal_Runtime_MethodTable_Of:
        case NI_System_Activator_AllocatorOf:
        case NI_System_Activator_DefaultConstructorOf:
        case NI_System_EETypePtr_EETypePtrOf:
            mustExpand = true;
            break;

        default:
            break;
    }

    // Allow some lighweight intrinsics in Tier0 which can improve throughput
    // we introduced betterToExpand here because we're fine if intrinsic decides to not expand itself
    // in this case unlike mustExpand.
    bool betterToExpand = false;

    // NOTE: MinOpts() is always true for Tier0 so we have to check explicit flags instead.
    // To be fixed in https://github.com/dotnet/runtime/pull/77465
    const bool tier0opts = !opts.compDbgCode && !opts.jitFlags->IsSet(JitFlags::JIT_FLAG_MIN_OPT);

    if (!mustExpand && tier0opts)
    {
        switch (ni)
        {
            // This one is just `return true/false`
            case NI_System_Runtime_CompilerServices_RuntimeHelpers_IsKnownConstant:

            // We need these to be able to fold "typeof(...) == typeof(...)"
            case NI_System_Type_GetTypeFromHandle:
            case NI_System_Type_op_Equality:
            case NI_System_Type_op_Inequality:

            // These may lead to early dead code elimination
            case NI_System_Type_get_IsValueType:
            case NI_System_Type_get_IsEnum:
            case NI_System_Type_get_IsByRefLike:
            case NI_System_Type_IsAssignableFrom:
            case NI_System_Type_IsAssignableTo:

            // Lightweight intrinsics
            case NI_System_String_get_Chars:
            case NI_System_String_get_Length:
            case NI_System_Span_get_Item:
            case NI_System_Span_get_Length:
            case NI_System_ReadOnlySpan_get_Item:
            case NI_System_ReadOnlySpan_get_Length:
            case NI_System_BitConverter_DoubleToInt64Bits:
            case NI_System_BitConverter_Int32BitsToSingle:
            case NI_System_BitConverter_Int64BitsToDouble:
            case NI_System_BitConverter_SingleToInt32Bits:
            case NI_System_Buffers_Binary_BinaryPrimitives_ReverseEndianness:
            case NI_System_Type_GetEnumUnderlyingType:
            case NI_System_Type_get_TypeHandle:
            case NI_System_RuntimeType_get_TypeHandle:
            case NI_System_RuntimeTypeHandle_ToIntPtr:

            // Most atomics are compiled to single instructions
            case NI_System_Threading_Interlocked_And:
            case NI_System_Threading_Interlocked_Or:
            case NI_System_Threading_Interlocked_CompareExchange:
            case NI_System_Threading_Interlocked_Exchange:
            case NI_System_Threading_Interlocked_ExchangeAdd:
            case NI_System_Threading_Interlocked_MemoryBarrier:
            case NI_System_Threading_Interlocked_ReadMemoryBarrier:

                betterToExpand = true;
                break;

            default:
                // Unsafe.* are all small enough to prefer expansions.
                betterToExpand |= ni >= NI_SRCS_UNSAFE_START && ni <= NI_SRCS_UNSAFE_END;
                // Same for these
                betterToExpand |= ni >= NI_PRIMITIVE_START && ni <= NI_PRIMITIVE_END;
                break;
        }
    }

    GenTree* retNode = nullptr;

    // Under debug and minopts, only expand what is required.
    // NextCallReturnAddress intrinsic returns the return address of the next call.
    // If that call is an intrinsic and is expanded, codegen for NextCallReturnAddress will fail.
    // To avoid that we conservatively expand only required intrinsics in methods that call
    // the NextCallReturnAddress intrinsic.
    if (!mustExpand && ((opts.OptimizationDisabled() && !betterToExpand) || info.compHasNextCallRetAddr))
    {
        *pIntrinsicName = NI_Illegal;
        return retNode;
    }

    CorInfoType callJitType = sig->retType;
    var_types   callType    = JITtype2varType(callJitType);

    /* First do the intrinsics which are always smaller than a call */

    if (ni != NI_Illegal)
    {
        assert(retNode == nullptr);
        switch (ni)
        {
            case NI_Array_Address:
            case NI_Array_Get:
            case NI_Array_Set:
                retNode = impArrayAccessIntrinsic(clsHnd, sig, memberRef, readonlyCall, ni);
                break;

            case NI_System_String_Equals:
            {
                retNode = impStringEqualsOrStartsWith(/*startsWith:*/ false, sig, methodFlags);
                break;
            }

            case NI_System_MemoryExtensions_Equals:
            case NI_System_MemoryExtensions_SequenceEqual:
            {
                retNode = impSpanEqualsOrStartsWith(/*startsWith:*/ false, sig, methodFlags);
                break;
            }

            case NI_System_String_StartsWith:
            {
                retNode = impStringEqualsOrStartsWith(/*startsWith:*/ true, sig, methodFlags);
                break;
            }

            case NI_System_MemoryExtensions_StartsWith:
            {
                retNode = impSpanEqualsOrStartsWith(/*startsWith:*/ true, sig, methodFlags);
                break;
            }

            case NI_System_MemoryExtensions_AsSpan:
            case NI_System_String_op_Implicit:
            {
                assert(sig->numArgs == 1);
                isSpecial = impStackTop().val->OperIs(GT_CNS_STR);
                break;
            }

            case NI_System_String_get_Chars:
            {
                GenTree* op2  = impPopStack().val;
                GenTree* op1  = impPopStack().val;
                GenTree* addr = gtNewIndexAddr(op1, op2, TYP_USHORT, NO_CLASS_HANDLE, OFFSETOF__CORINFO_String__chars,
                                               OFFSETOF__CORINFO_String__stringLen);
                retNode = gtNewIndexIndir(addr->AsIndexAddr());
                break;
            }

            case NI_System_String_get_Length:
            {
                GenTree* op1 = impPopStack().val;
                if (op1->OperIs(GT_CNS_STR))
                {
                    // Optimize `ldstr + String::get_Length()` to CNS_INT
                    // e.g. "Hello".Length => 5
                    GenTreeIntCon* iconNode = gtNewStringLiteralLength(op1->AsStrCon());
                    if (iconNode != nullptr)
                    {
                        retNode = iconNode;
                        break;
                    }
                }
                GenTreeArrLen* arrLen = gtNewArrLen(TYP_INT, op1, OFFSETOF__CORINFO_String__stringLen, compCurBB);
                op1                   = arrLen;

                // Getting the length of a null string should throw
                op1->gtFlags |= GTF_EXCEPT;

                retNode = op1;
                break;
            }

            case NI_System_Runtime_CompilerServices_RuntimeHelpers_CreateSpan:
            {
                retNode = impCreateSpanIntrinsic(sig);
                break;
            }

            case NI_System_Runtime_CompilerServices_RuntimeHelpers_InitializeArray:
            {
                retNode = impInitializeArrayIntrinsic(sig);
                break;
            }

            case NI_System_Runtime_CompilerServices_RuntimeHelpers_IsKnownConstant:
            {
                GenTree* op1 = impPopStack().val;
                if (op1->OperIsConst() || gtIsTypeof(op1))
                {
                    // op1 is a known constant, replace with 'true'.
                    retNode = gtNewIconNode(1);
                    JITDUMP("\nExpanding RuntimeHelpers.IsKnownConstant to true early\n");
                    // We can also consider FTN_ADDR here
                }
                else if (opts.OptimizationDisabled())
                {
                    // It doesn't make sense to carry it as GT_INTRINSIC till Morph in Tier0
                    retNode = gtNewIconNode(0);
                    JITDUMP("\nExpanding RuntimeHelpers.IsKnownConstant to false early\n");
                }
                else
                {
                    // op1 is not a known constant, we'll do the expansion in morph
                    retNode = new (this, GT_INTRINSIC) GenTreeIntrinsic(TYP_INT, op1, ni, method);
                    JITDUMP("\nConverting RuntimeHelpers.IsKnownConstant to:\n");
                    DISPTREE(retNode);
                }
                break;
            }

            case NI_System_Runtime_InteropService_MemoryMarshal_GetArrayDataReference:
            {
                assert(sig->numArgs == 1);
                assert(sig->sigInst.methInstCount == 1);

                GenTree*             array    = impPopStack().val;
                CORINFO_CLASS_HANDLE elemHnd  = sig->sigInst.methInst[0];
                CorInfoType          jitType  = info.compCompHnd->asCorInfoType(elemHnd);
                var_types            elemType = JITtype2varType(jitType);

                if (fgAddrCouldBeNull(array))
                {
                    GenTree* arrayClone;
                    array = impCloneExpr(array, &arrayClone, CHECK_SPILL_ALL,
                                         nullptr DEBUGARG("MemoryMarshal.GetArrayDataReference array"));

                    impAppendTree(gtNewNullCheck(array, compCurBB), CHECK_SPILL_ALL, impCurStmtDI);
                    array = arrayClone;
                }

                GenTree*          index     = gtNewIconNode(0, TYP_I_IMPL);
                GenTreeIndexAddr* indexAddr = gtNewArrayIndexAddr(array, index, elemType, elemHnd);
                indexAddr->gtFlags &= ~GTF_INX_RNGCHK;
                indexAddr->gtFlags |= GTF_INX_ADDR_NONNULL;
                retNode = indexAddr;
                break;
            }

            case NI_Internal_Runtime_MethodTable_Of:
            case NI_System_Activator_AllocatorOf:
            case NI_System_Activator_DefaultConstructorOf:
            case NI_System_EETypePtr_EETypePtrOf:
            {
                assert(IsTargetAbi(CORINFO_NATIVEAOT_ABI)); // Only NativeAOT supports it.
                CORINFO_RESOLVED_TOKEN resolvedToken;
                resolvedToken.tokenContext = impTokenLookupContextHandle;
                resolvedToken.tokenScope   = info.compScopeHnd;
                resolvedToken.token        = memberRef;
                resolvedToken.tokenType    = CORINFO_TOKENKIND_Method;

                CORINFO_GENERICHANDLE_RESULT embedInfo;
                info.compCompHnd->expandRawHandleIntrinsic(&resolvedToken, &embedInfo);

                GenTree* rawHandle = impLookupToTree(&resolvedToken, &embedInfo.lookup, gtTokenToIconFlags(memberRef),
                                                     embedInfo.compileTimeHandle);
                if (rawHandle == nullptr)
                {
                    return nullptr;
                }

                noway_assert(genTypeSize(rawHandle->TypeGet()) == genTypeSize(TYP_I_IMPL));

                unsigned rawHandleSlot = lvaGrabTemp(true DEBUGARG("rawHandle"));
                impAssignTempGen(rawHandleSlot, rawHandle, CHECK_SPILL_NONE);

                GenTree*  lclVarAddr = gtNewLclVarAddrNode(rawHandleSlot);
                var_types resultType = JITtype2varType(sig->retType);
                if (resultType == TYP_STRUCT)
                {
                    retNode = gtNewBlkIndir(typGetObjLayout(sig->retTypeClass), lclVarAddr);
                }
                else
                {
                    retNode = gtNewIndir(resultType, lclVarAddr);
                }
                break;
            }

            case NI_System_Span_get_Item:
            case NI_System_ReadOnlySpan_get_Item:
            {
                // Have index, stack pointer-to Span<T> s on the stack. Expand to:
                //
                // For Span<T>
                //   Comma
                //     BoundsCheck(index, s->_length)
                //     s->_reference + index * sizeof(T)
                //
                // For ReadOnlySpan<T> -- same expansion, as it now returns a readonly ref
                //
                // Signature should show one class type parameter, which
                // we need to examine.
                assert(sig->sigInst.classInstCount == 1);
                assert(sig->numArgs == 1);
                CORINFO_CLASS_HANDLE spanElemHnd = sig->sigInst.classInst[0];
                const unsigned       elemSize    = info.compCompHnd->getClassSize(spanElemHnd);
                assert(elemSize > 0);

                const bool isReadOnly = (ni == NI_System_ReadOnlySpan_get_Item);

                JITDUMP("\nimpIntrinsic: Expanding %sSpan<T>.get_Item, T=%s, sizeof(T)=%u\n",
                        isReadOnly ? "ReadOnly" : "", eeGetClassName(spanElemHnd), elemSize);

                GenTree* index          = impPopStack().val;
                GenTree* ptrToSpan      = impPopStack().val;
                GenTree* indexClone     = nullptr;
                GenTree* ptrToSpanClone = nullptr;
                assert(genActualType(index) == TYP_INT);
                assert(ptrToSpan->TypeGet() == TYP_BYREF || ptrToSpan->TypeGet() == TYP_I_IMPL);

#if defined(DEBUG)
                if (verbose)
                {
                    printf("with ptr-to-span\n");
                    gtDispTree(ptrToSpan);
                    printf("and index\n");
                    gtDispTree(index);
                }
#endif // defined(DEBUG)

                // We need to use both index and ptr-to-span twice, so clone or spill.
                index = impCloneExpr(index, &indexClone, CHECK_SPILL_ALL, nullptr DEBUGARG("Span.get_Item index"));

                if (impIsAddressInLocal(ptrToSpan))
                {
                    ptrToSpanClone = gtCloneExpr(ptrToSpan);
                }
                else
                {
                    ptrToSpan = impCloneExpr(ptrToSpan, &ptrToSpanClone, CHECK_SPILL_ALL,
                                             nullptr DEBUGARG("Span.get_Item ptrToSpan"));
                }

                // Bounds check
                CORINFO_FIELD_HANDLE lengthHnd    = info.compCompHnd->getFieldInClass(clsHnd, 1);
                const unsigned       lengthOffset = info.compCompHnd->getFieldOffset(lengthHnd);

                GenTreeFieldAddr* lengthFieldAddr = gtNewFieldAddrNode(lengthHnd, ptrToSpan, lengthOffset);
                GenTree*          length          = gtNewIndir(TYP_INT, lengthFieldAddr);
                lengthFieldAddr->SetIsSpanLength(true);

                GenTree* boundsCheck = new (this, GT_BOUNDS_CHECK) GenTreeBoundsChk(index, length, SCK_RNGCHK_FAIL);

                // Element access
                index = indexClone;
                index = impImplicitIorI4Cast(index, TYP_I_IMPL, /* zeroExtend */ true);

                if (elemSize != 1)
                {
                    GenTree* sizeofNode = gtNewIconNode(static_cast<ssize_t>(elemSize), TYP_I_IMPL);
                    index               = gtNewOperNode(GT_MUL, TYP_I_IMPL, index, sizeofNode);
                }

                CORINFO_FIELD_HANDLE ptrHnd        = info.compCompHnd->getFieldInClass(clsHnd, 0);
                const unsigned       ptrOffset     = info.compCompHnd->getFieldOffset(ptrHnd);
                GenTreeFieldAddr*    dataFieldAddr = gtNewFieldAddrNode(ptrHnd, ptrToSpanClone, ptrOffset);
                GenTree*             data          = gtNewIndir(TYP_BYREF, dataFieldAddr);
                GenTree*             result        = gtNewOperNode(GT_ADD, TYP_BYREF, data, index);

                // Prepare result
                var_types resultType = JITtype2varType(sig->retType);
                assert(resultType == result->TypeGet());
                // Add an ordering dependency between the bounds check and
                // forming the byref to prevent these from being reordered. The
                // JIT is not allowed to create arbitrary illegal byrefs.
                boundsCheck->gtFlags |= GTF_ORDER_SIDEEFF;
                result->gtFlags |= GTF_ORDER_SIDEEFF;
                retNode = gtNewOperNode(GT_COMMA, resultType, boundsCheck, result);

                break;
            }

            case NI_System_Span_get_Length:
            case NI_System_ReadOnlySpan_get_Length:
            {
                assert(sig->sigInst.classInstCount == 1);
                assert(sig->numArgs == 0);

                CORINFO_CLASS_HANDLE spanElemHnd = sig->sigInst.classInst[0];
                const unsigned       elemSize    = info.compCompHnd->getClassSize(spanElemHnd);
                assert(elemSize > 0);

                const bool isReadOnly = (ni == NI_System_ReadOnlySpan_get_Length);

                JITDUMP("\nimpIntrinsic: Expanding %sSpan<T>.get_Length, T=%s, sizeof(T)=%u\n",
                        isReadOnly ? "ReadOnly" : "", eeGetClassName(spanElemHnd), elemSize);

                GenTree* ptrToSpan = impPopStack().val;

#if defined(DEBUG)
                if (verbose)
                {
                    printf("with ptr-to-span\n");
                    gtDispTree(ptrToSpan);
                }
#endif // defined(DEBUG)

                CORINFO_FIELD_HANDLE lengthHnd    = info.compCompHnd->getFieldInClass(clsHnd, 1);
                const unsigned       lengthOffset = info.compCompHnd->getFieldOffset(lengthHnd);

                GenTreeFieldAddr* lengthFieldAddr = gtNewFieldAddrNode(lengthHnd, ptrToSpan, lengthOffset);
                GenTree*          lengthField     = gtNewIndir(TYP_INT, lengthFieldAddr);
                lengthFieldAddr->SetIsSpanLength(true);

                return lengthField;
            }

            case NI_System_RuntimeTypeHandle_ToIntPtr:
            {
                GenTree* op1 = impStackTop(0).val;

                if (op1->IsHelperCall() && gtIsTypeHandleToRuntimeTypeHandleHelper(op1->AsCall()))
                {
                    // Old tree
                    // Helper-RuntimeTypeHandle -> TreeToGetNativeTypeHandle
                    //
                    // New tree
                    // TreeToGetNativeTypeHandle

                    // Remove call to helper and return the native TypeHandle pointer that was the parameter
                    // to that helper.

                    op1 = impPopStack().val;

                    // Get native TypeHandle argument to old helper
                    assert(op1->AsCall()->gtArgs.CountArgs() == 1);
                    op1     = op1->AsCall()->gtArgs.GetArgByIndex(0)->GetNode();
                    retNode = op1;
                }
                else if (op1->OperIs(GT_RET_EXPR))
                {
                    // Skip roundtrip "handle -> RuntimeType -> handle" for
                    // RuntimeTypeHandle.ToIntPtr(typeof(T).TypeHandle)
                    GenTreeCall* call = op1->AsRetExpr()->gtInlineCandidate;
                    if (lookupNamedIntrinsic(call->gtCallMethHnd) == NI_System_RuntimeType_get_TypeHandle)
                    {
                        // Check that the arg is CORINFO_HELP_TYPEHANDLE_TO_RUNTIMETYPE helper call
                        GenTree* arg = call->gtArgs.GetArgByIndex(0)->GetNode();
                        if (arg->IsHelperCall() && gtIsTypeHandleToRuntimeTypeHelper(arg->AsCall()))
                        {
                            impPopStack();
                            // Bash the RET_EXPR to no-op since it's unused now
                            op1->AsRetExpr()->gtInlineCandidate->gtBashToNOP();
                            // Skip roundtrip and return the type handle directly
                            retNode = arg->AsCall()->gtArgs.GetArgByIndex(0)->GetNode();
                        }
                    }
                }
                break;
            }

            case NI_System_Type_GetTypeFromHandle:
            {
                GenTree*        op1 = impStackTop(0).val;
                CorInfoHelpFunc typeHandleHelper;
                if (op1->gtOper == GT_CALL && (op1->AsCall()->gtCallType == CT_HELPER) &&
                    gtIsTypeHandleToRuntimeTypeHandleHelper(op1->AsCall(), &typeHandleHelper))
                {
                    op1 = impPopStack().val;
                    // Replace helper with a more specialized helper that returns RuntimeType
                    if (typeHandleHelper == CORINFO_HELP_TYPEHANDLE_TO_RUNTIMETYPEHANDLE)
                    {
                        typeHandleHelper = CORINFO_HELP_TYPEHANDLE_TO_RUNTIMETYPE;
                    }
                    else
                    {
                        assert(typeHandleHelper == CORINFO_HELP_TYPEHANDLE_TO_RUNTIMETYPEHANDLE_MAYBENULL);
                        typeHandleHelper = CORINFO_HELP_TYPEHANDLE_TO_RUNTIMETYPE_MAYBENULL;
                    }
                    assert(op1->AsCall()->gtArgs.CountArgs() == 1);
                    op1 = gtNewHelperCallNode(typeHandleHelper, TYP_REF,
                                              op1->AsCall()->gtArgs.GetArgByIndex(0)->GetEarlyNode());
                    op1->gtType = TYP_REF;
                    retNode     = op1;
                }
                break;
            }

            case NI_System_Type_op_Equality:
            case NI_System_Type_op_Inequality:
            {
                JITDUMP("Importing Type.op_*Equality intrinsic\n");
                GenTree* op1     = impStackTop(1).val;
                GenTree* op2     = impStackTop(0).val;
                GenTree* optTree = gtFoldTypeEqualityCall(ni == NI_System_Type_op_Equality, op1, op2);
                if (optTree != nullptr)
                {
                    // Success, clean up the evaluation stack.
                    impPopStack();
                    impPopStack();

                    // See if we can optimize even further, to a handle compare.
                    optTree = gtFoldTypeCompare(optTree);

                    // See if we can now fold a handle compare to a constant.
                    optTree = gtFoldExpr(optTree);

                    retNode = optTree;
                }
                else
                {
                    // Retry optimizing these later
                    isSpecial = true;
                }
                break;
            }

            case NI_System_Enum_HasFlag:
            {
                GenTree* thisOp  = impStackTop(1).val;
                GenTree* flagOp  = impStackTop(0).val;
                GenTree* optTree = gtOptimizeEnumHasFlag(thisOp, flagOp);

                if (optTree != nullptr)
                {
                    // Optimization successful. Pop the stack for real.
                    impPopStack();
                    impPopStack();
                    retNode = optTree;
                }
                else
                {
                    // Retry optimizing this during morph.
                    isSpecial = true;
                }

                break;
            }

            case NI_System_Type_IsAssignableFrom:
            {
                GenTree* typeTo   = impStackTop(1).val;
                GenTree* typeFrom = impStackTop(0).val;

                retNode = impTypeIsAssignable(typeTo, typeFrom);
                break;
            }

            case NI_System_Type_IsAssignableTo:
            {
                GenTree* typeTo   = impStackTop(0).val;
                GenTree* typeFrom = impStackTop(1).val;

                retNode = impTypeIsAssignable(typeTo, typeFrom);
                break;
            }

            case NI_System_Type_get_TypeHandle:
            {
                // We can only expand this on NativeAOT where RuntimeTypeHandle looks like this:
                //
                //   struct RuntimeTypeHandle { IntPtr _value; }
                //
                GenTree* op1 = impStackTop(0).val;
                if (IsTargetAbi(CORINFO_NATIVEAOT_ABI) && op1->IsHelperCall() &&
                    gtIsTypeHandleToRuntimeTypeHelper(op1->AsCall()) && callvirt)
                {
                    assert(info.compCompHnd->getClassNumInstanceFields(sig->retTypeClass) == 1);

                    unsigned structLcl = lvaGrabTemp(true DEBUGARG("RuntimeTypeHandle"));
                    lvaSetStruct(structLcl, sig->retTypeClass, false);
                    GenTree*       realHandle   = op1->AsCall()->gtArgs.GetUserArgByIndex(0)->GetNode();
                    GenTreeLclFld* handleFld    = gtNewLclFldNode(structLcl, realHandle->TypeGet(), 0);
                    GenTree*       asgHandleFld = gtNewAssignNode(handleFld, realHandle);
                    impAppendTree(asgHandleFld, CHECK_SPILL_NONE, impCurStmtDI);
                    retNode = impCreateLocalNode(structLcl DEBUGARG(0));
                    impPopStack();
                }
                break;
            }

            case NI_System_Type_get_IsEnum:
            case NI_System_Type_get_IsValueType:
            case NI_System_Type_get_IsByRefLike:
            {
                // Optimize
                //
                //   call Type.GetTypeFromHandle (which is replaced with CORINFO_HELP_TYPEHANDLE_TO_RUNTIMETYPE)
                //   call Type.IsXXX
                //
                // to `true` or `false`
                // e.g., `typeof(int).IsValueType` => `true`
                // e.g., `typeof(Span<int>).IsByRefLike` => `true`
                CORINFO_CLASS_HANDLE hClass = NO_CLASS_HANDLE;
                if (gtIsTypeof(impStackTop().val, &hClass))
                {
                    switch (ni)
                    {
                        case NI_System_Type_get_IsEnum:
                        {
                            TypeCompareState state = info.compCompHnd->isEnum(hClass, nullptr);
                            if (state == TypeCompareState::May)
                            {
                                retNode = nullptr;
                                break;
                            }
                            retNode = gtNewIconNode(state == TypeCompareState::Must ? 1 : 0);
                            break;
                        }
                        case NI_System_Type_get_IsValueType:
                            retNode = gtNewIconNode(eeIsValueClass(hClass) ? 1 : 0);
                            break;
                        case NI_System_Type_get_IsByRefLike:
                            retNode = gtNewIconNode(
                                (info.compCompHnd->getClassAttribs(hClass) & CORINFO_FLG_BYREF_LIKE) ? 1 : 0);
                            break;
                        default:
                            NO_WAY("Intrinsic not supported in this path.");
                    }
                    if (retNode != nullptr)
                    {
                        impPopStack(); // drop CORINFO_HELP_TYPEHANDLE_TO_RUNTIMETYPE call
                    }
                }
                break;
            }

            case NI_System_Type_GetEnumUnderlyingType:
            {
                GenTree*             type             = impStackTop().val;
                CORINFO_CLASS_HANDLE hClassEnum       = NO_CLASS_HANDLE;
                CORINFO_CLASS_HANDLE hClassUnderlying = NO_CLASS_HANDLE;
                if (gtIsTypeof(type, &hClassEnum) && (hClassEnum != NO_CLASS_HANDLE) &&
                    (info.compCompHnd->isEnum(hClassEnum, &hClassUnderlying) == TypeCompareState::Must) &&
                    (hClassUnderlying != NO_CLASS_HANDLE))
                {
                    GenTree* handle = gtNewIconEmbClsHndNode(hClassUnderlying);
                    retNode         = gtNewHelperCallNode(CORINFO_HELP_TYPEHANDLE_TO_RUNTIMETYPE, TYP_REF, handle);
                    impPopStack();
                }
                break;
            }

            case NI_System_Threading_Thread_get_ManagedThreadId:
            {
                if (impStackTop().val->OperIs(GT_RET_EXPR))
                {
                    GenTreeCall* call = impStackTop().val->AsRetExpr()->gtInlineCandidate->AsCall();
                    if (call->gtCallMoreFlags & GTF_CALL_M_SPECIAL_INTRINSIC)
                    {
                        if (lookupNamedIntrinsic(call->gtCallMethHnd) == NI_System_Threading_Thread_get_CurrentThread)
                        {
                            // drop get_CurrentThread() call
                            impPopStack();
                            call->ReplaceWith(gtNewNothingNode(), this);
                            retNode = gtNewHelperCallNode(CORINFO_HELP_GETCURRENTMANAGEDTHREADID, TYP_INT);
                        }
                    }
                }
                break;
            }

#ifdef TARGET_ARM64
            // Intrinsify Interlocked.Or and Interlocked.And only for arm64-v8.1 (and newer)
            // TODO-CQ: Implement for XArch (https://github.com/dotnet/runtime/issues/32239).
            case NI_System_Threading_Interlocked_Or:
            case NI_System_Threading_Interlocked_And:
            {
                if (compOpportunisticallyDependsOn(InstructionSet_Atomics))
                {
                    assert(sig->numArgs == 2);
                    GenTree*   op2 = impPopStack().val;
                    GenTree*   op1 = impPopStack().val;
                    genTreeOps op  = (ni == NI_System_Threading_Interlocked_Or) ? GT_XORR : GT_XAND;
                    retNode        = gtNewOperNode(op, genActualType(callType), op1, op2);
                    retNode->gtFlags |= GTF_GLOB_REF | GTF_ASG;
                }
                break;
            }
#endif // TARGET_ARM64

#if defined(TARGET_XARCH) || defined(TARGET_ARM64)
            // TODO-ARM-CQ: reenable treating InterlockedCmpXchg32 operation as intrinsic
            case NI_System_Threading_Interlocked_CompareExchange:
            {
                var_types retType = JITtype2varType(sig->retType);
                if ((retType == TYP_LONG) && (TARGET_POINTER_SIZE == 4))
                {
                    break;
                }
                if ((retType == TYP_REF) && impStackTop(1).val->IsIntegralConst(0))
                {
                    // Intrinsify "object" overload in case of null assignment
                    // since we don't need the write barrier.
                }
                else if ((retType != TYP_INT) && (retType != TYP_LONG))
                {
                    break;
                }

                assert(callType != TYP_STRUCT);
                assert(sig->numArgs == 3);

                GenTree* op3 = impPopStack().val; // comparand
                GenTree* op2 = impPopStack().val; // value
                GenTree* op1 = impPopStack().val; // location

                GenTree* node = new (this, GT_CMPXCHG) GenTreeCmpXchg(genActualType(callType), op1, op2, op3);

                node->AsCmpXchg()->gtOpLocation->gtFlags |= GTF_DONT_CSE;
                retNode = node;
                break;
            }

            case NI_System_Threading_Interlocked_Exchange:
            case NI_System_Threading_Interlocked_ExchangeAdd:
            {
                assert(callType != TYP_STRUCT);
                assert(sig->numArgs == 2);

                var_types retType = JITtype2varType(sig->retType);
                if ((retType == TYP_LONG) && (TARGET_POINTER_SIZE == 4))
                {
                    break;
                }
                if ((retType == TYP_REF) && impStackTop().val->IsIntegralConst(0))
                {
                    // Intrinsify "object" overload in case of null assignment
                    // since we don't need the write barrier.
                    assert(ni == NI_System_Threading_Interlocked_Exchange);
                }
                else if ((retType != TYP_INT) && (retType != TYP_LONG))
                {
                    break;
                }

                GenTree* op2 = impPopStack().val;
                GenTree* op1 = impPopStack().val;

                // This creates:
                //   val
                // XAdd
                //   addr
                //     field (for example)
                //
                // In the case where the first argument is the address of a local, we might
                // want to make this *not* make the var address-taken -- but atomic instructions
                // on a local are probably pretty useless anyway, so we probably don't care.

                op1 = gtNewOperNode(ni == NI_System_Threading_Interlocked_ExchangeAdd ? GT_XADD : GT_XCHG,
                                    genActualType(callType), op1, op2);
                op1->gtFlags |= GTF_GLOB_REF | GTF_ASG;
                retNode = op1;
                break;
            }
#endif // defined(TARGET_XARCH) || defined(TARGET_ARM64)

            case NI_System_Threading_Interlocked_MemoryBarrier:
            case NI_System_Threading_Interlocked_ReadMemoryBarrier:
            {
                assert(sig->numArgs == 0);

                GenTree* op1 = new (this, GT_MEMORYBARRIER) GenTree(GT_MEMORYBARRIER, TYP_VOID);
                op1->gtFlags |= GTF_GLOB_REF | GTF_ASG;

                // On XARCH `NI_System_Threading_Interlocked_ReadMemoryBarrier` fences need not be emitted.
                // However, we still need to capture the effect on reordering.
                if (ni == NI_System_Threading_Interlocked_ReadMemoryBarrier)
                {
                    op1->gtFlags |= GTF_MEMORYBARRIER_LOAD;
                }

                retNode = op1;
                break;
            }

#ifdef FEATURE_HW_INTRINSICS
            case NI_System_Math_FusedMultiplyAdd:
            {
#ifdef TARGET_XARCH
                if (compExactlyDependsOn(InstructionSet_FMA))
                {
                    assert(varTypeIsFloating(callType));

                    // We are constructing a chain of intrinsics similar to:
                    //    return FMA.MultiplyAddScalar(
                    //        Vector128.CreateScalarUnsafe(x),
                    //        Vector128.CreateScalarUnsafe(y),
                    //        Vector128.CreateScalarUnsafe(z)
                    //    ).ToScalar();

                    GenTree* op3 = gtNewSimdCreateScalarUnsafeNode(TYP_SIMD16, impPopStack().val, callJitType, 16);
                    GenTree* op2 = gtNewSimdCreateScalarUnsafeNode(TYP_SIMD16, impPopStack().val, callJitType, 16);
                    GenTree* op1 = gtNewSimdCreateScalarUnsafeNode(TYP_SIMD16, impPopStack().val, callJitType, 16);
                    GenTree* res =
                        gtNewSimdHWIntrinsicNode(TYP_SIMD16, op1, op2, op3, NI_FMA_MultiplyAddScalar, callJitType, 16);

                    retNode = gtNewSimdHWIntrinsicNode(callType, res, NI_Vector128_ToScalar, callJitType, 16);
                    break;
                }
#elif defined(TARGET_ARM64)
                if (compExactlyDependsOn(InstructionSet_AdvSimd))
                {
                    assert(varTypeIsFloating(callType));

                    // We are constructing a chain of intrinsics similar to:
                    //    return AdvSimd.FusedMultiplyAddScalar(
                    //        Vector64.Create{ScalarUnsafe}(z),
                    //        Vector64.Create{ScalarUnsafe}(y),
                    //        Vector64.Create{ScalarUnsafe}(x)
                    //    ).ToScalar();

                    GenTree* op3 = gtNewSimdCreateScalarUnsafeNode(TYP_SIMD8, impPopStack().val, callJitType, 8);
                    GenTree* op2 = gtNewSimdCreateScalarUnsafeNode(TYP_SIMD8, impPopStack().val, callJitType, 8);
                    GenTree* op1 = gtNewSimdCreateScalarUnsafeNode(TYP_SIMD8, impPopStack().val, callJitType, 8);

                    // Note that AdvSimd.FusedMultiplyAddScalar(op1,op2,op3) corresponds to op1 + op2 * op3
                    // while Math{F}.FusedMultiplyAddScalar(op1,op2,op3) corresponds to op1 * op2 + op3
                    retNode = gtNewSimdHWIntrinsicNode(TYP_SIMD8, op3, op2, op1, NI_AdvSimd_FusedMultiplyAddScalar,
                                                       callJitType, 8);

                    retNode = gtNewSimdHWIntrinsicNode(callType, retNode, NI_Vector64_ToScalar, callJitType, 8);
                    break;
                }
#endif

                // TODO-CQ-XArch: Ideally we would create a GT_INTRINSIC node for fma, however, that currently
                // requires more extensive changes to valuenum to support methods with 3 operands

                // We want to generate a GT_INTRINSIC node in the case the call can't be treated as
                // a target intrinsic so that we can still benefit from CSE and constant folding.

                break;
            }
#endif // FEATURE_HW_INTRINSICS

            case NI_System_Math_Abs:
            case NI_System_Math_Acos:
            case NI_System_Math_Acosh:
            case NI_System_Math_Asin:
            case NI_System_Math_Asinh:
            case NI_System_Math_Atan:
            case NI_System_Math_Atanh:
            case NI_System_Math_Atan2:
            case NI_System_Math_Cbrt:
            case NI_System_Math_Ceiling:
            case NI_System_Math_Cos:
            case NI_System_Math_Cosh:
            case NI_System_Math_Exp:
            case NI_System_Math_Floor:
            case NI_System_Math_FMod:
            case NI_System_Math_ILogB:
            case NI_System_Math_Log:
            case NI_System_Math_Log2:
            case NI_System_Math_Log10:
            {
                retNode = impMathIntrinsic(method, sig, callType, ni, tailCall);
                break;
            }
#if defined(TARGET_ARM64)
            // ARM64 has fmax/fmin which are IEEE754:2019 minimum/maximum compatible
            // TODO-XARCH-CQ: Enable this for XARCH when one of the arguments is a constant
            // so we can then emit maxss/minss and avoid NaN/-0.0 handling
            case NI_System_Math_Max:
            case NI_System_Math_Min:
#endif

#if defined(FEATURE_HW_INTRINSICS) && defined(TARGET_XARCH)
            case NI_System_Math_Max:
            case NI_System_Math_Min:
            {
                assert(varTypeIsFloating(callType));
                assert(sig->numArgs == 2);

                GenTreeDblCon* cnsNode   = nullptr;
                GenTree*       otherNode = nullptr;

                GenTree* op2 = impStackTop().val;
                GenTree* op1 = impStackTop(1).val;

                if (op2->IsCnsFltOrDbl())
                {
                    cnsNode   = op2->AsDblCon();
                    otherNode = op1;
                }
                else if (op1->IsCnsFltOrDbl())
                {
                    cnsNode   = op1->AsDblCon();
                    otherNode = op2;
                }

                if (cnsNode == nullptr)
                {
                    // no constant node, nothing to do
                    break;
                }

                if (otherNode->IsCnsFltOrDbl())
                {
                    // both are constant, we can fold this operation completely. Pop both peeked values

                    if (ni == NI_System_Math_Max)
                    {
                        cnsNode->SetDconValue(
                            FloatingPointUtils::maximum(cnsNode->DconValue(), otherNode->AsDblCon()->DconValue()));
                    }
                    else
                    {
                        assert(ni == NI_System_Math_Min);
                        cnsNode->SetDconValue(
                            FloatingPointUtils::minimum(cnsNode->DconValue(), otherNode->AsDblCon()->DconValue()));
                    }

                    retNode = cnsNode;

                    impPopStack();
                    impPopStack();
                    DEBUG_DESTROY_NODE(otherNode);

                    break;
                }

                // only one is constant, we can fold in specialized scenarios

                if (cnsNode->IsFloatNaN())
                {
                    impSpillSideEffects(false, CHECK_SPILL_ALL DEBUGARG("spill side effects before propagating NaN"));

                    // maxsd, maxss, minsd, and minss all return op2 if either is NaN
                    // we require NaN to be propagated so ensure the known NaN is op2

                    impPopStack();
                    impPopStack();
                    DEBUG_DESTROY_NODE(otherNode);

                    retNode = cnsNode;
                    break;
                }

                if (!compOpportunisticallyDependsOn(InstructionSet_SSE2))
                {
                    break;
                }

                if (ni == NI_System_Math_Max)
                {
                    // maxsd, maxss return op2 if both inputs are 0 of either sign
                    // we require +0 to be greater than -0, so we can't handle if
                    // the known constant is +0. This is because if the unknown value
                    // is -0, we'd need the cns to be op2. But if the unknown value
                    // is NaN, we'd need the cns to be op1 instead.

                    if (cnsNode->IsFloatPositiveZero())
                    {
                        break;
                    }

                    // Given the checks, op1 can safely be the cns and op2 the other node

                    ni = (callType == TYP_DOUBLE) ? NI_SSE2_Max : NI_SSE_Max;

                    // one is constant and we know its something we can handle, so pop both peeked values

                    op1 = cnsNode;
                    op2 = otherNode;
                }
                else
                {
                    assert(ni == NI_System_Math_Min);

                    // minsd, minss return op2 if both inputs are 0 of either sign
                    // we require -0 to be lesser than +0, so we can't handle if
                    // the known constant is -0. This is because if the unknown value
                    // is +0, we'd need the cns to be op2. But if the unknown value
                    // is NaN, we'd need the cns to be op1 instead.

                    if (cnsNode->IsFloatNegativeZero())
                    {
                        break;
                    }

                    // Given the checks, op1 can safely be the cns and op2 the other node

                    ni = (callType == TYP_DOUBLE) ? NI_SSE2_Min : NI_SSE_Min;

                    // one is constant and we know its something we can handle, so pop both peeked values

                    op1 = cnsNode;
                    op2 = otherNode;
                }

                assert(op1->IsCnsFltOrDbl() && !op2->IsCnsFltOrDbl());

                impPopStack();
                impPopStack();

                GenTreeVecCon* vecCon = gtNewVconNode(TYP_SIMD16);

                if (callJitType == CORINFO_TYPE_FLOAT)
                {
                    vecCon->gtSimdVal.f32[0] = (float)op1->AsDblCon()->DconValue();
                }
                else
                {
                    vecCon->gtSimdVal.f64[0] = op1->AsDblCon()->DconValue();
                }

                op1 = vecCon;
                op2 = gtNewSimdCreateScalarUnsafeNode(TYP_SIMD16, op2, callJitType, 16);

                retNode = gtNewSimdHWIntrinsicNode(TYP_SIMD16, op1, op2, ni, callJitType, 16);
                retNode = gtNewSimdHWIntrinsicNode(callType, retNode, NI_Vector128_ToScalar, callJitType, 16);

                break;
            }
#endif

            case NI_System_Math_Pow:
            case NI_System_Math_Round:
            case NI_System_Math_Sin:
            case NI_System_Math_Sinh:
            case NI_System_Math_Sqrt:
            case NI_System_Math_Tan:
            case NI_System_Math_Tanh:
            case NI_System_Math_Truncate:
            {
                retNode = impMathIntrinsic(method, sig, callType, ni, tailCall);
                break;
            }

            case NI_System_Array_Clone:
            case NI_System_Collections_Generic_Comparer_get_Default:
            case NI_System_Collections_Generic_EqualityComparer_get_Default:
            case NI_System_Object_MemberwiseClone:
            case NI_System_Threading_Thread_get_CurrentThread:
            {
                // Flag for later handling.
                isSpecial = true;
                break;
            }

            case NI_System_Object_GetType:
            {
                JITDUMP("\n impIntrinsic: call to Object.GetType\n");
                GenTree* op1 = impStackTop(0).val;

                // If we're calling GetType on a boxed value, just get the type directly.
                if (op1->IsBoxedValue())
                {
                    JITDUMP("Attempting to optimize box(...).getType() to direct type construction\n");

                    // Try and clean up the box. Obtain the handle we
                    // were going to pass to the newobj.
                    GenTree* boxTypeHandle = gtTryRemoveBoxUpstreamEffects(op1, BR_REMOVE_AND_NARROW_WANT_TYPE_HANDLE);

                    if (boxTypeHandle != nullptr)
                    {
                        // Note we don't need to play the TYP_STRUCT games here like
                        // do for LDTOKEN since the return value of this operator is Type,
                        // not RuntimeTypeHandle.
                        impPopStack();
                        GenTree* runtimeType =
                            gtNewHelperCallNode(CORINFO_HELP_TYPEHANDLE_TO_RUNTIMETYPE, TYP_REF, boxTypeHandle);
                        retNode = runtimeType;
                    }
                }

                // If we have a constrained callvirt with a "box this" transform
                // we know we have a value class and hence an exact type.
                //
                // If so, instead of boxing and then extracting the type, just
                // construct the type directly.
                if ((retNode == nullptr) && (pConstrainedResolvedToken != nullptr) &&
                    (constraintCallThisTransform == CORINFO_BOX_THIS))
                {
                    // Ensure this is one of the simple box cases (in particular, rule out nullables).
                    const CorInfoHelpFunc boxHelper = info.compCompHnd->getBoxHelper(pConstrainedResolvedToken->hClass);
                    const bool            isSafeToOptimize = (boxHelper == CORINFO_HELP_BOX);

                    if (isSafeToOptimize)
                    {
                        JITDUMP("Optimizing constrained box-this obj.getType() to direct type construction\n");
                        impPopStack();
                        GenTree* typeHandleOp =
                            impTokenToHandle(pConstrainedResolvedToken, nullptr, true /* mustRestoreHandle */);
                        if (typeHandleOp == nullptr)
                        {
                            assert(compDonotInline());
                            return nullptr;
                        }
                        GenTree* runtimeType =
                            gtNewHelperCallNode(CORINFO_HELP_TYPEHANDLE_TO_RUNTIMETYPE, TYP_REF, typeHandleOp);
                        retNode = runtimeType;
                    }
                }

#ifdef DEBUG
                if (retNode != nullptr)
                {
                    JITDUMP("Optimized result for call to GetType is\n");
                    if (verbose)
                    {
                        gtDispTree(retNode);
                    }
                }
#endif

                // Else expand as an intrinsic, unless the call is constrained,
                // in which case we defer expansion to allow impImportCall do the
                // special constraint processing.
                if ((retNode == nullptr) && (pConstrainedResolvedToken == nullptr))
                {
                    JITDUMP("Expanding as special intrinsic\n");
                    impPopStack();
                    op1 = new (this, GT_INTRINSIC) GenTreeIntrinsic(genActualType(callType), op1, ni, method);

                    // Set the CALL flag to indicate that the operator is implemented by a call.
                    // Set also the EXCEPTION flag because the native implementation of
                    // NI_System_Object_GetType intrinsic can throw NullReferenceException.
                    op1->gtFlags |= (GTF_CALL | GTF_EXCEPT);
                    retNode = op1;
                    // Might be further optimizable, so arrange to leave a mark behind
                    isSpecial = true;
                }

                if (retNode == nullptr)
                {
                    JITDUMP("Leaving as normal call\n");
                    // Might be further optimizable, so arrange to leave a mark behind
                    isSpecial = true;
                }

                break;
            }

            case NI_System_Array_GetLength:
            case NI_System_Array_GetLowerBound:
            case NI_System_Array_GetUpperBound:
            {
                // System.Array.GetLength(Int32) method:
                //     public int GetLength(int dimension)
                // System.Array.GetLowerBound(Int32) method:
                //     public int GetLowerBound(int dimension)
                // System.Array.GetUpperBound(Int32) method:
                //     public int GetUpperBound(int dimension)
                //
                // Only implement these as intrinsics for multi-dimensional arrays.
                // Only handle constant dimension arguments.

                GenTree* gtDim = impStackTop().val;
                GenTree* gtArr = impStackTop(1).val;

                if (gtDim->IsIntegralConst())
                {
                    bool                 isExact   = false;
                    bool                 isNonNull = false;
                    CORINFO_CLASS_HANDLE arrCls    = gtGetClassHandle(gtArr, &isExact, &isNonNull);
                    if (arrCls != NO_CLASS_HANDLE)
                    {
                        unsigned rank = info.compCompHnd->getArrayRank(arrCls);
                        if ((rank > 1) && !info.compCompHnd->isSDArray(arrCls))
                        {
                            // `rank` is guaranteed to be <=32 (see MAX_RANK in vm\array.h). Any constant argument
                            // is `int` sized.
                            INT64 dimValue = gtDim->AsIntConCommon()->IntegralValue();
                            assert((unsigned int)dimValue == dimValue);
                            unsigned dim = (unsigned int)dimValue;
                            if (dim < rank)
                            {
                                // This is now known to be a multi-dimension array with a constant dimension
                                // that is in range; we can expand it as an intrinsic.

                                impPopStack().val; // Pop the dim and array object; we already have a pointer to them.
                                impPopStack().val;

                                // Make sure there are no global effects in the array (such as it being a function
                                // call), so we can mark the generated indirection with GTF_IND_INVARIANT. In the
                                // GetUpperBound case we need the cloned object, since we refer to the array
                                // object twice. In the other cases, we don't need to clone.
                                GenTree* gtArrClone = nullptr;
                                if (((gtArr->gtFlags & GTF_GLOB_EFFECT) != 0) || (ni == NI_System_Array_GetUpperBound))
                                {
                                    gtArr = impCloneExpr(gtArr, &gtArrClone, CHECK_SPILL_ALL,
                                                         nullptr DEBUGARG("MD intrinsics array"));
                                }

                                switch (ni)
                                {
                                    case NI_System_Array_GetLength:
                                    {
                                        // Generate *(array + offset-to-length-array + sizeof(int) * dim)
                                        unsigned offs   = eeGetMDArrayLengthOffset(rank, dim);
                                        GenTree* gtOffs = gtNewIconNode(offs, TYP_I_IMPL);
                                        GenTree* gtAddr = gtNewOperNode(GT_ADD, TYP_BYREF, gtArr, gtOffs);
                                        retNode         = gtNewIndir(TYP_INT, gtAddr, GTF_IND_INVARIANT);
                                        break;
                                    }
                                    case NI_System_Array_GetLowerBound:
                                    {
                                        // Generate *(array + offset-to-bounds-array + sizeof(int) * dim)
                                        unsigned offs   = eeGetMDArrayLowerBoundOffset(rank, dim);
                                        GenTree* gtOffs = gtNewIconNode(offs, TYP_I_IMPL);
                                        GenTree* gtAddr = gtNewOperNode(GT_ADD, TYP_BYREF, gtArr, gtOffs);
                                        retNode         = gtNewIndir(TYP_INT, gtAddr, GTF_IND_INVARIANT);
                                        break;
                                    }
                                    case NI_System_Array_GetUpperBound:
                                    {
                                        assert(gtArrClone != nullptr);

                                        // Generate:
                                        //    *(array + offset-to-length-array + sizeof(int) * dim) +
                                        //    *(array + offset-to-bounds-array + sizeof(int) * dim) - 1
                                        unsigned offs         = eeGetMDArrayLowerBoundOffset(rank, dim);
                                        GenTree* gtOffs       = gtNewIconNode(offs, TYP_I_IMPL);
                                        GenTree* gtAddr       = gtNewOperNode(GT_ADD, TYP_BYREF, gtArr, gtOffs);
                                        GenTree* gtLowerBound = gtNewIndir(TYP_INT, gtAddr, GTF_IND_INVARIANT);

                                        offs              = eeGetMDArrayLengthOffset(rank, dim);
                                        gtOffs            = gtNewIconNode(offs, TYP_I_IMPL);
                                        gtAddr            = gtNewOperNode(GT_ADD, TYP_BYREF, gtArrClone, gtOffs);
                                        GenTree* gtLength = gtNewIndir(TYP_INT, gtAddr, GTF_IND_INVARIANT);

                                        GenTree* gtSum = gtNewOperNode(GT_ADD, TYP_INT, gtLowerBound, gtLength);
                                        GenTree* gtOne = gtNewIconNode(1, TYP_INT);
                                        retNode        = gtNewOperNode(GT_SUB, TYP_INT, gtSum, gtOne);
                                        break;
                                    }
                                    default:
                                        unreached();
                                }
                            }
                        }
                    }
                }
                break;
            }

            case NI_System_Buffers_Binary_BinaryPrimitives_ReverseEndianness:
            {
                assert(sig->numArgs == 1);

                // We expect the return type of the ReverseEndianness routine to match the type of the
                // one and only argument to the method. We use a special instruction for 16-bit
                // BSWAPs since on x86 processors this is implemented as ROR <16-bit reg>, 8. Additionally,
                // we only emit 64-bit BSWAP instructions on 64-bit archs; if we're asked to perform a
                // 64-bit byte swap on a 32-bit arch, we'll fall to the default case in the switch block below.

                switch (sig->retType)
                {
                    case CorInfoType::CORINFO_TYPE_SHORT:
                    case CorInfoType::CORINFO_TYPE_USHORT:
                        retNode = gtNewCastNode(TYP_INT, gtNewOperNode(GT_BSWAP16, TYP_INT, impPopStack().val), false,
                                                callType);
                        break;

                    case CorInfoType::CORINFO_TYPE_INT:
                    case CorInfoType::CORINFO_TYPE_UINT:
#ifdef TARGET_64BIT
                    case CorInfoType::CORINFO_TYPE_LONG:
                    case CorInfoType::CORINFO_TYPE_ULONG:
#endif // TARGET_64BIT
                        retNode = gtNewOperNode(GT_BSWAP, callType, impPopStack().val);
                        break;

                    default:
                        // This default case gets hit on 32-bit archs when a call to a 64-bit overload
                        // of ReverseEndianness is encountered. In that case we'll let JIT treat this as a standard
                        // method call, where the implementation decomposes the operation into two 32-bit
                        // bswap routines. If the input to the 64-bit function is a constant, then we rely
                        // on inlining + constant folding of 32-bit bswaps to effectively constant fold
                        // the 64-bit call site.
                        break;
                }

                break;
            }

            case NI_System_GC_KeepAlive:
            {
                retNode = impKeepAliveIntrinsic(impPopStack().val);
                break;
            }

            case NI_System_SpanHelpers_SequenceEqual:
            case NI_System_Buffer_Memmove:
            {
                if (sig->sigInst.methInstCount == 0)
                {
                    // We'll try to unroll this in lower for constant input.
                    isSpecial = true;
                }
                // The generic version is also marked as [Intrinsic] just as a hint for the inliner
                break;
            }

            case NI_System_BitConverter_DoubleToInt64Bits:
            {
                GenTree* op1 = impStackTop().val;
                assert(varTypeIsFloating(op1));

                if (op1->IsCnsFltOrDbl())
                {
                    impPopStack();

                    double f64Cns = op1->AsDblCon()->DconValue();
                    retNode       = gtNewLconNode(*reinterpret_cast<int64_t*>(&f64Cns));
                }
#if TARGET_64BIT
                else
                {
                    // TODO-Cleanup: We should support this on 32-bit but it requires decomposition work
                    impPopStack();

                    op1     = impImplicitR4orR8Cast(op1, TYP_DOUBLE);
                    retNode = gtNewBitCastNode(TYP_LONG, op1);
                }
#endif
                break;
            }

            case NI_System_BitConverter_Int32BitsToSingle:
            {
                GenTree* op1 = impPopStack().val;
                assert(varTypeIsInt(op1));

                if (op1->IsIntegralConst())
                {
                    int32_t i32Cns = (int32_t)op1->AsIntConCommon()->IconValue();
                    retNode        = gtNewDconNode(*reinterpret_cast<float*>(&i32Cns), TYP_FLOAT);
                }
                else
                {
                    retNode = gtNewBitCastNode(TYP_FLOAT, op1);
                }
                break;
            }

            case NI_System_BitConverter_Int64BitsToDouble:
            {
                GenTree* op1 = impStackTop().val;
                assert(varTypeIsLong(op1));

                if (op1->IsIntegralConst())
                {
                    impPopStack();

                    int64_t i64Cns = op1->AsIntConCommon()->LngValue();
                    retNode        = gtNewDconNode(*reinterpret_cast<double*>(&i64Cns));
                }
#if TARGET_64BIT
                else
                {
                    // TODO-Cleanup: We should support this on 32-bit but it requires decomposition work
                    impPopStack();

                    retNode = gtNewBitCastNode(TYP_DOUBLE, op1);
                }
#endif
                break;
            }

            case NI_System_BitConverter_SingleToInt32Bits:
            {
                GenTree* op1 = impPopStack().val;
                assert(varTypeIsFloating(op1));

                if (op1->IsCnsFltOrDbl())
                {
                    float f32Cns = (float)op1->AsDblCon()->DconValue();
                    retNode      = gtNewIconNode(*reinterpret_cast<int32_t*>(&f32Cns));
                }
                else
                {
                    op1     = impImplicitR4orR8Cast(op1, TYP_FLOAT);
                    retNode = gtNewBitCastNode(TYP_INT, op1);
                }
                break;
            }

            default:
                break;
        }
    }

    if (mustExpand && (retNode == nullptr))
    {
        assert(!"Unhandled must expand intrinsic, throwing PlatformNotSupportedException");
        return impUnsupportedNamedIntrinsic(CORINFO_HELP_THROW_PLATFORM_NOT_SUPPORTED, method, sig, mustExpand);
    }

    // Optionally report if this intrinsic is special
    // (that is, potentially re-optimizable during morph).
    if (isSpecialIntrinsic != nullptr)
    {
        *isSpecialIntrinsic = isSpecial;
    }

    return retNode;
}

GenTree* Compiler::impSRCSUnsafeIntrinsic(NamedIntrinsic          intrinsic,
                                          CORINFO_CLASS_HANDLE    clsHnd,
                                          CORINFO_METHOD_HANDLE   method,
                                          CORINFO_SIG_INFO*       sig,
                                          CORINFO_RESOLVED_TOKEN* pResolvedToken)
{
    // NextCallRetAddr requires a CALL, so return nullptr.
    if (info.compHasNextCallRetAddr)
    {
        return nullptr;
    }

    assert(sig->sigInst.classInstCount == 0);

    switch (intrinsic)
    {
        case NI_SRCS_UNSAFE_Add:
        {
            assert(sig->sigInst.methInstCount == 1);

            // ldarg.0
            // ldarg.1
            // sizeof !!T
            // conv.i
            // mul
            // add
            // ret

            GenTree* op2 = impPopStack().val;
            GenTree* op1 = impPopStack().val;
            impBashVarAddrsToI(op1, op2);

            op2 = impImplicitIorI4Cast(op2, TYP_I_IMPL);

            unsigned classSize = info.compCompHnd->getClassSize(sig->sigInst.methInst[0]);

            if (classSize != 1)
            {
                GenTree* size = gtNewIconNode(classSize, TYP_I_IMPL);
                op2           = gtNewOperNode(GT_MUL, TYP_I_IMPL, op2, size);
            }

            var_types type = impGetByRefResultType(GT_ADD, /* uns */ false, &op1, &op2);
            return gtNewOperNode(GT_ADD, type, op1, op2);
        }

        case NI_SRCS_UNSAFE_AddByteOffset:
        {
            assert(sig->sigInst.methInstCount == 1);

            // ldarg.0
            // ldarg.1
            // add
            // ret

            GenTree* op2 = impPopStack().val;
            GenTree* op1 = impPopStack().val;
            impBashVarAddrsToI(op1, op2);

            var_types type = impGetByRefResultType(GT_ADD, /* uns */ false, &op1, &op2);
            return gtNewOperNode(GT_ADD, type, op1, op2);
        }

        case NI_SRCS_UNSAFE_AreSame:
        {
            assert(sig->sigInst.methInstCount == 1);

            // ldarg.0
            // ldarg.1
            // ceq
            // ret

            GenTree* op2 = impPopStack().val;
            GenTree* op1 = impPopStack().val;

            GenTree* tmp = gtNewOperNode(GT_EQ, TYP_INT, op1, op2);
            return gtFoldExpr(tmp);
        }

        case NI_SRCS_UNSAFE_As:
        {
            assert((sig->sigInst.methInstCount == 1) || (sig->sigInst.methInstCount == 2));

            if (sig->sigInst.methInstCount == 1)
            {
                CORINFO_SIG_INFO exactSig;
                info.compCompHnd->getMethodSig(pResolvedToken->hMethod, &exactSig);
                const CORINFO_CLASS_HANDLE inst = exactSig.sigInst.methInst[0];
                assert(inst != nullptr);

                GenTree* op = impPopStack().val;
                assert(op->TypeIs(TYP_REF));

                JITDUMP("Expanding Unsafe.As<%s>(...)\n", eeGetClassName(inst));

                bool                 isExact, isNonNull;
                CORINFO_CLASS_HANDLE oldClass = gtGetClassHandle(op, &isExact, &isNonNull);
                if ((oldClass != NO_CLASS_HANDLE) &&
                    ((oldClass == inst) || !info.compCompHnd->isMoreSpecificType(oldClass, inst)))
                {
                    JITDUMP("Unsafe.As: Keep using old '%s' type\n", eeGetClassName(oldClass));
                    return op;
                }

                // In order to change the class handle of the object we need to spill it to a temp
                // and update class info for that temp.
                unsigned localNum = lvaGrabTemp(true DEBUGARG("updating class info"));
                impAssignTempGen(localNum, op, CHECK_SPILL_ALL);

                // NOTE: we still can't say for sure that it is the exact type of the argument
                lvaSetClass(localNum, inst, /*isExact*/ false);
                return gtNewLclvNode(localNum, TYP_REF);
            }

            // ldarg.0
            // ret

            return impPopStack().val;
        }

        case NI_SRCS_UNSAFE_AsPointer:
        {
            assert(sig->sigInst.methInstCount == 1);

            // ldarg.0
            // conv.u
            // ret

            GenTree* op1 = impPopStack().val;
            impBashVarAddrsToI(op1);

            return gtNewCastNode(TYP_I_IMPL, op1, /* uns */ false, TYP_I_IMPL);
        }

        case NI_SRCS_UNSAFE_AsRef:
        {
            assert(sig->sigInst.methInstCount == 1);

            // ldarg.0
            // ret

            return impPopStack().val;
        }

        case NI_SRCS_UNSAFE_BitCast:
        {
            assert(sig->sigInst.methInstCount == 2);

            CORINFO_CLASS_HANDLE fromTypeHnd = sig->sigInst.methInst[0];
            CORINFO_CLASS_HANDLE toTypeHnd   = sig->sigInst.methInst[1];

            if (fromTypeHnd == toTypeHnd)
            {
                // Handle the easy case of matching type handles, such as `int` to `int`
                return impPopStack().val;
            }

            unsigned fromSize = info.compCompHnd->getClassSize(fromTypeHnd);
            unsigned toSize   = info.compCompHnd->getClassSize(toTypeHnd);

            // Runtime requires all types to be at least 1-byte
            assert((fromSize != 0) && (toSize != 0));

            if (fromSize != toSize)
            {
                // Fallback to the software implementation to throw when sizes don't match
                return nullptr;
            }

            CorInfoType fromJitType = info.compCompHnd->asCorInfoType(fromTypeHnd);
            var_types   fromType    = JITtype2varType(fromJitType);

            CorInfoType toJitType = info.compCompHnd->asCorInfoType(toTypeHnd);
            var_types   toType    = JITtype2varType(toJitType);

            bool involvesStructType = false;

            if (fromType == TYP_STRUCT)
            {
                involvesStructType = true;

                if (toType == TYP_STRUCT)
                {
                    ClassLayout* fromLayout = typGetObjLayout(fromTypeHnd);
                    ClassLayout* toLayout   = typGetObjLayout(toTypeHnd);

                    if (ClassLayout::AreCompatible(fromLayout, toLayout))
                    {
                        // Handle compatible struct layouts where we can simply return op1
                        return impPopStack().val;
                    }
                }
            }
            else if (toType == TYP_STRUCT)
            {
                involvesStructType = true;
            }

            if (involvesStructType)
            {
                // TODO-CQ: Handle this by getting the address of `op1` and then dereferencing
                // that as TTo, much as `Unsafe.As<TFrom, TTo>(ref op1)` would work.
                return nullptr;
            }

            if (varTypeIsFloating(fromType))
            {
                // Handle bitcasting from floating to same sized integral, such as `float` to `int`
                assert(varTypeIsIntegral(toType));

#if !TARGET_64BIT
                if ((fromType == TYP_DOUBLE) && !impStackTop().val->IsCnsFltOrDbl())
                {
                    // TODO-Cleanup: We should support this on 32-bit but it requires decomposition work
                    return nullptr;
                }
#endif // !TARGET_64BIT

                GenTree* op1 = impPopStack().val;

                if (op1->IsCnsFltOrDbl())
                {
                    if (fromType == TYP_DOUBLE)
                    {
                        double f64Cns = static_cast<double>(op1->AsDblCon()->DconValue());
                        return gtNewLconNode(static_cast<int64_t>(BitOperations::DoubleToUInt64Bits(f64Cns)));
                    }
                    else
                    {
                        assert(fromType == TYP_FLOAT);
                        float f32Cns = static_cast<float>(op1->AsDblCon()->DconValue());
                        return gtNewIconNode(static_cast<int32_t>(BitOperations::SingleToUInt32Bits(f32Cns)));
                    }
                }
                else
                {
                    toType = varTypeToSigned(toType);
                    op1    = impImplicitR4orR8Cast(op1, fromType);
                    return gtNewBitCastNode(toType, op1);
                }
                break;
            }

            if (varTypeIsFloating(toType))
            {
                // Handle bitcasting from integral to same sized floating, such as `int` to `float`
                assert(varTypeIsIntegral(fromType));

#if !TARGET_64BIT
                if ((toType == TYP_DOUBLE) && !impStackTop().val->IsIntegralConst())
                {
                    // TODO-Cleanup: We should support this on 32-bit but it requires decomposition work
                    return nullptr;
                }
#endif // !TARGET_64BIT

                GenTree* op1 = impPopStack().val;

                if (op1->IsIntegralConst())
                {
                    if (toType == TYP_DOUBLE)
                    {
                        uint64_t u64Cns = static_cast<uint64_t>(op1->AsIntConCommon()->LngValue());
                        return gtNewDconNode(BitOperations::UInt64BitsToDouble(u64Cns), TYP_DOUBLE);
                    }
                    else
                    {
                        assert(toType == TYP_FLOAT);

                        uint32_t u32Cns = static_cast<uint32_t>(op1->AsIntConCommon()->IconValue());
                        return gtNewDconNode(BitOperations::UInt32BitsToSingle(u32Cns), TYP_FLOAT);
                    }
                }
                else
                {
                    return gtNewBitCastNode(toType, op1);
                }
            }

            // Handle bitcasting for same sized integrals, such as `int` to `uint`
            return impPopStack().val;
        }

        case NI_SRCS_UNSAFE_ByteOffset:
        {
            assert(sig->sigInst.methInstCount == 1);

            // ldarg.1
            // ldarg.0
            // sub
            // ret

            impSpillSideEffect(true, verCurrentState.esStackDepth -
                                         2 DEBUGARG("Spilling op1 side effects for Unsafe.ByteOffset"));

            GenTree* op2 = impPopStack().val;
            GenTree* op1 = impPopStack().val;
            impBashVarAddrsToI(op1, op2);

            var_types type = impGetByRefResultType(GT_SUB, /* uns */ false, &op2, &op1);
            return gtNewOperNode(GT_SUB, type, op2, op1);
        }

        case NI_SRCS_UNSAFE_Copy:
        {
            assert(sig->sigInst.methInstCount == 1);

            // ldarg.0
            // ldarg.1
            // ldobj !!T
            // stobj !!T
            // ret

            return nullptr;
        }

        case NI_SRCS_UNSAFE_CopyBlock:
        {
            assert(sig->sigInst.methInstCount == 0);

            // ldarg.0
            // ldarg.1
            // ldarg.2
            // cpblk
            // ret

            return nullptr;
        }

        case NI_SRCS_UNSAFE_CopyBlockUnaligned:
        {
            assert(sig->sigInst.methInstCount == 0);

            // ldarg.0
            // ldarg.1
            // ldarg.2
            // unaligned. 0x1
            // cpblk
            // ret

            return nullptr;
        }

        case NI_SRCS_UNSAFE_InitBlock:
        {
            assert(sig->sigInst.methInstCount == 0);

            // ldarg.0
            // ldarg.1
            // ldarg.2
            // initblk
            // ret

            return nullptr;
        }

        case NI_SRCS_UNSAFE_InitBlockUnaligned:
        {
            assert(sig->sigInst.methInstCount == 0);

            // ldarg.0
            // ldarg.1
            // ldarg.2
            // unaligned. 0x1
            // initblk
            // ret

            return nullptr;
        }

        case NI_SRCS_UNSAFE_IsAddressGreaterThan:
        {
            assert(sig->sigInst.methInstCount == 1);

            // ldarg.0
            // ldarg.1
            // cgt.un
            // ret

            GenTree* op2 = impPopStack().val;
            GenTree* op1 = impPopStack().val;

            GenTree* tmp = gtNewOperNode(GT_GT, TYP_INT, op1, op2);
            tmp->gtFlags |= GTF_UNSIGNED;
            return gtFoldExpr(tmp);
        }

        case NI_SRCS_UNSAFE_IsAddressLessThan:
        {
            assert(sig->sigInst.methInstCount == 1);

            // ldarg.0
            // ldarg.1
            // clt.un
            // ret

            GenTree* op2 = impPopStack().val;
            GenTree* op1 = impPopStack().val;

            GenTree* tmp = gtNewOperNode(GT_LT, TYP_INT, op1, op2);
            tmp->gtFlags |= GTF_UNSIGNED;
            return gtFoldExpr(tmp);
        }

        case NI_SRCS_UNSAFE_IsNullRef:
        {
            assert(sig->sigInst.methInstCount == 1);

            // ldarg.0
            // ldc.i4.0
            // conv.u
            // ceq
            // ret

            GenTree* op1 = impPopStack().val;
            GenTree* cns = gtNewIconNode(0, TYP_BYREF);
            GenTree* tmp = gtNewOperNode(GT_EQ, TYP_INT, op1, cns);
            return gtFoldExpr(tmp);
        }

        case NI_SRCS_UNSAFE_NullRef:
        {
            assert(sig->sigInst.methInstCount == 1);

            // ldc.i4.0
            // conv.u
            // ret

            return gtNewIconNode(0, TYP_BYREF);
        }

        case NI_SRCS_UNSAFE_Read:
        {
            assert(sig->sigInst.methInstCount == 1);

            // ldarg.0
            // ldobj !!T
            // ret

            return nullptr;
        }

        case NI_SRCS_UNSAFE_ReadUnaligned:
        {
            assert(sig->sigInst.methInstCount == 1);

            // ldarg.0
            // unaligned. 0x1
            // ldobj !!T
            // ret

            return nullptr;
        }

        case NI_SRCS_UNSAFE_SizeOf:
        {
            assert(sig->sigInst.methInstCount == 1);

            // sizeof !!T
            // ret

            unsigned classSize = info.compCompHnd->getClassSize(sig->sigInst.methInst[0]);
            return gtNewIconNode(classSize, TYP_INT);
        }

        case NI_SRCS_UNSAFE_SkipInit:
        {
            assert(sig->sigInst.methInstCount == 1);

            // ret

            GenTree* op1 = impPopStack().val;

            if ((op1->gtFlags & GTF_SIDE_EFFECT) != 0)
            {
                return gtUnusedValNode(op1);
            }
            else
            {
                return gtNewNothingNode();
            }
        }

        case NI_SRCS_UNSAFE_Subtract:
        {
            assert(sig->sigInst.methInstCount == 1);

            // ldarg.0
            // ldarg.1
            // sizeof !!T
            // conv.i
            // mul
            // sub
            // ret

            GenTree* op2 = impPopStack().val;
            GenTree* op1 = impPopStack().val;
            impBashVarAddrsToI(op1, op2);

            op2 = impImplicitIorI4Cast(op2, TYP_I_IMPL);

            unsigned classSize = info.compCompHnd->getClassSize(sig->sigInst.methInst[0]);

            if (classSize != 1)
            {
                GenTree* size = gtNewIconNode(classSize, TYP_I_IMPL);
                op2           = gtNewOperNode(GT_MUL, TYP_I_IMPL, op2, size);
            }

            var_types type = impGetByRefResultType(GT_SUB, /* uns */ false, &op1, &op2);
            return gtNewOperNode(GT_SUB, type, op1, op2);
        }

        case NI_SRCS_UNSAFE_SubtractByteOffset:
        {
            assert(sig->sigInst.methInstCount == 1);

            // ldarg.0
            // ldarg.1
            // sub
            // ret

            GenTree* op2 = impPopStack().val;
            GenTree* op1 = impPopStack().val;
            impBashVarAddrsToI(op1, op2);

            var_types type = impGetByRefResultType(GT_SUB, /* uns */ false, &op1, &op2);
            return gtNewOperNode(GT_SUB, type, op1, op2);
        }

        case NI_SRCS_UNSAFE_Unbox:
        {
            assert(sig->sigInst.methInstCount == 1);

            // ldarg.0
            // unbox !!T
            // ret

            return nullptr;
        }

        case NI_SRCS_UNSAFE_Write:
        {
            assert(sig->sigInst.methInstCount == 1);

            // ldarg.0
            // ldarg.1
            // stobj !!T
            // ret

            return nullptr;
        }

        case NI_SRCS_UNSAFE_WriteUnaligned:
        {
            assert(sig->sigInst.methInstCount == 1);

            // ldarg.0
            // ldarg.1
            // unaligned. 0x01
            // stobj !!T
            // ret

            return nullptr;
        }

        default:
        {
            unreached();
        }
    }
}

//------------------------------------------------------------------------
// impPrimitiveNamedIntrinsic: import a NamedIntrinsic representing a primitive operation
//
// Arguments:
//    intrinsic - the intrinsic being imported
//    clsHnd    - handle for the intrinsic method's class
//    method    - handle for the intrinsic method
//    sig       - signature of the intrinsic method
//
// Returns:
//    IR tree to use in place of the call, or nullptr if the jit should treat
//    the intrinsic call like a normal call.
//
GenTree* Compiler::impPrimitiveNamedIntrinsic(NamedIntrinsic        intrinsic,
                                              CORINFO_CLASS_HANDLE  clsHnd,
                                              CORINFO_METHOD_HANDLE method,
                                              CORINFO_SIG_INFO*     sig)
{
    assert(sig->sigInst.classInstCount == 0);

    var_types retType = JITtype2varType(sig->retType);
    assert(varTypeIsArithmetic(retType));

    NamedIntrinsic hwintrinsic = NI_Illegal;

    CORINFO_ARG_LIST_HANDLE args = sig->args;

    assert((sig->numArgs == 1) || (sig->numArgs == 2));

    CORINFO_CLASS_HANDLE op1ClsHnd;
    CorInfoType          baseJitType = strip(info.compCompHnd->getArgType(sig, args, &op1ClsHnd));
    var_types            baseType    = JITtype2varType(baseJitType);

    GenTree* result = nullptr;

    switch (intrinsic)
    {
        case NI_PRIMITIVE_Crc32C:
        {
            assert(sig->numArgs == 2);
            assert(retType == TYP_INT);

            // Crc32 needs the base type from op2

            CORINFO_CLASS_HANDLE op2ClsHnd;
            args = info.compCompHnd->getArgNext(args);

            baseJitType = strip(info.compCompHnd->getArgType(sig, args, &op2ClsHnd));
            baseType    = JITtype2varType(baseJitType);

#if !defined(TARGET_64BIT)
            if (varTypeIsLong(baseType))
            {
                // TODO-CQ: Adding long decomposition support is more complex
                // and not supported today so early exit if we have a long and
                // either input is not a constant.

                break;
            }
#endif // !TARGET_64BIT

#if defined(FEATURE_HW_INTRINSICS)
#if defined(TARGET_XARCH)
            if (compOpportunisticallyDependsOn(InstructionSet_SSE42))
            {
                GenTree* op2 = impPopStack().val;
                GenTree* op1 = impPopStack().val;

                if (varTypeIsLong(baseType))
                {
                    hwintrinsic = NI_SSE42_X64_Crc32;
                    op1         = gtFoldExpr(gtNewCastNode(baseType, op1, /* unsigned */ true, baseType));
                }
                else
                {
                    hwintrinsic = NI_SSE42_Crc32;
                    baseType    = genActualType(baseType);
                }

                result = gtNewScalarHWIntrinsicNode(baseType, op1, op2, hwintrinsic);

                // We use the simdBaseJitType to bring the type of the second argument to codegen
                result->AsHWIntrinsic()->SetSimdBaseJitType(baseJitType);
            }
#elif defined(TARGET_ARM64)
            if (compOpportunisticallyDependsOn(InstructionSet_Crc32))
            {
                GenTree* op2 = impPopStack().val;
                GenTree* op1 = impPopStack().val;

                hwintrinsic = varTypeIsLong(baseType) ? NI_Crc32_Arm64_ComputeCrc32C : NI_Crc32_ComputeCrc32C;
                result      = gtNewScalarHWIntrinsicNode(TYP_INT, op1, op2, hwintrinsic);
                baseType    = TYP_INT;

                // We use the simdBaseJitType to bring the type of the second argument to codegen
                result->AsHWIntrinsic()->SetSimdBaseJitType(baseJitType);
            }
#endif // TARGET_*
#endif // FEATURE_HW_INTRINSICS

            break;
        }

        case NI_PRIMITIVE_LeadingZeroCount:
        {
            assert(sig->numArgs == 1);
            assert(!varTypeIsSmall(retType) && !varTypeIsSmall(baseType));

            GenTree* op1 = impStackTop().val;

            if (op1->IsIntegralConst())
            {
                // Pop the value from the stack
                impPopStack();

                if (varTypeIsLong(baseType))
                {
                    uint64_t cns = static_cast<uint64_t>(op1->AsIntConCommon()->LngValue());
                    result       = gtNewLconNode(BitOperations::LeadingZeroCount(cns));
                }
                else
                {
                    uint32_t cns = static_cast<uint32_t>(op1->AsIntConCommon()->IconValue());
                    result       = gtNewIconNode(BitOperations::LeadingZeroCount(cns), baseType);
                }
                break;
            }

#if !defined(TARGET_64BIT)
            if (varTypeIsLong(baseType))
            {
                // TODO-CQ: Adding long decomposition support is more complex
                // and not supported today so early exit if we have a long and
                // either input is not a constant.

                break;
            }
#endif // !TARGET_64BIT

#if defined(FEATURE_HW_INTRINSICS)
#if defined(TARGET_XARCH)
            if (compOpportunisticallyDependsOn(InstructionSet_LZCNT))
            {
                // Pop the value from the stack
                impPopStack();

                hwintrinsic = varTypeIsLong(baseType) ? NI_LZCNT_X64_LeadingZeroCount : NI_LZCNT_LeadingZeroCount;
                result      = gtNewScalarHWIntrinsicNode(baseType, op1, hwintrinsic);
            }
            else if (compOpportunisticallyDependsOn(InstructionSet_X86Base))
            {
                // Pop the value from the stack
                impPopStack();

                // We're importing this as the following...
                // * 32-bit lzcnt: (value == 0) ? 32 : (31 ^ BSR(value))
                // * 64-bit lzcnt: (value == 0) ? 64 : (63 ^ BSR(value))

                GenTree* op1Dup;
                op1 = impCloneExpr(op1, &op1Dup, CHECK_SPILL_ALL, nullptr DEBUGARG("Cloning op1 for LeadingZeroCount"));

                hwintrinsic = varTypeIsLong(baseType) ? NI_X86Base_X64_BitScanReverse : NI_X86Base_BitScanReverse;
                op1Dup      = gtNewScalarHWIntrinsicNode(baseType, op1Dup, hwintrinsic);

                GenTree* cond = gtFoldExpr(gtNewOperNode(GT_EQ, TYP_INT, op1, gtNewZeroConNode(baseType)));

                GenTree* trueRes;
                GenTree* icon;

                if (varTypeIsLong(baseType))
                {
                    trueRes = gtNewLconNode(64);
                    icon    = gtNewLconNode(63);
                }
                else
                {
                    trueRes = gtNewIconNode(32, baseType);
                    icon    = gtNewIconNode(31, baseType);
                }

                GenTree*      falseRes = gtNewOperNode(GT_XOR, baseType, op1Dup, icon);
                GenTreeColon* colon    = gtNewColonNode(baseType, trueRes, falseRes);

                result = gtNewQmarkNode(baseType, cond, colon);

                unsigned tmp = lvaGrabTemp(true DEBUGARG("Grabbing temp for LeadingZeroCount Qmark"));
                impAssignTempGen(tmp, result, CHECK_SPILL_NONE);
                result = gtNewLclvNode(tmp, baseType);
            }
#elif defined(TARGET_ARM64)
            if (compOpportunisticallyDependsOn(InstructionSet_ArmBase))
            {
                // Pop the value from the stack
                impPopStack();

                hwintrinsic = varTypeIsLong(baseType) ? NI_ArmBase_Arm64_LeadingZeroCount : NI_ArmBase_LeadingZeroCount;
                result      = gtNewScalarHWIntrinsicNode(TYP_INT, op1, hwintrinsic);
                baseType    = TYP_INT;
            }
#endif // TARGET_*
#endif // FEATURE_HW_INTRINSICS

            break;
        }

        case NI_PRIMITIVE_Log2:
        {
            assert(sig->numArgs == 1);
            assert(!varTypeIsSmall(retType) && !varTypeIsSmall(baseType));

            GenTree* op1 = impStackTop().val;

            if (op1->IsIntegralConst())
            {
                // Pop the value from the stack
                impPopStack();

                if (varTypeIsLong(baseType))
                {
                    uint64_t cns = static_cast<uint64_t>(op1->AsIntConCommon()->LngValue());

                    if (varTypeIsUnsigned(JitType2PreciseVarType(baseJitType)) || (static_cast<int64_t>(cns) >= 0))
                    {
                        result = gtNewLconNode(BitOperations::Log2(cns));
                    }
                }
                else
                {
                    uint32_t cns = static_cast<uint32_t>(op1->AsIntConCommon()->IconValue());

                    if (varTypeIsUnsigned(JitType2PreciseVarType(baseJitType)) || (static_cast<int32_t>(cns) >= 0))
                    {
                        result = gtNewIconNode(BitOperations::Log2(cns), baseType);
                    }
                }
                break;
            }

#if !defined(TARGET_64BIT)
            if (varTypeIsLong(baseType))
            {
                // TODO-CQ: Adding long decomposition support is more complex
                // and not supported today so early exit if we have a long and
                // either input is not a constant.

                break;
            }
#endif // !TARGET_64BIT

            if (varTypeIsSigned(baseType))
            {
                // TODO-CQ: We should insert the `if (value < 0) { throw }` handling
                break;
            }

#if defined(FEATURE_HW_INTRINSICS)
            GenTree* lzcnt = impPrimitiveNamedIntrinsic(NI_PRIMITIVE_LeadingZeroCount, clsHnd, method, sig);

            if (lzcnt != nullptr)
            {
                GenTree* icon;

                if (varTypeIsLong(retType))
                {
                    icon = gtNewLconNode(63);
                }
                else
                {
                    icon = gtNewIconNode(31, retType);
                }

                result   = gtNewOperNode(GT_XOR, retType, lzcnt, icon);
                baseType = retType;
            }
#endif // FEATURE_HW_INTRINSICS

            break;
        }

        case NI_PRIMITIVE_PopCount:
        {
            assert(sig->numArgs == 1);
            assert(!varTypeIsSmall(retType) && !varTypeIsSmall(baseType));

            GenTree* op1 = impStackTop().val;

            if (op1->IsIntegralConst())
            {
                // Pop the value from the stack
                impPopStack();

                if (varTypeIsLong(baseType))
                {
                    uint64_t cns = static_cast<uint64_t>(op1->AsIntConCommon()->LngValue());
                    result       = gtNewLconNode(BitOperations::PopCount(cns));
                }
                else
                {
                    uint32_t cns = static_cast<uint32_t>(op1->AsIntConCommon()->IconValue());
                    result       = gtNewIconNode(BitOperations::PopCount(cns), baseType);
                }
                break;
            }

#if !defined(TARGET_64BIT)
            if (varTypeIsLong(baseType))
            {
                // TODO-CQ: Adding long decomposition support is more complex
                // and not supported today so early exit if we have a long and
                // either input is not a constant.

                break;
            }
#endif // !TARGET_64BIT

#if defined(FEATURE_HW_INTRINSICS)
#if defined(TARGET_XARCH)
            if (compOpportunisticallyDependsOn(InstructionSet_POPCNT))
            {
                // Pop the value from the stack
                impPopStack();

                hwintrinsic = varTypeIsLong(baseType) ? NI_POPCNT_X64_PopCount : NI_POPCNT_PopCount;
                result      = gtNewScalarHWIntrinsicNode(baseType, op1, hwintrinsic);
            }
#elif defined(TARGET_ARM64)
            if (compOpportunisticallyDependsOn(InstructionSet_AdvSimd))
            {
                // TODO-ARM64-CQ: PopCount should be handled as an intrinsic for non-constant cases
            }
#endif // TARGET_*
#endif // FEATURE_HW_INTRINSICS

            break;
        }

        case NI_PRIMITIVE_RotateLeft:
        {
            assert(sig->numArgs == 2);
            assert(!varTypeIsSmall(retType) && !varTypeIsSmall(baseType));

            GenTree* op2 = impStackTop().val;

            if (!op2->IsIntegralConst())
            {
                // TODO-CQ: ROL currently expects op2 to be a constant
                break;
            }

            // Pop the value from the stack
            impPopStack();

            GenTree* op1  = impPopStack().val;
            uint32_t cns2 = static_cast<uint32_t>(op2->AsIntConCommon()->IconValue());

            // Mask the offset to ensure deterministic xplat behavior for overshifting
            cns2 &= varTypeIsLong(baseType) ? 0x3F : 0x1F;

            if (cns2 == 0)
            {
                // No rotation is a nop
                return op1;
            }

            if (op1->IsIntegralConst())
            {
                if (varTypeIsLong(baseType))
                {
                    uint64_t cns1 = static_cast<uint64_t>(op1->AsIntConCommon()->LngValue());
                    result        = gtNewLconNode(BitOperations::RotateLeft(cns1, cns2));
                }
                else
                {
                    uint32_t cns1 = static_cast<uint32_t>(op1->AsIntConCommon()->IconValue());
                    result        = gtNewIconNode(BitOperations::RotateLeft(cns1, cns2), baseType);
                }
                break;
            }

            op2->AsIntConCommon()->SetIconValue(cns2);
            result = gtFoldExpr(gtNewOperNode(GT_ROL, baseType, op1, op2));

            break;
        }

        case NI_PRIMITIVE_RotateRight:
        {
            assert(sig->numArgs == 2);
            assert(!varTypeIsSmall(retType) && !varTypeIsSmall(baseType));

            GenTree* op2 = impStackTop().val;

            if (!op2->IsIntegralConst())
            {
                // TODO-CQ: ROR currently expects op2 to be a constant
                break;
            }

            // Pop the value from the stack
            impPopStack();

            GenTree* op1  = impPopStack().val;
            uint32_t cns2 = static_cast<uint32_t>(op2->AsIntConCommon()->IconValue());

            // Mask the offset to ensure deterministic xplat behavior for overshifting
            cns2 &= varTypeIsLong(baseType) ? 0x3F : 0x1F;

            if (cns2 == 0)
            {
                // No rotation is a nop
                return op1;
            }

            if (op1->IsIntegralConst())
            {
                if (varTypeIsLong(baseType))
                {
                    uint64_t cns1 = static_cast<uint64_t>(op1->AsIntConCommon()->LngValue());
                    result        = gtNewLconNode(BitOperations::RotateRight(cns1, cns2));
                }
                else
                {
                    uint32_t cns1 = static_cast<uint32_t>(op1->AsIntConCommon()->IconValue());
                    result        = gtNewIconNode(BitOperations::RotateRight(cns1, cns2), baseType);
                }
                break;
            }

            op2->AsIntConCommon()->SetIconValue(cns2);
            result = gtFoldExpr(gtNewOperNode(GT_ROR, baseType, op1, op2));

            break;
        }

        case NI_PRIMITIVE_TrailingZeroCount:
        {
            assert(sig->numArgs == 1);
            assert(!varTypeIsSmall(baseType));

            GenTree* op1 = impStackTop().val;

            if (op1->IsIntegralConst())
            {
                // Pop the value from the stack
                impPopStack();

                if (varTypeIsLong(baseType))
                {
                    uint64_t cns = static_cast<uint64_t>(op1->AsIntConCommon()->LngValue());
                    result       = gtNewLconNode(BitOperations::TrailingZeroCount(cns));
                }
                else
                {
                    uint32_t cns = static_cast<uint32_t>(op1->AsIntConCommon()->IconValue());
                    result       = gtNewIconNode(BitOperations::TrailingZeroCount(cns), baseType);
                }

                baseType = retType;
                break;
            }

#if !defined(TARGET_64BIT)
            if (varTypeIsLong(baseType))
            {
                // TODO-CQ: Adding long decomposition support is more complex
                // and not supported today so early exit if we have a long and
                // either input is not a constant.

                break;
            }
#endif // !TARGET_64BIT

#if defined(FEATURE_HW_INTRINSICS)
#if defined(TARGET_XARCH)
            if (compOpportunisticallyDependsOn(InstructionSet_BMI1))
            {
                // Pop the value from the stack
                impPopStack();

                hwintrinsic = varTypeIsLong(baseType) ? NI_BMI1_X64_TrailingZeroCount : NI_BMI1_TrailingZeroCount;
                result      = gtNewScalarHWIntrinsicNode(baseType, op1, hwintrinsic);
            }
            else if (compOpportunisticallyDependsOn(InstructionSet_X86Base))
            {
                // Pop the value from the stack
                impPopStack();

                // We're importing this as the following...
                // * 32-bit tzcnt: (value == 0) ? 32 : BSF(value)
                // * 64-bit tzcnt: (value == 0) ? 64 : BSF(value)

                GenTree* op1Dup;
                op1 =
                    impCloneExpr(op1, &op1Dup, CHECK_SPILL_ALL, nullptr DEBUGARG("Cloning op1 for TrailingZeroCount"));

                hwintrinsic = varTypeIsLong(baseType) ? NI_X86Base_X64_BitScanForward : NI_X86Base_BitScanForward;
                op1Dup      = gtNewScalarHWIntrinsicNode(baseType, op1Dup, hwintrinsic);

                GenTree* cond = gtFoldExpr(gtNewOperNode(GT_EQ, TYP_INT, op1, gtNewZeroConNode(baseType)));

                GenTree* trueRes;

                if (varTypeIsLong(baseType))
                {
                    trueRes = gtNewLconNode(64);
                }
                else
                {
                    trueRes = gtNewIconNode(32, baseType);
                }

                GenTree*      falseRes = op1Dup;
                GenTreeColon* colon    = gtNewColonNode(baseType, trueRes, falseRes);

                result = gtNewQmarkNode(baseType, cond, colon);

                unsigned tmp = lvaGrabTemp(true DEBUGARG("Grabbing temp for TrailingZeroCount Qmark"));
                impAssignTempGen(tmp, result, CHECK_SPILL_NONE);
                result = gtNewLclvNode(tmp, baseType);
            }
#elif defined(TARGET_ARM64)
            if (compOpportunisticallyDependsOn(InstructionSet_ArmBase))
            {
                // Pop the value from the stack
                impPopStack();

                hwintrinsic =
                    varTypeIsLong(baseType) ? NI_ArmBase_Arm64_ReverseElementBits : NI_ArmBase_ReverseElementBits;
                op1 = gtNewScalarHWIntrinsicNode(baseType, op1, hwintrinsic);

                hwintrinsic = varTypeIsLong(baseType) ? NI_ArmBase_Arm64_LeadingZeroCount : NI_ArmBase_LeadingZeroCount;
                result      = gtNewScalarHWIntrinsicNode(TYP_INT, op1, hwintrinsic);
                baseType    = TYP_INT;
            }
#endif // TARGET_*
#endif // FEATURE_HW_INTRINSICS

            break;
        }

        default:
        {
            unreached();
        }
    }

    if ((result != nullptr) && (retType != baseType))
    {
        // We're either LONG->INT or INT->LONG
        assert(!varTypeIsSmall(retType) && !varTypeIsSmall(baseType));
        result = gtFoldExpr(gtNewCastNode(retType, result, /* unsigned */ true, retType));
    }

    return result;
}

//------------------------------------------------------------------------
// impPopCallArgs:
//   Pop the given number of values from the stack and return a list node with
//   their values.
//
// Parameters:
//   sig     - Signature used to figure out classes the runtime must load, and
//             also to record exact receiving argument types that may be needed for ABI
//             purposes later.
//   call    - The call to pop arguments into.
//
void Compiler::impPopCallArgs(CORINFO_SIG_INFO* sig, GenTreeCall* call)
{
    assert(call->gtArgs.IsEmpty());

    if (impStackHeight() < sig->numArgs)
    {
        BADCODE("not enough arguments for call");
    }

    struct SigParamInfo
    {
        CorInfoType          CorType;
        CORINFO_CLASS_HANDLE ClassHandle;
    };

    SigParamInfo  inlineParams[16];
    SigParamInfo* params = sig->numArgs <= 16 ? inlineParams : new (this, CMK_CallArgs) SigParamInfo[sig->numArgs];

    // We will iterate and pop the args in reverse order as we sometimes need
    // to spill some args. However, we need signature information and the
    // JIT-EE interface only allows us to iterate the signature forwards. We
    // will collect the needed information here and at the same time notify the
    // EE that the signature types need to be loaded.
    CORINFO_ARG_LIST_HANDLE sigArg = sig->args;
    for (unsigned i = 0; i < sig->numArgs; i++)
    {
        params[i].CorType = strip(info.compCompHnd->getArgType(sig, sigArg, &params[i].ClassHandle));

        if (params[i].CorType != CORINFO_TYPE_CLASS && params[i].CorType != CORINFO_TYPE_BYREF &&
            params[i].CorType != CORINFO_TYPE_PTR && params[i].CorType != CORINFO_TYPE_VAR)
        {
            CORINFO_CLASS_HANDLE argRealClass = info.compCompHnd->getArgClass(sig, sigArg);
            if (argRealClass != nullptr)
            {
                // Make sure that all valuetypes (including enums) that we push are loaded.
                // This is to guarantee that if a GC is triggered from the prestub of this methods,
                // all valuetypes in the method signature are already loaded.
                // We need to be able to find the size of the valuetypes, but we cannot
                // do a class-load from within GC.
                info.compCompHnd->classMustBeLoadedBeforeCodeIsRun(argRealClass);
            }
        }

        sigArg = info.compCompHnd->getArgNext(sigArg);
    }

    if ((sig->retTypeSigClass != nullptr) && (sig->retType != CORINFO_TYPE_CLASS) &&
        (sig->retType != CORINFO_TYPE_BYREF) && (sig->retType != CORINFO_TYPE_PTR) &&
        (sig->retType != CORINFO_TYPE_VAR))
    {
        // Make sure that all valuetypes (including enums) that we push are loaded.
        // This is to guarantee that if a GC is triggered from the prestub of this methods,
        // all valuetypes in the method signature are already loaded.
        // We need to be able to find the size of the valuetypes, but we cannot
        // do a class-load from within GC.
        info.compCompHnd->classMustBeLoadedBeforeCodeIsRun(sig->retTypeSigClass);
    }

    // Now create the arguments in reverse.
    for (unsigned i = sig->numArgs; i > 0; i--)
    {
        StackEntry se      = impPopStack();
        typeInfo   ti      = se.seTypeInfo;
        GenTree*   argNode = se.val;

        var_types            jitSigType = JITtype2varType(params[i - 1].CorType);
        CORINFO_CLASS_HANDLE classHnd   = params[i - 1].ClassHandle;

        if (!impCheckImplicitArgumentCoercion(jitSigType, argNode->TypeGet()))
        {
            BADCODE("the call argument has a type that can't be implicitly converted to the signature type");
        }

        if (varTypeIsStruct(argNode))
        {
            // Morph trees that aren't already OBJs or MKREFANY to be OBJs
            assert(ti.IsType(TI_STRUCT));

            JITDUMP("Calling impNormStructVal on:\n");
            DISPTREE(argNode);

            argNode = impNormStructVal(argNode, CHECK_SPILL_ALL);
            // For SIMD types the normalization can normalize TYP_STRUCT to
            // e.g. TYP_SIMD16 which we keep (along with the class handle) in
            // the CallArgs.
            jitSigType = argNode->TypeGet();

            JITDUMP("resulting tree:\n");
            DISPTREE(argNode);
        }
        else
        {
            // Insert implied casts (from float to double or double to float).
            argNode = impImplicitR4orR8Cast(argNode, jitSigType);
            // insert any widening or narrowing casts for backwards compatibility
            argNode = impImplicitIorI4Cast(argNode, jitSigType);
        }

        NewCallArg arg;
        if (varTypeIsStruct(jitSigType))
        {
            arg = NewCallArg::Struct(argNode, jitSigType, classHnd);
        }
        else
        {
            arg = NewCallArg::Primitive(argNode, jitSigType);
        }

        call->gtArgs.PushFront(this, arg);
        call->gtFlags |= argNode->gtFlags & GTF_GLOB_EFFECT;
    }
}

/*****************************************************************************
 *
 *  Pop the given number of values from the stack in reverse order (STDCALL/CDECL etc.)
 *  The first "skipReverseCount" items are not reversed.
 */

void Compiler::impPopReverseCallArgs(CORINFO_SIG_INFO* sig, GenTreeCall* call, unsigned skipReverseCount)
{
    assert(skipReverseCount <= sig->numArgs);

    impPopCallArgs(sig, call);

    call->gtArgs.Reverse(skipReverseCount, sig->numArgs - skipReverseCount);
}

GenTree* Compiler::impTransformThis(GenTree*                thisPtr,
                                    CORINFO_RESOLVED_TOKEN* pConstrainedResolvedToken,
                                    CORINFO_THIS_TRANSFORM  transform)
{
    switch (transform)
    {
        case CORINFO_DEREF_THIS:
        {
            GenTree* obj = thisPtr;

            // This does a LDIND on the obj, which should be a byref. pointing to a ref
            impBashVarAddrsToI(obj);
            assert(genActualType(obj->gtType) == TYP_I_IMPL || obj->gtType == TYP_BYREF);
            CorInfoType constraintTyp = info.compCompHnd->asCorInfoType(pConstrainedResolvedToken->hClass);

            obj = gtNewIndir(JITtype2varType(constraintTyp), obj);
            return obj;
        }

        case CORINFO_BOX_THIS:
        {
            // Constraint calls where there might be no
            // unboxed entry point require us to implement the call via helper.
            // These only occur when a possible target of the call
            // may have inherited an implementation of an interface
            // method from System.Object or System.ValueType.  The EE does not provide us with
            // "unboxed" versions of these methods.

            GenTree* obj = thisPtr;

            assert(obj->TypeGet() == TYP_BYREF || obj->TypeGet() == TYP_I_IMPL);
            ClassLayout* layout;
            var_types    objType = TypeHandleToVarType(pConstrainedResolvedToken->hClass, &layout);
            obj                  = (objType == TYP_STRUCT) ? gtNewBlkIndir(layout, obj) : gtNewIndir(objType, obj);

            // This pushes on the dereferenced byref
            // This is then used immediately to box.
            impPushOnStack(obj, verMakeTypeInfo(pConstrainedResolvedToken->hClass).NormaliseForStack());

            // This pops off the byref-to-a-value-type remaining on the stack and
            // replaces it with a boxed object.
            // This is then used as the object to the virtual call immediately below.
            impImportAndPushBox(pConstrainedResolvedToken);
            if (compDonotInline())
            {
                return nullptr;
            }

            obj = impPopStack().val;
            return obj;
        }
        case CORINFO_NO_THIS_TRANSFORM:
        default:
            return thisPtr;
    }
}

//------------------------------------------------------------------------
// impCanPInvokeInline: check whether PInvoke inlining should enabled in current method.
//
// Return Value:
//    true if PInvoke inlining should be enabled in current method, false otherwise
//
// Notes:
//    Checks a number of ambient conditions where we could pinvoke but choose not to

bool Compiler::impCanPInvokeInline()
{
    return getInlinePInvokeEnabled() && (!opts.compDbgCode) && (compCodeOpt() != SMALL_CODE) &&
           (!opts.compNoPInvokeInlineCB) // profiler is preventing inline pinvoke
        ;
}

//------------------------------------------------------------------------
// impCanPInvokeInlineCallSite: basic legality checks using information
// from a call to see if the call qualifies as an inline pinvoke.
//
// Arguments:
//    block      - block containing the call, or for inlinees, block
//                 containing the call being inlined
//
// Return Value:
//    true if this call can legally qualify as an inline pinvoke, false otherwise
//
// Notes:
//    For runtimes that support exception handling interop there are
//    restrictions on using inline pinvoke in handler regions.
//
//    * We have to disable pinvoke inlining inside of filters because
//    in case the main execution (i.e. in the try block) is inside
//    unmanaged code, we cannot reuse the inlined stub (we still need
//    the original state until we are in the catch handler)
//
//    * We disable pinvoke inlining inside handlers since the GSCookie
//    is in the inlined Frame (see
//    CORINFO_EE_INFO::InlinedCallFrameInfo::offsetOfGSCookie), but
//    this would not protect framelets/return-address of handlers.
//
//    These restrictions are currently also in place for CoreCLR but
//    can be relaxed when coreclr/#8459 is addressed.

bool Compiler::impCanPInvokeInlineCallSite(BasicBlock* block)
{
    if (block->hasHndIndex())
    {
        return false;
    }

    // The remaining limitations do not apply to NativeAOT
    if (IsTargetAbi(CORINFO_NATIVEAOT_ABI))
    {
        return true;
    }

#ifdef USE_PER_FRAME_PINVOKE_INIT
    // For platforms that use per-P/Invoke InlinedCallFrame initialization,
    // we can't inline P/Invokes inside of try blocks where we can resume execution in the same function.
    // The runtime can correctly unwind out of an InlinedCallFrame and out of managed code. However,
    // it cannot correctly unwind out of an InlinedCallFrame and stop at that frame without also unwinding
    // at least one managed frame. In particular, the runtime struggles to restore non-volatile registers
    // from the top-most unmanaged call before the InlinedCallFrame. As a result, the runtime does not support
    // re-entering the same method frame as the InlinedCallFrame after an exception in unmanaged code.
    if (block->hasTryIndex())
    {
        // This does not apply to the raw pinvoke call that is inside the pinvoke
        // ILStub. In this case, we have to inline the raw pinvoke call into the stub,
        // otherwise we would end up with a stub that recursively calls itself, and end
        // up with a stack overflow.
        // This works correctly because the runtime never emits a catch block in a managed-to-native
        // IL stub. If the runtime ever emits a catch block into a managed-to-native stub when using
        // P/Invoke helpers, this condition will need to be revisited.
        if (opts.jitFlags->IsSet(JitFlags::JIT_FLAG_IL_STUB) && opts.ShouldUsePInvokeHelpers())
        {
            return true;
        }

        // Check if this block's try block or any containing try blocks have catch handlers.
        // If any of the containing try blocks have catch handlers,
        // we cannot inline a P/Invoke for reasons above. If the handler is a fault or finally handler,
        // we can inline a P/Invoke into this block in the try since the code will not resume execution
        // in the same method after throwing an exception if only fault or finally handlers are executed.
        for (unsigned int ehIndex = block->getTryIndex(); ehIndex != EHblkDsc::NO_ENCLOSING_INDEX;
             ehIndex              = ehGetEnclosingTryIndex(ehIndex))
        {
            if (ehGetDsc(ehIndex)->HasCatchHandler())
            {
                return false;
            }
        }

        return true;
    }
#endif // TARGET_64BIT

    return true;
}

//------------------------------------------------------------------------
// impCheckForPInvokeCall examine call to see if it is a pinvoke and if so
// if it can be expressed as an inline pinvoke.
//
// Arguments:
//    call       - tree for the call
//    methHnd    - handle for the method being called (may be null)
//    sig        - signature of the method being called
//    mflags     - method flags for the method being called
//    block      - block containing the call, or for inlinees, block
//                 containing the call being inlined
//
// Notes:
//   Sets GTF_CALL_M_PINVOKE on the call for pinvokes.
//
//   Also sets GTF_CALL_UNMANAGED on call for inline pinvokes if the
//   call passes a combination of legality and profitability checks.
//
//   If GTF_CALL_UNMANAGED is set, increments info.compUnmanagedCallCountWithGCTransition

void Compiler::impCheckForPInvokeCall(
    GenTreeCall* call, CORINFO_METHOD_HANDLE methHnd, CORINFO_SIG_INFO* sig, unsigned mflags, BasicBlock* block)
{
    CorInfoCallConvExtension unmanagedCallConv;

    // If VM flagged it as Pinvoke, flag the call node accordingly
    if ((mflags & CORINFO_FLG_PINVOKE) != 0)
    {
        call->gtCallMoreFlags |= GTF_CALL_M_PINVOKE;
    }

    bool suppressGCTransition = false;
    if (methHnd)
    {
        if ((mflags & CORINFO_FLG_PINVOKE) == 0)
        {
            return;
        }

        unmanagedCallConv = info.compCompHnd->getUnmanagedCallConv(methHnd, nullptr, &suppressGCTransition);
    }
    else
    {
        if (sig->getCallConv() == CORINFO_CALLCONV_DEFAULT || sig->getCallConv() == CORINFO_CALLCONV_VARARG)
        {
            return;
        }

        unmanagedCallConv = info.compCompHnd->getUnmanagedCallConv(nullptr, sig, &suppressGCTransition);

        assert(!call->gtCallCookie);
    }

    if (suppressGCTransition)
    {
        call->gtCallMoreFlags |= GTF_CALL_M_SUPPRESS_GC_TRANSITION;
    }

    if ((unmanagedCallConv == CorInfoCallConvExtension::Thiscall) && (sig->numArgs == 0))
    {
        BADCODE("thiscall with 0 arguments");
    }

    // If we can't get the unmanaged calling convention or the calling convention is unsupported in the JIT,
    // return here without inlining the native call.
    if (unmanagedCallConv == CorInfoCallConvExtension::Managed ||
        unmanagedCallConv == CorInfoCallConvExtension::Fastcall ||
        unmanagedCallConv == CorInfoCallConvExtension::FastcallMemberFunction)
    {
        return;
    }
    optNativeCallCount++;

    if (methHnd == nullptr && (opts.jitFlags->IsSet(JitFlags::JIT_FLAG_IL_STUB) || IsTargetAbi(CORINFO_NATIVEAOT_ABI)))
    {
        // PInvoke in NativeAOT ABI must be always inlined. Non-inlineable CALLI cases have been
        // converted to regular method calls earlier using convertPInvokeCalliToCall.

        // PInvoke CALLI in IL stubs must be inlined
    }
    else
    {
        // Check legality
        if (!impCanPInvokeInlineCallSite(block))
        {
            return;
        }

        // Legal PInvoke CALL in PInvoke IL stubs must be inlined to avoid infinite recursive
        // inlining in NativeAOT. Skip the ambient conditions checks and profitability checks.
        if (!IsTargetAbi(CORINFO_NATIVEAOT_ABI) || (info.compFlags & CORINFO_FLG_PINVOKE) == 0)
        {
            if (opts.jitFlags->IsSet(JitFlags::JIT_FLAG_IL_STUB) && opts.ShouldUsePInvokeHelpers())
            {
                // Raw PInvoke call in PInvoke IL stub generated must be inlined to avoid infinite
                // recursive calls to the stub.
            }
            else
            {
                if (!impCanPInvokeInline())
                {
                    return;
                }

                // Size-speed tradeoff: don't use inline pinvoke at rarely
                // executed call sites.  The non-inline version is more
                // compact.
                if (block->isRunRarely())
                {
                    return;
                }
            }
        }

        // The expensive check should be last
        if (info.compCompHnd->pInvokeMarshalingRequired(methHnd, sig))
        {
            return;
        }
    }

    JITLOG((LL_INFO1000000, "\nInline a CALLI PINVOKE call from method %s\n", info.compFullName));

    call->gtFlags |= GTF_CALL_UNMANAGED;
    call->unmgdCallConv = unmanagedCallConv;
    if (!call->IsSuppressGCTransition())
    {
        info.compUnmanagedCallCountWithGCTransition++;
    }

    // AMD64 convention is same for native and managed
    if (unmanagedCallConv == CorInfoCallConvExtension::C ||
        unmanagedCallConv == CorInfoCallConvExtension::CMemberFunction)
    {
        call->gtFlags |= GTF_CALL_POP_ARGS;
    }
}

//------------------------------------------------------------------------
// SpillRetExprHelper: iterate through arguments tree and spill ret_expr to local variables.
//
class SpillRetExprHelper
{
public:
    SpillRetExprHelper(Compiler* comp) : comp(comp)
    {
    }

    void StoreRetExprResultsInArgs(GenTreeCall* call)
    {
        for (CallArg& arg : call->gtArgs.Args())
        {
            comp->fgWalkTreePre(&arg.EarlyNodeRef(), SpillRetExprVisitor, this);
        }
    }

private:
    static Compiler::fgWalkResult SpillRetExprVisitor(GenTree** pTree, Compiler::fgWalkData* fgWalkPre)
    {
        assert((pTree != nullptr) && (*pTree != nullptr));
        GenTree* tree = *pTree;
        if ((tree->gtFlags & GTF_CALL) == 0)
        {
            // Trees with ret_expr are marked as GTF_CALL.
            return Compiler::WALK_SKIP_SUBTREES;
        }
        if (tree->OperGet() == GT_RET_EXPR)
        {
            SpillRetExprHelper* walker = static_cast<SpillRetExprHelper*>(fgWalkPre->pCallbackData);
            walker->StoreRetExprAsLocalVar(pTree);
        }
        return Compiler::WALK_CONTINUE;
    }

    void StoreRetExprAsLocalVar(GenTree** pRetExpr)
    {
        GenTree* retExpr = *pRetExpr;
        assert(retExpr->OperGet() == GT_RET_EXPR);
        const unsigned tmp = comp->lvaGrabTemp(true DEBUGARG("spilling ret_expr"));
        JITDUMP("Storing return expression [%06u] to a local var V%02u.\n", comp->dspTreeID(retExpr), tmp);
        comp->impAssignTempGen(tmp, retExpr, Compiler::CHECK_SPILL_NONE);
        *pRetExpr = comp->gtNewLclvNode(tmp, retExpr->TypeGet());

        assert(comp->lvaTable[tmp].lvSingleDef == 0);
        comp->lvaTable[tmp].lvSingleDef = 1;
        JITDUMP("Marked V%02u as a single def temp\n", tmp);
        if (retExpr->TypeGet() == TYP_REF)
        {
            bool                 isExact   = false;
            bool                 isNonNull = false;
            CORINFO_CLASS_HANDLE retClsHnd = comp->gtGetClassHandle(retExpr, &isExact, &isNonNull);
            if (retClsHnd != nullptr)
            {
                comp->lvaSetClass(tmp, retClsHnd, isExact);
            }
        }
    }

private:
    Compiler* comp;
};

//------------------------------------------------------------------------
// addFatPointerCandidate: mark the call and the method, that they have a fat pointer candidate.
//                         Spill ret_expr in the call node, because they can't be cloned.
//
// Arguments:
//    call - fat calli candidate
//
void Compiler::addFatPointerCandidate(GenTreeCall* call)
{
    JITDUMP("Marking call [%06u] as fat pointer candidate\n", dspTreeID(call));
    setMethodHasFatPointer();
    call->SetFatPointerCandidate();
    SpillRetExprHelper helper(this);
    helper.StoreRetExprResultsInArgs(call);
}

//------------------------------------------------------------------------
// pickGDV: Use profile information to pick a GDV candidate for a call site.
//
// Arguments:
//    call        - the call
//    ilOffset    - exact IL offset of the call
//    isInterface - whether or not the call target is defined on an interface
//    classGuess  - [out] the class to guess for (mutually exclusive with methodGuess)
//    methodGuess - [out] the method to guess for (mutually exclusive with classGuess)
//    likelihood  - [out] an estimate of the likelihood that the guess will succeed
//
void Compiler::pickGDV(GenTreeCall*           call,
                       IL_OFFSET              ilOffset,
                       bool                   isInterface,
                       CORINFO_CLASS_HANDLE*  classGuess,
                       CORINFO_METHOD_HANDLE* methodGuess,
                       unsigned*              likelihood)
{
    *classGuess  = NO_CLASS_HANDLE;
    *methodGuess = NO_METHOD_HANDLE;
    *likelihood  = 0;

    const int               maxLikelyClasses = 32;
    LikelyClassMethodRecord likelyClasses[maxLikelyClasses];
    unsigned                numberOfClasses = 0;
    if (call->IsVirtualStub() || call->IsVirtualVtable())
    {
        numberOfClasses =
            getLikelyClasses(likelyClasses, maxLikelyClasses, fgPgoSchema, fgPgoSchemaCount, fgPgoData, ilOffset);
    }

    const int               maxLikelyMethods = 32;
    LikelyClassMethodRecord likelyMethods[maxLikelyMethods];
    unsigned                numberOfMethods = 0;

    // TODO-GDV: R2R support requires additional work to reacquire the
    // entrypoint, similar to what happens at the end of impDevirtualizeCall.
    // As part of supporting this we should merge the tail of
    // impDevirtualizeCall and what happens in
    // GuardedDevirtualizationTransformer::CreateThen for method GDV.
    //
    if (!opts.IsReadyToRun() && (call->IsVirtualVtable() || call->IsDelegateInvoke()))
    {
        numberOfMethods =
            getLikelyMethods(likelyMethods, maxLikelyMethods, fgPgoSchema, fgPgoSchemaCount, fgPgoData, ilOffset);
    }

    if ((numberOfClasses < 1) && (numberOfMethods < 1))
    {
        JITDUMP("No likely class or method, sorry\n");
        return;
    }

#ifdef DEBUG
    if ((verbose || JitConfig.EnableExtraSuperPmiQueries()) && (numberOfClasses > 0))
    {
        bool                 isExact;
        bool                 isNonNull;
        CallArg*             thisArg            = call->gtArgs.GetThisArg();
        CORINFO_CLASS_HANDLE declaredThisClsHnd = gtGetClassHandle(thisArg->GetNode(), &isExact, &isNonNull);
        JITDUMP("Likely classes for call [%06u]", dspTreeID(call));
        if (declaredThisClsHnd != NO_CLASS_HANDLE)
        {
            const char* baseClassName = eeGetClassName(declaredThisClsHnd);
            JITDUMP(" on class %p (%s)", declaredThisClsHnd, baseClassName);
        }
        JITDUMP("\n");

        for (UINT32 i = 0; i < numberOfClasses; i++)
        {
            const char* className = eeGetClassName((CORINFO_CLASS_HANDLE)likelyClasses[i].handle);
            JITDUMP("  %u) %p (%s) [likelihood:%u%%]\n", i + 1, likelyClasses[i].handle, className,
                    likelyClasses[i].likelihood);
        }
    }

    if ((verbose || JitConfig.EnableExtraSuperPmiQueries()) && (numberOfMethods > 0))
    {
        assert(call->gtCallType == CT_USER_FUNC);
        const char* baseMethName = eeGetMethodFullName(call->gtCallMethHnd);
        JITDUMP("Likely methods for call [%06u] to method %s\n", dspTreeID(call), baseMethName);

        for (UINT32 i = 0; i < numberOfMethods; i++)
        {
            CORINFO_CONST_LOOKUP lookup = {};
            info.compCompHnd->getFunctionFixedEntryPoint((CORINFO_METHOD_HANDLE)likelyMethods[i].handle, false,
                                                         &lookup);

            const char* methName = eeGetMethodFullName((CORINFO_METHOD_HANDLE)likelyMethods[i].handle);
            switch (lookup.accessType)
            {
                case IAT_VALUE:
                    JITDUMP("  %u) %p (%s) [likelihood:%u%%]\n", i + 1, lookup.addr, methName,
                            likelyMethods[i].likelihood);
                    break;
                case IAT_PVALUE:
                    JITDUMP("  %u) [%p] (%s) [likelihood:%u%%]\n", i + 1, lookup.addr, methName,
                            likelyMethods[i].likelihood);
                    break;
                case IAT_PPVALUE:
                    JITDUMP("  %u) [[%p]] (%s) [likelihood:%u%%]\n", i + 1, lookup.addr, methName,
                            likelyMethods[i].likelihood);
                    break;
                default:
                    JITDUMP("  %u) %s [likelihood:%u%%]\n", i + 1, methName, likelyMethods[i].likelihood);
                    break;
            }
        }
    }

    // Optional stress mode to pick a random known class, rather than
    // the most likely known class.
    //
    if (JitConfig.JitRandomGuardedDevirtualization() != 0)
    {
        // Reuse the random inliner's random state.
        //
        CLRRandom* const random =
            impInlineRoot()->m_inlineStrategy->GetRandom(JitConfig.JitRandomGuardedDevirtualization());
        unsigned index = static_cast<unsigned>(random->Next(static_cast<int>(numberOfClasses + numberOfMethods)));
        if (index < numberOfClasses)
        {
            *classGuess = (CORINFO_CLASS_HANDLE)likelyClasses[index].handle;
            *likelihood = 100;
            JITDUMP("Picked random class for GDV: %p (%s)\n", *classGuess, eeGetClassName(*classGuess));
            return;
        }
        else
        {
            *methodGuess = (CORINFO_METHOD_HANDLE)likelyMethods[index - numberOfClasses].handle;
            *likelihood  = 100;
            JITDUMP("Picked random method for GDV: %p (%s)\n", *methodGuess, eeGetMethodFullName(*methodGuess));
            return;
        }
    }
#endif

    // Prefer class guess as it is cheaper
    if (numberOfClasses > 0)
    {
        unsigned likelihoodThreshold = isInterface ? 25 : 30;
        if (likelyClasses[0].likelihood >= likelihoodThreshold)
        {
            *classGuess = (CORINFO_CLASS_HANDLE)likelyClasses[0].handle;
            *likelihood = likelyClasses[0].likelihood;
            return;
        }

        JITDUMP("Not guessing for class; likelihood is below %s call threshold %u\n",
                isInterface ? "interface" : "virtual", likelihoodThreshold);
    }

    if (numberOfMethods > 0)
    {
        unsigned likelihoodThreshold = 30;
        if (likelyMethods[0].likelihood >= likelihoodThreshold)
        {
            *methodGuess = (CORINFO_METHOD_HANDLE)likelyMethods[0].handle;
            *likelihood  = likelyMethods[0].likelihood;
            return;
        }

        JITDUMP("Not guessing for method; likelihood is below %s call threshold %u\n",
                call->IsDelegateInvoke() ? "delegate" : "virtual", likelihoodThreshold);
    }
}

//------------------------------------------------------------------------
// isCompatibleMethodGDV:
//    Check if devirtualizing a call node as a specified target method call is
//    reasonable.
//
// Arguments:
//    call - the call
//    gdvTarget - the target method that we want to guess for and devirtualize to
//
// Returns:
//    true if we can proceed with GDV.
//
// Notes:
//    This implements a small simplified signature-compatibility check to
//    verify that a guess is reasonable. The main goal here is to avoid blowing
//    up the JIT on PGO data with stale GDV candidates; if they are not
//    compatible in the ECMA sense then we do not expect the guard to ever pass
//    at runtime, so we can get by with simplified rules here.
//
bool Compiler::isCompatibleMethodGDV(GenTreeCall* call, CORINFO_METHOD_HANDLE gdvTarget)
{
    CORINFO_SIG_INFO sig;
    info.compCompHnd->getMethodSig(gdvTarget, &sig);

    CORINFO_ARG_LIST_HANDLE sigParam  = sig.args;
    unsigned                numParams = sig.numArgs;
    unsigned                numArgs   = 0;
    for (CallArg& arg : call->gtArgs.Args())
    {
        switch (arg.GetWellKnownArg())
        {
            case WellKnownArg::RetBuffer:
            case WellKnownArg::ThisPointer:
                // Not part of signature but we still expect to see it here
                continue;
            case WellKnownArg::None:
                break;
            default:
                assert(!"Unexpected well known arg to method GDV candidate");
                continue;
        }

        numArgs++;
        if (numArgs > numParams)
        {
            JITDUMP("Incompatible method GDV: call [%06u] has more arguments than signature (sig has %d parameters)\n",
                    dspTreeID(call), numParams);
            return false;
        }

        CORINFO_CLASS_HANDLE classHnd = NO_CLASS_HANDLE;
        CorInfoType          corType  = strip(info.compCompHnd->getArgType(&sig, sigParam, &classHnd));
        var_types            sigType  = JITtype2varType(corType);

        if (!impCheckImplicitArgumentCoercion(sigType, arg.GetNode()->TypeGet()))
        {
            JITDUMP("Incompatible method GDV: arg [%06u] is type-incompatible with signature of target\n",
                    dspTreeID(arg.GetNode()));
            return false;
        }

        // Best-effort check for struct compatibility here.
        if (varTypeIsStruct(sigType) && (arg.GetSignatureClassHandle() != classHnd))
        {
            ClassLayout* callLayout = typGetObjLayout(arg.GetSignatureClassHandle());
            ClassLayout* tarLayout  = typGetObjLayout(classHnd);

            if (!ClassLayout::AreCompatible(callLayout, tarLayout))
            {
                JITDUMP("Incompatible method GDV: struct arg [%06u] is layout-incompatible with signature of target\n",
                        dspTreeID(arg.GetNode()));
                return false;
            }
        }

        sigParam = info.compCompHnd->getArgNext(sigParam);
    }

    if (numArgs < numParams)
    {
        JITDUMP("Incompatible method GDV: call [%06u] has fewer arguments (%d) than signature (%d)\n", dspTreeID(call),
                numArgs, numParams);
        return false;
    }

    return true;
}

//------------------------------------------------------------------------
// considerGuardedDevirtualization: see if we can profitably guess at the
//    class involved in an interface or virtual call.
//
// Arguments:
//
//    call - potential guarded devirtualization candidate
//    ilOffset - IL ofset of the call instruction
//    baseMethod - target method of the call
//    baseClass - class that introduced the target method
//    pContextHandle - context handle for the call
//
// Notes:
//    Consults with VM to see if there's a likely class at runtime,
//    if so, adds a candidate for guarded devirtualization.
//
void Compiler::considerGuardedDevirtualization(GenTreeCall*            call,
                                               IL_OFFSET               ilOffset,
                                               bool                    isInterface,
                                               CORINFO_METHOD_HANDLE   baseMethod,
                                               CORINFO_CLASS_HANDLE    baseClass,
                                               CORINFO_CONTEXT_HANDLE* pContextHandle)
{
    JITDUMP("Considering guarded devirtualization at IL offset %u (0x%x)\n", ilOffset, ilOffset);

    // We currently only get likely class guesses when there is PGO data
    // with class profiles.
    //
    if ((fgPgoClassProfiles == 0) && (fgPgoMethodProfiles == 0))
    {
        JITDUMP("Not guessing for class or method: no GDV profile pgo data, or pgo disabled\n");
        return;
    }

    CORINFO_CLASS_HANDLE  likelyClass;
    CORINFO_METHOD_HANDLE likelyMethod;
    unsigned              likelihood;
    pickGDV(call, ilOffset, isInterface, &likelyClass, &likelyMethod, &likelihood);

    if ((likelyClass == NO_CLASS_HANDLE) && (likelyMethod == NO_METHOD_HANDLE))
    {
        return;
    }

    uint32_t likelyClassAttribs = 0;
    if (likelyClass != NO_CLASS_HANDLE)
    {
        likelyClassAttribs = info.compCompHnd->getClassAttribs(likelyClass);

        if ((likelyClassAttribs & CORINFO_FLG_ABSTRACT) != 0)
        {
            // We may see an abstract likely class, if we have a stale profile.
            // No point guessing for this.
            //
            JITDUMP("Not guessing for class; abstract (stale profile)\n");
            return;
        }

        // Figure out which method will be called.
        //
        CORINFO_DEVIRTUALIZATION_INFO dvInfo;
        dvInfo.virtualMethod               = baseMethod;
        dvInfo.objClass                    = likelyClass;
        dvInfo.context                     = *pContextHandle;
        dvInfo.exactContext                = *pContextHandle;
        dvInfo.pResolvedTokenVirtualMethod = nullptr;

        const bool canResolve = info.compCompHnd->resolveVirtualMethod(&dvInfo);

        if (!canResolve)
        {
            JITDUMP("Can't figure out which method would be invoked, sorry\n");
            return;
        }

        likelyMethod = dvInfo.devirtualizedMethod;
    }

    uint32_t likelyMethodAttribs = info.compCompHnd->getMethodAttribs(likelyMethod);

    if (likelyClass == NO_CLASS_HANDLE)
    {
        // For method GDV do a few more checks that we get for free in the
        // resolve call above for class-based GDV.
        if ((likelyMethodAttribs & CORINFO_FLG_STATIC) != 0)
        {
            assert((fgPgoSource != ICorJitInfo::PgoSource::Dynamic) || call->IsDelegateInvoke());
            JITDUMP("Cannot currently handle devirtualizing static delegate calls, sorry\n");
            return;
        }

        CORINFO_CLASS_HANDLE definingClass = info.compCompHnd->getMethodClass(likelyMethod);
        likelyClassAttribs                 = info.compCompHnd->getClassAttribs(definingClass);

        // For instance methods on value classes we need an extended check to
        // check for the unboxing stub. This is NYI.
        // Note: For dynamic PGO likelyMethod above will be the unboxing stub
        // which would fail GDV for other reasons.
        // However, with static profiles or textual PGO input it is still
        // possible that likelyMethod is not the unboxing stub. So we do need
        // this explicit check.
        if ((likelyClassAttribs & CORINFO_FLG_VALUECLASS) != 0)
        {
            JITDUMP("Cannot currently handle devirtualizing delegate calls on value types, sorry\n");
            return;
        }

        // Verify that the call target and args look reasonable so that the JIT
        // does not blow up during inlining/call morphing.
        //
        // NOTE: Once we want to support devirtualization of delegate calls to
        // static methods and remove the check above we will start failing here
        // for delegates pointing to static methods that have the first arg
        // bound. For example:
        //
        // public static void E(this C c) ...
        // Action a = new C().E;
        //
        // The delegate instance looks exactly like one pointing to an instance
        // method in this case and the call will have zero args while the
        // signature has 1 arg.
        //
        if (!isCompatibleMethodGDV(call, likelyMethod))
        {
            JITDUMP("Target for method-based GDV is incompatible (stale profile?)\n");
            assert((fgPgoSource != ICorJitInfo::PgoSource::Dynamic) && "Unexpected stale profile in dynamic PGO data");
            return;
        }
    }

#ifdef DEBUG
    char buffer[256];
    JITDUMP("%s call would invoke method %s\n",
            isInterface ? "interface" : call->IsDelegateInvoke() ? "delegate" : "virtual",
            eeGetMethodFullName(likelyMethod, true, true, buffer, sizeof(buffer)));
#endif

    // Add this as a potential candidate.
    //
    addGuardedDevirtualizationCandidate(call, likelyMethod, likelyClass, likelyMethodAttribs, likelyClassAttribs,
                                        likelihood);
}

//------------------------------------------------------------------------
// addGuardedDevirtualizationCandidate: potentially mark the call as a guarded
//    devirtualization candidate
//
// Notes:
//
// Call sites in rare or unoptimized code, and calls that require cookies are
// not marked as candidates.
//
// As part of marking the candidate, the code spills GT_RET_EXPRs anywhere in any
// child tree, because and we need to clone all these trees when we clone the call
// as part of guarded devirtualization, and these IR nodes can't be cloned.
//
// Arguments:
//    call - potential guarded devirtualization candidate
//    methodHandle - method that will be invoked if the class test succeeds
//    classHandle - class that will be tested for at runtime
//    methodAttr - attributes of the method
//    classAttr - attributes of the class
//    likelihood - odds that this class is the class seen at runtime
//
void Compiler::addGuardedDevirtualizationCandidate(GenTreeCall*          call,
                                                   CORINFO_METHOD_HANDLE methodHandle,
                                                   CORINFO_CLASS_HANDLE  classHandle,
                                                   unsigned              methodAttr,
                                                   unsigned              classAttr,
                                                   unsigned              likelihood)
{
    // This transformation only makes sense for delegate and virtual calls
    assert(call->IsDelegateInvoke() || call->IsVirtual());

    // Only mark calls if the feature is enabled.
    const bool isEnabled = JitConfig.JitEnableGuardedDevirtualization() > 0;

    if (!isEnabled)
    {
        JITDUMP("NOT Marking call [%06u] as guarded devirtualization candidate -- disabled by jit config\n",
                dspTreeID(call));
        return;
    }

    // Bail if not optimizing or the call site is very likely cold
    if (compCurBB->isRunRarely() || opts.OptimizationDisabled())
    {
        JITDUMP("NOT Marking call [%06u] as guarded devirtualization candidate -- rare / dbg / minopts\n",
                dspTreeID(call));
        return;
    }

    // CT_INDIRECT calls may use the cookie, bail if so...
    //
    // If transforming these provides a benefit, we could save this off in the same way
    // we save the stub address below.
    if ((call->gtCallType == CT_INDIRECT) && (call->AsCall()->gtCallCookie != nullptr))
    {
        JITDUMP("NOT Marking call [%06u] as guarded devirtualization candidate -- CT_INDIRECT with cookie\n",
                dspTreeID(call));
        return;
    }

#ifdef DEBUG

    // See if disabled by range
    //
    static ConfigMethodRange JitGuardedDevirtualizationRange;
    JitGuardedDevirtualizationRange.EnsureInit(JitConfig.JitGuardedDevirtualizationRange());
    assert(!JitGuardedDevirtualizationRange.Error());
    if (!JitGuardedDevirtualizationRange.Contains(impInlineRoot()->info.compMethodHash()))
    {
        JITDUMP("NOT Marking call [%06u] as guarded devirtualization candidate -- excluded by "
                "JitGuardedDevirtualizationRange",
                dspTreeID(call));
        return;
    }

#endif

    // We're all set, proceed with candidate creation.
    //
    JITDUMP("Marking call [%06u] as guarded devirtualization candidate; will guess for %s %s\n", dspTreeID(call),
            classHandle != NO_CLASS_HANDLE ? "class" : "method",
            classHandle != NO_CLASS_HANDLE ? eeGetClassName(classHandle) : eeGetMethodFullName(methodHandle));
    setMethodHasGuardedDevirtualization();
    call->SetGuardedDevirtualizationCandidate();

    // Spill off any GT_RET_EXPR subtrees so we can clone the call.
    //
    SpillRetExprHelper helper(this);
    helper.StoreRetExprResultsInArgs(call);

    // Gather some information for later. Note we actually allocate InlineCandidateInfo
    // here, as the devirtualized half of this call will likely become an inline candidate.
    //
    GuardedDevirtualizationCandidateInfo* pInfo = new (this, CMK_Inlining) InlineCandidateInfo;

    pInfo->guardedMethodHandle             = methodHandle;
    pInfo->guardedMethodUnboxedEntryHandle = nullptr;
    pInfo->guardedClassHandle              = classHandle;
    pInfo->likelihood                      = likelihood;
    pInfo->requiresInstMethodTableArg      = false;

    // If the guarded class is a value class, look for an unboxed entry point.
    //
    if ((classAttr & CORINFO_FLG_VALUECLASS) != 0)
    {
        JITDUMP("    ... class is a value class, looking for unboxed entry\n");
        bool                  requiresInstMethodTableArg = false;
        CORINFO_METHOD_HANDLE unboxedEntryMethodHandle =
            info.compCompHnd->getUnboxedEntry(methodHandle, &requiresInstMethodTableArg);

        if (unboxedEntryMethodHandle != nullptr)
        {
            JITDUMP("    ... updating GDV candidate with unboxed entry info\n");
            pInfo->guardedMethodUnboxedEntryHandle = unboxedEntryMethodHandle;
            pInfo->requiresInstMethodTableArg      = requiresInstMethodTableArg;
        }
    }

    call->gtGuardedDevirtualizationCandidateInfo = pInfo;
}

//------------------------------------------------------------------------
// impMarkInlineCandidate: determine if this call can be subsequently inlined
//
// Arguments:
//    callNode -- call under scrutiny
//    exactContextHnd -- context handle for inlining
//    exactContextNeedsRuntimeLookup -- true if context required runtime lookup
//    callInfo -- call info from VM
//    ilOffset -- the actual IL offset of the instruction that produced this inline candidate
//
// Notes:
//    Mostly a wrapper for impMarkInlineCandidateHelper that also undoes
//    guarded devirtualization for virtual calls where the method we'd
//    devirtualize to cannot be inlined.

void Compiler::impMarkInlineCandidate(GenTree*               callNode,
                                      CORINFO_CONTEXT_HANDLE exactContextHnd,
                                      bool                   exactContextNeedsRuntimeLookup,
                                      CORINFO_CALL_INFO*     callInfo,
                                      IL_OFFSET              ilOffset)
{
    GenTreeCall* call = callNode->AsCall();

    // Do the actual evaluation
    impMarkInlineCandidateHelper(call, exactContextHnd, exactContextNeedsRuntimeLookup, callInfo, ilOffset);

    // If this call is an inline candidate or is not a guarded devirtualization
    // candidate, we're done.
    if (call->IsInlineCandidate() || !call->IsGuardedDevirtualizationCandidate())
    {
        return;
    }

    // If we can't inline the call we'd guardedly devirtualize to,
    // we undo the guarded devirtualization, as the benefit from
    // just guarded devirtualization alone is likely not worth the
    // extra jit time and code size.
    //
    // TODO: it is possibly interesting to allow this, but requires
    // fixes elsewhere too...
    JITDUMP("Revoking guarded devirtualization candidacy for call [%06u]: target method can't be inlined\n",
            dspTreeID(call));

    call->ClearGuardedDevirtualizationCandidate();
}

//------------------------------------------------------------------------
// impMarkInlineCandidateHelper: determine if this call can be subsequently
//     inlined
//
// Arguments:
//    callNode -- call under scrutiny
//    exactContextHnd -- context handle for inlining
//    exactContextNeedsRuntimeLookup -- true if context required runtime lookup
//    callInfo -- call info from VM
//    ilOffset -- IL offset of instruction creating the inline candidate
//
// Notes:
//    If callNode is an inline candidate, this method sets the flag
//    GTF_CALL_INLINE_CANDIDATE, and ensures that helper methods have
//    filled in the associated InlineCandidateInfo.
//
//    If callNode is not an inline candidate, and the reason is
//    something that is inherent to the method being called, the
//    method may be marked as "noinline" to short-circuit any
//    future assessments of calls to this method.

void Compiler::impMarkInlineCandidateHelper(GenTreeCall*           call,
                                            CORINFO_CONTEXT_HANDLE exactContextHnd,
                                            bool                   exactContextNeedsRuntimeLookup,
                                            CORINFO_CALL_INFO*     callInfo,
                                            IL_OFFSET              ilOffset)
{
    // Let the strategy know there's another call
    impInlineRoot()->m_inlineStrategy->NoteCall();

    if (!opts.OptEnabled(CLFLG_INLINING))
    {
        /* XXX Mon 8/18/2008
         * This assert is misleading.  The caller does not ensure that we have CLFLG_INLINING set before
         * calling impMarkInlineCandidate.  However, if this assert trips it means that we're an inlinee and
         * CLFLG_MINOPT is set.  That doesn't make a lot of sense.  If you hit this assert, work back and
         * figure out why we did not set MAXOPT for this compile.
         */
        assert(!compIsForInlining());
        return;
    }

    if (compIsForImportOnly())
    {
        // Don't bother creating the inline candidate during verification.
        // Otherwise the call to info.compCompHnd->canInline will trigger a recursive verification
        // that leads to the creation of multiple instances of Compiler.
        return;
    }

    InlineResult inlineResult(this, call, nullptr, "impMarkInlineCandidate");

    // Don't inline if not optimizing root method
    if (opts.compDbgCode)
    {
        inlineResult.NoteFatal(InlineObservation::CALLER_DEBUG_CODEGEN);
        return;
    }

    // Don't inline if inlining into this method is disabled.
    if (impInlineRoot()->m_inlineStrategy->IsInliningDisabled())
    {
        inlineResult.NoteFatal(InlineObservation::CALLER_IS_JIT_NOINLINE);
        return;
    }

    // Don't inline into callers that use the NextCallReturnAddress intrinsic.
    if (info.compHasNextCallRetAddr)
    {
        inlineResult.NoteFatal(InlineObservation::CALLER_USES_NEXT_CALL_RET_ADDR);
        return;
    }

    // Inlining candidate determination needs to honor only IL tail prefix.
    // Inlining takes precedence over implicit tail call optimization (if the call is not directly recursive).
    if (call->IsTailPrefixedCall())
    {
        inlineResult.NoteFatal(InlineObservation::CALLSITE_EXPLICIT_TAIL_PREFIX);
        return;
    }

    // Delegate Invoke method doesn't have a body and gets special cased instead.
    // Don't even bother trying to inline it.
    if (call->IsDelegateInvoke() && !call->IsGuardedDevirtualizationCandidate())
    {
        inlineResult.NoteFatal(InlineObservation::CALLEE_HAS_NO_BODY);
        return;
    }

    // Tail recursion elimination takes precedence over inlining.
    // TODO: We may want to do some of the additional checks from fgMorphCall
    // here to reduce the chance we don't inline a call that won't be optimized
    // as a fast tail call or turned into a loop.
    if (gtIsRecursiveCall(call) && call->IsImplicitTailCall())
    {
        inlineResult.NoteFatal(InlineObservation::CALLSITE_IMPLICIT_REC_TAIL_CALL);
        return;
    }

    if (call->IsVirtual())
    {
        // Allow guarded devirt calls to be treated as inline candidates,
        // but reject all other virtual calls.
        if (!call->IsGuardedDevirtualizationCandidate())
        {
            inlineResult.NoteFatal(InlineObservation::CALLSITE_IS_NOT_DIRECT);
            return;
        }
    }

    /* Ignore helper calls */

    if (call->gtCallType == CT_HELPER)
    {
        assert(!call->IsGuardedDevirtualizationCandidate());
        inlineResult.NoteFatal(InlineObservation::CALLSITE_IS_CALL_TO_HELPER);
        return;
    }

    /* Ignore indirect calls */
    if (call->gtCallType == CT_INDIRECT)
    {
        inlineResult.NoteFatal(InlineObservation::CALLSITE_IS_NOT_DIRECT_MANAGED);
        return;
    }

    /* I removed the check for BBJ_THROW.  BBJ_THROW is usually marked as rarely run.  This more or less
     * restricts the inliner to non-expanding inlines.  I removed the check to allow for non-expanding
     * inlining in throw blocks.  I should consider the same thing for catch and filter regions. */

    CORINFO_METHOD_HANDLE fncHandle;
    unsigned              methAttr;

    if (call->IsGuardedDevirtualizationCandidate())
    {
        if (call->gtGuardedDevirtualizationCandidateInfo->guardedMethodUnboxedEntryHandle != nullptr)
        {
            fncHandle = call->gtGuardedDevirtualizationCandidateInfo->guardedMethodUnboxedEntryHandle;
        }
        else
        {
            fncHandle = call->gtGuardedDevirtualizationCandidateInfo->guardedMethodHandle;
        }
        methAttr = info.compCompHnd->getMethodAttribs(fncHandle);
    }
    else
    {
        fncHandle = call->gtCallMethHnd;

        // Reuse method flags from the original callInfo if possible
        if (fncHandle == callInfo->hMethod)
        {
            methAttr = callInfo->methodFlags;
        }
        else
        {
            methAttr = info.compCompHnd->getMethodAttribs(fncHandle);
        }
    }

#ifdef DEBUG
    if (compStressCompile(STRESS_FORCE_INLINE, 0))
    {
        methAttr |= CORINFO_FLG_FORCEINLINE;
    }
#endif

    // Check for DOTNET_AggressiveInlining
    if (compDoAggressiveInlining)
    {
        methAttr |= CORINFO_FLG_FORCEINLINE;
    }

    if (!(methAttr & CORINFO_FLG_FORCEINLINE))
    {
        /* Don't bother inline blocks that are in the filter region */
        if (bbInCatchHandlerILRange(compCurBB))
        {
#ifdef DEBUG
            if (verbose)
            {
                printf("\nWill not inline blocks that are in the catch handler region\n");
            }

#endif

            inlineResult.NoteFatal(InlineObservation::CALLSITE_IS_WITHIN_CATCH);
            return;
        }

        if (bbInFilterILRange(compCurBB))
        {
#ifdef DEBUG
            if (verbose)
            {
                printf("\nWill not inline blocks that are in the filter region\n");
            }
#endif

            inlineResult.NoteFatal(InlineObservation::CALLSITE_IS_WITHIN_FILTER);
            return;
        }
    }

    /* Check if we tried to inline this method before */

    if (methAttr & CORINFO_FLG_DONT_INLINE)
    {
        inlineResult.NoteFatal(InlineObservation::CALLEE_IS_NOINLINE);
        return;
    }

    /* Cannot inline synchronized methods */

    if (methAttr & CORINFO_FLG_SYNCH)
    {
        inlineResult.NoteFatal(InlineObservation::CALLEE_IS_SYNCHRONIZED);
        return;
    }

    /* Check legality of PInvoke callsite (for inlining of marshalling code) */

    if (methAttr & CORINFO_FLG_PINVOKE)
    {
        // See comment in impCheckForPInvokeCall
        BasicBlock* block = compIsForInlining() ? impInlineInfo->iciBlock : compCurBB;
        if (!impCanPInvokeInlineCallSite(block))
        {
            inlineResult.NoteFatal(InlineObservation::CALLSITE_PINVOKE_EH);
            return;
        }
    }

    InlineCandidateInfo* inlineCandidateInfo = nullptr;
    impCheckCanInline(call, fncHandle, methAttr, exactContextHnd, &inlineCandidateInfo, &inlineResult);

    if (inlineResult.IsFailure())
    {
        return;
    }

    // The old value should be null OR this call should be a guarded devirtualization candidate.
    assert((call->gtInlineCandidateInfo == nullptr) || call->IsGuardedDevirtualizationCandidate());

    // The new value should not be null.
    assert(inlineCandidateInfo != nullptr);
    inlineCandidateInfo->exactContextNeedsRuntimeLookup = exactContextNeedsRuntimeLookup;
    inlineCandidateInfo->ilOffset                       = ilOffset;
    call->gtInlineCandidateInfo                         = inlineCandidateInfo;

    // If we're in an inlinee compiler, and have a return spill temp, and this inline candidate
    // is also a tail call candidate, it can use the same return spill temp.
    //
    if (compIsForInlining() && call->CanTailCall() &&
        (impInlineInfo->inlineCandidateInfo->preexistingSpillTemp != BAD_VAR_NUM))
    {
        inlineCandidateInfo->preexistingSpillTemp = impInlineInfo->inlineCandidateInfo->preexistingSpillTemp;
        JITDUMP("Inline candidate [%06u] can share spill temp V%02u\n", dspTreeID(call),
                inlineCandidateInfo->preexistingSpillTemp);
    }

    // Mark the call node as inline candidate.
    call->gtFlags |= GTF_CALL_INLINE_CANDIDATE;

    // Let the strategy know there's another candidate.
    impInlineRoot()->m_inlineStrategy->NoteCandidate();

    // Since we're not actually inlining yet, and this call site is
    // still just an inline candidate, there's nothing to report.
    inlineResult.SetSuccessResult(INLINE_CHECK_CAN_INLINE_SUCCESS);
}

/******************************************************************************/
// Returns true if the given intrinsic will be implemented by target-specific
// instructions

bool Compiler::IsTargetIntrinsic(NamedIntrinsic intrinsicName)
{
#if defined(TARGET_XARCH)
    switch (intrinsicName)
    {
        // AMD64/x86 has SSE2 instructions to directly compute sqrt/abs and SSE4.1
        // instructions to directly compute round/ceiling/floor/truncate.

        case NI_System_Math_Abs:
        case NI_System_Math_Sqrt:
            return true;

        case NI_System_Math_Ceiling:
        case NI_System_Math_Floor:
        case NI_System_Math_Truncate:
        case NI_System_Math_Round:
            return compOpportunisticallyDependsOn(InstructionSet_SSE41);

        case NI_System_Math_FusedMultiplyAdd:
            return compOpportunisticallyDependsOn(InstructionSet_FMA);

        default:
            return false;
    }
#elif defined(TARGET_ARM64)
    switch (intrinsicName)
    {
        case NI_System_Math_Abs:
        case NI_System_Math_Ceiling:
        case NI_System_Math_Floor:
        case NI_System_Math_Truncate:
        case NI_System_Math_Round:
        case NI_System_Math_Sqrt:
        case NI_System_Math_Max:
        case NI_System_Math_Min:
            return true;

        case NI_System_Math_FusedMultiplyAdd:
            return compOpportunisticallyDependsOn(InstructionSet_AdvSimd);

        default:
            return false;
    }
#elif defined(TARGET_ARM)
    switch (intrinsicName)
    {
        case NI_System_Math_Abs:
        case NI_System_Math_Round:
        case NI_System_Math_Sqrt:
            return true;

        default:
            return false;
    }
#elif defined(TARGET_LOONGARCH64) || defined(TARGET_RISCV64)
    // TODO-LoongArch64: add some intrinsics.
    return false;
#else
    // TODO: This portion of logic is not implemented for other arch.
    // The reason for returning true is that on all other arch the only intrinsic
    // enabled are target intrinsics.
    return true;
#endif
}

/******************************************************************************/
// Returns true if the given intrinsic will be implemented by calling System.Math
// methods.

bool Compiler::IsIntrinsicImplementedByUserCall(NamedIntrinsic intrinsicName)
{
    // Currently, if a math intrinsic is not implemented by target-specific
    // instructions, it will be implemented by a System.Math call. In the
    // future, if we turn to implementing some of them with helper calls,
    // this predicate needs to be revisited.
    return !IsTargetIntrinsic(intrinsicName);
}

bool Compiler::IsMathIntrinsic(NamedIntrinsic intrinsicName)
{
    switch (intrinsicName)
    {
        case NI_System_Math_Abs:
        case NI_System_Math_Acos:
        case NI_System_Math_Acosh:
        case NI_System_Math_Asin:
        case NI_System_Math_Asinh:
        case NI_System_Math_Atan:
        case NI_System_Math_Atanh:
        case NI_System_Math_Atan2:
        case NI_System_Math_Cbrt:
        case NI_System_Math_Ceiling:
        case NI_System_Math_Cos:
        case NI_System_Math_Cosh:
        case NI_System_Math_Exp:
        case NI_System_Math_Floor:
        case NI_System_Math_FMod:
        case NI_System_Math_FusedMultiplyAdd:
        case NI_System_Math_ILogB:
        case NI_System_Math_Log:
        case NI_System_Math_Log2:
        case NI_System_Math_Log10:
        case NI_System_Math_Max:
        case NI_System_Math_Min:
        case NI_System_Math_Pow:
        case NI_System_Math_Round:
        case NI_System_Math_Sin:
        case NI_System_Math_Sinh:
        case NI_System_Math_Sqrt:
        case NI_System_Math_Tan:
        case NI_System_Math_Tanh:
        case NI_System_Math_Truncate:
        {
            assert((intrinsicName > NI_SYSTEM_MATH_START) && (intrinsicName < NI_SYSTEM_MATH_END));
            return true;
        }

        default:
        {
            assert((intrinsicName < NI_SYSTEM_MATH_START) || (intrinsicName > NI_SYSTEM_MATH_END));
            return false;
        }
    }
}

bool Compiler::IsMathIntrinsic(GenTree* tree)
{
    return (tree->OperGet() == GT_INTRINSIC) && IsMathIntrinsic(tree->AsIntrinsic()->gtIntrinsicName);
}

//------------------------------------------------------------------------
// impDevirtualizeCall: Attempt to change a virtual vtable call into a
//   normal call
//
// Arguments:
//     call -- the call node to examine/modify
//     pResolvedToken -- [IN] the resolved token used to create the call. Used for R2R.
//     method   -- [IN/OUT] the method handle for call. Updated iff call devirtualized.
//     methodFlags -- [IN/OUT] flags for the method to call. Updated iff call devirtualized.
//     pContextHandle -- [IN/OUT] context handle for the call. Updated iff call devirtualized.
//     pExactContextHandle -- [OUT] updated context handle iff call devirtualized
//     isLateDevirtualization -- if devirtualization is happening after importation
//     isExplicitTailCalll -- [IN] true if we plan on using an explicit tail call
//     ilOffset -- IL offset of the call
//
// Notes:
//     Virtual calls in IL will always "invoke" the base class method.
//
//     This transformation looks for evidence that the type of 'this'
//     in the call is exactly known, is a final class or would invoke
//     a final method, and if that and other safety checks pan out,
//     modifies the call and the call info to create a direct call.
//
//     This transformation is initially done in the importer and not
//     in some subsequent optimization pass because we want it to be
//     upstream of inline candidate identification.
//
//     However, later phases may supply improved type information that
//     can enable further devirtualization. We currently reinvoke this
//     code after inlining, if the return value of the inlined call is
//     the 'this obj' of a subsequent virtual call.
//
//     If devirtualization succeeds and the call's this object is a
//     (boxed) value type, the jit will ask the EE for the unboxed entry
//     point. If this exists, the jit will invoke the unboxed entry
//     on the box payload. In addition if the boxing operation is
//     visible to the jit and the call is the only consmer of the box,
//     the jit will try analyze the box to see if the call can be instead
//     instead made on a local copy. If that is doable, the call is
//     updated to invoke the unboxed entry on the local copy and the
//     boxing operation is removed.
//
//     When guarded devirtualization is enabled, this method will mark
//     calls as guarded devirtualization candidates, if the type of `this`
//     is not exactly known, and there is a plausible guess for the type.
void Compiler::impDevirtualizeCall(GenTreeCall*            call,
                                   CORINFO_RESOLVED_TOKEN* pResolvedToken,
                                   CORINFO_METHOD_HANDLE*  method,
                                   unsigned*               methodFlags,
                                   CORINFO_CONTEXT_HANDLE* pContextHandle,
                                   CORINFO_CONTEXT_HANDLE* pExactContextHandle,
                                   bool                    isLateDevirtualization,
                                   bool                    isExplicitTailCall,
                                   IL_OFFSET               ilOffset)
{
    assert(call != nullptr);
    assert(method != nullptr);
    assert(methodFlags != nullptr);
    assert(pContextHandle != nullptr);

    // This should be a virtual vtable or virtual stub call.
    //
    assert(call->IsVirtual());
    assert(opts.OptimizationEnabled());

#if defined(DEBUG)
    // Bail if devirt is disabled.
    if (JitConfig.JitEnableDevirtualization() == 0)
    {
        return;
    }

    // Optionally, print info on devirtualization
    Compiler* const rootCompiler = impInlineRoot();
    const bool      doPrint      = JitConfig.JitPrintDevirtualizedMethods().contains(rootCompiler->info.compMethodHnd,
                                                                           rootCompiler->info.compClassHnd,
                                                                           &rootCompiler->info.compMethodInfo->args);
#endif // DEBUG

    // Fetch information about the virtual method we're calling.
    CORINFO_METHOD_HANDLE baseMethod        = *method;
    unsigned              baseMethodAttribs = *methodFlags;

    if (baseMethodAttribs == 0)
    {
        // For late devirt we may not have method attributes, so fetch them.
        baseMethodAttribs = info.compCompHnd->getMethodAttribs(baseMethod);
    }
    else
    {
#if defined(DEBUG)
        // Validate that callInfo has up to date method flags
        const DWORD freshBaseMethodAttribs = info.compCompHnd->getMethodAttribs(baseMethod);

        // All the base method attributes should agree, save that
        // CORINFO_FLG_DONT_INLINE may have changed from 0 to 1
        // because of concurrent jitting activity.
        //
        // Note we don't look at this particular flag bit below, and
        // later on (if we do try and inline) we will rediscover why
        // the method can't be inlined, so there's no danger here in
        // seeing this particular flag bit in different states between
        // the cached and fresh values.
        if ((freshBaseMethodAttribs & ~CORINFO_FLG_DONT_INLINE) != (baseMethodAttribs & ~CORINFO_FLG_DONT_INLINE))
        {
            assert(!"mismatched method attributes");
        }
#endif // DEBUG
    }

    // In R2R mode, we might see virtual stub calls to
    // non-virtuals. For instance cases where the non-virtual method
    // is in a different assembly but is called via CALLVIRT. For
    // version resilience we must allow for the fact that the method
    // might become virtual in some update.
    //
    // In non-R2R modes CALLVIRT <nonvirtual> will be turned into a
    // regular call+nullcheck upstream, so we won't reach this
    // point.
    if ((baseMethodAttribs & CORINFO_FLG_VIRTUAL) == 0)
    {
        assert(call->IsVirtualStub());
        assert(opts.IsReadyToRun());
        JITDUMP("\nimpDevirtualizeCall: [R2R] base method not virtual, sorry\n");
        return;
    }

    // Fetch information about the class that introduced the virtual method.
    CORINFO_CLASS_HANDLE baseClass        = info.compCompHnd->getMethodClass(baseMethod);
    const DWORD          baseClassAttribs = info.compCompHnd->getClassAttribs(baseClass);

    // Is the call an interface call?
    const bool isInterface = (baseClassAttribs & CORINFO_FLG_INTERFACE) != 0;

    // See what we know about the type of 'this' in the call.
    assert(call->gtArgs.HasThisPointer());
    CallArg*             thisArg      = call->gtArgs.GetThisArg();
    GenTree*             thisObj      = thisArg->GetEarlyNode()->gtEffectiveVal(false);
    bool                 isExact      = false;
    bool                 objIsNonNull = false;
    CORINFO_CLASS_HANDLE objClass     = gtGetClassHandle(thisObj, &isExact, &objIsNonNull);

    // Bail if we know nothing.
    if (objClass == NO_CLASS_HANDLE)
    {
        JITDUMP("\nimpDevirtualizeCall: no type available (op=%s)\n", GenTree::OpName(thisObj->OperGet()));

        // Don't try guarded devirtualiztion when we're doing late devirtualization.
        //
        if (isLateDevirtualization)
        {
            JITDUMP("No guarded devirt during late devirtualization\n");
            return;
        }

        considerGuardedDevirtualization(call, ilOffset, isInterface, baseMethod, baseClass, pContextHandle);

        return;
    }

    // If the objClass is sealed (final), then we may be able to devirtualize.
    const DWORD objClassAttribs = info.compCompHnd->getClassAttribs(objClass);
    const bool  objClassIsFinal = (objClassAttribs & CORINFO_FLG_FINAL) != 0;

#if defined(DEBUG)
    const char* callKind       = isInterface ? "interface" : "virtual";
    const char* objClassNote   = "[?]";
    const char* objClassName   = "?objClass";
    const char* baseClassName  = "?baseClass";
    const char* baseMethodName = "?baseMethod";

    if (verbose || doPrint)
    {
        objClassNote   = isExact ? " [exact]" : objClassIsFinal ? " [final]" : "";
        objClassName   = eeGetClassName(objClass);
        baseClassName  = eeGetClassName(baseClass);
        baseMethodName = eeGetMethodName(baseMethod);

        if (verbose)
        {
            printf("\nimpDevirtualizeCall: Trying to devirtualize %s call:\n"
                   "    class for 'this' is %s%s (attrib %08x)\n"
                   "    base method is %s::%s\n",
                   callKind, objClassName, objClassNote, objClassAttribs, baseClassName, baseMethodName);
        }
    }
#endif // defined(DEBUG)

    // See if the jit's best type for `obj` is an interface.
    // See for instance System.ValueTuple`8::GetHashCode, where lcl 0 is System.IValueTupleInternal
    //   IL_021d:  ldloc.0
    //   IL_021e:  callvirt   instance int32 System.Object::GetHashCode()
    //
    // If so, we can't devirtualize, but we may be able to do guarded devirtualization.
    //
    if ((objClassAttribs & CORINFO_FLG_INTERFACE) != 0)
    {
        // Don't try guarded devirtualiztion when we're doing late devirtualization.
        //
        if (isLateDevirtualization)
        {
            JITDUMP("No guarded devirt during late devirtualization\n");
            return;
        }

        considerGuardedDevirtualization(call, ilOffset, isInterface, baseMethod, baseClass, pContextHandle);
        return;
    }

    // If we get this far, the jit has a lower bound class type for the `this` object being used for dispatch.
    // It may or may not know enough to devirtualize...
    if (isInterface)
    {
        assert(call->IsVirtualStub());
        JITDUMP("--- base class is interface\n");
    }

    // Fetch the method that would be called based on the declared type of 'this',
    // and prepare to fetch the method attributes.
    //
    CORINFO_DEVIRTUALIZATION_INFO dvInfo;
    dvInfo.virtualMethod               = baseMethod;
    dvInfo.objClass                    = objClass;
    dvInfo.context                     = *pContextHandle;
    dvInfo.detail                      = CORINFO_DEVIRTUALIZATION_UNKNOWN;
    dvInfo.pResolvedTokenVirtualMethod = pResolvedToken;

    info.compCompHnd->resolveVirtualMethod(&dvInfo);

    CORINFO_METHOD_HANDLE   derivedMethod         = dvInfo.devirtualizedMethod;
    CORINFO_CONTEXT_HANDLE  exactContext          = dvInfo.exactContext;
    CORINFO_CLASS_HANDLE    derivedClass          = NO_CLASS_HANDLE;
    CORINFO_RESOLVED_TOKEN* pDerivedResolvedToken = &dvInfo.resolvedTokenDevirtualizedMethod;

    if (derivedMethod != nullptr)
    {
        assert(exactContext != nullptr);
        assert(((size_t)exactContext & CORINFO_CONTEXTFLAGS_MASK) == CORINFO_CONTEXTFLAGS_CLASS);
        derivedClass = (CORINFO_CLASS_HANDLE)((size_t)exactContext & ~CORINFO_CONTEXTFLAGS_MASK);
    }

    DWORD derivedMethodAttribs = 0;
    bool  derivedMethodIsFinal = false;
    bool  canDevirtualize      = false;

#if defined(DEBUG)
    const char* derivedClassName  = "?derivedClass";
    const char* derivedMethodName = "?derivedMethod";
    const char* note              = "inexact or not final";
#endif

    // If we failed to get a method handle, we can't directly devirtualize.
    //
    // This can happen when prejitting, if the devirtualization crosses
    // servicing bubble boundaries, or if objClass is a shared class.
    //
    if (derivedMethod == nullptr)
    {
        JITDUMP("--- no derived method: %s\n", devirtualizationDetailToString(dvInfo.detail));
    }
    else
    {
        // Fetch method attributes to see if method is marked final.
        derivedMethodAttribs = info.compCompHnd->getMethodAttribs(derivedMethod);
        derivedMethodIsFinal = ((derivedMethodAttribs & CORINFO_FLG_FINAL) != 0);

#if defined(DEBUG)
        if (isExact)
        {
            note = "exact";
        }
        else if (objClassIsFinal)
        {
            note = "final class";
        }
        else if (derivedMethodIsFinal)
        {
            note = "final method";
        }

        if (verbose || doPrint)
        {
            derivedMethodName = eeGetMethodName(derivedMethod);
            derivedClassName  = eeGetClassName(derivedClass);
            if (verbose)
            {
                printf("    devirt to %s::%s -- %s\n", derivedClassName, derivedMethodName, note);
                gtDispTree(call);
            }
        }
#endif // defined(DEBUG)

        canDevirtualize = isExact || objClassIsFinal || (!isInterface && derivedMethodIsFinal);
    }

    // We still might be able to do a guarded devirtualization.
    // Note the call might be an interface call or a virtual call.
    //
    if (!canDevirtualize)
    {
        JITDUMP("    Class not final or exact%s\n", isInterface ? "" : ", and method not final");

#if defined(DEBUG)
        // If we know the object type exactly, we generally expect we can devirtualize.
        // (don't when doing late devirt as we won't have an owner type (yet))
        //
        if (!isLateDevirtualization && (isExact || objClassIsFinal) && JitConfig.JitNoteFailedExactDevirtualization())
        {
            printf("@@@ Exact/Final devirt failure in %s at [%06u] $ %s\n", info.compFullName, dspTreeID(call),
                   devirtualizationDetailToString(dvInfo.detail));
        }
#endif

        // Don't try guarded devirtualiztion if we're doing late devirtualization.
        //
        if (isLateDevirtualization)
        {
            JITDUMP("No guarded devirt during late devirtualization\n");
            return;
        }

        considerGuardedDevirtualization(call, ilOffset, isInterface, baseMethod, baseClass, pContextHandle);
        return;
    }

    // All checks done. Time to transform the call.
    //
    // We should always have an exact class context.
    //
    // Note that wouldnt' be true if the runtime side supported array interface devirt,
    // the resulting method would be a generic method of the non-generic SZArrayHelper class.
    //
    assert(canDevirtualize);

    JITDUMP("    %s; can devirtualize\n", note);

    // Make the updates.
    call->gtFlags &= ~GTF_CALL_VIRT_VTABLE;
    call->gtFlags &= ~GTF_CALL_VIRT_STUB;
    call->gtCallMethHnd = derivedMethod;
    call->gtCallType    = CT_USER_FUNC;
    call->gtControlExpr = nullptr;
    call->gtCallMoreFlags |= GTF_CALL_M_DEVIRTUALIZED;

    // Virtual calls include an implicit null check, which we may
    // now need to make explicit.
    if (!objIsNonNull)
    {
        call->gtFlags |= GTF_CALL_NULLCHECK;
    }

    // Clear the inline candidate info (may be non-null since
    // it's a union field used for other things by virtual
    // stubs)
    call->gtInlineCandidateInfo = nullptr;
    call->gtCallMoreFlags &= ~GTF_CALL_M_HAS_LATE_DEVIRT_INFO;

#if defined(DEBUG)
    if (verbose)
    {
        printf("... after devirt...\n");
        gtDispTree(call);
    }

    if (doPrint)
    {
        printf("Devirtualized %s call to %s:%s; now direct call to %s:%s [%s]\n", callKind, baseClassName,
               baseMethodName, derivedClassName, derivedMethodName, note);
    }

    // If we successfully devirtualized based on an exact or final class,
    // and we have dynamic PGO data describing the likely class, make sure they agree.
    //
    // If pgo source is not dynamic we may see likely classes from other versions of this code
    // where types had different properties.
    //
    // If method is an inlinee we may be specializing to a class that wasn't seen at runtime.
    //
    const bool canSensiblyCheck =
        (isExact || objClassIsFinal) && (fgPgoSource == ICorJitInfo::PgoSource::Dynamic) && !compIsForInlining();
    if (JitConfig.JitCrossCheckDevirtualizationAndPGO() && canSensiblyCheck)
    {
        // We only can handle a single likely class for now
        const int               maxLikelyClasses = 1;
        LikelyClassMethodRecord likelyClasses[maxLikelyClasses];

        UINT32 numberOfClasses =
            getLikelyClasses(likelyClasses, maxLikelyClasses, fgPgoSchema, fgPgoSchemaCount, fgPgoData, ilOffset);
        UINT32 likelihood = likelyClasses[0].likelihood;

        CORINFO_CLASS_HANDLE likelyClass = (CORINFO_CLASS_HANDLE)likelyClasses[0].handle;

        if (numberOfClasses > 0)
        {
            // PGO had better agree the class we devirtualized to is plausible.
            //
            if (likelyClass != derivedClass)
            {
                // Managed type system may report different addresses for a class handle
                // at different times....?
                //
                // Also, AOT may have a more nuanced notion of class equality.
                //
                if (!opts.jitFlags->IsSet(JitFlags::JIT_FLAG_PREJIT))
                {
                    bool mismatch = true;

                    // derivedClass will be the introducer of derived method, so it's possible
                    // likelyClass is a non-overriding subclass. Check up the hierarchy.
                    //
                    CORINFO_CLASS_HANDLE parentClass = likelyClass;
                    while (parentClass != NO_CLASS_HANDLE)
                    {
                        if (parentClass == derivedClass)
                        {
                            mismatch = false;
                            break;
                        }

                        parentClass = info.compCompHnd->getParentType(parentClass);
                    }

                    if (mismatch || (numberOfClasses != 1) || (likelihood != 100))
                    {
                        printf("@@@ Likely %p (%s) != Derived %p (%s) [n=%u, l=%u, il=%u] in %s \n", likelyClass,
                               eeGetClassName(likelyClass), derivedClass, eeGetClassName(derivedClass), numberOfClasses,
                               likelihood, ilOffset, info.compFullName);
                    }

                    assert(!(mismatch || (numberOfClasses != 1) || (likelihood != 100)));
                }
            }
        }
    }
#endif // defined(DEBUG)

    // If the 'this' object is a value class, see if we can rework the call to invoke the
    // unboxed entry. This effectively inlines the normally un-inlineable wrapper stub
    // and exposes the potentially inlinable unboxed entry method.
    //
    // We won't optimize explicit tail calls, as ensuring we get the right tail call info
    // is tricky (we'd need to pass an updated sig and resolved token back to some callers).
    //
    // Note we may not have a derived class in some cases (eg interface call on an array)
    //
    if (info.compCompHnd->isValueClass(derivedClass))
    {
        if (isExplicitTailCall)
        {
            JITDUMP("Have a direct explicit tail call to boxed entry point; can't optimize further\n");
        }
        else
        {
            JITDUMP("Have a direct call to boxed entry point. Trying to optimize to call an unboxed entry point\n");

            // Note for some shared methods the unboxed entry point requires an extra parameter.
            bool                  requiresInstMethodTableArg = false;
            CORINFO_METHOD_HANDLE unboxedEntryMethod =
                info.compCompHnd->getUnboxedEntry(derivedMethod, &requiresInstMethodTableArg);

            if (unboxedEntryMethod != nullptr)
            {
                bool optimizedTheBox = false;

                // If the 'this' object is a local box, see if we can revise things
                // to not require boxing.
                //
                if (thisObj->IsBoxedValue() && !isExplicitTailCall)
                {
                    // Since the call is the only consumer of the box, we know the box can't escape
                    // since it is being passed an interior pointer.
                    //
                    // So, revise the box to simply create a local copy, use the address of that copy
                    // as the this pointer, and update the entry point to the unboxed entry.
                    //
                    // Ideally, we then inline the boxed method and and if it turns out not to modify
                    // the copy, we can undo the copy too.
                    GenTree* localCopyThis = nullptr;

                    if (requiresInstMethodTableArg)
                    {
                        // Perform a trial box removal and ask for the type handle tree that fed the box.
                        //
                        JITDUMP("Unboxed entry needs method table arg...\n");
                        GenTree* methodTableArg =
                            gtTryRemoveBoxUpstreamEffects(thisObj, BR_DONT_REMOVE_WANT_TYPE_HANDLE);

                        if (methodTableArg != nullptr)
                        {
                            // If that worked, turn the box into a copy to a local var
                            //
                            JITDUMP("Found suitable method table arg tree [%06u]\n", dspTreeID(methodTableArg));
                            localCopyThis = gtTryRemoveBoxUpstreamEffects(thisObj, BR_MAKE_LOCAL_COPY);

                            if (localCopyThis != nullptr)
                            {
                                // Pass the local var as this and the type handle as a new arg
                                //
                                JITDUMP("Success! invoking unboxed entry point on local copy, and passing method table "
                                        "arg\n");
                                // TODO-CallArgs-REVIEW: Might discard commas otherwise?
                                assert(thisObj == thisArg->GetEarlyNode());
                                thisArg->SetEarlyNode(localCopyThis);
                                call->gtCallMoreFlags |= GTF_CALL_M_UNBOXED;

                                call->gtArgs.InsertInstParam(this, methodTableArg);

                                call->gtCallMethHnd   = unboxedEntryMethod;
                                derivedMethod         = unboxedEntryMethod;
                                pDerivedResolvedToken = &dvInfo.resolvedTokenDevirtualizedUnboxedMethod;

                                // Method attributes will differ because unboxed entry point is shared
                                //
                                const DWORD unboxedMethodAttribs =
                                    info.compCompHnd->getMethodAttribs(unboxedEntryMethod);
                                JITDUMP("Updating method attribs from 0x%08x to 0x%08x\n", derivedMethodAttribs,
                                        unboxedMethodAttribs);
                                derivedMethodAttribs = unboxedMethodAttribs;
                                optimizedTheBox      = true;
                            }
                            else
                            {
                                JITDUMP("Sorry, failed to undo the box -- can't convert to local copy\n");
                            }
                        }
                        else
                        {
                            JITDUMP("Sorry, failed to undo the box -- can't find method table arg\n");
                        }
                    }
                    else
                    {
                        JITDUMP("Found unboxed entry point, trying to simplify box to a local copy\n");
                        localCopyThis = gtTryRemoveBoxUpstreamEffects(thisObj, BR_MAKE_LOCAL_COPY);

                        if (localCopyThis != nullptr)
                        {
                            JITDUMP("Success! invoking unboxed entry point on local copy\n");
                            assert(thisObj == thisArg->GetEarlyNode());
                            // TODO-CallArgs-REVIEW: Might discard commas otherwise?
                            thisArg->SetEarlyNode(localCopyThis);
                            call->gtCallMethHnd = unboxedEntryMethod;
                            call->gtCallMoreFlags |= GTF_CALL_M_UNBOXED;
                            derivedMethod         = unboxedEntryMethod;
                            pDerivedResolvedToken = &dvInfo.resolvedTokenDevirtualizedUnboxedMethod;

                            optimizedTheBox = true;
                        }
                        else
                        {
                            JITDUMP("Sorry, failed to undo the box\n");
                        }
                    }

                    if (optimizedTheBox)
                    {
                        assert(localCopyThis->IsLclVarAddr());

                        // We may end up inlining this call, so the local copy must be marked as "aliased",
                        // making sure the inlinee importer will know when to spill references to its value.
                        lvaGetDesc(localCopyThis->AsLclFld())->lvHasLdAddrOp = true;

#if FEATURE_TAILCALL_OPT
                        if (call->IsImplicitTailCall())
                        {
                            JITDUMP("Clearing the implicit tail call flag\n");

                            // If set, we clear the implicit tail call flag
                            // as we just introduced a new address taken local variable
                            //
                            call->gtCallMoreFlags &= ~GTF_CALL_M_IMPLICIT_TAILCALL;
                        }
#endif // FEATURE_TAILCALL_OPT
                    }
                }

                if (!optimizedTheBox)
                {
                    // If we get here, we have a boxed value class that either wasn't boxed
                    // locally, or was boxed locally but we were unable to remove the box for
                    // various reasons.
                    //
                    // We can still update the call to invoke the unboxed entry, if the
                    // boxed value is simple.
                    //
                    if (requiresInstMethodTableArg)
                    {
                        // Get the method table from the boxed object.
                        //
                        // TODO-CallArgs-REVIEW: Use thisObj here? Differs by gtEffectiveVal.
                        GenTree* const clonedThisArg = gtClone(thisArg->GetEarlyNode());

                        if (clonedThisArg == nullptr)
                        {
                            JITDUMP(
                                "unboxed entry needs MT arg, but `this` was too complex to clone. Deferring update.\n");
                        }
                        else
                        {
                            JITDUMP("revising call to invoke unboxed entry with additional method table arg\n");

                            GenTree* const methodTableArg = gtNewMethodTableLookup(clonedThisArg);

                            // Update the 'this' pointer to refer to the box payload
                            //
                            GenTree* const payloadOffset = gtNewIconNode(TARGET_POINTER_SIZE, TYP_I_IMPL);
                            GenTree* const boxPayload =
                                gtNewOperNode(GT_ADD, TYP_BYREF, thisArg->GetEarlyNode(), payloadOffset);

                            assert(thisObj == thisArg->GetEarlyNode());
                            thisArg->SetEarlyNode(boxPayload);
                            call->gtCallMethHnd = unboxedEntryMethod;
                            call->gtCallMoreFlags |= GTF_CALL_M_UNBOXED;

                            // Method attributes will differ because unboxed entry point is shared
                            //
                            const DWORD unboxedMethodAttribs = info.compCompHnd->getMethodAttribs(unboxedEntryMethod);
                            JITDUMP("Updating method attribs from 0x%08x to 0x%08x\n", derivedMethodAttribs,
                                    unboxedMethodAttribs);
                            derivedMethod         = unboxedEntryMethod;
                            pDerivedResolvedToken = &dvInfo.resolvedTokenDevirtualizedUnboxedMethod;
                            derivedMethodAttribs  = unboxedMethodAttribs;

                            call->gtArgs.InsertInstParam(this, methodTableArg);
                        }
                    }
                    else
                    {
                        JITDUMP("revising call to invoke unboxed entry\n");

                        GenTree* const payloadOffset = gtNewIconNode(TARGET_POINTER_SIZE, TYP_I_IMPL);
                        GenTree* const boxPayload =
                            gtNewOperNode(GT_ADD, TYP_BYREF, thisArg->GetEarlyNode(), payloadOffset);

                        thisArg->SetEarlyNode(boxPayload);
                        call->gtCallMethHnd = unboxedEntryMethod;
                        call->gtCallMoreFlags |= GTF_CALL_M_UNBOXED;
                        derivedMethod         = unboxedEntryMethod;
                        pDerivedResolvedToken = &dvInfo.resolvedTokenDevirtualizedUnboxedMethod;
                    }
                }
            }
            else
            {
                // Many of the low-level methods on value classes won't have unboxed entries,
                // as they need access to the type of the object.
                //
                // Note this may be a cue for us to stack allocate the boxed object, since
                // we probably know that these objects don't escape.
                JITDUMP("Sorry, failed to find unboxed entry point\n");
            }
        }
    }

    // Need to update call info too.
    //
    *method      = derivedMethod;
    *methodFlags = derivedMethodAttribs;

    // Update context handle
    //
    *pContextHandle = MAKE_METHODCONTEXT(derivedMethod);

    // Update exact context handle.
    //
    if (pExactContextHandle != nullptr)
    {
        *pExactContextHandle = MAKE_CLASSCONTEXT(derivedClass);
    }

#ifdef FEATURE_READYTORUN
    if (opts.IsReadyToRun())
    {
        // For R2R, getCallInfo triggers bookkeeping on the zap
        // side and acquires the actual symbol to call so we need to call it here.

        // Look up the new call info.
        CORINFO_CALL_INFO derivedCallInfo;
        eeGetCallInfo(pDerivedResolvedToken, nullptr, CORINFO_CALLINFO_ALLOWINSTPARAM, &derivedCallInfo);

        // Update the call.
        call->gtCallMoreFlags &= ~GTF_CALL_M_VIRTSTUB_REL_INDIRECT;
        call->gtCallMoreFlags &= ~GTF_CALL_M_R2R_REL_INDIRECT;
        call->setEntryPoint(derivedCallInfo.codePointerLookup.constLookup);
    }
#endif // FEATURE_READYTORUN
}

//------------------------------------------------------------------------
// impConsiderCallProbe: Consider whether a call should get a histogram probe
// and mark it if so.
//
// Arguments:
//     call - The call
//     ilOffset - The precise IL offset of the call
//
// Returns:
//     True if the call was marked such that we will add a class or method probe for it.
//
bool Compiler::impConsiderCallProbe(GenTreeCall* call, IL_OFFSET ilOffset)
{
    // Possibly instrument. Note for OSR+PGO we will instrument when
    // optimizing and (currently) won't devirtualize. We may want
    // to revisit -- if we can devirtualize we should be able to
    // suppress the probe.
    //
    // We strip BBINSTR from inlinees currently, so we'll only
    // do this for the root method calls.
    //
    if (!opts.jitFlags->IsSet(JitFlags::JIT_FLAG_BBINSTR))
    {
        return false;
    }

    assert(opts.OptimizationDisabled() || opts.IsInstrumentedAndOptimized());
    assert(!compIsForInlining());

    // During importation, optionally flag this block as one that
    // contains calls requiring class profiling. Ideally perhaps
    // we'd just keep track of the calls themselves, so we don't
    // have to search for them later.
    //
    if (compClassifyGDVProbeType(call) == GDVProbeType::None)
    {
        return false;
    }

    JITDUMP("\n ... marking [%06u] in " FMT_BB " for method/class profile instrumentation\n", dspTreeID(call),
            compCurBB->bbNum);
    HandleHistogramProfileCandidateInfo* pInfo = new (this, CMK_Inlining) HandleHistogramProfileCandidateInfo;

    // Record some info needed for the class profiling probe.
    //
    pInfo->ilOffset                             = ilOffset;
    pInfo->probeIndex                           = info.compHandleHistogramProbeCount++;
    call->gtHandleHistogramProfileCandidateInfo = pInfo;

    // Flag block as needing scrutiny
    //
    compCurBB->bbFlags |= BBF_HAS_HISTOGRAM_PROFILE;
    return true;
}

//------------------------------------------------------------------------
// compClassifyGDVProbeType:
//   Classify the type of GDV probe to use for a call site.
//
// Arguments:
//     call - The call
//
// Returns:
//     The type of probe to use.
//
Compiler::GDVProbeType Compiler::compClassifyGDVProbeType(GenTreeCall* call)
{
    if (call->gtCallType == CT_INDIRECT)
    {
        return GDVProbeType::None;
    }

    if (!opts.jitFlags->IsSet(JitFlags::JIT_FLAG_BBINSTR) || opts.jitFlags->IsSet(JitFlags::JIT_FLAG_PREJIT))
    {
        return GDVProbeType::None;
    }

    bool createTypeHistogram = false;
    if (JitConfig.JitClassProfiling() > 0)
    {
        createTypeHistogram = call->IsVirtualStub() || call->IsVirtualVtable();

        // Cast helpers may conditionally (depending on whether the class is
        // exact or not) have probes. For those helpers we do not use this
        // function to classify the probe type until after we have decided on
        // whether we probe them or not.
        createTypeHistogram = createTypeHistogram || (impIsCastHelperEligibleForClassProbe(call) &&
                                                      (call->gtHandleHistogramProfileCandidateInfo != nullptr));
    }

    bool createMethodHistogram = ((JitConfig.JitDelegateProfiling() > 0) && call->IsDelegateInvoke()) ||
                                 ((JitConfig.JitVTableProfiling() > 0) && call->IsVirtualVtable());

    if (createTypeHistogram && createMethodHistogram)
    {
        return GDVProbeType::MethodAndClassProfile;
    }

    if (createTypeHistogram)
    {
        return GDVProbeType::ClassProfile;
    }

    if (createMethodHistogram)
    {
        return GDVProbeType::MethodProfile;
    }

    return GDVProbeType::None;
}

//------------------------------------------------------------------------
// impGetSpecialIntrinsicExactReturnType: Look for special cases where a call
//   to an intrinsic returns an exact type
//
// Arguments:
//     methodHnd -- handle for the special intrinsic method
//
// Returns:
//     Exact class handle returned by the intrinsic call, if known.
//     Nullptr if not known, or not likely to lead to beneficial optimization.
CORINFO_CLASS_HANDLE Compiler::impGetSpecialIntrinsicExactReturnType(GenTreeCall* call)
{
    CORINFO_METHOD_HANDLE methodHnd = call->gtCallMethHnd;
    JITDUMP("Special intrinsic: looking for exact type returned by %s\n", eeGetMethodFullName(methodHnd));

    CORINFO_CLASS_HANDLE result = nullptr;

    // See what intrinsic we have...
    const NamedIntrinsic ni = lookupNamedIntrinsic(methodHnd);
    switch (ni)
    {
        case NI_System_Collections_Generic_Comparer_get_Default:
        case NI_System_Collections_Generic_EqualityComparer_get_Default:
        {
            // Expect one class generic parameter; figure out which it is.
            CORINFO_SIG_INFO sig;
            info.compCompHnd->getMethodSig(methodHnd, &sig);
            assert(sig.sigInst.classInstCount == 1);
            CORINFO_CLASS_HANDLE typeHnd = sig.sigInst.classInst[0];
            assert(typeHnd != nullptr);

            // Lookup can incorrect when we have __Canon as it won't appear
            // to implement any interface types.
            //
            // And if we do not have a final type, devirt & inlining is
            // unlikely to result in much simplification.
            //
            // We can use CORINFO_FLG_FINAL to screen out both of these cases.
            const DWORD typeAttribs = info.compCompHnd->getClassAttribs(typeHnd);
            bool        isFinalType = ((typeAttribs & CORINFO_FLG_FINAL) != 0);

            if (!isFinalType)
            {
                CallArg* instParam = call->gtArgs.FindWellKnownArg(WellKnownArg::InstParam);
                if (instParam != nullptr)
                {
                    assert(instParam->GetNext() == nullptr);
                    CORINFO_CLASS_HANDLE hClass = gtGetHelperArgClassHandle(instParam->GetEarlyNode());
                    if (hClass != NO_CLASS_HANDLE)
                    {
                        hClass = getTypeInstantiationArgument(hClass, 0);
                        if ((info.compCompHnd->getClassAttribs(hClass) & CORINFO_FLG_FINAL) != 0)
                        {
                            typeHnd     = hClass;
                            isFinalType = true;
                        }
                    }
                }
            }

            if (isFinalType)
            {
                if (ni == NI_System_Collections_Generic_EqualityComparer_get_Default)
                {
                    result = info.compCompHnd->getDefaultEqualityComparerClass(typeHnd);
                }
                else
                {
                    assert(ni == NI_System_Collections_Generic_Comparer_get_Default);
                    result = info.compCompHnd->getDefaultComparerClass(typeHnd);
                }
                JITDUMP("Special intrinsic for type %s: return type is %s\n", eeGetClassName(typeHnd),
                        result != nullptr ? eeGetClassName(result) : "unknown");
            }
            else
            {
                JITDUMP("Special intrinsic for type %s: type not final, so deferring opt\n", eeGetClassName(typeHnd));
            }

            break;
        }

        default:
        {
            JITDUMP("This special intrinsic not handled, sorry...\n");
            break;
        }
    }

    return result;
}

//------------------------------------------------------------------------
// impTailCallRetTypeCompatible: Checks whether the return types of caller
//    and callee are compatible so that calle can be tail called.
//    sizes are not supported integral type sizes return values to temps.
//
// Arguments:
//     allowWidening -- whether to allow implicit widening by the callee.
//                      For instance, allowing int32 -> int16 tailcalls.
//                      The managed calling convention allows this, but
//                      we don't want explicit tailcalls to depend on this
//                      detail of the managed calling convention.
//     callerRetType -- the caller's return type
//     callerRetTypeClass - the caller's return struct type
//     callerCallConv -- calling convention of the caller
//     calleeRetType -- the callee's return type
//     calleeRetTypeClass - the callee return struct type
//     calleeCallConv -- calling convention of the callee
//
// Returns:
//     True if the tailcall types are compatible.
//
// Remarks:
//     Note that here we don't check compatibility in IL Verifier sense, but on the
//     lines of return types getting returned in the same return register.
bool Compiler::impTailCallRetTypeCompatible(bool                     allowWidening,
                                            var_types                callerRetType,
                                            CORINFO_CLASS_HANDLE     callerRetTypeClass,
                                            CorInfoCallConvExtension callerCallConv,
                                            var_types                calleeRetType,
                                            CORINFO_CLASS_HANDLE     calleeRetTypeClass,
                                            CorInfoCallConvExtension calleeCallConv)
{
    // Early out if the types are the same.
    if (callerRetType == calleeRetType)
    {
        return true;
    }

    // For integral types the managed calling convention dictates that callee
    // will widen the return value to 4 bytes, so we can allow implicit widening
    // in managed to managed tailcalls when dealing with <= 4 bytes.
    bool isManaged =
        (callerCallConv == CorInfoCallConvExtension::Managed) && (calleeCallConv == CorInfoCallConvExtension::Managed);

    if (allowWidening && isManaged && varTypeIsIntegral(callerRetType) && varTypeIsIntegral(calleeRetType) &&
        (genTypeSize(callerRetType) <= 4) && (genTypeSize(calleeRetType) <= genTypeSize(callerRetType)))
    {
        return true;
    }

    // If the class handles are the same and not null, the return types are compatible.
    if ((callerRetTypeClass != nullptr) && (callerRetTypeClass == calleeRetTypeClass))
    {
        return true;
    }

#if defined(TARGET_AMD64) || defined(TARGET_ARM64) || defined(TARGET_LOONGARCH64) || defined(TARGET_RISCV64)
    // Jit64 compat:
    if (callerRetType == TYP_VOID)
    {
        // This needs to be allowed to support the following IL pattern that Jit64 allows:
        //     tail.call
        //     pop
        //     ret
        //
        // Note that the above IL pattern is not valid as per IL verification rules.
        // Therefore, only full trust code can take advantage of this pattern.
        return true;
    }

    // These checks return true if the return value type sizes are the same and
    // get returned in the same return register i.e. caller doesn't need to normalize
    // return value. Some of the tail calls permitted by below checks would have
    // been rejected by IL Verifier before we reached here.  Therefore, only full
    // trust code can make those tail calls.
    unsigned callerRetTypeSize = 0;
    unsigned calleeRetTypeSize = 0;
    bool isCallerRetTypMBEnreg = VarTypeIsMultiByteAndCanEnreg(callerRetType, callerRetTypeClass, &callerRetTypeSize,
                                                               true, info.compIsVarArgs, callerCallConv);
    bool isCalleeRetTypMBEnreg = VarTypeIsMultiByteAndCanEnreg(calleeRetType, calleeRetTypeClass, &calleeRetTypeSize,
                                                               true, info.compIsVarArgs, calleeCallConv);

    if (varTypeIsIntegral(callerRetType) || isCallerRetTypMBEnreg)
    {
        return (varTypeIsIntegral(calleeRetType) || isCalleeRetTypMBEnreg) && (callerRetTypeSize == calleeRetTypeSize);
    }
#endif // TARGET_AMD64 || TARGET_ARM64 || TARGET_LOONGARCH64 || TARGET_RISCV64

    return false;
}

//------------------------------------------------------------------------
// impCheckCanInline: do more detailed checks to determine if a method can
//   be inlined, and collect information that will be needed later
//
// Arguments:
//   call - inline candidate
//   fncHandle - method that will be called
//   methAttr - attributes for the method
//   exactContextHnd - exact context for the method
//   ppInlineCandidateInfo [out] - information needed later for inlining
//   inlineResult - result of ongoing inline evaluation
//
// Notes:
//   Will update inlineResult with observations and possible failure
//   status (if method cannot be inlined)
//
void Compiler::impCheckCanInline(GenTreeCall*           call,
                                 CORINFO_METHOD_HANDLE  fncHandle,
                                 unsigned               methAttr,
                                 CORINFO_CONTEXT_HANDLE exactContextHnd,
                                 InlineCandidateInfo**  ppInlineCandidateInfo,
                                 InlineResult*          inlineResult)
{
    // Either EE or JIT might throw exceptions below.
    // If that happens, just don't inline the method.
    //
    struct Param
    {
        Compiler*              pThis;
        GenTreeCall*           call;
        CORINFO_METHOD_HANDLE  fncHandle;
        unsigned               methAttr;
        CORINFO_CONTEXT_HANDLE exactContextHnd;
        InlineResult*          result;
        InlineCandidateInfo**  ppInlineCandidateInfo;
    } param;
    memset(&param, 0, sizeof(param));

    param.pThis                 = this;
    param.call                  = call;
    param.fncHandle             = fncHandle;
    param.methAttr              = methAttr;
    param.exactContextHnd       = (exactContextHnd != nullptr) ? exactContextHnd : MAKE_METHODCONTEXT(fncHandle);
    param.result                = inlineResult;
    param.ppInlineCandidateInfo = ppInlineCandidateInfo;

    bool success = eeRunWithErrorTrap<Param>(
        [](Param* pParam) {

            // Cache some frequently accessed state.
            //
            Compiler* const       compiler     = pParam->pThis;
            COMP_HANDLE           compCompHnd  = compiler->info.compCompHnd;
            CORINFO_METHOD_HANDLE ftn          = pParam->fncHandle;
            InlineResult* const   inlineResult = pParam->result;

#ifdef DEBUG
            if (JitConfig.JitNoInline())
            {
                inlineResult->NoteFatal(InlineObservation::CALLEE_IS_JIT_NOINLINE);
                return;
            }
#endif

            // Fetch method info. This may fail, if the method doesn't have IL.
            //
            CORINFO_METHOD_INFO methInfo;
            if (!compCompHnd->getMethodInfo(ftn, &methInfo))
            {
                inlineResult->NoteFatal(InlineObservation::CALLEE_NO_METHOD_INFO);
                return;
            }

            // Profile data allows us to avoid early "too many IL bytes" outs.
            //
            inlineResult->NoteBool(InlineObservation::CALLSITE_HAS_PROFILE_WEIGHTS,
                                   compiler->fgHaveSufficientProfileWeights());
            inlineResult->NoteBool(InlineObservation::CALLSITE_INSIDE_THROW_BLOCK,
                                   compiler->compCurBB->KindIs(BBJ_THROW));

            bool const forceInline = (pParam->methAttr & CORINFO_FLG_FORCEINLINE) != 0;

            compiler->impCanInlineIL(ftn, &methInfo, forceInline, inlineResult);

            if (inlineResult->IsFailure())
            {
                assert(inlineResult->IsNever());
                return;
            }

            // Speculatively check if initClass() can be done.
            // If it can be done, we will try to inline the method.
            CorInfoInitClassResult const initClassResult =
                compCompHnd->initClass(nullptr /* field */, ftn /* method */, pParam->exactContextHnd /* context */);

            if (initClassResult & CORINFO_INITCLASS_DONT_INLINE)
            {
                inlineResult->NoteFatal(InlineObservation::CALLSITE_CANT_CLASS_INIT);
                return;
            }

            // Given the VM the final say in whether to inline or not.
            // This should be last since for verifiable code, this can be expensive
            //
            CorInfoInline const vmResult = compCompHnd->canInline(compiler->info.compMethodHnd, ftn);

            if (vmResult == INLINE_FAIL)
            {
                inlineResult->NoteFatal(InlineObservation::CALLSITE_IS_VM_NOINLINE);
            }
            else if (vmResult == INLINE_NEVER)
            {
                inlineResult->NoteFatal(InlineObservation::CALLEE_IS_VM_NOINLINE);
            }

            if (inlineResult->IsFailure())
            {
                // The VM already self-reported this failure, so mark it specially
                // so the JIT doesn't also try reporting it.
                //
                inlineResult->SetVMFailure();
                return;
            }

            // Get the method's class properties
            //
            CORINFO_CLASS_HANDLE clsHandle = compCompHnd->getMethodClass(ftn);
            unsigned const       clsAttr   = compCompHnd->getClassAttribs(clsHandle);

            // Return type
            //
            var_types const fncRetType = pParam->call->TypeGet();

#ifdef DEBUG
            var_types fncRealRetType = JITtype2varType(methInfo.args.retType);

            assert((genActualType(fncRealRetType) == genActualType(fncRetType)) ||
                   // <BUGNUM> VSW 288602 </BUGNUM>
                   // In case of IJW, we allow to assign a native pointer to a BYREF.
                   (fncRetType == TYP_BYREF && methInfo.args.retType == CORINFO_TYPE_PTR) ||
                   (varTypeIsStruct(fncRetType) && (fncRealRetType == TYP_STRUCT)));
#endif

            // Allocate an InlineCandidateInfo structure,
            //
            // Or, reuse the existing GuardedDevirtualizationCandidateInfo,
            // which was pre-allocated to have extra room.
            //
            InlineCandidateInfo* pInfo;

            if (pParam->call->IsGuardedDevirtualizationCandidate())
            {
                pInfo = pParam->call->gtInlineCandidateInfo;
            }
            else
            {
                pInfo = new (pParam->pThis, CMK_Inlining) InlineCandidateInfo;

                // Null out bits we don't use when we're just inlining
                //
                pInfo->guardedClassHandle              = nullptr;
                pInfo->guardedMethodHandle             = nullptr;
                pInfo->guardedMethodUnboxedEntryHandle = nullptr;
                pInfo->likelihood                      = 0;
                pInfo->requiresInstMethodTableArg      = false;
            }

            pInfo->methInfo                       = methInfo;
            pInfo->ilCallerHandle                 = pParam->pThis->info.compMethodHnd;
            pInfo->clsHandle                      = clsHandle;
            pInfo->exactContextHnd                = pParam->exactContextHnd;
            pInfo->retExpr                        = nullptr;
            pInfo->preexistingSpillTemp           = BAD_VAR_NUM;
            pInfo->clsAttr                        = clsAttr;
            pInfo->methAttr                       = pParam->methAttr;
            pInfo->initClassResult                = initClassResult;
            pInfo->fncRetType                     = fncRetType;
            pInfo->exactContextNeedsRuntimeLookup = false;
            pInfo->inlinersContext                = pParam->pThis->compInlineContext;

            // Note exactContextNeedsRuntimeLookup is reset later on,
            // over in impMarkInlineCandidate.
            //
            *(pParam->ppInlineCandidateInfo) = pInfo;
        },
        &param);

    if (!success)
    {
        inlineResult->NoteFatal(InlineObservation::CALLSITE_COMPILATION_ERROR);
    }
}

GenTree* Compiler::impMathIntrinsic(CORINFO_METHOD_HANDLE method,
                                    CORINFO_SIG_INFO*     sig,
                                    var_types             callType,
                                    NamedIntrinsic        intrinsicName,
                                    bool                  tailCall)
{
    GenTree* op1;
    GenTree* op2;

    assert(callType != TYP_STRUCT);
    assert(IsMathIntrinsic(intrinsicName));

    op1 = nullptr;

#if !defined(TARGET_X86)
    // Intrinsics that are not implemented directly by target instructions will
    // be re-materialized as users calls in rationalizer. For prefixed tail calls,
    // don't do this optimization, because
    //  a) For back compatibility reasons on desktop .NET Framework 4.6 / 4.6.1
    //  b) It will be non-trivial task or too late to re-materialize a surviving
    //     tail prefixed GT_INTRINSIC as tail call in rationalizer.
    if (!IsIntrinsicImplementedByUserCall(intrinsicName) || !tailCall)
#else
    // On x86 RyuJIT, importing intrinsics that are implemented as user calls can cause incorrect calculation
    // of the depth of the stack if these intrinsics are used as arguments to another call. This causes bad
    // code generation for certain EH constructs.
    if (!IsIntrinsicImplementedByUserCall(intrinsicName))
#endif
    {
        CORINFO_ARG_LIST_HANDLE arg = sig->args;

        switch (sig->numArgs)
        {
            case 1:
                assert(eeGetArgType(arg, sig) == callType);

                op1 = impPopStack().val;
                op1 = impImplicitR4orR8Cast(op1, callType);
                op1 = new (this, GT_INTRINSIC) GenTreeIntrinsic(genActualType(callType), op1, intrinsicName, method);
                break;

            case 2:
                assert(eeGetArgType(arg, sig) == callType);
                INDEBUG(arg = info.compCompHnd->getArgNext(arg));
                assert(eeGetArgType(arg, sig) == callType);

                op2 = impPopStack().val;
                op1 = impPopStack().val;
                op1 = impImplicitR4orR8Cast(op1, callType);
                op2 = impImplicitR4orR8Cast(op2, callType);
                op1 =
                    new (this, GT_INTRINSIC) GenTreeIntrinsic(genActualType(callType), op1, op2, intrinsicName, method);
                break;

            default:
                NO_WAY("Unsupported number of args for Math Intrinsic");
        }

        if (IsIntrinsicImplementedByUserCall(intrinsicName))
        {
            op1->gtFlags |= GTF_CALL;
        }
    }

    return op1;
}

//------------------------------------------------------------------------
// lookupNamedIntrinsic: map method to jit named intrinsic value
//
// Arguments:
//    method -- method handle for method
//
// Return Value:
//    Id for the named intrinsic, or Illegal if none.
//
// Notes:
//    method should have CORINFO_FLG_INTRINSIC set in its attributes,
//    otherwise it is not a named jit intrinsic.
//
NamedIntrinsic Compiler::lookupNamedIntrinsic(CORINFO_METHOD_HANDLE method)
{
    const char* className          = nullptr;
    const char* namespaceName      = nullptr;
    const char* enclosingClassName = nullptr;
    const char* methodName =
        info.compCompHnd->getMethodNameFromMetadata(method, &className, &namespaceName, &enclosingClassName);

    JITDUMP("Named Intrinsic ");

    if (namespaceName != nullptr)
    {
        JITDUMP("%s.", namespaceName);
    }
    if (enclosingClassName != nullptr)
    {
        JITDUMP("%s.", enclosingClassName);
    }
    if (className != nullptr)
    {
        JITDUMP("%s.", className);
    }
    if (methodName != nullptr)
    {
        JITDUMP("%s", methodName);
    }

    if ((namespaceName == nullptr) || (className == nullptr) || (methodName == nullptr))
    {
        // Check if we are dealing with an MD array's known runtime method
        CorInfoArrayIntrinsic arrayFuncIndex = info.compCompHnd->getArrayIntrinsicID(method);
        switch (arrayFuncIndex)
        {
            case CorInfoArrayIntrinsic::GET:
                JITDUMP("ARRAY_FUNC_GET: Recognized\n");
                return NI_Array_Get;
            case CorInfoArrayIntrinsic::SET:
                JITDUMP("ARRAY_FUNC_SET: Recognized\n");
                return NI_Array_Set;
            case CorInfoArrayIntrinsic::ADDRESS:
                JITDUMP("ARRAY_FUNC_ADDRESS: Recognized\n");
                return NI_Array_Address;
            default:
                break;
        }

        JITDUMP(": Not recognized, not enough metadata\n");
        return NI_Illegal;
    }

    JITDUMP(": ");

    NamedIntrinsic result = NI_Illegal;

    if (strncmp(namespaceName, "System", 6) == 0)
    {
        namespaceName += 6;

        if (namespaceName[0] == '\0')
        {
            switch (className[0])
            {
                case 'A':
                {
                    if (strcmp(className, "Activator") == 0)
                    {
                        if (strcmp(methodName, "AllocatorOf") == 0)
                        {
                            result = NI_System_Activator_AllocatorOf;
                        }
                        else if (strcmp(methodName, "DefaultConstructorOf") == 0)
                        {
                            result = NI_System_Activator_DefaultConstructorOf;
                        }
                    }
                    else if (strcmp(className, "Array") == 0)
                    {
                        if (strcmp(methodName, "Clone") == 0)
                        {
                            result = NI_System_Array_Clone;
                        }
                        else if (strcmp(methodName, "GetLength") == 0)
                        {
                            result = NI_System_Array_GetLength;
                        }
                        else if (strcmp(methodName, "GetLowerBound") == 0)
                        {
                            result = NI_System_Array_GetLowerBound;
                        }
                        else if (strcmp(methodName, "GetUpperBound") == 0)
                        {
                            result = NI_System_Array_GetUpperBound;
                        }
                    }
                    break;
                }

                case 'B':
                {
                    if (strcmp(className, "BitConverter") == 0)
                    {
                        if (strcmp(methodName, "DoubleToInt64Bits") == 0)
                        {
                            result = NI_System_BitConverter_DoubleToInt64Bits;
                        }
                        else if (strcmp(methodName, "DoubleToUInt64Bits") == 0)
                        {
                            result = NI_System_BitConverter_DoubleToInt64Bits;
                        }
                        else if (strcmp(methodName, "Int32BitsToSingle") == 0)
                        {
                            result = NI_System_BitConverter_Int32BitsToSingle;
                        }
                        else if (strcmp(methodName, "Int64BitsToDouble") == 0)
                        {
                            result = NI_System_BitConverter_Int64BitsToDouble;
                        }
                        else if (strcmp(methodName, "SingleToInt32Bits") == 0)
                        {
                            result = NI_System_BitConverter_SingleToInt32Bits;
                        }
                        else if (strcmp(methodName, "SingleToUInt32Bits") == 0)
                        {
                            result = NI_System_BitConverter_SingleToInt32Bits;
                        }
                        else if (strcmp(methodName, "UInt32BitsToSingle") == 0)
                        {
                            result = NI_System_BitConverter_Int32BitsToSingle;
                        }
                        else if (strcmp(methodName, "UInt64BitsToDouble") == 0)
                        {
                            result = NI_System_BitConverter_Int64BitsToDouble;
                        }
                    }
                    else if (strcmp(className, "Buffer") == 0)
                    {
                        if (strcmp(methodName, "Memmove") == 0)
                        {
                            result = NI_System_Buffer_Memmove;
                        }
                    }
                    break;
                }

                case 'E':
                {
                    if (strcmp(className, "Enum") == 0)
                    {
                        if (strcmp(methodName, "HasFlag") == 0)
                        {
                            result = NI_System_Enum_HasFlag;
                        }
                    }
                    else if (strcmp(className, "EETypePtr") == 0)
                    {
                        if (strcmp(methodName, "EETypePtrOf") == 0)
                        {
                            result = NI_System_EETypePtr_EETypePtrOf;
                        }
                    }
                    break;
                }

                case 'G':
                {
                    if (strcmp(className, "GC") == 0)
                    {
                        if (strcmp(methodName, "KeepAlive") == 0)
                        {
                            result = NI_System_GC_KeepAlive;
                        }
                    }
                    break;
                }

                case 'I':
                {
                    if ((strcmp(className, "Int32") == 0) || (strcmp(className, "Int64") == 0) ||
                        (strcmp(className, "IntPtr") == 0))
                    {
                        result = lookupPrimitiveNamedIntrinsic(method, methodName);
                    }
                    break;
                }

                case 'M':
                {
                    if ((strcmp(className, "Math") == 0) || (strcmp(className, "MathF") == 0))
                    {
                        if (strcmp(methodName, "Abs") == 0)
                        {
                            result = NI_System_Math_Abs;
                        }
                        else if (strcmp(methodName, "Acos") == 0)
                        {
                            result = NI_System_Math_Acos;
                        }
                        else if (strcmp(methodName, "Acosh") == 0)
                        {
                            result = NI_System_Math_Acosh;
                        }
                        else if (strcmp(methodName, "Asin") == 0)
                        {
                            result = NI_System_Math_Asin;
                        }
                        else if (strcmp(methodName, "Asinh") == 0)
                        {
                            result = NI_System_Math_Asinh;
                        }
                        else if (strcmp(methodName, "Atan") == 0)
                        {
                            result = NI_System_Math_Atan;
                        }
                        else if (strcmp(methodName, "Atanh") == 0)
                        {
                            result = NI_System_Math_Atanh;
                        }
                        else if (strcmp(methodName, "Atan2") == 0)
                        {
                            result = NI_System_Math_Atan2;
                        }
                        else if (strcmp(methodName, "Cbrt") == 0)
                        {
                            result = NI_System_Math_Cbrt;
                        }
                        else if (strcmp(methodName, "Ceiling") == 0)
                        {
                            result = NI_System_Math_Ceiling;
                        }
                        else if (strcmp(methodName, "Cos") == 0)
                        {
                            result = NI_System_Math_Cos;
                        }
                        else if (strcmp(methodName, "Cosh") == 0)
                        {
                            result = NI_System_Math_Cosh;
                        }
                        else if (strcmp(methodName, "Exp") == 0)
                        {
                            result = NI_System_Math_Exp;
                        }
                        else if (strcmp(methodName, "Floor") == 0)
                        {
                            result = NI_System_Math_Floor;
                        }
                        else if (strcmp(methodName, "FMod") == 0)
                        {
                            result = NI_System_Math_FMod;
                        }
                        else if (strcmp(methodName, "FusedMultiplyAdd") == 0)
                        {
                            result = NI_System_Math_FusedMultiplyAdd;
                        }
                        else if (strcmp(methodName, "ILogB") == 0)
                        {
                            result = NI_System_Math_ILogB;
                        }
                        else if (strcmp(methodName, "Log") == 0)
                        {
                            result = NI_System_Math_Log;
                        }
                        else if (strcmp(methodName, "Log2") == 0)
                        {
                            result = NI_System_Math_Log2;
                        }
                        else if (strcmp(methodName, "Log10") == 0)
                        {
                            result = NI_System_Math_Log10;
                        }
                        else if (strcmp(methodName, "Max") == 0)
                        {
                            result = NI_System_Math_Max;
                        }
                        else if (strcmp(methodName, "Min") == 0)
                        {
                            result = NI_System_Math_Min;
                        }
                        else if (strcmp(methodName, "Pow") == 0)
                        {
                            result = NI_System_Math_Pow;
                        }
                        else if (strcmp(methodName, "Round") == 0)
                        {
                            result = NI_System_Math_Round;
                        }
                        else if (strcmp(methodName, "Sin") == 0)
                        {
                            result = NI_System_Math_Sin;
                        }
                        else if (strcmp(methodName, "Sinh") == 0)
                        {
                            result = NI_System_Math_Sinh;
                        }
                        else if (strcmp(methodName, "Sqrt") == 0)
                        {
                            result = NI_System_Math_Sqrt;
                        }
                        else if (strcmp(methodName, "Tan") == 0)
                        {
                            result = NI_System_Math_Tan;
                        }
                        else if (strcmp(methodName, "Tanh") == 0)
                        {
                            result = NI_System_Math_Tanh;
                        }
                        else if (strcmp(methodName, "Truncate") == 0)
                        {
                            result = NI_System_Math_Truncate;
                        }
                    }
                    else if (strcmp(className, "MemoryExtensions") == 0)
                    {
                        if (strcmp(methodName, "AsSpan") == 0)
                        {
                            result = NI_System_MemoryExtensions_AsSpan;
                        }
                        else if (strcmp(methodName, "Equals") == 0)
                        {
                            result = NI_System_MemoryExtensions_Equals;
                        }
                        else if (strcmp(methodName, "SequenceEqual") == 0)
                        {
                            result = NI_System_MemoryExtensions_SequenceEqual;
                        }
                        else if (strcmp(methodName, "StartsWith") == 0)
                        {
                            result = NI_System_MemoryExtensions_StartsWith;
                        }
                    }
                    break;
                }

                case 'O':
                {
                    if (strcmp(className, "Object") == 0)
                    {
                        if (strcmp(methodName, "GetType") == 0)
                        {
                            result = NI_System_Object_GetType;
                        }
                        else if (strcmp(methodName, "MemberwiseClone") == 0)
                        {
                            result = NI_System_Object_MemberwiseClone;
                        }
                    }
                    break;
                }

                case 'R':
                {
                    if (strcmp(className, "ReadOnlySpan`1") == 0)
                    {
                        if (strcmp(methodName, "get_Item") == 0)
                        {
                            result = NI_System_ReadOnlySpan_get_Item;
                        }
                        else if (strcmp(methodName, "get_Length") == 0)
                        {
                            result = NI_System_ReadOnlySpan_get_Length;
                        }
                    }
                    else if (strcmp(className, "RuntimeType") == 0)
                    {
                        if (strcmp(methodName, "get_IsActualEnum") == 0)
                        {
                            result = NI_System_Type_get_IsEnum;
                        }
                        if (strcmp(methodName, "get_TypeHandle") == 0)
                        {
                            result = NI_System_RuntimeType_get_TypeHandle;
                        }
                    }
                    else if (strcmp(className, "RuntimeTypeHandle") == 0)
                    {
                        if (strcmp(methodName, "ToIntPtr") == 0)
                        {
                            result = NI_System_RuntimeTypeHandle_ToIntPtr;
                        }
                    }
                    break;
                }

                case 'S':
                {
                    if (strcmp(className, "Span`1") == 0)
                    {
                        if (strcmp(methodName, "get_Item") == 0)
                        {
                            result = NI_System_Span_get_Item;
                        }
                        else if (strcmp(methodName, "get_Length") == 0)
                        {
                            result = NI_System_Span_get_Length;
                        }
                    }
                    else if (strcmp(className, "SpanHelpers") == 0)
                    {
                        if (strcmp(methodName, "SequenceEqual") == 0)
                        {
                            result = NI_System_SpanHelpers_SequenceEqual;
                        }
                    }
                    else if (strcmp(className, "String") == 0)
                    {
                        if (strcmp(methodName, "Equals") == 0)
                        {
                            result = NI_System_String_Equals;
                        }
                        else if (strcmp(methodName, "get_Chars") == 0)
                        {
                            result = NI_System_String_get_Chars;
                        }
                        else if (strcmp(methodName, "get_Length") == 0)
                        {
                            result = NI_System_String_get_Length;
                        }
                        else if (strcmp(methodName, "op_Implicit") == 0)
                        {
                            result = NI_System_String_op_Implicit;
                        }
                        else if (strcmp(methodName, "StartsWith") == 0)
                        {
                            result = NI_System_String_StartsWith;
                        }
                    }
                    break;
                }

                case 'T':
                {
                    if (strcmp(className, "Type") == 0)
                    {
                        if (strcmp(methodName, "get_IsEnum") == 0)
                        {
                            result = NI_System_Type_get_IsEnum;
                        }
                        else if (strcmp(methodName, "get_IsValueType") == 0)
                        {
                            result = NI_System_Type_get_IsValueType;
                        }
                        else if (strcmp(methodName, "get_IsByRefLike") == 0)
                        {
                            result = NI_System_Type_get_IsByRefLike;
                        }
                        else if (strcmp(methodName, "GetEnumUnderlyingType") == 0)
                        {
                            result = NI_System_Type_GetEnumUnderlyingType;
                        }
                        else if (strcmp(methodName, "GetTypeFromHandle") == 0)
                        {
                            result = NI_System_Type_GetTypeFromHandle;
                        }
                        else if (strcmp(methodName, "IsAssignableFrom") == 0)
                        {
                            result = NI_System_Type_IsAssignableFrom;
                        }
                        else if (strcmp(methodName, "IsAssignableTo") == 0)
                        {
                            result = NI_System_Type_IsAssignableTo;
                        }
                        else if (strcmp(methodName, "op_Equality") == 0)
                        {
                            result = NI_System_Type_op_Equality;
                        }
                        else if (strcmp(methodName, "op_Inequality") == 0)
                        {
                            result = NI_System_Type_op_Inequality;
                        }
                        else if (strcmp(methodName, "get_TypeHandle") == 0)
                        {
                            result = NI_System_Type_get_TypeHandle;
                        }
                    }
                    break;
                }

                case 'U':
                {
                    if ((strcmp(className, "UInt32") == 0) || (strcmp(className, "UInt64") == 0) ||
                        (strcmp(className, "UIntPtr") == 0))
                    {
                        result = lookupPrimitiveNamedIntrinsic(method, methodName);
                    }
                    break;
                }

                default:
                    break;
            }
        }
        else if (namespaceName[0] == '.')
        {
            namespaceName += 1;

#if defined(TARGET_XARCH) || defined(TARGET_ARM64)
            if (strcmp(namespaceName, "Buffers.Binary") == 0)
            {
                if (strcmp(className, "BinaryPrimitives") == 0)
                {
                    if (strcmp(methodName, "ReverseEndianness") == 0)
                    {
                        result = NI_System_Buffers_Binary_BinaryPrimitives_ReverseEndianness;
                    }
                }
            }
            else
#endif // defined(TARGET_XARCH) || defined(TARGET_ARM64)
                if (strcmp(namespaceName, "Collections.Generic") == 0)
            {
                if (strcmp(className, "Comparer`1") == 0)
                {
                    if (strcmp(methodName, "get_Default") == 0)
                    {
                        result = NI_System_Collections_Generic_Comparer_get_Default;
                    }
                }
                else if (strcmp(className, "EqualityComparer`1") == 0)
                {
                    if (strcmp(methodName, "get_Default") == 0)
                    {
                        result = NI_System_Collections_Generic_EqualityComparer_get_Default;
                    }
                }
            }
            else if (strcmp(namespaceName, "Numerics") == 0)
            {
                if (strcmp(className, "BitOperations") == 0)
                {
                    result = lookupPrimitiveNamedIntrinsic(method, methodName);
                }
                else
                {
#ifdef FEATURE_HW_INTRINSICS
                    CORINFO_SIG_INFO sig;
                    info.compCompHnd->getMethodSig(method, &sig);

                    int sizeOfVectorT = getSIMDVectorRegisterByteLength();

                    result = SimdAsHWIntrinsicInfo::lookupId(this, &sig, className, methodName, enclosingClassName,
                                                             sizeOfVectorT);
#endif // FEATURE_HW_INTRINSICS

                    if (result == NI_Illegal)
                    {
                        // This allows the relevant code paths to be dropped as dead code even
                        // on platforms where FEATURE_HW_INTRINSICS is not supported.

                        if (strcmp(methodName, "get_IsSupported") == 0)
                        {
                            assert(strcmp(className, "Vector`1") == 0);
                            result = NI_IsSupported_Type;
                        }
                        else if (strcmp(methodName, "get_IsHardwareAccelerated") == 0)
                        {
                            result = NI_IsSupported_False;
                        }
                        else if (strcmp(methodName, "get_Count") == 0)
                        {
                            assert(strcmp(className, "Vector`1") == 0);
                            result = NI_Vector_GetCount;
                        }
                        else if (gtIsRecursiveCall(method))
                        {
                            // For the framework itself, any recursive intrinsics will either be
                            // only supported on a single platform or will be guarded by a relevant
                            // IsSupported check so the throw PNSE will be valid or dropped.

                            result = NI_Throw_PlatformNotSupportedException;
                        }
                    }
                }
            }
            else if (strncmp(namespaceName, "Runtime.", 8) == 0)
            {
                namespaceName += 8;

                if (strcmp(namespaceName, "CompilerServices") == 0)
                {
                    if (strcmp(className, "RuntimeHelpers") == 0)
                    {
                        if (strcmp(methodName, "CreateSpan") == 0)
                        {
                            result = NI_System_Runtime_CompilerServices_RuntimeHelpers_CreateSpan;
                        }
                        else if (strcmp(methodName, "InitializeArray") == 0)
                        {
                            result = NI_System_Runtime_CompilerServices_RuntimeHelpers_InitializeArray;
                        }
                        else if (strcmp(methodName, "IsKnownConstant") == 0)
                        {
                            result = NI_System_Runtime_CompilerServices_RuntimeHelpers_IsKnownConstant;
                        }
                    }
                    else if (strcmp(className, "Unsafe") == 0)
                    {
                        if (strcmp(methodName, "Add") == 0)
                        {
                            result = NI_SRCS_UNSAFE_Add;
                        }
                        else if (strcmp(methodName, "AddByteOffset") == 0)
                        {
                            result = NI_SRCS_UNSAFE_AddByteOffset;
                        }
                        else if (strcmp(methodName, "AreSame") == 0)
                        {
                            result = NI_SRCS_UNSAFE_AreSame;
                        }
                        else if (strcmp(methodName, "As") == 0)
                        {
                            result = NI_SRCS_UNSAFE_As;
                        }
                        else if (strcmp(methodName, "AsPointer") == 0)
                        {
                            result = NI_SRCS_UNSAFE_AsPointer;
                        }
                        else if (strcmp(methodName, "AsRef") == 0)
                        {
                            result = NI_SRCS_UNSAFE_AsRef;
                        }
                        else if (strcmp(methodName, "BitCast") == 0)
                        {
                            result = NI_SRCS_UNSAFE_BitCast;
                        }
                        else if (strcmp(methodName, "ByteOffset") == 0)
                        {
                            result = NI_SRCS_UNSAFE_ByteOffset;
                        }
                        else if (strcmp(methodName, "Copy") == 0)
                        {
                            result = NI_SRCS_UNSAFE_Copy;
                        }
                        else if (strcmp(methodName, "CopyBlock") == 0)
                        {
                            result = NI_SRCS_UNSAFE_CopyBlock;
                        }
                        else if (strcmp(methodName, "CopyBlockUnaligned") == 0)
                        {
                            result = NI_SRCS_UNSAFE_CopyBlockUnaligned;
                        }
                        else if (strcmp(methodName, "InitBlock") == 0)
                        {
                            result = NI_SRCS_UNSAFE_InitBlock;
                        }
                        else if (strcmp(methodName, "InitBlockUnaligned") == 0)
                        {
                            result = NI_SRCS_UNSAFE_InitBlockUnaligned;
                        }
                        else if (strcmp(methodName, "IsAddressGreaterThan") == 0)
                        {
                            result = NI_SRCS_UNSAFE_IsAddressGreaterThan;
                        }
                        else if (strcmp(methodName, "IsAddressLessThan") == 0)
                        {
                            result = NI_SRCS_UNSAFE_IsAddressLessThan;
                        }
                        else if (strcmp(methodName, "IsNullRef") == 0)
                        {
                            result = NI_SRCS_UNSAFE_IsNullRef;
                        }
                        else if (strcmp(methodName, "NullRef") == 0)
                        {
                            result = NI_SRCS_UNSAFE_NullRef;
                        }
                        else if (strcmp(methodName, "Read") == 0)
                        {
                            result = NI_SRCS_UNSAFE_Read;
                        }
                        else if (strcmp(methodName, "ReadUnaligned") == 0)
                        {
                            result = NI_SRCS_UNSAFE_ReadUnaligned;
                        }
                        else if (strcmp(methodName, "SizeOf") == 0)
                        {
                            result = NI_SRCS_UNSAFE_SizeOf;
                        }
                        else if (strcmp(methodName, "SkipInit") == 0)
                        {
                            result = NI_SRCS_UNSAFE_SkipInit;
                        }
                        else if (strcmp(methodName, "Subtract") == 0)
                        {
                            result = NI_SRCS_UNSAFE_Subtract;
                        }
                        else if (strcmp(methodName, "SubtractByteOffset") == 0)
                        {
                            result = NI_SRCS_UNSAFE_SubtractByteOffset;
                        }
                        else if (strcmp(methodName, "Unbox") == 0)
                        {
                            result = NI_SRCS_UNSAFE_Unbox;
                        }
                        else if (strcmp(methodName, "Write") == 0)
                        {
                            result = NI_SRCS_UNSAFE_Write;
                        }
                        else if (strcmp(methodName, "WriteUnaligned") == 0)
                        {
                            result = NI_SRCS_UNSAFE_WriteUnaligned;
                        }
                    }
                }
                else if (strcmp(namespaceName, "InteropServices") == 0)
                {
                    if (strcmp(className, "MemoryMarshal") == 0)
                    {
                        if (strcmp(methodName, "GetArrayDataReference") == 0)
                        {
                            result = NI_System_Runtime_InteropService_MemoryMarshal_GetArrayDataReference;
                        }
                    }
                }
                else if (strncmp(namespaceName, "Intrinsics", 10) == 0)
                {
                    // We go down this path even when FEATURE_HW_INTRINSICS isn't enabled
                    // so we can specially handle IsSupported and recursive calls.

                    // This is required to appropriately handle the intrinsics on platforms
                    // which don't support them. On such a platform methods like Vector64.Create
                    // will be seen as `Intrinsic` and `mustExpand` due to having a code path
                    // which is recursive. When such a path is hit we expect it to be handled by
                    // the importer and we fire an assert if it wasn't and in previous versions
                    // of the JIT would fail fast. This was changed to throw a PNSE instead but
                    // we still assert as most intrinsics should have been recognized/handled.

                    // In order to avoid the assert, we specially handle the IsSupported checks
                    // (to better allow dead-code optimizations) and we explicitly throw a PNSE
                    // as we know that is the desired behavior for the HWIntrinsics when not
                    // supported. For cases like Vector64.Create, this is fine because it will
                    // be behind a relevant IsSupported check and will never be hit and the
                    // software fallback will be executed instead.

                    CLANG_FORMAT_COMMENT_ANCHOR;

#ifdef FEATURE_HW_INTRINSICS
                    namespaceName += 10;
                    const char* platformNamespaceName;

#if defined(TARGET_XARCH)
                    platformNamespaceName = ".X86";
#elif defined(TARGET_ARM64)
                    platformNamespaceName = ".Arm";
#else
#error Unsupported platform
#endif

                    if ((namespaceName[0] == '\0') || (strcmp(namespaceName, platformNamespaceName) == 0))
                    {
                        CORINFO_SIG_INFO sig;
                        info.compCompHnd->getMethodSig(method, &sig);

                        result = HWIntrinsicInfo::lookupId(this, &sig, className, methodName, enclosingClassName);
                    }
#endif // FEATURE_HW_INTRINSICS

                    if (result == NI_Illegal)
                    {
                        // This allows the relevant code paths to be dropped as dead code even
                        // on platforms where FEATURE_HW_INTRINSICS is not supported.

                        if (strcmp(methodName, "get_IsSupported") == 0)
                        {
                            if (strncmp(className, "Vector", 6) == 0)
                            {
                                assert(
                                    (strcmp(className, "Vector64`1") == 0) || (strcmp(className, "Vector128`1") == 0) ||
                                    (strcmp(className, "Vector256`1") == 0) || (strcmp(className, "Vector512`1") == 0));

                                result = NI_IsSupported_Type;
                            }
                            else
                            {
                                result = NI_IsSupported_False;
                            }
                        }
                        else if (strcmp(methodName, "get_IsHardwareAccelerated") == 0)
                        {
                            result = NI_IsSupported_False;
                        }
                        else if (strcmp(methodName, "get_Count") == 0)
                        {
                            assert((strcmp(className, "Vector64`1") == 0) || (strcmp(className, "Vector128`1") == 0) ||
                                   (strcmp(className, "Vector256`1") == 0) || (strcmp(className, "Vector512`1") == 0));

                            result = NI_Vector_GetCount;
                        }
                        else if (gtIsRecursiveCall(method))
                        {
                            // For the framework itself, any recursive intrinsics will either be
                            // only supported on a single platform or will be guarded by a relevant
                            // IsSupported check so the throw PNSE will be valid or dropped.

                            result = NI_Throw_PlatformNotSupportedException;
                        }
                    }
                }
            }
            else if (strcmp(namespaceName, "StubHelpers") == 0)
            {
                if (strcmp(className, "StubHelpers") == 0)
                {
                    if (strcmp(methodName, "GetStubContext") == 0)
                    {
                        result = NI_System_StubHelpers_GetStubContext;
                    }
                    else if (strcmp(methodName, "NextCallReturnAddress") == 0)
                    {
                        result = NI_System_StubHelpers_NextCallReturnAddress;
                    }
                }
            }
            else if (strcmp(namespaceName, "Threading") == 0)
            {
                if (strcmp(className, "Interlocked") == 0)
                {
#ifndef TARGET_ARM64
                    // TODO-CQ: Implement for XArch (https://github.com/dotnet/runtime/issues/32239).
                    if (strcmp(methodName, "And") == 0)
                    {
                        result = NI_System_Threading_Interlocked_And;
                    }
                    else if (strcmp(methodName, "Or") == 0)
                    {
                        result = NI_System_Threading_Interlocked_Or;
                    }
                    else
#endif
                        if (strcmp(methodName, "CompareExchange") == 0)
                    {
                        result = NI_System_Threading_Interlocked_CompareExchange;
                    }
                    else if (strcmp(methodName, "Exchange") == 0)
                    {
                        result = NI_System_Threading_Interlocked_Exchange;
                    }
                    else if (strcmp(methodName, "ExchangeAdd") == 0)
                    {
                        result = NI_System_Threading_Interlocked_ExchangeAdd;
                    }
                    else if (strcmp(methodName, "MemoryBarrier") == 0)
                    {
                        result = NI_System_Threading_Interlocked_MemoryBarrier;
                    }
                    else if (strcmp(methodName, "ReadMemoryBarrier") == 0)
                    {
                        result = NI_System_Threading_Interlocked_ReadMemoryBarrier;
                    }
                }
                else if (strcmp(className, "Thread") == 0)
                {
                    if (strcmp(methodName, "get_CurrentThread") == 0)
                    {
                        result = NI_System_Threading_Thread_get_CurrentThread;
                    }
                    else if (strcmp(methodName, "get_ManagedThreadId") == 0)
                    {
                        result = NI_System_Threading_Thread_get_ManagedThreadId;
                    }
                }
            }
        }
    }
    else if (strcmp(namespaceName, "Internal.Runtime") == 0)
    {
        if (strcmp(className, "MethodTable") == 0)
        {
            if (strcmp(methodName, "Of") == 0)
            {
                result = NI_Internal_Runtime_MethodTable_Of;
            }
        }
    }

    if (result == NI_Illegal)
    {
        JITDUMP("Not recognized\n");
    }
    else if (result == NI_IsSupported_False)
    {
        JITDUMP("Unsupported - return false");
    }
    else if (result == NI_Throw_PlatformNotSupportedException)
    {
        JITDUMP("Unsupported - throw PlatformNotSupportedException");
    }
    else
    {
        JITDUMP("Recognized\n");
    }
    return result;
}

//------------------------------------------------------------------------
// lookupPrimitiveNamedIntrinsic: map method to jit named intrinsic value
//
// Arguments:
//    method -- method handle for method
//
// Return Value:
//    Id for the named intrinsic, or Illegal if none.
//
// Notes:
//    method should have CORINFO_FLG_INTRINSIC set in its attributes,
//    otherwise it is not a named jit intrinsic.
//
NamedIntrinsic Compiler::lookupPrimitiveNamedIntrinsic(CORINFO_METHOD_HANDLE method, const char* methodName)
{
    NamedIntrinsic result = NI_Illegal;

    if (strcmp(methodName, "Crc32C") == 0)
    {
        result = NI_PRIMITIVE_Crc32C;
    }
    else if (strcmp(methodName, "LeadingZeroCount") == 0)
    {
        result = NI_PRIMITIVE_LeadingZeroCount;
    }
    else if (strcmp(methodName, "Log2") == 0)
    {
        result = NI_PRIMITIVE_Log2;
    }
    else if (strcmp(methodName, "PopCount") == 0)
    {
        result = NI_PRIMITIVE_PopCount;
    }
    else if (strcmp(methodName, "RotateLeft") == 0)
    {
        result = NI_PRIMITIVE_RotateLeft;
    }
    else if (strcmp(methodName, "RotateRight") == 0)
    {
        result = NI_PRIMITIVE_RotateRight;
    }
    else if (strcmp(methodName, "TrailingZeroCount") == 0)
    {
        result = NI_PRIMITIVE_TrailingZeroCount;
    }

    return result;
}

//------------------------------------------------------------------------
// impUnsupportedNamedIntrinsic: Throws an exception for an unsupported named intrinsic
//
// Arguments:
//    helper     - JIT helper ID for the exception to be thrown
//    method     - method handle of the intrinsic function.
//    sig        - signature of the intrinsic call
//    mustExpand - true if the intrinsic must return a GenTree*; otherwise, false
//
// Return Value:
//    a gtNewMustThrowException if mustExpand is true; otherwise, nullptr
//
GenTree* Compiler::impUnsupportedNamedIntrinsic(unsigned              helper,
                                                CORINFO_METHOD_HANDLE method,
                                                CORINFO_SIG_INFO*     sig,
                                                bool                  mustExpand)
{
    // We've hit some error case and may need to return a node for the given error.
    //
    // When `mustExpand=false`, we are attempting to inline the intrinsic directly into another method. In this
    // scenario, we need to return `nullptr` so that a GT_CALL to the intrinsic is emitted instead. This is to
    // ensure that everything continues to behave correctly when optimizations are enabled (e.g. things like the
    // inliner may expect the node we return to have a certain signature, and the `MustThrowException` node won't
    // match that).
    //
    // When `mustExpand=true`, we are in a GT_CALL to the intrinsic and are attempting to JIT it. This will generally
    // be in response to an indirect call (e.g. done via reflection) or in response to an earlier attempt returning
    // `nullptr` (under `mustExpand=false`). In that scenario, we are safe to return the `MustThrowException` node.

    if (mustExpand)
    {
        for (unsigned i = 0; i < sig->numArgs; i++)
        {
            impPopStack();
        }

        return gtNewMustThrowException(helper, JITtype2varType(sig->retType), sig->retTypeClass);
    }
    else
    {
        return nullptr;
    }
}

//------------------------------------------------------------------------
// impArrayAccessIntrinsic: try to replace a multi-dimensional array intrinsics with IR nodes.
//
// Arguments:
//    clsHnd        - handle for the intrinsic method's class
//    sig           - signature of the intrinsic method
//    memberRef     - the token for the intrinsic method
//    readonlyCall  - true if call has a readonly prefix
//    intrinsicName - the intrinsic to expand: one of NI_Array_Address, NI_Array_Get, NI_Array_Set
//
// Return Value:
//    The intrinsic expansion, or nullptr if the expansion was not done (and a function call should be made instead).
//
GenTree* Compiler::impArrayAccessIntrinsic(
    CORINFO_CLASS_HANDLE clsHnd, CORINFO_SIG_INFO* sig, int memberRef, bool readonlyCall, NamedIntrinsic intrinsicName)
{
    assert((intrinsicName == NI_Array_Address) || (intrinsicName == NI_Array_Get) || (intrinsicName == NI_Array_Set));

    // If we are generating SMALL_CODE, we don't want to use intrinsics, as it generates fatter code.
    if (compCodeOpt() == SMALL_CODE)
    {
        JITDUMP("impArrayAccessIntrinsic: rejecting array intrinsic due to SMALL_CODE\n");
        return nullptr;
    }

    unsigned rank = (intrinsicName == NI_Array_Set) ? (sig->numArgs - 1) : sig->numArgs;

    // Handle a maximum rank of GT_ARR_MAX_RANK (3). This is an implementation choice (larger ranks are expected
    // to be rare) and could be increased.
    if (rank > GT_ARR_MAX_RANK)
    {
        JITDUMP("impArrayAccessIntrinsic: rejecting array intrinsic because rank (%d) > GT_ARR_MAX_RANK (%d)\n", rank,
                GT_ARR_MAX_RANK);
        return nullptr;
    }

    // The rank 1 case is special because it has to handle two array formats. We will simply not do that case.
    if (rank <= 1)
    {
        JITDUMP("impArrayAccessIntrinsic: rejecting array intrinsic because rank (%d) <= 1\n", rank);
        return nullptr;
    }

    CORINFO_CLASS_HANDLE elemClsHnd  = NO_CLASS_HANDLE;
    CorInfoType          elemJitType = info.compCompHnd->getChildType(clsHnd, &elemClsHnd);
    ClassLayout*         elemLayout  = nullptr;
    var_types            elemType    = TypeHandleToVarType(elemJitType, elemClsHnd, &elemLayout);

    // For the ref case, we will only be able to inline if the types match
    // (verifier checks for this, we don't care for the nonverified case and the
    // type is final (so we don't need to do the cast))
    if ((intrinsicName != NI_Array_Get) && !readonlyCall && varTypeIsGC(elemType))
    {
        // Get the call site signature
        CORINFO_SIG_INFO LocalSig;
        eeGetCallSiteSig(memberRef, info.compScopeHnd, impTokenLookupContextHandle, &LocalSig);
        assert(LocalSig.hasThis());

        CORINFO_CLASS_HANDLE actualElemClsHnd;

        if (intrinsicName == NI_Array_Set)
        {
            // Fetch the last argument, the one that indicates the type we are setting.
            CORINFO_ARG_LIST_HANDLE argType = LocalSig.args;
            for (unsigned r = 0; r < rank; r++)
            {
                argType = info.compCompHnd->getArgNext(argType);
            }

            typeInfo argInfo = verParseArgSigToTypeInfo(&LocalSig, argType);
            actualElemClsHnd = argInfo.GetClassHandle();
        }
        else
        {
            assert(intrinsicName == NI_Array_Address);

            // Fetch the return type
            typeInfo retInfo = verMakeTypeInfo(LocalSig.retType, LocalSig.retTypeClass);
            assert(retInfo.IsByRef());
            actualElemClsHnd = retInfo.GetClassHandle();
        }

        // if it's not final, we can't do the optimization
        if (!(info.compCompHnd->getClassAttribs(actualElemClsHnd) & CORINFO_FLG_FINAL))
        {
            JITDUMP("impArrayAccessIntrinsic: rejecting array intrinsic because actualElemClsHnd (%p) is not final\n",
                    dspPtr(actualElemClsHnd));
            return nullptr;
        }
    }

    unsigned arrayElemSize = (elemType == TYP_STRUCT) ? elemLayout->GetSize() : genTypeSize(elemType);

    if (!FitsIn<unsigned char>(arrayElemSize))
    {
        // arrayElemSize would be truncated as an unsigned char.
        // This means the array element is too large. Don't do the optimization.
        JITDUMP("impArrayAccessIntrinsic: rejecting array intrinsic because arrayElemSize (%d) is too large\n",
                arrayElemSize);
        return nullptr;
    }

    GenTree* val = nullptr;

    if (intrinsicName == NI_Array_Set)
    {
        // Assignment of a struct is more work, and there are more gets than sets.
        // TODO-CQ: support SET (`a[i,j,k] = s`) for struct element arrays.
        if (varTypeIsStruct(elemType))
        {
            JITDUMP("impArrayAccessIntrinsic: rejecting SET array intrinsic because elemType is TYP_STRUCT"
                    " (implementation limitation)\n",
                    arrayElemSize);
            return nullptr;
        }

        val = impPopStack().val;
        assert((genActualType(elemType) == genActualType(val->gtType)) ||
               (elemType == TYP_FLOAT && val->gtType == TYP_DOUBLE) ||
               (elemType == TYP_INT && val->gtType == TYP_BYREF) ||
               (elemType == TYP_DOUBLE && val->gtType == TYP_FLOAT));
    }

    // Here, we're committed to expanding the intrinsic and creating a GT_ARR_ELEM node.
    optMethodFlags |= OMF_HAS_MDARRAYREF;
    compCurBB->bbFlags |= BBF_HAS_MDARRAYREF;

    noway_assert((unsigned char)GT_ARR_MAX_RANK == GT_ARR_MAX_RANK);

    GenTree* inds[GT_ARR_MAX_RANK];
    for (unsigned k = rank; k > 0; k--)
    {
        // The indices should be converted to `int` type, as they would be if the intrinsic was not expanded.
        GenTree* argVal = impPopStack().val;
        if (impInlineRoot()->opts.compJitEarlyExpandMDArrays)
        {
            // This is only enabled when early MD expansion is set because it causes small
            // asm diffs (only in some test cases) otherwise. The GT_ARR_ELEM lowering code "accidentally" does
            // this cast, but the new code requires it to be explicit.
            argVal = impImplicitIorI4Cast(argVal, TYP_INT);
        }
        inds[k - 1] = argVal;
    }

    GenTree* arr = impPopStack().val;
    assert(arr->gtType == TYP_REF);

    GenTree* arrElem = new (this, GT_ARR_ELEM) GenTreeArrElem(TYP_BYREF, arr, static_cast<unsigned char>(rank),
                                                              static_cast<unsigned char>(arrayElemSize), &inds[0]);

    if (intrinsicName != NI_Array_Address)
    {
        if (elemType == TYP_STRUCT)
        {
            arrElem = gtNewBlkIndir(elemLayout, arrElem);
        }
        else
        {
            arrElem = gtNewIndir(elemType, arrElem);
        }
    }

    if (intrinsicName == NI_Array_Set)
    {
        assert(val != nullptr);
        return gtNewAssignNode(arrElem, val);
    }
    else
    {
        return arrElem;
    }
}

//------------------------------------------------------------------------
// impKeepAliveIntrinsic: Import the GC.KeepAlive intrinsic call
//
// Imports the intrinsic as a GT_KEEPALIVE node, and, as an optimization,
// if the object to keep alive is a GT_BOX, removes its side effects and
// uses the address of a local (copied from the box's source if needed)
// as the operand for GT_KEEPALIVE. For the BOX optimization, if the class
// of the box has no GC fields, a GT_NOP is returned.
//
// Arguments:
//    objToKeepAlive - the intrinisic call's argument
//
// Return Value:
//    The imported GT_KEEPALIVE or GT_NOP - see description.
//
GenTree* Compiler::impKeepAliveIntrinsic(GenTree* objToKeepAlive)
{
    assert(objToKeepAlive->TypeIs(TYP_REF));

    if (opts.OptimizationEnabled() && objToKeepAlive->IsBoxedValue())
    {
        CORINFO_CLASS_HANDLE boxedClass = lvaGetDesc(objToKeepAlive->AsBox()->BoxOp()->AsLclVar())->lvClassHnd;
        ClassLayout*         layout     = typGetObjLayout(boxedClass);

        if (!layout->HasGCPtr())
        {
            gtTryRemoveBoxUpstreamEffects(objToKeepAlive, BR_REMOVE_AND_NARROW);
            JITDUMP("\nBOX class has no GC fields, KEEPALIVE is a NOP");

            return gtNewNothingNode();
        }

        GenTree* boxSrc = gtTryRemoveBoxUpstreamEffects(objToKeepAlive, BR_REMOVE_BUT_NOT_NARROW);
        if (boxSrc != nullptr)
        {
            unsigned boxTempNum;
            if (boxSrc->OperIs(GT_LCL_VAR))
            {
                boxTempNum = boxSrc->AsLclVarCommon()->GetLclNum();
            }
            else
            {
                boxTempNum            = lvaGrabTemp(true DEBUGARG("Temp for the box source"));
                GenTree*   boxTempAsg = gtNewTempAssign(boxTempNum, boxSrc);
                Statement* boxAsgStmt = objToKeepAlive->AsBox()->gtCopyStmtWhenInlinedBoxValue;
                boxAsgStmt->SetRootNode(boxTempAsg);
            }

            JITDUMP("\nImporting KEEPALIVE(BOX) as KEEPALIVE(LCL_VAR_ADDR V%02u)", boxTempNum);
            objToKeepAlive = gtNewLclVarAddrNode(boxTempNum);
        }
    }

    return gtNewKeepAliveNode(objToKeepAlive);
}<|MERGE_RESOLUTION|>--- conflicted
+++ resolved
@@ -233,14 +233,9 @@
 
             const bool isTailCall = canTailCall && (tailCallFlags != 0);
 
-<<<<<<< HEAD
-            call = impIntrinsic(newobjThis, clsHnd, methHnd, sig, mflags, pResolvedToken->token, isReadonlyCall,
-                                isTailCall, opcode == CEE_CALLVIRT, pConstrainedResolvedToken, callInfo->thisTransform,
+            call = impIntrinsic(newobjThis, clsHnd, methHnd, sig, mflags, pResolvedToken, isReadonlyCall, isTailCall,
+                                opcode == CEE_CALLVIRT, pConstrainedResolvedToken, callInfo->thisTransform,
                                 &ni, &isSpecialIntrinsic);
-=======
-            call = impIntrinsic(newobjThis, clsHnd, methHnd, sig, mflags, pResolvedToken, isReadonlyCall, isTailCall,
-                                pConstrainedResolvedToken, callInfo->thisTransform, &ni, &isSpecialIntrinsic);
->>>>>>> c0bb8180
 
             if (compDonotInline())
             {
