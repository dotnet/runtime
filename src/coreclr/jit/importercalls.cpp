--- conflicted
+++ resolved
@@ -2865,11 +2865,7 @@
                 GenTree* indexClone     = nullptr;
                 GenTree* ptrToSpanClone = nullptr;
                 assert(genActualType(index) == TYP_INT);
-<<<<<<< HEAD
                 assert(ptrToSpan->TypeIs(TYP_I_IMPL, TYP_BYREF));
-=======
-                assert(ptrToSpan->TypeGet() == TYP_BYREF || ptrToSpan->TypeGet() == TYP_I_IMPL);
->>>>>>> 3f5cb180
 
 #if defined(DEBUG)
                 if (verbose)
