// Licensed to the .NET Foundation under one or more agreements.
// The .NET Foundation licenses this file to you under the MIT license.

#include "jitpch.h"

//------------------------------------------------------------------------
// impImportCall: import a call-inspiring opcode
//
// Arguments:
//    opcode                    - opcode that inspires the call
//    pResolvedToken            - resolved token for the call target
//    pConstrainedResolvedToken - resolved constraint token (or nullptr)
//    newObjThis                - tree for this pointer or uninitialized newobj temp (or nullptr)
//    prefixFlags               - IL prefix flags for the call
//    callInfo                  - EE supplied info for the call
//    rawILOffset               - IL offset of the opcode, used for guarded devirtualization.
//
// Returns:
//    Type of the call's return value.
//    If we're importing an inlinee and have realized the inline must fail, the call return type should be TYP_UNDEF.
//    However we can't assert for this here yet because there are cases we miss. See issue #13272.
//
//
// Notes:
//    opcode can be CEE_CALL, CEE_CALLI, CEE_CALLVIRT, or CEE_NEWOBJ.
//
//    For CEE_NEWOBJ, newobjThis should be the temp grabbed for the allocated
//    uninitialized object.

#ifdef _PREFAST_
#pragma warning(push)
#pragma warning(disable : 21000) // Suppress PREFast warning about overly large function
#endif

var_types Compiler::impImportCall(OPCODE                  opcode,
                                  CORINFO_RESOLVED_TOKEN* pResolvedToken,
                                  CORINFO_RESOLVED_TOKEN* pConstrainedResolvedToken,
                                  GenTree*                newobjThis,
                                  int                     prefixFlags,
                                  CORINFO_CALL_INFO*      callInfo,
                                  IL_OFFSET               rawILOffset)
{
    assert(opcode == CEE_CALL || opcode == CEE_CALLVIRT || opcode == CEE_NEWOBJ || opcode == CEE_CALLI);

    // The current statement DI may not refer to the exact call, but for calls
    // we wish to be able to attach the exact IL instruction to get "return
    // value" support in the debugger, so create one with the exact IL offset.
    DebugInfo di = impCreateDIWithCurrentStackInfo(rawILOffset, true);

    var_types              callRetTyp                     = TYP_COUNT;
    CORINFO_SIG_INFO*      sig                            = nullptr;
    CORINFO_METHOD_HANDLE  methHnd                        = nullptr;
    CORINFO_CLASS_HANDLE   clsHnd                         = nullptr;
    unsigned               clsFlags                       = 0;
    unsigned               mflags                         = 0;
    GenTree*               call                           = nullptr;
    CORINFO_THIS_TRANSFORM constraintCallThisTransform    = CORINFO_NO_THIS_TRANSFORM;
    CORINFO_CONTEXT_HANDLE exactContextHnd                = nullptr;
    bool                   exactContextNeedsRuntimeLookup = false;
    bool                   canTailCall                    = true;
    const char*            szCanTailCallFailReason        = nullptr;
    const int              tailCallFlags                  = (prefixFlags & PREFIX_TAILCALL);
    const bool             isReadonlyCall                 = (prefixFlags & PREFIX_READONLY) != 0;

    methodPointerInfo* ldftnInfo = nullptr;

    // Synchronized methods need to call CORINFO_HELP_MON_EXIT at the end. We could
    // do that before tailcalls, but that is probably not the intended
    // semantic. So just disallow tailcalls from synchronized methods.
    // Also, popping arguments in a varargs function is more work and NYI
    // If we have a security object, we have to keep our frame around for callers
    // to see any imperative security.
    // Reverse P/Invokes need a call to CORINFO_HELP_JIT_REVERSE_PINVOKE_EXIT
    // at the end, so tailcalls should be disabled.
    if (info.compFlags & CORINFO_FLG_SYNCH)
    {
        canTailCall             = false;
        szCanTailCallFailReason = "Caller is synchronized";
    }
    else if (opts.IsReversePInvoke())
    {
        canTailCall             = false;
        szCanTailCallFailReason = "Caller is Reverse P/Invoke";
    }
#if !FEATURE_FIXED_OUT_ARGS
    else if (info.compIsVarArgs)
    {
        canTailCall             = false;
        szCanTailCallFailReason = "Caller is varargs";
    }
#endif // FEATURE_FIXED_OUT_ARGS

    // We only need to cast the return value of pinvoke inlined calls that return small types

    bool checkForSmallType  = false;
    bool bIntrinsicImported = false;

    CORINFO_SIG_INFO calliSig;
    NewCallArg       extraArg;

    // Swift calls that might throw use a SwiftError* arg that requires additional IR to handle,
    // so if we're importing a Swift call, look for this type in the signature
    GenTree* swiftErrorNode = nullptr;

    /*-------------------------------------------------------------------------
     * First create the call node
     */

    if (opcode == CEE_CALLI)
    {
        if (IsTargetAbi(CORINFO_NATIVEAOT_ABI))
        {
            // See comment in impCheckForPInvokeCall
            BasicBlock* block = compIsForInlining() ? impInlineInfo->iciBlock : compCurBB;
            if (info.compCompHnd->convertPInvokeCalliToCall(pResolvedToken, !impCanPInvokeInlineCallSite(block)))
            {
                eeGetCallInfo(pResolvedToken, nullptr, CORINFO_CALLINFO_ALLOWINSTPARAM, callInfo);
                return impImportCall(CEE_CALL, pResolvedToken, nullptr, nullptr, prefixFlags, callInfo, rawILOffset);
            }
        }

        /* Get the call site sig */
        eeGetSig(pResolvedToken->token, pResolvedToken->tokenScope, pResolvedToken->tokenContext, &calliSig);

        callRetTyp = JITtype2varType(calliSig.retType);

        call = impImportIndirectCall(&calliSig, di);

        // We don't know the target method, so we have to infer the flags, or
        // assume the worst-case.
        mflags = (calliSig.callConv & CORINFO_CALLCONV_HASTHIS) ? 0 : CORINFO_FLG_STATIC;

#ifdef DEBUG
        if (verbose)
        {
            unsigned structSize = (callRetTyp == TYP_STRUCT) ? eeTryGetClassSize(calliSig.retTypeSigClass) : 0;
            printf("\nIn Compiler::impImportCall: opcode is %s, kind=%d, callRetType is %s, structSize is %u\n",
                   opcodeNames[opcode], callInfo->kind, varTypeName(callRetTyp), structSize);
        }
#endif
        sig = &calliSig;
    }
    else // (opcode != CEE_CALLI)
    {
        NamedIntrinsic ni = NI_Illegal;

        // Passing CORINFO_CALLINFO_ALLOWINSTPARAM indicates that this JIT is prepared to
        // supply the instantiation parameters necessary to make direct calls to underlying
        // shared generic code, rather than calling through instantiating stubs.  If the
        // returned signature has CORINFO_CALLCONV_PARAMTYPE then this indicates that the JIT
        // must indeed pass an instantiation parameter.

        methHnd = callInfo->hMethod;

        sig        = &(callInfo->sig);
        callRetTyp = JITtype2varType(sig->retType);

        mflags = callInfo->methodFlags;

#ifdef DEBUG
        if (verbose)
        {
            unsigned structSize = (callRetTyp == TYP_STRUCT) ? eeTryGetClassSize(sig->retTypeSigClass) : 0;
            printf("\nIn Compiler::impImportCall: opcode is %s, kind=%d, callRetType is %s, structSize is %u\n",
                   opcodeNames[opcode], callInfo->kind, varTypeName(callRetTyp), structSize);
        }
#endif
        if (compIsForInlining())
        {
            /* Does the inlinee use StackCrawlMark */

            if (mflags & CORINFO_FLG_DONT_INLINE_CALLER)
            {
                compInlineResult->NoteFatal(InlineObservation::CALLEE_STACK_CRAWL_MARK);
                return TYP_UNDEF;
            }

            /* For now ignore varargs */
            if ((sig->callConv & CORINFO_CALLCONV_MASK) == CORINFO_CALLCONV_NATIVEVARARG)
            {
                compInlineResult->NoteFatal(InlineObservation::CALLEE_HAS_NATIVE_VARARGS);
                return TYP_UNDEF;
            }

            if ((sig->callConv & CORINFO_CALLCONV_MASK) == CORINFO_CALLCONV_VARARG)
            {
                compInlineResult->NoteFatal(InlineObservation::CALLEE_HAS_MANAGED_VARARGS);
                return TYP_UNDEF;
            }

            if ((mflags & CORINFO_FLG_VIRTUAL) && (sig->sigInst.methInstCount != 0) && (opcode == CEE_CALLVIRT))
            {
                compInlineResult->NoteFatal(InlineObservation::CALLEE_IS_GENERIC_VIRTUAL);
                return TYP_UNDEF;
            }
        }

        clsHnd = pResolvedToken->hClass;

        clsFlags = callInfo->classFlags;

#ifdef DEBUG
        // If this is a call to JitTestLabel.Mark, do "early inlining", and record the test attribute.

        // This recognition should really be done by knowing the methHnd of the relevant Mark method(s).
        // These should be in corelib.h, and available through a JIT/EE interface call.
        const char* namespaceName;
        const char* className;
        const char* methodName =
            info.compCompHnd->getMethodNameFromMetadata(methHnd, &className, &namespaceName, nullptr);
        if ((namespaceName != nullptr) && (className != nullptr) && (methodName != nullptr) &&
            (strcmp(namespaceName, "System.Runtime.CompilerServices") == 0) &&
            (strcmp(className, "JitTestLabel") == 0) && (strcmp(methodName, "Mark") == 0))
        {
            return impImportJitTestLabelMark(sig->numArgs);
        }
#endif // DEBUG

        const bool isIntrinsic = (mflags & CORINFO_FLG_INTRINSIC) != 0;

        // <NICE> Factor this into getCallInfo </NICE>
        bool isSpecialIntrinsic = false;

        if (isIntrinsic || !info.compMatchedVM)
        {
            // For mismatched VM (AltJit) we want to check all methods as intrinsic to ensure
            // we get more accurate codegen. This particularly applies to HWIntrinsic usage

            const bool isTailCall = canTailCall && (tailCallFlags != 0);

#if defined(FEATURE_READYTORUN)
            CORINFO_CONST_LOOKUP entryPoint;

            if (opts.IsReadyToRun() && (callInfo->kind == CORINFO_CALL))
            {
                entryPoint = callInfo->codePointerLookup.constLookup;
            }
            else
            {
                entryPoint.addr       = nullptr;
                entryPoint.accessType = IAT_VALUE;
            }
#endif // FEATURE_READYTORUN

            call = impIntrinsic(newobjThis, clsHnd, methHnd, sig, mflags, pResolvedToken, isReadonlyCall, isTailCall,
                                opcode == CEE_CALLVIRT, pConstrainedResolvedToken,
                                callInfo->thisTransform R2RARG(&entryPoint), &ni, &isSpecialIntrinsic);

            if (compDonotInline())
            {
                return TYP_UNDEF;
            }

            if (call != nullptr)
            {
<<<<<<< HEAD
#if defined(FEATURE_READYTORUN)
                if (call->OperGet() == GT_INTRINSIC)
                {
                    if (opts.IsReadyToRun())
                    {
                        noway_assert(callInfo->kind == CORINFO_CALL);
                        call->AsIntrinsic()->gtEntryPoint = callInfo->codePointerLookup.constLookup;
                    }
                    else
                    {
                        call->AsIntrinsic()->gtEntryPoint.addr       = nullptr;
                        call->AsIntrinsic()->gtEntryPoint.accessType = IAT_VALUE;
                    }
                }
#if defined(FEATURE_HW_INTRINSICS)
                else if (call->OperIsHWIntrinsic())
                {
                    GenTreeHWIntrinsic* hwintrinsic = call->AsHWIntrinsic();

                    if (hwintrinsic->IsUserCall() && (hwintrinsic->gtEntryPoint == nullptr))
                    {
                        CORINFO_CONST_LOOKUP entryPoint;

                        if (opts.IsReadyToRun())
                        {
                            noway_assert(callInfo->kind == CORINFO_CALL);
                            entryPoint = callInfo->codePointerLookup.constLookup;
                        }
                        else
                        {
                            entryPoint.addr       = nullptr;
                            entryPoint.accessType = IAT_VALUE;
                        }

                        hwintrinsic->SetEntryPoint(this, entryPoint);
                    }
                }
#endif // FEATURE_HW_INTRINSICS
#endif // FEATURE_READYTORUN

=======
>>>>>>> cdd1aca1
                bIntrinsicImported = true;
                goto DONE_CALL;
            }
        }

        if ((mflags & CORINFO_FLG_VIRTUAL) && (mflags & CORINFO_FLG_EnC) && (opcode == CEE_CALLVIRT))
        {
            NO_WAY("Virtual call to a function added via EnC is not supported");
        }

        if ((sig->callConv & CORINFO_CALLCONV_MASK) != CORINFO_CALLCONV_DEFAULT &&
            (sig->callConv & CORINFO_CALLCONV_MASK) != CORINFO_CALLCONV_VARARG &&
            (sig->callConv & CORINFO_CALLCONV_MASK) != CORINFO_CALLCONV_NATIVEVARARG)
        {
            BADCODE("Bad calling convention");
        }

        //-------------------------------------------------------------------------
        //  Construct the call node
        //
        // Work out what sort of call we're making.
        // Dispense with virtual calls implemented via LDVIRTFTN immediately.

        constraintCallThisTransform    = callInfo->thisTransform;
        exactContextHnd                = callInfo->contextHandle;
        exactContextNeedsRuntimeLookup = callInfo->exactContextNeedsRuntimeLookup;

        switch (callInfo->kind)
        {
            case CORINFO_VIRTUALCALL_STUB:
            {
                assert(!(mflags & CORINFO_FLG_STATIC)); // can't call a static method
                assert(!(clsFlags & CORINFO_FLG_VALUECLASS));
                if (callInfo->stubLookup.lookupKind.needsRuntimeLookup)
                {
                    if (callInfo->stubLookup.lookupKind.runtimeLookupKind == CORINFO_LOOKUP_NOT_SUPPORTED)
                    {
                        // Runtime does not support inlining of all shapes of runtime lookups
                        // Inlining has to be aborted in such a case
                        compInlineResult->NoteFatal(InlineObservation::CALLSITE_HAS_COMPLEX_HANDLE);
                        return TYP_UNDEF;
                    }

                    GenTree* stubAddr = impRuntimeLookupToTree(pResolvedToken, &callInfo->stubLookup, methHnd);

                    // stubAddr tree may require a new temp.
                    // If we're inlining, this may trigger the too many locals inline failure.
                    //
                    // If so, we need to bail out.
                    //
                    if (compDonotInline())
                    {
                        return TYP_UNDEF;
                    }

                    // This is the rough code to set up an indirect stub call
                    assert(stubAddr != nullptr);

                    // The stubAddr may be a
                    // complex expression. As it is evaluated after the args,
                    // it may cause registered args to be spilled. Simply spill it.
                    //
                    unsigned const lclNum = lvaGrabTemp(true DEBUGARG("VirtualCall with runtime lookup"));
                    if (compDonotInline())
                    {
                        return TYP_UNDEF;
                    }

                    impStoreToTemp(lclNum, stubAddr, CHECK_SPILL_NONE);
                    stubAddr = gtNewLclvNode(lclNum, TYP_I_IMPL);

                    // Create the actual call node

                    assert((sig->callConv & CORINFO_CALLCONV_MASK) != CORINFO_CALLCONV_VARARG &&
                           (sig->callConv & CORINFO_CALLCONV_MASK) != CORINFO_CALLCONV_NATIVEVARARG);

                    call = gtNewIndCallNode(stubAddr, callRetTyp);

                    call->gtFlags |= GTF_EXCEPT | (stubAddr->gtFlags & GTF_GLOB_EFFECT);
                    call->gtFlags |= GTF_CALL_VIRT_STUB;

#ifdef TARGET_X86
                    // No tailcalls allowed for these yet...
                    canTailCall             = false;
                    szCanTailCallFailReason = "VirtualCall with runtime lookup";
#endif
                }
                else
                {
                    // The stub address is known at compile time
                    call                               = gtNewCallNode(CT_USER_FUNC, callInfo->hMethod, callRetTyp, di);
                    call->AsCall()->gtStubCallStubAddr = callInfo->stubLookup.constLookup.addr;
                    call->gtFlags |= GTF_CALL_VIRT_STUB;
                    assert(callInfo->stubLookup.constLookup.accessType != IAT_PPVALUE &&
                           callInfo->stubLookup.constLookup.accessType != IAT_RELPVALUE);
                    if (callInfo->stubLookup.constLookup.accessType == IAT_PVALUE)
                    {
                        call->AsCall()->gtCallMoreFlags |= GTF_CALL_M_VIRTSTUB_REL_INDIRECT;
                    }
                }

#ifdef FEATURE_READYTORUN
                if (opts.IsReadyToRun())
                {
                    // Null check is sometimes needed for ready to run to handle
                    // non-virtual <-> virtual changes between versions
                    if (callInfo->nullInstanceCheck)
                    {
                        call->gtFlags |= GTF_CALL_NULLCHECK;
                    }
                }
#endif

                break;
            }

            case CORINFO_VIRTUALCALL_VTABLE:
            {
                assert(!(mflags & CORINFO_FLG_STATIC)); // can't call a static method
                assert(!(clsFlags & CORINFO_FLG_VALUECLASS));
                call = gtNewCallNode(CT_USER_FUNC, callInfo->hMethod, callRetTyp, di);
                call->gtFlags |= GTF_CALL_VIRT_VTABLE;

                // Mark this method to expand the virtual call target early in fgMorphCall
                call->AsCall()->SetExpandedEarly();
                break;
            }

            case CORINFO_VIRTUALCALL_LDVIRTFTN:
            {
                if (compIsForInlining())
                {
                    compInlineResult->NoteFatal(InlineObservation::CALLSITE_HAS_CALL_VIA_LDVIRTFTN);
                    return TYP_UNDEF;
                }

                assert(!(mflags & CORINFO_FLG_STATIC)); // can't call a static method
                assert(!(clsFlags & CORINFO_FLG_VALUECLASS));
                // OK, We've been told to call via LDVIRTFTN, so just
                // take the call now....
                call = gtNewIndCallNode(nullptr, callRetTyp, di);

                impPopCallArgs(sig, call->AsCall());

                GenTree* thisPtr = impPopStack().val;
                thisPtr          = impTransformThis(thisPtr, pConstrainedResolvedToken, callInfo->thisTransform);
                assert(thisPtr != nullptr);

                // Clone the (possibly transformed) "this" pointer
                GenTree* thisPtrCopy;
                thisPtr =
                    impCloneExpr(thisPtr, &thisPtrCopy, CHECK_SPILL_ALL, nullptr DEBUGARG("LDVIRTFTN this pointer"));

                GenTree* fptr = impImportLdvirtftn(thisPtr, pResolvedToken, callInfo);
                assert(fptr != nullptr);

                call->AsCall()
                    ->gtArgs.PushFront(this, NewCallArg::Primitive(thisPtrCopy).WellKnown(WellKnownArg::ThisPointer));

                // Now make an indirect call through the function pointer

                unsigned lclNum = lvaGrabTemp(true DEBUGARG("VirtualCall through function pointer"));
                impStoreToTemp(lclNum, fptr, CHECK_SPILL_ALL);
                fptr = gtNewLclvNode(lclNum, TYP_I_IMPL);

                call->AsCall()->gtCallAddr = fptr;
                call->gtFlags |= GTF_EXCEPT | (fptr->gtFlags & GTF_GLOB_EFFECT);

                if ((sig->sigInst.methInstCount != 0) && IsTargetAbi(CORINFO_NATIVEAOT_ABI))
                {
                    // NativeAOT generic virtual method: need to handle potential fat function pointers
                    addFatPointerCandidate(call->AsCall());
                }
#ifdef FEATURE_READYTORUN
                if (opts.IsReadyToRun())
                {
                    // Null check is needed for ready to run to handle
                    // non-virtual <-> virtual changes between versions
                    call->gtFlags |= GTF_CALL_NULLCHECK;
                }
#endif

                // Sine we are jumping over some code, check that its OK to skip that code
                assert((sig->callConv & CORINFO_CALLCONV_MASK) != CORINFO_CALLCONV_VARARG &&
                       (sig->callConv & CORINFO_CALLCONV_MASK) != CORINFO_CALLCONV_NATIVEVARARG);
                goto DONE;
            }

            case CORINFO_CALL:
            {
                // This is for a non-virtual, non-interface etc. call
                call = gtNewCallNode(CT_USER_FUNC, callInfo->hMethod, callRetTyp, di);

                // We remove the nullcheck for the GetType call intrinsic.
                // TODO-CQ: JIT64 does not introduce the null check for many more helper calls
                // and intrinsics.
                if (callInfo->nullInstanceCheck &&
                    !((mflags & CORINFO_FLG_INTRINSIC) != 0 && (ni == NI_System_Object_GetType)))
                {
                    call->gtFlags |= GTF_CALL_NULLCHECK;
                }

#ifdef FEATURE_READYTORUN
                if (opts.IsReadyToRun())
                {
                    call->AsCall()->setEntryPoint(callInfo->codePointerLookup.constLookup);
                }
#endif
                break;
            }

            case CORINFO_CALL_CODE_POINTER:
            {
                // The EE has asked us to call by computing a code pointer and then doing an
                // indirect call.  This is because a runtime lookup is required to get the code entry point.

                // These calls always follow a uniform calling convention, i.e. no extra hidden params
                assert((sig->callConv & CORINFO_CALLCONV_PARAMTYPE) == 0);

                assert((sig->callConv & CORINFO_CALLCONV_MASK) != CORINFO_CALLCONV_VARARG);
                assert((sig->callConv & CORINFO_CALLCONV_MASK) != CORINFO_CALLCONV_NATIVEVARARG);

                GenTree* fptr =
                    impLookupToTree(pResolvedToken, &callInfo->codePointerLookup, GTF_ICON_FTN_ADDR, callInfo->hMethod);

                if (compDonotInline())
                {
                    return TYP_UNDEF;
                }

                // Now make an indirect call through the function pointer

                unsigned lclNum = lvaGrabTemp(true DEBUGARG("Indirect call through function pointer"));
                impStoreToTemp(lclNum, fptr, CHECK_SPILL_ALL);
                fptr = gtNewLclvNode(lclNum, TYP_I_IMPL);

                call = gtNewIndCallNode(fptr, callRetTyp, di);
                call->gtFlags |= GTF_EXCEPT | (fptr->gtFlags & GTF_GLOB_EFFECT);
                if (callInfo->nullInstanceCheck)
                {
                    call->gtFlags |= GTF_CALL_NULLCHECK;
                }

                break;
            }

            default:
                assert(!"unknown call kind");
                break;
        }

        //-------------------------------------------------------------------------
        // Set more flags

        PREFIX_ASSUME(call != nullptr);

        if (mflags & CORINFO_FLG_NOGCCHECK)
        {
            call->AsCall()->gtCallMoreFlags |= GTF_CALL_M_NOGCCHECK;
        }

        // Mark call if it's one of the ones we will maybe treat as an intrinsic
        if (isSpecialIntrinsic)
        {
            call->AsCall()->gtCallMoreFlags |= GTF_CALL_M_SPECIAL_INTRINSIC;
        }
    }
    assert(sig);
    assert(clsHnd || (opcode == CEE_CALLI)); // We're never verifying for CALLI, so this is not set.

    /* Some sanity checks */

    // CALL_VIRT and NEWOBJ must have a THIS pointer
    assert((opcode != CEE_CALLVIRT && opcode != CEE_NEWOBJ) || (sig->callConv & CORINFO_CALLCONV_HASTHIS));
    // static bit and hasThis are negations of one another
    assert(((mflags & CORINFO_FLG_STATIC) != 0) == ((sig->callConv & CORINFO_CALLCONV_HASTHIS) == 0));
    assert(call != nullptr);

    /*-------------------------------------------------------------------------
     * Check special-cases etc
     */

    /* Special case - Check if it is a call to Delegate.Invoke(). */

    if (mflags & CORINFO_FLG_DELEGATE_INVOKE)
    {
        assert(!(mflags & CORINFO_FLG_STATIC)); // can't call a static method
        assert(mflags & CORINFO_FLG_FINAL);

        /* Set the delegate flag */
        call->AsCall()->gtCallMoreFlags |= GTF_CALL_M_DELEGATE_INV;

        if (callInfo->wrapperDelegateInvoke)
        {
            call->AsCall()->gtCallMoreFlags |= GTF_CALL_M_WRAPPER_DELEGATE_INV;
        }

        if (opcode == CEE_CALLVIRT)
        {
            assert(mflags & CORINFO_FLG_FINAL);

            /* It should have the GTF_CALL_NULLCHECK flag set. Reset it */
            assert(call->gtFlags & GTF_CALL_NULLCHECK);
            call->gtFlags &= ~GTF_CALL_NULLCHECK;
        }
    }

    CORINFO_CLASS_HANDLE actualMethodRetTypeSigClass;
    actualMethodRetTypeSigClass = sig->retTypeSigClass;

    /* Check for varargs */
    if (!compFeatureVarArg() && ((sig->callConv & CORINFO_CALLCONV_MASK) == CORINFO_CALLCONV_VARARG ||
                                 (sig->callConv & CORINFO_CALLCONV_MASK) == CORINFO_CALLCONV_NATIVEVARARG))
    {
        BADCODE("Varargs not supported.");
    }

    if ((sig->callConv & CORINFO_CALLCONV_MASK) == CORINFO_CALLCONV_VARARG ||
        (sig->callConv & CORINFO_CALLCONV_MASK) == CORINFO_CALLCONV_NATIVEVARARG)
    {
        assert(!compIsForInlining());

        /* Set the right flags */

        call->gtFlags |= GTF_CALL_POP_ARGS;
        call->AsCall()->gtArgs.SetIsVarArgs();

        /* Can't allow tailcall for varargs as it is caller-pop. The caller
           will be expecting to pop a certain number of arguments, but if we
           tailcall to a function with a different number of arguments, we
           are hosed. There are ways around this (caller remembers esp value,
           varargs is not caller-pop, etc), but not worth it. */

#ifdef TARGET_X86
        if (canTailCall)
        {
            canTailCall             = false;
            szCanTailCallFailReason = "Callee is varargs";
        }
#endif

        /* Get the total number of arguments - this is already correct
         * for CALLI - for methods we have to get it from the call site */

        if (opcode != CEE_CALLI)
        {
#ifdef DEBUG
            unsigned numArgsDef = sig->numArgs;
#endif
            eeGetCallSiteSig(pResolvedToken->token, pResolvedToken->tokenScope, pResolvedToken->tokenContext, sig);

            // For vararg calls we must be sure to load the return type of the
            // method actually being called, as well as the return types of the
            // specified in the vararg signature. With type equivalency, these types
            // may not be the same.
            if (sig->retTypeSigClass != actualMethodRetTypeSigClass)
            {
                if (actualMethodRetTypeSigClass != nullptr && sig->retType != CORINFO_TYPE_CLASS &&
                    sig->retType != CORINFO_TYPE_BYREF && sig->retType != CORINFO_TYPE_PTR &&
                    sig->retType != CORINFO_TYPE_VAR)
                {
                    // Make sure that all valuetypes (including enums) that we push are loaded.
                    // This is to guarantee that if a GC is triggered from the prestub of this methods,
                    // all valuetypes in the method signature are already loaded.
                    // We need to be able to find the size of the valuetypes, but we cannot
                    // do a class-load from within GC.
                    info.compCompHnd->classMustBeLoadedBeforeCodeIsRun(actualMethodRetTypeSigClass);
                }
            }

            assert(numArgsDef <= sig->numArgs);
        }

        /* We will have "cookie" as the last argument but we cannot push
         * it on the operand stack because we may overflow, so we append it
         * to the arg list next after we pop them */
    }

    //--------------------------- Inline NDirect ------------------------------

    // For inline cases we technically should look at both the current
    // block and the call site block (or just the latter if we've
    // fused the EH trees). However the block-related checks pertain to
    // EH and we currently won't inline a method with EH. So for
    // inlinees, just checking the call site block is sufficient.
    {
        // New lexical block here to avoid compilation errors because of GOTOs.
        BasicBlock* block = compIsForInlining() ? impInlineInfo->iciBlock : compCurBB;
        impCheckForPInvokeCall(call->AsCall(), methHnd, sig, mflags, block);
    }

#ifdef UNIX_X86_ABI
    // On Unix x86 we use caller-cleaned convention.
    if ((call->gtFlags & GTF_CALL_UNMANAGED) == 0)
        call->gtFlags |= GTF_CALL_POP_ARGS;
#endif // UNIX_X86_ABI

    if (call->gtFlags & GTF_CALL_UNMANAGED)
    {
        assert(call->IsCall());

        // We set up the unmanaged call by linking the frame, disabling GC, etc
        // This needs to be cleaned up on return.
        // In addition, native calls have different normalization rules than managed code
        // (managed calling convention always widens return values in the callee)
        if (canTailCall)
        {
            canTailCall             = false;
            szCanTailCallFailReason = "Callee is native";
        }

        checkForSmallType = true;

        impPopArgsForUnmanagedCall(call->AsCall(), sig, &swiftErrorNode);

        goto DONE;
    }
    else if ((opcode == CEE_CALLI) && ((sig->callConv & CORINFO_CALLCONV_MASK) != CORINFO_CALLCONV_DEFAULT) &&
             ((sig->callConv & CORINFO_CALLCONV_MASK) != CORINFO_CALLCONV_VARARG))
    {
        if (!info.compCompHnd->canGetCookieForPInvokeCalliSig(sig))
        {
            // Normally this only happens with inlining.
            // However, a generic method (or type) being NGENd into another module
            // can run into this issue as well.  There's not an easy fall-back for NGEN
            // so instead we fallback to JIT.
            if (compIsForInlining())
            {
                compInlineResult->NoteFatal(InlineObservation::CALLSITE_CANT_EMBED_PINVOKE_COOKIE);
            }
            else
            {
                IMPL_LIMITATION("Can't get PInvoke cookie (cross module generics)");
            }

            return TYP_UNDEF;
        }

        GenTree* cookie = eeGetPInvokeCookie(sig);

        // This cookie is required to be either a simple GT_CNS_INT or
        // an indirection of a GT_CNS_INT
        //
        GenTree* cookieConst = cookie;
        if (cookie->gtOper == GT_IND)
        {
            cookieConst = cookie->AsOp()->gtOp1;
        }
        assert(cookieConst->gtOper == GT_CNS_INT);

        // Setting GTF_DONT_CSE on the GT_CNS_INT as well as on the GT_IND (if it exists) will ensure that
        // we won't allow this tree to participate in any CSE logic
        //
        cookie->gtFlags |= GTF_DONT_CSE;
        cookieConst->gtFlags |= GTF_DONT_CSE;

        call->AsCall()->gtCallCookie = cookie;

        if (canTailCall)
        {
            canTailCall             = false;
            szCanTailCallFailReason = "PInvoke calli";
        }
    }

    /*-------------------------------------------------------------------------
     * Create the argument list
     */

    //-------------------------------------------------------------------------
    // Special case - for varargs we have an implicit last argument

    if ((sig->callConv & CORINFO_CALLCONV_MASK) == CORINFO_CALLCONV_VARARG)
    {
        assert(!compIsForInlining());

        void *varCookie, *pVarCookie;
        if (!info.compCompHnd->canGetVarArgsHandle(sig))
        {
            compInlineResult->NoteFatal(InlineObservation::CALLSITE_CANT_EMBED_VARARGS_COOKIE);
            return TYP_UNDEF;
        }

        varCookie = info.compCompHnd->getVarArgsHandle(sig, &pVarCookie);
        assert((!varCookie) != (!pVarCookie));
        GenTree* cookieNode = gtNewIconEmbHndNode(varCookie, pVarCookie, GTF_ICON_VARG_HDL, sig);
        assert(extraArg.Node == nullptr);
        extraArg = NewCallArg::Primitive(cookieNode).WellKnown(WellKnownArg::VarArgsCookie);
    }

    //-------------------------------------------------------------------------
    // Extra arg for shared generic code and array methods
    //
    // Extra argument containing instantiation information is passed in the
    // following circumstances:
    // (a) To the "Address" method on array classes; the extra parameter is
    //     the array's type handle (a TypeDesc)
    // (b) To shared-code instance methods in generic structs; the extra parameter
    //     is the struct's type handle (a vtable ptr)
    // (c) To shared-code per-instantiation non-generic static methods in generic
    //     classes and structs; the extra parameter is the type handle
    // (d) To shared-code generic methods; the extra parameter is an
    //     exact-instantiation MethodDesc
    //
    // We also set the exact type context associated with the call so we can
    // inline the call correctly later on.

    if (sig->callConv & CORINFO_CALLCONV_PARAMTYPE)
    {
        assert(call->AsCall()->gtCallType == CT_USER_FUNC);
        if (clsHnd == nullptr)
        {
            NO_WAY("CALLI on parameterized type");
        }

        assert(opcode != CEE_CALLI);

        GenTree* instParam;
        bool     runtimeLookup;

        // Instantiated generic method
        if (((SIZE_T)exactContextHnd & CORINFO_CONTEXTFLAGS_MASK) == CORINFO_CONTEXTFLAGS_METHOD)
        {
            assert(exactContextHnd != METHOD_BEING_COMPILED_CONTEXT());

            CORINFO_METHOD_HANDLE exactMethodHandle =
                (CORINFO_METHOD_HANDLE)((SIZE_T)exactContextHnd & ~CORINFO_CONTEXTFLAGS_MASK);

            if (!exactContextNeedsRuntimeLookup)
            {
#ifdef FEATURE_READYTORUN
                if (opts.IsReadyToRun())
                {
                    instParam =
                        impReadyToRunLookupToTree(&callInfo->instParamLookup, GTF_ICON_METHOD_HDL, exactMethodHandle);
                    if (instParam == nullptr)
                    {
                        assert(compDonotInline());
                        return TYP_UNDEF;
                    }
                }
                else
#endif
                {
                    instParam = gtNewIconEmbMethHndNode(exactMethodHandle);
                    info.compCompHnd->methodMustBeLoadedBeforeCodeIsRun(exactMethodHandle);
                }
            }
            else
            {
                instParam = impTokenToHandle(pResolvedToken, &runtimeLookup, true /*mustRestoreHandle*/);
                if (instParam == nullptr)
                {
                    assert(compDonotInline());
                    return TYP_UNDEF;
                }
            }
        }

        // otherwise must be an instance method in a generic struct,
        // a static method in a generic type, or a runtime-generated array method
        else
        {
            assert(((SIZE_T)exactContextHnd & CORINFO_CONTEXTFLAGS_MASK) == CORINFO_CONTEXTFLAGS_CLASS);
            CORINFO_CLASS_HANDLE exactClassHandle = eeGetClassFromContext(exactContextHnd);

            if (compIsForInlining() && (clsFlags & CORINFO_FLG_ARRAY) != 0)
            {
                compInlineResult->NoteFatal(InlineObservation::CALLEE_IS_ARRAY_METHOD);
                return TYP_UNDEF;
            }

            if ((clsFlags & CORINFO_FLG_ARRAY) && isReadonlyCall)
            {
                // We indicate "readonly" to the Address operation by using a null
                // instParam.
                instParam = gtNewIconNode(0, TYP_REF);
            }
            else if (!exactContextNeedsRuntimeLookup)
            {
#ifdef FEATURE_READYTORUN
                if (opts.IsReadyToRun())
                {
                    instParam =
                        impReadyToRunLookupToTree(&callInfo->instParamLookup, GTF_ICON_CLASS_HDL, exactClassHandle);
                    if (instParam == nullptr)
                    {
                        assert(compDonotInline());
                        return TYP_UNDEF;
                    }
                }
                else
#endif
                {
                    instParam = gtNewIconEmbClsHndNode(exactClassHandle);
                    info.compCompHnd->classMustBeLoadedBeforeCodeIsRun(exactClassHandle);
                }
            }
            else
            {
                instParam = impParentClassTokenToHandle(pResolvedToken, &runtimeLookup, true /*mustRestoreHandle*/);
                if (instParam == nullptr)
                {
                    assert(compDonotInline());
                    return TYP_UNDEF;
                }
            }
        }

        assert(extraArg.Node == nullptr);
        extraArg = NewCallArg::Primitive(instParam).WellKnown(WellKnownArg::InstParam);
    }

    if ((opcode == CEE_NEWOBJ) && ((clsFlags & CORINFO_FLG_DELEGATE) != 0))
    {
        // Only verifiable cases are supported.
        // dup; ldvirtftn; newobj; or ldftn; newobj.
        // IL test could contain unverifiable sequence, in this case optimization should not be done.
        if (impStackHeight() > 0)
        {
            typeInfo delegateTypeInfo = impStackTop().seTypeInfo;
            if (delegateTypeInfo.IsMethod())
            {
                ldftnInfo = delegateTypeInfo.GetMethodPointerInfo();
            }
        }
    }

    //-------------------------------------------------------------------------
    // The main group of arguments, and the this pointer.

    // 'this' is pushed on the IL stack before all call args, but if this is a
    // constrained call 'this' is a byref that may need to be dereferenced.
    // That dereference should happen _after_ all args, so we need to spill
    // them if they can interfere.
    bool hasThis;
    hasThis = ((mflags & CORINFO_FLG_STATIC) == 0) && ((sig->callConv & CORINFO_CALLCONV_EXPLICITTHIS) == 0) &&
              ((opcode != CEE_NEWOBJ) || (newobjThis != nullptr));

    if (hasThis && (constraintCallThisTransform == CORINFO_DEREF_THIS))
    {
        impSpillSideEffects(false, CHECK_SPILL_ALL DEBUGARG(
                                       "constrained call requires dereference for 'this' right before call"));
    }

    impPopCallArgs(sig, call->AsCall());
    if (extraArg.Node != nullptr)
    {
        if (Target::g_tgtArgOrder == Target::ARG_ORDER_R2L)
        {
            call->AsCall()->gtArgs.PushFront(this, extraArg);
        }
        else
        {
            call->AsCall()->gtArgs.PushBack(this, extraArg);
        }

        call->gtFlags |= extraArg.Node->gtFlags & GTF_GLOB_EFFECT;
    }

    //-------------------------------------------------------------------------
    // The "this" pointer

    if (hasThis)
    {
        GenTree* obj;

        if (opcode == CEE_NEWOBJ)
        {
            obj = newobjThis;
        }
        else
        {
            obj = impPopStack().val;
            obj = impTransformThis(obj, pConstrainedResolvedToken, constraintCallThisTransform);
            if (compDonotInline())
            {
                return TYP_UNDEF;
            }
        }

        // Store the "this" value in the call
        call->gtFlags |= obj->gtFlags & GTF_GLOB_EFFECT;
        call->AsCall()->gtArgs.PushFront(this, NewCallArg::Primitive(obj).WellKnown(WellKnownArg::ThisPointer));

        if (impIsThis(obj))
        {
            call->AsCall()->gtCallMoreFlags |= GTF_CALL_M_NONVIRT_SAME_THIS;
        }
    }

    bool probing;
    probing = impConsiderCallProbe(call->AsCall(), rawILOffset);

    // See if we can devirt if we aren't probing.
    if (!probing && opts.OptimizationEnabled())
    {
        if (call->AsCall()->IsVirtual())
        {
            // only true object pointers can be virtual
            assert(call->AsCall()->gtArgs.HasThisPointer() &&
                   call->AsCall()->gtArgs.GetThisArg()->GetNode()->TypeIs(TYP_REF));

            // See if we can devirtualize.

            const bool isExplicitTailCall     = (tailCallFlags & PREFIX_TAILCALL_EXPLICIT) != 0;
            const bool isLateDevirtualization = false;
            impDevirtualizeCall(call->AsCall(), pResolvedToken, &callInfo->hMethod, &callInfo->methodFlags,
                                &callInfo->contextHandle, &exactContextHnd, isLateDevirtualization, isExplicitTailCall,
                                // Take care to pass raw IL offset here as the 'debug info' might be different for
                                // inlinees.
                                rawILOffset);

            // Devirtualization may change which method gets invoked. Update our local cache.
            //
            methHnd = callInfo->hMethod;
        }
        else if (call->AsCall()->IsDelegateInvoke())
        {
            considerGuardedDevirtualization(call->AsCall(), rawILOffset, false, NO_METHOD_HANDLE, NO_CLASS_HANDLE,
                                            nullptr);
        }
    }

    //-------------------------------------------------------------------------
    // The "this" pointer for "newobj"

    if (opcode == CEE_NEWOBJ)
    {
        if (clsFlags & CORINFO_FLG_VAROBJSIZE)
        {
            assert(!(clsFlags & CORINFO_FLG_ARRAY)); // arrays handled separately
            // This is a 'new' of a variable sized object, wher
            // the constructor is to return the object.  In this case
            // the constructor claims to return VOID but we know it
            // actually returns the new object
            assert(callRetTyp == TYP_VOID);
            callRetTyp   = TYP_REF;
            call->gtType = TYP_REF;
            impSpillSpecialSideEff();

            impPushOnStack(call, typeInfo(clsHnd));
        }
        else
        {
            if (clsFlags & CORINFO_FLG_DELEGATE)
            {
                // New inliner morph it in impImportCall.
                // This will allow us to inline the call to the delegate constructor.
                call = fgOptimizeDelegateConstructor(call->AsCall(), &exactContextHnd, ldftnInfo);
                if (compDonotInline())
                {
                    return TYP_UNDEF;
                }
            }

            if (!bIntrinsicImported)
            {
                // Keep track of the raw IL offset of the call
                INDEBUG(call->AsCall()->gtRawILOffset = rawILOffset);

                // Is it an inline candidate?
                impMarkInlineCandidate(call, exactContextHnd, exactContextNeedsRuntimeLookup, callInfo, rawILOffset);
            }

            // append the call node.
            impAppendTree(call, CHECK_SPILL_ALL, impCurStmtDI);

            // Now push the value of the 'new onto the stack

            // This is a 'new' of a non-variable sized object.
            // Append the new node (op1) to the statement list,
            // and then push the local holding the value of this
            // new instruction on the stack.

            if (clsFlags & CORINFO_FLG_VALUECLASS)
            {
                assert(newobjThis->IsLclVarAddr());

                unsigned lclNum = newobjThis->AsLclVarCommon()->GetLclNum();
                impPushOnStack(gtNewLclvNode(lclNum, lvaGetRealType(lclNum)), verMakeTypeInfo(clsHnd));
            }
            else
            {
                if (newobjThis->gtOper == GT_COMMA)
                {
                    // We must have inserted the callout. Get the real newobj.
                    newobjThis = newobjThis->AsOp()->gtOp2;
                }

                assert(newobjThis->gtOper == GT_LCL_VAR);
                impPushOnStack(gtNewLclvNode(newobjThis->AsLclVarCommon()->GetLclNum(), TYP_REF), typeInfo(clsHnd));
            }
        }
        return callRetTyp;
    }

DONE:

#ifdef DEBUG
    // In debug we want to be able to register callsites with the EE.
    assert(call->AsCall()->callSig == nullptr);
    call->AsCall()->callSig  = new (this, CMK_DebugOnly) CORINFO_SIG_INFO;
    *call->AsCall()->callSig = *sig;
#endif

    // Final importer checks for calls flagged as tail calls.
    //
    if (tailCallFlags != 0)
    {
        const bool isExplicitTailCall = (tailCallFlags & PREFIX_TAILCALL_EXPLICIT) != 0;
        const bool isImplicitTailCall = (tailCallFlags & PREFIX_TAILCALL_IMPLICIT) != 0;

        // Exactly one of these should be true.
        assert(isExplicitTailCall != isImplicitTailCall);

        // This check cannot be performed for implicit tail calls for the reason
        // that impIsImplicitTailCallCandidate() is not checking whether return
        // types are compatible before marking a call node with PREFIX_TAILCALL_IMPLICIT.
        // As a result it is possible that in the following case, we find that
        // the type stack is non-empty if Callee() is considered for implicit
        // tail calling.
        //      int Caller(..) { .... void Callee(); ret val; ... }
        //
        // Note that we cannot check return type compatibility before ImpImportCall()
        // as we don't have required info or need to duplicate some of the logic of
        // ImpImportCall().
        //
        // For implicit tail calls, we perform this check after return types are
        // known to be compatible.
        if (isExplicitTailCall && (verCurrentState.esStackDepth != 0))
        {
            BADCODE("Stack should be empty after tailcall");
        }

        // For opportunistic tailcalls we allow implicit widening, i.e. tailcalls from int32 -> int16, since the
        // managed calling convention dictates that the callee widens the value. For explicit tailcalls we don't
        // want to require this detail of the calling convention to bubble up to the tailcall helpers
        bool allowWidening = isImplicitTailCall;
        if (canTailCall &&
            !impTailCallRetTypeCompatible(allowWidening, info.compRetType, info.compMethodInfo->args.retTypeClass,
                                          info.compCallConv, callRetTyp, sig->retTypeClass,
                                          call->AsCall()->GetUnmanagedCallConv()))
        {
            canTailCall             = false;
            szCanTailCallFailReason = "Return types are not tail call compatible";
        }

        // Stack empty check for implicit tail calls.
        if (canTailCall && isImplicitTailCall && (verCurrentState.esStackDepth != 0))
        {
            BADCODE("Stack should be empty after tailcall");
        }

        // assert(compCurBB is not a catch, finally or filter block);
        // assert(compCurBB is not a try block protected by a finally block);
        assert(!isExplicitTailCall || compCurBB->KindIs(BBJ_RETURN));

        // Ask VM for permission to tailcall
        if (canTailCall)
        {
            // True virtual or indirect calls, shouldn't pass in a callee handle.
            CORINFO_METHOD_HANDLE exactCalleeHnd =
                ((call->AsCall()->gtCallType != CT_USER_FUNC) || call->AsCall()->IsVirtual()) ? nullptr : methHnd;

            if (info.compCompHnd->canTailCall(info.compMethodHnd, methHnd, exactCalleeHnd, isExplicitTailCall))
            {
                if (isExplicitTailCall)
                {
                    // In case of explicit tail calls, mark it so that it is not considered
                    // for in-lining.
                    call->AsCall()->gtCallMoreFlags |= GTF_CALL_M_EXPLICIT_TAILCALL;
                    JITDUMP("\nGTF_CALL_M_EXPLICIT_TAILCALL set for call [%06u]\n", dspTreeID(call));

#ifdef DEBUG
                    if ((prefixFlags & PREFIX_TAILCALL_STRESS) != 0)
                    {
                        call->AsCall()->gtCallDebugFlags |= GTF_CALL_MD_STRESS_TAILCALL;
                        JITDUMP("\nGTF_CALL_MD_STRESS_TAILCALL set for call [%06u]\n", dspTreeID(call));
                    }
#endif
                }
                else
                {
#if FEATURE_TAILCALL_OPT
                    // Must be an implicit tail call.
                    assert(isImplicitTailCall);

                    // It is possible that a call node is both an inline candidate and marked
                    // for opportunistic tail calling.  In-lining happens before morhphing of
                    // trees.  If in-lining of an in-line candidate gets aborted for whatever
                    // reason, it will survive to the morphing stage at which point it will be
                    // transformed into a tail call after performing additional checks.

                    call->AsCall()->gtCallMoreFlags |= GTF_CALL_M_IMPLICIT_TAILCALL;
                    JITDUMP("\nGTF_CALL_M_IMPLICIT_TAILCALL set for call [%06u]\n", dspTreeID(call));

#else //! FEATURE_TAILCALL_OPT
                    NYI("Implicit tail call prefix on a target which doesn't support opportunistic tail calls");

#endif // FEATURE_TAILCALL_OPT
                }

                // This might or might not turn into a tailcall. We do more
                // checks in morph. For explicit tailcalls we need more
                // information in morph in case it turns out to be a
                // helper-based tailcall.
                if (isExplicitTailCall)
                {
                    assert(call->AsCall()->tailCallInfo == nullptr);
                    call->AsCall()->tailCallInfo = new (this, CMK_CorTailCallInfo) TailCallSiteInfo;
                    switch (opcode)
                    {
                        case CEE_CALLI:
                            call->AsCall()->tailCallInfo->SetCalli(sig);
                            break;
                        case CEE_CALLVIRT:
                            call->AsCall()->tailCallInfo->SetCallvirt(sig, pResolvedToken);
                            break;
                        default:
                            call->AsCall()->tailCallInfo->SetCall(sig, pResolvedToken);
                            break;
                    }
                }
            }
            else
            {
                // canTailCall reported its reasons already
                canTailCall = false;
                JITDUMP("\ninfo.compCompHnd->canTailCall returned false for call [%06u]\n", dspTreeID(call));
            }
        }
        else
        {
            // If this assert fires it means that canTailCall was set to false without setting a reason!
            assert(szCanTailCallFailReason != nullptr);
            JITDUMP("\nRejecting %splicit tail call for [%06u], reason: '%s'\n", isExplicitTailCall ? "ex" : "im",
                    dspTreeID(call), szCanTailCallFailReason);
            info.compCompHnd->reportTailCallDecision(info.compMethodHnd, methHnd, isExplicitTailCall, TAILCALL_FAIL,
                                                     szCanTailCallFailReason);
        }
    }

    // Note: we assume that small return types are already normalized by the managed callee
    // or by the pinvoke stub for calls to unmanaged code.

    if (!bIntrinsicImported)
    {
        //
        // Things needed to be checked when bIntrinsicImported is false.
        //

        assert(call->gtOper == GT_CALL);
        assert(callInfo != nullptr);

        if (compIsForInlining() && opcode == CEE_CALLVIRT)
        {
            assert(call->AsCall()->gtArgs.HasThisPointer());
            GenTree* callObj = call->AsCall()->gtArgs.GetThisArg()->GetEarlyNode();

            if ((call->AsCall()->IsVirtual() || (call->gtFlags & GTF_CALL_NULLCHECK)) &&
                impInlineIsGuaranteedThisDerefBeforeAnySideEffects(nullptr, &call->AsCall()->gtArgs, callObj,
                                                                   impInlineInfo->inlArgInfo))
            {
                impInlineInfo->thisDereferencedFirst = true;
            }
        }

        // Keep track of the raw IL offset of the call
        INDEBUG(call->AsCall()->gtRawILOffset = rawILOffset);

        // Is it an inline candidate?
        impMarkInlineCandidate(call, exactContextHnd, exactContextNeedsRuntimeLookup, callInfo, rawILOffset);
    }

    // Extra checks for tail calls and tail recursion.
    //
    // A tail recursive call is a potential loop from the current block to the start of the root method.
    // If we see a tail recursive call, mark the blocks from the call site back to the entry as potentially
    // being in a loop.
    //
    // Note: if we're importing an inlinee we don't mark the right set of blocks, but by then it's too
    // late. Currently this doesn't lead to problems. See GitHub issue 33529.
    //
    // OSR also needs to handle tail calls specially:
    // * block profiling in OSR methods needs to ensure probes happen before tail calls, not after.
    // * the root method entry must be imported if there's a recursive tail call or a potentially
    //   inlineable tail call.
    //
    if ((tailCallFlags != 0) && canTailCall)
    {
        if (gtIsRecursiveCall(methHnd))
        {
            assert(verCurrentState.esStackDepth == 0);
            BasicBlock* loopHead = nullptr;
            if (!compIsForInlining() && opts.IsOSR())
            {
                // For root method OSR we may branch back to the actual method entry,
                // which is not fgFirstBB, and which we will need to import.
                assert(fgEntryBB != nullptr);
                loopHead = fgEntryBB;
            }
            else
            {
                // For normal jitting we may branch back to the firstBB; this
                // should already be imported.
                loopHead = fgFirstBB;
            }

            JITDUMP("\nTail recursive call [%06u] in the method. Mark " FMT_BB " to " FMT_BB
                    " as having a backward branch.\n",
                    dspTreeID(call), loopHead->bbNum, compCurBB->bbNum);
            fgMarkBackwardJump(loopHead, compCurBB);

            setMethodHasRecursiveTailcall();
            compCurBB->SetFlags(BBF_RECURSIVE_TAILCALL);
        }

        // We only do these OSR checks in the root method because:
        // * If we fail to import the root method entry when importing the root method, we can't go back
        //    and import it during inlining. So instead of checking just for recursive tail calls we also
        //    have to check for anything that might introduce a recursive tail call.
        // * We only instrument root method blocks in OSR methods,
        //
        if ((opts.IsInstrumentedAndOptimized() || opts.IsOSR()) && !compIsForInlining())
        {
            // If a root method tail call candidate block is not a BBJ_RETURN, it should have a unique
            // BBJ_RETURN successor. Mark that successor so we can handle it specially during profile
            // instrumentation.
            //
            if (!compCurBB->KindIs(BBJ_RETURN))
            {
                BasicBlock* const successor = compCurBB->GetUniqueSucc();
                assert(successor->KindIs(BBJ_RETURN));
                successor->SetFlags(BBF_TAILCALL_SUCCESSOR);
                optMethodFlags |= OMF_HAS_TAILCALL_SUCCESSOR;
            }
        }
    }

    if ((sig->flags & CORINFO_SIGFLAG_FAT_CALL) != 0)
    {
        assert(opcode == CEE_CALLI || callInfo->kind == CORINFO_CALL_CODE_POINTER);
        addFatPointerCandidate(call->AsCall());
    }

DONE_CALL:
    // Push or append the result of the call
    if (callRetTyp == TYP_VOID)
    {
        if (opcode == CEE_NEWOBJ)
        {
            // we actually did push something, so don't spill the thing we just pushed.
            assert(verCurrentState.esStackDepth > 0);
            impAppendTree(call, verCurrentState.esStackDepth - 1, impCurStmtDI);
        }
        else if (JitConfig.JitProfileValues() && call->IsCall() &&
                 call->AsCall()->IsSpecialIntrinsic(this, NI_System_SpanHelpers_Memmove))
        {
            if (opts.IsOptimizedWithProfile())
            {
                call = impDuplicateWithProfiledArg(call->AsCall(), rawILOffset);
            }
            else if (opts.IsInstrumented())
            {
                // We might want to instrument it for optimized versions too, but we don't currently.
                HandleHistogramProfileCandidateInfo* pInfo =
                    new (this, CMK_Inlining) HandleHistogramProfileCandidateInfo;
                pInfo->ilOffset                                       = rawILOffset;
                pInfo->probeIndex                                     = 0;
                call->AsCall()->gtHandleHistogramProfileCandidateInfo = pInfo;
                compCurBB->SetFlags(BBF_HAS_VALUE_PROFILE);
            }
            impAppendTree(call, CHECK_SPILL_ALL, impCurStmtDI);
        }
        else
        {
            impAppendTree(call, CHECK_SPILL_ALL, impCurStmtDI);
        }
    }
    else
    {
        impSpillSpecialSideEff();

        if (clsFlags & CORINFO_FLG_ARRAY)
        {
            eeGetCallSiteSig(pResolvedToken->token, pResolvedToken->tokenScope, pResolvedToken->tokenContext, sig);
        }

        // Sometimes "call" is not a GT_CALL (if we imported an intrinsic that didn't turn into a call)
        if (!bIntrinsicImported)
        {
            assert(call->IsCall());

            GenTreeCall* origCall = call->AsCall();

            const bool isFatPointerCandidate              = origCall->IsFatPointerCandidate();
            const bool isInlineCandidate                  = origCall->IsInlineCandidate();
            const bool isGuardedDevirtualizationCandidate = origCall->IsGuardedDevirtualizationCandidate();

            if (varTypeIsStruct(callRetTyp))
            {
                // Need to treat all "split tree" cases here, not just inline candidates
                call       = impFixupCallStructReturn(call->AsCall(), sig->retTypeClass);
                callRetTyp = call->TypeGet();
            }

            // TODO: consider handling fatcalli cases this way too...?
            if (isInlineCandidate || isGuardedDevirtualizationCandidate)
            {
                // We should not have made any adjustments in impFixupCallStructReturn
                // as we defer those until we know the fate of the call.
                assert(call == origCall);

                assert(opts.OptEnabled(CLFLG_INLINING));
                assert(!isFatPointerCandidate); // We should not try to inline calli.

                // Make the call its own tree (spill the stack if needed).
                // Do not consume the debug info here. This is particularly
                // important if we give up on the inline, in which case the
                // call will typically end up in the statement that contains
                // the GT_RET_EXPR that we leave on the stack.
                impAppendTree(call, CHECK_SPILL_ALL, impCurStmtDI, false);

                // TODO: Still using the widened type.
                GenTreeRetExpr* retExpr = gtNewInlineCandidateReturnExpr(call->AsCall(), genActualType(callRetTyp));

                // Link the retExpr to the call so if necessary we can manipulate it later.
                if (origCall->IsGuardedDevirtualizationCandidate())
                {
                    for (uint8_t i = 0; i < origCall->GetInlineCandidatesCount(); i++)
                    {
                        origCall->GetGDVCandidateInfo(i)->retExpr = retExpr;
                    }
                }
                else
                {
                    origCall->GetSingleInlineCandidateInfo()->retExpr = retExpr;
                }

                // Propagate retExpr as the placeholder for the call.
                call = retExpr;
            }
            else
            {
                // If the call is virtual, and has a generics context, and is not going to have a class probe,
                // record the context for possible use during late devirt.
                //
                // If we ever want to devirt at Tier0, and/or see issues where OSR methods under PGO lose
                // important devirtualizations, we'll want to allow both a class probe and a captured context.
                //
                if (origCall->IsVirtual() && (origCall->gtCallType != CT_INDIRECT) && (exactContextHnd != nullptr) &&
                    (origCall->gtHandleHistogramProfileCandidateInfo == nullptr))
                {
                    JITDUMP("\nSaving context %p for call [%06u]\n", dspPtr(exactContextHnd), dspTreeID(origCall));
                    origCall->gtCallMoreFlags |= GTF_CALL_M_HAS_LATE_DEVIRT_INFO;
                    LateDevirtualizationInfo* const info = new (this, CMK_Inlining) LateDevirtualizationInfo;
                    info->exactContextHnd                = exactContextHnd;
                    origCall->gtLateDevirtualizationInfo = info;
                }

                if (isFatPointerCandidate)
                {
                    // fatPointer candidates should be in statements of the form call() or var = call().
                    // Such form allows to find statements with fat calls without walking through whole trees
                    // and removes problems with cutting trees.
                    assert(IsTargetAbi(CORINFO_NATIVEAOT_ABI));
                    if (!call->OperIs(GT_LCL_VAR)) // can be already converted by impFixupCallStructReturn.
                    {
                        unsigned   calliSlot = lvaGrabTemp(true DEBUGARG("calli"));
                        LclVarDsc* varDsc    = lvaGetDesc(calliSlot);
                        // Keep the information about small typedness to avoid
                        // inserting unnecessary casts around normalization.
                        if (call->IsCall() && varTypeIsSmall(call->AsCall()->gtReturnType))
                        {
                            assert(call->AsCall()->NormalizesSmallTypesOnReturn());
                            varDsc->lvType = call->AsCall()->gtReturnType;
                        }

                        // TODO-Bug: CHECK_SPILL_NONE here looks wrong.
                        impStoreToTemp(calliSlot, call, CHECK_SPILL_NONE);
                        // impStoreToTemp can change src arg list and return type for call that returns struct.
                        var_types type = genActualType(lvaTable[calliSlot].TypeGet());
                        call           = gtNewLclvNode(calliSlot, type);
                    }
                }

                // For non-candidates we must also spill, since we
                // might have locals live on the eval stack that this
                // call can modify.
                //
                // Suppress this for certain well-known call targets
                // that we know won't modify locals, eg calls that are
                // recognized in gtCanOptimizeTypeEquality. Otherwise
                // we may break key fragile pattern matches later on.
                bool spillStack = true;
                if (call->IsCall())
                {
                    GenTreeCall* callNode = call->AsCall();
                    if (callNode->IsHelperCall() && (gtIsTypeHandleToRuntimeTypeHelper(callNode) ||
                                                     gtIsTypeHandleToRuntimeTypeHandleHelper(callNode)))
                    {
                        spillStack = false;
                    }
                    else if ((callNode->gtCallMoreFlags & GTF_CALL_M_SPECIAL_INTRINSIC) != 0)
                    {
                        spillStack = false;
                    }
                }

                if (spillStack)
                {
                    impSpillSideEffects(true, CHECK_SPILL_ALL DEBUGARG("non-inline candidate call"));
                }

                if (JitConfig.JitProfileValues() && call->IsCall() &&
                    call->AsCall()->IsSpecialIntrinsic(this, NI_System_SpanHelpers_SequenceEqual))
                {
                    if (opts.IsOptimizedWithProfile())
                    {
                        call = impDuplicateWithProfiledArg(call->AsCall(), rawILOffset);
                        if (call->OperIs(GT_QMARK))
                        {
                            // QMARK has to be a root node
                            unsigned tmp = lvaGrabTemp(true DEBUGARG("Grabbing temp for Qmark"));
                            impStoreToTemp(tmp, call, CHECK_SPILL_ALL);
                            call = gtNewLclvNode(tmp, call->TypeGet());
                        }
                    }
                    else if (opts.IsInstrumented())
                    {
                        // We might want to instrument it for optimized versions too, but we don't currently.
                        HandleHistogramProfileCandidateInfo* pInfo =
                            new (this, CMK_Inlining) HandleHistogramProfileCandidateInfo;
                        pInfo->ilOffset                                       = rawILOffset;
                        pInfo->probeIndex                                     = 0;
                        call->AsCall()->gtHandleHistogramProfileCandidateInfo = pInfo;
                        compCurBB->SetFlags(BBF_HAS_VALUE_PROFILE);
                    }
                }
            }

            //-------------------------------------------------------------------------
            //
            /* If the call is of a small type and the callee is managed, the callee will normalize the result
                before returning.
                However, we need to normalize small type values returned by unmanaged
                functions (pinvoke). The pinvoke stub does the normalization, but we need to do it here
                if we use the shorter inlined pinvoke stub. */

            if (checkForSmallType && varTypeIsIntegral(callRetTyp) && genTypeSize(callRetTyp) < genTypeSize(TYP_INT))
            {
                call = gtNewCastNode(genActualType(callRetTyp), call, false, callRetTyp);
            }
        }

        typeInfo tiRetVal = verMakeTypeInfo(sig->retType, sig->retTypeClass);
        impPushOnStack(call, tiRetVal);
    }

#ifdef SWIFT_SUPPORT
    // If call is a Swift call with error handling, append additional IR
    // to handle storing the error register's value post-call.
    if (swiftErrorNode != nullptr)
    {
        impAppendSwiftErrorStore(swiftErrorNode);
    }
#endif // SWIFT_SUPPORT

    return callRetTyp;
}
#ifdef _PREFAST_
#pragma warning(pop)
#endif

//------------------------------------------------------------------------
// impDuplicateWithProfiledArg: duplicates a call with a profiled argument, e.g.:
//    Given `Buffer.Memmove(dst, src, len)` call,
//    optimize it to:
//
//    if (len == popularSize)
//        Buffer.Memmove(dst, src, popularSize); // can be unrolled now
//    else
//        Buffer.Memmove(dst, src, len); // fallback
//
//    if we can obtain the popular size from PGO data.
//
// Arguments:
//    call     -- call to optimize with profiled argument
//    ilOffset -- Raw IL offset of the call
//
// Return Value:
//    Optimized tree (or the original call tree if we can't optimize it).
//
GenTree* Compiler::impDuplicateWithProfiledArg(GenTreeCall* call, IL_OFFSET ilOffset)
{
    assert(call->IsSpecialIntrinsic());
    assert(opts.IsOptimizedWithProfile());

    if (call->IsInlineCandidate())
    {
        // We decided to inline the whole thing? We won't be able to clone it then.
        return call;
    }

    const unsigned    MaxLikelyValues = 8;
    LikelyValueRecord likelyValues[MaxLikelyValues];
    UINT32            valuesCount =
        getLikelyValues(likelyValues, MaxLikelyValues, fgPgoSchema, fgPgoSchemaCount, fgPgoData, ilOffset);

    JITDUMP("%u likely values:\n", valuesCount)
    for (UINT32 i = 0; i < valuesCount; i++)
    {
        JITDUMP("  %u) %u - %u%%\n", i, likelyValues[i].value, likelyValues[i].likelihood)
    }

    // For now, we only do a single guess, but it's pretty straightforward to
    // extend it to support multiple guesses.
    LikelyValueRecord likelyValue = likelyValues[0];
#if DEBUG
    // Re-use JitRandomGuardedDevirtualization for stress-testing.
    if (JitConfig.JitRandomGuardedDevirtualization() != 0)
    {
        CLRRandom* random = impInlineRoot()->m_inlineStrategy->GetRandom(JitConfig.JitRandomGuardedDevirtualization());

        valuesCount            = 1;
        likelyValue.value      = random->Next(256);
        likelyValue.likelihood = 100;
    }
#endif

    // TODO: Tune the likelihood threshold, for now it's 50%
    if ((valuesCount > 0) && (likelyValue.likelihood >= 50))
    {
        const ssize_t profiledValue = likelyValue.value;

        unsigned argNum   = 0;
        ssize_t  minValue = 0;
        ssize_t  maxValue = 0;
        if (call->IsSpecialIntrinsic(this, NI_System_SpanHelpers_Memmove))
        {
            // dst(0), src(1), len(2)
            argNum = 2;

            minValue = 1; // TODO: enable for 0 as well.
            maxValue = (ssize_t)getUnrollThreshold(ProfiledMemmove);
        }
        else if (call->IsSpecialIntrinsic(this, NI_System_SpanHelpers_SequenceEqual))
        {
            // dst(0), src(1), len(2)
            argNum = 2;

            minValue = 1; // TODO: enable for 0 as well.
            maxValue = (ssize_t)getUnrollThreshold(ProfiledMemcmp);
        }
        else
        {
            // only Memmove is expected at the moment.
            // Possible future extensions: Memset, Memcpy
            unreached();
        }

        if ((profiledValue >= minValue) && (profiledValue <= maxValue))
        {
            JITDUMP("Duplicating for popular value = %u\n", profiledValue)
            DISPTREE(call)

            if (call->gtArgs.GetUserArgByIndex(argNum)->GetNode()->OperIsConst())
            {
                JITDUMP("Profiled arg is already a constant - bail out.\n")
                return call;
            }

            // Spill all the arguments to temp locals to preserve the execution order
            GenTree** argRef   = nullptr;
            GenTree*  argClone = nullptr;
            for (unsigned i = 0; i < call->gtArgs.CountUserArgs(); i++)
            {
                GenTree** node   = &call->gtArgs.GetUserArgByIndex(i)->EarlyNodeRef();
                GenTree*  cloned = impCloneExpr(*node, node, CHECK_SPILL_ALL, nullptr DEBUGARG("spilling arg"));

                // Record the reference to the argument we're going to replace.
                if (i == argNum)
                {
                    argRef   = node;
                    argClone = cloned;
                }
            }

            GenTree* fallbackCall      = gtCloneExpr(call);
            GenTree* profiledValueNode = gtNewIconNode(profiledValue, argClone->TypeGet());
            *argRef                    = profiledValueNode;

            // TODO: Specify weights for the branches in the Qmark node.
            GenTreeColon* colon = new (this, GT_COLON) GenTreeColon(call->TypeGet(), call, fallbackCall);
            GenTreeOp*    cond  = gtNewOperNode(GT_EQ, TYP_INT, argClone, gtCloneExpr(profiledValueNode));
            GenTreeQmark* qmark = gtNewQmarkNode(call->TypeGet(), cond, colon);

            JITDUMP("\n\nResulting tree:\n")
            DISPTREE(qmark)

            return qmark;
        }
    }
    return call;
}

#ifdef DEBUG
//
var_types Compiler::impImportJitTestLabelMark(int numArgs)
{
    TestLabelAndNum tlAndN;
    if (numArgs == 2)
    {
        tlAndN.m_num   = 0;
        StackEntry se  = impPopStack();
        GenTree*   val = se.val;
        assert(val->IsCnsIntOrI());
        tlAndN.m_tl = (TestLabel)val->AsIntConCommon()->IconValue();
    }
    else if (numArgs == 3)
    {
        StackEntry se  = impPopStack();
        GenTree*   val = se.val;
        assert(val->IsCnsIntOrI());
        tlAndN.m_num = val->AsIntConCommon()->IconValue();
        se           = impPopStack();
        val          = se.val;
        assert(val->IsCnsIntOrI());
        tlAndN.m_tl = (TestLabel)val->AsIntConCommon()->IconValue();
    }
    else
    {
        assert(false);
    }

    StackEntry expSe = impPopStack();
    GenTree*   node  = expSe.val;

    // There are a small number of special cases, where we actually put the annotation on a subnode.
    if (tlAndN.m_tl == TL_LoopHoist && tlAndN.m_num >= 100)
    {
        // A loop hoist annotation with value >= 100 means that the expression should be a static field access,
        // a GT_IND of a static field address, which should be the sum of a (hoistable) helper call and possibly some
        // offset within the static field block whose address is returned by the helper call.
        // The annotation is saying that this address calculation, but not the entire access, should be hoisted.
        assert(node->OperGet() == GT_IND);
        tlAndN.m_num -= 100;
        GetNodeTestData()->Set(node->AsOp()->gtOp1, tlAndN);
        GetNodeTestData()->Remove(node);
    }
    else
    {
        GetNodeTestData()->Set(node, tlAndN);
    }

    impPushOnStack(node, expSe.seTypeInfo);
    return node->TypeGet();
}
#endif // DEBUG

//-----------------------------------------------------------------------------------
//  impFixupCallStructReturn: For a call node that returns a struct do one of the following:
//  - set the flag to indicate struct return via retbuf arg;
//  - adjust the return type to a SIMD type if it is returned in 1 reg;
//  - spill call result into a temp if it is returned into 2 registers or more and not tail call or inline candidate.
//
//  Arguments:
//    call       -  GT_CALL GenTree node
//    retClsHnd  -  Class handle of return type of the call
//
//  Return Value:
//    Returns new GenTree node after fixing struct return of call node
//
GenTree* Compiler::impFixupCallStructReturn(GenTreeCall* call, CORINFO_CLASS_HANDLE retClsHnd)
{
    if (!varTypeIsStruct(call))
    {
        return call;
    }

    call->gtRetClsHnd = retClsHnd;

    // Recognize SIMD types as we do for LCL_VARs,
    // note it could be not the ABI specific type, for example, on x64 we can set 'TYP_SIMD8`
    // for `System.Numerics.Vector2` here but lower will change it to long as ABI dictates.
    var_types simdReturnType = impNormStructType(call->gtRetClsHnd);
    if (simdReturnType != call->TypeGet())
    {
        assert(varTypeIsSIMD(simdReturnType));
        JITDUMP("changing the type of a call [%06u] from %s to %s\n", dspTreeID(call), varTypeName(call->TypeGet()),
                varTypeName(simdReturnType));
        call->ChangeType(simdReturnType);
    }

#if FEATURE_MULTIREG_RET
    call->InitializeStructReturnType(this, retClsHnd, call->GetUnmanagedCallConv());
    const ReturnTypeDesc* retTypeDesc = call->GetReturnTypeDesc();
    const unsigned        retRegCount = retTypeDesc->GetReturnRegCount();
#else  // !FEATURE_MULTIREG_RET
    const unsigned retRegCount = 1;
#endif // !FEATURE_MULTIREG_RET

    structPassingKind howToReturnStruct;
    var_types         returnType = getReturnTypeForStruct(retClsHnd, call->GetUnmanagedCallConv(), &howToReturnStruct);

    if (howToReturnStruct == SPK_ByReference)
    {
        assert(returnType == TYP_UNKNOWN);
        call->gtCallMoreFlags |= GTF_CALL_M_RETBUFFARG;

        if (call->IsUnmanaged())
        {
            // Native ABIs do not allow retbufs to alias anything.
            // This is allowed by the managed ABI and impStoreStruct will
            // never introduce copies due to this.
            unsigned tmpNum = lvaGrabTemp(true DEBUGARG("Retbuf for unmanaged call"));
            impStoreToTemp(tmpNum, call, CHECK_SPILL_ALL);
            return gtNewLclvNode(tmpNum, lvaGetDesc(tmpNum)->TypeGet());
        }

        return call;
    }

    if (retRegCount == 1)
    {
        return call;
    }

#if FEATURE_MULTIREG_RET
    assert(varTypeIsStruct(call)); // It could be a SIMD returned in several regs.
    assert(returnType == TYP_STRUCT);
    assert((howToReturnStruct == SPK_ByValueAsHfa) || (howToReturnStruct == SPK_ByValue));

    assert(retRegCount >= 2);

    if (!call->CanTailCall() && !call->IsInlineCandidate())
    {
        // Force a call returning multi-reg struct to be always of the IR form
        //   tmp = call
        //
        // No need to assign a multi-reg struct to a local var if:
        //  - It is a tail call or
        //  - The call is marked for in-lining later
        return impStoreMultiRegValueToVar(call, retClsHnd DEBUGARG(call->GetUnmanagedCallConv()));
    }
    return call;
#endif // FEATURE_MULTIREG_RET
}

GenTreeCall* Compiler::impImportIndirectCall(CORINFO_SIG_INFO* sig, const DebugInfo& di)
{
    var_types callRetTyp = JITtype2varType(sig->retType);

    /* The function pointer is on top of the stack - It may be a
     * complex expression. As it is evaluated after the args,
     * it may cause registered args to be spilled. Simply spill it.
     */

    // Ignore no args or trivial cases.
    if ((sig->callConv != CORINFO_CALLCONV_DEFAULT || sig->totalILArgs() > 0) &&
        !impStackTop().val->OperIs(GT_LCL_VAR, GT_FTN_ADDR, GT_CNS_INT))
    {
        impSpillStackEntry(verCurrentState.esStackDepth - 1,
                           BAD_VAR_NUM DEBUGARG(false) DEBUGARG("impImportIndirectCall"));
    }

    /* Get the function pointer */

    GenTree* fptr = impPopStack().val;

    // The function pointer is typically a sized to match the target pointer size
    // However, stubgen IL optimization can change LDC.I8 to LDC.I4
    // See ILCodeStream::LowerOpcode
    assert(genActualType(fptr->gtType) == TYP_I_IMPL || genActualType(fptr->gtType) == TYP_INT);

#ifdef DEBUG
    // This temporary must never be converted to a double in stress mode,
    // because that can introduce a call to the cast helper after the
    // arguments have already been evaluated.

    if (fptr->OperGet() == GT_LCL_VAR)
    {
        lvaTable[fptr->AsLclVarCommon()->GetLclNum()].lvKeepType = 1;
    }
#endif

    /* Create the call node */

    GenTreeCall* call = gtNewIndCallNode(fptr, callRetTyp, di);

    call->gtFlags |= GTF_EXCEPT | (fptr->gtFlags & GTF_GLOB_EFFECT);
#ifdef UNIX_X86_ABI
    call->gtFlags &= ~GTF_CALL_POP_ARGS;
#endif

    return call;
}

//------------------------------------------------------------------------
// impPopArgsForUnmanagedCall: Pop arguments from IL stack to a pinvoke call.
//
// Arguments:
//    call - The unmanaged call
//    sig  - The signature of the call site
//    swiftErrorNode - [out] If this is a Swift call with a SwiftError* argument,
//                     then swiftErrorNode points to the node.
//                     Otherwise left at its existing value.
//
void Compiler::impPopArgsForUnmanagedCall(GenTreeCall* call, CORINFO_SIG_INFO* sig, GenTree** swiftErrorNode)
{
    assert(call->gtFlags & GTF_CALL_UNMANAGED);

#ifdef SWIFT_SUPPORT
    if (call->unmgdCallConv == CorInfoCallConvExtension::Swift)
    {
        impPopArgsForSwiftCall(call, sig, swiftErrorNode);
        return;
    }
#endif

    /* Since we push the arguments in reverse order (i.e. right -> left)
     * spill any side effects from the stack
     *
     * OBS: If there is only one side effect we do not need to spill it
     *      thus we have to spill all side-effects except last one
     */

    unsigned lastLevelWithSideEffects = UINT_MAX;

    unsigned argsToReverse = sig->numArgs;

    // For "thiscall", the first argument goes in a register. Since its
    // order does not need to be changed, we do not need to spill it

    if (call->unmgdCallConv == CorInfoCallConvExtension::Thiscall)
    {
        assert(argsToReverse != 0);
        argsToReverse--;
    }

#ifndef TARGET_X86
    // Don't reverse args on ARM or x64 - first four args always placed in regs in order
    argsToReverse = 0;
#endif

    for (unsigned level = verCurrentState.esStackDepth - argsToReverse; level < verCurrentState.esStackDepth; level++)
    {
        if (verCurrentState.esStack[level].val->gtFlags & GTF_ORDER_SIDEEFF)
        {
            assert(lastLevelWithSideEffects == UINT_MAX);

            impSpillStackEntry(level,
                               BAD_VAR_NUM DEBUGARG(false) DEBUGARG("impPopArgsForUnmanagedCall - other side effect"));
        }
        else if (verCurrentState.esStack[level].val->gtFlags & GTF_SIDE_EFFECT)
        {
            if (lastLevelWithSideEffects != UINT_MAX)
            {
                /* We had a previous side effect - must spill it */
                impSpillStackEntry(lastLevelWithSideEffects,
                                   BAD_VAR_NUM DEBUGARG(false) DEBUGARG("impPopArgsForUnmanagedCall - side effect"));

                /* Record the level for the current side effect in case we will spill it */
                lastLevelWithSideEffects = level;
            }
            else
            {
                /* This is the first side effect encountered - record its level */

                lastLevelWithSideEffects = level;
            }
        }
    }

    /* The argument list is now "clean" - no out-of-order side effects
     * Pop the argument list in reverse order */

    impPopReverseCallArgs(sig, call, sig->numArgs - argsToReverse);

    if (call->unmgdCallConv == CorInfoCallConvExtension::Thiscall)
    {
        GenTree* thisPtr = call->gtArgs.GetArgByIndex(0)->GetNode();
        impBashVarAddrsToI(thisPtr);
        assert(thisPtr->TypeGet() == TYP_I_IMPL || thisPtr->TypeGet() == TYP_BYREF);
    }

    impRetypeUnmanagedCallArgs(call);
}

//------------------------------------------------------------------------
// impRetypeUnmanagedCallArgs: Retype unmanaged call arguments from managed
// pointers to unmanaged ones.
//
// Arguments:
//    call - The call
//
// Remarks:
//   This makes use of the fact that TYP_I_IMPL <-> TYP_BYREF casts are
//   implicit in JIT IR, allowing us to change the types directly without
//   inserting a cast node.
//
void Compiler::impRetypeUnmanagedCallArgs(GenTreeCall* call)
{
    for (CallArg& arg : call->gtArgs.Args())
    {
        GenTree* argNode = arg.GetEarlyNode();

        // We should not be passing gc typed args to an unmanaged call.
        if (varTypeIsGC(argNode->TypeGet()))
        {
            // Tolerate byrefs by retyping to native int.
            //
            // This is needed or we'll generate inconsistent GC info
            // for this arg at the call site (gc info says byref,
            // pinvoke sig says native int).
            //
            if (argNode->TypeGet() == TYP_BYREF)
            {
                argNode->ChangeType(TYP_I_IMPL);
            }
            else
            {
                assert(!"*** invalid IL: gc ref passed to unmanaged call");
            }
        }
    }
}

#ifdef SWIFT_SUPPORT

//------------------------------------------------------------------------
// GetSwiftLowering: Get the CORINFO_SWIFT_LOWERING associated with a struct.
//
// Arguments:
//   call - The class
//
// Return Value:
//   Pointer to lowering
//
const CORINFO_SWIFT_LOWERING* Compiler::GetSwiftLowering(CORINFO_CLASS_HANDLE hClass)
{
    if (m_swiftLoweringCache == nullptr)
    {
        m_swiftLoweringCache = new (this, CMK_CallArgs) SwiftLoweringMap(getAllocator(CMK_CallArgs));
    }

    CORINFO_SWIFT_LOWERING* lowering;
    if (!m_swiftLoweringCache->Lookup(hClass, &lowering))
    {
        lowering = new (this, CMK_CallArgs) CORINFO_SWIFT_LOWERING;
        info.compCompHnd->getSwiftLowering(hClass, lowering);
        m_swiftLoweringCache->Set(hClass, lowering);
    }

    return lowering;
}

//------------------------------------------------------------------------
// impPopArgsForSwiftCall: Pop arguments from IL stack to a Swift pinvoke node.
//
// Arguments:
//    call           - The Swift call
//    sig            - The signature of the call site
//    swiftErrorNode - [out] Pointer to the SwiftError* argument.
//                     Left at its existing value if no such argument exists.
//
void Compiler::impPopArgsForSwiftCall(GenTreeCall* call, CORINFO_SIG_INFO* sig, GenTree** swiftErrorNode)
{
    JITDUMP("Creating args for Swift call [%06u]\n", dspTreeID(call));

    unsigned short swiftErrorIndex = sig->numArgs;
    unsigned short swiftSelfIndex  = sig->numArgs;

    // We are importing an unmanaged Swift call, which might require special parameter handling
    bool checkEntireStack = false;

    // Check the signature of the Swift call for the special types
    CORINFO_ARG_LIST_HANDLE sigArg = sig->args;

    for (unsigned short argIndex = 0; argIndex < sig->numArgs;
         sigArg                  = info.compCompHnd->getArgNext(sigArg), argIndex++)
    {
        CORINFO_CLASS_HANDLE argClass;
        CorInfoType          argType         = strip(info.compCompHnd->getArgType(sig, sigArg, &argClass));
        const bool           argIsByrefOrPtr = (argType == CORINFO_TYPE_BYREF) || (argType == CORINFO_TYPE_PTR);

        if (argIsByrefOrPtr)
        {
            argClass = info.compCompHnd->getArgClass(sig, sigArg);
            argType  = info.compCompHnd->getChildType(argClass, &argClass);
        }

        if (argType != CORINFO_TYPE_VALUECLASS)
        {
            continue;
        }

        if (info.compCompHnd->isIntrinsicType(argClass))
        {
            const char* namespaceName;
            const char* className = info.compCompHnd->getClassNameFromMetadata(argClass, &namespaceName);

            if ((strcmp(className, "SwiftError") == 0) &&
                (strcmp(namespaceName, "System.Runtime.InteropServices.Swift") == 0))
            {
                // For error handling purposes, we expect a pointer/reference to a SwiftError to be passed
                if (!argIsByrefOrPtr)
                {
                    BADCODE("Expected SwiftError pointer/reference, got struct");
                }

                if (swiftErrorIndex != sig->numArgs)
                {
                    BADCODE("Duplicate SwiftError* parameter");
                }

                swiftErrorIndex  = argIndex;
                checkEntireStack = true;
            }
            else if ((strcmp(className, "SwiftSelf") == 0) &&
                     (strcmp(namespaceName, "System.Runtime.InteropServices.Swift") == 0))
            {
                // We expect a SwiftSelf struct to be passed, not a pointer/reference
                if (argIsByrefOrPtr)
                {
                    BADCODE("Expected SwiftSelf struct, got pointer/reference");
                }

                if (swiftSelfIndex != sig->numArgs)
                {
                    BADCODE("Duplicate SwiftSelf parameter");
                }

                swiftSelfIndex = argIndex;
                // Fall through to make sure the struct value becomes a local.
            }
            // TODO: Handle SwiftAsync
        }

        if (argIsByrefOrPtr)
        {
            continue;
        }

        if (argIndex != swiftSelfIndex)
        {
            // This is a struct type. Check if it needs to be lowered.
            // TODO-Bug: SIMD types are not handled correctly by this.
        }

        // We must spill this struct to a local to be able to expand it into primitives.
        GenTree* node = impStackTop(sig->numArgs - 1 - argIndex).val;
        if (!node->OperIsLocalRead())
        {
            // TODO-CQ: If we enable FEATURE_IMPLICIT_BYREFS on all platforms
            // where we support Swift we can probably let normal implicit byref
            // handling handle the unlowered case.
            impSpillStackEntry(verCurrentState.esStackDepth - sig->numArgs + argIndex,
                               BAD_VAR_NUM DEBUGARG(false) DEBUGARG("Swift struct arg with lowering"));
        }
    }

    // If using SwiftError*, spill entire stack as we will need to reuse the
    // error argument after the call.
    if (checkEntireStack)
    {
        impSpillSideEffects(true, CHECK_SPILL_ALL DEBUGARG("Spill for swift call"));
    }

    impPopCallArgs(sig, call);

    JITDUMP("Node after popping args:\n");
    DISPTREE(call);
    JITDUMP("\n");

    // Get SwiftError* arg (if it exists) before modifying the arg list
    CallArg* const swiftErrorArg =
        (swiftErrorIndex != sig->numArgs) ? call->gtArgs.GetArgByIndex(swiftErrorIndex) : nullptr;

    // Now expand struct args that must be lowered into primitives
    unsigned argIndex = 0;
    for (CallArg* arg = call->gtArgs.Args().begin().GetArg(); arg != nullptr; argIndex++)
    {
        if (!varTypeIsStruct(arg->GetSignatureType()))
        {
            arg = arg->GetNext();
            continue;
        }

        if (varTypeIsSIMD(arg->GetSignatureType()))
        {
            IMPL_LIMITATION("SIMD types are currently unsupported in Swift calls");
        }

        JITDUMP("  Argument %u is a struct [%06u]\n", argIndex, dspTreeID(arg->GetNode()));

        assert(arg->GetNode()->OperIsLocalRead());
        GenTreeLclVarCommon* structVal = arg->GetNode()->AsLclVarCommon();

        CallArg* insertAfter = arg;
        // For the self arg, change it from the SwiftSelf struct to a
        // TYP_I_IMPL primitive directly. It must also be marked as a well
        // known arg because it has a non-standard calling convention.
        if (argIndex == swiftSelfIndex)
        {
            assert(arg->GetNode()->OperIsLocalRead());
            GenTree*   primitiveSelf = gtNewLclFldNode(structVal->GetLclNum(), TYP_I_IMPL, structVal->GetLclOffs());
            NewCallArg newArg = NewCallArg::Primitive(primitiveSelf, TYP_I_IMPL).WellKnown(WellKnownArg::SwiftSelf);
            insertAfter       = call->gtArgs.InsertAfter(this, insertAfter, newArg);
        }
        else
        {
            const CORINFO_SWIFT_LOWERING* lowering = GetSwiftLowering(arg->GetSignatureClassHandle());
            if (lowering->byReference)
            {
                JITDUMP("  Argument %d of type %s must be passed by reference\n", argIndex,
                        typGetObjLayout(arg->GetSignatureClassHandle())->GetClassName());
            }
            else
            {
                JITDUMP("  Argument %d of type %s must be passed as %d primitive(s)\n", argIndex,
                        typGetObjLayout(arg->GetSignatureClassHandle())->GetClassName(), lowering->numLoweredElements);
                for (size_t i = 0; i < lowering->numLoweredElements; i++)
                {
                    JITDUMP("    [%zu] @ +%02u: %s\n", i, lowering->offsets[i],
                            varTypeName(JitType2PreciseVarType(lowering->loweredElements[i])));
                }
            }

            if (lowering->byReference)
            {
                GenTree* addrNode = gtNewLclAddrNode(structVal->GetLclNum(), structVal->GetLclOffs());
                JITDUMP("    Passing by reference\n");

                insertAfter = call->gtArgs.InsertAfter(this, insertAfter, NewCallArg::Primitive(addrNode, TYP_I_IMPL));
            }
            else
            {
                for (size_t i = 0; i < lowering->numLoweredElements; i++)
                {
                    var_types loweredType = JITtype2varType(lowering->loweredElements[i]);
                    unsigned  offset      = lowering->offsets[i];

                    GenTree* loweredNode = nullptr;

                    // It's possible for the lowering to require us to pass the
                    // tail of the sequence as a 64-bit value, even if the tail
                    // of the struct is smaller than 8 bytes. In that case we
                    // reconstruct the value using bitwise operations.
                    // Alternatively we could create IND(LCL_ADDR), assuming
                    // that the upper bits are undefined. This would result in
                    // address exposure instead.
                    unsigned sizeToRead = min(structVal->GetLayout(this)->GetSize() - offset, genTypeSize(loweredType));
                    assert(sizeToRead > 0);

                    if (sizeToRead == genTypeSize(loweredType))
                    {
                        loweredNode =
                            gtNewLclFldNode(structVal->GetLclNum(), loweredType, structVal->GetLclOffs() + offset);
                    }
                    else
                    {
                        unsigned relOffset  = 0;
                        auto     addSegment = [=, &loweredNode, &relOffset](var_types type) {
                            GenTree* val = gtNewLclFldNode(structVal->GetLclNum(), type,
                                                               structVal->GetLclOffs() + offset + relOffset);

                            if (loweredType == TYP_LONG)
                            {
                                val = gtNewCastNode(TYP_LONG, val, true, TYP_LONG);
                            }

                            if (relOffset > 0)
                            {
                                val = gtNewOperNode(GT_LSH, genActualType(loweredType), val,
                                                        gtNewIconNode(relOffset * 8));
                            }

                            if (loweredNode == nullptr)
                            {
                                loweredNode = val;
                            }
                            else
                            {
                                loweredNode = gtNewOperNode(GT_OR, genActualType(loweredType), loweredNode, val);
                            }

                            relOffset += genTypeSize(type);
                        };

                        if (sizeToRead - relOffset >= 4)
                        {
                            addSegment(TYP_INT);
                        }
                        if (sizeToRead - relOffset >= 2)
                        {
                            addSegment(TYP_USHORT);
                        }
                        if (sizeToRead - relOffset >= 1)
                        {
                            addSegment(TYP_UBYTE);
                        }

                        assert(relOffset == sizeToRead);
                    }

                    JITDUMP("    Adding expanded primitive argument [%06u]\n", dspTreeID(loweredNode));
                    DISPTREE(loweredNode);

                    insertAfter =
                        call->gtArgs.InsertAfter(this, insertAfter, NewCallArg::Primitive(loweredNode, loweredType));
                }
            }
        }

        JITDUMP("  Removing plain struct argument [%06u]\n", dspTreeID(structVal));
        call->gtArgs.Remove(arg);
        arg = insertAfter->GetNext();
    }

    if (swiftErrorArg != nullptr)
    {
        // Before calling a Swift method that may throw, the error register must be cleared,
        // as we will check for a nonzero error value after the call returns.
        // By adding a well-known "sentinel" argument that uses the error register,
        // the JIT will emit code for clearing the error register before the call,
        // and will mark the error register as busy so it isn't used to hold the function call's address.
        GenTree* const errorSentinelValueNode = gtNewIconNode(0);
        call->gtArgs.InsertAfter(this, swiftErrorArg,
                                 NewCallArg::Primitive(errorSentinelValueNode).WellKnown(WellKnownArg::SwiftError));

        // Swift call isn't going to use the SwiftError* arg, so don't bother emitting it
        assert(swiftErrorNode != nullptr);
        *swiftErrorNode = swiftErrorArg->GetNode();
        call->gtArgs.Remove(swiftErrorArg);
    }

#ifdef DEBUG
    if (verbose && call->TypeIs(TYP_STRUCT) && (sig->retTypeClass != NO_CLASS_HANDLE))
    {
        const CORINFO_SWIFT_LOWERING* lowering = GetSwiftLowering(sig->retTypeClass);
        if (lowering->byReference)
        {
            printf("  Call returns %s by reference\n", typGetObjLayout(sig->retTypeClass)->GetClassName());
        }
        else
        {
            printf("  Call returns %s as %d primitive(s) in registers\n",
                   typGetObjLayout(sig->retTypeClass)->GetClassName(), lowering->numLoweredElements);
            for (size_t i = 0; i < lowering->numLoweredElements; i++)
            {
                printf("    [%zu] @ +%02u: %s\n", i, lowering->offsets[i],
                       varTypeName(JitType2PreciseVarType(lowering->loweredElements[i])));
            }
        }
    }
#endif

    JITDUMP("Final result after Swift call lowering:\n");
    DISPTREE(call);
    JITDUMP("\n");

    impRetypeUnmanagedCallArgs(call);
}

//------------------------------------------------------------------------
// impAppendSwiftErrorStore: Append IR to store the Swift error register value
// to the SwiftError* argument represented by swiftErrorNode, post-Swift call
//
// Arguments:
//    swiftErrorNode - the SwiftError* argument
//
void Compiler::impAppendSwiftErrorStore(GenTree* const swiftErrorNode)
{
    assert(swiftErrorNode != nullptr);

    // Store the error register value to where the SwiftError* points to
    GenTree* errorRegNode = new (this, GT_SWIFT_ERROR) GenTree(GT_SWIFT_ERROR, TYP_I_IMPL);
    errorRegNode->SetHasOrderingSideEffect();
    errorRegNode->gtFlags |= (GTF_CALL | GTF_GLOB_REF);

    GenTreeStoreInd* swiftErrorStore = gtNewStoreIndNode(swiftErrorNode->TypeGet(), swiftErrorNode, errorRegNode);
    impAppendTree(swiftErrorStore, CHECK_SPILL_ALL, impCurStmtDI, false);
}
#endif // SWIFT_SUPPORT

//------------------------------------------------------------------------
// impInitializeArrayIntrinsic: Attempts to replace a call to InitializeArray
//    with a GT_COPYBLK node.
//
// Arguments:
//    sig - The InitializeArray signature.
//
// Return Value:
//    A pointer to the newly created GT_COPYBLK node if the replacement succeeds or
//    nullptr otherwise.
//
// Notes:
//    The function recognizes the following IL pattern:
//      ldc <length> or a list of ldc <lower bound>/<length>
//      newarr or newobj
//      dup
//      ldtoken <field handle>
//      call InitializeArray
//    The lower bounds need not be constant except when the array rank is 1.
//    The function recognizes all kinds of arrays thus enabling a small runtime
//    such as NativeAOT to skip providing an implementation for InitializeArray.

GenTree* Compiler::impInitializeArrayIntrinsic(CORINFO_SIG_INFO* sig)
{
    assert(sig->numArgs == 2);

    GenTree* fieldTokenNode = impStackTop(0).val;
    GenTree* arrayLocalNode = impStackTop(1).val;

    //
    // Verify that the field token is known and valid.  Note that it's also
    // possible for the token to come from reflection, in which case we cannot do
    // the optimization and must therefore revert to calling the helper.  You can
    // see an example of this in bvt\DynIL\initarray2.exe (in Main).
    //

    // Check to see if the ldtoken helper call is what we see here.
    if (!fieldTokenNode->OperIs(GT_CALL) ||
        !fieldTokenNode->AsCall()->IsHelperCall(eeFindHelper(CORINFO_HELP_FIELDDESC_TO_STUBRUNTIMEFIELD)))
    {
        return nullptr;
    }

    // Strip helper call away
    fieldTokenNode = fieldTokenNode->AsCall()->gtArgs.GetArgByIndex(0)->GetEarlyNode();

    if (fieldTokenNode->gtOper == GT_IND)
    {
        fieldTokenNode = fieldTokenNode->AsOp()->gtOp1;
    }

    // Check for constant
    if (fieldTokenNode->gtOper != GT_CNS_INT)
    {
        return nullptr;
    }

    CORINFO_FIELD_HANDLE fieldToken = (CORINFO_FIELD_HANDLE)fieldTokenNode->AsIntCon()->gtCompileTimeHandle;
    if (!fieldTokenNode->IsIconHandle(GTF_ICON_FIELD_HDL) || (fieldToken == nullptr))
    {
        return nullptr;
    }

    //
    // We need to get the number of elements in the array and the size of each element.
    // We verify that the newarr statement is exactly what we expect it to be.
    // If it's not then we just return NULL and we don't optimize this call
    //

    // It is possible the we don't have any statements in the block yet.
    if (impLastStmt == nullptr)
    {
        return nullptr;
    }

    //
    // We start by looking at the last statement, making sure it's a store, and
    // that the target of the store is the array passed to InitializeArray.
    //
    GenTree* arrayLocalStore = impLastStmt->GetRootNode();
    if (!arrayLocalStore->OperIs(GT_STORE_LCL_VAR) || !arrayLocalNode->OperIs(GT_LCL_VAR) ||
        (arrayLocalStore->AsLclVar()->GetLclNum() != arrayLocalNode->AsLclVar()->GetLclNum()))
    {
        return nullptr;
    }

    //
    // Make sure that the object being assigned is a helper call.
    //

    GenTree* newArrayCall = arrayLocalStore->AsLclVar()->Data();
    if (!newArrayCall->OperIs(GT_CALL) || !newArrayCall->AsCall()->IsHelperCall())
    {
        return nullptr;
    }

    //
    // Verify that it is one of the new array helpers.
    //

    bool isMDArray = false;
    switch (newArrayCall->AsCall()->GetHelperNum())
    {
        case CORINFO_HELP_NEWARR_1_DIRECT:
        case CORINFO_HELP_NEWARR_1_OBJ:
        case CORINFO_HELP_NEWARR_1_MAYBEFROZEN:
        case CORINFO_HELP_NEWARR_1_VC:
        case CORINFO_HELP_NEWARR_1_ALIGN8:
#ifdef FEATURE_READYTORUN
        case CORINFO_HELP_READYTORUN_NEWARR_1:
#endif
            break;

        case CORINFO_HELP_NEW_MDARR:
        case CORINFO_HELP_NEW_MDARR_RARE:
            isMDArray = true;
            break;

        default:
            return nullptr;
    }

    CORINFO_CLASS_HANDLE arrayClsHnd = (CORINFO_CLASS_HANDLE)newArrayCall->AsCall()->compileTimeHelperArgumentHandle;

    //
    // Make sure we found a compile time handle to the array
    //

    if (!arrayClsHnd)
    {
        return nullptr;
    }

    unsigned rank = 0;
    S_UINT32 numElements;

    if (isMDArray)
    {
        rank = info.compCompHnd->getArrayRank(arrayClsHnd);

        if (rank == 0)
        {
            return nullptr;
        }

        assert(newArrayCall->AsCall()->gtArgs.CountArgs() == 3);
        GenTree* numArgsArg = newArrayCall->AsCall()->gtArgs.GetArgByIndex(1)->GetNode();
        GenTree* argsArg    = newArrayCall->AsCall()->gtArgs.GetArgByIndex(2)->GetNode();

        //
        // The number of arguments should be a constant between 1 and 64. The rank can't be 0
        // so at least one length must be present and the rank can't exceed 32 so there can
        // be at most 64 arguments - 32 lengths and 32 lower bounds.
        //

        if (!numArgsArg->IsCnsIntOrI() || (numArgsArg->AsIntCon()->IconValue() < 1) ||
            (numArgsArg->AsIntCon()->IconValue() > 64))
        {
            return nullptr;
        }

        unsigned numArgs = static_cast<unsigned>(numArgsArg->AsIntCon()->IconValue());
        bool     lowerBoundsSpecified;

        if (numArgs == rank * 2)
        {
            lowerBoundsSpecified = true;
        }
        else if (numArgs == rank)
        {
            lowerBoundsSpecified = false;

            //
            // If the rank is 1 and a lower bound isn't specified then the runtime creates
            // a SDArray. Note that even if a lower bound is specified it can be 0 and then
            // we get a SDArray as well, see the for loop below.
            //

            if (rank == 1)
            {
                isMDArray = false;
            }
        }
        else
        {
            return nullptr;
        }

        //
        // The rank is known to be at least 1 so we can start with numElements being 1
        // to avoid the need to special case the first dimension.
        //

        numElements = S_UINT32(1);

        struct Match
        {
            static bool IsArgsFieldInit(GenTree* tree, unsigned index, unsigned lvaNewObjArrayArgs)
            {
                return tree->OperIs(GT_STORE_LCL_FLD) && (tree->AsLclFld()->GetLclNum() == lvaNewObjArrayArgs) &&
                       (tree->AsLclFld()->GetLclOffs() == (sizeof(INT32) * index));
            }

            static bool IsComma(GenTree* tree)
            {
                return (tree != nullptr) && (tree->OperGet() == GT_COMMA);
            }
        };

        unsigned argIndex = 0;
        GenTree* comma;

        for (comma = argsArg; Match::IsComma(comma); comma = comma->gtGetOp2())
        {
            if (lowerBoundsSpecified)
            {
                //
                // In general lower bounds can be ignored because they're not needed to
                // calculate the total number of elements. But for single dimensional arrays
                // we need to know if the lower bound is 0 because in this case the runtime
                // creates a SDArray and this affects the way the array data offset is calculated.
                //

                if (rank == 1)
                {
                    GenTree* lowerBoundStore = comma->gtGetOp1();
                    assert(Match::IsArgsFieldInit(lowerBoundStore, argIndex, lvaNewObjArrayArgs));
                    GenTree* lowerBoundNode = lowerBoundStore->AsLclVarCommon()->Data();

                    if (lowerBoundNode->IsIntegralConst(0))
                    {
                        isMDArray = false;
                    }
                }

                comma = comma->gtGetOp2();
                argIndex++;
            }

            GenTree* lengthNodeStore = comma->gtGetOp1();
            assert(Match::IsArgsFieldInit(lengthNodeStore, argIndex, lvaNewObjArrayArgs));
            GenTree* lengthNode = lengthNodeStore->AsLclVarCommon()->Data();

            if (!lengthNode->IsCnsIntOrI())
            {
                return nullptr;
            }

            numElements *= S_SIZE_T(lengthNode->AsIntCon()->IconValue());
            argIndex++;
        }

        assert((comma != nullptr) && comma->IsLclVarAddr() &&
               (comma->AsLclVarCommon()->GetLclNum() == lvaNewObjArrayArgs));

        if (argIndex != numArgs)
        {
            return nullptr;
        }
    }
    else
    {
        //
        // Make sure there are exactly two arguments:  the array class and
        // the number of elements.
        //

        GenTree* arrayLengthNode;

#ifdef FEATURE_READYTORUN
        if (newArrayCall->AsCall()->gtCallMethHnd == eeFindHelper(CORINFO_HELP_READYTORUN_NEWARR_1) ||
            newArrayCall->AsCall()->gtCallMethHnd == eeFindHelper(CORINFO_HELP_NEWARR_1_MAYBEFROZEN))
        {
            // Array length is 1st argument for readytorun helper
            arrayLengthNode = newArrayCall->AsCall()->gtArgs.GetArgByIndex(0)->GetNode();
        }
        else
#endif
        {
            // Array length is 2nd argument for regular helper
            arrayLengthNode = newArrayCall->AsCall()->gtArgs.GetArgByIndex(1)->GetNode();
        }

        //
        // This optimization is only valid for a constant array size.
        //
        if (arrayLengthNode->gtOper != GT_CNS_INT)
        {
            return nullptr;
        }

        numElements = S_SIZE_T(arrayLengthNode->AsIntCon()->gtIconVal);

        if (!info.compCompHnd->isSDArray(arrayClsHnd))
        {
            return nullptr;
        }
    }

    CORINFO_CLASS_HANDLE elemClsHnd;
    var_types            elementType = JITtype2varType(info.compCompHnd->getChildType(arrayClsHnd, &elemClsHnd));

    //
    // Note that genTypeSize will return zero for non primitive types, which is exactly
    // what we want (size will then be 0, and we will catch this in the conditional below).
    // Note that we don't expect this to fail for valid binaries, so we assert in the
    // non-verification case (the verification case should not assert but rather correctly
    // handle bad binaries).  This assert is not guarding any specific invariant, but rather
    // saying that we don't expect this to happen, and if it is hit, we need to investigate
    // why.
    //

    S_UINT32 elemSize(genTypeSize(elementType));
    S_UINT32 size = elemSize * S_UINT32(numElements);

    if (size.IsOverflow())
    {
        return nullptr;
    }

    if ((size.Value() == 0) || (varTypeIsGC(elementType)))
    {
        return nullptr;
    }

    void* initData = info.compCompHnd->getArrayInitializationData(fieldToken, size.Value());
    if (!initData)
    {
        return nullptr;
    }

    //
    // At this point we are ready to commit to implementing the InitializeArray
    // intrinsic using a struct store.  Pop the arguments from the stack and
    // return the store node.
    //

    impPopStack();
    impPopStack();

    const unsigned blkSize = size.Value();
    unsigned       dataOffset;

    if (isMDArray)
    {
        dataOffset = eeGetMDArrayDataOffset(rank);
    }
    else
    {
        dataOffset = eeGetArrayDataOffset();
    }

    ClassLayout* blkLayout = typGetBlkLayout(blkSize);
    GenTree*     srcAddr   = gtNewIconHandleNode((size_t)initData, GTF_ICON_CONST_PTR);
    GenTree*     src       = gtNewBlkIndir(blkLayout, srcAddr);
    GenTree*     dstAddr   = gtNewOperNode(GT_ADD, TYP_BYREF, arrayLocalNode, gtNewIconNode(dataOffset, TYP_I_IMPL));
    GenTree*     store     = gtNewStoreBlkNode(blkLayout, dstAddr, src);

#ifdef DEBUG
    src->gtGetOp1()->AsIntCon()->gtTargetHandle = THT_InitializeArrayIntrinsics;
#endif

    return store;
}

GenTree* Compiler::impCreateSpanIntrinsic(CORINFO_SIG_INFO* sig)
{
    assert(sig->numArgs == 1);
    assert(sig->sigInst.methInstCount == 1);

    GenTree* fieldTokenNode = impStackTop(0).val;

    //
    // Verify that the field token is known and valid.  Note that it's also
    // possible for the token to come from reflection, in which case we cannot do
    // the optimization and must therefore revert to calling the helper.  You can
    // see an example of this in bvt\DynIL\initarray2.exe (in Main).
    //

    // Check to see if the ldtoken helper call is what we see here.
    if (!fieldTokenNode->OperIs(GT_CALL) ||
        !fieldTokenNode->AsCall()->IsHelperCall(eeFindHelper(CORINFO_HELP_FIELDDESC_TO_STUBRUNTIMEFIELD)))
    {
        return nullptr;
    }

    // Strip helper call away
    fieldTokenNode = fieldTokenNode->AsCall()->gtArgs.GetArgByIndex(0)->GetNode();
    if (fieldTokenNode->gtOper == GT_IND)
    {
        fieldTokenNode = fieldTokenNode->AsOp()->gtOp1;
    }

    // Check for constant
    if (fieldTokenNode->gtOper != GT_CNS_INT)
    {
        return nullptr;
    }

    CORINFO_FIELD_HANDLE fieldToken = (CORINFO_FIELD_HANDLE)fieldTokenNode->AsIntCon()->gtCompileTimeHandle;
    if (!fieldTokenNode->IsIconHandle(GTF_ICON_FIELD_HDL) || (fieldToken == nullptr))
    {
        return nullptr;
    }

    CORINFO_CLASS_HANDLE fieldOwnerHnd = info.compCompHnd->getFieldClass(fieldToken);

    CORINFO_CLASS_HANDLE fieldClsHnd;
    var_types            fieldElementType =
        JITtype2varType(info.compCompHnd->getFieldType(fieldToken, &fieldClsHnd, fieldOwnerHnd));
    unsigned totalFieldSize;

    // Most static initialization data fields are of some structure, but it is possible for them to be of various
    // primitive types as well
    if (fieldElementType == var_types::TYP_STRUCT)
    {
        totalFieldSize = info.compCompHnd->getClassSize(fieldClsHnd);
    }
    else
    {
        totalFieldSize = genTypeSize(fieldElementType);
    }

    // Limit to primitive or enum type - see ArrayNative::GetSpanDataFrom()
    CORINFO_CLASS_HANDLE targetElemHnd = sig->sigInst.methInst[0];
    if (info.compCompHnd->getTypeForPrimitiveValueClass(targetElemHnd) == CORINFO_TYPE_UNDEF)
    {
        return nullptr;
    }

    const unsigned targetElemSize = info.compCompHnd->getClassSize(targetElemHnd);
    assert(targetElemSize != 0);

    const unsigned count = totalFieldSize / targetElemSize;
    if (count == 0)
    {
        return nullptr;
    }

    void* data = info.compCompHnd->getArrayInitializationData(fieldToken, totalFieldSize);
    if (!data)
    {
        return nullptr;
    }

    //
    // Ready to commit to the work
    //

    impPopStack();

    // Turn count and pointer value into constants.
    GenTree*  lengthValue = gtNewIconNode(count, TYP_INT);
    FieldSeq* fldSeq =
        GetFieldSeqStore()->Create(fieldToken, (ssize_t)data, FieldSeq::FieldKind::SimpleStaticKnownAddress);
    GenTree* pointerValue = gtNewIconHandleNode((size_t)data, GTF_ICON_STATIC_HDL, fldSeq);

    // Construct ReadOnlySpan<T> to return.
    CORINFO_CLASS_HANDLE spanHnd     = sig->retTypeClass;
    unsigned             spanTempNum = lvaGrabTemp(true DEBUGARG("ReadOnlySpan<T> for CreateSpan<T>"));
    lvaSetStruct(spanTempNum, spanHnd, false);

    GenTree* dataFieldStore =
        gtNewStoreLclFldNode(spanTempNum, TYP_BYREF, OFFSETOF__CORINFO_Span__reference, pointerValue);
    GenTree* lengthFieldStore = gtNewStoreLclFldNode(spanTempNum, TYP_INT, OFFSETOF__CORINFO_Span__length, lengthValue);

    // Now append a few statements the initialize the span
    impAppendTree(lengthFieldStore, CHECK_SPILL_NONE, impCurStmtDI);
    impAppendTree(dataFieldStore, CHECK_SPILL_NONE, impCurStmtDI);

    // And finally create a tree that points at the span.
    return impCreateLocalNode(spanTempNum DEBUGARG(0));
}

//------------------------------------------------------------------------
// impIntrinsic: possibly expand intrinsic call into alternate IR sequence
//
// Arguments:
//    newobjThis - for constructor calls, the tree for the newly allocated object
//    clsHnd - handle for the intrinsic method's class
//    method - handle for the intrinsic method
//    sig    - signature of the intrinsic method
//    methodFlags - CORINFO_FLG_XXX flags of the intrinsic method
//    memberRef - the token for the intrinsic method
//    readonlyCall - true if call has a readonly prefix
//    tailCall - true if call is in tail position
//    pConstrainedResolvedToken -- resolved token for constrained call, or nullptr
//       if call is not constrained
//    constraintCallThisTransform -- this transform to apply for a constrained call
//    entryPoint - The entry point information required for R2R scenarios
//    pIntrinsicName [OUT] -- intrinsic name (see enumeration in namedintrinsiclist.h)
//       for "traditional" jit intrinsics
//    isSpecialIntrinsic [OUT] -- set true if intrinsic expansion is a call
//       that is amenable to special downstream optimization opportunities
//
// Returns:
//    IR tree to use in place of the call, or nullptr if the jit should treat
//    the intrinsic call like a normal call.
//
//    pIntrinsicName set to non-illegal value if the call is recognized as a
//    traditional jit intrinsic, even if the intrinsic is not expaned.
//
//    isSpecial set true if the expansion is subject to special
//    optimizations later in the jit processing
//
// Notes:
//    On success the IR tree may be a call to a different method or an inline
//    sequence. If it is a call, then the intrinsic processing here is responsible
//    for handling all the special cases, as upon return to impImportCall
//    expanded intrinsics bypass most of the normal call processing.
//
//    Intrinsics are generally not recognized in minopts and debug codegen.
//
//    However, certain traditional intrinsics are identifed as "must expand"
//    if there is no fallback implementation to invoke; these must be handled
//    in all codegen modes.
//
//    New style intrinsics (where the fallback implementation is in IL) are
//    identified as "must expand" if they are invoked from within their
//    own method bodies.
//
GenTree* Compiler::impIntrinsic(GenTree*                newobjThis,
                                CORINFO_CLASS_HANDLE    clsHnd,
                                CORINFO_METHOD_HANDLE   method,
                                CORINFO_SIG_INFO*       sig,
                                unsigned                methodFlags,
                                CORINFO_RESOLVED_TOKEN* pResolvedToken,
                                bool                    readonlyCall,
                                bool                    tailCall,
                                bool                    callvirt,
                                CORINFO_RESOLVED_TOKEN* pConstrainedResolvedToken,
                                CORINFO_THIS_TRANSFORM constraintCallThisTransform
                                                R2RARG(CORINFO_CONST_LOOKUP* entryPoint),
                                NamedIntrinsic* pIntrinsicName,
                                bool*           isSpecialIntrinsic)
{
    bool       mustExpand  = false;
    bool       isSpecial   = false;
    const bool isIntrinsic = (methodFlags & CORINFO_FLG_INTRINSIC) != 0;
    int        memberRef   = pResolvedToken->token;

    NamedIntrinsic ni = lookupNamedIntrinsic(method);

    if (isIntrinsic)
    {
        // The recursive non-virtual calls to Jit intrinsics are must-expand by convention.
        mustExpand = gtIsRecursiveCall(method) && !(methodFlags & CORINFO_FLG_VIRTUAL);
    }
    else
    {
        // For mismatched VM (AltJit) we want to check all methods as intrinsic to ensure
        // we get more accurate codegen. This particularly applies to HWIntrinsic usage
        assert(!info.compMatchedVM);
    }

    // We specially support the following on all platforms to allow for dead
    // code optimization and to more generally support recursive intrinsics.

    if (isIntrinsic && (ni > NI_SPECIAL_IMPORT_START) && (ni < NI_PRIMITIVE_END))
    {
        static_assert_no_msg(NI_SPECIAL_IMPORT_START < NI_SPECIAL_IMPORT_END);
        static_assert_no_msg(NI_SRCS_UNSAFE_START < NI_SRCS_UNSAFE_END);
        static_assert_no_msg(NI_PRIMITIVE_START < NI_PRIMITIVE_END);

        static_assert_no_msg((NI_SPECIAL_IMPORT_END + 1) == NI_SRCS_UNSAFE_START);
        static_assert_no_msg((NI_SRCS_UNSAFE_END + 1) == NI_PRIMITIVE_START);

        if (ni < NI_SPECIAL_IMPORT_END)
        {
            assert(ni > NI_SPECIAL_IMPORT_START);

            switch (ni)
            {
                case NI_IsSupported_True:
                {
                    assert(sig->numArgs == 0);
                    return gtNewIconNode(true);
                }

                case NI_IsSupported_False:
                {
                    assert(sig->numArgs == 0);
                    return gtNewIconNode(false);
                }

                case NI_IsSupported_Dynamic:
                {
                    break;
                }

                case NI_IsSupported_Type:
                {
                    CORINFO_CLASS_HANDLE typeArgHnd;
                    CorInfoType          simdBaseJitType;

                    typeArgHnd      = info.compCompHnd->getTypeInstantiationArgument(clsHnd, 0);
                    simdBaseJitType = info.compCompHnd->getTypeForPrimitiveNumericClass(typeArgHnd);

                    switch (simdBaseJitType)
                    {
                        case CORINFO_TYPE_BYTE:
                        case CORINFO_TYPE_UBYTE:
                        case CORINFO_TYPE_SHORT:
                        case CORINFO_TYPE_USHORT:
                        case CORINFO_TYPE_INT:
                        case CORINFO_TYPE_UINT:
                        case CORINFO_TYPE_LONG:
                        case CORINFO_TYPE_ULONG:
                        case CORINFO_TYPE_FLOAT:
                        case CORINFO_TYPE_DOUBLE:
                        case CORINFO_TYPE_NATIVEINT:
                        case CORINFO_TYPE_NATIVEUINT:
                        {
                            return gtNewIconNode(true);
                        }

                        default:
                        {
                            return gtNewIconNode(false);
                        }
                    }
                }

                case NI_Throw_PlatformNotSupportedException:
                {
                    return impUnsupportedNamedIntrinsic(CORINFO_HELP_THROW_PLATFORM_NOT_SUPPORTED, method, sig,
                                                        mustExpand);
                }

                case NI_Vector_GetCount:
                {
                    CORINFO_CLASS_HANDLE typeArgHnd;
                    CorInfoType          simdBaseJitType;
                    unsigned             simdSize;

                    typeArgHnd      = info.compCompHnd->getTypeInstantiationArgument(clsHnd, 0);
                    simdBaseJitType = info.compCompHnd->getTypeForPrimitiveNumericClass(typeArgHnd);
                    simdSize        = info.compCompHnd->getClassSize(clsHnd);

                    switch (simdBaseJitType)
                    {
                        case CORINFO_TYPE_BYTE:
                        case CORINFO_TYPE_UBYTE:
                        case CORINFO_TYPE_SHORT:
                        case CORINFO_TYPE_USHORT:
                        case CORINFO_TYPE_INT:
                        case CORINFO_TYPE_UINT:
                        case CORINFO_TYPE_LONG:
                        case CORINFO_TYPE_ULONG:
                        case CORINFO_TYPE_FLOAT:
                        case CORINFO_TYPE_DOUBLE:
                        case CORINFO_TYPE_NATIVEINT:
                        case CORINFO_TYPE_NATIVEUINT:
                        {
                            var_types      simdBaseType = JitType2PreciseVarType(simdBaseJitType);
                            unsigned       elementSize  = genTypeSize(simdBaseType);
                            GenTreeIntCon* countNode    = gtNewIconNode(simdSize / elementSize, TYP_INT);

#if defined(FEATURE_SIMD)
                            countNode->gtFlags |= GTF_ICON_SIMD_COUNT;
#endif // FEATURE_SIMD

                            return countNode;
                        }

                        default:
                        {
                            return impUnsupportedNamedIntrinsic(CORINFO_HELP_THROW_PLATFORM_NOT_SUPPORTED, method, sig,
                                                                mustExpand);
                        }
                    }
                }

                default:
                {
                    unreached();
                }
            }
        }
        else if (ni < NI_SRCS_UNSAFE_END)
        {
            assert(ni > NI_SRCS_UNSAFE_START);
            assert(!mustExpand);
            return impSRCSUnsafeIntrinsic(ni, clsHnd, method, sig, pResolvedToken);
        }
        else
        {
            assert((ni > NI_PRIMITIVE_START) && (ni < NI_PRIMITIVE_END));
            return impPrimitiveNamedIntrinsic(ni, clsHnd, method, sig, mustExpand);
        }
    }

#ifdef FEATURE_HW_INTRINSICS
    if ((ni > NI_HW_INTRINSIC_START) && (ni < NI_SIMD_AS_HWINTRINSIC_END))
    {
        static_assert_no_msg(NI_HW_INTRINSIC_START < NI_HW_INTRINSIC_END);
        static_assert_no_msg(NI_SIMD_AS_HWINTRINSIC_START < NI_SIMD_AS_HWINTRINSIC_END);

        static_assert_no_msg((NI_HW_INTRINSIC_END + 1) == NI_SIMD_AS_HWINTRINSIC_START);

        if (ni < NI_HW_INTRINSIC_END)
        {
            assert(ni > NI_HW_INTRINSIC_START);

            if (!isIntrinsic)
            {
#if defined(TARGET_XARCH)
                // We can't guarantee that all overloads for the xplat intrinsics can be
                // handled by the AltJit, so limit only the platform specific intrinsics
                assert((NI_Vector512_Xor + 1) == NI_X86Base_BitScanForward);

                if (ni < NI_Vector512_Xor)
#elif defined(TARGET_ARM64)
                // We can't guarantee that all overloads for the xplat intrinsics can be
                // handled by the AltJit, so limit only the platform specific intrinsics
                assert((NI_Vector128_Xor + 1) == NI_AdvSimd_Abs);

                if (ni < NI_Vector128_Xor)
#else
#error Unsupported platform
#endif
                {
                    // Several of the NI_Vector64/128/256 APIs do not have
                    // all overloads as intrinsic today so they will assert
                    return nullptr;
                }
            }

            GenTree* hwintrinsic = impHWIntrinsic(ni, clsHnd, method, sig R2RARG(entryPoint), mustExpand);

            if (mustExpand && (hwintrinsic == nullptr))
            {
                return impUnsupportedNamedIntrinsic(CORINFO_HELP_THROW_NOT_IMPLEMENTED, method, sig, mustExpand);
            }

            return hwintrinsic;
        }
        else
        {
            assert((ni > NI_SIMD_AS_HWINTRINSIC_START) && (ni < NI_SIMD_AS_HWINTRINSIC_END));

            if (isIntrinsic)
            {
                return impSimdAsHWIntrinsic(ni, clsHnd, method, sig, newobjThis, mustExpand);
            }
        }
    }
#endif // FEATURE_HW_INTRINSICS

    if (!isIntrinsic)
    {
        // Outside the cases above, there are many intrinsics which apply to only a
        // subset of overload and where simply matching by name may cause downstream
        // asserts or other failures. Math.Min is one example, where it only applies
        // to the floating-point overloads.
        return nullptr;
    }

    *pIntrinsicName = ni;

    if (ni == NI_System_StubHelpers_GetStubContext)
    {
        // must be done regardless of DbgCode and MinOpts
        return gtNewLclvNode(lvaStubArgumentVar, TYP_I_IMPL);
    }

    if (ni == NI_System_StubHelpers_NextCallReturnAddress)
    {
        // For now we just avoid inlining anything into these methods since
        // this intrinsic is only rarely used. We could do this better if we
        // wanted to by trying to match which call is the one we need to get
        // the return address of.
        info.compHasNextCallRetAddr = true;
        return new (this, GT_LABEL) GenTree(GT_LABEL, TYP_I_IMPL);
    }

    bool betterToExpand = false;

    // Allow some lighweight intrinsics in Tier0 which can improve throughput
    // we're fine if intrinsic decides to not expand itself in this case unlike mustExpand.
    // NOTE: MinOpts() is always true for Tier0 so we have to check explicit flags instead.
    // To be fixed in https://github.com/dotnet/runtime/pull/77465
    const bool tier0opts = !opts.compDbgCode && !opts.jitFlags->IsSet(JitFlags::JIT_FLAG_MIN_OPT);

    if (!mustExpand && tier0opts)
    {
        switch (ni)
        {
            // This one is just `return true/false`
            case NI_System_Runtime_CompilerServices_RuntimeHelpers_IsKnownConstant:

            // Not expanding this can lead to noticeable allocations in T0
            case NI_System_Runtime_CompilerServices_RuntimeHelpers_CreateSpan:

            // We need these to be able to fold "typeof(...) == typeof(...)"
            case NI_System_Type_GetTypeFromHandle:
            case NI_System_Type_op_Equality:
            case NI_System_Type_op_Inequality:

            // These may lead to early dead code elimination
            case NI_System_Type_get_IsValueType:
            case NI_System_Type_get_IsPrimitive:
            case NI_System_Type_get_IsEnum:
            case NI_System_Type_get_IsByRefLike:
            case NI_System_Type_IsAssignableFrom:
            case NI_System_Type_IsAssignableTo:

            // Lightweight intrinsics
            case NI_System_String_get_Chars:
            case NI_System_String_get_Length:
            case NI_System_Span_get_Item:
            case NI_System_Span_get_Length:
            case NI_System_ReadOnlySpan_get_Item:
            case NI_System_ReadOnlySpan_get_Length:
            case NI_System_BitConverter_DoubleToInt64Bits:
            case NI_System_BitConverter_Int32BitsToSingle:
            case NI_System_BitConverter_Int64BitsToDouble:
            case NI_System_BitConverter_SingleToInt32Bits:
            case NI_System_Buffers_Binary_BinaryPrimitives_ReverseEndianness:
            case NI_System_Type_GetEnumUnderlyingType:
            case NI_System_Type_get_TypeHandle:
            case NI_System_RuntimeType_get_TypeHandle:
            case NI_System_RuntimeTypeHandle_ToIntPtr:

            // This one is not simple, but it will help us
            // to avoid some unnecessary boxing
            case NI_System_Enum_HasFlag:

            // Most atomics are compiled to single instructions
            case NI_System_Threading_Interlocked_And:
            case NI_System_Threading_Interlocked_Or:
            case NI_System_Threading_Interlocked_CompareExchange:
            case NI_System_Threading_Interlocked_Exchange:
            case NI_System_Threading_Interlocked_ExchangeAdd:
            case NI_System_Threading_Interlocked_MemoryBarrier:
            case NI_System_Threading_Interlocked_ReadMemoryBarrier:
            case NI_System_Threading_Volatile_Read:
            case NI_System_Threading_Volatile_Write:
                betterToExpand = true;
                break;

            case NI_System_SpanHelpers_Memmove:
            case NI_System_SpanHelpers_SequenceEqual:
                // We're going to instrument these
                betterToExpand = opts.IsInstrumented();
                break;

            default:
                // Various intrinsics are all small enough to prefer expansions.
                betterToExpand |= ni >= NI_SYSTEM_MATH_START && ni <= NI_SYSTEM_MATH_END;
                betterToExpand |= ni >= NI_SRCS_UNSAFE_START && ni <= NI_SRCS_UNSAFE_END;
                betterToExpand |= ni >= NI_PRIMITIVE_START && ni <= NI_PRIMITIVE_END;
                break;
        }
    }

    if (IsTargetAbi(CORINFO_NATIVEAOT_ABI))
    {
        // Intrinsics that we should make every effort to expand for NativeAOT.
        // If the intrinsic cannot possibly be expanded, it's fine, but
        // if it can be, it should expand.
        switch (ni)
        {
            case NI_System_Runtime_CompilerServices_RuntimeHelpers_CreateSpan:
            case NI_System_Runtime_CompilerServices_RuntimeHelpers_InitializeArray:
            case NI_Internal_Runtime_MethodTable_Of:
            case NI_System_Activator_AllocatorOf:
            case NI_System_Activator_DefaultConstructorOf:
                betterToExpand = true;
                break;

            default:
                break;
        }
    }

    GenTree* retNode = nullptr;

    // Under debug and minopts, only expand what is required.
    // NextCallReturnAddress intrinsic returns the return address of the next call.
    // If that call is an intrinsic and is expanded, codegen for NextCallReturnAddress will fail.
    // To avoid that we conservatively expand only required intrinsics in methods that call
    // the NextCallReturnAddress intrinsic.
    if (!mustExpand && ((opts.OptimizationDisabled() && !betterToExpand) || info.compHasNextCallRetAddr))
    {
        *pIntrinsicName = NI_Illegal;
        return retNode;
    }

    CorInfoType callJitType = sig->retType;
    var_types   callType    = JITtype2varType(callJitType);

    /* First do the intrinsics which are always smaller than a call */

    if (ni != NI_Illegal)
    {
        assert(retNode == nullptr);
        switch (ni)
        {
            case NI_Array_Address:
            case NI_Array_Get:
            case NI_Array_Set:
                retNode = impArrayAccessIntrinsic(clsHnd, sig, memberRef, readonlyCall, ni);
                break;

            case NI_System_String_Equals:
            {
                retNode = impUtf16StringComparison(StringComparisonKind::Equals, sig, methodFlags);
                break;
            }

            case NI_System_MemoryExtensions_Equals:
            case NI_System_MemoryExtensions_SequenceEqual:
            {
                retNode = impUtf16SpanComparison(StringComparisonKind::Equals, sig, methodFlags);
                break;
            }

            case NI_System_String_StartsWith:
            {
                retNode = impUtf16StringComparison(StringComparisonKind::StartsWith, sig, methodFlags);
                break;
            }

            case NI_System_String_EndsWith:
            {
                retNode = impUtf16StringComparison(StringComparisonKind::EndsWith, sig, methodFlags);
                break;
            }

            case NI_System_MemoryExtensions_StartsWith:
            {
                retNode = impUtf16SpanComparison(StringComparisonKind::StartsWith, sig, methodFlags);
                break;
            }

            case NI_System_MemoryExtensions_EndsWith:
            {
                retNode = impUtf16SpanComparison(StringComparisonKind::EndsWith, sig, methodFlags);
                break;
            }

            case NI_System_MemoryExtensions_AsSpan:
            case NI_System_String_op_Implicit:
            {
                assert(sig->numArgs == 1);
                isSpecial = impStackTop().val->OperIs(GT_CNS_STR);
                break;
            }

            case NI_System_String_get_Chars:
            {
                GenTree* op2  = impPopStack().val;
                GenTree* op1  = impPopStack().val;
                GenTree* addr = gtNewIndexAddr(op1, op2, TYP_USHORT, NO_CLASS_HANDLE, OFFSETOF__CORINFO_String__chars,
                                               OFFSETOF__CORINFO_String__stringLen);
                retNode       = gtNewIndexIndir(addr->AsIndexAddr());
                break;
            }

            case NI_System_String_get_Length:
            {
                GenTree* op1 = impPopStack().val;
                if (op1->OperIs(GT_CNS_STR))
                {
                    // Optimize `ldstr + String::get_Length()` to CNS_INT
                    // e.g. "Hello".Length => 5
                    GenTreeIntCon* iconNode = gtNewStringLiteralLength(op1->AsStrCon());
                    if (iconNode != nullptr)
                    {
                        retNode = iconNode;
                        break;
                    }
                }
                GenTreeArrLen* arrLen = gtNewArrLen(TYP_INT, op1, OFFSETOF__CORINFO_String__stringLen, compCurBB);
                op1                   = arrLen;

                // Getting the length of a null string should throw
                op1->gtFlags |= GTF_EXCEPT;

                retNode = op1;
                break;
            }

            case NI_System_Runtime_CompilerServices_RuntimeHelpers_CreateSpan:
            {
                retNode = impCreateSpanIntrinsic(sig);
                break;
            }

            case NI_System_Runtime_CompilerServices_RuntimeHelpers_InitializeArray:
            {
                retNode = impInitializeArrayIntrinsic(sig);
                break;
            }

            case NI_System_Runtime_CompilerServices_RuntimeHelpers_IsKnownConstant:
            {
                GenTree* op1 = impPopStack().val;
                if (op1->OperIsConst() || gtIsTypeof(op1))
                {
                    // op1 is a known constant, replace with 'true'.
                    retNode = gtNewIconNode(1);
                    JITDUMP("\nExpanding RuntimeHelpers.IsKnownConstant to true early\n");
                    // We can also consider FTN_ADDR here
                }
                else if (opts.OptimizationDisabled())
                {
                    // It doesn't make sense to carry it as GT_INTRINSIC till Morph in Tier0
                    retNode = gtNewIconNode(0);
                    JITDUMP("\nExpanding RuntimeHelpers.IsKnownConstant to false early\n");
                }
                else
                {
                    // op1 is not a known constant, we'll do the expansion in morph
                    retNode = new (this, GT_INTRINSIC) GenTreeIntrinsic(TYP_INT, op1, ni, method R2RARG(*entryPoint));
                    JITDUMP("\nConverting RuntimeHelpers.IsKnownConstant to:\n");
                    DISPTREE(retNode);
                }
                break;
            }

            case NI_System_Runtime_InteropService_MemoryMarshal_GetArrayDataReference:
            {
                assert(sig->numArgs == 1);

                GenTree*             array   = impStackTop().val;
                bool                 notNull = false;
                CORINFO_CLASS_HANDLE elemHnd = NO_CLASS_HANDLE;
                CorInfoType          jitType;
                if (sig->sigInst.methInstCount == 1)
                {
                    elemHnd = sig->sigInst.methInst[0];
                    jitType = info.compCompHnd->asCorInfoType(elemHnd);
                }
                else
                {
                    bool                 isExact  = false;
                    CORINFO_CLASS_HANDLE arrayHnd = gtGetClassHandle(array, &isExact, &notNull);
                    if ((arrayHnd == NO_CLASS_HANDLE) || !info.compCompHnd->isSDArray(arrayHnd))
                    {
                        return nullptr;
                    }
                    jitType = info.compCompHnd->getChildType(arrayHnd, &elemHnd);
                }

                array = impPopStack().val;

                assert(jitType != CORINFO_TYPE_UNDEF);
                assert((jitType != CORINFO_TYPE_VALUECLASS) || (elemHnd != NO_CLASS_HANDLE));

                if (!notNull && fgAddrCouldBeNull(array))
                {
                    GenTree* arrayClone;
                    array = impCloneExpr(array, &arrayClone, CHECK_SPILL_ALL,
                                         nullptr DEBUGARG("MemoryMarshal.GetArrayDataReference array"));

                    impAppendTree(gtNewNullCheck(array, compCurBB), CHECK_SPILL_ALL, impCurStmtDI);
                    array = arrayClone;
                }

                GenTree*          index     = gtNewIconNode(0, TYP_I_IMPL);
                GenTreeIndexAddr* indexAddr = gtNewArrayIndexAddr(array, index, JITtype2varType(jitType), elemHnd);
                indexAddr->gtFlags &= ~GTF_INX_RNGCHK;
                indexAddr->gtFlags |= GTF_INX_ADDR_NONNULL;
                retNode = indexAddr;
                break;
            }

            case NI_Internal_Runtime_MethodTable_Of:
            case NI_System_Activator_AllocatorOf:
            case NI_System_Activator_DefaultConstructorOf:
            {
                assert(IsTargetAbi(CORINFO_NATIVEAOT_ABI)); // Only NativeAOT supports it.
                CORINFO_RESOLVED_TOKEN resolvedToken;
                resolvedToken.tokenContext = impTokenLookupContextHandle;
                resolvedToken.tokenScope   = info.compScopeHnd;
                resolvedToken.token        = memberRef;
                resolvedToken.tokenType    = CORINFO_TOKENKIND_Method;

                CORINFO_GENERICHANDLE_RESULT embedInfo;
                info.compCompHnd->expandRawHandleIntrinsic(&resolvedToken, info.compMethodHnd, &embedInfo);

                GenTree* rawHandle = impLookupToTree(&resolvedToken, &embedInfo.lookup, gtTokenToIconFlags(memberRef),
                                                     embedInfo.compileTimeHandle);
                if (rawHandle == nullptr)
                {
                    return nullptr;
                }

                noway_assert(genTypeSize(rawHandle->TypeGet()) == genTypeSize(TYP_I_IMPL));

                unsigned rawHandleSlot = lvaGrabTemp(true DEBUGARG("rawHandle"));
                impStoreToTemp(rawHandleSlot, rawHandle, CHECK_SPILL_NONE);

                GenTree*  lclVarAddr = gtNewLclVarAddrNode(rawHandleSlot);
                var_types resultType = JITtype2varType(sig->retType);
                if (resultType == TYP_STRUCT)
                {
                    retNode = gtNewBlkIndir(typGetObjLayout(sig->retTypeClass), lclVarAddr);
                }
                else
                {
                    retNode = gtNewIndir(resultType, lclVarAddr);
                }
                break;
            }

            case NI_System_Span_get_Item:
            case NI_System_ReadOnlySpan_get_Item:
            {
                // Have index, stack pointer-to Span<T> s on the stack. Expand to:
                //
                // For Span<T>
                //   Comma
                //     BoundsCheck(index, s->_length)
                //     s->_reference + index * sizeof(T)
                //
                // For ReadOnlySpan<T> -- same expansion, as it now returns a readonly ref
                //
                // Signature should show one class type parameter, which
                // we need to examine.
                assert(sig->sigInst.classInstCount == 1);
                assert(sig->numArgs == 1);
                CORINFO_CLASS_HANDLE spanElemHnd = sig->sigInst.classInst[0];
                const unsigned       elemSize    = info.compCompHnd->getClassSize(spanElemHnd);
                assert(elemSize > 0);

                const bool isReadOnly = (ni == NI_System_ReadOnlySpan_get_Item);

                JITDUMP("\nimpIntrinsic: Expanding %sSpan<T>.get_Item, T=%s, sizeof(T)=%u\n",
                        isReadOnly ? "ReadOnly" : "", eeGetClassName(spanElemHnd), elemSize);

                GenTree* index          = impPopStack().val;
                GenTree* ptrToSpan      = impPopStack().val;
                GenTree* indexClone     = nullptr;
                GenTree* ptrToSpanClone = nullptr;
                assert(genActualType(index) == TYP_INT);
                assert(ptrToSpan->TypeGet() == TYP_BYREF || ptrToSpan->TypeGet() == TYP_I_IMPL);

#if defined(DEBUG)
                if (verbose)
                {
                    printf("with ptr-to-span\n");
                    gtDispTree(ptrToSpan);
                    printf("and index\n");
                    gtDispTree(index);
                }
#endif // defined(DEBUG)

                // We need to use both index and ptr-to-span twice, so clone or spill.
                index = impCloneExpr(index, &indexClone, CHECK_SPILL_ALL, nullptr DEBUGARG("Span.get_Item index"));

                if (impIsAddressInLocal(ptrToSpan))
                {
                    ptrToSpanClone = gtCloneExpr(ptrToSpan);
                }
                else
                {
                    ptrToSpan = impCloneExpr(ptrToSpan, &ptrToSpanClone, CHECK_SPILL_ALL,
                                             nullptr DEBUGARG("Span.get_Item ptrToSpan"));
                }

                // Bounds check
                CORINFO_FIELD_HANDLE lengthHnd    = info.compCompHnd->getFieldInClass(clsHnd, 1);
                const unsigned       lengthOffset = info.compCompHnd->getFieldOffset(lengthHnd);

                GenTreeFieldAddr* lengthFieldAddr = gtNewFieldAddrNode(lengthHnd, ptrToSpan, lengthOffset);
                GenTree*          length          = gtNewIndir(TYP_INT, lengthFieldAddr);
                lengthFieldAddr->SetIsSpanLength(true);

                GenTree* boundsCheck = new (this, GT_BOUNDS_CHECK) GenTreeBoundsChk(index, length, SCK_RNGCHK_FAIL);

                // Element access
                index = indexClone;
                index = impImplicitIorI4Cast(index, TYP_I_IMPL, /* zeroExtend */ true);

                if (elemSize != 1)
                {
                    GenTree* sizeofNode = gtNewIconNode(static_cast<ssize_t>(elemSize), TYP_I_IMPL);
                    index               = gtNewOperNode(GT_MUL, TYP_I_IMPL, index, sizeofNode);
                }

                CORINFO_FIELD_HANDLE ptrHnd        = info.compCompHnd->getFieldInClass(clsHnd, 0);
                const unsigned       ptrOffset     = info.compCompHnd->getFieldOffset(ptrHnd);
                GenTreeFieldAddr*    dataFieldAddr = gtNewFieldAddrNode(ptrHnd, ptrToSpanClone, ptrOffset);
                GenTree*             data          = gtNewIndir(TYP_BYREF, dataFieldAddr);
                GenTree*             result        = gtNewOperNode(GT_ADD, TYP_BYREF, data, index);

                // Prepare result
                var_types resultType = JITtype2varType(sig->retType);
                assert(resultType == result->TypeGet());
                // Add an ordering dependency between the bounds check and
                // forming the byref to prevent these from being reordered. The
                // JIT is not allowed to create arbitrary illegal byrefs.
                boundsCheck->SetHasOrderingSideEffect();
                result->SetHasOrderingSideEffect();
                retNode = gtNewOperNode(GT_COMMA, resultType, boundsCheck, result);

                break;
            }

            case NI_System_Span_get_Length:
            case NI_System_ReadOnlySpan_get_Length:
            {
                assert(sig->sigInst.classInstCount == 1);
                assert(sig->numArgs == 0);

                CORINFO_CLASS_HANDLE spanElemHnd = sig->sigInst.classInst[0];
                const unsigned       elemSize    = info.compCompHnd->getClassSize(spanElemHnd);
                assert(elemSize > 0);

                const bool isReadOnly = (ni == NI_System_ReadOnlySpan_get_Length);

                JITDUMP("\nimpIntrinsic: Expanding %sSpan<T>.get_Length, T=%s, sizeof(T)=%u\n",
                        isReadOnly ? "ReadOnly" : "", eeGetClassName(spanElemHnd), elemSize);

                GenTree* ptrToSpan = impPopStack().val;

#if defined(DEBUG)
                if (verbose)
                {
                    printf("with ptr-to-span\n");
                    gtDispTree(ptrToSpan);
                }
#endif // defined(DEBUG)

                CORINFO_FIELD_HANDLE lengthHnd    = info.compCompHnd->getFieldInClass(clsHnd, 1);
                const unsigned       lengthOffset = info.compCompHnd->getFieldOffset(lengthHnd);

                GenTreeFieldAddr* lengthFieldAddr = gtNewFieldAddrNode(lengthHnd, ptrToSpan, lengthOffset);
                GenTree*          lengthField     = gtNewIndir(TYP_INT, lengthFieldAddr);
                lengthFieldAddr->SetIsSpanLength(true);

                return lengthField;
            }

            case NI_System_RuntimeTypeHandle_ToIntPtr:
            {
                GenTree* op1 = impStackTop(0).val;

                if (op1->IsHelperCall() && gtIsTypeHandleToRuntimeTypeHandleHelper(op1->AsCall()))
                {
                    // Old tree
                    // Helper-RuntimeTypeHandle -> TreeToGetNativeTypeHandle
                    //
                    // New tree
                    // TreeToGetNativeTypeHandle

                    // Remove call to helper and return the native TypeHandle pointer that was the parameter
                    // to that helper.

                    op1 = impPopStack().val;

                    // Get native TypeHandle argument to old helper
                    assert(op1->AsCall()->gtArgs.CountArgs() == 1);
                    op1     = op1->AsCall()->gtArgs.GetArgByIndex(0)->GetNode();
                    retNode = op1;
                }
                else if (op1->OperIs(GT_CALL, GT_RET_EXPR))
                {
                    // Skip roundtrip "handle -> RuntimeType -> handle" for
                    // RuntimeTypeHandle.ToIntPtr(typeof(T).TypeHandle)
                    GenTreeCall* call = op1->IsCall() ? op1->AsCall() : op1->AsRetExpr()->gtInlineCandidate;
                    if (lookupNamedIntrinsic(call->gtCallMethHnd) == NI_System_RuntimeType_get_TypeHandle)
                    {
                        // Check that the arg is CORINFO_HELP_TYPEHANDLE_TO_RUNTIMETYPE helper call
                        GenTree* arg = call->gtArgs.GetArgByIndex(0)->GetNode();
                        if (arg->IsHelperCall() && gtIsTypeHandleToRuntimeTypeHelper(arg->AsCall()))
                        {
                            impPopStack();
                            if (op1->OperIs(GT_RET_EXPR))
                            {
                                // Bash the RET_EXPR's call to no-op since it's unused now
                                op1->AsRetExpr()->gtInlineCandidate->gtBashToNOP();
                            }
                            // Skip roundtrip and return the type handle directly
                            retNode = arg->AsCall()->gtArgs.GetArgByIndex(0)->GetNode();
                        }
                    }
                }
                break;
            }

            case NI_System_Type_GetTypeFromHandle:
            {
                GenTree*        op1 = impStackTop(0).val;
                CorInfoHelpFunc typeHandleHelper;
                if (op1->gtOper == GT_CALL && op1->AsCall()->IsHelperCall() &&
                    gtIsTypeHandleToRuntimeTypeHandleHelper(op1->AsCall(), &typeHandleHelper))
                {
                    op1 = impPopStack().val;
                    // Replace helper with a more specialized helper that returns RuntimeType
                    if (typeHandleHelper == CORINFO_HELP_TYPEHANDLE_TO_RUNTIMETYPEHANDLE)
                    {
                        typeHandleHelper = CORINFO_HELP_TYPEHANDLE_TO_RUNTIMETYPE;
                    }
                    else
                    {
                        assert(typeHandleHelper == CORINFO_HELP_TYPEHANDLE_TO_RUNTIMETYPEHANDLE_MAYBENULL);
                        typeHandleHelper = CORINFO_HELP_TYPEHANDLE_TO_RUNTIMETYPE_MAYBENULL;
                    }
                    assert(op1->AsCall()->gtArgs.CountArgs() == 1);
                    op1         = gtNewHelperCallNode(typeHandleHelper, TYP_REF,
                                                      op1->AsCall()->gtArgs.GetArgByIndex(0)->GetEarlyNode());
                    op1->gtType = TYP_REF;
                    retNode     = op1;
                }
                else if (GetRuntimeHandleUnderlyingType() == TYP_I_IMPL)
                {
                    // We'll try to expand it later.
                    isSpecial = true;
                }
                break;
            }

            case NI_System_Type_op_Equality:
            case NI_System_Type_op_Inequality:
            {
                JITDUMP("Importing Type.op_*Equality intrinsic\n");
                GenTree* op1     = impStackTop(1).val;
                GenTree* op2     = impStackTop(0).val;
                GenTree* optTree = gtFoldTypeEqualityCall(ni == NI_System_Type_op_Equality, op1, op2);
                if (optTree != nullptr)
                {
                    // Success, clean up the evaluation stack.
                    impPopStack();
                    impPopStack();

                    // See if we can optimize even further, to a handle compare.
                    optTree = gtFoldTypeCompare(optTree);

                    // See if we can now fold a handle compare to a constant.
                    optTree = gtFoldExpr(optTree);

                    retNode = optTree;
                }
                else
                {
                    // Retry optimizing these later
                    isSpecial = true;
                }
                break;
            }

            case NI_System_Enum_HasFlag:
            {
                GenTree* thisOp  = impStackTop(1).val;
                GenTree* flagOp  = impStackTop(0).val;
                GenTree* optTree = gtOptimizeEnumHasFlag(thisOp, flagOp);

                if (optTree != nullptr)
                {
                    // Optimization successful. Pop the stack for real.
                    impPopStack();
                    impPopStack();
                    retNode = optTree;
                }
                else
                {
                    // Retry optimizing this during morph.
                    isSpecial = true;
                }

                break;
            }

            case NI_System_Type_IsAssignableFrom:
            {
                GenTree* typeTo   = impStackTop(1).val;
                GenTree* typeFrom = impStackTop(0).val;

                retNode = impTypeIsAssignable(typeTo, typeFrom);
                break;
            }

            case NI_System_Type_IsAssignableTo:
            {
                GenTree* typeTo   = impStackTop(0).val;
                GenTree* typeFrom = impStackTop(1).val;

                retNode = impTypeIsAssignable(typeTo, typeFrom);
                break;
            }

            case NI_System_Type_get_TypeHandle:
            {
                // We can only expand this on NativeAOT where RuntimeTypeHandle looks like this:
                //
                //   struct RuntimeTypeHandle { IntPtr _value; }
                //
                GenTree* op1 = impStackTop(0).val;
                if (IsTargetAbi(CORINFO_NATIVEAOT_ABI) && op1->IsHelperCall() &&
                    gtIsTypeHandleToRuntimeTypeHelper(op1->AsCall()) && callvirt)
                {
                    assert(info.compCompHnd->getClassNumInstanceFields(sig->retTypeClass) == 1);

                    unsigned structLcl = lvaGrabTemp(true DEBUGARG("RuntimeTypeHandle"));
                    lvaSetStruct(structLcl, sig->retTypeClass, false);
                    GenTree* realHandle     = op1->AsCall()->gtArgs.GetUserArgByIndex(0)->GetNode();
                    GenTree* storeHandleFld = gtNewStoreLclFldNode(structLcl, realHandle->TypeGet(), 0, realHandle);
                    impAppendTree(storeHandleFld, CHECK_SPILL_NONE, impCurStmtDI);

                    retNode = gtNewLclVarNode(structLcl);
                    impPopStack();
                }
                break;
            }

            case NI_System_Type_get_IsEnum:
            case NI_System_Type_get_IsValueType:
            case NI_System_Type_get_IsPrimitive:
            case NI_System_Type_get_IsByRefLike:
            {
                // Optimize
                //
                //   call Type.GetTypeFromHandle (which is replaced with CORINFO_HELP_TYPEHANDLE_TO_RUNTIMETYPE)
                //   call Type.IsXXX
                //
                // to `true` or `false`
                // e.g., `typeof(int).IsValueType` => `true`
                // e.g., `typeof(Span<int>).IsByRefLike` => `true`
                CORINFO_CLASS_HANDLE hClass = NO_CLASS_HANDLE;
                if (gtIsTypeof(impStackTop().val, &hClass))
                {
                    assert(hClass != NO_CLASS_HANDLE);
                    switch (ni)
                    {
                        case NI_System_Type_get_IsEnum:
                        {
                            TypeCompareState state = info.compCompHnd->isEnum(hClass, nullptr);
                            if (state == TypeCompareState::May)
                            {
                                retNode = nullptr;
                                break;
                            }
                            retNode = gtNewIconNode(state == TypeCompareState::Must ? 1 : 0);
                            break;
                        }
                        case NI_System_Type_get_IsValueType:
                            retNode = gtNewIconNode(eeIsValueClass(hClass) ? 1 : 0);
                            break;
                        case NI_System_Type_get_IsByRefLike:
                            retNode = gtNewIconNode(
                                (info.compCompHnd->getClassAttribs(hClass) & CORINFO_FLG_BYREF_LIKE) ? 1 : 0);
                            break;
                        case NI_System_Type_get_IsPrimitive:
                            // getTypeForPrimitiveValueClass returns underlying type for enums, so we check it first
                            // because enums are not primitive types.
                            if ((info.compCompHnd->isEnum(hClass, nullptr) == TypeCompareState::MustNot) &&
                                info.compCompHnd->getTypeForPrimitiveValueClass(hClass) != CORINFO_TYPE_UNDEF)
                            {
                                retNode = gtNewTrue();
                            }
                            else
                            {
                                retNode = gtNewFalse();
                            }
                            break;

                        default:
                            NO_WAY("Intrinsic not supported in this path.");
                    }
                    if (retNode != nullptr)
                    {
                        impPopStack(); // drop CORINFO_HELP_TYPEHANDLE_TO_RUNTIMETYPE call
                    }
                }
                break;
            }

            case NI_System_Type_GetEnumUnderlyingType:
            {
                GenTree*             type             = impStackTop().val;
                CORINFO_CLASS_HANDLE hClassEnum       = NO_CLASS_HANDLE;
                CORINFO_CLASS_HANDLE hClassUnderlying = NO_CLASS_HANDLE;
                if (gtIsTypeof(type, &hClassEnum) && (hClassEnum != NO_CLASS_HANDLE) &&
                    (info.compCompHnd->isEnum(hClassEnum, &hClassUnderlying) == TypeCompareState::Must) &&
                    (hClassUnderlying != NO_CLASS_HANDLE))
                {
                    GenTree* handle = gtNewIconEmbClsHndNode(hClassUnderlying);
                    retNode         = gtNewHelperCallNode(CORINFO_HELP_TYPEHANDLE_TO_RUNTIMETYPE, TYP_REF, handle);
                    impPopStack();
                }
                break;
            }

            case NI_System_Threading_Thread_get_ManagedThreadId:
            {
                if (impStackTop().val->OperIs(GT_RET_EXPR))
                {
                    GenTreeCall* call = impStackTop().val->AsRetExpr()->gtInlineCandidate->AsCall();
                    if (call->gtCallMoreFlags & GTF_CALL_M_SPECIAL_INTRINSIC)
                    {
                        if (lookupNamedIntrinsic(call->gtCallMethHnd) == NI_System_Threading_Thread_get_CurrentThread)
                        {
                            // drop get_CurrentThread() call
                            impPopStack();
                            call->ReplaceWith(gtNewNothingNode(), this);
                            retNode = gtNewHelperCallNode(CORINFO_HELP_GETCURRENTMANAGEDTHREADID, TYP_INT);
                        }
                    }
                }
                break;
            }

#if defined(TARGET_ARM64) || defined(TARGET_RISCV64) || defined(TARGET_XARCH)
            case NI_System_Threading_Interlocked_Or:
            case NI_System_Threading_Interlocked_And:
            {
#if defined(TARGET_ARM64)
                if (compOpportunisticallyDependsOn(InstructionSet_Atomics))
#endif
                {
#if defined(TARGET_X86)
                    if (genActualType(callType) == TYP_LONG)
                    {
                        break;
                    }
#endif
                    assert(sig->numArgs == 2);
                    GenTree*   op2 = impPopStack().val;
                    GenTree*   op1 = impPopStack().val;
                    genTreeOps op  = (ni == NI_System_Threading_Interlocked_Or) ? GT_XORR : GT_XAND;
                    retNode        = gtNewAtomicNode(op, genActualType(callType), op1, op2);
                }
                break;
            }
#endif // defined(TARGET_ARM64) || defined(TARGET_RISCV64)

#if defined(TARGET_XARCH) || defined(TARGET_ARM64) || defined(TARGET_RISCV64)
            // TODO-ARM-CQ: reenable treating InterlockedCmpXchg32 operation as intrinsic
            case NI_System_Threading_Interlocked_CompareExchange:
            {
                var_types retType = JITtype2varType(sig->retType);

                if (genTypeSize(retType) > TARGET_POINTER_SIZE)
                {
                    break;
                }
#if !defined(TARGET_XARCH) && !defined(TARGET_ARM64)
                else if (genTypeSize(retType) < 4)
                {
                    break;
                }
#endif // !defined(TARGET_XARCH) && !defined(TARGET_ARM64)

                if ((retType == TYP_REF) &&
                    (impStackTop(1).val->IsIntegralConst(0) || impStackTop(1).val->IsIconHandle(GTF_ICON_OBJ_HDL)))
                {
                    // Intrinsify "object" overload in case of null or NonGC assignment
                    // since we don't need the write barrier.
                }
                else if (!varTypeIsIntegral(retType))
                {
                    break;
                }

                assert(callType != TYP_STRUCT);
                assert(sig->numArgs == 3);

                GenTree* op3 = impPopStack().val; // comparand
                if (varTypeIsSmall(callType))
                {
                    // small types need the comparand to have its upper bits zeroed
                    op3 = gtNewCastNode(genActualType(callType), op3, /* uns */ false, varTypeToUnsigned(callType));
                }
                GenTree* op2 = impPopStack().val; // value
                GenTree* op1 = impPopStack().val; // location
                retNode      = gtNewAtomicNode(GT_CMPXCHG, callType, op1, op2, op3);
                break;
            }

            case NI_System_Threading_Interlocked_Exchange:
            case NI_System_Threading_Interlocked_ExchangeAdd:
            {
                assert(callType != TYP_STRUCT);
                assert(sig->numArgs == 2);

                var_types retType = JITtype2varType(sig->retType);
                assert((genTypeSize(retType) >= 4) || (ni == NI_System_Threading_Interlocked_Exchange));

                if (genTypeSize(retType) > TARGET_POINTER_SIZE)
                {
                    break;
                }
#if !defined(TARGET_XARCH) && !defined(TARGET_ARM64)
                else if (genTypeSize(retType) < 4)
                {
                    break;
                }
#endif // !defined(TARGET_XARCH) && !defined(TARGET_ARM64)

                if ((retType == TYP_REF) &&
                    (impStackTop().val->IsIntegralConst(0) || impStackTop().val->IsIconHandle(GTF_ICON_OBJ_HDL)))
                {
                    // Intrinsify "object" overload in case of null or NonGC assignment
                    // since we don't need the write barrier.
                    assert(ni == NI_System_Threading_Interlocked_Exchange);
                }
                else if (!varTypeIsIntegral(retType))
                {
                    break;
                }

                GenTree* op2 = impPopStack().val;
                GenTree* op1 = impPopStack().val;

                // This creates:
                // XAdd
                //   val
                //   field_addr (for example)
                //
                retNode = gtNewAtomicNode(ni == NI_System_Threading_Interlocked_ExchangeAdd ? GT_XADD : GT_XCHG,
                                          callType, op1, op2);
                break;
            }
#endif // defined(TARGET_XARCH) || defined(TARGET_ARM64) || defined(TARGET_RISCV64)

            case NI_System_Threading_Interlocked_MemoryBarrier:
            case NI_System_Threading_Interlocked_ReadMemoryBarrier:
            {
                assert(sig->numArgs == 0);
                // On XARCH `NI_System_Threading_Interlocked_ReadMemoryBarrier` fences need not be emitted.
                // However, we still need to capture the effect on reordering.
                retNode = gtNewMemoryBarrier(ni == NI_System_Threading_Interlocked_ReadMemoryBarrier);
                break;
            }

#ifdef FEATURE_HW_INTRINSICS
            case NI_System_Math_FusedMultiplyAdd:
            {
#ifdef TARGET_XARCH
                if (compOpportunisticallyDependsOn(InstructionSet_FMA))
                {
                    assert(varTypeIsFloating(callType));

                    // We are constructing a chain of intrinsics similar to:
                    //    return FMA.MultiplyAddScalar(
                    //        Vector128.CreateScalarUnsafe(x),
                    //        Vector128.CreateScalarUnsafe(y),
                    //        Vector128.CreateScalarUnsafe(z)
                    //    ).ToScalar();

                    GenTree* op3 = impImplicitR4orR8Cast(impPopStack().val, callType);
                    GenTree* op2 = impImplicitR4orR8Cast(impPopStack().val, callType);
                    GenTree* op1 = impImplicitR4orR8Cast(impPopStack().val, callType);

                    op3 = gtNewSimdCreateScalarUnsafeNode(TYP_SIMD16, op3, callJitType, 16);
                    op2 = gtNewSimdCreateScalarUnsafeNode(TYP_SIMD16, op2, callJitType, 16);
                    op1 = gtNewSimdCreateScalarUnsafeNode(TYP_SIMD16, op1, callJitType, 16);

                    retNode =
                        gtNewSimdHWIntrinsicNode(TYP_SIMD16, op1, op2, op3, NI_FMA_MultiplyAddScalar, callJitType, 16);

                    retNode = gtNewSimdToScalarNode(callType, retNode, callJitType, 16);
                    break;
                }
#elif defined(TARGET_ARM64)
                if (compOpportunisticallyDependsOn(InstructionSet_AdvSimd))
                {
                    assert(varTypeIsFloating(callType));

                    // We are constructing a chain of intrinsics similar to:
                    //    return AdvSimd.FusedMultiplyAddScalar(
                    //        Vector64.Create{ScalarUnsafe}(z),
                    //        Vector64.Create{ScalarUnsafe}(y),
                    //        Vector64.Create{ScalarUnsafe}(x)
                    //    ).ToScalar();

                    impSpillSideEffect(true, verCurrentState.esStackDepth -
                                                 3 DEBUGARG("Spilling op1 side effects for FusedMultiplyAdd"));

                    impSpillSideEffect(true, verCurrentState.esStackDepth -
                                                 2 DEBUGARG("Spilling op2 side effects for FusedMultiplyAdd"));

                    GenTree* op3 = impImplicitR4orR8Cast(impPopStack().val, callType);
                    GenTree* op2 = impImplicitR4orR8Cast(impPopStack().val, callType);
                    GenTree* op1 = impImplicitR4orR8Cast(impPopStack().val, callType);

                    op3 = gtNewSimdCreateScalarUnsafeNode(TYP_SIMD8, op3, callJitType, 8);
                    op2 = gtNewSimdCreateScalarUnsafeNode(TYP_SIMD8, op2, callJitType, 8);
                    op1 = gtNewSimdCreateScalarUnsafeNode(TYP_SIMD8, op1, callJitType, 8);

                    // Note that AdvSimd.FusedMultiplyAddScalar(op1,op2,op3) corresponds to op1 + op2 * op3
                    // while Math{F}.FusedMultiplyAddScalar(op1,op2,op3) corresponds to op1 * op2 + op3
                    retNode = gtNewSimdHWIntrinsicNode(TYP_SIMD8, op3, op2, op1, NI_AdvSimd_FusedMultiplyAddScalar,
                                                       callJitType, 8);

                    retNode = gtNewSimdToScalarNode(callType, retNode, callJitType, 8);
                    break;
                }
#endif

                // TODO-CQ-XArch: Ideally we would create a GT_INTRINSIC node for fma, however, that currently
                // requires more extensive changes to valuenum to support methods with 3 operands

                // We want to generate a GT_INTRINSIC node in the case the call can't be treated as
                // a target intrinsic so that we can still benefit from CSE and constant folding.

                break;
            }
#endif // FEATURE_HW_INTRINSICS

            case NI_System_Math_Abs:
            case NI_System_Math_Acos:
            case NI_System_Math_Acosh:
            case NI_System_Math_Asin:
            case NI_System_Math_Asinh:
            case NI_System_Math_Atan:
            case NI_System_Math_Atanh:
            case NI_System_Math_Atan2:
            case NI_System_Math_Cbrt:
            case NI_System_Math_Ceiling:
            case NI_System_Math_Cos:
            case NI_System_Math_Cosh:
            case NI_System_Math_Exp:
            case NI_System_Math_Floor:
            case NI_System_Math_ILogB:
            case NI_System_Math_Log:
            case NI_System_Math_Log2:
            case NI_System_Math_Log10:
            {
                retNode = impMathIntrinsic(method, sig R2RARG(entryPoint), callType, ni, tailCall);
                break;
            }

            case NI_System_Math_Max:
            {
                const bool isMax       = true;
                const bool isMagnitude = false;
                const bool isNumber    = false;

                retNode = impMinMaxIntrinsic(method, sig, callJitType, ni, tailCall, isMax, isMagnitude, isNumber);
                break;
            }

            case NI_System_Math_Min:
            {
                const bool isMax       = false;
                const bool isMagnitude = false;
                const bool isNumber    = false;

                retNode = impMinMaxIntrinsic(method, sig, callJitType, ni, tailCall, isMax, isMagnitude, isNumber);
                break;
            }

            case NI_System_Math_MaxMagnitude:
            {
                const bool isMax       = true;
                const bool isMagnitude = true;
                const bool isNumber    = false;

                retNode = impMinMaxIntrinsic(method, sig, callJitType, ni, tailCall, isMax, isMagnitude, isNumber);
                break;
            }

            case NI_System_Math_MinMagnitude:
            {
                const bool isMax       = false;
                const bool isMagnitude = true;
                const bool isNumber    = false;

                retNode = impMinMaxIntrinsic(method, sig, callJitType, ni, tailCall, isMax, isMagnitude, isNumber);
                break;
            }

            case NI_System_Math_MaxMagnitudeNumber:
            {
                const bool isMax       = true;
                const bool isMagnitude = true;
                const bool isNumber    = true;

                retNode = impMinMaxIntrinsic(method, sig, callJitType, ni, tailCall, isMax, isMagnitude, isNumber);
                break;
            }

            case NI_System_Math_MinMagnitudeNumber:
            {
                const bool isMax       = false;
                const bool isMagnitude = true;
                const bool isNumber    = true;

                retNode = impMinMaxIntrinsic(method, sig, callJitType, ni, tailCall, isMax, isMagnitude, isNumber);
                break;
            }

            case NI_System_Math_MaxNumber:
            {
                const bool isMax       = true;
                const bool isMagnitude = false;
                const bool isNumber    = true;

                retNode = impMinMaxIntrinsic(method, sig, callJitType, ni, tailCall, isMax, isMagnitude, isNumber);
                break;
            }

            case NI_System_Math_MinNumber:
            {
                const bool isMax       = false;
                const bool isMagnitude = false;
                const bool isNumber    = true;

                retNode = impMinMaxIntrinsic(method, sig, callJitType, ni, tailCall, isMax, isMagnitude, isNumber);
                break;
            }

            case NI_System_Math_Pow:
            case NI_System_Math_Round:
            case NI_System_Math_Sin:
            case NI_System_Math_Sinh:
            case NI_System_Math_Sqrt:
            case NI_System_Math_Tan:
            case NI_System_Math_Tanh:
            case NI_System_Math_Truncate:
            {
                retNode = impMathIntrinsic(method, sig R2RARG(entryPoint), callType, ni, tailCall);
                break;
            }

            case NI_System_Math_MultiplyAddEstimate:
            case NI_System_Math_ReciprocalEstimate:
            case NI_System_Math_ReciprocalSqrtEstimate:
            {
                retNode = impEstimateIntrinsic(method, sig, callJitType, ni, mustExpand);
                break;
            }

            case NI_System_Array_Clone:
            case NI_System_Collections_Generic_Comparer_get_Default:
            case NI_System_Collections_Generic_EqualityComparer_get_Default:
            case NI_System_Object_MemberwiseClone:
            case NI_System_Threading_Thread_get_CurrentThread:
            {
                // Flag for later handling.
                isSpecial = true;
                break;
            }

            case NI_System_Object_GetType:
            {
                JITDUMP("\n impIntrinsic: call to Object.GetType\n");
                GenTree* op1 = impStackTop(0).val;

                // If we're calling GetType on a boxed value, just get the type directly.
                if (op1->IsBoxedValue())
                {
                    JITDUMP("Attempting to optimize box(...).getType() to direct type construction\n");

                    // Try and clean up the box. Obtain the handle we
                    // were going to pass to the newobj.
                    GenTree* boxTypeHandle = gtTryRemoveBoxUpstreamEffects(op1, BR_REMOVE_AND_NARROW_WANT_TYPE_HANDLE);

                    if (boxTypeHandle != nullptr)
                    {
                        // Note we don't need to play the TYP_STRUCT games here like
                        // do for LDTOKEN since the return value of this operator is Type,
                        // not RuntimeTypeHandle.
                        impPopStack();
                        GenTree* runtimeType =
                            gtNewHelperCallNode(CORINFO_HELP_TYPEHANDLE_TO_RUNTIMETYPE, TYP_REF, boxTypeHandle);
                        retNode = runtimeType;
                    }
                }

                // If we have a constrained callvirt with a "box this" transform
                // we know we have a value class and hence an exact type.
                //
                // If so, instead of boxing and then extracting the type, just
                // construct the type directly.
                if ((retNode == nullptr) && (pConstrainedResolvedToken != nullptr) &&
                    (constraintCallThisTransform == CORINFO_BOX_THIS))
                {
                    // Ensure this is one of the simple box cases (in particular, rule out nullables).
                    const CorInfoHelpFunc boxHelper = info.compCompHnd->getBoxHelper(pConstrainedResolvedToken->hClass);
                    const bool            isSafeToOptimize = (boxHelper == CORINFO_HELP_BOX);

                    if (isSafeToOptimize)
                    {
                        JITDUMP("Optimizing constrained box-this obj.getType() to direct type construction\n");
                        impPopStack();
                        GenTree* typeHandleOp =
                            impTokenToHandle(pConstrainedResolvedToken, nullptr, true /* mustRestoreHandle */);
                        if (typeHandleOp == nullptr)
                        {
                            assert(compDonotInline());
                            return nullptr;
                        }
                        GenTree* runtimeType =
                            gtNewHelperCallNode(CORINFO_HELP_TYPEHANDLE_TO_RUNTIMETYPE, TYP_REF, typeHandleOp);
                        retNode = runtimeType;
                    }
                }

#ifdef DEBUG
                if (retNode != nullptr)
                {
                    JITDUMP("Optimized result for call to GetType is\n");
                    if (verbose)
                    {
                        gtDispTree(retNode);
                    }
                }
#endif

                // Else expand as an intrinsic, unless the call is constrained,
                // in which case we defer expansion to allow impImportCall do the
                // special constraint processing.
                if ((retNode == nullptr) && (pConstrainedResolvedToken == nullptr))
                {
                    JITDUMP("Expanding as special intrinsic\n");
                    impPopStack();
                    op1 = new (this, GT_INTRINSIC)
                        GenTreeIntrinsic(genActualType(callType), op1, ni, method R2RARG(*entryPoint));

                    // Set the CALL flag to indicate that the operator is implemented by a call.
                    // Set also the EXCEPTION flag because the native implementation of
                    // NI_System_Object_GetType intrinsic can throw NullReferenceException.
                    op1->gtFlags |= (GTF_CALL | GTF_EXCEPT);
                    retNode = op1;
                    // Might be further optimizable, so arrange to leave a mark behind
                    isSpecial = true;
                }

                if (retNode == nullptr)
                {
                    JITDUMP("Leaving as normal call\n");
                    // Might be further optimizable, so arrange to leave a mark behind
                    isSpecial = true;
                }

                break;
            }

            case NI_System_Array_GetLength:
            case NI_System_Array_GetLowerBound:
            case NI_System_Array_GetUpperBound:
            {
                // System.Array.GetLength(Int32) method:
                //     public int GetLength(int dimension)
                // System.Array.GetLowerBound(Int32) method:
                //     public int GetLowerBound(int dimension)
                // System.Array.GetUpperBound(Int32) method:
                //     public int GetUpperBound(int dimension)
                //
                // Only implement these as intrinsics for multi-dimensional arrays.
                // Only handle constant dimension arguments.

                GenTree* gtDim = impStackTop().val;
                GenTree* gtArr = impStackTop(1).val;

                if (gtDim->IsIntegralConst())
                {
                    bool                 isExact   = false;
                    bool                 isNonNull = false;
                    CORINFO_CLASS_HANDLE arrCls    = gtGetClassHandle(gtArr, &isExact, &isNonNull);
                    if (arrCls != NO_CLASS_HANDLE)
                    {
                        unsigned rank = info.compCompHnd->getArrayRank(arrCls);
                        if ((rank > 1) && !info.compCompHnd->isSDArray(arrCls))
                        {
                            // `rank` is guaranteed to be <=32 (see MAX_RANK in vm\array.h). Any constant argument
                            // is `int` sized.
                            INT64 dimValue = gtDim->AsIntConCommon()->IntegralValue();
                            assert((unsigned int)dimValue == dimValue);
                            unsigned dim = (unsigned int)dimValue;
                            if (dim < rank)
                            {
                                // This is now known to be a multi-dimension array with a constant dimension
                                // that is in range; we can expand it as an intrinsic.

                                impPopStack().val; // Pop the dim and array object; we already have a pointer to them.
                                impPopStack().val;

                                // Make sure there are no global effects in the array (such as it being a function
                                // call), so we can mark the generated indirection with GTF_IND_INVARIANT. In the
                                // GetUpperBound case we need the cloned object, since we refer to the array
                                // object twice. In the other cases, we don't need to clone.
                                GenTree* gtArrClone = nullptr;
                                if (((gtArr->gtFlags & GTF_GLOB_EFFECT) != 0) || (ni == NI_System_Array_GetUpperBound))
                                {
                                    gtArr = impCloneExpr(gtArr, &gtArrClone, CHECK_SPILL_ALL,
                                                         nullptr DEBUGARG("MD intrinsics array"));
                                }

                                switch (ni)
                                {
                                    case NI_System_Array_GetLength:
                                    {
                                        // Generate *(array + offset-to-length-array + sizeof(int) * dim)
                                        unsigned offs   = eeGetMDArrayLengthOffset(rank, dim);
                                        GenTree* gtOffs = gtNewIconNode(offs, TYP_I_IMPL);
                                        GenTree* gtAddr = gtNewOperNode(GT_ADD, TYP_BYREF, gtArr, gtOffs);
                                        retNode         = gtNewIndir(TYP_INT, gtAddr, GTF_IND_INVARIANT);
                                        break;
                                    }
                                    case NI_System_Array_GetLowerBound:
                                    {
                                        // Generate *(array + offset-to-bounds-array + sizeof(int) * dim)
                                        unsigned offs   = eeGetMDArrayLowerBoundOffset(rank, dim);
                                        GenTree* gtOffs = gtNewIconNode(offs, TYP_I_IMPL);
                                        GenTree* gtAddr = gtNewOperNode(GT_ADD, TYP_BYREF, gtArr, gtOffs);
                                        retNode         = gtNewIndir(TYP_INT, gtAddr, GTF_IND_INVARIANT);
                                        break;
                                    }
                                    case NI_System_Array_GetUpperBound:
                                    {
                                        assert(gtArrClone != nullptr);

                                        // Generate:
                                        //    *(array + offset-to-length-array + sizeof(int) * dim) +
                                        //    *(array + offset-to-bounds-array + sizeof(int) * dim) - 1
                                        unsigned offs         = eeGetMDArrayLowerBoundOffset(rank, dim);
                                        GenTree* gtOffs       = gtNewIconNode(offs, TYP_I_IMPL);
                                        GenTree* gtAddr       = gtNewOperNode(GT_ADD, TYP_BYREF, gtArr, gtOffs);
                                        GenTree* gtLowerBound = gtNewIndir(TYP_INT, gtAddr, GTF_IND_INVARIANT);

                                        offs              = eeGetMDArrayLengthOffset(rank, dim);
                                        gtOffs            = gtNewIconNode(offs, TYP_I_IMPL);
                                        gtAddr            = gtNewOperNode(GT_ADD, TYP_BYREF, gtArrClone, gtOffs);
                                        GenTree* gtLength = gtNewIndir(TYP_INT, gtAddr, GTF_IND_INVARIANT);

                                        GenTree* gtSum = gtNewOperNode(GT_ADD, TYP_INT, gtLowerBound, gtLength);
                                        GenTree* gtOne = gtNewIconNode(1, TYP_INT);
                                        retNode        = gtNewOperNode(GT_SUB, TYP_INT, gtSum, gtOne);
                                        break;
                                    }
                                    default:
                                        unreached();
                                }
                            }
                        }
                    }
                }
                break;
            }

            case NI_System_Buffers_Binary_BinaryPrimitives_ReverseEndianness:
            {
                assert(sig->numArgs == 1);

                // We expect the return type of the ReverseEndianness routine to match the type of the
                // one and only argument to the method. We use a special instruction for 16-bit
                // BSWAPs since on x86 processors this is implemented as ROR <16-bit reg>, 8. Additionally,
                // we only emit 64-bit BSWAP instructions on 64-bit archs; if we're asked to perform a
                // 64-bit byte swap on a 32-bit arch, we'll fall to the default case in the switch block below.

                switch (sig->retType)
                {
                    case CorInfoType::CORINFO_TYPE_SHORT:
                    case CorInfoType::CORINFO_TYPE_USHORT:
                        retNode = gtNewCastNode(TYP_INT, gtNewOperNode(GT_BSWAP16, TYP_INT, impPopStack().val), false,
                                                callType);
                        break;

                    case CorInfoType::CORINFO_TYPE_INT:
                    case CorInfoType::CORINFO_TYPE_UINT:
#ifdef TARGET_64BIT
                    case CorInfoType::CORINFO_TYPE_LONG:
                    case CorInfoType::CORINFO_TYPE_ULONG:
#endif // TARGET_64BIT
                        retNode = gtNewOperNode(GT_BSWAP, callType, impPopStack().val);
                        break;

                    default:
                        // This default case gets hit on 32-bit archs when a call to a 64-bit overload
                        // of ReverseEndianness is encountered. In that case we'll let JIT treat this as a standard
                        // method call, where the implementation decomposes the operation into two 32-bit
                        // bswap routines. If the input to the 64-bit function is a constant, then we rely
                        // on inlining + constant folding of 32-bit bswaps to effectively constant fold
                        // the 64-bit call site.
                        break;
                }

                break;
            }

            case NI_System_GC_KeepAlive:
            {
                retNode = impKeepAliveIntrinsic(impPopStack().val);
                break;
            }

            case NI_System_Text_UTF8Encoding_UTF8EncodingSealed_ReadUtf8:
            case NI_System_SpanHelpers_SequenceEqual:
            case NI_System_SpanHelpers_ClearWithoutReferences:
            case NI_System_SpanHelpers_Memmove:
            {
                if (sig->sigInst.methInstCount == 0)
                {
                    // We'll try to unroll this in lower for constant input.
                    isSpecial = true;
                }
                // The generic version is also marked as [Intrinsic] just as a hint for the inliner
                break;
            }

            case NI_System_SpanHelpers_Fill:
            {
                if (sig->sigInst.methInstCount == 1)
                {
                    // We'll try to unroll this in lower for constant input.
                    isSpecial = true;
                }
                break;
            }

            case NI_System_BitConverter_DoubleToInt64Bits:
            {
                GenTree* op1 = impStackTop().val;
                assert(varTypeIsFloating(op1));

                if (op1->IsCnsFltOrDbl())
                {
                    impPopStack();

                    double f64Cns = op1->AsDblCon()->DconValue();
                    retNode       = gtNewLconNode(*reinterpret_cast<int64_t*>(&f64Cns));
                }
#if TARGET_64BIT
                else
                {
                    // TODO-Cleanup: We should support this on 32-bit but it requires decomposition work
                    impPopStack();

                    op1     = impImplicitR4orR8Cast(op1, TYP_DOUBLE);
                    retNode = gtNewBitCastNode(TYP_LONG, op1);
                }
#endif
                break;
            }

            case NI_System_BitConverter_Int32BitsToSingle:
            {
                GenTree* op1 = impPopStack().val;
                assert(varTypeIsInt(op1));

                if (op1->IsIntegralConst())
                {
                    float f32Cns = BitOperations::UInt32BitsToSingle((uint32_t)op1->AsIntConCommon()->IconValue());
                    retNode      = gtNewDconNodeF(f32Cns);
                }
                else
                {
                    retNode = gtNewBitCastNode(TYP_FLOAT, op1);
                }
                break;
            }

            case NI_System_BitConverter_Int64BitsToDouble:
            {
                GenTree* op1 = impStackTop().val;
                assert(varTypeIsLong(op1));

                if (op1->IsIntegralConst())
                {
                    impPopStack();

                    int64_t i64Cns = op1->AsIntConCommon()->LngValue();
                    retNode        = gtNewDconNodeD(*reinterpret_cast<double*>(&i64Cns));
                }
#if TARGET_64BIT
                else
                {
                    // TODO-Cleanup: We should support this on 32-bit but it requires decomposition work
                    impPopStack();

                    retNode = gtNewBitCastNode(TYP_DOUBLE, op1);
                }
#endif
                break;
            }

            case NI_System_BitConverter_SingleToInt32Bits:
            {
                GenTree* op1 = impPopStack().val;
                assert(varTypeIsFloating(op1));

                if (op1->IsCnsFltOrDbl())
                {
                    float f32Cns = FloatingPointUtils::convertToSingle(op1->AsDblCon()->DconValue());
                    retNode      = gtNewIconNode((int32_t)BitOperations::SingleToUInt32Bits(f32Cns));
                }
                else
                {
                    op1     = impImplicitR4orR8Cast(op1, TYP_FLOAT);
                    retNode = gtNewBitCastNode(TYP_INT, op1);
                }
                break;
            }

            case NI_System_Threading_Volatile_Read:
            {
                assert((sig->sigInst.methInstCount == 0) || (sig->sigInst.methInstCount == 1));
                var_types retType = sig->sigInst.methInstCount == 0 ? JITtype2varType(sig->retType) : TYP_REF;
#ifndef TARGET_64BIT
                if ((retType == TYP_LONG) || (retType == TYP_DOUBLE))
                {
                    break;
                }
#endif // !TARGET_64BIT
                assert(retType == TYP_REF || impIsPrimitive(sig->retType));
                retNode = gtNewIndir(retType, impPopStack().val, GTF_IND_VOLATILE);
                break;
            }

            case NI_System_Threading_Volatile_Write:
            {
                var_types type = TYP_REF;
                if (sig->sigInst.methInstCount == 0)
                {
                    CORINFO_CLASS_HANDLE typeHnd = nullptr;
                    CorInfoType          jitType =
                        strip(info.compCompHnd->getArgType(sig, info.compCompHnd->getArgNext(sig->args), &typeHnd));
                    assert(impIsPrimitive(jitType));
                    type = JITtype2varType(jitType);
#ifndef TARGET_64BIT
                    if ((type == TYP_LONG) || (type == TYP_DOUBLE))
                    {
                        break;
                    }
#endif // !TARGET_64BIT
                }
                else
                {
                    assert(sig->sigInst.methInstCount == 1);
                    assert(!eeIsValueClass(sig->sigInst.methInst[0]));
                }

                GenTree* value = impPopStack().val;
                GenTree* addr  = impPopStack().val;

                retNode = gtNewStoreIndNode(type, addr, value, GTF_IND_VOLATILE);
                break;
            }

            default:
                break;
        }
    }

    if (mustExpand && (retNode == nullptr))
    {
        assert(!"Unhandled must expand intrinsic, throwing PlatformNotSupportedException");
        return impUnsupportedNamedIntrinsic(CORINFO_HELP_THROW_PLATFORM_NOT_SUPPORTED, method, sig, mustExpand);
    }

    // Optionally report if this intrinsic is special
    // (that is, potentially re-optimizable during morph).
    if (isSpecialIntrinsic != nullptr)
    {
        *isSpecialIntrinsic = isSpecial;
    }

    return retNode;
}

GenTree* Compiler::impSRCSUnsafeIntrinsic(NamedIntrinsic          intrinsic,
                                          CORINFO_CLASS_HANDLE    clsHnd,
                                          CORINFO_METHOD_HANDLE   method,
                                          CORINFO_SIG_INFO*       sig,
                                          CORINFO_RESOLVED_TOKEN* pResolvedToken)
{
    // NextCallRetAddr requires a CALL, so return nullptr.
    if (info.compHasNextCallRetAddr)
    {
        return nullptr;
    }

    assert(sig->sigInst.classInstCount == 0);

    switch (intrinsic)
    {
        case NI_SRCS_UNSAFE_Add:
        {
            assert(sig->sigInst.methInstCount == 1);

            // ldarg.0
            // ldarg.1
            // sizeof !!T
            // conv.i
            // mul
            // add
            // ret

            GenTree* op2 = impPopStack().val;
            GenTree* op1 = impPopStack().val;
            impBashVarAddrsToI(op1, op2);

            op2 = impImplicitIorI4Cast(op2, TYP_I_IMPL);

            unsigned classSize = info.compCompHnd->getClassSize(sig->sigInst.methInst[0]);

            if (classSize != 1)
            {
                GenTree* size = gtNewIconNode(classSize, TYP_I_IMPL);
                op2           = gtNewOperNode(GT_MUL, TYP_I_IMPL, op2, size);
            }

            var_types type = impGetByRefResultType(GT_ADD, /* uns */ false, &op1, &op2);
            return gtNewOperNode(GT_ADD, type, op1, op2);
        }

        case NI_SRCS_UNSAFE_AddByteOffset:
        {
            assert(sig->sigInst.methInstCount == 1);

            // ldarg.0
            // ldarg.1
            // add
            // ret

            GenTree* op2 = impPopStack().val;
            GenTree* op1 = impPopStack().val;
            impBashVarAddrsToI(op1, op2);

            var_types type = impGetByRefResultType(GT_ADD, /* uns */ false, &op1, &op2);
            return gtNewOperNode(GT_ADD, type, op1, op2);
        }

        case NI_SRCS_UNSAFE_AreSame:
        {
            assert(sig->sigInst.methInstCount == 1);

            // ldarg.0
            // ldarg.1
            // ceq
            // ret

            GenTree* op2 = impPopStack().val;
            GenTree* op1 = impPopStack().val;

            GenTree* tmp = gtNewOperNode(GT_EQ, TYP_INT, op1, op2);
            return gtFoldExpr(tmp);
        }

        case NI_SRCS_UNSAFE_As:
        {
            assert((sig->sigInst.methInstCount == 1) || (sig->sigInst.methInstCount == 2));

            if (sig->sigInst.methInstCount == 1)
            {
                CORINFO_SIG_INFO exactSig;
                info.compCompHnd->getMethodSig(pResolvedToken->hMethod, &exactSig);
                const CORINFO_CLASS_HANDLE inst = exactSig.sigInst.methInst[0];
                assert(inst != nullptr);

                GenTree* op = impPopStack().val;
                assert(op->TypeIs(TYP_REF));

                JITDUMP("Expanding Unsafe.As<%s>(...)\n", eeGetClassName(inst));

                bool                 isExact, isNonNull;
                CORINFO_CLASS_HANDLE oldClass = gtGetClassHandle(op, &isExact, &isNonNull);
                if ((oldClass != NO_CLASS_HANDLE) &&
                    ((oldClass == inst) || !info.compCompHnd->isMoreSpecificType(oldClass, inst)))
                {
                    JITDUMP("Unsafe.As: Keep using old '%s' type\n", eeGetClassName(oldClass));
                    return op;
                }

                // In order to change the class handle of the object we need to spill it to a temp
                // and update class info for that temp.
                unsigned localNum = lvaGrabTemp(true DEBUGARG("updating class info"));
                impStoreToTemp(localNum, op, CHECK_SPILL_ALL);

                // NOTE: we still can't say for sure that it is the exact type of the argument
                lvaSetClass(localNum, inst, /*isExact*/ false);
                return gtNewLclvNode(localNum, TYP_REF);
            }

            // ldarg.0
            // ret

            return impPopStack().val;
        }

        case NI_SRCS_UNSAFE_AsPointer:
        {
            assert(sig->sigInst.methInstCount == 1);

            // ldarg.0
            // conv.u
            // ret

            GenTree* op1 = impPopStack().val;
            impBashVarAddrsToI(op1);

            return gtNewCastNode(TYP_I_IMPL, op1, /* uns */ false, TYP_I_IMPL);
        }

        case NI_SRCS_UNSAFE_AsRef:
        {
            assert(sig->sigInst.methInstCount == 1);

            // ldarg.0
            // ret

            return impPopStack().val;
        }

        case NI_SRCS_UNSAFE_BitCast:
        {
            assert(sig->sigInst.methInstCount == 2);

            CORINFO_CLASS_HANDLE fromTypeHnd = sig->sigInst.methInst[0];
            ClassLayout*         fromLayout  = nullptr;
            var_types            fromType    = TypeHandleToVarType(fromTypeHnd, &fromLayout);

            CORINFO_CLASS_HANDLE toTypeHnd = sig->sigInst.methInst[1];
            ClassLayout*         toLayout  = nullptr;
            var_types            toType    = TypeHandleToVarType(toTypeHnd, &toLayout);

            if (fromType == TYP_REF || info.compCompHnd->isNullableType(fromTypeHnd) != TypeCompareState::MustNot ||
                toType == TYP_REF || info.compCompHnd->isNullableType(toTypeHnd) != TypeCompareState::MustNot)
            {
                // Fallback to the software implementation to throw when the types fail a "default(T) is not null"
                // check.
                return nullptr;
            }

            unsigned fromSize = fromLayout != nullptr ? fromLayout->GetSize() : genTypeSize(fromType);
            unsigned toSize   = toLayout != nullptr ? toLayout->GetSize() : genTypeSize(toType);

            // Runtime requires all types to be at least 1-byte
            assert((fromSize != 0) && (toSize != 0));

            if (fromSize != toSize)
            {
                // Fallback to the software implementation to throw when sizes don't match
                return nullptr;
            }

            GenTree* op1 = impPopStack().val;

            op1 = impImplicitR4orR8Cast(op1, fromType);
            op1 = impImplicitIorI4Cast(op1, fromType);

            var_types valType      = op1->gtType;
            GenTree*  effectiveVal = op1->gtEffectiveVal();
            if (effectiveVal->OperIs(GT_LCL_VAR))
            {
                valType = lvaGetDesc(effectiveVal->AsLclVar()->GetLclNum())->TypeGet();
            }

            // Handle matching handles, compatible struct layouts or integrals where we can simply return op1
            if (varTypeIsSmall(toType))
            {
                if (genActualTypeIsInt(valType))
                {
                    if (fgCastNeeded(op1, toType))
                    {
                        op1 = gtNewCastNode(TYP_INT, op1, false, toType);
                    }
                    return op1;
                }
            }
            else if (((toType != TYP_STRUCT) && (genActualType(valType) == toType)) ||
                     ClassLayout::AreCompatible(fromLayout, toLayout))
            {
                return op1;
            }

            // Handle bitcasting between floating and same sized integral, such as `float` to `int`
            if (varTypeIsFloating(fromType) && varTypeIsIntegral(toType))
            {
                if (op1->IsCnsFltOrDbl())
                {
                    if (fromType == TYP_DOUBLE)
                    {
                        double f64Cns = static_cast<double>(op1->AsDblCon()->DconValue());
                        return gtNewLconNode(static_cast<int64_t>(BitOperations::DoubleToUInt64Bits(f64Cns)));
                    }
                    else
                    {
                        assert(fromType == TYP_FLOAT);
                        float f32Cns = FloatingPointUtils::convertToSingle(op1->AsDblCon()->DconValue());
                        return gtNewIconNode(static_cast<int32_t>(BitOperations::SingleToUInt32Bits(f32Cns)));
                    }
                }
                // TODO-CQ: We should support this on 32-bit via decomposition
                else if (TargetArchitecture::Is64Bit || (fromType == TYP_FLOAT))
                {
                    toType = varTypeToSigned(toType);
                    return gtNewBitCastNode(toType, op1);
                }
            }
            else if (varTypeIsIntegral(fromType) && varTypeIsFloating(toType))
            {
                if (op1->IsIntegralConst())
                {
                    if (toType == TYP_DOUBLE)
                    {
                        uint64_t u64Cns = static_cast<uint64_t>(op1->AsIntConCommon()->LngValue());
                        return gtNewDconNodeD(BitOperations::UInt64BitsToDouble(u64Cns));
                    }
                    else
                    {
                        assert(toType == TYP_FLOAT);

                        uint32_t u32Cns = static_cast<uint32_t>(op1->AsIntConCommon()->IconValue());
                        return gtNewDconNodeF(BitOperations::UInt32BitsToSingle(u32Cns));
                    }
                }
                // TODO-CQ: We should support this on 32-bit via decomposition
                else if (TargetArchitecture::Is64Bit || (toType == TYP_FLOAT))
                {
                    return gtNewBitCastNode(toType, op1);
                }
            }

            GenTree*     addr;
            GenTreeFlags indirFlags = GTF_EMPTY;
            if (varTypeIsIntegral(valType) && (genTypeSize(valType) < fromSize))
            {
                unsigned lclNum = lvaGrabTemp(true DEBUGARG("bitcast small type extension"));
                impStoreToTemp(lclNum, op1, CHECK_SPILL_ALL);
                addr = gtNewLclVarAddrNode(lclNum, TYP_I_IMPL);
            }
            else
            {
                addr = impGetNodeAddr(op1, CHECK_SPILL_ALL, &indirFlags);
            }

            if (info.compCompHnd->getClassAlignmentRequirement(fromTypeHnd) <
                info.compCompHnd->getClassAlignmentRequirement(toTypeHnd))
            {
                indirFlags |= GTF_IND_UNALIGNED;
            }

            return gtNewLoadValueNode(toType, toLayout, addr, indirFlags);
        }

        case NI_SRCS_UNSAFE_ByteOffset:
        {
            assert(sig->sigInst.methInstCount == 1);

            // ldarg.1
            // ldarg.0
            // sub
            // ret

            impSpillSideEffect(true, verCurrentState.esStackDepth -
                                         2 DEBUGARG("Spilling op1 side effects for Unsafe.ByteOffset"));

            GenTree* op2 = impPopStack().val;
            GenTree* op1 = impPopStack().val;
            impBashVarAddrsToI(op1, op2);

            return gtNewOperNode(GT_SUB, TYP_I_IMPL, op2, op1);
        }

        case NI_SRCS_UNSAFE_Copy:
        {
            assert(sig->sigInst.methInstCount == 1);

            // ldarg.0
            // ldarg.1
            // ldobj !!T
            // stobj !!T
            // ret

            CORINFO_CLASS_HANDLE typeHnd = sig->sigInst.methInst[0];
            ClassLayout*         layout  = nullptr;
            var_types            type    = TypeHandleToVarType(typeHnd, &layout);

            GenTree* source = impPopStack().val;
            GenTree* dest   = impPopStack().val;

            return gtNewStoreValueNode(type, layout, dest, gtNewLoadValueNode(type, layout, source));
        }

        case NI_SRCS_UNSAFE_CopyBlock:
        {
            assert(sig->sigInst.methInstCount == 0);

            // ldarg.0
            // ldarg.1
            // ldarg.2
            // cpblk
            // ret

            return nullptr;
        }

        case NI_SRCS_UNSAFE_CopyBlockUnaligned:
        {
            assert(sig->sigInst.methInstCount == 0);

            // ldarg.0
            // ldarg.1
            // ldarg.2
            // unaligned. 0x1
            // cpblk
            // ret

            return nullptr;
        }

        case NI_SRCS_UNSAFE_InitBlock:
        {
            assert(sig->sigInst.methInstCount == 0);

            // ldarg.0
            // ldarg.1
            // ldarg.2
            // initblk
            // ret

            return nullptr;
        }

        case NI_SRCS_UNSAFE_InitBlockUnaligned:
        {
            assert(sig->sigInst.methInstCount == 0);

            // ldarg.0
            // ldarg.1
            // ldarg.2
            // unaligned. 0x1
            // initblk
            // ret

            return nullptr;
        }

        case NI_SRCS_UNSAFE_IsAddressGreaterThan:
        {
            assert(sig->sigInst.methInstCount == 1);

            // ldarg.0
            // ldarg.1
            // cgt.un
            // ret

            GenTree* op2 = impPopStack().val;
            GenTree* op1 = impPopStack().val;

            GenTree* tmp = gtNewOperNode(GT_GT, TYP_INT, op1, op2);
            tmp->gtFlags |= GTF_UNSIGNED;
            return gtFoldExpr(tmp);
        }

        case NI_SRCS_UNSAFE_IsAddressLessThan:
        {
            assert(sig->sigInst.methInstCount == 1);

            // ldarg.0
            // ldarg.1
            // clt.un
            // ret

            GenTree* op2 = impPopStack().val;
            GenTree* op1 = impPopStack().val;

            GenTree* tmp = gtNewOperNode(GT_LT, TYP_INT, op1, op2);
            tmp->gtFlags |= GTF_UNSIGNED;
            return gtFoldExpr(tmp);
        }

        case NI_SRCS_UNSAFE_IsNullRef:
        {
            assert(sig->sigInst.methInstCount == 1);

            // ldarg.0
            // ldc.i4.0
            // conv.u
            // ceq
            // ret

            GenTree* op1 = impPopStack().val;
            GenTree* cns = gtNewIconNode(0, TYP_BYREF);
            GenTree* tmp = gtNewOperNode(GT_EQ, TYP_INT, op1, cns);
            return gtFoldExpr(tmp);
        }

        case NI_SRCS_UNSAFE_NullRef:
        {
            assert(sig->sigInst.methInstCount == 1);

            // ldc.i4.0
            // conv.u
            // ret

            return gtNewIconNode(0, TYP_BYREF);
        }

        case NI_SRCS_UNSAFE_Read:
        case NI_SRCS_UNSAFE_ReadUnaligned:
        {
            assert(sig->sigInst.methInstCount == 1);

            // ldarg.0
            // if NI_SRCS_UNSAFE_ReadUnaligned: unaligned. 0x1
            // ldobj !!T
            // ret

            CORINFO_CLASS_HANDLE typeHnd = sig->sigInst.methInst[0];
            ClassLayout*         layout  = nullptr;
            var_types            type    = TypeHandleToVarType(typeHnd, &layout);
            GenTreeFlags         flags   = intrinsic == NI_SRCS_UNSAFE_ReadUnaligned ? GTF_IND_UNALIGNED : GTF_EMPTY;

            return gtNewLoadValueNode(type, layout, impPopStack().val, flags);
        }

        case NI_SRCS_UNSAFE_SizeOf:
        {
            assert(sig->sigInst.methInstCount == 1);

            // sizeof !!T
            // ret

            unsigned classSize = info.compCompHnd->getClassSize(sig->sigInst.methInst[0]);
            return gtNewIconNode(classSize, TYP_INT);
        }

        case NI_SRCS_UNSAFE_SkipInit:
        {
            assert(sig->sigInst.methInstCount == 1);

            // ret

            GenTree* op1 = impPopStack().val;

            if ((op1->gtFlags & GTF_SIDE_EFFECT) != 0)
            {
                return gtUnusedValNode(op1);
            }
            else
            {
                return gtNewNothingNode();
            }
        }

        case NI_SRCS_UNSAFE_Subtract:
        {
            assert(sig->sigInst.methInstCount == 1);

            // ldarg.0
            // ldarg.1
            // sizeof !!T
            // conv.i
            // mul
            // sub
            // ret

            GenTree* op2 = impPopStack().val;
            GenTree* op1 = impPopStack().val;
            impBashVarAddrsToI(op1, op2);

            op2 = impImplicitIorI4Cast(op2, TYP_I_IMPL);

            unsigned classSize = info.compCompHnd->getClassSize(sig->sigInst.methInst[0]);

            if (classSize != 1)
            {
                GenTree* size = gtNewIconNode(classSize, TYP_I_IMPL);
                op2           = gtNewOperNode(GT_MUL, TYP_I_IMPL, op2, size);
            }

            var_types type = impGetByRefResultType(GT_SUB, /* uns */ false, &op1, &op2);
            return gtNewOperNode(GT_SUB, type, op1, op2);
        }

        case NI_SRCS_UNSAFE_SubtractByteOffset:
        {
            assert(sig->sigInst.methInstCount == 1);

            // ldarg.0
            // ldarg.1
            // sub
            // ret

            GenTree* op2 = impPopStack().val;
            GenTree* op1 = impPopStack().val;
            impBashVarAddrsToI(op1, op2);

            var_types type = impGetByRefResultType(GT_SUB, /* uns */ false, &op1, &op2);
            return gtNewOperNode(GT_SUB, type, op1, op2);
        }

        case NI_SRCS_UNSAFE_Unbox:
        {
            assert(sig->sigInst.methInstCount == 1);

            // ldarg.0
            // unbox !!T
            // ret

            return nullptr;
        }

        case NI_SRCS_UNSAFE_Write:
        case NI_SRCS_UNSAFE_WriteUnaligned:
        {
            assert(sig->sigInst.methInstCount == 1);

            // ldarg.0
            // ldarg.1
            // if NI_SRCS_UNSAFE_WriteUnaligned: unaligned. 0x01
            // stobj !!T
            // ret

            CORINFO_CLASS_HANDLE typeHnd = sig->sigInst.methInst[0];
            ClassLayout*         layout  = nullptr;
            var_types            type    = TypeHandleToVarType(typeHnd, &layout);
            GenTreeFlags         flags   = intrinsic == NI_SRCS_UNSAFE_WriteUnaligned ? GTF_IND_UNALIGNED : GTF_EMPTY;

            GenTree* value = impPopStack().val;
            GenTree* addr  = impPopStack().val;

            GenTree* store = gtNewStoreValueNode(type, layout, addr, value, flags);
            if (varTypeIsStruct(store))
            {
                store = impStoreStruct(store, CHECK_SPILL_ALL);
            }
            return store;
        }

        default:
        {
            unreached();
        }
    }
}

//------------------------------------------------------------------------
// impPrimitiveNamedIntrinsic: import a NamedIntrinsic representing a primitive operation
//
// Arguments:
//    intrinsic - the intrinsic being imported
//    clsHnd    - handle for the intrinsic method's class
//    method    - handle for the intrinsic method
//    sig       - signature of the intrinsic method
//   mustExpand    - true if the intrinsic must return a GenTree*; otherwise, false
//
// Returns:
//    IR tree to use in place of the call, or nullptr if the jit should treat
//    the intrinsic call like a normal call.
//
GenTree* Compiler::impPrimitiveNamedIntrinsic(NamedIntrinsic        intrinsic,
                                              CORINFO_CLASS_HANDLE  clsHnd,
                                              CORINFO_METHOD_HANDLE method,
                                              CORINFO_SIG_INFO*     sig,
                                              bool                  mustExpand)
{
    assert(sig->sigInst.classInstCount == 0);

    var_types retType = JITtype2varType(sig->retType);

    if (!varTypeIsArithmetic(retType))
    {
        assert((intrinsic == NI_PRIMITIVE_ConvertToInteger) || (intrinsic == NI_PRIMITIVE_ConvertToIntegerNative));
        return nullptr;
    }

    NamedIntrinsic hwintrinsic = NI_Illegal;

    CORINFO_ARG_LIST_HANDLE args = sig->args;
    assert((sig->numArgs == 1) || (sig->numArgs == 2));

    CORINFO_CLASS_HANDLE op1ClsHnd;
    CorInfoType          baseJitType = strip(info.compCompHnd->getArgType(sig, args, &op1ClsHnd));
    var_types            baseType    = JITtype2varType(baseJitType);

    GenTree* result = nullptr;

    switch (intrinsic)
    {
        case NI_PRIMITIVE_ConvertToIntegerNative:
        {
            if (BlockNonDeterministicIntrinsics(mustExpand))
            {
                return nullptr;
            }
            FALLTHROUGH;
        }

        case NI_PRIMITIVE_ConvertToInteger:
        {
            assert(sig->sigInst.methInstCount == 1);
            assert(varTypeIsFloating(baseType));

            var_types tgtType = JitType2PreciseVarType(sig->retType);
            retType           = genActualType(retType);
            bool uns          = varTypeIsUnsigned(tgtType) && !varTypeIsSmall(tgtType);

            GenTree* res = nullptr;
            GenTree* op1 = nullptr;

#if defined(TARGET_XARCH) && defined(FEATURE_HW_INTRINSICS)
            if ((intrinsic == NI_PRIMITIVE_ConvertToIntegerNative) && IsBaselineSimdIsaSupported())
            {
                NamedIntrinsic hwIntrinsicId = NI_Illegal;

                if (retType == TYP_INT)
                {
                    if (baseType == TYP_FLOAT)
                    {
                        if (!uns)
                        {
                            hwIntrinsicId = NI_SSE_ConvertToInt32WithTruncation;
                        }
                        else if (IsBaselineVector512IsaSupportedOpportunistically())
                        {
                            hwIntrinsicId = NI_AVX512F_ConvertToUInt32WithTruncation;
                        }
                    }
                    else
                    {
                        assert(baseType == TYP_DOUBLE);

                        if (!uns)
                        {
                            hwIntrinsicId = NI_SSE2_ConvertToInt32WithTruncation;
                        }
                        else if (IsBaselineVector512IsaSupportedOpportunistically())
                        {
                            hwIntrinsicId = NI_AVX512F_ConvertToUInt32WithTruncation;
                        }
                    }
                }
#if defined(TARGET_AMD64)
                else
                {
                    assert(retType == TYP_LONG);

                    if (baseType == TYP_FLOAT)
                    {
                        if (!uns)
                        {
                            hwIntrinsicId = NI_SSE_X64_ConvertToInt64WithTruncation;
                        }
                        else if (IsBaselineVector512IsaSupportedOpportunistically())
                        {
                            hwIntrinsicId = NI_AVX512F_X64_ConvertToUInt64WithTruncation;
                        }
                    }
                    else
                    {
                        assert(baseType == TYP_DOUBLE);

                        if (!uns)
                        {
                            hwIntrinsicId = NI_SSE2_X64_ConvertToInt64WithTruncation;
                        }
                        else if (IsBaselineVector512IsaSupportedOpportunistically())
                        {
                            hwIntrinsicId = NI_AVX512F_X64_ConvertToUInt64WithTruncation;
                        }
                    }
                }
#endif // TARGET_AMD64

                if (hwIntrinsicId != NI_Illegal)
                {
                    op1 = impPopStack().val;
                    res = gtNewSimdHWIntrinsicNode(retType, op1, hwIntrinsicId, baseJitType, 16);

                    if (varTypeIsSmall(tgtType))
                    {
                        res = gtNewCastNode(TYP_INT, res, /* uns */ false, tgtType);
                    }
                    return res;
                }
            }
#endif // TARGET_XARCH && FEATURE_HW_INTRINSICS

            op1 = impPopStack().val;

            if (varTypeIsSmall(tgtType))
            {
                res = gtNewCastNodeL(retType, op1, /* uns */ false, retType);
                res = gtFoldExpr(res);
                res = gtNewCastNode(TYP_INT, res, /* uns */ false, tgtType);
            }
            else
            {
                res = gtNewCastNodeL(retType, op1, /* uns */ false, tgtType);
            }

            return gtFoldExpr(res);
        }

        case NI_PRIMITIVE_Crc32C:
        {
            assert(sig->numArgs == 2);
            assert(retType == TYP_INT);

            // Crc32 needs the base type from op2

            CORINFO_CLASS_HANDLE op2ClsHnd;
            args = info.compCompHnd->getArgNext(args);

            baseJitType = strip(info.compCompHnd->getArgType(sig, args, &op2ClsHnd));
            baseType    = JITtype2varType(baseJitType);

#if !defined(TARGET_64BIT)
            if (varTypeIsLong(baseType))
            {
                // TODO-CQ: Adding long decomposition support is more complex
                // and not supported today so early exit if we have a long and
                // either input is not a constant.

                break;
            }
#endif // !TARGET_64BIT

#if defined(FEATURE_HW_INTRINSICS)
#if defined(TARGET_XARCH)
            if (compOpportunisticallyDependsOn(InstructionSet_SSE42))
            {
                GenTree* op2 = impPopStack().val;
                GenTree* op1 = impPopStack().val;

                if (varTypeIsLong(baseType))
                {
                    hwintrinsic = NI_SSE42_X64_Crc32;
                    op1         = gtFoldExpr(gtNewCastNode(baseType, op1, /* unsigned */ true, baseType));
                }
                else
                {
                    hwintrinsic = NI_SSE42_Crc32;
                    baseType    = genActualType(baseType);
                }

                result = gtNewScalarHWIntrinsicNode(baseType, op1, op2, hwintrinsic);

                // We use the simdBaseJitType to bring the type of the second argument to codegen
                result->AsHWIntrinsic()->SetSimdBaseJitType(baseJitType);
            }
#elif defined(TARGET_ARM64)
            if (compOpportunisticallyDependsOn(InstructionSet_Crc32))
            {
                GenTree* op2 = impPopStack().val;
                GenTree* op1 = impPopStack().val;

                hwintrinsic = varTypeIsLong(baseType) ? NI_Crc32_Arm64_ComputeCrc32C : NI_Crc32_ComputeCrc32C;
                result      = gtNewScalarHWIntrinsicNode(TYP_INT, op1, op2, hwintrinsic);
                baseType    = TYP_INT;

                // We use the simdBaseJitType to bring the type of the second argument to codegen
                result->AsHWIntrinsic()->SetSimdBaseJitType(baseJitType);
            }
#endif // TARGET_*
#endif // FEATURE_HW_INTRINSICS

            break;
        }

        case NI_PRIMITIVE_LeadingZeroCount:
        {
            assert(sig->numArgs == 1);
            assert(!varTypeIsSmall(retType) && !varTypeIsSmall(baseType));

            GenTree* op1 = impStackTop().val;

            if (op1->IsIntegralConst())
            {
                // Pop the value from the stack
                impPopStack();

                if (varTypeIsLong(baseType))
                {
                    uint64_t cns = static_cast<uint64_t>(op1->AsIntConCommon()->LngValue());
                    result       = gtNewLconNode(BitOperations::LeadingZeroCount(cns));
                }
                else
                {
                    uint32_t cns = static_cast<uint32_t>(op1->AsIntConCommon()->IconValue());
                    result       = gtNewIconNode(BitOperations::LeadingZeroCount(cns), baseType);
                }
                break;
            }

#if !defined(TARGET_64BIT)
            if (varTypeIsLong(baseType))
            {
                // TODO-CQ: Adding long decomposition support is more complex
                // and not supported today so early exit if we have a long and
                // either input is not a constant.

                break;
            }
#endif // !TARGET_64BIT

#if defined(FEATURE_HW_INTRINSICS)
#if defined(TARGET_XARCH)
            if (compOpportunisticallyDependsOn(InstructionSet_LZCNT))
            {
                // Pop the value from the stack
                impPopStack();

                hwintrinsic = varTypeIsLong(baseType) ? NI_LZCNT_X64_LeadingZeroCount : NI_LZCNT_LeadingZeroCount;
                result      = gtNewScalarHWIntrinsicNode(baseType, op1, hwintrinsic);
            }
            else if (compOpportunisticallyDependsOn(InstructionSet_X86Base))
            {
                // Pop the value from the stack
                impPopStack();

                // We're importing this as the following...
                // * 32-bit lzcnt: (value == 0) ? 32 : (31 ^ BSR(value))
                // * 64-bit lzcnt: (value == 0) ? 64 : (63 ^ BSR(value))

                GenTree* op1Dup;
                op1 = impCloneExpr(op1, &op1Dup, CHECK_SPILL_ALL, nullptr DEBUGARG("Cloning op1 for LeadingZeroCount"));

                hwintrinsic = varTypeIsLong(baseType) ? NI_X86Base_X64_BitScanReverse : NI_X86Base_BitScanReverse;
                op1Dup      = gtNewScalarHWIntrinsicNode(baseType, op1Dup, hwintrinsic);

                GenTree* cond = gtFoldExpr(gtNewOperNode(GT_EQ, TYP_INT, op1, gtNewZeroConNode(baseType)));

                GenTree* trueRes;
                GenTree* icon;

                if (varTypeIsLong(baseType))
                {
                    trueRes = gtNewLconNode(64);
                    icon    = gtNewLconNode(63);
                }
                else
                {
                    trueRes = gtNewIconNode(32, baseType);
                    icon    = gtNewIconNode(31, baseType);
                }

                GenTree*      falseRes = gtNewOperNode(GT_XOR, baseType, op1Dup, icon);
                GenTreeColon* colon    = gtNewColonNode(baseType, trueRes, falseRes);

                result = gtNewQmarkNode(baseType, cond, colon);

                unsigned tmp = lvaGrabTemp(true DEBUGARG("Grabbing temp for LeadingZeroCount Qmark"));
                impStoreToTemp(tmp, result, CHECK_SPILL_NONE);
                result = gtNewLclvNode(tmp, baseType);
            }
#elif defined(TARGET_ARM64)
            if (compOpportunisticallyDependsOn(InstructionSet_ArmBase))
            {
                // Pop the value from the stack
                impPopStack();

                hwintrinsic = varTypeIsLong(baseType) ? NI_ArmBase_Arm64_LeadingZeroCount : NI_ArmBase_LeadingZeroCount;
                result      = gtNewScalarHWIntrinsicNode(TYP_INT, op1, hwintrinsic);
                baseType    = TYP_INT;
            }
#endif // TARGET_*
#endif // FEATURE_HW_INTRINSICS

            break;
        }

        case NI_PRIMITIVE_Log2:
        {
            assert(sig->numArgs == 1);
            assert(!varTypeIsSmall(retType) && !varTypeIsSmall(baseType));

            GenTree* op1 = impStackTop().val;

            if (op1->IsIntegralConst())
            {
                // Pop the value from the stack
                impPopStack();

                if (varTypeIsLong(baseType))
                {
                    uint64_t cns = static_cast<uint64_t>(op1->AsIntConCommon()->LngValue());

                    if (varTypeIsUnsigned(JitType2PreciseVarType(baseJitType)) || (static_cast<int64_t>(cns) >= 0))
                    {
                        result = gtNewLconNode(BitOperations::Log2(cns));
                    }
                }
                else
                {
                    uint32_t cns = static_cast<uint32_t>(op1->AsIntConCommon()->IconValue());

                    if (varTypeIsUnsigned(JitType2PreciseVarType(baseJitType)) || (static_cast<int32_t>(cns) >= 0))
                    {
                        result = gtNewIconNode(BitOperations::Log2(cns), baseType);
                    }
                }
                break;
            }

#if !defined(TARGET_64BIT)
            if (varTypeIsLong(baseType))
            {
                // TODO-CQ: Adding long decomposition support is more complex
                // and not supported today so early exit if we have a long and
                // either input is not a constant.

                break;
            }
#endif // !TARGET_64BIT

            if (varTypeIsSigned(baseType))
            {
                // TODO-CQ: We should insert the `if (value < 0) { throw }` handling
                break;
            }

#if defined(FEATURE_HW_INTRINSICS)
            GenTree* lzcnt = impPrimitiveNamedIntrinsic(NI_PRIMITIVE_LeadingZeroCount, clsHnd, method, sig, mustExpand);

            if (lzcnt != nullptr)
            {
                GenTree* icon;

                if (varTypeIsLong(retType))
                {
                    icon = gtNewLconNode(63);
                }
                else
                {
                    icon = gtNewIconNode(31, retType);
                }

                result   = gtNewOperNode(GT_XOR, retType, lzcnt, icon);
                baseType = retType;
            }
#endif // FEATURE_HW_INTRINSICS

            break;
        }

        case NI_PRIMITIVE_PopCount:
        {
            assert(sig->numArgs == 1);
            assert(!varTypeIsSmall(retType) && !varTypeIsSmall(baseType));

            GenTree* op1 = impStackTop().val;

            if (op1->IsIntegralConst())
            {
                // Pop the value from the stack
                impPopStack();

                if (varTypeIsLong(baseType))
                {
                    uint64_t cns = static_cast<uint64_t>(op1->AsIntConCommon()->LngValue());
                    result       = gtNewLconNode(BitOperations::PopCount(cns));
                }
                else
                {
                    uint32_t cns = static_cast<uint32_t>(op1->AsIntConCommon()->IconValue());
                    result       = gtNewIconNode(BitOperations::PopCount(cns), baseType);
                }
                break;
            }

#if !defined(TARGET_64BIT)
            if (varTypeIsLong(baseType))
            {
                // TODO-CQ: Adding long decomposition support is more complex
                // and not supported today so early exit if we have a long and
                // either input is not a constant.

                break;
            }
#endif // !TARGET_64BIT

#if defined(FEATURE_HW_INTRINSICS)
#if defined(TARGET_XARCH)
            if (compOpportunisticallyDependsOn(InstructionSet_POPCNT))
            {
                // Pop the value from the stack
                impPopStack();

                hwintrinsic = varTypeIsLong(baseType) ? NI_POPCNT_X64_PopCount : NI_POPCNT_PopCount;
                result      = gtNewScalarHWIntrinsicNode(baseType, op1, hwintrinsic);
            }
#elif defined(TARGET_ARM64)
            if (compOpportunisticallyDependsOn(InstructionSet_AdvSimd))
            {
                // TODO-ARM64-CQ: PopCount should be handled as an intrinsic for non-constant cases
            }
#endif // TARGET_*
#endif // FEATURE_HW_INTRINSICS

            break;
        }

        case NI_PRIMITIVE_RotateLeft:
        {
            assert(sig->numArgs == 2);
            assert(!varTypeIsSmall(retType) && !varTypeIsSmall(baseType));

            GenTree* op2 = impStackTop().val;

            if (!op2->IsIntegralConst())
            {
                // TODO-CQ: ROL currently expects op2 to be a constant
                break;
            }

            // Pop the value from the stack
            impPopStack();

            GenTree* op1  = impPopStack().val;
            uint32_t cns2 = static_cast<uint32_t>(op2->AsIntConCommon()->IconValue());

            // Mask the offset to ensure deterministic xplat behavior for overshifting
            cns2 &= varTypeIsLong(baseType) ? 0x3F : 0x1F;

            if (cns2 == 0)
            {
                // No rotation is a nop
                return op1;
            }

            if (op1->IsIntegralConst())
            {
                if (varTypeIsLong(baseType))
                {
                    uint64_t cns1 = static_cast<uint64_t>(op1->AsIntConCommon()->LngValue());
                    result        = gtNewLconNode(BitOperations::RotateLeft(cns1, cns2));
                }
                else
                {
                    uint32_t cns1 = static_cast<uint32_t>(op1->AsIntConCommon()->IconValue());
                    result        = gtNewIconNode(BitOperations::RotateLeft(cns1, cns2), baseType);
                }
                break;
            }

            op2->AsIntConCommon()->SetIconValue(cns2);
            result = gtFoldExpr(gtNewOperNode(GT_ROL, baseType, op1, op2));

            break;
        }

        case NI_PRIMITIVE_RotateRight:
        {
            assert(sig->numArgs == 2);
            assert(!varTypeIsSmall(retType) && !varTypeIsSmall(baseType));

            GenTree* op2 = impStackTop().val;

            if (!op2->IsIntegralConst())
            {
                // TODO-CQ: ROR currently expects op2 to be a constant
                break;
            }

            // Pop the value from the stack
            impPopStack();

            GenTree* op1  = impPopStack().val;
            uint32_t cns2 = static_cast<uint32_t>(op2->AsIntConCommon()->IconValue());

            // Mask the offset to ensure deterministic xplat behavior for overshifting
            cns2 &= varTypeIsLong(baseType) ? 0x3F : 0x1F;

            if (cns2 == 0)
            {
                // No rotation is a nop
                return op1;
            }

            if (op1->IsIntegralConst())
            {
                if (varTypeIsLong(baseType))
                {
                    uint64_t cns1 = static_cast<uint64_t>(op1->AsIntConCommon()->LngValue());
                    result        = gtNewLconNode(BitOperations::RotateRight(cns1, cns2));
                }
                else
                {
                    uint32_t cns1 = static_cast<uint32_t>(op1->AsIntConCommon()->IconValue());
                    result        = gtNewIconNode(BitOperations::RotateRight(cns1, cns2), baseType);
                }
                break;
            }

            op2->AsIntConCommon()->SetIconValue(cns2);
            result = gtFoldExpr(gtNewOperNode(GT_ROR, baseType, op1, op2));

            break;
        }

        case NI_PRIMITIVE_TrailingZeroCount:
        {
            assert(sig->numArgs == 1);
            assert(!varTypeIsSmall(baseType));

            GenTree* op1 = impStackTop().val;

            if (op1->IsIntegralConst())
            {
                // Pop the value from the stack
                impPopStack();

                if (varTypeIsLong(baseType))
                {
                    uint64_t cns = static_cast<uint64_t>(op1->AsIntConCommon()->LngValue());
                    result       = gtNewLconNode(BitOperations::TrailingZeroCount(cns));
                }
                else
                {
                    uint32_t cns = static_cast<uint32_t>(op1->AsIntConCommon()->IconValue());
                    result       = gtNewIconNode(BitOperations::TrailingZeroCount(cns), baseType);
                }

                baseType = retType;
                break;
            }

#if !defined(TARGET_64BIT)
            if (varTypeIsLong(baseType))
            {
                // TODO-CQ: Adding long decomposition support is more complex
                // and not supported today so early exit if we have a long and
                // either input is not a constant.

                break;
            }
#endif // !TARGET_64BIT

#if defined(FEATURE_HW_INTRINSICS)
#if defined(TARGET_XARCH)
            if (compOpportunisticallyDependsOn(InstructionSet_BMI1))
            {
                // Pop the value from the stack
                impPopStack();

                hwintrinsic = varTypeIsLong(baseType) ? NI_BMI1_X64_TrailingZeroCount : NI_BMI1_TrailingZeroCount;
                result      = gtNewScalarHWIntrinsicNode(baseType, op1, hwintrinsic);
            }
            else if (compOpportunisticallyDependsOn(InstructionSet_X86Base))
            {
                // Pop the value from the stack
                impPopStack();

                // We're importing this as the following...
                // * 32-bit tzcnt: (value == 0) ? 32 : BSF(value)
                // * 64-bit tzcnt: (value == 0) ? 64 : BSF(value)

                GenTree* op1Dup;
                op1 =
                    impCloneExpr(op1, &op1Dup, CHECK_SPILL_ALL, nullptr DEBUGARG("Cloning op1 for TrailingZeroCount"));

                hwintrinsic = varTypeIsLong(baseType) ? NI_X86Base_X64_BitScanForward : NI_X86Base_BitScanForward;
                op1Dup      = gtNewScalarHWIntrinsicNode(baseType, op1Dup, hwintrinsic);

                GenTree* cond = gtFoldExpr(gtNewOperNode(GT_EQ, TYP_INT, op1, gtNewZeroConNode(baseType)));

                GenTree* trueRes;

                if (varTypeIsLong(baseType))
                {
                    trueRes = gtNewLconNode(64);
                }
                else
                {
                    trueRes = gtNewIconNode(32, baseType);
                }

                GenTree*      falseRes = op1Dup;
                GenTreeColon* colon    = gtNewColonNode(baseType, trueRes, falseRes);

                result = gtNewQmarkNode(baseType, cond, colon);

                unsigned tmp = lvaGrabTemp(true DEBUGARG("Grabbing temp for TrailingZeroCount Qmark"));
                impStoreToTemp(tmp, result, CHECK_SPILL_NONE);
                result = gtNewLclvNode(tmp, baseType);
            }
#elif defined(TARGET_ARM64)
            if (compOpportunisticallyDependsOn(InstructionSet_ArmBase))
            {
                // Pop the value from the stack
                impPopStack();

                hwintrinsic =
                    varTypeIsLong(baseType) ? NI_ArmBase_Arm64_ReverseElementBits : NI_ArmBase_ReverseElementBits;
                op1 = gtNewScalarHWIntrinsicNode(baseType, op1, hwintrinsic);

                hwintrinsic = varTypeIsLong(baseType) ? NI_ArmBase_Arm64_LeadingZeroCount : NI_ArmBase_LeadingZeroCount;
                result      = gtNewScalarHWIntrinsicNode(TYP_INT, op1, hwintrinsic);
                baseType    = TYP_INT;
            }
#endif // TARGET_*
#endif // FEATURE_HW_INTRINSICS

            break;
        }

        default:
        {
            unreached();
        }
    }

    if ((result != nullptr) && (retType != baseType))
    {
        // We're either LONG->INT or INT->LONG
        assert(!varTypeIsSmall(retType) && !varTypeIsSmall(baseType));
        result = gtFoldExpr(gtNewCastNode(retType, result, /* unsigned */ true, retType));
    }

    return result;
}

//------------------------------------------------------------------------
// impPopCallArgs:
//   Pop the given number of values from the stack and return a list node with
//   their values.
//
// Parameters:
//   sig     - Signature used to figure out classes the runtime must load, and
//             also to record exact receiving argument types that may be needed for ABI
//             purposes later.
//   call    - The call to pop arguments into.
//
void Compiler::impPopCallArgs(CORINFO_SIG_INFO* sig, GenTreeCall* call)
{
    assert(call->gtArgs.IsEmpty());

    if (impStackHeight() < sig->numArgs)
    {
        BADCODE("not enough arguments for call");
    }

    struct SigParamInfo
    {
        CorInfoType          CorType;
        CORINFO_CLASS_HANDLE ClassHandle;
    };

    SigParamInfo  inlineParams[16];
    SigParamInfo* params = sig->numArgs <= 16 ? inlineParams : new (this, CMK_CallArgs) SigParamInfo[sig->numArgs];

    // We will iterate and pop the args in reverse order as we sometimes need
    // to spill some args. However, we need signature information and the
    // JIT-EE interface only allows us to iterate the signature forwards. We
    // will collect the needed information here and at the same time notify the
    // EE that the signature types need to be loaded.
    CORINFO_ARG_LIST_HANDLE sigArg = sig->args;
    for (unsigned i = 0; i < sig->numArgs; i++)
    {
        params[i].CorType = strip(info.compCompHnd->getArgType(sig, sigArg, &params[i].ClassHandle));

        if (params[i].CorType != CORINFO_TYPE_CLASS && params[i].CorType != CORINFO_TYPE_BYREF &&
            params[i].CorType != CORINFO_TYPE_PTR && params[i].CorType != CORINFO_TYPE_VAR)
        {
            CORINFO_CLASS_HANDLE argRealClass = info.compCompHnd->getArgClass(sig, sigArg);
            if (argRealClass != nullptr)
            {
                // Make sure that all valuetypes (including enums) that we push are loaded.
                // This is to guarantee that if a GC is triggered from the prestub of this methods,
                // all valuetypes in the method signature are already loaded.
                // We need to be able to find the size of the valuetypes, but we cannot
                // do a class-load from within GC.
                info.compCompHnd->classMustBeLoadedBeforeCodeIsRun(argRealClass);
            }
        }

        sigArg = info.compCompHnd->getArgNext(sigArg);
    }

    if ((sig->retTypeSigClass != nullptr) && (sig->retType != CORINFO_TYPE_CLASS) &&
        (sig->retType != CORINFO_TYPE_BYREF) && (sig->retType != CORINFO_TYPE_PTR) &&
        (sig->retType != CORINFO_TYPE_VAR))
    {
        // Make sure that all valuetypes (including enums) that we push are loaded.
        // This is to guarantee that if a GC is triggered from the prestub of this methods,
        // all valuetypes in the method signature are already loaded.
        // We need to be able to find the size of the valuetypes, but we cannot
        // do a class-load from within GC.
        info.compCompHnd->classMustBeLoadedBeforeCodeIsRun(sig->retTypeSigClass);
    }

    // Now create the arguments in reverse.
    for (unsigned i = sig->numArgs; i > 0; i--)
    {
        StackEntry se      = impPopStack();
        typeInfo   ti      = se.seTypeInfo;
        GenTree*   argNode = se.val;

        var_types            jitSigType = JITtype2varType(params[i - 1].CorType);
        CORINFO_CLASS_HANDLE classHnd   = params[i - 1].ClassHandle;

        if (!impCheckImplicitArgumentCoercion(jitSigType, argNode->TypeGet()))
        {
            BADCODE("the call argument has a type that can't be implicitly converted to the signature type");
        }

        if (varTypeIsStruct(argNode))
        {
            JITDUMP("Calling impNormStructVal on:\n");
            DISPTREE(argNode);

            argNode = impNormStructVal(argNode, CHECK_SPILL_ALL);
            // For SIMD types the normalization can normalize TYP_STRUCT to
            // e.g. TYP_SIMD16 which we keep (along with the class handle) in
            // the CallArgs.
            jitSigType = argNode->TypeGet();

            JITDUMP("resulting tree:\n");
            DISPTREE(argNode);
        }
        else
        {
            // Insert implied casts (from float to double or double to float).
            argNode = impImplicitR4orR8Cast(argNode, jitSigType);
            // insert any widening or narrowing casts for backwards compatibility
            argNode = impImplicitIorI4Cast(argNode, jitSigType);
        }

        NewCallArg arg;
        if (varTypeIsStruct(jitSigType))
        {
            arg = NewCallArg::Struct(argNode, jitSigType, classHnd);
        }
        else
        {
            arg = NewCallArg::Primitive(argNode, jitSigType);
        }

        call->gtArgs.PushFront(this, arg);
        call->gtFlags |= argNode->gtFlags & GTF_GLOB_EFFECT;
    }
}

/*****************************************************************************
 *
 *  Pop the given number of values from the stack in reverse order (STDCALL/CDECL etc.)
 *  The first "skipReverseCount" items are not reversed.
 */

void Compiler::impPopReverseCallArgs(CORINFO_SIG_INFO* sig, GenTreeCall* call, unsigned skipReverseCount)
{
    assert(skipReverseCount <= sig->numArgs);

    impPopCallArgs(sig, call);

    call->gtArgs.Reverse(skipReverseCount, sig->numArgs - skipReverseCount);
}

GenTree* Compiler::impTransformThis(GenTree*                thisPtr,
                                    CORINFO_RESOLVED_TOKEN* pConstrainedResolvedToken,
                                    CORINFO_THIS_TRANSFORM  transform)
{
    switch (transform)
    {
        case CORINFO_DEREF_THIS:
        {
            GenTree* obj = thisPtr;

            // This does a LDIND on the obj, which should be a byref. pointing to a ref
            impBashVarAddrsToI(obj);
            assert(genActualType(obj->gtType) == TYP_I_IMPL || obj->gtType == TYP_BYREF);
            CorInfoType constraintTyp = info.compCompHnd->asCorInfoType(pConstrainedResolvedToken->hClass);

            obj = gtNewIndir(JITtype2varType(constraintTyp), obj);
            return obj;
        }

        case CORINFO_BOX_THIS:
        {
            // Constraint calls where there might be no
            // unboxed entry point require us to implement the call via helper.
            // These only occur when a possible target of the call
            // may have inherited an implementation of an interface
            // method from System.Object or System.ValueType.  The EE does not provide us with
            // "unboxed" versions of these methods.

            GenTree* obj = thisPtr;

            assert(obj->TypeGet() == TYP_BYREF || obj->TypeGet() == TYP_I_IMPL);
            ClassLayout* layout;
            var_types    objType = TypeHandleToVarType(pConstrainedResolvedToken->hClass, &layout);
            obj                  = (objType == TYP_STRUCT) ? gtNewBlkIndir(layout, obj) : gtNewIndir(objType, obj);

            // This pushes on the dereferenced byref
            // This is then used immediately to box.
            impPushOnStack(obj, verMakeTypeInfo(pConstrainedResolvedToken->hClass));

            // This pops off the byref-to-a-value-type remaining on the stack and
            // replaces it with a boxed object.
            // This is then used as the object to the virtual call immediately below.
            impImportAndPushBox(pConstrainedResolvedToken);
            if (compDonotInline())
            {
                return nullptr;
            }

            obj = impPopStack().val;
            return obj;
        }
        case CORINFO_NO_THIS_TRANSFORM:
        default:
            return thisPtr;
    }
}

//------------------------------------------------------------------------
// impCanPInvokeInline: check whether PInvoke inlining should enabled in current method.
//
// Return Value:
//    true if PInvoke inlining should be enabled in current method, false otherwise
//
// Notes:
//    Checks a number of ambient conditions where we could pinvoke but choose not to

bool Compiler::impCanPInvokeInline()
{
    return getInlinePInvokeEnabled() && (!opts.compDbgCode) && (compCodeOpt() != SMALL_CODE) &&
           (!opts.compNoPInvokeInlineCB) // profiler is preventing inline pinvoke
        ;
}

//------------------------------------------------------------------------
// impCanPInvokeInlineCallSite: basic legality checks using information
// from a call to see if the call qualifies as an inline pinvoke.
//
// Arguments:
//    block      - block containing the call, or for inlinees, block
//                 containing the call being inlined
//
// Return Value:
//    true if this call can legally qualify as an inline pinvoke, false otherwise
//
// Notes:
//    For runtimes that support exception handling interop there are
//    restrictions on using inline pinvoke in handler regions.
//
//    * We have to disable pinvoke inlining inside of filters because
//    in case the main execution (i.e. in the try block) is inside
//    unmanaged code, we cannot reuse the inlined stub (we still need
//    the original state until we are in the catch handler)
//
//    * We disable pinvoke inlining inside handlers since the GSCookie
//    is in the inlined Frame (see
//    CORINFO_EE_INFO::InlinedCallFrameInfo::offsetOfGSCookie), but
//    this would not protect framelets/return-address of handlers.
//
//    These restrictions are currently also in place for CoreCLR but
//    can be relaxed when coreclr/#8459 is addressed.

bool Compiler::impCanPInvokeInlineCallSite(BasicBlock* block)
{
    if (block->hasHndIndex())
    {
        return false;
    }

    // The remaining limitations do not apply to NativeAOT
    if (IsTargetAbi(CORINFO_NATIVEAOT_ABI))
    {
        return true;
    }

    // The VM assumes that the PInvoke frame in IL Stub is only going to be used
    // for the PInvoke target call. The PInvoke frame cannot be reused by marshalling helper
    // calls (see InlinedCallFrame::GetActualInteropMethodDesc and related stackwalking code).
    if (opts.jitFlags->IsSet(JitFlags::JIT_FLAG_IL_STUB))
    {
        return false;
    }

#ifdef USE_PER_FRAME_PINVOKE_INIT
    // For platforms that use per-P/Invoke InlinedCallFrame initialization,
    // we can't inline P/Invokes inside of try blocks where we can resume execution in the same function.
    // The runtime can correctly unwind out of an InlinedCallFrame and out of managed code. However,
    // it cannot correctly unwind out of an InlinedCallFrame and stop at that frame without also unwinding
    // at least one managed frame. In particular, the runtime struggles to restore non-volatile registers
    // from the top-most unmanaged call before the InlinedCallFrame. As a result, the runtime does not support
    // re-entering the same method frame as the InlinedCallFrame after an exception in unmanaged code.
    if (block->hasTryIndex())
    {
        // Check if this block's try block or any containing try blocks have catch handlers.
        // If any of the containing try blocks have catch handlers,
        // we cannot inline a P/Invoke for reasons above. If the handler is a fault or finally handler,
        // we can inline a P/Invoke into this block in the try since the code will not resume execution
        // in the same method after throwing an exception if only fault or finally handlers are executed.
        for (unsigned int ehIndex = block->getTryIndex(); ehIndex != EHblkDsc::NO_ENCLOSING_INDEX;
             ehIndex              = ehGetEnclosingTryIndex(ehIndex))
        {
            if (ehGetDsc(ehIndex)->HasCatchHandler())
            {
                return false;
            }
        }

        return true;
    }
#endif // USE_PER_FRAME_PINVOKE_INIT

    return true;
}

//------------------------------------------------------------------------
// impCheckForPInvokeCall examine call to see if it is a pinvoke and if so
// if it can be expressed as an inline pinvoke.
//
// Arguments:
//    call       - tree for the call
//    methHnd    - handle for the method being called (may be null)
//    sig        - signature of the method being called
//    mflags     - method flags for the method being called
//    block      - block containing the call, or for inlinees, block
//                 containing the call being inlined
//
// Notes:
//   Sets GTF_CALL_M_PINVOKE on the call for pinvokes.
//
//   Also sets GTF_CALL_UNMANAGED on call for inline pinvokes if the
//   call passes a combination of legality and profitability checks.
//
//   If GTF_CALL_UNMANAGED is set, increments info.compUnmanagedCallCountWithGCTransition

void Compiler::impCheckForPInvokeCall(
    GenTreeCall* call, CORINFO_METHOD_HANDLE methHnd, CORINFO_SIG_INFO* sig, unsigned mflags, BasicBlock* block)
{
    CorInfoCallConvExtension unmanagedCallConv;

    // If VM flagged it as Pinvoke, flag the call node accordingly
    if ((mflags & CORINFO_FLG_PINVOKE) != 0)
    {
        call->gtCallMoreFlags |= GTF_CALL_M_PINVOKE;
    }

    bool suppressGCTransition = false;
    if (methHnd)
    {
        if ((mflags & CORINFO_FLG_PINVOKE) == 0)
        {
            return;
        }

        unmanagedCallConv = info.compCompHnd->getUnmanagedCallConv(methHnd, nullptr, &suppressGCTransition);
    }
    else
    {
        if (sig->getCallConv() == CORINFO_CALLCONV_DEFAULT || sig->getCallConv() == CORINFO_CALLCONV_VARARG)
        {
            return;
        }

        unmanagedCallConv = info.compCompHnd->getUnmanagedCallConv(nullptr, sig, &suppressGCTransition);

        assert(!call->gtCallCookie);
    }

    if (suppressGCTransition)
    {
        call->gtCallMoreFlags |= GTF_CALL_M_SUPPRESS_GC_TRANSITION;
    }

    if ((unmanagedCallConv == CorInfoCallConvExtension::Thiscall) && (sig->numArgs == 0))
    {
        BADCODE("thiscall with 0 arguments");
    }

    // If we can't get the unmanaged calling convention or the calling convention is unsupported in the JIT,
    // return here without inlining the native call.
    if (unmanagedCallConv == CorInfoCallConvExtension::Managed ||
        unmanagedCallConv == CorInfoCallConvExtension::Fastcall ||
        unmanagedCallConv == CorInfoCallConvExtension::FastcallMemberFunction)
    {
        return;
    }
    optNativeCallCount++;

    if (methHnd == nullptr && (IsTargetAbi(CORINFO_NATIVEAOT_ABI) ||
                               (opts.jitFlags->IsSet(JitFlags::JIT_FLAG_IL_STUB) && !compIsForInlining())))
    {
        // PInvoke CALLI in NativeAOT ABI must be always inlined. Non-inlineable CALLI cases have been
        // converted to regular method calls earlier using convertPInvokeCalliToCall.

        // PInvoke CALLI in IL stubs must be inlined
    }
    else if (!IsTargetAbi(CORINFO_NATIVEAOT_ABI) && opts.jitFlags->IsSet(JitFlags::JIT_FLAG_IL_STUB) &&
             opts.IsReadyToRun())
    {
        // The raw PInvoke call that is inside the no marshalling R2R compiled pinvoke ILStub must
        // be inlined into the stub, otherwise we would end up with a stub that recursively calls
        // itself, and end up with a stack overflow.
    }
    else
    {
        // Check legality
        if (!impCanPInvokeInlineCallSite(block))
        {
            return;
        }

        // Legal PInvoke CALL in PInvoke IL stubs must be inlined to avoid infinite recursive
        // inlining in NativeAOT. Skip the ambient conditions checks and profitability checks.
        if (!IsTargetAbi(CORINFO_NATIVEAOT_ABI) || (info.compFlags & CORINFO_FLG_PINVOKE) == 0)
        {
            if (!impCanPInvokeInline())
            {
                return;
            }

            // Size-speed tradeoff: don't use inline pinvoke at rarely
            // executed call sites.  The non-inline version is more
            // compact.
            if (block->isRunRarely())
            {
                return;
            }
        }

        // The expensive check should be last
        if (info.compCompHnd->pInvokeMarshalingRequired(methHnd, sig))
        {
            return;
        }
    }

    JITLOG((LL_INFO1000000, "\nInline a CALLI PINVOKE call from method %s\n", info.compFullName));

    call->gtFlags |= GTF_CALL_UNMANAGED;
    call->unmgdCallConv = unmanagedCallConv;
    if (!call->IsSuppressGCTransition())
    {
        info.compUnmanagedCallCountWithGCTransition++;
    }

    // AMD64 convention is same for native and managed
    if (unmanagedCallConv == CorInfoCallConvExtension::C ||
        unmanagedCallConv == CorInfoCallConvExtension::CMemberFunction)
    {
        call->gtFlags |= GTF_CALL_POP_ARGS;
    }
}

//------------------------------------------------------------------------
// SpillRetExprHelper: iterate through arguments tree and spill ret_expr to local variables.
//
class SpillRetExprHelper
{
public:
    SpillRetExprHelper(Compiler* comp)
        : comp(comp)
    {
    }

    void StoreRetExprResultsInArgs(GenTreeCall* call)
    {
        for (CallArg& arg : call->gtArgs.Args())
        {
            comp->fgWalkTreePre(&arg.EarlyNodeRef(), SpillRetExprVisitor, this);
        }
    }

private:
    static Compiler::fgWalkResult SpillRetExprVisitor(GenTree** pTree, Compiler::fgWalkData* fgWalkPre)
    {
        assert((pTree != nullptr) && (*pTree != nullptr));
        GenTree* tree = *pTree;
        if ((tree->gtFlags & GTF_CALL) == 0)
        {
            // Trees with ret_expr are marked as GTF_CALL.
            return Compiler::WALK_SKIP_SUBTREES;
        }
        if (tree->OperGet() == GT_RET_EXPR)
        {
            SpillRetExprHelper* walker = static_cast<SpillRetExprHelper*>(fgWalkPre->pCallbackData);
            walker->StoreRetExprAsLocalVar(pTree);
        }
        return Compiler::WALK_CONTINUE;
    }

    void StoreRetExprAsLocalVar(GenTree** pRetExpr)
    {
        GenTree* retExpr = *pRetExpr;
        assert(retExpr->OperGet() == GT_RET_EXPR);
        const unsigned tmp = comp->lvaGrabTemp(true DEBUGARG("spilling ret_expr"));
        JITDUMP("Storing return expression [%06u] to a local var V%02u.\n", comp->dspTreeID(retExpr), tmp);
        comp->impStoreToTemp(tmp, retExpr, Compiler::CHECK_SPILL_NONE);
        *pRetExpr = comp->gtNewLclvNode(tmp, retExpr->TypeGet());

        assert(comp->lvaTable[tmp].lvSingleDef == 0);
        comp->lvaTable[tmp].lvSingleDef = 1;
        JITDUMP("Marked V%02u as a single def temp\n", tmp);
        if (retExpr->TypeGet() == TYP_REF)
        {
            bool                 isExact   = false;
            bool                 isNonNull = false;
            CORINFO_CLASS_HANDLE retClsHnd = comp->gtGetClassHandle(retExpr, &isExact, &isNonNull);
            if (retClsHnd != nullptr)
            {
                comp->lvaSetClass(tmp, retClsHnd, isExact);
            }
        }
    }

private:
    Compiler* comp;
};

//------------------------------------------------------------------------
// addFatPointerCandidate: mark the call and the method, that they have a fat pointer candidate.
//                         Spill ret_expr in the call node, because they can't be cloned.
//
// Arguments:
//    call - fat calli candidate
//
void Compiler::addFatPointerCandidate(GenTreeCall* call)
{
    JITDUMP("Marking call [%06u] as fat pointer candidate\n", dspTreeID(call));
    setMethodHasFatPointer();
    call->SetFatPointerCandidate();
    SpillRetExprHelper helper(this);
    helper.StoreRetExprResultsInArgs(call);
}

//------------------------------------------------------------------------
// pickGDV: Use profile information to pick a GDV/cast type candidate for a call site.
//
// Arguments:
//    call            - the call (either virtual or cast helper)
//    ilOffset        - exact IL offset of the call
//    isInterface     - whether or not the call target is defined on an interface
//    classGuesses    - [out] the classes to guess for (mutually exclusive with methodGuess)
//    methodGuesses   - [out] the methods to guess for (mutually exclusive with classGuess)
//    candidatesCount - [out] number of guesses
//    likelihoods     - [out] estimates of the likelihoods that the guesses will succeed
//
void Compiler::pickGDV(GenTreeCall*           call,
                       IL_OFFSET              ilOffset,
                       bool                   isInterface,
                       CORINFO_CLASS_HANDLE*  classGuesses,
                       CORINFO_METHOD_HANDLE* methodGuesses,
                       int*                   candidatesCount,
                       unsigned*              likelihoods)
{
    *candidatesCount = 0;

    const int               maxLikelyClasses = MAX_GDV_TYPE_CHECKS;
    LikelyClassMethodRecord likelyClasses[maxLikelyClasses];
    unsigned                numberOfClasses = 0;
    if (call->IsVirtualStub() || call->IsVirtualVtable() || call->IsHelperCall())
    {
        numberOfClasses =
            getLikelyClasses(likelyClasses, maxLikelyClasses, fgPgoSchema, fgPgoSchemaCount, fgPgoData, ilOffset);
    }

    const int               maxLikelyMethods = MAX_GDV_TYPE_CHECKS;
    LikelyClassMethodRecord likelyMethods[maxLikelyMethods];
    unsigned                numberOfMethods = 0;

    // TODO-GDV: R2R support requires additional work to reacquire the
    // entrypoint, similar to what happens at the end of impDevirtualizeCall.
    // As part of supporting this we should merge the tail of
    // impDevirtualizeCall and what happens in
    // GuardedDevirtualizationTransformer::CreateThen for method GDV.
    //
    if (!opts.IsReadyToRun() && (call->IsVirtualVtable() || call->IsDelegateInvoke()))
    {
        assert(!call->IsHelperCall());
        numberOfMethods =
            getLikelyMethods(likelyMethods, maxLikelyMethods, fgPgoSchema, fgPgoSchemaCount, fgPgoData, ilOffset);
    }

    if ((numberOfClasses < 1) && (numberOfMethods < 1))
    {
        JITDUMP("No likely class or method, sorry\n");
        return;
    }

#ifdef DEBUG
    if ((verbose || JitConfig.EnableExtraSuperPmiQueries()) && (numberOfClasses > 0))
    {
        JITDUMP("Likely classes for call [%06u]", dspTreeID(call));
        if (!call->IsHelperCall())
        {
            bool     isExact;
            bool     isNonNull;
            CallArg* thisArg = call->gtArgs.GetThisArg();
            assert(thisArg != nullptr);
            CORINFO_CLASS_HANDLE declaredThisClsHnd = gtGetClassHandle(thisArg->GetNode(), &isExact, &isNonNull);
            if (declaredThisClsHnd != NO_CLASS_HANDLE)
            {
                const char* baseClassName = eeGetClassName(declaredThisClsHnd);
                JITDUMP(" on class %p (%s)", declaredThisClsHnd, baseClassName);
            }
        }
        JITDUMP("\n");

        for (UINT32 i = 0; i < numberOfClasses; i++)
        {
            const char* className = eeGetClassName((CORINFO_CLASS_HANDLE)likelyClasses[i].handle);
            JITDUMP("  %u) %p (%s) [likelihood:%u%%]\n", i + 1, likelyClasses[i].handle, className,
                    likelyClasses[i].likelihood);
        }
    }

    if ((verbose || JitConfig.EnableExtraSuperPmiQueries()) && (numberOfMethods > 0))
    {
        assert(call->gtCallType == CT_USER_FUNC);
        const char* baseMethName = eeGetMethodFullName(call->gtCallMethHnd);
        JITDUMP("Likely methods for call [%06u] to method %s\n", dspTreeID(call), baseMethName);

        for (UINT32 i = 0; i < numberOfMethods; i++)
        {
            CORINFO_CONST_LOOKUP lookup = {};
            info.compCompHnd->getFunctionFixedEntryPoint((CORINFO_METHOD_HANDLE)likelyMethods[i].handle, false,
                                                         &lookup);

            const char* methName = eeGetMethodFullName((CORINFO_METHOD_HANDLE)likelyMethods[i].handle);
            switch (lookup.accessType)
            {
                case IAT_VALUE:
                    JITDUMP("  %u) %p (%s) [likelihood:%u%%]\n", i + 1, lookup.addr, methName,
                            likelyMethods[i].likelihood);
                    break;
                case IAT_PVALUE:
                    JITDUMP("  %u) [%p] (%s) [likelihood:%u%%]\n", i + 1, lookup.addr, methName,
                            likelyMethods[i].likelihood);
                    break;
                case IAT_PPVALUE:
                    JITDUMP("  %u) [[%p]] (%s) [likelihood:%u%%]\n", i + 1, lookup.addr, methName,
                            likelyMethods[i].likelihood);
                    break;
                default:
                    JITDUMP("  %u) %s [likelihood:%u%%]\n", i + 1, methName, likelyMethods[i].likelihood);
                    break;
            }
        }
    }

    // Optional stress mode to pick a random known class, rather than
    // the most likely known class.
    //
    if (JitConfig.JitRandomGuardedDevirtualization() != 0)
    {
        // Reuse the random inliner's random state.
        //
        CLRRandom* const random =
            impInlineRoot()->m_inlineStrategy->GetRandom(JitConfig.JitRandomGuardedDevirtualization());
        unsigned index = static_cast<unsigned>(random->Next(static_cast<int>(numberOfClasses + numberOfMethods)));
        if (index < numberOfClasses)
        {
            classGuesses[0]  = (CORINFO_CLASS_HANDLE)likelyClasses[index].handle;
            likelihoods[0]   = 100;
            *candidatesCount = 1;
            // TODO: report multiple random candidates. For now we don't do it because with the current impl
            // we might give up on all candidates if one of them is not inlinable, so we don't want to reduce
            // testing coverage.
            //
            JITDUMP("Picked random class for GDV: %p (%s)\n", classGuesses[0], eeGetClassName(classGuesses[0]));
            return;
        }
        else
        {
            assert(!call->IsHelperCall());
            methodGuesses[0] = (CORINFO_METHOD_HANDLE)likelyMethods[index - numberOfClasses].handle;
            likelihoods[0]   = 100;
            *candidatesCount = 1;
            // TODO: report multiple random candidates. For now we don't do it because with the current impl
            // we might give up on all candidates if one of them is not inlinable, so we don't want to reduce
            // testing coverage.
            //
            JITDUMP("Picked random method for GDV: %p (%s)\n", methodGuesses[0], eeGetMethodFullName(methodGuesses[0]));
            return;
        }
    }
#endif

    // Prefer class guess as it is cheaper
    if (numberOfClasses > 0)
    {
        const int maxNumberOfGuesses = getGDVMaxTypeChecks();
        if (maxNumberOfGuesses == 0)
        {
            // DOTNET_JitGuardedDevirtualizationMaxTypeChecks=0 means we don't want to do any guarded devirtualization
            // Although, we expect users to disable GDV by setting DOTNET_JitEnableGuardedDevirtualization=0
            return;
        }

        assert((maxNumberOfGuesses > 0) && (maxNumberOfGuesses <= MAX_GDV_TYPE_CHECKS));

        unsigned likelihoodThreshold;
        if (maxNumberOfGuesses == 1)
        {
            // We're allowed to make only a single guess - it means we want to work only with dominating types
            if (call->IsHelperCall())
            {
                // Casts. Most casts aren't too expensive
                likelihoodThreshold = 50;
            }
            else if (isInterface)
            {
                // interface calls
                likelihoodThreshold = 25;
            }
            else
            {
                // virtual calls
                likelihoodThreshold = 30;
            }
        }
        else if (maxNumberOfGuesses == 2)
        {
            // Two guesses - slightly relax the thresholds
            if (call->IsHelperCall())
            {
                // Casts. Most casts aren't too expensive
                likelihoodThreshold = 40;
            }
            else if (isInterface)
            {
                // interface calls
                likelihoodThreshold = 15;
            }
            else
            {
                // virtual calls
                likelihoodThreshold = 20;
            }
        }
        else
        {
            // We're allowed to make more than 2 guesses - pick all types with likelihood >= 10%
            likelihoodThreshold = 10;
        }

        // We have 'maxNumberOfGuesses' number of classes available
        // and we're allowed to make 'maxNumberOfGuesses' number of guesses
        // Iterate over the available classes to find classes with likelihoods bigger than
        // a specific threshold
        //
        assert(*candidatesCount == 0);
        unsigned totalGuesses = min((unsigned)maxNumberOfGuesses, numberOfClasses);
        for (unsigned guessIdx = 0; guessIdx < totalGuesses; guessIdx++)
        {
            if (likelyClasses[guessIdx].likelihood >= likelihoodThreshold)
            {
                classGuesses[guessIdx] = (CORINFO_CLASS_HANDLE)likelyClasses[guessIdx].handle;
                likelihoods[guessIdx]  = likelyClasses[guessIdx].likelihood;
                *candidatesCount       = *candidatesCount + 1;
                JITDUMP("Accepting type %s with likelihood %u as a candidate\n", eeGetClassName(classGuesses[guessIdx]),
                        likelihoods[guessIdx])
            }
            else
            {
                // The candidates are sorted by likelihood so the rest of the
                // guesses will have even lower likelihoods
                break;
            }
        }
    }

    if (numberOfMethods > 0)
    {
        // For method guessing we only support a single target for now
        unsigned likelihoodThreshold = 30;
        if (likelyMethods[0].likelihood >= likelihoodThreshold)
        {
            methodGuesses[0] = (CORINFO_METHOD_HANDLE)likelyMethods[0].handle;
            likelihoods[0]   = likelyMethods[0].likelihood;
            *candidatesCount = 1;
            return;
        }

        JITDUMP("Not guessing for method; likelihood is below %s call threshold %u\n",
                call->IsDelegateInvoke() ? "delegate" : "virtual", likelihoodThreshold);
    }
}

//------------------------------------------------------------------------
// isCompatibleMethodGDV:
//    Check if devirtualizing a call node as a specified target method call is
//    reasonable.
//
// Arguments:
//    call - the call
//    gdvTarget - the target method that we want to guess for and devirtualize to
//
// Returns:
//    true if we can proceed with GDV.
//
// Notes:
//    This implements a small simplified signature-compatibility check to
//    verify that a guess is reasonable. The main goal here is to avoid blowing
//    up the JIT on PGO data with stale GDV candidates; if they are not
//    compatible in the ECMA sense then we do not expect the guard to ever pass
//    at runtime, so we can get by with simplified rules here.
//
bool Compiler::isCompatibleMethodGDV(GenTreeCall* call, CORINFO_METHOD_HANDLE gdvTarget)
{
    CORINFO_SIG_INFO sig;
    info.compCompHnd->getMethodSig(gdvTarget, &sig);

    CORINFO_ARG_LIST_HANDLE sigParam  = sig.args;
    unsigned                numParams = sig.numArgs;
    unsigned                numArgs   = 0;
    for (CallArg& arg : call->gtArgs.Args())
    {
        switch (arg.GetWellKnownArg())
        {
            case WellKnownArg::RetBuffer:
            case WellKnownArg::ThisPointer:
                // Not part of signature but we still expect to see it here
                continue;
            case WellKnownArg::None:
                break;
            default:
                assert(!"Unexpected well known arg to method GDV candidate");
                continue;
        }

        numArgs++;
        if (numArgs > numParams)
        {
            JITDUMP("Incompatible method GDV: call [%06u] has more arguments than signature (sig has %d parameters)\n",
                    dspTreeID(call), numParams);
            return false;
        }

        CORINFO_CLASS_HANDLE classHnd = NO_CLASS_HANDLE;
        CorInfoType          corType  = strip(info.compCompHnd->getArgType(&sig, sigParam, &classHnd));
        var_types            sigType  = JITtype2varType(corType);

        if (!impCheckImplicitArgumentCoercion(sigType, arg.GetNode()->TypeGet()))
        {
            JITDUMP("Incompatible method GDV: arg [%06u] is type-incompatible with signature of target\n",
                    dspTreeID(arg.GetNode()));
            return false;
        }

        // Best-effort check for struct compatibility here.
        if (varTypeIsStruct(sigType) && (arg.GetSignatureClassHandle() != classHnd))
        {
            ClassLayout* callLayout = typGetObjLayout(arg.GetSignatureClassHandle());
            ClassLayout* tarLayout  = typGetObjLayout(classHnd);

            if (!ClassLayout::AreCompatible(callLayout, tarLayout))
            {
                JITDUMP("Incompatible method GDV: struct arg [%06u] is layout-incompatible with signature of target\n",
                        dspTreeID(arg.GetNode()));
                return false;
            }
        }

        sigParam = info.compCompHnd->getArgNext(sigParam);
    }

    if (numArgs < numParams)
    {
        JITDUMP("Incompatible method GDV: call [%06u] has fewer arguments (%d) than signature (%d)\n", dspTreeID(call),
                numArgs, numParams);
        return false;
    }

    return true;
}

//------------------------------------------------------------------------
// considerGuardedDevirtualization: see if we can profitably guess at the
//    class involved in an interface or virtual call.
//
// Arguments:
//
//    call - potential guarded devirtualization candidate
//    ilOffset - IL ofset of the call instruction
//    baseMethod - target method of the call
//    baseClass - class that introduced the target method
//    pContextHandle - context handle for the call
//
// Notes:
//    Consults with VM to see if there's a likely class at runtime,
//    if so, adds a candidate for guarded devirtualization.
//
void Compiler::considerGuardedDevirtualization(GenTreeCall*            call,
                                               IL_OFFSET               ilOffset,
                                               bool                    isInterface,
                                               CORINFO_METHOD_HANDLE   baseMethod,
                                               CORINFO_CLASS_HANDLE    baseClass,
                                               CORINFO_CONTEXT_HANDLE* pContextHandle)
{
    JITDUMP("Considering guarded devirtualization at IL offset %u (0x%x)\n", ilOffset, ilOffset);

    bool hasPgoData = true;

    CORINFO_CLASS_HANDLE  likelyClasses[MAX_GDV_TYPE_CHECKS] = {};
    CORINFO_METHOD_HANDLE likelyMethods[MAX_GDV_TYPE_CHECKS] = {};
    unsigned              likelihoods[MAX_GDV_TYPE_CHECKS]   = {};
    int                   candidatesCount                    = 0;

    // We currently only get likely class guesses when there is PGO data
    // with class profiles.
    //
    if ((fgPgoClassProfiles == 0) && (fgPgoMethodProfiles == 0))
    {
        hasPgoData = false;
    }
    else
    {
        pickGDV(call, ilOffset, isInterface, likelyClasses, likelyMethods, &candidatesCount, likelihoods);
        assert((unsigned)candidatesCount <= MAX_GDV_TYPE_CHECKS);
        assert((unsigned)candidatesCount <= (unsigned)getGDVMaxTypeChecks());
        if (candidatesCount == 0)
        {
            hasPgoData = false;
        }
    }

    // NativeAOT is the only target that currently supports getExactClasses-based GDV
    // where we know the exact number of classes implementing the given base in compile-time.
    // For now, let's only do this when we don't have any PGO data. In future, we should be able to benefit
    // from both.
    if (!hasPgoData && (baseClass != NO_CLASS_HANDLE) && JitConfig.JitEnableExactDevirtualization())
    {
        int maxTypeChecks = min(getGDVMaxTypeChecks(), MAX_GDV_TYPE_CHECKS);

        CORINFO_CLASS_HANDLE exactClasses[MAX_GDV_TYPE_CHECKS];
        int numExactClasses = info.compCompHnd->getExactClasses(baseClass, MAX_GDV_TYPE_CHECKS, exactClasses);
        if (numExactClasses == 0)
        {
            JITDUMP("No exact classes implementing %s\n", eeGetClassName(baseClass))
        }
        else if (numExactClasses < 0 || numExactClasses > maxTypeChecks)
        {
            JITDUMP("Too many exact classes implementing %s (%d > %d)\n", eeGetClassName(baseClass), numExactClasses,
                    maxTypeChecks)
        }
        else
        {
            assert((numExactClasses > 0) && (numExactClasses <= maxTypeChecks));
            JITDUMP("We have exactly %d classes implementing %s:\n", numExactClasses, eeGetClassName(baseClass));

            for (int exactClsIdx = 0; exactClsIdx < numExactClasses; exactClsIdx++)
            {
                CORINFO_CLASS_HANDLE exactCls = exactClasses[exactClsIdx];
                assert(exactCls != NO_CLASS_HANDLE);

                uint32_t clsAttrs = info.compCompHnd->getClassAttribs(exactCls);

                // The getExactClasses method is expected to return precise data, thus eliminating the need
                // to check if it is stale.
                //
                assert((clsAttrs & CORINFO_FLG_ABSTRACT) == 0);

                JITDUMP("  %d) %s\n", exactClsIdx, eeGetClassName(exactCls));

                // Figure out which method will be called.
                //
                CORINFO_DEVIRTUALIZATION_INFO dvInfo;
                dvInfo.virtualMethod               = baseMethod;
                dvInfo.objClass                    = exactCls;
                dvInfo.context                     = *pContextHandle;
                dvInfo.exactContext                = *pContextHandle;
                dvInfo.pResolvedTokenVirtualMethod = nullptr;

                if (!info.compCompHnd->resolveVirtualMethod(&dvInfo))
                {
                    JITDUMP("Can't figure out which method would be invoked, sorry\n");
                    // Maybe other candidates will be resolved.
                    // Although, we no longer can remove the fallback (we never do it currently anyway)
                    break;
                }

                CORINFO_METHOD_HANDLE exactMethod      = dvInfo.devirtualizedMethod;
                uint32_t              exactMethodAttrs = info.compCompHnd->getMethodAttribs(exactMethod);

                // NOTE: This is currently used only with NativeAOT. In theory, we could also check if we
                // have static PGO data to decide which class to guess first. Presumably, this is a rare case.
                //
                int likelyHood = 100 / numExactClasses;

                // If numExactClasses is 3, then likelyHood is 33 and 33*3=99.
                // Apply the error to the first guess, so we'll have [34,33,33]
                if (exactClsIdx == 0)
                {
                    likelyHood += 100 - likelyHood * numExactClasses;
                }

                addGuardedDevirtualizationCandidate(call, exactMethod, exactCls, dvInfo.exactContext, exactMethodAttrs,
                                                    clsAttrs, likelyHood);
            }

            if (call->GetInlineCandidatesCount() == numExactClasses)
            {
                assert(numExactClasses > 0);
                call->gtCallMoreFlags |= GTF_CALL_M_GUARDED_DEVIRT_EXACT;
                // NOTE: we have to drop this flag if we change the number of candidates before we expand.
            }

            return;
        }
    }

    if (!hasPgoData)
    {
        JITDUMP("Not guessing; no PGO and no exact classes\n");
        return;
    }

    // Iterate over the guesses
    for (int candidateId = 0; candidateId < candidatesCount; candidateId++)
    {
        CORINFO_CLASS_HANDLE  likelyClass  = likelyClasses[candidateId];
        CORINFO_METHOD_HANDLE likelyMethod = likelyMethods[candidateId];
        unsigned              likelihood   = likelihoods[candidateId];

        CORINFO_CONTEXT_HANDLE likelyContext = NULL;

        uint32_t likelyClassAttribs = 0;
        if (likelyClass != NO_CLASS_HANDLE)
        {
            likelyClassAttribs = info.compCompHnd->getClassAttribs(likelyClass);

            if ((likelyClassAttribs & CORINFO_FLG_ABSTRACT) != 0)
            {
                // We may see an abstract likely class, if we have a stale profile.
                // No point guessing for this.
                //
                JITDUMP("Not guessing for class; abstract (stale profile)\n");

                // Continue checking other candidates, maybe some of them aren't stale.
                break;
            }

            // Figure out which method will be called.
            //
            CORINFO_DEVIRTUALIZATION_INFO dvInfo;
            dvInfo.virtualMethod               = baseMethod;
            dvInfo.objClass                    = likelyClass;
            dvInfo.context                     = *pContextHandle;
            dvInfo.exactContext                = *pContextHandle;
            dvInfo.pResolvedTokenVirtualMethod = nullptr;

            const bool canResolve = info.compCompHnd->resolveVirtualMethod(&dvInfo);

            if (!canResolve)
            {
                JITDUMP("Can't figure out which method would be invoked, sorry\n");

                // Continue checking other candidates, maybe some of them will succeed.
                break;
            }

            likelyContext = dvInfo.exactContext;
            likelyMethod  = dvInfo.devirtualizedMethod;
        }
        else
        {
            likelyContext = MAKE_METHODCONTEXT(likelyMethod);
        }

        uint32_t likelyMethodAttribs = info.compCompHnd->getMethodAttribs(likelyMethod);

        if (likelyClass == NO_CLASS_HANDLE)
        {
            // We don't support multiple candidates for method guessing yet.
            assert(candidateId == 0);

            // For method GDV do a few more checks that we get for free in the
            // resolve call above for class-based GDV.
            if ((likelyMethodAttribs & CORINFO_FLG_STATIC) != 0)
            {
                assert((fgPgoSource != ICorJitInfo::PgoSource::Dynamic) || call->IsDelegateInvoke());
                JITDUMP("Cannot currently handle devirtualizing static delegate calls, sorry\n");
                break;
            }

            CORINFO_CLASS_HANDLE definingClass = info.compCompHnd->getMethodClass(likelyMethod);
            likelyClassAttribs                 = info.compCompHnd->getClassAttribs(definingClass);

            // For instance methods on value classes we need an extended check to
            // check for the unboxing stub. This is NYI.
            // Note: For dynamic PGO likelyMethod above will be the unboxing stub
            // which would fail GDV for other reasons.
            // However, with static profiles or textual PGO input it is still
            // possible that likelyMethod is not the unboxing stub. So we do need
            // this explicit check.
            if ((likelyClassAttribs & CORINFO_FLG_VALUECLASS) != 0)
            {
                JITDUMP("Cannot currently handle devirtualizing delegate calls on value types, sorry\n");
                break;
            }

            // Verify that the call target and args look reasonable so that the JIT
            // does not blow up during inlining/call morphing.
            //
            // NOTE: Once we want to support devirtualization of delegate calls to
            // static methods and remove the check above we will start failing here
            // for delegates pointing to static methods that have the first arg
            // bound. For example:
            //
            // public static void E(this C c) ...
            // Action a = new C().E;
            //
            // The delegate instance looks exactly like one pointing to an instance
            // method in this case and the call will have zero args while the
            // signature has 1 arg.
            //
            if (!isCompatibleMethodGDV(call, likelyMethod))
            {
                JITDUMP("Target for method-based GDV is incompatible (stale profile?)\n");
                assert((fgPgoSource != ICorJitInfo::PgoSource::Dynamic) &&
                       "Unexpected stale profile in dynamic PGO data");
                break;
            }
        }

#ifdef DEBUG
        char buffer[256];
        JITDUMP("%s call would invoke method %s\n",
                isInterface                ? "interface"
                : call->IsDelegateInvoke() ? "delegate"
                                           : "virtual",
                eeGetMethodFullName(likelyMethod, true, true, buffer, sizeof(buffer)));
#endif

        // Add this as a potential candidate.
        //
        addGuardedDevirtualizationCandidate(call, likelyMethod, likelyClass, likelyContext, likelyMethodAttribs,
                                            likelyClassAttribs, likelihood);
    }
}

//------------------------------------------------------------------------
// addGuardedDevirtualizationCandidate: potentially mark the call as a guarded
//    devirtualization candidate
//
// Notes:
//
// Call sites in rare or unoptimized code, and calls that require cookies are
// not marked as candidates.
//
// As part of marking the candidate, the code spills GT_RET_EXPRs anywhere in any
// child tree, because and we need to clone all these trees when we clone the call
// as part of guarded devirtualization, and these IR nodes can't be cloned.
//
// Arguments:
//    call - potential guarded devirtualization candidate
//    methodHandle - method that will be invoked if the class test succeeds
//    classHandle - class that will be tested for at runtime
//    methodAttr - attributes of the method
//    classAttr - attributes of the class
//    likelihood - odds that this class is the class seen at runtime
//
void Compiler::addGuardedDevirtualizationCandidate(GenTreeCall*           call,
                                                   CORINFO_METHOD_HANDLE  methodHandle,
                                                   CORINFO_CLASS_HANDLE   classHandle,
                                                   CORINFO_CONTEXT_HANDLE contextHandle,
                                                   unsigned               methodAttr,
                                                   unsigned               classAttr,
                                                   unsigned               likelihood)
{
    // This transformation only makes sense for delegate and virtual calls
    assert(call->IsDelegateInvoke() || call->IsVirtual());

    // Only mark calls if the feature is enabled.
    const bool isEnabled = JitConfig.JitEnableGuardedDevirtualization() > 0;

    if (!isEnabled)
    {
        JITDUMP("NOT Marking call [%06u] as guarded devirtualization candidate -- disabled by jit config\n",
                dspTreeID(call));
        return;
    }

    // Bail if not optimizing or the call site is very likely cold
    if (compCurBB->isRunRarely() || opts.OptimizationDisabled())
    {
        JITDUMP("NOT Marking call [%06u] as guarded devirtualization candidate -- rare / dbg / minopts\n",
                dspTreeID(call));
        return;
    }

    // CT_INDIRECT calls may use the cookie, bail if so...
    //
    // If transforming these provides a benefit, we could save this off in the same way
    // we save the stub address below.
    if ((call->gtCallType == CT_INDIRECT) && (call->AsCall()->gtCallCookie != nullptr))
    {
        JITDUMP("NOT Marking call [%06u] as guarded devirtualization candidate -- CT_INDIRECT with cookie\n",
                dspTreeID(call));
        return;
    }

#ifdef DEBUG

    // See if disabled by range
    //
    static ConfigMethodRange JitGuardedDevirtualizationRange;
    JitGuardedDevirtualizationRange.EnsureInit(JitConfig.JitGuardedDevirtualizationRange());
    assert(!JitGuardedDevirtualizationRange.Error());
    if (!JitGuardedDevirtualizationRange.Contains(impInlineRoot()->info.compMethodHash()))
    {
        JITDUMP("NOT Marking call [%06u] as guarded devirtualization candidate -- excluded by "
                "JitGuardedDevirtualizationRange",
                dspTreeID(call));
        return;
    }

#endif

    // We're all set, proceed with candidate creation.
    //
    JITDUMP("Marking call [%06u] as guarded devirtualization candidate; will guess for %s %s\n", dspTreeID(call),
            classHandle != NO_CLASS_HANDLE ? "class" : "method",
            classHandle != NO_CLASS_HANDLE ? eeGetClassName(classHandle) : eeGetMethodFullName(methodHandle));
    setMethodHasGuardedDevirtualization();

    // Spill off any GT_RET_EXPR subtrees so we can clone the call.
    //
    SpillRetExprHelper helper(this);
    helper.StoreRetExprResultsInArgs(call);

    // Gather some information for later. Note we actually allocate InlineCandidateInfo
    // here, as the devirtualized half of this call will likely become an inline candidate.
    //
    InlineCandidateInfo* pInfo = new (this, CMK_Inlining) InlineCandidateInfo;

    pInfo->guardedMethodHandle             = methodHandle;
    pInfo->guardedMethodUnboxedEntryHandle = nullptr;
    pInfo->guardedClassHandle              = classHandle;
    pInfo->likelihood                      = likelihood;
    pInfo->requiresInstMethodTableArg      = false;
    pInfo->exactContextHnd                 = contextHandle;

    // If the guarded class is a value class, look for an unboxed entry point.
    //
    if ((classAttr & CORINFO_FLG_VALUECLASS) != 0)
    {
        JITDUMP("    ... class is a value class, looking for unboxed entry\n");
        bool                  requiresInstMethodTableArg = false;
        CORINFO_METHOD_HANDLE unboxedEntryMethodHandle =
            info.compCompHnd->getUnboxedEntry(methodHandle, &requiresInstMethodTableArg);

        if (unboxedEntryMethodHandle != nullptr)
        {
            JITDUMP("    ... updating GDV candidate with unboxed entry info\n");
            pInfo->guardedMethodUnboxedEntryHandle = unboxedEntryMethodHandle;
            pInfo->requiresInstMethodTableArg      = requiresInstMethodTableArg;
        }
    }

    call->AddGDVCandidateInfo(this, pInfo);
}

//------------------------------------------------------------------------
// impMarkInlineCandidate: determine if this call can be subsequently inlined
//
// Arguments:
//    callNode -- call under scrutiny
//    exactContextHnd -- context handle for inlining
//    exactContextNeedsRuntimeLookup -- true if context required runtime lookup
//    callInfo -- call info from VM
//    ilOffset -- the actual IL offset of the instruction that produced this inline candidate
//
// Notes:
//    Mostly a wrapper for impMarkInlineCandidateHelper that also undoes
//    guarded devirtualization for virtual calls where the method we'd
//    devirtualize to cannot be inlined.

void Compiler::impMarkInlineCandidate(GenTree*               callNode,
                                      CORINFO_CONTEXT_HANDLE exactContextHnd,
                                      bool                   exactContextNeedsRuntimeLookup,
                                      CORINFO_CALL_INFO*     callInfo,
                                      IL_OFFSET              ilOffset)
{
    if (!opts.OptEnabled(CLFLG_INLINING))
    {
        assert(!compIsForInlining());
        return;
    }

    GenTreeCall* call = callNode->AsCall();

    // Call might not have an inline candidate info yet (will be set by impMarkInlineCandidateHelper)
    // so we assume there is always a least one candidate:
    //

    if (call->IsGuardedDevirtualizationCandidate())
    {
        assert(call->GetInlineCandidatesCount() > 0);
        for (uint8_t candidateId = 0; candidateId < call->GetInlineCandidatesCount(); candidateId++)
        {
            InlineResult inlineResult(this, call, nullptr, "impMarkInlineCandidate for GDV");

            // Do the actual evaluation
            impMarkInlineCandidateHelper(call, candidateId, exactContextHnd, exactContextNeedsRuntimeLookup, callInfo,
                                         ilOffset, &inlineResult);
            // Ignore non-inlineable candidates
            // TODO: Consider keeping them to just devirtualize without inlining, at least for interface
            // calls on NativeAOT, but that requires more changes elsewhere too.
            if (!inlineResult.IsCandidate())
            {
                call->RemoveGDVCandidateInfo(this, candidateId);
                candidateId--;
            }
        }

        // None of the candidates made it, make sure the call is no longer marked as "has inline info"
        if (call->GetInlineCandidatesCount() == 0)
        {
            assert(!call->IsInlineCandidate());
            assert(!call->IsGuardedDevirtualizationCandidate());
        }
    }
    else
    {
        const uint8_t candidatesCount = call->GetInlineCandidatesCount();
        assert(candidatesCount <= 1);
        InlineResult inlineResult(this, call, nullptr, "impMarkInlineCandidate");
        impMarkInlineCandidateHelper(call, 0, exactContextHnd, exactContextNeedsRuntimeLookup, callInfo, ilOffset,
                                     &inlineResult);
    }

    // If this call is an inline candidate or is not a guarded devirtualization
    // candidate, we're done.
    if (call->IsInlineCandidate() || !call->IsGuardedDevirtualizationCandidate())
    {
        return;
    }

    // If we can't inline the call we'd guardedly devirtualize to,
    // we undo the guarded devirtualization, as the benefit from
    // just guarded devirtualization alone is likely not worth the
    // extra jit time and code size.
    //
    // TODO: it is possibly interesting to allow this, but requires
    // fixes elsewhere too...
    JITDUMP("Revoking guarded devirtualization candidacy for call [%06u]: target method can't be inlined\n",
            dspTreeID(call));

    call->ClearInlineInfo();
}

//------------------------------------------------------------------------
// impMarkInlineCandidateHelper: determine if this call can be subsequently
//     inlined
//
// Arguments:
//    callNode -- call under scrutiny
//    candidateIndex -- index of the inline candidate to evaluate
//    exactContextHnd -- context handle for inlining
//    exactContextNeedsRuntimeLookup -- true if context required runtime lookup
//    callInfo -- call info from VM
//    ilOffset -- IL offset of instruction creating the inline candidate
//
// Notes:
//    If callNode is an inline candidate, this method sets the flag
//    GTF_CALL_INLINE_CANDIDATE, and ensures that helper methods have
//    filled in the associated InlineCandidateInfo.
//
//    If callNode is not an inline candidate, and the reason is
//    method may be marked as "noinline" to short-circuit any
//    future assessments of calls to this method.
//

void Compiler::impMarkInlineCandidateHelper(GenTreeCall*           call,
                                            uint8_t                candidateIndex,
                                            CORINFO_CONTEXT_HANDLE exactContextHnd,
                                            bool                   exactContextNeedsRuntimeLookup,
                                            CORINFO_CALL_INFO*     callInfo,
                                            IL_OFFSET              ilOffset,
                                            InlineResult*          inlineResult)
{
    // Let the strategy know there's another call
    impInlineRoot()->m_inlineStrategy->NoteCall();

    assert(opts.OptEnabled(CLFLG_INLINING));

    // Don't inline if not optimizing root method
    if (opts.compDbgCode)
    {
        inlineResult->NoteFatal(InlineObservation::CALLER_DEBUG_CODEGEN);
        return;
    }

    // Don't inline if inlining into this method is disabled.
    if (impInlineRoot()->m_inlineStrategy->IsInliningDisabled())
    {
        inlineResult->NoteFatal(InlineObservation::CALLER_IS_JIT_NOINLINE);
        return;
    }

    // Don't inline into callers that use the NextCallReturnAddress intrinsic.
    if (info.compHasNextCallRetAddr)
    {
        inlineResult->NoteFatal(InlineObservation::CALLER_USES_NEXT_CALL_RET_ADDR);
        return;
    }

    // Inlining candidate determination needs to honor only IL tail prefix.
    // Inlining takes precedence over implicit tail call optimization (if the call is not directly recursive).
    if (call->IsTailPrefixedCall())
    {
        inlineResult->NoteFatal(InlineObservation::CALLSITE_EXPLICIT_TAIL_PREFIX);
        return;
    }

    // Delegate Invoke method doesn't have a body and gets special cased instead.
    // Don't even bother trying to inline it.
    if (call->IsDelegateInvoke() && !call->IsGuardedDevirtualizationCandidate())
    {
        inlineResult->NoteFatal(InlineObservation::CALLEE_HAS_NO_BODY);
        return;
    }

    // Tail recursion elimination takes precedence over inlining.
    // TODO: We may want to do some of the additional checks from fgMorphCall
    // here to reduce the chance we don't inline a call that won't be optimized
    // as a fast tail call or turned into a loop.
    if (gtIsRecursiveCall(call) && call->IsImplicitTailCall())
    {
        inlineResult->NoteFatal(InlineObservation::CALLSITE_IMPLICIT_REC_TAIL_CALL);
        return;
    }

    if (call->IsVirtual())
    {
        // Allow guarded devirt calls to be treated as inline candidates,
        // but reject all other virtual calls.
        if (!call->IsGuardedDevirtualizationCandidate())
        {
            inlineResult->NoteFatal(InlineObservation::CALLSITE_IS_NOT_DIRECT);
            return;
        }
    }

    /* Ignore helper calls */

    if (call->IsHelperCall())
    {
        assert(!call->IsGuardedDevirtualizationCandidate());
        inlineResult->NoteFatal(InlineObservation::CALLSITE_IS_CALL_TO_HELPER);
        return;
    }

    /* Ignore indirect calls */
    if (call->gtCallType == CT_INDIRECT)
    {
        inlineResult->NoteFatal(InlineObservation::CALLSITE_IS_NOT_DIRECT_MANAGED);
        return;
    }

    /* I removed the check for BBJ_THROW.  BBJ_THROW is usually marked as rarely run.  This more or less
     * restricts the inliner to non-expanding inlines.  I removed the check to allow for non-expanding
     * inlining in throw blocks.  I should consider the same thing for catch and filter regions. */

    CORINFO_METHOD_HANDLE fncHandle;
    unsigned              methAttr;

    if (call->IsGuardedDevirtualizationCandidate())
    {
        InlineCandidateInfo* gdvCandidate = call->GetGDVCandidateInfo(candidateIndex);
        if (gdvCandidate->guardedMethodUnboxedEntryHandle != nullptr)
        {
            fncHandle = gdvCandidate->guardedMethodUnboxedEntryHandle;
        }
        else
        {
            fncHandle = gdvCandidate->guardedMethodHandle;
        }
        exactContextHnd = gdvCandidate->exactContextHnd;
        methAttr        = info.compCompHnd->getMethodAttribs(fncHandle);
    }
    else
    {
        fncHandle = call->gtCallMethHnd;

        // Reuse method flags from the original callInfo if possible
        if (fncHandle == callInfo->hMethod)
        {
            methAttr = callInfo->methodFlags;
        }
        else
        {
            methAttr = info.compCompHnd->getMethodAttribs(fncHandle);
        }
    }

#ifdef DEBUG
    if (compStressCompile(STRESS_FORCE_INLINE, 0))
    {
        methAttr |= CORINFO_FLG_FORCEINLINE;
    }
#endif

    // Check for DOTNET_AggressiveInlining
    if (compDoAggressiveInlining)
    {
        methAttr |= CORINFO_FLG_FORCEINLINE;
    }

    if (!(methAttr & CORINFO_FLG_FORCEINLINE))
    {
        /* Don't bother inline blocks that are in the filter region */
        if (bbInCatchHandlerILRange(compCurBB))
        {
#ifdef DEBUG
            if (verbose)
            {
                printf("\nWill not inline blocks that are in the catch handler region\n");
            }

#endif

            inlineResult->NoteFatal(InlineObservation::CALLSITE_IS_WITHIN_CATCH);
            return;
        }

        if (bbInFilterILRange(compCurBB))
        {
#ifdef DEBUG
            if (verbose)
            {
                printf("\nWill not inline blocks that are in the filter region\n");
            }
#endif

            inlineResult->NoteFatal(InlineObservation::CALLSITE_IS_WITHIN_FILTER);
            return;
        }
    }

    /* Check if we tried to inline this method before */

    if (methAttr & CORINFO_FLG_DONT_INLINE)
    {
        inlineResult->NoteFatal(InlineObservation::CALLEE_IS_NOINLINE);
        return;
    }

    /* Cannot inline synchronized methods */

    if (methAttr & CORINFO_FLG_SYNCH)
    {
        inlineResult->NoteFatal(InlineObservation::CALLEE_IS_SYNCHRONIZED);
        return;
    }

    /* Check legality of PInvoke callsite (for inlining of marshalling code) */

    if (methAttr & CORINFO_FLG_PINVOKE)
    {
        // See comment in impCheckForPInvokeCall
        BasicBlock* block = compIsForInlining() ? impInlineInfo->iciBlock : compCurBB;
        if (!impCanPInvokeInlineCallSite(block))
        {
            inlineResult->NoteFatal(InlineObservation::CALLSITE_PINVOKE_EH);
            return;
        }
    }

    InlineCandidateInfo* inlineCandidateInfo = nullptr;
    impCheckCanInline(call, candidateIndex, fncHandle, methAttr, exactContextHnd, &inlineCandidateInfo, inlineResult);

    if (inlineResult->IsFailure())
    {
        return;
    }

    // The old value should be null OR this call should be a guarded devirtualization candidate.
    assert(call->IsGuardedDevirtualizationCandidate() || (call->GetSingleInlineCandidateInfo() == nullptr));

    // The new value should not be null.
    assert(inlineCandidateInfo != nullptr);
    inlineCandidateInfo->exactContextNeedsRuntimeLookup = exactContextNeedsRuntimeLookup;
    inlineCandidateInfo->ilOffset                       = ilOffset;

    // If we're in an inlinee compiler, and have a return spill temp, and this inline candidate
    // is also a tail call candidate, it can use the same return spill temp.
    //
    if (compIsForInlining() && call->CanTailCall() &&
        (impInlineInfo->inlineCandidateInfo->preexistingSpillTemp != BAD_VAR_NUM))
    {
        inlineCandidateInfo->preexistingSpillTemp = impInlineInfo->inlineCandidateInfo->preexistingSpillTemp;
        JITDUMP("Inline candidate [%06u] can share spill temp V%02u\n", dspTreeID(call),
                inlineCandidateInfo->preexistingSpillTemp);
    }

    if (call->IsGuardedDevirtualizationCandidate())
    {
        assert(call->GetGDVCandidateInfo(candidateIndex) == inlineCandidateInfo);
        call->gtFlags |= GTF_CALL_INLINE_CANDIDATE;
    }
    else
    {
        assert(candidateIndex == 0);
        call->SetSingleInlineCandidateInfo(inlineCandidateInfo);
    }

    // Let the strategy know there's another candidate.
    impInlineRoot()->m_inlineStrategy->NoteCandidate();

    // Since we're not actually inlining yet, and this call site is
    // still just an inline candidate, there's nothing to report.
    inlineResult->SetSuccessResult(INLINE_CHECK_CAN_INLINE_SUCCESS);
}

/******************************************************************************/
// Returns true if the given intrinsic will be implemented by target-specific
// instructions

bool Compiler::IsTargetIntrinsic(NamedIntrinsic intrinsicName)
{
#if defined(TARGET_XARCH)
    switch (intrinsicName)
    {
            // AMD64/x86 has SSE2 instructions to directly compute sqrt/abs and SSE4.1
            // instructions to directly compute round/ceiling/floor/truncate.

        case NI_System_Math_Abs:
        case NI_System_Math_MultiplyAddEstimate:
        case NI_System_Math_ReciprocalEstimate:
        case NI_System_Math_ReciprocalSqrtEstimate:
        case NI_System_Math_Sqrt:
            return true;

        case NI_System_Math_Ceiling:
        case NI_System_Math_Floor:
        case NI_System_Math_Round:
        case NI_System_Math_Truncate:
            return compOpportunisticallyDependsOn(InstructionSet_SSE41);

        case NI_System_Math_FusedMultiplyAdd:
            return compOpportunisticallyDependsOn(InstructionSet_FMA);

        default:
            return false;
    }
#elif defined(TARGET_ARM64)
    switch (intrinsicName)
    {
        case NI_System_Math_Abs:
        case NI_System_Math_Ceiling:
        case NI_System_Math_Floor:
        case NI_System_Math_Max:
        case NI_System_Math_Min:
        case NI_System_Math_MultiplyAddEstimate:
        case NI_System_Math_ReciprocalEstimate:
        case NI_System_Math_ReciprocalSqrtEstimate:
        case NI_System_Math_Round:
        case NI_System_Math_Sqrt:
        case NI_System_Math_Truncate:
            return true;

        case NI_System_Math_FusedMultiplyAdd:
            return compOpportunisticallyDependsOn(InstructionSet_AdvSimd);

        default:
            return false;
    }
#elif defined(TARGET_ARM)
    switch (intrinsicName)
    {
        case NI_System_Math_Abs:
        case NI_System_Math_Sqrt:
        case NI_System_Math_MultiplyAddEstimate:
        case NI_System_Math_ReciprocalEstimate:
        case NI_System_Math_ReciprocalSqrtEstimate:
            return true;

        default:
            return false;
    }
#elif defined(TARGET_LOONGARCH64) || defined(TARGET_RISCV64)
    switch (intrinsicName)
    {
        case NI_System_Math_Abs:
        case NI_System_Math_Sqrt:
        case NI_System_Math_ReciprocalSqrtEstimate:
        {
            // TODO-LoongArch64: support these standard intrinsics
            // TODO-RISCV64: support these standard intrinsics

            return false;
        }

        case NI_System_Math_MultiplyAddEstimate:
        case NI_System_Math_ReciprocalEstimate:
            return true;

        default:
            return false;
    }
#else
    // TODO: This portion of logic is not implemented for other arch.
    // The reason for returning true is that on all other arch the only intrinsic
    // enabled are target intrinsics.
    return true;
#endif
}

/******************************************************************************/
// Returns true if the given intrinsic will be implemented by calling System.Math
// methods.

bool Compiler::IsIntrinsicImplementedByUserCall(NamedIntrinsic intrinsicName)
{
    // Currently, if a math intrinsic is not implemented by target-specific
    // instructions, it will be implemented by a System.Math call. In the
    // future, if we turn to implementing some of them with helper calls,
    // this predicate needs to be revisited.
    return !IsTargetIntrinsic(intrinsicName);
}

bool Compiler::IsMathIntrinsic(NamedIntrinsic intrinsicName)
{
    switch (intrinsicName)
    {
        case NI_System_Math_Abs:
        case NI_System_Math_Acos:
        case NI_System_Math_Acosh:
        case NI_System_Math_Asin:
        case NI_System_Math_Asinh:
        case NI_System_Math_Atan:
        case NI_System_Math_Atanh:
        case NI_System_Math_Atan2:
        case NI_System_Math_Cbrt:
        case NI_System_Math_Ceiling:
        case NI_System_Math_Cos:
        case NI_System_Math_Cosh:
        case NI_System_Math_Exp:
        case NI_System_Math_Floor:
        case NI_System_Math_FusedMultiplyAdd:
        case NI_System_Math_ILogB:
        case NI_System_Math_Log:
        case NI_System_Math_Log2:
        case NI_System_Math_Log10:
        case NI_System_Math_Max:
        case NI_System_Math_MaxMagnitude:
        case NI_System_Math_MaxMagnitudeNumber:
        case NI_System_Math_MaxNumber:
        case NI_System_Math_Min:
        case NI_System_Math_MinMagnitude:
        case NI_System_Math_MinMagnitudeNumber:
        case NI_System_Math_MinNumber:
        case NI_System_Math_MultiplyAddEstimate:
        case NI_System_Math_Pow:
        case NI_System_Math_ReciprocalEstimate:
        case NI_System_Math_ReciprocalSqrtEstimate:
        case NI_System_Math_Round:
        case NI_System_Math_Sin:
        case NI_System_Math_Sinh:
        case NI_System_Math_Sqrt:
        case NI_System_Math_Tan:
        case NI_System_Math_Tanh:
        case NI_System_Math_Truncate:
        {
            assert((intrinsicName > NI_SYSTEM_MATH_START) && (intrinsicName < NI_SYSTEM_MATH_END));
            return true;
        }

        default:
        {
            assert((intrinsicName < NI_SYSTEM_MATH_START) || (intrinsicName > NI_SYSTEM_MATH_END));
            return false;
        }
    }
}

bool Compiler::IsMathIntrinsic(GenTree* tree)
{
    return (tree->OperGet() == GT_INTRINSIC) && IsMathIntrinsic(tree->AsIntrinsic()->gtIntrinsicName);
}

//------------------------------------------------------------------------
// impDevirtualizeCall: Attempt to change a virtual vtable call into a
//   normal call
//
// Arguments:
//     call -- the call node to examine/modify
//     pResolvedToken -- [IN] the resolved token used to create the call. Used for R2R.
//     method   -- [IN/OUT] the method handle for call. Updated iff call devirtualized.
//     methodFlags -- [IN/OUT] flags for the method to call. Updated iff call devirtualized.
//     pContextHandle -- [IN/OUT] context handle for the call. Updated iff call devirtualized.
//     pExactContextHandle -- [OUT] updated context handle iff call devirtualized
//     isLateDevirtualization -- if devirtualization is happening after importation
//     isExplicitTailCalll -- [IN] true if we plan on using an explicit tail call
//     ilOffset -- IL offset of the call
//
// Notes:
//     Virtual calls in IL will always "invoke" the base class method.
//
//     This transformation looks for evidence that the type of 'this'
//     in the call is exactly known, is a final class or would invoke
//     a final method, and if that and other safety checks pan out,
//     modifies the call and the call info to create a direct call.
//
//     This transformation is initially done in the importer and not
//     in some subsequent optimization pass because we want it to be
//     upstream of inline candidate identification.
//
//     However, later phases may supply improved type information that
//     can enable further devirtualization. We currently reinvoke this
//     code after inlining, if the return value of the inlined call is
//     the 'this obj' of a subsequent virtual call.
//
//     If devirtualization succeeds and the call's this object is a
//     (boxed) value type, the jit will ask the EE for the unboxed entry
//     point. If this exists, the jit will invoke the unboxed entry
//     on the box payload. In addition if the boxing operation is
//     visible to the jit and the call is the only consmer of the box,
//     the jit will try analyze the box to see if the call can be instead
//     instead made on a local copy. If that is doable, the call is
//     updated to invoke the unboxed entry on the local copy and the
//     boxing operation is removed.
//
//     When guarded devirtualization is enabled, this method will mark
//     calls as guarded devirtualization candidates, if the type of `this`
//     is not exactly known, and there is a plausible guess for the type.
void Compiler::impDevirtualizeCall(GenTreeCall*            call,
                                   CORINFO_RESOLVED_TOKEN* pResolvedToken,
                                   CORINFO_METHOD_HANDLE*  method,
                                   unsigned*               methodFlags,
                                   CORINFO_CONTEXT_HANDLE* pContextHandle,
                                   CORINFO_CONTEXT_HANDLE* pExactContextHandle,
                                   bool                    isLateDevirtualization,
                                   bool                    isExplicitTailCall,
                                   IL_OFFSET               ilOffset)
{
    assert(call != nullptr);
    assert(method != nullptr);
    assert(methodFlags != nullptr);
    assert(pContextHandle != nullptr);

    // This should be a virtual vtable or virtual stub call.
    //
    assert(call->IsVirtual());
    assert(opts.OptimizationEnabled());

#if defined(DEBUG)
    // Bail if devirt is disabled.
    if (JitConfig.JitEnableDevirtualization() == 0)
    {
        return;
    }

    // Optionally, print info on devirtualization
    Compiler* const rootCompiler = impInlineRoot();
    const bool      doPrint      = JitConfig.JitPrintDevirtualizedMethods().contains(rootCompiler->info.compMethodHnd,
                                                                                     rootCompiler->info.compClassHnd,
                                                                                     &rootCompiler->info.compMethodInfo->args);
#endif // DEBUG

    // Fetch information about the virtual method we're calling.
    CORINFO_METHOD_HANDLE baseMethod        = *method;
    unsigned              baseMethodAttribs = *methodFlags;

    if (baseMethodAttribs == 0)
    {
        // For late devirt we may not have method attributes, so fetch them.
        baseMethodAttribs = info.compCompHnd->getMethodAttribs(baseMethod);
    }
    else
    {
#if defined(DEBUG)
        // Validate that callInfo has up to date method flags
        const DWORD freshBaseMethodAttribs = info.compCompHnd->getMethodAttribs(baseMethod);

        // All the base method attributes should agree, save that
        // CORINFO_FLG_DONT_INLINE may have changed from 0 to 1
        // because of concurrent jitting activity.
        //
        // Note we don't look at this particular flag bit below, and
        // later on (if we do try and inline) we will rediscover why
        // the method can't be inlined, so there's no danger here in
        // seeing this particular flag bit in different states between
        // the cached and fresh values.
        if ((freshBaseMethodAttribs & ~CORINFO_FLG_DONT_INLINE) != (baseMethodAttribs & ~CORINFO_FLG_DONT_INLINE))
        {
            assert(!"mismatched method attributes");
        }
#endif // DEBUG
    }

    // In R2R mode, we might see virtual stub calls to
    // non-virtuals. For instance cases where the non-virtual method
    // is in a different assembly but is called via CALLVIRT. For
    // version resilience we must allow for the fact that the method
    // might become virtual in some update.
    //
    // In non-R2R modes CALLVIRT <nonvirtual> will be turned into a
    // regular call+nullcheck upstream, so we won't reach this
    // point.
    if ((baseMethodAttribs & CORINFO_FLG_VIRTUAL) == 0)
    {
        assert(call->IsVirtualStub());
        assert(opts.IsReadyToRun());
        JITDUMP("\nimpDevirtualizeCall: [R2R] base method not virtual, sorry\n");
        return;
    }

    // Fetch information about the class that introduced the virtual method.
    CORINFO_CLASS_HANDLE baseClass        = info.compCompHnd->getMethodClass(baseMethod);
    const DWORD          baseClassAttribs = info.compCompHnd->getClassAttribs(baseClass);

    // Is the call an interface call?
    const bool isInterface = (baseClassAttribs & CORINFO_FLG_INTERFACE) != 0;

    // See what we know about the type of 'this' in the call.
    assert(call->gtArgs.HasThisPointer());
    CallArg*             thisArg      = call->gtArgs.GetThisArg();
    GenTree*             thisObj      = thisArg->GetEarlyNode()->gtEffectiveVal();
    bool                 isExact      = false;
    bool                 objIsNonNull = false;
    CORINFO_CLASS_HANDLE objClass     = gtGetClassHandle(thisObj, &isExact, &objIsNonNull);

    // Bail if we know nothing.
    if (objClass == NO_CLASS_HANDLE)
    {
        JITDUMP("\nimpDevirtualizeCall: no type available (op=%s)\n", GenTree::OpName(thisObj->OperGet()));

        // Don't try guarded devirtualiztion when we're doing late devirtualization.
        //
        if (isLateDevirtualization)
        {
            JITDUMP("No guarded devirt during late devirtualization\n");
            return;
        }

        considerGuardedDevirtualization(call, ilOffset, isInterface, baseMethod, baseClass, pContextHandle);

        return;
    }

    // If the objClass is sealed (final), then we may be able to devirtualize.
    const DWORD objClassAttribs = info.compCompHnd->getClassAttribs(objClass);
    const bool  objClassIsFinal = (objClassAttribs & CORINFO_FLG_FINAL) != 0;

#if defined(DEBUG)
    const char* callKind       = isInterface ? "interface" : "virtual";
    const char* objClassNote   = "[?]";
    const char* objClassName   = "?objClass";
    const char* baseClassName  = "?baseClass";
    const char* baseMethodName = "?baseMethod";

    if (verbose || doPrint)
    {
        objClassNote   = isExact ? " [exact]" : objClassIsFinal ? " [final]" : "";
        objClassName   = eeGetClassName(objClass);
        baseClassName  = eeGetClassName(baseClass);
        baseMethodName = eeGetMethodName(baseMethod);

        if (verbose)
        {
            printf("\nimpDevirtualizeCall: Trying to devirtualize %s call:\n"
                   "    class for 'this' is %s%s (attrib %08x)\n"
                   "    base method is %s::%s\n",
                   callKind, objClassName, objClassNote, objClassAttribs, baseClassName, baseMethodName);
        }
    }
#endif // defined(DEBUG)

    // See if the jit's best type for `obj` is an interface.
    // See for instance System.ValueTuple`8::GetHashCode, where lcl 0 is System.IValueTupleInternal
    //   IL_021d:  ldloc.0
    //   IL_021e:  callvirt   instance int32 System.Object::GetHashCode()
    //
    // If so, we can't devirtualize, but we may be able to do guarded devirtualization.
    //
    if ((objClassAttribs & CORINFO_FLG_INTERFACE) != 0)
    {
        // Don't try guarded devirtualiztion when we're doing late devirtualization.
        //
        if (isLateDevirtualization)
        {
            JITDUMP("No guarded devirt during late devirtualization\n");
            return;
        }

        considerGuardedDevirtualization(call, ilOffset, isInterface, baseMethod, baseClass, pContextHandle);
        return;
    }

    // If we get this far, the jit has a lower bound class type for the `this` object being used for dispatch.
    // It may or may not know enough to devirtualize...
    if (isInterface)
    {
        assert(call->IsVirtualStub());
        JITDUMP("--- base class is interface\n");
    }

    // Fetch the method that would be called based on the declared type of 'this',
    // and prepare to fetch the method attributes.
    //
    CORINFO_DEVIRTUALIZATION_INFO dvInfo;
    dvInfo.virtualMethod               = baseMethod;
    dvInfo.objClass                    = objClass;
    dvInfo.context                     = *pContextHandle;
    dvInfo.detail                      = CORINFO_DEVIRTUALIZATION_UNKNOWN;
    dvInfo.pResolvedTokenVirtualMethod = pResolvedToken;

    info.compCompHnd->resolveVirtualMethod(&dvInfo);

    CORINFO_METHOD_HANDLE   derivedMethod         = dvInfo.devirtualizedMethod;
    CORINFO_CONTEXT_HANDLE  exactContext          = dvInfo.exactContext;
    CORINFO_CLASS_HANDLE    derivedClass          = NO_CLASS_HANDLE;
    CORINFO_RESOLVED_TOKEN* pDerivedResolvedToken = &dvInfo.resolvedTokenDevirtualizedMethod;

    if (derivedMethod != nullptr)
    {
        assert(exactContext != nullptr);
        assert(((size_t)exactContext & CORINFO_CONTEXTFLAGS_MASK) == CORINFO_CONTEXTFLAGS_CLASS);
        derivedClass = (CORINFO_CLASS_HANDLE)((size_t)exactContext & ~CORINFO_CONTEXTFLAGS_MASK);
    }

    DWORD derivedMethodAttribs = 0;
    bool  derivedMethodIsFinal = false;
    bool  canDevirtualize      = false;

#if defined(DEBUG)
    const char* derivedClassName  = "?derivedClass";
    const char* derivedMethodName = "?derivedMethod";
    const char* note              = "inexact or not final";
#endif

    // If we failed to get a method handle, we can't directly devirtualize.
    //
    // This can happen when prejitting, if the devirtualization crosses
    // servicing bubble boundaries, or if objClass is a shared class.
    //
    if (derivedMethod == nullptr)
    {
        JITDUMP("--- no derived method: %s\n", devirtualizationDetailToString(dvInfo.detail));
    }
    else
    {
        // Fetch method attributes to see if method is marked final.
        derivedMethodAttribs = info.compCompHnd->getMethodAttribs(derivedMethod);
        derivedMethodIsFinal = ((derivedMethodAttribs & CORINFO_FLG_FINAL) != 0);

#if defined(DEBUG)
        if (isExact)
        {
            note = "exact";
        }
        else if (objClassIsFinal)
        {
            note = "final class";
        }
        else if (derivedMethodIsFinal)
        {
            note = "final method";
        }

        if (verbose || doPrint)
        {
            derivedMethodName = eeGetMethodName(derivedMethod);
            derivedClassName  = eeGetClassName(derivedClass);
            if (verbose)
            {
                printf("    devirt to %s::%s -- %s\n", derivedClassName, derivedMethodName, note);
                gtDispTree(call);
            }
        }
#endif // defined(DEBUG)

        canDevirtualize = isExact || objClassIsFinal || (!isInterface && derivedMethodIsFinal);
    }

    // We still might be able to do a guarded devirtualization.
    // Note the call might be an interface call or a virtual call.
    //
    if (!canDevirtualize)
    {
        JITDUMP("    Class not final or exact%s\n", isInterface ? "" : ", and method not final");

#if defined(DEBUG)
        // If we know the object type exactly, we generally expect we can devirtualize.
        // (don't when doing late devirt as we won't have an owner type (yet))
        //
        if (!isLateDevirtualization && (isExact || objClassIsFinal) && JitConfig.JitNoteFailedExactDevirtualization())
        {
            printf("@@@ Exact/Final devirt failure in %s at [%06u] $ %s\n", info.compFullName, dspTreeID(call),
                   devirtualizationDetailToString(dvInfo.detail));
        }
#endif

        // Don't try guarded devirtualiztion if we're doing late devirtualization.
        //
        if (isLateDevirtualization)
        {
            JITDUMP("No guarded devirt during late devirtualization\n");
            return;
        }

        considerGuardedDevirtualization(call, ilOffset, isInterface, baseMethod, baseClass, pContextHandle);
        return;
    }

    // All checks done. Time to transform the call.
    //
    // We should always have an exact class context.
    //
    // Note that wouldnt' be true if the runtime side supported array interface devirt,
    // the resulting method would be a generic method of the non-generic SZArrayHelper class.
    //
    assert(canDevirtualize);
    Metrics.DevirtualizedCall++;

    JITDUMP("    %s; can devirtualize\n", note);

    // Make the updates.
    call->gtFlags &= ~GTF_CALL_VIRT_VTABLE;
    call->gtFlags &= ~GTF_CALL_VIRT_STUB;
    call->gtCallMethHnd = derivedMethod;
    call->gtCallType    = CT_USER_FUNC;
    call->gtControlExpr = nullptr;
    INDEBUG(call->gtCallDebugFlags |= GTF_CALL_MD_DEVIRTUALIZED);

    // Virtual calls include an implicit null check, which we may
    // now need to make explicit.
    if (!objIsNonNull)
    {
        call->gtFlags |= GTF_CALL_NULLCHECK;
    }

    // Clear the inline candidate info (may be non-null since
    // it's a union field used for other things by virtual
    // stubs)
    call->ClearInlineInfo();
    call->gtCallMoreFlags &= ~GTF_CALL_M_HAS_LATE_DEVIRT_INFO;

#if defined(DEBUG)
    if (verbose)
    {
        printf("... after devirt...\n");
        gtDispTree(call);
    }

    if (doPrint)
    {
        printf("Devirtualized %s call to %s:%s; now direct call to %s:%s [%s]\n", callKind, baseClassName,
               baseMethodName, derivedClassName, derivedMethodName, note);
    }

    // If we successfully devirtualized based on an exact or final class,
    // and we have dynamic PGO data describing the likely class, make sure they agree.
    //
    // If pgo source is not dynamic we may see likely classes from other versions of this code
    // where types had different properties.
    //
    // If method is an inlinee we may be specializing to a class that wasn't seen at runtime.
    //
    const bool canSensiblyCheck =
        (isExact || objClassIsFinal) && (fgPgoSource == ICorJitInfo::PgoSource::Dynamic) && !compIsForInlining();
    if (JitConfig.JitCrossCheckDevirtualizationAndPGO() && canSensiblyCheck)
    {
        // We only can handle a single likely class for now
        const int               maxLikelyClasses = 1;
        LikelyClassMethodRecord likelyClasses[maxLikelyClasses];

        UINT32 numberOfClasses =
            getLikelyClasses(likelyClasses, maxLikelyClasses, fgPgoSchema, fgPgoSchemaCount, fgPgoData, ilOffset);
        UINT32 likelihood = likelyClasses[0].likelihood;

        CORINFO_CLASS_HANDLE likelyClass = (CORINFO_CLASS_HANDLE)likelyClasses[0].handle;

        if (numberOfClasses > 0)
        {
            // PGO had better agree the class we devirtualized to is plausible.
            //
            if (likelyClass != derivedClass)
            {
                // Managed type system may report different addresses for a class handle
                // at different times....?
                //
                // Also, AOT may have a more nuanced notion of class equality.
                //
                if (!opts.jitFlags->IsSet(JitFlags::JIT_FLAG_PREJIT))
                {
                    bool mismatch = true;

                    // derivedClass will be the introducer of derived method, so it's possible
                    // likelyClass is a non-overriding subclass. Check up the hierarchy.
                    //
                    CORINFO_CLASS_HANDLE parentClass = likelyClass;
                    while (parentClass != NO_CLASS_HANDLE)
                    {
                        if (parentClass == derivedClass)
                        {
                            mismatch = false;
                            break;
                        }

                        parentClass = info.compCompHnd->getParentType(parentClass);
                    }

                    if (mismatch || (numberOfClasses != 1) || (likelihood != 100))
                    {
                        printf("@@@ Likely %p (%s) != Derived %p (%s) [n=%u, l=%u, il=%u] in %s \n", likelyClass,
                               eeGetClassName(likelyClass), derivedClass, eeGetClassName(derivedClass), numberOfClasses,
                               likelihood, ilOffset, info.compFullName);
                    }

                    assert(!(mismatch || (numberOfClasses != 1) || (likelihood != 100)));
                }
            }
        }
    }
#endif // defined(DEBUG)

    // If the 'this' object is a value class, see if we can rework the call to invoke the
    // unboxed entry. This effectively inlines the normally un-inlineable wrapper stub
    // and exposes the potentially inlinable unboxed entry method.
    //
    // We won't optimize explicit tail calls, as ensuring we get the right tail call info
    // is tricky (we'd need to pass an updated sig and resolved token back to some callers).
    //
    // Note we may not have a derived class in some cases (eg interface call on an array)
    //
    if (info.compCompHnd->isValueClass(derivedClass))
    {
        if (isExplicitTailCall)
        {
            JITDUMP("Have a direct explicit tail call to boxed entry point; can't optimize further\n");
        }
        else
        {
            JITDUMP("Have a direct call to boxed entry point. Trying to optimize to call an unboxed entry point\n");

            // Note for some shared methods the unboxed entry point requires an extra parameter.
            bool                  requiresInstMethodTableArg = false;
            CORINFO_METHOD_HANDLE unboxedEntryMethod =
                info.compCompHnd->getUnboxedEntry(derivedMethod, &requiresInstMethodTableArg);

            if (unboxedEntryMethod != nullptr)
            {
                bool optimizedTheBox = false;

                // If the 'this' object is a local box, see if we can revise things
                // to not require boxing.
                //
                if (thisObj->IsBoxedValue() && !isExplicitTailCall)
                {
                    // Since the call is the only consumer of the box, we know the box can't escape
                    // since it is being passed an interior pointer.
                    //
                    // So, revise the box to simply create a local copy, use the address of that copy
                    // as the this pointer, and update the entry point to the unboxed entry.
                    //
                    // Ideally, we then inline the boxed method and and if it turns out not to modify
                    // the copy, we can undo the copy too.
                    GenTree* localCopyThis = nullptr;

                    if (requiresInstMethodTableArg)
                    {
                        // Perform a trial box removal and ask for the type handle tree that fed the box.
                        //
                        JITDUMP("Unboxed entry needs method table arg...\n");
                        GenTree* methodTableArg =
                            gtTryRemoveBoxUpstreamEffects(thisObj, BR_DONT_REMOVE_WANT_TYPE_HANDLE);

                        if (methodTableArg != nullptr)
                        {
                            // If that worked, turn the box into a copy to a local var
                            //
                            JITDUMP("Found suitable method table arg tree [%06u]\n", dspTreeID(methodTableArg));
                            localCopyThis = gtTryRemoveBoxUpstreamEffects(thisObj, BR_MAKE_LOCAL_COPY);

                            if (localCopyThis != nullptr)
                            {
                                // Pass the local var as this and the type handle as a new arg
                                //
                                JITDUMP("Success! invoking unboxed entry point on local copy, and passing method table "
                                        "arg\n");
                                // TODO-CallArgs-REVIEW: Might discard commas otherwise?
                                assert(thisObj == thisArg->GetEarlyNode());
                                thisArg->SetEarlyNode(localCopyThis);
                                INDEBUG(call->gtCallDebugFlags |= GTF_CALL_MD_UNBOXED);

                                call->gtArgs.InsertInstParam(this, methodTableArg);

                                call->gtCallMethHnd   = unboxedEntryMethod;
                                derivedMethod         = unboxedEntryMethod;
                                pDerivedResolvedToken = &dvInfo.resolvedTokenDevirtualizedUnboxedMethod;

                                // Method attributes will differ because unboxed entry point is shared
                                //
                                const DWORD unboxedMethodAttribs =
                                    info.compCompHnd->getMethodAttribs(unboxedEntryMethod);
                                JITDUMP("Updating method attribs from 0x%08x to 0x%08x\n", derivedMethodAttribs,
                                        unboxedMethodAttribs);
                                derivedMethodAttribs = unboxedMethodAttribs;
                                optimizedTheBox      = true;
                            }
                            else
                            {
                                JITDUMP("Sorry, failed to undo the box -- can't convert to local copy\n");
                            }
                        }
                        else
                        {
                            JITDUMP("Sorry, failed to undo the box -- can't find method table arg\n");
                        }
                    }
                    else
                    {
                        JITDUMP("Found unboxed entry point, trying to simplify box to a local copy\n");
                        localCopyThis = gtTryRemoveBoxUpstreamEffects(thisObj, BR_MAKE_LOCAL_COPY);

                        if (localCopyThis != nullptr)
                        {
                            JITDUMP("Success! invoking unboxed entry point on local copy\n");
                            assert(thisObj == thisArg->GetEarlyNode());
                            // TODO-CallArgs-REVIEW: Might discard commas otherwise?
                            thisArg->SetEarlyNode(localCopyThis);
                            call->gtCallMethHnd = unboxedEntryMethod;
                            INDEBUG(call->gtCallDebugFlags |= GTF_CALL_MD_UNBOXED);
                            derivedMethod         = unboxedEntryMethod;
                            pDerivedResolvedToken = &dvInfo.resolvedTokenDevirtualizedUnboxedMethod;

                            optimizedTheBox = true;
                        }
                        else
                        {
                            JITDUMP("Sorry, failed to undo the box\n");
                        }
                    }

                    if (optimizedTheBox)
                    {
                        assert(localCopyThis->IsLclVarAddr());

                        // We may end up inlining this call, so the local copy must be marked as "aliased",
                        // making sure the inlinee importer will know when to spill references to its value.
                        lvaGetDesc(localCopyThis->AsLclFld())->lvHasLdAddrOp = true;
                        Metrics.DevirtualizedCallRemovedBox++;
                        Metrics.DevirtualizedCallUnboxedEntry++;

#if FEATURE_TAILCALL_OPT
                        if (call->IsImplicitTailCall())
                        {
                            JITDUMP("Clearing the implicit tail call flag\n");

                            // If set, we clear the implicit tail call flag
                            // as we just introduced a new address taken local variable
                            //
                            call->gtCallMoreFlags &= ~GTF_CALL_M_IMPLICIT_TAILCALL;
                        }
#endif // FEATURE_TAILCALL_OPT
                    }
                }

                if (!optimizedTheBox)
                {
                    // If we get here, we have a boxed value class that either wasn't boxed
                    // locally, or was boxed locally but we were unable to remove the box for
                    // various reasons.
                    //
                    // We can still update the call to invoke the unboxed entry, if the
                    // boxed value is simple.
                    //
                    if (requiresInstMethodTableArg)
                    {
                        // Get the method table from the boxed object.
                        //
                        // TODO-CallArgs-REVIEW: Use thisObj here? Differs by gtEffectiveVal.
                        GenTree* const clonedThisArg = gtClone(thisArg->GetEarlyNode());

                        if (clonedThisArg == nullptr)
                        {
                            JITDUMP(
                                "unboxed entry needs MT arg, but `this` was too complex to clone. Deferring update.\n");
                        }
                        else
                        {
                            JITDUMP("revising call to invoke unboxed entry with additional method table arg\n");

                            GenTree* const methodTableArg = gtNewMethodTableLookup(clonedThisArg);

                            // Update the 'this' pointer to refer to the box payload
                            //
                            GenTree* const payloadOffset = gtNewIconNode(TARGET_POINTER_SIZE, TYP_I_IMPL);
                            GenTree* const boxPayload =
                                gtNewOperNode(GT_ADD, TYP_BYREF, thisArg->GetEarlyNode(), payloadOffset);

                            assert(thisObj == thisArg->GetEarlyNode());
                            thisArg->SetEarlyNode(boxPayload);
                            call->gtCallMethHnd = unboxedEntryMethod;
                            INDEBUG(call->gtCallDebugFlags |= GTF_CALL_MD_UNBOXED);

                            // Method attributes will differ because unboxed entry point is shared
                            //
                            const DWORD unboxedMethodAttribs = info.compCompHnd->getMethodAttribs(unboxedEntryMethod);
                            JITDUMP("Updating method attribs from 0x%08x to 0x%08x\n", derivedMethodAttribs,
                                    unboxedMethodAttribs);
                            derivedMethod         = unboxedEntryMethod;
                            pDerivedResolvedToken = &dvInfo.resolvedTokenDevirtualizedUnboxedMethod;
                            derivedMethodAttribs  = unboxedMethodAttribs;

                            call->gtArgs.InsertInstParam(this, methodTableArg);
                            Metrics.DevirtualizedCallUnboxedEntry++;
                        }
                    }
                    else
                    {
                        JITDUMP("revising call to invoke unboxed entry\n");

                        GenTree* const payloadOffset = gtNewIconNode(TARGET_POINTER_SIZE, TYP_I_IMPL);
                        GenTree* const boxPayload =
                            gtNewOperNode(GT_ADD, TYP_BYREF, thisArg->GetEarlyNode(), payloadOffset);

                        thisArg->SetEarlyNode(boxPayload);
                        call->gtCallMethHnd = unboxedEntryMethod;
                        INDEBUG(call->gtCallDebugFlags |= GTF_CALL_MD_UNBOXED);
                        derivedMethod         = unboxedEntryMethod;
                        pDerivedResolvedToken = &dvInfo.resolvedTokenDevirtualizedUnboxedMethod;
                        Metrics.DevirtualizedCallUnboxedEntry++;
                    }
                }
            }
            else
            {
                // Many of the low-level methods on value classes won't have unboxed entries,
                // as they need access to the type of the object.
                //
                // Note this may be a cue for us to stack allocate the boxed object, since
                // we probably know that these objects don't escape.
                JITDUMP("Sorry, failed to find unboxed entry point\n");
            }
        }
    }

    // Need to update call info too.
    //
    *method      = derivedMethod;
    *methodFlags = derivedMethodAttribs;

    // Update context handle
    //
    *pContextHandle = MAKE_METHODCONTEXT(derivedMethod);

    // Update exact context handle.
    //
    if (pExactContextHandle != nullptr)
    {
        *pExactContextHandle = MAKE_CLASSCONTEXT(derivedClass);
    }

    // We might have created a new recursive tail call candidate.
    //
    if (call->CanTailCall() && gtIsRecursiveCall(derivedMethod))
    {
        setMethodHasRecursiveTailcall();
        compCurBB->SetFlags(BBF_RECURSIVE_TAILCALL);
    }

#ifdef FEATURE_READYTORUN
    if (opts.IsReadyToRun())
    {
        // For R2R, getCallInfo triggers bookkeeping on the zap
        // side and acquires the actual symbol to call so we need to call it here.

        // Look up the new call info.
        CORINFO_CALL_INFO derivedCallInfo;
        eeGetCallInfo(pDerivedResolvedToken, nullptr, CORINFO_CALLINFO_ALLOWINSTPARAM, &derivedCallInfo);

        // Update the call.
        call->gtCallMoreFlags &= ~GTF_CALL_M_VIRTSTUB_REL_INDIRECT;
        call->setEntryPoint(derivedCallInfo.codePointerLookup.constLookup);
    }
#endif // FEATURE_READYTORUN
}

//------------------------------------------------------------------------
// impConsiderCallProbe: Consider whether a call should get a histogram probe
// and mark it if so.
//
// Arguments:
//     call - The call
//     ilOffset - The precise IL offset of the call
//
// Returns:
//     True if the call was marked such that we will add a class or method probe for it.
//
bool Compiler::impConsiderCallProbe(GenTreeCall* call, IL_OFFSET ilOffset)
{
    // Possibly instrument. Note for OSR+PGO we will instrument when
    // optimizing and (currently) won't devirtualize. We may want
    // to revisit -- if we can devirtualize we should be able to
    // suppress the probe.
    //
    // We strip BBINSTR from inlinees currently, so we'll only
    // do this for the root method calls.
    //
    if (!opts.jitFlags->IsSet(JitFlags::JIT_FLAG_BBINSTR))
    {
        return false;
    }

    assert(opts.OptimizationDisabled() || opts.IsInstrumentedAndOptimized());
    assert(!compIsForInlining());

    // During importation, optionally flag this block as one that
    // contains calls requiring class profiling. Ideally perhaps
    // we'd just keep track of the calls themselves, so we don't
    // have to search for them later.
    //
    if (compClassifyGDVProbeType(call) == GDVProbeType::None)
    {
        return false;
    }

    JITDUMP("\n ... marking [%06u] in " FMT_BB " for method/class profile instrumentation\n", dspTreeID(call),
            compCurBB->bbNum);
    HandleHistogramProfileCandidateInfo* pInfo = new (this, CMK_Inlining) HandleHistogramProfileCandidateInfo;

    // Record some info needed for the class profiling probe.
    //
    pInfo->ilOffset                             = ilOffset;
    pInfo->probeIndex                           = info.compHandleHistogramProbeCount++;
    call->gtHandleHistogramProfileCandidateInfo = pInfo;

    // Flag block as needing scrutiny
    //
    compCurBB->SetFlags(BBF_HAS_HISTOGRAM_PROFILE);
    return true;
}

//------------------------------------------------------------------------
// compClassifyGDVProbeType:
//   Classify the type of GDV probe to use for a call site.
//
// Arguments:
//     call - The call
//
// Returns:
//     The type of probe to use.
//
Compiler::GDVProbeType Compiler::compClassifyGDVProbeType(GenTreeCall* call)
{
    if (call->gtCallType == CT_INDIRECT)
    {
        return GDVProbeType::None;
    }

    if (!opts.jitFlags->IsSet(JitFlags::JIT_FLAG_BBINSTR) || opts.jitFlags->IsSet(JitFlags::JIT_FLAG_PREJIT))
    {
        return GDVProbeType::None;
    }

    bool createTypeHistogram = false;
    if (JitConfig.JitClassProfiling() > 0)
    {
        createTypeHistogram = call->IsVirtualStub() || call->IsVirtualVtable();

        // Cast helpers may conditionally (depending on whether the class is
        // exact or not) have probes. For those helpers we do not use this
        // function to classify the probe type until after we have decided on
        // whether we probe them or not.
        createTypeHistogram = createTypeHistogram || (impIsCastHelperEligibleForClassProbe(call) &&
                                                      (call->gtHandleHistogramProfileCandidateInfo != nullptr));
    }

    bool createMethodHistogram = ((JitConfig.JitDelegateProfiling() > 0) && call->IsDelegateInvoke()) ||
                                 ((JitConfig.JitVTableProfiling() > 0) && call->IsVirtualVtable());

    if (createTypeHistogram && createMethodHistogram)
    {
        return GDVProbeType::MethodAndClassProfile;
    }

    if (createTypeHistogram)
    {
        return GDVProbeType::ClassProfile;
    }

    if (createMethodHistogram)
    {
        return GDVProbeType::MethodProfile;
    }

    return GDVProbeType::None;
}

//------------------------------------------------------------------------
// impGetSpecialIntrinsicExactReturnType: Look for special cases where a call
//   to an intrinsic returns an exact type
//
// Arguments:
//     methodHnd -- handle for the special intrinsic method
//
// Returns:
//     Exact class handle returned by the intrinsic call, if known.
//     Nullptr if not known, or not likely to lead to beneficial optimization.
CORINFO_CLASS_HANDLE Compiler::impGetSpecialIntrinsicExactReturnType(GenTreeCall* call)
{
    CORINFO_METHOD_HANDLE methodHnd = call->gtCallMethHnd;
    JITDUMP("Special intrinsic: looking for exact type returned by %s\n", eeGetMethodFullName(methodHnd));

    CORINFO_CLASS_HANDLE result = nullptr;

    // See what intrinsic we have...
    const NamedIntrinsic ni = lookupNamedIntrinsic(methodHnd);
    switch (ni)
    {
        case NI_System_Collections_Generic_Comparer_get_Default:
        case NI_System_Collections_Generic_EqualityComparer_get_Default:
        {
            // Expect one class generic parameter; figure out which it is.
            CORINFO_SIG_INFO sig;
            info.compCompHnd->getMethodSig(methodHnd, &sig);
            assert(sig.sigInst.classInstCount == 1);

            CORINFO_CLASS_HANDLE typeHnd = sig.sigInst.classInst[0];
            assert(typeHnd != nullptr);

            CallArg* instParam = call->gtArgs.FindWellKnownArg(WellKnownArg::InstParam);
            if (instParam != nullptr)
            {
                assert(instParam->GetNext() == nullptr);
                CORINFO_CLASS_HANDLE hClass = gtGetHelperArgClassHandle(instParam->GetNode());
                if (hClass != NO_CLASS_HANDLE)
                {
                    typeHnd = getTypeInstantiationArgument(hClass, 0);
                }
            }

            if (ni == NI_System_Collections_Generic_EqualityComparer_get_Default)
            {
                result = info.compCompHnd->getDefaultEqualityComparerClass(typeHnd);
            }
            else
            {
                assert(ni == NI_System_Collections_Generic_Comparer_get_Default);
                result = info.compCompHnd->getDefaultComparerClass(typeHnd);
            }

            if (result != NO_CLASS_HANDLE)
            {
                JITDUMP("Special intrinsic for type %s: return type is %s\n", eeGetClassName(typeHnd),
                        result != nullptr ? eeGetClassName(result) : "unknown");
            }
            else
            {
                JITDUMP("Special intrinsic for type %s: type undetermined, so deferring opt\n",
                        eeGetClassName(typeHnd));
            }
            break;
        }

        default:
        {
            JITDUMP("This special intrinsic not handled, sorry...\n");
            break;
        }
    }

    return result;
}

//------------------------------------------------------------------------
// impTailCallRetTypeCompatible: Checks whether the return types of caller
//    and callee are compatible so that calle can be tail called.
//    sizes are not supported integral type sizes return values to temps.
//
// Arguments:
//     allowWidening -- whether to allow implicit widening by the callee.
//                      For instance, allowing int32 -> int16 tailcalls.
//                      The managed calling convention allows this, but
//                      we don't want explicit tailcalls to depend on this
//                      detail of the managed calling convention.
//     callerRetType -- the caller's return type
//     callerRetTypeClass - the caller's return struct type
//     callerCallConv -- calling convention of the caller
//     calleeRetType -- the callee's return type
//     calleeRetTypeClass - the callee return struct type
//     calleeCallConv -- calling convention of the callee
//
// Returns:
//     True if the tailcall types are compatible.
//
// Remarks:
//     Note that here we don't check compatibility in IL Verifier sense, but on the
//     lines of return types getting returned in the same return register.
bool Compiler::impTailCallRetTypeCompatible(bool                     allowWidening,
                                            var_types                callerRetType,
                                            CORINFO_CLASS_HANDLE     callerRetTypeClass,
                                            CorInfoCallConvExtension callerCallConv,
                                            var_types                calleeRetType,
                                            CORINFO_CLASS_HANDLE     calleeRetTypeClass,
                                            CorInfoCallConvExtension calleeCallConv)
{
    // Early out if the types are the same.
    if (callerRetType == calleeRetType)
    {
        return true;
    }

    // For integral types the managed calling convention dictates that callee
    // will widen the return value to 4 bytes, so we can allow implicit widening
    // in managed to managed tailcalls when dealing with <= 4 bytes.
    bool isManaged =
        (callerCallConv == CorInfoCallConvExtension::Managed) && (calleeCallConv == CorInfoCallConvExtension::Managed);

    if (allowWidening && isManaged && varTypeIsIntegral(callerRetType) && varTypeIsIntegral(calleeRetType) &&
        (genTypeSize(callerRetType) <= 4) && (genTypeSize(calleeRetType) <= genTypeSize(callerRetType)))
    {
        return true;
    }

    // If the class handles are the same and not null, the return types are compatible.
    if ((callerRetTypeClass != nullptr) && (callerRetTypeClass == calleeRetTypeClass))
    {
        return true;
    }

#if defined(TARGET_AMD64) || defined(TARGET_ARM64) || defined(TARGET_LOONGARCH64) || defined(TARGET_RISCV64)
    // Jit64 compat:
    if (callerRetType == TYP_VOID)
    {
        // This needs to be allowed to support the following IL pattern that Jit64 allows:
        //     tail.call
        //     pop
        //     ret
        //
        // Note that the above IL pattern is not valid as per IL verification rules.
        // Therefore, only full trust code can take advantage of this pattern.
        return true;
    }

    // These checks return true if the return value type sizes are the same and
    // get returned in the same return register i.e. caller doesn't need to normalize
    // return value. Some of the tail calls permitted by below checks would have
    // been rejected by IL Verifier before we reached here.  Therefore, only full
    // trust code can make those tail calls.
    unsigned callerRetTypeSize = 0;
    unsigned calleeRetTypeSize = 0;
    bool isCallerRetTypMBEnreg = VarTypeIsMultiByteAndCanEnreg(callerRetType, callerRetTypeClass, &callerRetTypeSize,
                                                               true, info.compIsVarArgs, callerCallConv);
    bool isCalleeRetTypMBEnreg = VarTypeIsMultiByteAndCanEnreg(calleeRetType, calleeRetTypeClass, &calleeRetTypeSize,
                                                               true, info.compIsVarArgs, calleeCallConv);

    if (varTypeIsIntegral(callerRetType) || isCallerRetTypMBEnreg)
    {
        return (varTypeIsIntegral(calleeRetType) || isCalleeRetTypMBEnreg) && (callerRetTypeSize == calleeRetTypeSize);
    }
#endif // TARGET_AMD64 || TARGET_ARM64 || TARGET_LOONGARCH64 || TARGET_RISCV64

    return false;
}

//------------------------------------------------------------------------
// impCheckCanInline: do more detailed checks to determine if a method can
//   be inlined, and collect information that will be needed later
//
// Arguments:
//   call - inline candidate
//   candidateIndex - index of inline candidate in the call's inline candidate list
//   fncHandle - method that will be called
//   methAttr - attributes for the method
//   exactContextHnd - exact context for the method
//   ppInlineCandidateInfo [out] - information needed later for inlining
//   inlineResult - result of ongoing inline evaluation
//
// Notes:
//   Will update inlineResult with observations and possible failure
//   status (if method cannot be inlined)
//
void Compiler::impCheckCanInline(GenTreeCall*           call,
                                 uint8_t                candidateIndex,
                                 CORINFO_METHOD_HANDLE  fncHandle,
                                 unsigned               methAttr,
                                 CORINFO_CONTEXT_HANDLE exactContextHnd,
                                 InlineCandidateInfo**  ppInlineCandidateInfo,
                                 InlineResult*          inlineResult)
{
    // Either EE or JIT might throw exceptions below.
    // If that happens, just don't inline the method.
    //
    struct Param
    {
        Compiler*              pThis;
        GenTreeCall*           call;
        uint8_t                candidateIndex;
        CORINFO_METHOD_HANDLE  fncHandle;
        unsigned               methAttr;
        CORINFO_CONTEXT_HANDLE exactContextHnd;
        InlineResult*          result;
        InlineCandidateInfo**  ppInlineCandidateInfo;
    } param;
    memset(&param, 0, sizeof(param));

    param.pThis                 = this;
    param.call                  = call;
    param.candidateIndex        = candidateIndex;
    param.fncHandle             = fncHandle;
    param.methAttr              = methAttr;
    param.exactContextHnd       = (exactContextHnd != nullptr) ? exactContextHnd : MAKE_METHODCONTEXT(fncHandle);
    param.result                = inlineResult;
    param.ppInlineCandidateInfo = ppInlineCandidateInfo;

    bool success = eeRunWithErrorTrap<Param>(
        [](Param* pParam) {
        // Cache some frequently accessed state.
        //
        Compiler* const       compiler     = pParam->pThis;
        COMP_HANDLE           compCompHnd  = compiler->info.compCompHnd;
        CORINFO_METHOD_HANDLE ftn          = pParam->fncHandle;
        InlineResult* const   inlineResult = pParam->result;

        if (JitConfig.JitNoInline())
        {
            inlineResult->NoteFatal(InlineObservation::CALLEE_IS_JIT_NOINLINE);
            return;
        }

        JITDUMP("\nCheckCanInline: fetching method info for inline candidate %s -- context %p\n",
                compiler->eeGetMethodName(ftn), compiler->dspPtr(pParam->exactContextHnd));

        if (pParam->exactContextHnd == METHOD_BEING_COMPILED_CONTEXT())
        {
            JITDUMP("Current method context\n");
        }
        else if ((((size_t)pParam->exactContextHnd & CORINFO_CONTEXTFLAGS_MASK) == CORINFO_CONTEXTFLAGS_METHOD))
        {
            JITDUMP("Method context: %s\n",
                    compiler->eeGetMethodFullName((CORINFO_METHOD_HANDLE)pParam->exactContextHnd));
        }
        else
        {
            JITDUMP("Class context: %s\n",
                    compiler->eeGetClassName(
                        (CORINFO_CLASS_HANDLE)((size_t)pParam->exactContextHnd & ~CORINFO_CONTEXTFLAGS_MASK)));
        }

        // Fetch method info. This may fail, if the method doesn't have IL.
        //
        CORINFO_METHOD_INFO methInfo;
        if (!compCompHnd->getMethodInfo(ftn, &methInfo, pParam->exactContextHnd))
        {
            inlineResult->NoteFatal(InlineObservation::CALLEE_NO_METHOD_INFO);
            return;
        }

        // Profile data allows us to avoid early "too many IL bytes" outs.
        //
        inlineResult->NoteBool(InlineObservation::CALLSITE_HAS_PROFILE_WEIGHTS,
                               compiler->fgHaveSufficientProfileWeights());
        inlineResult->NoteBool(InlineObservation::CALLSITE_INSIDE_THROW_BLOCK, compiler->compCurBB->KindIs(BBJ_THROW));

        bool const forceInline = (pParam->methAttr & CORINFO_FLG_FORCEINLINE) != 0;

        compiler->impCanInlineIL(ftn, &methInfo, forceInline, inlineResult);

        if (inlineResult->IsFailure())
        {
            assert(inlineResult->IsNever());
            return;
        }

        // Speculatively check if initClass() can be done.
        // If it can be done, we will try to inline the method.
        CorInfoInitClassResult const initClassResult =
            compCompHnd->initClass(nullptr /* field */, ftn /* method */, pParam->exactContextHnd /* context */);

        if (initClassResult & CORINFO_INITCLASS_DONT_INLINE)
        {
            inlineResult->NoteFatal(InlineObservation::CALLSITE_CANT_CLASS_INIT);
            return;
        }

        // Given the VM the final say in whether to inline or not.
        // This should be last since for verifiable code, this can be expensive
        //
        CorInfoInline const vmResult = compCompHnd->canInline(compiler->info.compMethodHnd, ftn);

        if (vmResult == INLINE_FAIL)
        {
            inlineResult->NoteFatal(InlineObservation::CALLSITE_IS_VM_NOINLINE);
        }
        else if (vmResult == INLINE_NEVER)
        {
            inlineResult->NoteFatal(InlineObservation::CALLEE_IS_VM_NOINLINE);
        }

        if (inlineResult->IsFailure())
        {
            // The VM already self-reported this failure, so mark it specially
            // so the JIT doesn't also try reporting it.
            //
            inlineResult->SetVMFailure();
            return;
        }

        // Get the method's class properties
        //
        CORINFO_CLASS_HANDLE clsHandle = compCompHnd->getMethodClass(ftn);
        unsigned const       clsAttr   = compCompHnd->getClassAttribs(clsHandle);

        // Return type
        //
        var_types const fncRetType = pParam->call->TypeGet();

#ifdef DEBUG
        var_types fncRealRetType = JITtype2varType(methInfo.args.retType);

        assert((genActualType(fncRealRetType) == genActualType(fncRetType)) ||
               // <BUGNUM> VSW 288602 </BUGNUM>
               // In case of IJW, we allow to assign a native pointer to a BYREF.
               (fncRetType == TYP_BYREF && methInfo.args.retType == CORINFO_TYPE_PTR) ||
               (varTypeIsStruct(fncRetType) && (fncRealRetType == TYP_STRUCT)));
#endif

        // Allocate an InlineCandidateInfo structure,
        //
        // Or, reuse the existing GuardedDevirtualizationCandidateInfo,
        // which was pre-allocated to have extra room.
        //
        InlineCandidateInfo* pInfo;

        if (pParam->call->IsGuardedDevirtualizationCandidate())
        {
            pInfo = pParam->call->GetGDVCandidateInfo(pParam->candidateIndex);
        }
        else
        {
            pInfo = new (pParam->pThis, CMK_Inlining) InlineCandidateInfo;

            // Null out bits we don't use when we're just inlining
            //
            pInfo->guardedClassHandle              = nullptr;
            pInfo->guardedMethodHandle             = nullptr;
            pInfo->guardedMethodUnboxedEntryHandle = nullptr;
            pInfo->likelihood                      = 0;
            pInfo->requiresInstMethodTableArg      = false;
        }

        pInfo->methInfo                       = methInfo;
        pInfo->ilCallerHandle                 = pParam->pThis->info.compMethodHnd;
        pInfo->clsHandle                      = clsHandle;
        pInfo->exactContextHnd                = pParam->exactContextHnd;
        pInfo->retExpr                        = nullptr;
        pInfo->preexistingSpillTemp           = BAD_VAR_NUM;
        pInfo->clsAttr                        = clsAttr;
        pInfo->methAttr                       = pParam->methAttr;
        pInfo->initClassResult                = initClassResult;
        pInfo->fncRetType                     = fncRetType;
        pInfo->exactContextNeedsRuntimeLookup = false;
        pInfo->inlinersContext                = pParam->pThis->compInlineContext;

        // Note exactContextNeedsRuntimeLookup is reset later on,
        // over in impMarkInlineCandidate.
        //
        *(pParam->ppInlineCandidateInfo) = pInfo;
    },
        &param);

    if (!success)
    {
        inlineResult->NoteFatal(InlineObservation::CALLSITE_COMPILATION_ERROR);
    }
}

//------------------------------------------------------------------------
// impEstimateIntrinsic: Imports one of the *Estimate intrinsics which are
// explicitly allowed to differ in result based on the hardware they're running
// against
//
// Arguments:
//   method        - The handle of the method being imported
//   callType      - The underlying type for the call
//   intrinsicName - The intrinsic being imported
//   mustExpand    - true if the intrinsic must return a GenTree*; otherwise, false
//
GenTree* Compiler::impEstimateIntrinsic(CORINFO_METHOD_HANDLE method,
                                        CORINFO_SIG_INFO*     sig,
                                        CorInfoType           callJitType,
                                        NamedIntrinsic        intrinsicName,
                                        bool                  mustExpand)
{
    var_types callType = JITtype2varType(callJitType);
    assert(varTypeIsFloating(callType));

    if (BlockNonDeterministicIntrinsics(mustExpand))
    {
        return nullptr;
    }

    if (IsIntrinsicImplementedByUserCall(intrinsicName))
    {
        return nullptr;
    }

#if defined(FEATURE_HW_INTRINSICS)
    // We use compExactlyDependsOn since these are estimate APIs where
    // the behavior is explicitly allowed to differ across machines

    var_types      simdType      = TYP_UNKNOWN;
    NamedIntrinsic intrinsicId   = NI_Illegal;
    bool           swapOp1AndOp3 = false;

    switch (intrinsicName)
    {
        case NI_System_Math_MultiplyAddEstimate:
        {
            assert(sig->numArgs == 3);

#if defined(TARGET_XARCH)
            if (compExactlyDependsOn(InstructionSet_FMA))
            {
                simdType    = TYP_SIMD16;
                intrinsicId = NI_FMA_MultiplyAddScalar;
            }
#elif defined(TARGET_ARM64)
            if (compExactlyDependsOn(InstructionSet_AdvSimd))
            {
                simdType    = TYP_SIMD8;
                intrinsicId = NI_AdvSimd_FusedMultiplyAddScalar;

                // AdvSimd.FusedMultiplyAdd expects (addend, left, right), while the APIs take (left, right, addend)

                impSpillSideEffect(true, verCurrentState.esStackDepth -
                                             3 DEBUGARG("Spilling op1 side effects for MultiplyAddEstimate"));

                impSpillSideEffect(true, verCurrentState.esStackDepth -
                                             2 DEBUGARG("Spilling op2 side effects for MultiplyAddEstimate"));

                swapOp1AndOp3 = true;
            }
#endif // TARGET_ARM64
            break;
        }

        case NI_System_Math_ReciprocalEstimate:
        {
            assert(sig->numArgs == 1);

#if defined(TARGET_XARCH)
            if (compExactlyDependsOn(InstructionSet_AVX512F))
            {
                simdType    = TYP_SIMD16;
                intrinsicId = NI_AVX512F_Reciprocal14Scalar;
            }
            else if ((callType == TYP_FLOAT) && compExactlyDependsOn(InstructionSet_SSE))
            {
                if (!IsBaselineSimdIsaSupported())
                {
                    // While the actual intrinsic only requires SSE, the
                    // ToScalar intrinsic asserts that the BaselineSimdIsa
                    // (SSE2) is supported to help simplify the overall logic
                    // it has to maintain
                    assert(intrinsicId == NI_Illegal);
                    break;
                }

                simdType    = TYP_SIMD16;
                intrinsicId = NI_SSE_ReciprocalScalar;
            }
#elif defined(TARGET_ARM64)
            if (compExactlyDependsOn(InstructionSet_AdvSimd_Arm64))
            {
                simdType    = TYP_SIMD8;
                intrinsicId = NI_AdvSimd_Arm64_ReciprocalEstimateScalar;
            }
#endif // TARGET_ARM64
            break;
        }

        case NI_System_Math_ReciprocalSqrtEstimate:
        {
            assert(sig->numArgs == 1);

#if defined(TARGET_XARCH)
            if (compExactlyDependsOn(InstructionSet_AVX512F))
            {
                simdType    = TYP_SIMD16;
                intrinsicId = NI_AVX512F_ReciprocalSqrt14Scalar;
            }
            else if ((callType == TYP_FLOAT) && compExactlyDependsOn(InstructionSet_SSE))
            {
                if (!IsBaselineSimdIsaSupported())
                {
                    // While the actual intrinsic only requires SSE, the
                    // ToScalar intrinsic asserts that the BaselineSimdIsa
                    // (SSE2) is supported to help simplify the overall logic
                    // it has to maintain
                    assert(intrinsicId == NI_Illegal);
                    break;
                }

                simdType    = TYP_SIMD16;
                intrinsicId = NI_SSE_ReciprocalSqrtScalar;
            }
#elif defined(TARGET_ARM64)
            if (compExactlyDependsOn(InstructionSet_AdvSimd_Arm64))
            {
                simdType    = TYP_SIMD8;
                intrinsicId = NI_AdvSimd_Arm64_ReciprocalSquareRootEstimateScalar;
            }
#endif // TARGET_ARM64
            break;
        }

        default:
        {
            unreached();
        }
    }
#endif // FEATURE_HW_INTRINSICS

    GenTree* op3 = nullptr;
    GenTree* op2 = nullptr;
    GenTree* op1 = nullptr;

    switch (sig->numArgs)
    {
        case 3:
        {
            op3 = impImplicitR4orR8Cast(impPopStack().val, callType);
            FALLTHROUGH;
        }

        case 2:
        {
            op2 = impImplicitR4orR8Cast(impPopStack().val, callType);
            FALLTHROUGH;
        }

        case 1:
        {
            op1 = impImplicitR4orR8Cast(impPopStack().val, callType);
            break;
        }

        default:
        {
            unreached();
        }
    }

#if defined(FEATURE_HW_INTRINSICS)
    if (intrinsicId != NI_Illegal)
    {
        unsigned simdSize;

        if (simdType == TYP_SIMD8)
        {
            simdSize = 8;
        }
        else
        {
            assert(simdType == TYP_SIMD16);
            simdSize = 16;
        }

        switch (sig->numArgs)
        {
            case 3:
            {
                if (swapOp1AndOp3)
                {
                    std::swap(op1, op3);
                }

                op3 = gtNewSimdCreateScalarUnsafeNode(simdType, op3, callJitType, simdSize);
                op2 = gtNewSimdCreateScalarUnsafeNode(simdType, op2, callJitType, simdSize);
                op1 = gtNewSimdCreateScalarUnsafeNode(simdType, op1, callJitType, simdSize);

                op1 = gtNewSimdHWIntrinsicNode(simdType, op1, op2, op3, intrinsicId, callJitType, simdSize);
                break;
            }

            case 1:
            {
                assert(!swapOp1AndOp3);
                op1 = gtNewSimdCreateScalarUnsafeNode(simdType, op1, callJitType, simdSize);
                op1 = gtNewSimdHWIntrinsicNode(simdType, op1, intrinsicId, callJitType, simdSize);
                break;
            }

            default:
            {
                unreached();
            }
        }

        return gtNewSimdToScalarNode(callType, op1, callJitType, simdSize);
    }

    assert(!swapOp1AndOp3);
#endif // FEATURE_HW_INTRINSICS

    callType = genActualType(callType);

    switch (intrinsicName)
    {
        case NI_System_Math_MultiplyAddEstimate:
        {
            GenTree* mulNode = gtNewOperNode(GT_MUL, callType, op1, op2);
            return gtNewOperNode(GT_ADD, callType, mulNode, op3);
        }

        case NI_System_Math_ReciprocalEstimate:
        case NI_System_Math_ReciprocalSqrtEstimate:
        {
            if (intrinsicName == NI_System_Math_ReciprocalSqrtEstimate)
            {
                assert(!IsIntrinsicImplementedByUserCall(NI_System_Math_Sqrt));

#if defined(FEATURE_READYTORUN)
                CORINFO_CONST_LOOKUP entryPoint;

                entryPoint.addr       = nullptr;
                entryPoint.accessType = IAT_VALUE;
#endif // FEATURE_READYTORUN

                op1 = new (this, GT_INTRINSIC)
                    GenTreeIntrinsic(genActualType(callType), op1, NI_System_Math_Sqrt, nullptr R2RARG(entryPoint));
            }
            return gtNewOperNode(GT_DIV, genActualType(callType), gtNewDconNode(1.0, callType), op1);
        }

        default:
        {
            unreached();
        }
    }
}

GenTree* Compiler::impMathIntrinsic(CORINFO_METHOD_HANDLE method,
                                    CORINFO_SIG_INFO* sig R2RARG(CORINFO_CONST_LOOKUP* entryPoint),
                                    var_types             callType,
                                    NamedIntrinsic        intrinsicName,
                                    bool                  tailCall)
{
    GenTree* op1;
    GenTree* op2;

    assert(callType != TYP_STRUCT);
    assert(IsMathIntrinsic(intrinsicName));

    op1 = nullptr;

#if !defined(TARGET_X86)
    // Intrinsics that are not implemented directly by target instructions will
    // be re-materialized as users calls in rationalizer. For prefixed tail calls,
    // don't do this optimization, because
    //  a) For back compatibility reasons on desktop .NET Framework 4.6 / 4.6.1
    //  b) It will be non-trivial task or too late to re-materialize a surviving
    //     tail prefixed GT_INTRINSIC as tail call in rationalizer.
    if (!IsIntrinsicImplementedByUserCall(intrinsicName) || !tailCall)
#else
    // On x86 RyuJIT, importing intrinsics that are implemented as user calls can cause incorrect calculation
    // of the depth of the stack if these intrinsics are used as arguments to another call. This causes bad
    // code generation for certain EH constructs.
    if (!IsIntrinsicImplementedByUserCall(intrinsicName))
#endif
    {
        CORINFO_ARG_LIST_HANDLE arg = sig->args;

        switch (sig->numArgs)
        {
            case 1:
                assert(eeGetArgType(arg, sig) == callType);

                op1 = impPopStack().val;
                op1 = impImplicitR4orR8Cast(op1, callType);
                op1 = new (this, GT_INTRINSIC)
                    GenTreeIntrinsic(genActualType(callType), op1, intrinsicName, method R2RARG(*entryPoint));
                break;

            case 2:
                assert(eeGetArgType(arg, sig) == callType);
                INDEBUG(arg = info.compCompHnd->getArgNext(arg));
                assert(eeGetArgType(arg, sig) == callType);

                op2 = impPopStack().val;
                op1 = impPopStack().val;
                op1 = impImplicitR4orR8Cast(op1, callType);
                op2 = impImplicitR4orR8Cast(op2, callType);
                op1 = new (this, GT_INTRINSIC)
                    GenTreeIntrinsic(genActualType(callType), op1, op2, intrinsicName, method R2RARG(*entryPoint));
                break;

            default:
                NO_WAY("Unsupported number of args for Math Intrinsic");
        }

        if (IsIntrinsicImplementedByUserCall(intrinsicName))
        {
            op1->gtFlags |= GTF_CALL;
        }
    }

    return op1;
}

//------------------------------------------------------------------------
// impMinMaxIntrinsic: Imports a min or max intrinsic
//
// Arguments:
//   method        - The handle of the method being imported
//   callType      - The underlying type for the call
//   intrinsicName - The intrinsic being imported
//   tailCall      - true if the method is a tail call; otherwise false
//   isMax         - true if the intrinsic computes the max; false for the min
//   isMagnitude   - true if the intrinsic compares using the absolute value of the inputs
//   isNumber      - true if the intrinsic propagates the number; false for NaN
//
GenTree* Compiler::impMinMaxIntrinsic(CORINFO_METHOD_HANDLE method,
                                      CORINFO_SIG_INFO*     sig,
                                      CorInfoType           callJitType,
                                      NamedIntrinsic        intrinsicName,
                                      bool                  tailCall,
                                      bool                  isMax,
                                      bool                  isMagnitude,
                                      bool                  isNumber)
{
    var_types callType = JITtype2varType(callJitType);

    assert(varTypeIsFloating(callType));
    assert(sig->numArgs == 2);

    GenTreeDblCon* cnsNode   = nullptr;
    GenTree*       otherNode = nullptr;

    GenTree* op2 = impImplicitR4orR8Cast(impStackTop().val, callType);
    GenTree* op1 = impImplicitR4orR8Cast(impStackTop(1).val, callType);

    if (op2->IsCnsFltOrDbl())
    {
        cnsNode   = op2->AsDblCon();
        otherNode = op1;
    }
    else if (op1->IsCnsFltOrDbl())
    {
        cnsNode   = op1->AsDblCon();
        otherNode = op2;
    }

    if (cnsNode != nullptr)
    {
        if (otherNode->IsCnsFltOrDbl())
        {
            // both are constant, we can fold this operation completely. Pop both peeked values

            double x = cnsNode->DconValue();
            double y = otherNode->AsDblCon()->DconValue();
            double z;

            if (isMax)
            {
                if (isMagnitude)
                {
                    if (isNumber)
                    {
                        z = FloatingPointUtils::maximumMagnitudeNumber(x, y);
                    }
                    else
                    {
                        z = FloatingPointUtils::maximumMagnitude(x, y);
                    }
                }
                else if (isNumber)
                {
                    z = FloatingPointUtils::maximumNumber(x, y);
                }
                else
                {
                    z = FloatingPointUtils::maximum(x, y);
                }
            }
            else
            {
                if (isMagnitude)
                {
                    if (isNumber)
                    {
                        z = FloatingPointUtils::minimumMagnitudeNumber(x, y);
                    }
                    else
                    {
                        z = FloatingPointUtils::minimumMagnitude(x, y);
                    }
                }
                else if (isNumber)
                {
                    z = FloatingPointUtils::minimumNumber(x, y);
                }
                else
                {
                    z = FloatingPointUtils::minimum(x, y);
                }
            }
            cnsNode->SetDconValue(z);

            impPopStack();
            impPopStack();

            DEBUG_DESTROY_NODE(otherNode);
            return cnsNode;
        }

        // only one is constant, we can fold in specialized scenarios

        if (cnsNode->IsFloatNaN())
        {
            impSpillSideEffects(false, CHECK_SPILL_ALL DEBUGARG("spill side effects before propagating NaN"));

            impPopStack();
            impPopStack();

            if (isNumber)
            {
                DEBUG_DESTROY_NODE(cnsNode);
                return otherNode;
            }
            else
            {
                DEBUG_DESTROY_NODE(otherNode);
                return cnsNode;
            }
        }

#if defined(FEATURE_HW_INTRINSICS) && defined(TARGET_XARCH)
        if (!isMagnitude && compOpportunisticallyDependsOn(InstructionSet_SSE2))
        {
            bool needsFixup = false;
            bool canHandle  = false;

            if (isMax)
            {
                // maxsd, maxss return op2 if both inputs are 0 of either sign
                // we require +0 to be greater than -0 we also require NaN to
                // not be propagated for isNumber and to be propagated otherwise.
                //
                // This means for isNumber we want to do `max other, cns` and
                // can only handle cns being -0 if Avx512F is supported. This is
                // because if other was NaN, we want to return the non-NaN cns.
                // But if cns was -0 and other was +0 we'd want to return +0 and
                // so need to be able to fixup the result.
                //
                // For !isNumber we have the inverse and want `max cns, other` and
                // can only handle cns being +0 if Avx512F is supported. This is
                // because if other was NaN, we want to return other and if cns
                // was +0 and other was -0 we'd want to return +0 and so need
                // so need to be able to fixup the result.

                if (isNumber)
                {
                    needsFixup = cnsNode->IsFloatNegativeZero();
                }
                else
                {
                    needsFixup = cnsNode->IsFloatPositiveZero();
                }

                if (!needsFixup || compOpportunisticallyDependsOn(InstructionSet_AVX512F))
                {
                    // Given the checks, op1 can safely be the cns and op2 the other node

                    intrinsicName = (callType == TYP_DOUBLE) ? NI_SSE2_MaxScalar : NI_SSE_MaxScalar;

                    // one is constant and we know its something we can handle, so pop both peeked values

                    op1 = cnsNode;
                    op2 = otherNode;

                    canHandle = true;
                }
            }
            else
            {
                // minsd, minss return op2 if both inputs are 0 of either sign
                // we require -0 to be lesser than +0, we also require NaN to
                // not be propagated for isNumber and to be propagated otherwise.
                //
                // This means for isNumber we want to do `min other, cns` and
                // can only handle cns being +0 if Avx512F is supported. This is
                // because if other was NaN, we want to return the non-NaN cns.
                // But if cns was +0 and other was -0 we'd want to return -0 and
                // so need to be able to fixup the result.
                //
                // For !isNumber we have the inverse and want `min cns, other` and
                // can only handle cns being -0 if Avx512F is supported. This is
                // because if other was NaN, we want to return other and if cns
                // was -0 and other was +0 we'd want to return -0 and so need
                // so need to be able to fixup the result.

                if (isNumber)
                {
                    needsFixup = cnsNode->IsFloatPositiveZero();
                }
                else
                {
                    needsFixup = cnsNode->IsFloatNegativeZero();
                }

                if (!needsFixup || compOpportunisticallyDependsOn(InstructionSet_AVX512F))
                {
                    // Given the checks, op1 can safely be the cns and op2 the other node

                    intrinsicName = (callType == TYP_DOUBLE) ? NI_SSE2_MinScalar : NI_SSE_MinScalar;

                    // one is constant and we know its something we can handle, so pop both peeked values

                    op1 = cnsNode;
                    op2 = otherNode;

                    canHandle = true;
                }
            }

            if (canHandle)
            {
                assert(op1->IsCnsFltOrDbl() && !op2->IsCnsFltOrDbl());

                impPopStack();
                impPopStack();

                GenTreeVecCon* vecCon = gtNewVconNode(TYP_SIMD16);

                if (callJitType == CORINFO_TYPE_FLOAT)
                {
                    vecCon->gtSimdVal.f32[0] = static_cast<float>(op1->AsDblCon()->DconValue());
                }
                else
                {
                    vecCon->gtSimdVal.f64[0] = op1->AsDblCon()->DconValue();
                }

                op1 = vecCon;
                op2 = gtNewSimdCreateScalarUnsafeNode(TYP_SIMD16, op2, callJitType, 16);

                GenTree* retNode = gtNewSimdHWIntrinsicNode(TYP_SIMD16, op1, op2, intrinsicName, callJitType, 16);

                if (needsFixup)
                {
                    GenTree* op2Clone;
                    op2 = impCloneExpr(op2, &op2Clone, CHECK_SPILL_ALL,
                                       nullptr DEBUGARG("Cloning non-constant for Math.Max/Min"));

                    retNode->AsHWIntrinsic()->Op(2) = op2;

                    GenTreeVecCon* tbl = gtNewVconNode(TYP_SIMD16);

                    // FixupScalar(left, right, table, control) computes the input type of right
                    // adjusts it based on the table and then returns
                    //
                    // In our case, left is going to be the result of the RangeScalar operation
                    // and right is going to be op1 or op2. In the case op1/op2 is QNaN or SNaN
                    // we want to preserve it instead. Otherwise we want to preserve the original
                    // result computed by RangeScalar.
                    //
                    // If both inputs are NaN, then we'll end up taking op1 by virtue of it being
                    // the latter fixup.

                    if (isMax)
                    {
                        // QNAN: 0b0000:  Preserve left
                        // SNAN: 0b0000
                        // ZERO: 0b1000:  +0
                        // +ONE: 0b0000
                        // -INF: 0b0000
                        // +INF: 0b0000
                        // -VAL: 0b0000
                        // +VAL: 0b0000
                        tbl->gtSimdVal.i32[0] = 0x0800;
                    }
                    else
                    {
                        // QNAN: 0b0000:  Preserve left
                        // SNAN: 0b0000
                        // ZERO: 0b0111:  -0
                        // +ONE: 0b0000
                        // -INF: 0b0000
                        // +INF: 0b0000
                        // -VAL: 0b0000
                        // +VAL: 0b0000
                        tbl->gtSimdVal.i32[0] = 0x0700;
                    }

                    retNode = gtNewSimdHWIntrinsicNode(TYP_SIMD16, retNode, op2Clone, tbl, gtNewIconNode(0),
                                                       NI_AVX512F_FixupScalar, callJitType, 16);
                }

                if (isNumber)
                {
                    // Swap the operands so that the cnsNode is op1, this prevents
                    // the unknown value (which could be NaN) from being selected.

                    retNode->AsHWIntrinsic()->Op(1) = op2;
                    retNode->AsHWIntrinsic()->Op(2) = op1;
                }

                return gtNewSimdToScalarNode(genActualType(callType), retNode, callJitType, 16);
            }
        }
#endif // FEATURE_HW_INTRINSICS && TARGET_XARCH
    }

#if defined(FEATURE_HW_INTRINSICS) && defined(TARGET_XARCH)
    if (compOpportunisticallyDependsOn(InstructionSet_AVX512DQ))
    {
        // We are constructing a chain of intrinsics similar to:
        //    var op1 = Vector128.CreateScalarUnsafe(x);
        //    var op2 = Vector128.CreateScalarUnsafe(y);
        //
        //    var tmp = Avx512DQ.RangeScalar(op1, op2, imm8);
        //    var tbl = Vector128.CreateScalarUnsafe(0x00);
        //
        //    tmp = Avx512F.FixupScalar(tmp, op2, tbl, 0x00);
        //    tmp = Avx512F.FixupScalar(tmp, op1, tbl, 0x00);
        //
        //    return tmp.ToScalar();

        // RangeScalar operates by default almost as MaxNumber or MinNumber
        // but, it propagates sNaN and does not propagate qNaN. So we need
        // an additional fixup to ensure we propagate qNaN as well.

        uint8_t imm8;

        if (isMax)
        {
            if (isMagnitude)
            {
                // 0b01_11: Sign(CompareResult), Max-Abs Value
                imm8 = 0x07;
            }
            else
            {
                // 0b01_01: Sign(CompareResult), Max Value
                imm8 = 0x05;
            }
        }
        else if (isMagnitude)
        {
            // 0b01_10: Sign(CompareResult), Min-Abs Value
            imm8 = 0x06;
        }
        else
        {
            // 0b01_00: Sign(CompareResult), Min Value
            imm8 = 0x04;
        }

        GenTree* op3 = gtNewIconNode(imm8);
        GenTree* op2 = gtNewSimdCreateScalarUnsafeNode(TYP_SIMD16, impPopStack().val, callJitType, 16);
        GenTree* op1 = gtNewSimdCreateScalarUnsafeNode(TYP_SIMD16, impPopStack().val, callJitType, 16);

        GenTree* op2Clone;
        op2 = impCloneExpr(op2, &op2Clone, CHECK_SPILL_ALL, nullptr DEBUGARG("Cloning op2 for Math.Max/Min"));

        GenTree* op1Clone;
        op1 = impCloneExpr(op1, &op1Clone, CHECK_SPILL_ALL, nullptr DEBUGARG("Cloning op1 for Math.Max/Min"));

        GenTree* tmp = gtNewSimdHWIntrinsicNode(TYP_SIMD16, op1, op2, op3, NI_AVX512DQ_RangeScalar, callJitType, 16);

        // FixupScalar(left, right, table, control) computes the input type of right
        // adjusts it based on the table and then returns
        //
        // In our case, left is going to be the result of the RangeScalar operation,
        // which is either sNaN or a normal value, and right is going to be op1 or op2.

        GenTree* tbl1 = gtNewVconNode(TYP_SIMD16);
        GenTree* tbl2;

        // We currently have (commutative)
        // * snan, snan = snan
        // * snan, qnan = snan
        // * snan, norm = snan
        // * qnan, qnan = qnan
        // * qnan, norm = norm
        // * norm, norm = norm

        if (isNumber)
        {
            // We need to fixup the case of:
            // * snan, norm = snan
            //
            // Instead, it should be:
            // * snan, norm = norm

            // First look at op1 and op2 using op2 as the classification
            //
            // If op2 is norm, we take op2 (norm)
            // If op2 is  nan, we take op1 ( nan or norm)
            //
            // Thus, if one input was norm the fixup is now norm

            // QNAN: 0b0000:  Preserve left
            // SNAN: 0b0000
            // ZERO: 0b0001:  Preserve right
            // +ONE: 0b0001
            // -INF: 0b0001
            // +INF: 0b0001
            // -VAL: 0b0001
            // +VAL: 0b0001
            tbl1->AsVecCon()->gtSimdVal.i32[0] = 0x11111100;

            // Next look at result and fixup using result as the classification
            //
            // If result is norm, we take the result (norm)
            // If result is  nan, we take the fixup  ( nan or norm)
            //
            // Thus if either input was snan, we now have norm as expected
            // Otherwise, the result was already correct

            tbl1 = impCloneExpr(tbl1, &tbl2, CHECK_SPILL_ALL, nullptr DEBUGARG("Cloning tbl for Math.Max/Min"));

            op1Clone = gtNewSimdHWIntrinsicNode(TYP_SIMD16, op1Clone, op2Clone, tbl1, gtNewIconNode(0),
                                                NI_AVX512F_FixupScalar, callJitType, 16);

            tmp = gtNewSimdHWIntrinsicNode(TYP_SIMD16, op1Clone, tmp, tbl2, gtNewIconNode(0), NI_AVX512F_FixupScalar,
                                           callJitType, 16);
        }
        else
        {
            // We need to fixup the case of:
            // * qnan, norm = norm
            //
            // Instead, it should be:
            // * qnan, norm = qnan

            // First look at op1 and op2 using op2 as the classification
            //
            // If op2 is norm, we take op1 ( nan or norm)
            // If op2 is snan, we take op1 ( nan or norm)
            // If op2 is qnan, we take op2 (qnan)
            //
            // Thus, if either input was qnan the fixup is now qnan

            // QNAN: 0b0001:  Preserve right
            // SNAN: 0b0000:  Preserve left
            // ZERO: 0b0000
            // +ONE: 0b0000
            // -INF: 0b0000
            // +INF: 0b0000
            // -VAL: 0b0000
            // +VAL: 0b0000
            tbl1->AsVecCon()->gtSimdVal.i32[0] = 0x00000001;

            // Next look at result and fixup using fixup as the classification
            //
            // If fixup is norm, we take the result (norm)
            // If fixup is sNaN, we take the result (sNaN)
            // If fixup is qNaN, we take the fixup  (qNaN)
            //
            // Thus if the fixup was qnan, we now have qnan as expected
            // Otherwise, the result was already correct

            tbl1 = impCloneExpr(tbl1, &tbl2, CHECK_SPILL_ALL, nullptr DEBUGARG("Cloning tbl for Math.Max/Min"));

            op1Clone = gtNewSimdHWIntrinsicNode(TYP_SIMD16, op1Clone, op2Clone, tbl1, gtNewIconNode(0),
                                                NI_AVX512F_FixupScalar, callJitType, 16);

            tmp = gtNewSimdHWIntrinsicNode(TYP_SIMD16, tmp, op1Clone, tbl2, gtNewIconNode(0), NI_AVX512F_FixupScalar,
                                           callJitType, 16);
        }

        return gtNewSimdToScalarNode(genActualType(callType), tmp, callJitType, 16);
    }
#endif // FEATURE_HW_INTRINSICS && TARGET_XARCH

    // TODO-CQ: Returning this as an intrinsic blocks inlining and is undesirable
    // return impMathIntrinsic(method, sig, callType, intrinsicName, tailCall);

    return nullptr;
}

//------------------------------------------------------------------------
// lookupNamedIntrinsic: map method to jit named intrinsic value
//
// Arguments:
//    method -- method handle for method
//
// Return Value:
//    Id for the named intrinsic, or Illegal if none.
//
// Notes:
//    method should have CORINFO_FLG_INTRINSIC set in its attributes,
//    otherwise it is not a named jit intrinsic.
//
NamedIntrinsic Compiler::lookupNamedIntrinsic(CORINFO_METHOD_HANDLE method)
{
    const char* className          = nullptr;
    const char* namespaceName      = nullptr;
    const char* enclosingClassName = nullptr;
    const char* methodName =
        info.compCompHnd->getMethodNameFromMetadata(method, &className, &namespaceName, &enclosingClassName);

    JITDUMP("Named Intrinsic ");

    if (namespaceName != nullptr)
    {
        JITDUMP("%s.", namespaceName);
    }
    if (enclosingClassName != nullptr)
    {
        JITDUMP("%s.", enclosingClassName);
    }
    if (className != nullptr)
    {
        JITDUMP("%s.", className);
    }
    if (methodName != nullptr)
    {
        JITDUMP("%s", methodName);
    }

    if ((namespaceName == nullptr) || (className == nullptr) || (methodName == nullptr))
    {
        // Check if we are dealing with an MD array's known runtime method
        CorInfoArrayIntrinsic arrayFuncIndex = info.compCompHnd->getArrayIntrinsicID(method);
        switch (arrayFuncIndex)
        {
            case CorInfoArrayIntrinsic::GET:
                JITDUMP("ARRAY_FUNC_GET: Recognized\n");
                return NI_Array_Get;
            case CorInfoArrayIntrinsic::SET:
                JITDUMP("ARRAY_FUNC_SET: Recognized\n");
                return NI_Array_Set;
            case CorInfoArrayIntrinsic::ADDRESS:
                JITDUMP("ARRAY_FUNC_ADDRESS: Recognized\n");
                return NI_Array_Address;
            default:
                break;
        }

        JITDUMP(": Not recognized, not enough metadata\n");
        return NI_Illegal;
    }

    JITDUMP(": ");

    NamedIntrinsic result = NI_Illegal;

    if (strncmp(namespaceName, "System", 6) == 0)
    {
        namespaceName += 6;

        if (namespaceName[0] == '\0')
        {
            switch (className[0])
            {
                case 'A':
                {
                    if (strcmp(className, "Activator") == 0)
                    {
                        if (strcmp(methodName, "AllocatorOf") == 0)
                        {
                            result = NI_System_Activator_AllocatorOf;
                        }
                        else if (strcmp(methodName, "DefaultConstructorOf") == 0)
                        {
                            result = NI_System_Activator_DefaultConstructorOf;
                        }
                    }
                    else if (strcmp(className, "Array") == 0)
                    {
                        if (strcmp(methodName, "Clone") == 0)
                        {
                            result = NI_System_Array_Clone;
                        }
                        else if (strcmp(methodName, "GetLength") == 0)
                        {
                            result = NI_System_Array_GetLength;
                        }
                        else if (strcmp(methodName, "GetLowerBound") == 0)
                        {
                            result = NI_System_Array_GetLowerBound;
                        }
                        else if (strcmp(methodName, "GetUpperBound") == 0)
                        {
                            result = NI_System_Array_GetUpperBound;
                        }
                    }
                    break;
                }

                case 'B':
                {
                    if (strcmp(className, "BitConverter") == 0)
                    {
                        if (strcmp(methodName, "DoubleToInt64Bits") == 0)
                        {
                            result = NI_System_BitConverter_DoubleToInt64Bits;
                        }
                        else if (strcmp(methodName, "DoubleToUInt64Bits") == 0)
                        {
                            result = NI_System_BitConverter_DoubleToInt64Bits;
                        }
                        else if (strcmp(methodName, "Int32BitsToSingle") == 0)
                        {
                            result = NI_System_BitConverter_Int32BitsToSingle;
                        }
                        else if (strcmp(methodName, "Int64BitsToDouble") == 0)
                        {
                            result = NI_System_BitConverter_Int64BitsToDouble;
                        }
                        else if (strcmp(methodName, "SingleToInt32Bits") == 0)
                        {
                            result = NI_System_BitConverter_SingleToInt32Bits;
                        }
                        else if (strcmp(methodName, "SingleToUInt32Bits") == 0)
                        {
                            result = NI_System_BitConverter_SingleToInt32Bits;
                        }
                        else if (strcmp(methodName, "UInt32BitsToSingle") == 0)
                        {
                            result = NI_System_BitConverter_Int32BitsToSingle;
                        }
                        else if (strcmp(methodName, "UInt64BitsToDouble") == 0)
                        {
                            result = NI_System_BitConverter_Int64BitsToDouble;
                        }
                    }
                    break;
                }

                case 'D':
                {
                    if (strcmp(className, "Double") == 0)
                    {
                        result = lookupPrimitiveFloatNamedIntrinsic(method, methodName);
                    }
                    break;
                }

                case 'E':
                {
                    if (strcmp(className, "Enum") == 0)
                    {
                        if (strcmp(methodName, "HasFlag") == 0)
                        {
                            result = NI_System_Enum_HasFlag;
                        }
                    }
                    break;
                }

                case 'G':
                {
                    if (strcmp(className, "GC") == 0)
                    {
                        if (strcmp(methodName, "KeepAlive") == 0)
                        {
                            result = NI_System_GC_KeepAlive;
                        }
                    }
                    break;
                }

                case 'I':
                {
                    if ((strcmp(className, "Int32") == 0) || (strcmp(className, "Int64") == 0) ||
                        (strcmp(className, "IntPtr") == 0))
                    {
                        result = lookupPrimitiveIntNamedIntrinsic(method, methodName);
                    }
                    break;
                }

                case 'M':
                {
                    if ((strcmp(className, "Math") == 0) || (strcmp(className, "MathF") == 0))
                    {
                        result = lookupPrimitiveFloatNamedIntrinsic(method, methodName);
                    }
                    else if (strcmp(className, "MemoryExtensions") == 0)
                    {
                        if (strcmp(methodName, "AsSpan") == 0)
                        {
                            result = NI_System_MemoryExtensions_AsSpan;
                        }
                        else if (strcmp(methodName, "Equals") == 0)
                        {
                            result = NI_System_MemoryExtensions_Equals;
                        }
                        else if (strcmp(methodName, "SequenceEqual") == 0)
                        {
                            result = NI_System_MemoryExtensions_SequenceEqual;
                        }
                        else if (strcmp(methodName, "StartsWith") == 0)
                        {
                            result = NI_System_MemoryExtensions_StartsWith;
                        }
                        else if (strcmp(methodName, "EndsWith") == 0)
                        {
                            result = NI_System_MemoryExtensions_EndsWith;
                        }
                    }
                    break;
                }

                case 'O':
                {
                    if (strcmp(className, "Object") == 0)
                    {
                        if (strcmp(methodName, "GetType") == 0)
                        {
                            result = NI_System_Object_GetType;
                        }
                        else if (strcmp(methodName, "MemberwiseClone") == 0)
                        {
                            result = NI_System_Object_MemberwiseClone;
                        }
                    }
                    break;
                }

                case 'R':
                {
                    if (strcmp(className, "ReadOnlySpan`1") == 0)
                    {
                        if (strcmp(methodName, "get_Item") == 0)
                        {
                            result = NI_System_ReadOnlySpan_get_Item;
                        }
                        else if (strcmp(methodName, "get_Length") == 0)
                        {
                            result = NI_System_ReadOnlySpan_get_Length;
                        }
                    }
                    else if (strcmp(className, "RuntimeType") == 0)
                    {
                        if (strcmp(methodName, "get_IsActualEnum") == 0)
                        {
                            result = NI_System_Type_get_IsEnum;
                        }
                        if (strcmp(methodName, "get_TypeHandle") == 0)
                        {
                            result = NI_System_RuntimeType_get_TypeHandle;
                        }
                    }
                    else if (strcmp(className, "RuntimeTypeHandle") == 0)
                    {
                        if (strcmp(methodName, "ToIntPtr") == 0)
                        {
                            result = NI_System_RuntimeTypeHandle_ToIntPtr;
                        }
                    }
                    break;
                }

                case 'S':
                {
                    if (strcmp(className, "Single") == 0)
                    {
                        result = lookupPrimitiveFloatNamedIntrinsic(method, methodName);
                    }
                    else if (strcmp(className, "Span`1") == 0)
                    {
                        if (strcmp(methodName, "get_Item") == 0)
                        {
                            result = NI_System_Span_get_Item;
                        }
                        else if (strcmp(methodName, "get_Length") == 0)
                        {
                            result = NI_System_Span_get_Length;
                        }
                    }
                    else if (strcmp(className, "SpanHelpers") == 0)
                    {
                        if (strcmp(methodName, "SequenceEqual") == 0)
                        {
                            result = NI_System_SpanHelpers_SequenceEqual;
                        }
                        else if (strcmp(methodName, "Fill") == 0)
                        {
                            result = NI_System_SpanHelpers_Fill;
                        }
                        else if (strcmp(methodName, "ClearWithoutReferences") == 0)
                        {
                            result = NI_System_SpanHelpers_ClearWithoutReferences;
                        }
                        else if (strcmp(methodName, "Memmove") == 0)
                        {
                            result = NI_System_SpanHelpers_Memmove;
                        }
                    }
                    else if (strcmp(className, "String") == 0)
                    {
                        if (strcmp(methodName, "Equals") == 0)
                        {
                            result = NI_System_String_Equals;
                        }
                        else if (strcmp(methodName, "get_Chars") == 0)
                        {
                            result = NI_System_String_get_Chars;
                        }
                        else if (strcmp(methodName, "get_Length") == 0)
                        {
                            result = NI_System_String_get_Length;
                        }
                        else if (strcmp(methodName, "op_Implicit") == 0)
                        {
                            result = NI_System_String_op_Implicit;
                        }
                        else if (strcmp(methodName, "StartsWith") == 0)
                        {
                            result = NI_System_String_StartsWith;
                        }
                        else if (strcmp(methodName, "EndsWith") == 0)
                        {
                            result = NI_System_String_EndsWith;
                        }
                    }
                    break;
                }

                case 'T':
                {
                    if (strcmp(className, "Type") == 0)
                    {
                        if (strcmp(methodName, "get_IsEnum") == 0)
                        {
                            result = NI_System_Type_get_IsEnum;
                        }
                        else if (strcmp(methodName, "get_IsValueType") == 0)
                        {
                            result = NI_System_Type_get_IsValueType;
                        }
                        else if (strcmp(methodName, "get_IsPrimitive") == 0)
                        {
                            result = NI_System_Type_get_IsPrimitive;
                        }
                        else if (strcmp(methodName, "get_IsByRefLike") == 0)
                        {
                            result = NI_System_Type_get_IsByRefLike;
                        }
                        else if (strcmp(methodName, "GetEnumUnderlyingType") == 0)
                        {
                            result = NI_System_Type_GetEnumUnderlyingType;
                        }
                        else if (strcmp(methodName, "GetTypeFromHandle") == 0)
                        {
                            result = NI_System_Type_GetTypeFromHandle;
                        }
                        else if (strcmp(methodName, "IsAssignableFrom") == 0)
                        {
                            result = NI_System_Type_IsAssignableFrom;
                        }
                        else if (strcmp(methodName, "IsAssignableTo") == 0)
                        {
                            result = NI_System_Type_IsAssignableTo;
                        }
                        else if (strcmp(methodName, "op_Equality") == 0)
                        {
                            result = NI_System_Type_op_Equality;
                        }
                        else if (strcmp(methodName, "op_Inequality") == 0)
                        {
                            result = NI_System_Type_op_Inequality;
                        }
                        else if (strcmp(methodName, "get_TypeHandle") == 0)
                        {
                            result = NI_System_Type_get_TypeHandle;
                        }
                    }
                    break;
                }

                case 'U':
                {
                    if ((strcmp(className, "UInt32") == 0) || (strcmp(className, "UInt64") == 0) ||
                        (strcmp(className, "UIntPtr") == 0))
                    {
                        result = lookupPrimitiveIntNamedIntrinsic(method, methodName);
                    }
                    break;
                }

                default:
                    break;
            }
        }
        else if (namespaceName[0] == '.')
        {
            namespaceName += 1;

#if defined(TARGET_XARCH) || defined(TARGET_ARM64)
            if (strcmp(namespaceName, "Buffers.Binary") == 0)
            {
                if (strcmp(className, "BinaryPrimitives") == 0)
                {
                    if (strcmp(methodName, "ReverseEndianness") == 0)
                    {
                        result = NI_System_Buffers_Binary_BinaryPrimitives_ReverseEndianness;
                    }
                }
            }
            else
#endif // defined(TARGET_XARCH) || defined(TARGET_ARM64)
                if (strcmp(namespaceName, "Collections.Generic") == 0)
                {
                    if (strcmp(className, "Comparer`1") == 0)
                    {
                        if (strcmp(methodName, "get_Default") == 0)
                        {
                            result = NI_System_Collections_Generic_Comparer_get_Default;
                        }
                    }
                    else if (strcmp(className, "EqualityComparer`1") == 0)
                    {
                        if (strcmp(methodName, "get_Default") == 0)
                        {
                            result = NI_System_Collections_Generic_EqualityComparer_get_Default;
                        }
                    }
                }
                else if (strcmp(namespaceName, "Numerics") == 0)
                {
                    if (strcmp(className, "BitOperations") == 0)
                    {
                        result = lookupPrimitiveIntNamedIntrinsic(method, methodName);
                    }
                    else
                    {
#ifdef FEATURE_HW_INTRINSICS
                        CORINFO_SIG_INFO sig;
                        info.compCompHnd->getMethodSig(method, &sig);

                        result = SimdAsHWIntrinsicInfo::lookupId(this, &sig, className, methodName, enclosingClassName);
#endif // FEATURE_HW_INTRINSICS

                        if (result == NI_Illegal)
                        {
                            // This allows the relevant code paths to be dropped as dead code even
                            // on platforms where FEATURE_HW_INTRINSICS is not supported.

                            if (strcmp(methodName, "get_IsSupported") == 0)
                            {
                                assert(strcmp(className, "Vector`1") == 0);
                                result = NI_IsSupported_Type;
                            }
                            else if (strcmp(methodName, "get_IsHardwareAccelerated") == 0)
                            {
                                result = NI_IsSupported_False;
                            }
                            else if (strcmp(methodName, "get_Count") == 0)
                            {
                                assert(strcmp(className, "Vector`1") == 0);
                                result = NI_Vector_GetCount;
                            }
                            else if (gtIsRecursiveCall(method))
                            {
                                // For the framework itself, any recursive intrinsics will either be
                                // only supported on a single platform or will be guarded by a relevant
                                // IsSupported check so the throw PNSE will be valid or dropped.

                                result = NI_Throw_PlatformNotSupportedException;
                            }
                        }
                    }
                }
                else if (strncmp(namespaceName, "Runtime.", 8) == 0)
                {
                    namespaceName += 8;

                    if (strcmp(namespaceName, "CompilerServices") == 0)
                    {
                        if (strcmp(className, "RuntimeHelpers") == 0)
                        {
                            if (strcmp(methodName, "CreateSpan") == 0)
                            {
                                result = NI_System_Runtime_CompilerServices_RuntimeHelpers_CreateSpan;
                            }
                            else if (strcmp(methodName, "InitializeArray") == 0)
                            {
                                result = NI_System_Runtime_CompilerServices_RuntimeHelpers_InitializeArray;
                            }
                            else if (strcmp(methodName, "IsKnownConstant") == 0)
                            {
                                result = NI_System_Runtime_CompilerServices_RuntimeHelpers_IsKnownConstant;
                            }
                        }
                        else if (strcmp(className, "Unsafe") == 0)
                        {
                            if (strcmp(methodName, "Add") == 0)
                            {
                                result = NI_SRCS_UNSAFE_Add;
                            }
                            else if (strcmp(methodName, "AddByteOffset") == 0)
                            {
                                result = NI_SRCS_UNSAFE_AddByteOffset;
                            }
                            else if (strcmp(methodName, "AreSame") == 0)
                            {
                                result = NI_SRCS_UNSAFE_AreSame;
                            }
                            else if (strcmp(methodName, "As") == 0)
                            {
                                result = NI_SRCS_UNSAFE_As;
                            }
                            else if (strcmp(methodName, "AsPointer") == 0)
                            {
                                result = NI_SRCS_UNSAFE_AsPointer;
                            }
                            else if (strcmp(methodName, "AsRef") == 0)
                            {
                                result = NI_SRCS_UNSAFE_AsRef;
                            }
                            else if (strcmp(methodName, "BitCast") == 0)
                            {
                                result = NI_SRCS_UNSAFE_BitCast;
                            }
                            else if (strcmp(methodName, "ByteOffset") == 0)
                            {
                                result = NI_SRCS_UNSAFE_ByteOffset;
                            }
                            else if (strcmp(methodName, "Copy") == 0)
                            {
                                result = NI_SRCS_UNSAFE_Copy;
                            }
                            else if (strcmp(methodName, "CopyBlock") == 0)
                            {
                                result = NI_SRCS_UNSAFE_CopyBlock;
                            }
                            else if (strcmp(methodName, "CopyBlockUnaligned") == 0)
                            {
                                result = NI_SRCS_UNSAFE_CopyBlockUnaligned;
                            }
                            else if (strcmp(methodName, "InitBlock") == 0)
                            {
                                result = NI_SRCS_UNSAFE_InitBlock;
                            }
                            else if (strcmp(methodName, "InitBlockUnaligned") == 0)
                            {
                                result = NI_SRCS_UNSAFE_InitBlockUnaligned;
                            }
                            else if (strcmp(methodName, "IsAddressGreaterThan") == 0)
                            {
                                result = NI_SRCS_UNSAFE_IsAddressGreaterThan;
                            }
                            else if (strcmp(methodName, "IsAddressLessThan") == 0)
                            {
                                result = NI_SRCS_UNSAFE_IsAddressLessThan;
                            }
                            else if (strcmp(methodName, "IsNullRef") == 0)
                            {
                                result = NI_SRCS_UNSAFE_IsNullRef;
                            }
                            else if (strcmp(methodName, "NullRef") == 0)
                            {
                                result = NI_SRCS_UNSAFE_NullRef;
                            }
                            else if (strcmp(methodName, "Read") == 0)
                            {
                                result = NI_SRCS_UNSAFE_Read;
                            }
                            else if (strcmp(methodName, "ReadUnaligned") == 0)
                            {
                                result = NI_SRCS_UNSAFE_ReadUnaligned;
                            }
                            else if (strcmp(methodName, "SizeOf") == 0)
                            {
                                result = NI_SRCS_UNSAFE_SizeOf;
                            }
                            else if (strcmp(methodName, "SkipInit") == 0)
                            {
                                result = NI_SRCS_UNSAFE_SkipInit;
                            }
                            else if (strcmp(methodName, "Subtract") == 0)
                            {
                                result = NI_SRCS_UNSAFE_Subtract;
                            }
                            else if (strcmp(methodName, "SubtractByteOffset") == 0)
                            {
                                result = NI_SRCS_UNSAFE_SubtractByteOffset;
                            }
                            else if (strcmp(methodName, "Unbox") == 0)
                            {
                                result = NI_SRCS_UNSAFE_Unbox;
                            }
                            else if (strcmp(methodName, "Write") == 0)
                            {
                                result = NI_SRCS_UNSAFE_Write;
                            }
                            else if (strcmp(methodName, "WriteUnaligned") == 0)
                            {
                                result = NI_SRCS_UNSAFE_WriteUnaligned;
                            }
                        }
                    }
                    else if (strcmp(namespaceName, "InteropServices") == 0)
                    {
                        if (strcmp(className, "MemoryMarshal") == 0)
                        {
                            if (strcmp(methodName, "GetArrayDataReference") == 0)
                            {
                                result = NI_System_Runtime_InteropService_MemoryMarshal_GetArrayDataReference;
                            }
                        }
                    }
                    else if (strncmp(namespaceName, "Intrinsics", 10) == 0)
                    {
                        // We go down this path even when FEATURE_HW_INTRINSICS isn't enabled
                        // so we can specially handle IsSupported and recursive calls.

                        // This is required to appropriately handle the intrinsics on platforms
                        // which don't support them. On such a platform methods like Vector64.Create
                        // will be seen as `Intrinsic` and `mustExpand` due to having a code path
                        // which is recursive. When such a path is hit we expect it to be handled by
                        // the importer and we fire an assert if it wasn't and in previous versions
                        // of the JIT would fail fast. This was changed to throw a PNSE instead but
                        // we still assert as most intrinsics should have been recognized/handled.

                        // In order to avoid the assert, we specially handle the IsSupported checks
                        // (to better allow dead-code optimizations) and we explicitly throw a PNSE
                        // as we know that is the desired behavior for the HWIntrinsics when not
                        // supported. For cases like Vector64.Create, this is fine because it will
                        // be behind a relevant IsSupported check and will never be hit and the
                        // software fallback will be executed instead.

#ifdef FEATURE_HW_INTRINSICS
                        namespaceName += 10;
                        const char* platformNamespaceName;

#if defined(TARGET_XARCH)
                        platformNamespaceName = ".X86";
#elif defined(TARGET_ARM64)
                        platformNamespaceName = ".Arm";
#else
#error Unsupported platform
#endif

                        if ((namespaceName[0] == '\0') || (strcmp(namespaceName, platformNamespaceName) == 0))
                        {
                            CORINFO_SIG_INFO sig;
                            info.compCompHnd->getMethodSig(method, &sig);

                            result = HWIntrinsicInfo::lookupId(this, &sig, className, methodName, enclosingClassName);
                        }
#endif // FEATURE_HW_INTRINSICS

                        if (result == NI_Illegal)
                        {
                            // This allows the relevant code paths to be dropped as dead code even
                            // on platforms where FEATURE_HW_INTRINSICS is not supported.

                            if (strcmp(methodName, "get_IsSupported") == 0)
                            {
                                if (strncmp(className, "Vector", 6) == 0)
                                {
                                    assert((strcmp(className, "Vector64`1") == 0) ||
                                           (strcmp(className, "Vector128`1") == 0) ||
                                           (strcmp(className, "Vector256`1") == 0) ||
                                           (strcmp(className, "Vector512`1") == 0));

                                    result = NI_IsSupported_Type;
                                }
                                else
                                {
                                    result = NI_IsSupported_False;
                                }
                            }
                            else if (strcmp(methodName, "get_IsHardwareAccelerated") == 0)
                            {
                                result = NI_IsSupported_False;
                            }
                            else if (strcmp(methodName, "get_Count") == 0)
                            {
                                assert(
                                    (strcmp(className, "Vector64`1") == 0) || (strcmp(className, "Vector128`1") == 0) ||
                                    (strcmp(className, "Vector256`1") == 0) || (strcmp(className, "Vector512`1") == 0));

                                result = NI_Vector_GetCount;
                            }
                            else if (gtIsRecursiveCall(method))
                            {
                                // For the framework itself, any recursive intrinsics will either be
                                // only supported on a single platform or will be guarded by a relevant
                                // IsSupported check so the throw PNSE will be valid or dropped.

                                result = NI_Throw_PlatformNotSupportedException;
                            }
                        }
                    }
                }
                else if (strcmp(namespaceName, "StubHelpers") == 0)
                {
                    if (strcmp(className, "StubHelpers") == 0)
                    {
                        if (strcmp(methodName, "GetStubContext") == 0)
                        {
                            result = NI_System_StubHelpers_GetStubContext;
                        }
                        else if (strcmp(methodName, "NextCallReturnAddress") == 0)
                        {
                            result = NI_System_StubHelpers_NextCallReturnAddress;
                        }
                    }
                }
                else if (strcmp(namespaceName, "Text") == 0)
                {
                    if (strcmp(className, "UTF8EncodingSealed") == 0)
                    {
                        if (strcmp(methodName, "ReadUtf8") == 0)
                        {
                            assert(strcmp(enclosingClassName, "UTF8Encoding") == 0);
                            result = NI_System_Text_UTF8Encoding_UTF8EncodingSealed_ReadUtf8;
                        }
                    }
                }
                else if (strcmp(namespaceName, "Threading") == 0)
                {
                    if (strcmp(className, "Interlocked") == 0)
                    {
                        if (strcmp(methodName, "And") == 0)
                        {
                            result = NI_System_Threading_Interlocked_And;
                        }
                        else if (strcmp(methodName, "Or") == 0)
                        {
                            result = NI_System_Threading_Interlocked_Or;
                        }
                        else if (strcmp(methodName, "CompareExchange") == 0)
                        {
                            result = NI_System_Threading_Interlocked_CompareExchange;
                        }
                        else if (strcmp(methodName, "Exchange") == 0)
                        {
                            result = NI_System_Threading_Interlocked_Exchange;
                        }
                        else if (strcmp(methodName, "ExchangeAdd") == 0)
                        {
                            result = NI_System_Threading_Interlocked_ExchangeAdd;
                        }
                        else if (strcmp(methodName, "MemoryBarrier") == 0)
                        {
                            result = NI_System_Threading_Interlocked_MemoryBarrier;
                        }
                        else if (strcmp(methodName, "ReadMemoryBarrier") == 0)
                        {
                            result = NI_System_Threading_Interlocked_ReadMemoryBarrier;
                        }
                    }
                    else if (strcmp(className, "Thread") == 0)
                    {
                        if (strcmp(methodName, "get_CurrentThread") == 0)
                        {
                            result = NI_System_Threading_Thread_get_CurrentThread;
                        }
                        else if (strcmp(methodName, "get_ManagedThreadId") == 0)
                        {
                            result = NI_System_Threading_Thread_get_ManagedThreadId;
                        }
                    }
                    else if (strcmp(className, "Volatile") == 0)
                    {
                        if (strcmp(methodName, "Read") == 0)
                        {
                            result = NI_System_Threading_Volatile_Read;
                        }
                        else if (strcmp(methodName, "Write") == 0)
                        {
                            result = NI_System_Threading_Volatile_Write;
                        }
                    }
                }
        }
    }
    else if (strcmp(namespaceName, "Internal.Runtime") == 0)
    {
        if (strcmp(className, "MethodTable") == 0)
        {
            if (strcmp(methodName, "Of") == 0)
            {
                result = NI_Internal_Runtime_MethodTable_Of;
            }
        }
    }

    if (result == NI_Illegal)
    {
        JITDUMP("Not recognized\n");
    }
    else if (result == NI_IsSupported_False)
    {
        JITDUMP("Unsupported - return false");
    }
    else if (result == NI_Throw_PlatformNotSupportedException)
    {
        JITDUMP("Unsupported - throw PlatformNotSupportedException");
    }
    else
    {
        JITDUMP("Recognized\n");
    }
    return result;
}

//------------------------------------------------------------------------
// lookupPrimitiveFloatNamedIntrinsic: map method to jit named intrinsic value
//
// Arguments:
//    method -- method handle for method
//
// Return Value:
//    Id for the named intrinsic, or Illegal if none.
//
// Notes:
//    method should have CORINFO_FLG_INTRINSIC set in its attributes,
//    otherwise it is not a named jit intrinsic.
//
NamedIntrinsic Compiler::lookupPrimitiveFloatNamedIntrinsic(CORINFO_METHOD_HANDLE method, const char* methodName)
{
    NamedIntrinsic result = NI_Illegal;

    switch (methodName[0])
    {
        case 'A':
        {
            if (strcmp(methodName, "Abs") == 0)
            {
                result = NI_System_Math_Abs;
            }
            else if (strncmp(methodName, "Acos", 4) == 0)
            {
                methodName += 4;

                if (methodName[0] == '\0')
                {
                    result = NI_System_Math_Acos;
                }
                else if (methodName[1] == '\0')
                {
                    if (methodName[0] == 'h')
                    {
                        result = NI_System_Math_Acosh;
                    }
                }
            }
            else if (strncmp(methodName, "Asin", 4) == 0)
            {
                methodName += 4;

                if (methodName[0] == '\0')
                {
                    result = NI_System_Math_Asin;
                }
                else if (methodName[1] == '\0')
                {
                    if (methodName[0] == 'h')
                    {
                        result = NI_System_Math_Asinh;
                    }
                }
            }
            else if (strncmp(methodName, "Atan", 4) == 0)
            {
                methodName += 4;

                if (methodName[0] == '\0')
                {
                    result = NI_System_Math_Atan;
                }
                else if (methodName[1] == '\0')
                {
                    if (methodName[0] == 'h')
                    {
                        result = NI_System_Math_Atanh;
                    }
                    else if (methodName[0] == '2')
                    {
                        result = NI_System_Math_Atan2;
                    }
                }
            }
            break;
        }

        case 'C':
        {
            if (strcmp(methodName, "Cbrt") == 0)
            {
                result = NI_System_Math_Cbrt;
            }
            else if (strcmp(methodName, "Ceiling") == 0)
            {
                result = NI_System_Math_Ceiling;
            }
            else if (strncmp(methodName, "ConvertToInteger", 16) == 0)
            {
                methodName += 16;

                if (methodName[0] == '\0')
                {
                    result = NI_PRIMITIVE_ConvertToInteger;
                }
                else if (strcmp(methodName, "Native") == 0)
                {
                    result = NI_PRIMITIVE_ConvertToIntegerNative;
                }
            }
            else if (strncmp(methodName, "Cos", 3) == 0)
            {
                methodName += 3;

                if (methodName[0] == '\0')
                {
                    result = NI_System_Math_Cos;
                }
                else if (methodName[1] == '\0')
                {
                    if (methodName[0] == 'h')
                    {
                        result = NI_System_Math_Cosh;
                    }
                }
            }
            break;
        }

        case 'E':
        {
            if (strcmp(methodName, "Exp") == 0)
            {
                result = NI_System_Math_Exp;
            }
            break;
        }

        case 'F':
        {
            if (strcmp(methodName, "Floor") == 0)
            {
                result = NI_System_Math_Floor;
            }
            else if (strcmp(methodName, "FusedMultiplyAdd") == 0)
            {
                result = NI_System_Math_FusedMultiplyAdd;
            }
            break;
        }

        case 'I':
        {
            if (strcmp(methodName, "ILogB") == 0)
            {
                result = NI_System_Math_ILogB;
            }
            break;
        }

        case 'L':
        {
            if (strncmp(methodName, "Log", 3) == 0)
            {
                methodName += 3;

                if (methodName[0] == '\0')
                {
                    result = NI_System_Math_Log;
                }
                else if (methodName[1] == '\0')
                {
                    if (methodName[0] == '2')
                    {
                        result = NI_System_Math_Log2;
                    }
                }
                else if (strcmp(methodName, "10") == 0)
                {
                    result = NI_System_Math_Log10;
                }
            }
            break;
        }

        case 'M':
        {
            if (strncmp(methodName, "Max", 3) == 0)
            {
                methodName += 3;

                if (methodName[0] == '\0')
                {
                    result = NI_System_Math_Max;
                }
                else if (strncmp(methodName, "Magnitude", 9) == 0)
                {
                    methodName += 9;

                    if (methodName[0] == '\0')
                    {
                        result = NI_System_Math_MaxMagnitude;
                    }
                    else if (strcmp(methodName, "Number") == 0)
                    {
                        result = NI_System_Math_MaxMagnitudeNumber;
                    }
                }
                else if (strcmp(methodName, "Number") == 0)
                {
                    result = NI_System_Math_MaxNumber;
                }
            }
            else if (strncmp(methodName, "Min", 3) == 0)
            {
                methodName += 3;

                if (methodName[0] == '\0')
                {
                    result = NI_System_Math_Min;
                }
                else if (strncmp(methodName, "Magnitude", 9) == 0)
                {
                    methodName += 9;

                    if (methodName[0] == '\0')
                    {
                        result = NI_System_Math_MinMagnitude;
                    }
                    else if (strcmp(methodName, "Number") == 0)
                    {
                        result = NI_System_Math_MinMagnitudeNumber;
                    }
                }
                else if (strcmp(methodName, "Number") == 0)
                {
                    result = NI_System_Math_MinNumber;
                }
            }
            else if (strcmp(methodName, "MultiplyAddEstimate") == 0)
            {
                result = NI_System_Math_MultiplyAddEstimate;
            }
            break;
        }

        case 'P':
        {
            if (strcmp(methodName, "Pow") == 0)
            {
                result = NI_System_Math_Pow;
            }
            break;
        }

        case 'R':
        {
            if (strncmp(methodName, "Reciprocal", 10) == 0)
            {
                methodName += 10;

                if (strcmp(methodName, "Estimate") == 0)
                {
                    result = NI_System_Math_ReciprocalEstimate;
                }
                else if (strcmp(methodName, "SqrtEstimate") == 0)
                {
                    result = NI_System_Math_ReciprocalSqrtEstimate;
                }
            }
            else if (strcmp(methodName, "Round") == 0)
            {
                result = NI_System_Math_Round;
            }
            break;
        }

        case 'S':
        {
            if (strncmp(methodName, "Sin", 3) == 0)
            {
                methodName += 3;

                if (methodName[0] == '\0')
                {
                    result = NI_System_Math_Sin;
                }
                else if (methodName[1] == '\0')
                {
                    if (methodName[0] == 'h')
                    {
                        result = NI_System_Math_Sinh;
                    }
                }
            }
            else if (strcmp(methodName, "Sqrt") == 0)
            {
                result = NI_System_Math_Sqrt;
            }
            break;
        }

        case 'T':
        {
            if (strncmp(methodName, "Tan", 3) == 0)
            {
                methodName += 3;

                if (methodName[0] == '\0')
                {
                    result = NI_System_Math_Tan;
                }
                else if (methodName[1] == '\0')
                {
                    if (methodName[0] == 'h')
                    {
                        result = NI_System_Math_Tanh;
                    }
                }
            }
            else if (strcmp(methodName, "Truncate") == 0)
            {
                result = NI_System_Math_Truncate;
            }
            break;
        }

        default:
        {
            break;
        }
    }

    return result;
}

//------------------------------------------------------------------------
// lookupPrimitiveIntNamedIntrinsic: map method to jit named intrinsic value
//
// Arguments:
//    method -- method handle for method
//
// Return Value:
//    Id for the named intrinsic, or Illegal if none.
//
// Notes:
//    method should have CORINFO_FLG_INTRINSIC set in its attributes,
//    otherwise it is not a named jit intrinsic.
//
NamedIntrinsic Compiler::lookupPrimitiveIntNamedIntrinsic(CORINFO_METHOD_HANDLE method, const char* methodName)
{
    NamedIntrinsic result = NI_Illegal;

    if (strcmp(methodName, "Crc32C") == 0)
    {
        result = NI_PRIMITIVE_Crc32C;
    }
    else if (strcmp(methodName, "LeadingZeroCount") == 0)
    {
        result = NI_PRIMITIVE_LeadingZeroCount;
    }
    else if (strcmp(methodName, "Log2") == 0)
    {
        result = NI_PRIMITIVE_Log2;
    }
    else if (strcmp(methodName, "PopCount") == 0)
    {
        result = NI_PRIMITIVE_PopCount;
    }
    else if (strcmp(methodName, "RotateLeft") == 0)
    {
        result = NI_PRIMITIVE_RotateLeft;
    }
    else if (strcmp(methodName, "RotateRight") == 0)
    {
        result = NI_PRIMITIVE_RotateRight;
    }
    else if (strcmp(methodName, "TrailingZeroCount") == 0)
    {
        result = NI_PRIMITIVE_TrailingZeroCount;
    }

    return result;
}

//------------------------------------------------------------------------
// impUnsupportedNamedIntrinsic: Throws an exception for an unsupported named intrinsic
//
// Arguments:
//    helper     - JIT helper ID for the exception to be thrown
//    method     - method handle of the intrinsic function.
//    sig        - signature of the intrinsic call
//    mustExpand - true if the intrinsic must return a GenTree*; otherwise, false
//
// Return Value:
//    a gtNewMustThrowException if mustExpand is true; otherwise, nullptr
//
GenTree* Compiler::impUnsupportedNamedIntrinsic(unsigned              helper,
                                                CORINFO_METHOD_HANDLE method,
                                                CORINFO_SIG_INFO*     sig,
                                                bool                  mustExpand)
{
    // We've hit some error case and may need to return a node for the given error.
    //
    // When `mustExpand=false`, we are attempting to inline the intrinsic directly into another method. In this
    // scenario, we need to return `nullptr` so that a GT_CALL to the intrinsic is emitted instead. This is to
    // ensure that everything continues to behave correctly when optimizations are enabled (e.g. things like the
    // inliner may expect the node we return to have a certain signature, and the `MustThrowException` node won't
    // match that).
    //
    // When `mustExpand=true`, we are in a GT_CALL to the intrinsic and are attempting to JIT it. This will generally
    // be in response to an indirect call (e.g. done via reflection) or in response to an earlier attempt returning
    // `nullptr` (under `mustExpand=false`). In that scenario, we are safe to return the `MustThrowException` node.

    if (mustExpand)
    {
        for (unsigned i = 0; i < sig->numArgs; i++)
        {
            impPopStack();
        }

        return gtNewMustThrowException(helper, JITtype2varType(sig->retType), sig->retTypeClass);
    }
    else
    {
        return nullptr;
    }
}

//------------------------------------------------------------------------
// impArrayAccessIntrinsic: try to replace a multi-dimensional array intrinsics with IR nodes.
//
// Arguments:
//    clsHnd        - handle for the intrinsic method's class
//    sig           - signature of the intrinsic method
//    memberRef     - the token for the intrinsic method
//    readonlyCall  - true if call has a readonly prefix
//    intrinsicName - the intrinsic to expand: one of NI_Array_Address, NI_Array_Get, NI_Array_Set
//
// Return Value:
//    The intrinsic expansion, or nullptr if the expansion was not done (and a function call should be made instead).
//
GenTree* Compiler::impArrayAccessIntrinsic(
    CORINFO_CLASS_HANDLE clsHnd, CORINFO_SIG_INFO* sig, int memberRef, bool readonlyCall, NamedIntrinsic intrinsicName)
{
    assert((intrinsicName == NI_Array_Address) || (intrinsicName == NI_Array_Get) || (intrinsicName == NI_Array_Set));

    // If we are generating SMALL_CODE, we don't want to use intrinsics, as it generates fatter code.
    if (compCodeOpt() == SMALL_CODE)
    {
        JITDUMP("impArrayAccessIntrinsic: rejecting array intrinsic due to SMALL_CODE\n");
        return nullptr;
    }

    unsigned rank = (intrinsicName == NI_Array_Set) ? (sig->numArgs - 1) : sig->numArgs;

    // Handle a maximum rank of GT_ARR_MAX_RANK (3). This is an implementation choice (larger ranks are expected
    // to be rare) and could be increased.
    if (rank > GT_ARR_MAX_RANK)
    {
        JITDUMP("impArrayAccessIntrinsic: rejecting array intrinsic because rank (%d) > GT_ARR_MAX_RANK (%d)\n", rank,
                GT_ARR_MAX_RANK);
        return nullptr;
    }

    // The rank 1 case is special because it has to handle two array formats. We will simply not do that case.
    if (rank <= 1)
    {
        JITDUMP("impArrayAccessIntrinsic: rejecting array intrinsic because rank (%d) <= 1\n", rank);
        return nullptr;
    }

    CORINFO_CLASS_HANDLE elemClsHnd  = NO_CLASS_HANDLE;
    CorInfoType          elemJitType = info.compCompHnd->getChildType(clsHnd, &elemClsHnd);
    ClassLayout*         elemLayout  = nullptr;
    var_types            elemType    = TypeHandleToVarType(elemJitType, elemClsHnd, &elemLayout);

    // For the ref case, we will only be able to inline if the types match
    // (verifier checks for this, we don't care for the nonverified case and the
    // type is final (so we don't need to do the cast))
    if ((intrinsicName != NI_Array_Get) && !readonlyCall && varTypeIsGC(elemType))
    {
        // Get the call site signature
        CORINFO_SIG_INFO localSig;
        eeGetCallSiteSig(memberRef, info.compScopeHnd, impTokenLookupContextHandle, &localSig);
        assert(localSig.hasThis());

        CORINFO_CLASS_HANDLE actualElemClsHnd;

        if (intrinsicName == NI_Array_Set)
        {
            // Fetch the last argument, the one that indicates the type we are setting.
            CORINFO_ARG_LIST_HANDLE argList = localSig.args;
            for (unsigned r = 0; r < rank; r++)
            {
                argList = info.compCompHnd->getArgNext(argList);
            }

            actualElemClsHnd = eeGetArgClass(&localSig, argList);
        }
        else
        {
            assert(intrinsicName == NI_Array_Address);
            assert((localSig.retType == CORINFO_TYPE_BYREF) && (localSig.retTypeClass != NO_CLASS_HANDLE));

            info.compCompHnd->getChildType(localSig.retTypeClass, &actualElemClsHnd);
        }

        // if it's not final, we can't do the optimization
        if (!(info.compCompHnd->getClassAttribs(actualElemClsHnd) & CORINFO_FLG_FINAL))
        {
            JITDUMP("impArrayAccessIntrinsic: rejecting array intrinsic because actualElemClsHnd (%p) is not final\n",
                    dspPtr(actualElemClsHnd));
            return nullptr;
        }
    }

    unsigned arrayElemSize = (elemType == TYP_STRUCT) ? elemLayout->GetSize() : genTypeSize(elemType);

    if (!FitsIn<unsigned char>(arrayElemSize))
    {
        // arrayElemSize would be truncated as an unsigned char.
        // This means the array element is too large. Don't do the optimization.
        JITDUMP("impArrayAccessIntrinsic: rejecting array intrinsic because arrayElemSize (%d) is too large\n",
                arrayElemSize);
        return nullptr;
    }

    GenTree* val = nullptr;

    if (intrinsicName == NI_Array_Set)
    {
        // Stores of structs require more work, and there are more gets than sets.
        // TODO-CQ: support SET (`a[i,j,k] = s`) for struct element arrays.
        if (varTypeIsStruct(elemType))
        {
            JITDUMP("impArrayAccessIntrinsic: rejecting SET array intrinsic because elemType is TYP_STRUCT"
                    " (implementation limitation)\n",
                    arrayElemSize);
            return nullptr;
        }

        val = impPopStack().val;
        assert((genActualType(elemType) == genActualType(val->gtType)) ||
               (elemType == TYP_FLOAT && val->gtType == TYP_DOUBLE) ||
               (elemType == TYP_INT && val->gtType == TYP_BYREF) ||
               (elemType == TYP_DOUBLE && val->gtType == TYP_FLOAT));
    }

    // Here, we're committed to expanding the intrinsic and creating a GT_ARR_ELEM node.
    optMethodFlags |= OMF_HAS_MDARRAYREF;
    compCurBB->SetFlags(BBF_HAS_MDARRAYREF);

    noway_assert((unsigned char)GT_ARR_MAX_RANK == GT_ARR_MAX_RANK);

    GenTree* inds[GT_ARR_MAX_RANK];
    for (unsigned k = rank; k > 0; k--)
    {
        // The indices should be converted to `int` type, as they would be if the intrinsic was not expanded.
        GenTree* argVal = impPopStack().val;
        argVal          = impImplicitIorI4Cast(argVal, TYP_INT);
        inds[k - 1]     = argVal;
    }

    GenTree* arr = impPopStack().val;
    assert(arr->gtType == TYP_REF);

    GenTree* arrElem = new (this, GT_ARR_ELEM) GenTreeArrElem(TYP_BYREF, arr, static_cast<unsigned char>(rank),
                                                              static_cast<unsigned char>(arrayElemSize), &inds[0]);
    switch (intrinsicName)
    {
        case NI_Array_Set:
            assert(!varTypeIsStruct(elemType));
            arrElem = gtNewStoreIndNode(elemType, arrElem, val);
            break;

        case NI_Array_Get:
            arrElem = (elemType == TYP_STRUCT) ? gtNewBlkIndir(elemLayout, arrElem) : gtNewIndir(elemType, arrElem);
            break;

        default:
            break;
    }

    return arrElem;
}

//------------------------------------------------------------------------
// impKeepAliveIntrinsic: Import the GC.KeepAlive intrinsic call
//
// Imports the intrinsic as a GT_KEEPALIVE node, and, as an optimization,
// if the object to keep alive is a GT_BOX, removes its side effects and
// uses the address of a local (copied from the box's source if needed)
// as the operand for GT_KEEPALIVE. For the BOX optimization, if the class
// of the box has no GC fields, a GT_NOP is returned.
//
// Arguments:
//    objToKeepAlive - the intrinisic call's argument
//
// Return Value:
//    The imported GT_KEEPALIVE or GT_NOP - see description.
//
GenTree* Compiler::impKeepAliveIntrinsic(GenTree* objToKeepAlive)
{
    assert(objToKeepAlive->TypeIs(TYP_REF));

    if (opts.OptimizationEnabled() && objToKeepAlive->IsBoxedValue())
    {
        CORINFO_CLASS_HANDLE boxedClass = lvaGetDesc(objToKeepAlive->AsBox()->BoxOp()->AsLclVar())->lvClassHnd;
        ClassLayout*         layout     = typGetObjLayout(boxedClass);

        if (!layout->HasGCPtr())
        {
            gtTryRemoveBoxUpstreamEffects(objToKeepAlive, BR_REMOVE_AND_NARROW);
            JITDUMP("\nBOX class has no GC fields, KEEPALIVE is a NOP");

            return gtNewNothingNode();
        }

        GenTree* boxSrc = gtTryRemoveBoxUpstreamEffects(objToKeepAlive, BR_REMOVE_BUT_NOT_NARROW);
        if (boxSrc != nullptr)
        {
            unsigned boxTempNum;
            if (boxSrc->OperIs(GT_LCL_VAR))
            {
                boxTempNum = boxSrc->AsLclVarCommon()->GetLclNum();
            }
            else
            {
                boxTempNum              = lvaGrabTemp(true DEBUGARG("Temp for the box source"));
                GenTree*   boxTempStore = gtNewTempStore(boxTempNum, boxSrc);
                Statement* boxStoreStmt = objToKeepAlive->AsBox()->gtCopyStmtWhenInlinedBoxValue;
                boxStoreStmt->SetRootNode(boxTempStore);
            }

            JITDUMP("\nImporting KEEPALIVE(BOX) as KEEPALIVE(LCL_VAR_ADDR V%02u)", boxTempNum);
            objToKeepAlive = gtNewLclVarAddrNode(boxTempNum);
        }
    }

    return gtNewKeepAliveNode(objToKeepAlive);
}<|MERGE_RESOLUTION|>--- conflicted
+++ resolved
@@ -253,49 +253,6 @@
 
             if (call != nullptr)
             {
-<<<<<<< HEAD
-#if defined(FEATURE_READYTORUN)
-                if (call->OperGet() == GT_INTRINSIC)
-                {
-                    if (opts.IsReadyToRun())
-                    {
-                        noway_assert(callInfo->kind == CORINFO_CALL);
-                        call->AsIntrinsic()->gtEntryPoint = callInfo->codePointerLookup.constLookup;
-                    }
-                    else
-                    {
-                        call->AsIntrinsic()->gtEntryPoint.addr       = nullptr;
-                        call->AsIntrinsic()->gtEntryPoint.accessType = IAT_VALUE;
-                    }
-                }
-#if defined(FEATURE_HW_INTRINSICS)
-                else if (call->OperIsHWIntrinsic())
-                {
-                    GenTreeHWIntrinsic* hwintrinsic = call->AsHWIntrinsic();
-
-                    if (hwintrinsic->IsUserCall() && (hwintrinsic->gtEntryPoint == nullptr))
-                    {
-                        CORINFO_CONST_LOOKUP entryPoint;
-
-                        if (opts.IsReadyToRun())
-                        {
-                            noway_assert(callInfo->kind == CORINFO_CALL);
-                            entryPoint = callInfo->codePointerLookup.constLookup;
-                        }
-                        else
-                        {
-                            entryPoint.addr       = nullptr;
-                            entryPoint.accessType = IAT_VALUE;
-                        }
-
-                        hwintrinsic->SetEntryPoint(this, entryPoint);
-                    }
-                }
-#endif // FEATURE_HW_INTRINSICS
-#endif // FEATURE_READYTORUN
-
-=======
->>>>>>> cdd1aca1
                 bIntrinsicImported = true;
                 goto DONE_CALL;
             }
