--- conflicted
+++ resolved
@@ -9562,7 +9562,6 @@
                 if (strcmp(namespaceName, "Collections.Generic") == 0)
                 {
                     if (strcmp(className, "Comparer`1") == 0)
-<<<<<<< HEAD
                     {
                         if (strcmp(methodName, "get_Default") == 0)
                         {
@@ -9583,28 +9582,6 @@
                     {
                         result = lookupPrimitiveIntNamedIntrinsic(method, methodName);
                     }
-=======
-                    {
-                        if (strcmp(methodName, "get_Default") == 0)
-                        {
-                            result = NI_System_Collections_Generic_Comparer_get_Default;
-                        }
-                    }
-                    else if (strcmp(className, "EqualityComparer`1") == 0)
-                    {
-                        if (strcmp(methodName, "get_Default") == 0)
-                        {
-                            result = NI_System_Collections_Generic_EqualityComparer_get_Default;
-                        }
-                    }
-                }
-                else if (strcmp(namespaceName, "Numerics") == 0)
-                {
-                    if (strcmp(className, "BitOperations") == 0)
-                    {
-                        result = lookupPrimitiveIntNamedIntrinsic(method, methodName);
-                    }
->>>>>>> 9b57a265
                     else
                     {
 #ifdef FEATURE_HW_INTRINSICS
@@ -9618,7 +9595,6 @@
                         {
                             // This allows the relevant code paths to be dropped as dead code even
                             // on platforms where FEATURE_HW_INTRINSICS is not supported.
-<<<<<<< HEAD
 
                             if (strcmp(methodName, "get_IsSupported") == 0)
                             {
@@ -9640,29 +9616,6 @@
                                 // only supported on a single platform or will be guarded by a relevant
                                 // IsSupported check so the throw PNSE will be valid or dropped.
 
-=======
-
-                            if (strcmp(methodName, "get_IsSupported") == 0)
-                            {
-                                assert(strcmp(className, "Vector`1") == 0);
-                                result = NI_IsSupported_Type;
-                            }
-                            else if (strcmp(methodName, "get_IsHardwareAccelerated") == 0)
-                            {
-                                result = NI_IsSupported_False;
-                            }
-                            else if (strcmp(methodName, "get_Count") == 0)
-                            {
-                                assert(strcmp(className, "Vector`1") == 0);
-                                result = NI_Vector_GetCount;
-                            }
-                            else if (gtIsRecursiveCall(method))
-                            {
-                                // For the framework itself, any recursive intrinsics will either be
-                                // only supported on a single platform or will be guarded by a relevant
-                                // IsSupported check so the throw PNSE will be valid or dropped.
-
->>>>>>> 9b57a265
                                 result = NI_Throw_PlatformNotSupportedException;
                             }
                         }
@@ -9826,11 +9779,6 @@
                         // supported. For cases like Vector64.Create, this is fine because it will
                         // be behind a relevant IsSupported check and will never be hit and the
                         // software fallback will be executed instead.
-<<<<<<< HEAD
-
-                        CLANG_FORMAT_COMMENT_ANCHOR;
-=======
->>>>>>> 9b57a265
 
 #ifdef FEATURE_HW_INTRINSICS
                         namespaceName += 10;
