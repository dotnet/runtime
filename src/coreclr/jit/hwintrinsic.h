// Licensed to the .NET Foundation under one or more agreements.
// The .NET Foundation licenses this file to you under the MIT license.

#ifndef _HW_INTRINSIC_H_
#define _HW_INTRINSIC_H_

#ifdef FEATURE_HW_INTRINSICS

#ifdef TARGET_XARCH
enum HWIntrinsicCategory : uint8_t
{
    // Simple SIMD intrinsics
    // - take Vector128/256<T> parameters
    // - return a Vector128/256<T>
    // - the codegen of overloads can be determined by intrinsicID and base type of returned vector
    HW_Category_SimpleSIMD,

    // IMM intrinsics
    // - some SIMD intrinsics requires immediate value (i.e. imm8) to generate instruction
    HW_Category_IMM,

    // Scalar intrinsics
    // - operate over general purpose registers, like crc32, lzcnt, popcnt, etc.
    HW_Category_Scalar,

    // SIMD scalar
    // - operate over vector registers(XMM), but just compute on the first element
    HW_Category_SIMDScalar,

    // Memory access intrinsics
    // - e.g., Avx.Load, Avx.Store, Sse.LoadAligned
    HW_Category_MemoryLoad,
    HW_Category_MemoryStore,

    // Helper intrinsics
    // - do not directly correspond to a instruction, such as Avx.SetAllVector256
    HW_Category_Helper,

    // Special intrinsics
    // - have to be addressed specially
    HW_Category_Special
};
#elif defined(TARGET_ARM64)
enum HWIntrinsicCategory : uint8_t
{
    // Most of the Arm64 intrinsic fall into SIMD category:
    // - vector or scalar intrinsics that operate on one-or-many SIMD registers
    HW_Category_SIMD,

    // Scalar intrinsics operate on general purpose registers (e.g. cls, clz, rbit)
    HW_Category_Scalar,

    // Memory access intrinsics
    HW_Category_MemoryLoad,
    HW_Category_MemoryStore,

    // These are Arm64 that share some features in a given category (e.g. immediate operand value range)
    HW_Category_ShiftLeftByImmediate,
    HW_Category_ShiftRightByImmediate,
    HW_Category_SIMDByIndexedElement,

    // Helper intrinsics
    // - do not directly correspond to a instruction, such as Vector64.AllBitsSet
    HW_Category_Helper,

    // Special intrinsics
    // - have to be addressed specially
    HW_Category_Special
};
#else
#error Unsupported platform
#endif
enum HWIntrinsicFlag : unsigned int
{
    HW_Flag_NoFlag = 0,

    // Commutative
    // - if a binary-op intrinsic is commutative (e.g., Add, Multiply), its op1 can be contained
    HW_Flag_Commutative = 0x1,

    // NoCodeGen
    // - should be transformed in the compiler front-end, cannot reach CodeGen
    HW_Flag_NoCodeGen = 0x2,

    // The intrinsic is invalid as the ID of a gtNode
    HW_Flag_InvalidNodeId = 0x4,

    // Select base type using the first argument type
    HW_Flag_BaseTypeFromFirstArg = 0x8,

    // Select base type using the second argument type
    HW_Flag_BaseTypeFromSecondArg = 0x10,

    // Indicates compFloatingPointUsed does not need to be set.
    HW_Flag_NoFloatingPointUsed = 0x20,

    // NoJmpTable IMM
    // the imm intrinsic does not need jumptable fallback when it gets non-const argument
    HW_Flag_NoJmpTableIMM = 0x40,

    // Special codegen
    // the intrinsics need special rules in CodeGen,
    // but may be table-driven in the front-end
    HW_Flag_SpecialCodeGen = 0x80,

    // Special import
    // the intrinsics need special rules in importer,
    // but may be table-driven in the back-end
    HW_Flag_SpecialImport = 0x100,

    // The intrinsic returns result in multiple registers.
    HW_Flag_MultiReg = 0x200,

// The below is for defining platform-specific flags
#if defined(TARGET_XARCH)
    // Full range IMM intrinsic
    // - the immediate value is valid on the full range of imm8 (0-255)
    HW_Flag_FullRangeIMM = 0x400,

    // Maybe IMM
    // the intrinsic has either imm or Vector overloads
    HW_Flag_MaybeIMM = 0x800,

    // Copy Upper bits
    // some SIMD scalar intrinsics need the semantics of copying upper bits from the source operand
    HW_Flag_CopyUpperBits = 0x1000,

    // Maybe Memory Load/Store
    // - some intrinsics may have pointer overloads but without HW_Category_MemoryLoad/HW_Category_MemoryStore
    HW_Flag_MaybeMemoryLoad  = 0x2000,
    HW_Flag_MaybeMemoryStore = 0x4000,

    // No Read/Modify/Write Semantics
    // the intrinsic doesn't have read/modify/write semantics in two/three-operand form.
    HW_Flag_NoRMWSemantics = 0x8000,

    // NoContainment
    // the intrinsic cannot be handled by containment,
    // all the intrinsic that have explicit memory load/store semantics should have this flag
    HW_Flag_NoContainment = 0x10000,

    // Returns Per-Element Mask
    // the intrinsic returns a vector containing elements that are either "all bits set" or "all bits clear"
    // this output can be used as a per-element mask
    HW_Flag_ReturnsPerElementMask = 0x20000,

    // AvxOnlyCompatible
    // the intrinsic can be used on hardware with AVX but not AVX2 support
    HW_Flag_AvxOnlyCompatible = 0x40000,

    // MaybeCommutative
    // - if a binary-op intrinsic is maybe commutative (e.g., Max or Min for float/double), its op1 can possibly be
    // contained
    HW_Flag_MaybeCommutative = 0x80000,

    // The intrinsic has no EVEX compatible form
    HW_Flag_NoEvexSemantics = 0x100000,

#elif defined(TARGET_ARM64)
    // The intrinsic has an immediate operand
    // - the value can be (and should be) encoded in a corresponding instruction when the operand value is constant
    HW_Flag_HasImmediateOperand = 0x400,

    // The intrinsic has read/modify/write semantics in multiple-operands form.
    HW_Flag_HasRMWSemantics = 0x800,

    // The intrinsic operates on the lower part of a SIMD register
    // - the upper part of the source registers are ignored
    // - the upper part of the destination register is zeroed
    HW_Flag_SIMDScalar = 0x1000,

    // The intrinsic supports some sort of containment analysis
    HW_Flag_SupportsContainment = 0x2000,

    // The intrinsic needs consecutive registers
    HW_Flag_NeedsConsecutiveRegisters = 0x4000,

    // The intrinsic uses scalable registers
    HW_Flag_Scalable = 0x8000,

    // Returns Per-Element Mask
    // the intrinsic returns a vector containing elements that are either "all bits set" or "all bits clear"
    // this output can be used as a per-element mask
    HW_Flag_ReturnsPerElementMask = 0x10000,

    // The intrinsic uses a mask in arg1 to select elements present in the result
    HW_Flag_ExplicitMaskedOperation = 0x20000,

    // The intrinsic uses a mask in arg1 to select elements present in the result, and must use a low register.
    HW_Flag_LowMaskedOperation = 0x40000,

    // The intrinsic can optionally use a mask in arg1 to select elements present in the result, which is not present in
    // the API call
    HW_Flag_OptionalEmbeddedMaskedOperation = 0x80000,

    // The intrinsic uses a mask in arg1 to select elements present in the result, which is not present in the API call
    HW_Flag_EmbeddedMaskedOperation = 0x100000,

#else
#error Unsupported platform
#endif

    // The intrinsic has some barrier special side effect that should be tracked
    HW_Flag_SpecialSideEffect_Barrier = 0x200000,

    // The intrinsic has some other special side effect that should be tracked
    HW_Flag_SpecialSideEffect_Other = 0x400000,

    HW_Flag_SpecialSideEffectMask = (HW_Flag_SpecialSideEffect_Barrier | HW_Flag_SpecialSideEffect_Other),

    // MaybeNoJmpTable IMM
    // the imm intrinsic may not need jumptable fallback when it gets non-const argument
    HW_Flag_MaybeNoJmpTableIMM = 0x800000,

#if defined(TARGET_XARCH)
    // The intrinsic is an RMW intrinsic
    HW_Flag_RmwIntrinsic = 0x1000000,

    // The intrinsic is a PermuteVar2x intrinsic
    HW_Flag_PermuteVar2x = 0x2000000,

    // The intrinsic is an embedded broadcast compatible intrinsic
    HW_Flag_EmbBroadcastCompatible = 0x4000000,

    // The intrinsic is an embedded rounding compatible intrinsic
    HW_Flag_EmbRoundingCompatible = 0x8000000,

<<<<<<< HEAD
    // The intrinsic is an embedded masking incompatible intrinsic
    HW_Flag_EmbMaskingIncompatible = 0x10000000,
=======
    // The intrinsic is an embedded masking compatible intrinsic
    HW_Flag_EmbMaskingCompatible = 0x20000000,
>>>>>>> c93ee687
#elif defined(TARGET_ARM64)

    // The intrinsic has an enum operand. Using this implies HW_Flag_HasImmediateOperand.
    HW_Flag_HasEnumOperand = 0x1000000,

#endif // TARGET_XARCH

    // The intrinsic is a FusedMultiplyAdd intrinsic
    HW_Flag_FmaIntrinsic = 0x20000000,

    HW_Flag_CanBenefitFromConstantProp = 0x80000000,
};

#if defined(TARGET_XARCH)
// This mirrors the System.Runtime.Intrinsics.X86.FloatComparisonMode enumeration
enum class FloatComparisonMode : uint8_t
{
    // _CMP_EQ_OQ
    OrderedEqualNonSignaling = 0,

    // _CMP_LT_OS
    OrderedLessThanSignaling = 1,

    // _CMP_LE_OS
    OrderedLessThanOrEqualSignaling = 2,

    // _CMP_UNORD_Q
    UnorderedNonSignaling = 3,

    // _CMP_NEQ_UQ
    UnorderedNotEqualNonSignaling = 4,

    // _CMP_NLT_US
    UnorderedNotLessThanSignaling = 5,

    // _CMP_NLE_US
    UnorderedNotLessThanOrEqualSignaling = 6,

    // _CMP_ORD_Q
    OrderedNonSignaling = 7,

    // _CMP_EQ_UQ
    UnorderedEqualNonSignaling = 8,

    // _CMP_NGE_US
    UnorderedNotGreaterThanOrEqualSignaling = 9,

    // _CMP_NGT_US
    UnorderedNotGreaterThanSignaling = 10,

    // _CMP_FALSE_OQ
    OrderedFalseNonSignaling = 11,

    // _CMP_NEQ_OQ
    OrderedNotEqualNonSignaling = 12,

    // _CMP_GE_OS
    OrderedGreaterThanOrEqualSignaling = 13,

    // _CMP_GT_OS
    OrderedGreaterThanSignaling = 14,

    // _CMP_TRUE_UQ
    UnorderedTrueNonSignaling = 15,

    // _CMP_EQ_OS
    OrderedEqualSignaling = 16,

    // _CMP_LT_OQ
    OrderedLessThanNonSignaling = 17,

    // _CMP_LE_OQ
    OrderedLessThanOrEqualNonSignaling = 18,

    // _CMP_UNORD_S
    UnorderedSignaling = 19,

    // _CMP_NEQ_US
    UnorderedNotEqualSignaling = 20,

    // _CMP_NLT_UQ
    UnorderedNotLessThanNonSignaling = 21,

    // _CMP_NLE_UQ
    UnorderedNotLessThanOrEqualNonSignaling = 22,

    // _CMP_ORD_S
    OrderedSignaling = 23,

    // _CMP_EQ_US
    UnorderedEqualSignaling = 24,

    // _CMP_NGE_UQ
    UnorderedNotGreaterThanOrEqualNonSignaling = 25,

    // _CMP_NGT_UQ
    UnorderedNotGreaterThanNonSignaling = 26,

    // _CMP_FALSE_OS
    OrderedFalseSignaling = 27,

    // _CMP_NEQ_OS
    OrderedNotEqualSignaling = 28,

    // _CMP_GE_OQ
    OrderedGreaterThanOrEqualNonSignaling = 29,

    // _CMP_GT_OQ
    OrderedGreaterThanNonSignaling = 30,

    // _CMP_TRUE_US
    UnorderedTrueSignaling = 31,
};

enum class FloatRoundingMode : uint8_t
{
    // _MM_FROUND_TO_NEAREST_INT
    ToNearestInteger = 0x00,

    // _MM_FROUND_TO_NEG_INF
    ToNegativeInfinity = 0x01,

    // _MM_FROUND_TO_POS_INF
    ToPositiveInfinity = 0x02,

    // _MM_FROUND_TO_ZERO
    ToZero = 0x03,

    // _MM_FROUND_CUR_DIRECTION
    CurrentDirection = 0x04,

    // _MM_FROUND_RAISE_EXC
    RaiseException = 0x00,

    // _MM_FROUND_NO_EXC
    NoException = 0x08,
};

enum class IntComparisonMode : uint8_t
{
    Equal           = 0,
    LessThan        = 1,
    LessThanOrEqual = 2,
    False           = 3,

    NotEqual           = 4,
    GreaterThanOrEqual = 5,
    GreaterThan        = 6,
    True               = 7,

    NotGreaterThanOrEqual = LessThan,
    NotGreaterThan        = LessThanOrEqual,

    NotLessThan        = GreaterThanOrEqual,
    NotLessThanOrEqual = GreaterThan
};

enum class TernaryLogicUseFlags : uint8_t
{
    // Indicates no flags are present
    None = 0,

    // Indicates the ternary logic uses A
    A = 1 << 0,

    // Indicates the ternary logic uses B
    B = 1 << 1,

    // Indicates the ternary logic uses C
    C = 1 << 2,

    // Indicates the ternary logic uses A and B
    AB = (A | B),

    // Indicates the ternary logic uses A and C
    AC = (A | C),

    // Indicates the ternary logic uses B and C
    BC = (B | C),

    // Indicates the ternary logic uses A, B, and C
    ABC = (A | B | C),
};

enum class TernaryLogicOperKind : uint8_t
{
    // Indicates no operation is done
    None = 0,

    // value
    Select = 1,

    // constant true (1)
    True = 2,

    // constant false (0)
    False = 3,

    // ~value
    Not = 4,

    // left & right
    And = 5,

    // ~(left & right)
    Nand = 6,

    // left | right
    Or = 7,

    // ~(left | right)
    Nor = 8,

    // left ^ right
    Xor = 9,

    // ~(left ^ right)
    Xnor = 10,

    // cond ? left : right
    Cond = 11,

    // returns 0 if two+ of the three input bits are 0; else 1
    Major = 12,

    // returns 0 if two+ of the three input bits are 1; else 0
    Minor = 13,
};

struct TernaryLogicInfo
{
    // We have 256 entries, so we compress as much as possible
    // This gives us 3-bytes per entry (21-bits)

    TernaryLogicOperKind oper1    : 4;
    TernaryLogicUseFlags oper1Use : 3;

    TernaryLogicOperKind oper2    : 4;
    TernaryLogicUseFlags oper2Use : 3;

    TernaryLogicOperKind oper3    : 4;
    TernaryLogicUseFlags oper3Use : 3;

    static const TernaryLogicInfo& lookup(uint8_t control);

    TernaryLogicUseFlags GetAllUseFlags() const
    {
        uint8_t useFlagsBits = 0;

        useFlagsBits |= static_cast<uint8_t>(oper1Use);
        useFlagsBits |= static_cast<uint8_t>(oper2Use);
        useFlagsBits |= static_cast<uint8_t>(oper3Use);

        return static_cast<TernaryLogicUseFlags>(useFlagsBits);
    }
};
#endif // TARGET_XARCH

struct HWIntrinsicInfo
{
    // 32-bit: 36-bytes (34+2 trailing padding)
    // 64-bit: 40-bytes (38+2 trailing padding)

    const char*         name;     // 4 or 8-bytes
    HWIntrinsicFlag     flags;    // 4-bytes
    NamedIntrinsic      id;       // 2-bytes
    uint16_t            ins[10];  // 10 * 2-bytes
    uint8_t             isa;      // 1-byte
    int8_t              simdSize; // 1-byte
    int8_t              numArgs;  // 1-byte
    HWIntrinsicCategory category; // 1-byte

    static const HWIntrinsicInfo& lookup(NamedIntrinsic id);

    static NamedIntrinsic         lookupId(Compiler*         comp,
                                           CORINFO_SIG_INFO* sig,
                                           const char*       className,
                                           const char*       methodName,
                                           const char*       enclosingClassName);
    static CORINFO_InstructionSet lookupIsa(const char* className, const char* enclosingClassName);

    static unsigned lookupSimdSize(Compiler* comp, NamedIntrinsic id, CORINFO_SIG_INFO* sig);

#if defined(TARGET_XARCH)
    static int lookupImmUpperBound(NamedIntrinsic intrinsic);
#elif defined(TARGET_ARM64)
    static void lookupImmBounds(
        NamedIntrinsic intrinsic, int simdSize, var_types baseType, int* lowerBound, int* upperBound);
#else
#error Unsupported platform
#endif

    static bool isImmOp(NamedIntrinsic id, const GenTree* op);
    static bool isFullyImplementedIsa(CORINFO_InstructionSet isa);
    static bool isScalarIsa(CORINFO_InstructionSet isa);

#ifdef TARGET_XARCH
    static bool                isAVX2GatherIntrinsic(NamedIntrinsic id);
    static FloatComparisonMode lookupFloatComparisonModeForSwappedArgs(FloatComparisonMode comparison);
#endif

    // Member lookup

    static NamedIntrinsic lookupId(NamedIntrinsic id)
    {
        return lookup(id).id;
    }

    static const char* lookupName(NamedIntrinsic id)
    {
        return lookup(id).name;
    }

    static CORINFO_InstructionSet lookupIsa(NamedIntrinsic id)
    {
        uint8_t result = lookup(id).isa;
        return static_cast<CORINFO_InstructionSet>(result);
    }

#ifdef TARGET_XARCH
    static int lookupIval(Compiler* comp, NamedIntrinsic id, var_types simdBaseType);
#endif

    static bool tryLookupSimdSize(NamedIntrinsic id, unsigned* pSimdSize)
    {
        bool succeeded = false;
        if (lookup(id).simdSize != -1)
        {
            *pSimdSize = lookup(id).simdSize;
            succeeded  = true;
        }
        return succeeded;
    }

    static int lookupNumArgs(NamedIntrinsic id)
    {
        return lookup(id).numArgs;
    }

    static instruction lookupIns(NamedIntrinsic id, var_types type)
    {
        if ((type < TYP_BYTE) || (type > TYP_DOUBLE))
        {
            assert(!"Unexpected type");
            return INS_invalid;
        }

        uint16_t result = lookup(id).ins[type - TYP_BYTE];
        return static_cast<instruction>(result);
    }

    static instruction lookupIns(GenTreeHWIntrinsic* intrinsicNode)
    {
        assert(intrinsicNode != nullptr);

        NamedIntrinsic intrinsic = intrinsicNode->GetHWIntrinsicId();
        var_types      type      = TYP_UNKNOWN;

        if (lookupCategory(intrinsic) == HW_Category_Scalar)
        {
            type = intrinsicNode->TypeGet();
        }
        else
        {
            type = intrinsicNode->GetSimdBaseType();
        }

        return lookupIns(intrinsic, type);
    }

    static HWIntrinsicCategory lookupCategory(NamedIntrinsic id)
    {
        return lookup(id).category;
    }

    static HWIntrinsicFlag lookupFlags(NamedIntrinsic id)
    {
        return lookup(id).flags;
    }

    // Flags lookup

    static bool IsCommutative(NamedIntrinsic id)
    {
        HWIntrinsicFlag flags = lookupFlags(id);
        return (flags & HW_Flag_Commutative) != 0;
    }

#if defined(TARGET_XARCH)
    static bool IsEmbBroadcastCompatible(NamedIntrinsic id)
    {
        HWIntrinsicFlag flags = lookupFlags(id);
        return (flags & HW_Flag_EmbBroadcastCompatible) != 0;
    }

    static bool IsEmbRoundingCompatible(NamedIntrinsic id)
    {
        HWIntrinsicFlag flags = lookupFlags(id);
        return (flags & HW_Flag_EmbRoundingCompatible) != 0;
    }

    static bool IsEmbMaskingCompatible(NamedIntrinsic id)
    {
        HWIntrinsicFlag flags = lookupFlags(id);
        return (flags & HW_Flag_EmbMaskingCompatible) != 0;
    }
#endif // TARGET_XARCH

    static bool CanBenefitFromConstantProp(NamedIntrinsic id)
    {
        HWIntrinsicFlag flags = lookupFlags(id);
        return (flags & HW_Flag_CanBenefitFromConstantProp) != 0;
    }

    static bool IsMaybeCommutative(NamedIntrinsic id)
    {
        HWIntrinsicFlag flags = lookupFlags(id);
#if defined(TARGET_XARCH)
        return (flags & HW_Flag_MaybeCommutative) != 0;
#elif defined(TARGET_ARM64)
        return false;
#else
#error Unsupported platform
#endif
    }

    static bool RequiresCodegen(NamedIntrinsic id)
    {
        HWIntrinsicFlag flags = lookupFlags(id);
        return (flags & (HW_Flag_NoCodeGen | HW_Flag_InvalidNodeId)) == 0;
    }

    static bool SupportsContainment(NamedIntrinsic id)
    {
        HWIntrinsicFlag flags = lookupFlags(id);
#if defined(TARGET_XARCH)
        return (flags & HW_Flag_NoContainment) == 0;
#elif defined(TARGET_ARM64)
        return (flags & HW_Flag_SupportsContainment) != 0;
#else
#error Unsupported platform
#endif
    }

    static bool ReturnsPerElementMask(NamedIntrinsic id)
    {
        HWIntrinsicFlag flags = lookupFlags(id);
#if defined(TARGET_XARCH) || defined(TARGET_ARM64)
        return (flags & HW_Flag_ReturnsPerElementMask) != 0;
#else
#error Unsupported platform
#endif
    }

#if defined(TARGET_XARCH)
    static bool AvxOnlyCompatible(NamedIntrinsic id)
    {
        HWIntrinsicFlag flags = lookupFlags(id);
        return (flags & HW_Flag_AvxOnlyCompatible) != 0;
    }
#endif

    static bool BaseTypeFromFirstArg(NamedIntrinsic id)
    {
        HWIntrinsicFlag flags = lookupFlags(id);
        return (flags & HW_Flag_BaseTypeFromFirstArg) != 0;
    }

    static bool IsFloatingPointUsed(NamedIntrinsic id)
    {
        HWIntrinsicFlag flags = lookupFlags(id);
        return (flags & HW_Flag_NoFloatingPointUsed) == 0;
    }

#ifdef TARGET_XARCH
    static bool HasFullRangeImm(NamedIntrinsic id)
    {
        HWIntrinsicFlag flags = lookupFlags(id);
        return (flags & HW_Flag_FullRangeIMM) != 0;
    }

    static bool MaybeImm(NamedIntrinsic id)
    {
        HWIntrinsicFlag flags = lookupFlags(id);
        return (flags & HW_Flag_MaybeIMM) != 0;
    }

    static bool CopiesUpperBits(NamedIntrinsic id)
    {
        HWIntrinsicFlag flags = lookupFlags(id);
        return (flags & HW_Flag_CopyUpperBits) != 0;
    }

    static bool MaybeMemoryLoad(NamedIntrinsic id)
    {
        HWIntrinsicFlag flags = lookupFlags(id);
        return (flags & HW_Flag_MaybeMemoryLoad) != 0;
    }

    static bool MaybeMemoryStore(NamedIntrinsic id)
    {
        HWIntrinsicFlag flags = lookupFlags(id);
        return (flags & HW_Flag_MaybeMemoryStore) != 0;
    }
#endif

    static bool NoJmpTableImm(NamedIntrinsic id)
    {
        HWIntrinsicFlag flags = lookupFlags(id);
        return (flags & HW_Flag_NoJmpTableIMM) != 0;
    }

    static bool BaseTypeFromSecondArg(NamedIntrinsic id)
    {
        HWIntrinsicFlag flags = lookupFlags(id);
        return (flags & HW_Flag_BaseTypeFromSecondArg) != 0;
    }

    static bool HasSpecialCodegen(NamedIntrinsic id)
    {
        HWIntrinsicFlag flags = lookupFlags(id);
        return (flags & HW_Flag_SpecialCodeGen) != 0;
    }

#ifdef TARGET_ARM64
    static bool NeedsConsecutiveRegisters(NamedIntrinsic id)
    {
        HWIntrinsicFlag flags = lookupFlags(id);
        return (flags & HW_Flag_NeedsConsecutiveRegisters) != 0;
    }
#endif

    static bool HasRMWSemantics(NamedIntrinsic id)
    {
        HWIntrinsicFlag flags = lookupFlags(id);
#if defined(TARGET_XARCH)
        return (flags & HW_Flag_NoRMWSemantics) == 0;
#elif defined(TARGET_ARM64)
        return (flags & HW_Flag_HasRMWSemantics) != 0;
#else
#error Unsupported platform
#endif
    }
    //------------------------------------------------------------------------
    // HasEvexSemantics: Checks if the NamedIntrinsic has a lowering to
    // to an instruction with an EVEX form.
    //
    // Return Value:
    // true if the NamedIntrinsic lowering has an EVEX form.
    //
    static bool HasEvexSemantics(NamedIntrinsic id)
    {
#if defined(TARGET_XARCH)
        HWIntrinsicFlag flags = lookupFlags(id);
        return (flags & HW_Flag_NoEvexSemantics) == 0;
#else
        return false;
#endif
    }

    static bool HasSpecialImport(NamedIntrinsic id)
    {
        HWIntrinsicFlag flags = lookupFlags(id);
        return (flags & (HW_Flag_SpecialImport | HW_Flag_InvalidNodeId)) != 0;
    }

    static bool IsInvalidNodeId(NamedIntrinsic id)
    {
        HWIntrinsicFlag flags = lookupFlags(id);
        return (flags & HW_Flag_InvalidNodeId) != 0;
    }

    static bool IsMultiReg(NamedIntrinsic id)
    {
        const HWIntrinsicFlag flags = lookupFlags(id);
        return (flags & HW_Flag_MultiReg) != 0;
    }

    static int GetMultiRegCount(NamedIntrinsic id)
    {
        assert(IsMultiReg(id));

        switch (id)
        {
#ifdef TARGET_ARM64
            case NI_AdvSimd_Arm64_LoadPairScalarVector64:
            case NI_AdvSimd_Arm64_LoadPairScalarVector64NonTemporal:
            case NI_AdvSimd_Arm64_LoadPairVector64:
            case NI_AdvSimd_Arm64_LoadPairVector64NonTemporal:
            case NI_AdvSimd_Arm64_LoadPairVector128:
            case NI_AdvSimd_Arm64_LoadPairVector128NonTemporal:
            case NI_AdvSimd_LoadVector64x2AndUnzip:
            case NI_AdvSimd_Arm64_LoadVector128x2AndUnzip:
            case NI_AdvSimd_LoadVector64x2:
            case NI_AdvSimd_Arm64_LoadVector128x2:
            case NI_AdvSimd_LoadAndInsertScalarVector64x2:
            case NI_AdvSimd_Arm64_LoadAndInsertScalarVector128x2:
            case NI_AdvSimd_LoadAndReplicateToVector64x2:
            case NI_AdvSimd_Arm64_LoadAndReplicateToVector128x2:
                return 2;

            case NI_AdvSimd_LoadVector64x3AndUnzip:
            case NI_AdvSimd_Arm64_LoadVector128x3AndUnzip:
            case NI_AdvSimd_LoadVector64x3:
            case NI_AdvSimd_Arm64_LoadVector128x3:
            case NI_AdvSimd_LoadAndInsertScalarVector64x3:
            case NI_AdvSimd_Arm64_LoadAndInsertScalarVector128x3:
            case NI_AdvSimd_LoadAndReplicateToVector64x3:
            case NI_AdvSimd_Arm64_LoadAndReplicateToVector128x3:
                return 3;

            case NI_AdvSimd_LoadVector64x4AndUnzip:
            case NI_AdvSimd_Arm64_LoadVector128x4AndUnzip:
            case NI_AdvSimd_LoadVector64x4:
            case NI_AdvSimd_Arm64_LoadVector128x4:
            case NI_AdvSimd_LoadAndInsertScalarVector64x4:
            case NI_AdvSimd_Arm64_LoadAndInsertScalarVector128x4:
            case NI_AdvSimd_LoadAndReplicateToVector64x4:
            case NI_AdvSimd_Arm64_LoadAndReplicateToVector128x4:
                return 4;
#endif

#ifdef TARGET_XARCH
            case NI_X86Base_DivRem:
            case NI_X86Base_X64_DivRem:
                return 2;
#endif // TARGET_XARCH

            default:
                unreached();
        }
    }

#ifdef TARGET_ARM64
    static bool SIMDScalar(NamedIntrinsic id)
    {
        const HWIntrinsicFlag flags = lookupFlags(id);
        return (flags & HW_Flag_SIMDScalar) != 0;
    }

    static bool HasImmediateOperand(NamedIntrinsic id)
    {
        const HWIntrinsicFlag flags = lookupFlags(id);
        return ((flags & HW_Flag_HasImmediateOperand) != 0) || HasEnumOperand(id);
    }

    static bool IsScalable(NamedIntrinsic id)
    {
        const HWIntrinsicFlag flags = lookupFlags(id);
        return (flags & HW_Flag_Scalable) != 0;
    }

    static bool IsMaskedOperation(NamedIntrinsic id)
    {
        const HWIntrinsicFlag flags = lookupFlags(id);
        return IsLowMaskedOperation(id) || IsOptionalEmbeddedMaskedOperation(id) || IsExplicitMaskedOperation(id);
    }

    static bool IsLowMaskedOperation(NamedIntrinsic id)
    {
        const HWIntrinsicFlag flags = lookupFlags(id);
        return (flags & HW_Flag_LowMaskedOperation) != 0;
    }

    static bool IsOptionalEmbeddedMaskedOperation(NamedIntrinsic id)
    {
        const HWIntrinsicFlag flags = lookupFlags(id);
        return (flags & HW_Flag_OptionalEmbeddedMaskedOperation) != 0;
    }

    static bool IsEmbeddedMaskedOperation(NamedIntrinsic id)
    {
        const HWIntrinsicFlag flags = lookupFlags(id);
        return (flags & HW_Flag_EmbeddedMaskedOperation) != 0;
    }

    static bool IsExplicitMaskedOperation(NamedIntrinsic id)
    {
        const HWIntrinsicFlag flags = lookupFlags(id);
        return (flags & HW_Flag_ExplicitMaskedOperation) != 0;
    }

    static bool HasEnumOperand(NamedIntrinsic id)
    {
        const HWIntrinsicFlag flags = lookupFlags(id);
        return (flags & HW_Flag_HasEnumOperand) != 0;
    }

#endif // TARGET_ARM64

    static bool HasSpecialSideEffect(NamedIntrinsic id)
    {
        HWIntrinsicFlag flags = lookupFlags(id);
        return (flags & HW_Flag_SpecialSideEffectMask) != 0;
    }

    static bool HasSpecialSideEffect_Barrier(NamedIntrinsic id)
    {
        HWIntrinsicFlag flags = lookupFlags(id);
        return (flags & HW_Flag_SpecialSideEffect_Barrier) != 0;
    }

    static bool MaybeNoJmpTableImm(NamedIntrinsic id)
    {
        HWIntrinsicFlag flags = lookupFlags(id);
        return (flags & HW_Flag_MaybeNoJmpTableIMM) != 0;
    }

    static bool IsFmaIntrinsic(NamedIntrinsic id)
    {
        HWIntrinsicFlag flags = lookupFlags(id);
        return (flags & HW_Flag_FmaIntrinsic) != 0;
    }

#if defined(TARGET_XARCH)
    static bool IsRmwIntrinsic(NamedIntrinsic id)
    {
        HWIntrinsicFlag flags = lookupFlags(id);
        return (flags & HW_Flag_RmwIntrinsic) != 0;
    }

    static bool IsPermuteVar2x(NamedIntrinsic id)
    {
        HWIntrinsicFlag flags = lookupFlags(id);
        return (flags & HW_Flag_PermuteVar2x) != 0;
    }
#endif // TARGET_XARCH
};

#ifdef TARGET_ARM64

struct HWIntrinsic final
{
    HWIntrinsic(const GenTreeHWIntrinsic* node)
        : op1(nullptr)
        , op2(nullptr)
        , op3(nullptr)
        , op4(nullptr)
        , numOperands(0)
        , baseType(TYP_UNDEF)
    {
        assert(node != nullptr);

        id       = node->GetHWIntrinsicId();
        category = HWIntrinsicInfo::lookupCategory(id);

        assert(HWIntrinsicInfo::RequiresCodegen(id));

        InitializeOperands(node);
        InitializeBaseType(node);
    }

    bool codeGenIsTableDriven() const
    {
        // TODO-Arm64-Cleanup - make more categories to the table-driven framework
        bool isTableDrivenCategory = category != HW_Category_Helper;
        bool isTableDrivenFlag     = !HWIntrinsicInfo::HasSpecialCodegen(id);

        return isTableDrivenCategory && isTableDrivenFlag;
    }

    NamedIntrinsic      id;
    HWIntrinsicCategory category;
    GenTree*            op1;
    GenTree*            op2;
    GenTree*            op3;
    GenTree*            op4;
    size_t              numOperands;
    var_types           baseType;

private:
    void InitializeOperands(const GenTreeHWIntrinsic* node)
    {
        numOperands = node->GetOperandCount();

        switch (numOperands)
        {
            case 4:
                op4 = node->Op(4);
                FALLTHROUGH;
            case 3:
                op3 = node->Op(3);
                FALLTHROUGH;
            case 2:
                op2 = node->Op(2);
                FALLTHROUGH;
            case 1:
                op1 = node->Op(1);
                FALLTHROUGH;
            case 0:
                break;

            default:
                unreached();
        }
    }

    void InitializeBaseType(const GenTreeHWIntrinsic* node)
    {
        baseType = node->GetSimdBaseType();

        if (baseType == TYP_UNKNOWN)
        {
            assert((category == HW_Category_Scalar) || (category == HW_Category_Special));

            if (HWIntrinsicInfo::BaseTypeFromFirstArg(id))
            {
                assert(op1 != nullptr);
                baseType = op1->TypeGet();
            }
            else if (HWIntrinsicInfo::BaseTypeFromSecondArg(id))
            {
                assert(op2 != nullptr);
                baseType = op2->TypeGet();
            }
            else
            {
                baseType = node->TypeGet();
            }

            if (category == HW_Category_Scalar)
            {
                baseType = genActualType(baseType);
            }
        }
    }
};

#endif // TARGET_ARM64

#endif // FEATURE_HW_INTRINSICS

#endif // _HW_INTRINSIC_H_<|MERGE_RESOLUTION|>--- conflicted
+++ resolved
@@ -225,13 +225,8 @@
     // The intrinsic is an embedded rounding compatible intrinsic
     HW_Flag_EmbRoundingCompatible = 0x8000000,
 
-<<<<<<< HEAD
-    // The intrinsic is an embedded masking incompatible intrinsic
-    HW_Flag_EmbMaskingIncompatible = 0x10000000,
-=======
     // The intrinsic is an embedded masking compatible intrinsic
-    HW_Flag_EmbMaskingCompatible = 0x20000000,
->>>>>>> c93ee687
+    HW_Flag_EmbMaskingCompatible = 0x10000000,
 #elif defined(TARGET_ARM64)
 
     // The intrinsic has an enum operand. Using this implies HW_Flag_HasImmediateOperand.
