--- conflicted
+++ resolved
@@ -158,13 +158,9 @@
     HW_Flag_SIMDScalar = 0x1000,
 
     // The intrinsic supports some sort of containment analysis
-<<<<<<< HEAD
-    HW_Flag_SupportsContainment = 0x1000,
-    HW_Flag_SupportsContainmentZero = 0x2000
-
-=======
-    HW_Flag_SupportsContainment = 0x2000
->>>>>>> c1dba415
+    HW_Flag_SupportsContainment = 0x2000,
+    HW_Flag_SupportsContainmentZero = 0x4000
+
 #else
 #error Unsupported platform
 #endif
