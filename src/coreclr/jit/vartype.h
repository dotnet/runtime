// Licensed to the .NET Foundation under one or more agreements.
// The .NET Foundation licenses this file to you under the MIT license.

/*****************************************************************************/
#ifndef _VARTYPE_H_
#define _VARTYPE_H_
/*****************************************************************************/
#include "error.h"

enum var_types_classification
{
    VTF_ANY = 0x0000,
    VTF_INT = 0x0001,
    VTF_UNS = 0x0002, // type is unsigned
    VTF_FLT = 0x0004,
    VTF_GCR = 0x0008, // type is GC ref
    VTF_BYR = 0x0010, // type is Byref
    VTF_I   = 0x0020, // is machine sized
    VTF_S   = 0x0040, // is a struct type
    VTF_VEC = 0x0080, // is a vector type
};

enum var_types_register
{
    VTR_UNKNOWN = 0,
    VTR_INT     = 1,
    VTR_FLOAT   = 2,
    VTR_MASK    = 3,
};

#include "vartypesdef.h"

/*****************************************************************************
 * C-style pointers are implemented as TYP_INT or TYP_LONG depending on the
 * platform
 */

#ifdef TARGET_64BIT
#define TYP_I_IMPL TYP_LONG
#define TYP_U_IMPL TYP_ULONG
#else
#define TYP_I_IMPL TYP_INT
#define TYP_U_IMPL TYP_UINT
#ifdef _PREFAST_
// We silence this in the 32-bit build because for portability, we like to have asserts like this:
// assert(op2->gtType == TYP_INT || op2->gtType == TYP_I_IMPL);
// This is obviously redundant for 32-bit builds, but we don't want to have ifdefs and different
// asserts just for 64-bit builds, so for now just silence the assert
#pragma warning(disable : 6287) // warning 6287: the left and right sub-expressions are identical
#endif                          //_PREFAST_
#endif

/*****************************************************************************/

const extern BYTE varTypeClassification[TYP_COUNT];
const extern BYTE varTypeRegister[TYP_COUNT];

// make any class with a TypeGet member also have a function TypeGet() that does the same thing
template <class T>
inline var_types TypeGet(T* t)
{
    return t->TypeGet();
}

// make a TypeGet function which is the identity function for var_types
// the point of this and the preceding template is now you can make template functions
// that work on var_types as well as any object that exposes a TypeGet method.
// such as all of these varTypeIs* functions
inline var_types TypeGet(var_types v)
{
    return v;
}

template <class T>
inline bool varTypeIsSIMD(T vt)
{
#ifdef FEATURE_SIMD
    return ((varTypeClassification[TypeGet(vt)] & VTF_VEC) != 0);
#else
    // Always return false if FEATURE_SIMD is not enabled
    return false;
#endif
}

template <class T>
inline bool varTypeIsMask(T vt)
{
<<<<<<< HEAD
#ifdef HAS_PREDICATE_REGS
    return (TypeGet(vt) == TYP_MASK);
#else
=======
#if defined(FEATURE_MASKED_HW_INTRINSICS)
    return (TypeGet(vt) == TYP_MASK);
#else // FEATURE_MASKED_HW_INTRINSICS
>>>>>>> b7d91f23
    return false;
#endif
}

template <class T>
inline bool varTypeIsSIMDOrMask(T vt)
{
    return varTypeIsSIMD(vt) || varTypeIsMask(vt);
}

template <class T>
inline bool varTypeIsIntegral(T vt)
{
    return ((varTypeClassification[TypeGet(vt)] & (VTF_INT)) != 0);
}

template <class T>
inline bool varTypeIsIntegralOrI(T vt)
{
    return ((varTypeClassification[TypeGet(vt)] & (VTF_INT | VTF_I)) != 0);
}

template <class T>
inline bool varTypeIsUnsigned(T vt)
{
    return ((varTypeClassification[TypeGet(vt)] & (VTF_UNS)) != 0);
}

template <class T>
inline bool varTypeIsSigned(T vt)
{
    return varTypeIsIntegralOrI(vt) && !varTypeIsUnsigned(vt);
}

// If "vt" represents an unsigned integral type, returns the corresponding signed integral type,
// otherwise returns the original type.
template <class T>
inline var_types varTypeToSigned(T vt)
{
    var_types type = TypeGet(vt);
    if (varTypeIsUnsigned(type))
    {
        switch (type)
        {
            case TYP_UBYTE:
                return TYP_BYTE;
            case TYP_USHORT:
                return TYP_SHORT;
            case TYP_UINT:
                return TYP_INT;
            case TYP_ULONG:
                return TYP_LONG;
            default:
                unreached();
        }
    }

    return type;
}

// If "vt" represents a signed integral type, returns the corresponding unsigned integral type,
// otherwise returns the original type.
template <class T>
inline var_types varTypeToUnsigned(T vt)
{
    // Force signed types into corresponding unsigned type.
    var_types type = TypeGet(vt);
    switch (type)
    {
        case TYP_BYTE:
            return TYP_UBYTE;
        case TYP_SHORT:
            return TYP_USHORT;
        case TYP_INT:
            return TYP_UINT;
        case TYP_LONG:
            return TYP_ULONG;
        default:
            return type;
    }
}

template <class T>
inline bool varTypeIsFloating(T vt)
{
    return ((varTypeClassification[TypeGet(vt)] & (VTF_FLT)) != 0);
}

template <class T>
inline bool varTypeIsArithmetic(T vt)
{
    return ((varTypeClassification[TypeGet(vt)] & (VTF_INT | VTF_FLT)) != 0);
}

template <class T>
inline bool varTypeIsGC(T vt)
{
    return ((varTypeClassification[TypeGet(vt)] & (VTF_GCR | VTF_BYR)) != 0);
}

template <class T>
inline bool varTypeIsI(T vt)
{
    return ((varTypeClassification[TypeGet(vt)] & VTF_I) != 0);
}

template <class T>
inline bool varTypeIsEnregisterable(T vt)
{
    return (TypeGet(vt) != TYP_STRUCT);
}

template <class T>
inline bool varTypeIsByte(T vt)
{
    return (TypeGet(vt) == TYP_BYTE) || (TypeGet(vt) == TYP_UBYTE);
}

template <class T>
inline bool varTypeIsShort(T vt)
{
    return (TypeGet(vt) == TYP_SHORT) || (TypeGet(vt) == TYP_USHORT);
}

template <class T>
inline bool varTypeIsSmall(T vt)
{
    return (TypeGet(vt) >= TYP_BYTE) && (TypeGet(vt) <= TYP_USHORT);
}

template <class T>
inline bool varTypeIsIntOrI(T vt)
{
    return ((TypeGet(vt) == TYP_INT)
#ifdef TARGET_64BIT
            || (TypeGet(vt) == TYP_I_IMPL)
#endif // TARGET_64BIT
                );
}

template <class T>
inline bool genActualTypeIsInt(T vt)
{
    return ((TypeGet(vt) >= TYP_BYTE) && (TypeGet(vt) <= TYP_UINT));
}

template <class T>
inline bool genActualTypeIsIntOrI(T vt)
{
    return ((TypeGet(vt) >= TYP_BYTE) && (TypeGet(vt) <= TYP_U_IMPL));
}

template <class T>
inline bool varTypeIsLong(T vt)
{
    return (TypeGet(vt) >= TYP_LONG) && (TypeGet(vt) <= TYP_ULONG);
}

template <class T>
inline bool varTypeIsInt(T vt)
{
    return (TypeGet(vt) >= TYP_INT) && (TypeGet(vt) <= TYP_UINT);
}

template <class T>
inline bool varTypeIsMultiReg(T vt)
{
#ifdef TARGET_64BIT
    return false;
#else
    return (TypeGet(vt) == TYP_LONG);
#endif
}

template <class T>
inline bool varTypeIsSingleReg(T vt)
{
    return !varTypeIsMultiReg(vt);
}

template <class T>
inline bool varTypeIsComposite(T vt)
{
    return (!varTypeIsArithmetic(TypeGet(vt)) && TypeGet(vt) != TYP_VOID);
}

// Is this type promotable?
// In general only structs are promotable.
// However, a SIMD type, e.g. TYP_SIMD may be handled as either a struct, OR a
// fully-promoted register type.
// On 32-bit systems longs are split into an upper and lower half, and they are
// handled as if they are structs with two integer fields.

template <class T>
inline bool varTypeIsPromotable(T vt)
{
#ifndef TARGET_64BIT
    if (varTypeIsLong(vt))
    {
        return true;
    }
#endif

    return varTypeIsStruct(vt);
}

template <class T>
inline bool varTypeIsStruct(T vt)
{
    return ((varTypeClassification[TypeGet(vt)] & VTF_S) != 0);
}

template <class T, class U>
inline bool varTypeUsesSameRegType(T vt, U vu)
{
    return varTypeRegister[TypeGet(vt)] == varTypeRegister[TypeGet(vu)];
}

template <class T>
inline bool varTypeUsesIntReg(T vt)
{
    return varTypeRegister[TypeGet(vt)] == VTR_INT;
}

template <class T>
inline bool varTypeUsesFloatReg(T vt)
{
    return varTypeRegister[TypeGet(vt)] == VTR_FLOAT;
}

template <class T>
inline bool varTypeUsesMaskReg(T vt)
{
// The technically correct check is:
//     return varTypeRegister[TypeGet(vt)] == VTR_MASK;
//
// However, we only have one type that uses VTR_MASK today
// and so its quite a bit cheaper to just check that directly

#if defined(FEATURE_SIMD) && (defined(TARGET_XARCH) || defined(TARGET_ARM64))
    assert((TypeGet(vt) == TYP_MASK) || (varTypeRegister[TypeGet(vt)] != VTR_MASK));
    return TypeGet(vt) == TYP_MASK;
#else
    assert(varTypeRegister[TypeGet(vt)] != VTR_MASK);
    return false;
#endif
}

template <class T>
inline bool varTypeUsesFloatArgReg(T vt)
{
#ifdef TARGET_ARM64
    // Arm64 passes SIMD types in floating point registers.
    // Exception: Windows arm64 native varargs passes them using general-purpose (integer) registers or
    // by value on the stack, or split between registers and stack.
    return varTypeUsesFloatReg(vt);
#else
    // Other targets pass them as regular structs - by reference or by value.
    return varTypeIsFloating(vt);
#endif
}

//------------------------------------------------------------------------
// varTypeIsValidHfaType: Determine if the type is a valid HFA type
//
// Arguments:
//    vt - the type of interest
//
// Return Value:
//    Returns true iff the type is a valid HFA type.
//
// Notes:
//    This should only be called with the return value from GetHfaType().
//    The only valid values are TYP_UNDEF, for which this returns false,
//    TYP_FLOAT, TYP_DOUBLE, or (ARM64-only) TYP_SIMD*.
//
template <class T>
inline bool varTypeIsValidHfaType(T vt)
{
    if (GlobalJitOptions::compFeatureHfa)
    {
        bool isValid = (TypeGet(vt) != TYP_UNDEF);
        if (isValid)
        {
#ifdef TARGET_ARM64
            assert(varTypeUsesFloatReg(vt));
#else  // !TARGET_ARM64
            assert(varTypeIsFloating(vt));
#endif // !TARGET_ARM64
        }
        return isValid;
    }
    else
    {
        return false;
    }
}

/*****************************************************************************/
#endif // _VARTYPE_H_
/*****************************************************************************/<|MERGE_RESOLUTION|>--- conflicted
+++ resolved
@@ -85,15 +85,9 @@
 template <class T>
 inline bool varTypeIsMask(T vt)
 {
-<<<<<<< HEAD
-#ifdef HAS_PREDICATE_REGS
-    return (TypeGet(vt) == TYP_MASK);
-#else
-=======
 #if defined(FEATURE_MASKED_HW_INTRINSICS)
     return (TypeGet(vt) == TYP_MASK);
 #else // FEATURE_MASKED_HW_INTRINSICS
->>>>>>> b7d91f23
     return false;
 #endif
 }
