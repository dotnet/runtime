--- conflicted
+++ resolved
@@ -867,8 +867,7 @@
 
                     accessType   = lcl->TypeGet();
                     accessLayout = accessType == TYP_STRUCT ? lcl->GetLayout(m_compiler) : nullptr;
-<<<<<<< HEAD
-                    accessFlags  = ClassifyLocalAccess(lcl, user);
+                    accessFlags  = ClassifyLocalAccess(lcl, effectiveUser);
 
                     if (lcl->TypeIs(TYP_STRUCT) &&
                         ((user != nullptr) && user->OperIsLocalStore() && user->Data()->OperIsLocalRead()))
@@ -879,9 +878,6 @@
                             m_candidateStores.Push(CandidateStore{user->AsLclVarCommon(), m_curBB});
                         }
                     }
-=======
-                    accessFlags  = ClassifyLocalAccess(lcl, effectiveUser);
->>>>>>> fb166455
                 }
 
                 LocalUses* uses = GetOrCreateUses(lcl->GetLclNum());
