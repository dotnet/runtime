// Licensed to the .NET Foundation under one or more agreements.
// The .NET Foundation licenses this file to you under the MIT license.

#include "jitpch.h"
#include "promotion.h"
#include "jitstd/algorithm.h"

//------------------------------------------------------------------------
// PhysicalPromotion: Promote structs based on primitive access patterns.
//
// Returns:
//    Suitable phase status.
//
PhaseStatus Compiler::PhysicalPromotion()
{
    if (!opts.OptEnabled(CLFLG_STRUCTPROMOTE))
    {
        return PhaseStatus::MODIFIED_NOTHING;
    }

    if (fgNoStructPromotion)
    {
        return PhaseStatus::MODIFIED_NOTHING;
    }

    if ((JitConfig.JitEnablePhysicalPromotion() == 0) && !compStressCompile(STRESS_PHYSICAL_PROMOTION, 25))
    {
        return PhaseStatus::MODIFIED_NOTHING;
    }

#ifdef DEBUG
    static ConfigMethodRange s_range;
    s_range.EnsureInit(JitConfig.JitEnablePhysicalPromotionRange());

    if (!s_range.Contains(info.compMethodHash()))
    {
        return PhaseStatus::MODIFIED_NOTHING;
    }
#endif

    Promotion prom(this);
    return prom.Run();
}

// Represents an access into a struct local.
struct Access
{
    ClassLayout* Layout;
    unsigned     Offset;
    var_types    AccessType;

    weight_t CountWtd                 = 0;
    weight_t CountAssignedFromCallWtd = 0;
    weight_t CountCallArgsWtd         = 0;
    weight_t CountPassedAsRetbufWtd   = 0;

#ifdef DEBUG
    // Number of times we saw this access.
    unsigned Count = 0;
    // Number of times this access is on the RHS of an assignment.
    unsigned CountAssignmentSource = 0;
    // Number of times this access is on the LHS of an assignment.
    unsigned CountAssignmentDestination = 0;
    unsigned CountCallArgs              = 0;
    unsigned CountReturns               = 0;
    unsigned CountPassedAsRetbuf        = 0;

    weight_t CountAssignmentSourceWtd      = 0;
    weight_t CountAssignmentDestinationWtd = 0;
    weight_t CountReturnsWtd               = 0;
#endif

    Access(unsigned offset, var_types accessType, ClassLayout* layout)
        : Layout(layout), Offset(offset), AccessType(accessType)
    {
    }

    unsigned GetAccessSize() const
    {
        return AccessType == TYP_STRUCT ? Layout->GetSize() : genTypeSize(AccessType);
    }

    bool Overlaps(unsigned otherStart, unsigned otherSize) const
    {
        unsigned end = Offset + GetAccessSize();
        if (end <= otherStart)
        {
            return false;
        }

        unsigned otherEnd = otherStart + otherSize;
        if (otherEnd <= Offset)
        {
            return false;
        }

        return true;
    }
};

enum class AccessKindFlags : uint32_t
{
    None               = 0,
    IsCallArg          = 1,
    IsAssignedFromCall = 2,
    IsCallRetBuf       = 4,
#ifdef DEBUG
    IsAssignmentSource      = 8,
    IsAssignmentDestination = 16,
    IsReturned              = 32,
#endif
};

inline constexpr AccessKindFlags operator~(AccessKindFlags a)
{
    return (AccessKindFlags)(~(uint32_t)a);
}

inline constexpr AccessKindFlags operator|(AccessKindFlags a, AccessKindFlags b)
{
    return (AccessKindFlags)((uint32_t)a | (uint32_t)b);
}

inline constexpr AccessKindFlags operator&(AccessKindFlags a, AccessKindFlags b)
{
    return (AccessKindFlags)((uint32_t)a & (uint32_t)b);
}

inline AccessKindFlags& operator|=(AccessKindFlags& a, AccessKindFlags b)
{
    return a = (AccessKindFlags)((uint32_t)a | (uint32_t)b);
}

inline AccessKindFlags& operator&=(AccessKindFlags& a, AccessKindFlags b)
{
    return a = (AccessKindFlags)((uint32_t)a & (uint32_t)b);
}

//------------------------------------------------------------------------
// OverlappingReplacements:
//   Find replacements that overlap the specified [offset..offset+size) interval.
//
// Parameters:
//   offset           - Starting offset of interval
//   size             - Size of interval
//   firstReplacement - [out] The first replacement that overlaps
//   endReplacement   - [out, optional] One past the last replacement that overlaps
//
// Returns:
//   True if any replacement overlaps; otherwise false.
//
bool AggregateInfo::OverlappingReplacements(unsigned      offset,
                                            unsigned      size,
                                            Replacement** firstReplacement,
                                            Replacement** endReplacement)
{
    size_t firstIndex = Promotion::BinarySearch<Replacement, &Replacement::Offset>(Replacements, offset);
    if ((ssize_t)firstIndex < 0)
    {
        firstIndex = ~firstIndex;
        if (firstIndex > 0)
        {
            Replacement& lastRepBefore = Replacements[firstIndex - 1];
            if ((lastRepBefore.Offset + genTypeSize(lastRepBefore.AccessType)) > offset)
            {
                // Overlap with last entry starting before offs.
                firstIndex--;
            }
            else if (firstIndex >= Replacements.size())
            {
                // Starts after last replacement ends.
                return false;
            }
        }

        const Replacement& first = Replacements[firstIndex];
        if (first.Offset >= (offset + size))
        {
            // First candidate starts after this ends.
            return false;
        }
    }

    assert((firstIndex < Replacements.size()) && Replacements[firstIndex].Overlaps(offset, size));
    *firstReplacement = &Replacements[firstIndex];

    if (endReplacement != nullptr)
    {
        size_t lastIndex = Promotion::BinarySearch<Replacement, &Replacement::Offset>(Replacements, offset + size);
        if ((ssize_t)lastIndex < 0)
        {
            lastIndex = ~lastIndex;
        }

        // Since we verified above that there is an overlapping replacement
        // we know that lastIndex exists and is the next one that does not
        // overlap.
        assert(lastIndex > 0);
        *endReplacement = Replacements.data() + lastIndex;
    }

    return true;
}

struct PrimitiveAccess
{
    weight_t  CountWtd = 0;
    unsigned  Offset;
    var_types AccessType;

    INDEBUG(unsigned Count = 0);

    PrimitiveAccess(unsigned offset, var_types accessType) : Offset(offset), AccessType(accessType)
    {
    }
};

// Tracks all the accesses into one particular struct local.
class LocalUses
{
    jitstd::vector<Access>          m_accesses;
    jitstd::vector<PrimitiveAccess> m_inducedAccesses;

public:
    LocalUses(Compiler* comp)
        : m_accesses(comp->getAllocator(CMK_Promotion)), m_inducedAccesses(comp->getAllocator(CMK_Promotion))
    {
    }

    //------------------------------------------------------------------------
    // RecordAccess:
    //   Record an access into this local with the specified offset and access type.
    //
    // Parameters:
    //   offs         - The offset being accessed
    //   accessType   - The type of the access
    //   accessLayout - The layout of the access, for accessType == TYP_STRUCT
    //   flags        - Flags classifying the access
    //   weight       - Weight of the block containing the access
    //
    void RecordAccess(
        unsigned offs, var_types accessType, ClassLayout* accessLayout, AccessKindFlags flags, weight_t weight)
    {
        Access* access = nullptr;

        size_t index = 0;
        if (m_accesses.size() > 0)
        {
            index = Promotion::BinarySearch<Access, &Access::Offset>(m_accesses, offs);
            if ((ssize_t)index >= 0)
            {
                do
                {
                    Access& candidateAccess = m_accesses[index];
                    if ((candidateAccess.AccessType == accessType) && (candidateAccess.Layout == accessLayout))
                    {
                        access = &candidateAccess;
                        break;
                    }

                    index++;
                } while (index < m_accesses.size() && m_accesses[index].Offset == offs);
            }
            else
            {
                index = ~index;
            }
        }

        if (access == nullptr)
        {
            access = &*m_accesses.insert(m_accesses.begin() + index, Access(offs, accessType, accessLayout));
        }

        access->CountWtd += weight;

        if ((flags & AccessKindFlags::IsCallArg) != AccessKindFlags::None)
        {
            access->CountCallArgsWtd += weight;
        }

        if ((flags & AccessKindFlags::IsCallRetBuf) != AccessKindFlags::None)
        {
            access->CountPassedAsRetbufWtd += weight;
        }

        if ((flags & AccessKindFlags::IsAssignedFromCall) != AccessKindFlags::None)
        {
            access->CountAssignedFromCallWtd += weight;
        }

#ifdef DEBUG
        access->Count++;

        if ((flags & AccessKindFlags::IsAssignmentSource) != AccessKindFlags::None)
        {
            access->CountAssignmentSource++;
            access->CountAssignmentSourceWtd += weight;
        }

        if ((flags & AccessKindFlags::IsAssignmentDestination) != AccessKindFlags::None)
        {
            access->CountAssignmentDestination++;
            access->CountAssignmentDestinationWtd += weight;
        }

        if ((flags & AccessKindFlags::IsCallArg) != AccessKindFlags::None)
        {
            access->CountCallArgs++;
        }

        if ((flags & AccessKindFlags::IsCallRetBuf) != AccessKindFlags::None)
        {
            access->CountPassedAsRetbuf++;
        }

        if ((flags & AccessKindFlags::IsReturned) != AccessKindFlags::None)
        {
            access->CountReturns++;
            access->CountReturnsWtd += weight;
        }
#endif
    }

    //------------------------------------------------------------------------
    // RecordInducedAccess:
    //   Record an induced access into this local with the specified offset and access type.
    //
    // Parameters:
    //   offs         - The offset being accessed
    //   accessType   - The type of the access
    //   weight       - Weight of the block containing the access
    //
    // Remarks:
    //   Induced accesses are accesses that are induced by physical promotion
    //   due to assignment decompositon. They are always of primitive type.
    //
    void RecordInducedAccess(unsigned offs, var_types accessType, weight_t weight)
    {
        PrimitiveAccess* access = nullptr;

        size_t index = 0;
        if (m_inducedAccesses.size() > 0)
        {
            index = Promotion::BinarySearch<PrimitiveAccess, &PrimitiveAccess::Offset>(m_inducedAccesses, offs);
            if ((ssize_t)index >= 0)
            {
                do
                {
                    PrimitiveAccess& candidateAccess = m_inducedAccesses[index];
                    if (candidateAccess.AccessType == accessType)
                    {
                        access = &candidateAccess;
                        break;
                    }

                    index++;
                } while (index < m_inducedAccesses.size() && m_inducedAccesses[index].Offset == offs);
            }
            else
            {
                index = ~index;
            }
        }

        if (access == nullptr)
        {
            access = &*m_inducedAccesses.insert(m_inducedAccesses.begin() + index, PrimitiveAccess(offs, accessType));
        }

        access->CountWtd += weight;
        INDEBUG(access->Count++);
    }

    //------------------------------------------------------------------------
    // PickPromotions:
    //   Pick specific replacements to make for this struct local after a set
    //   of accesses have been recorded.
    //
    // Parameters:
    //   comp   - Compiler instance
    //   lclNum - Local num for this struct local
    //   aggregateInfo - [out] Pointer to aggregate info to create and insert replacements into.
    //
    void PickPromotions(Compiler* comp, unsigned lclNum, AggregateInfo** aggregateInfo)
    {
        if (m_accesses.size() <= 0)
        {
            return;
        }

        JITDUMP("Picking promotions for V%02u\n", lclNum);

        assert(*aggregateInfo == nullptr);
        for (size_t i = 0; i < m_accesses.size(); i++)
        {
            const Access& access = m_accesses[i];

            if (access.AccessType == TYP_STRUCT)
            {
                continue;
            }

            if (!EvaluateReplacement(comp, lclNum, access, 0))
            {
                continue;
            }

            if (*aggregateInfo == nullptr)
            {
                *aggregateInfo = new (comp, CMK_Promotion) AggregateInfo(comp->getAllocator(CMK_Promotion), lclNum);
            }

            (*aggregateInfo)->Replacements.push_back(Replacement(access.Offset, access.AccessType));
        }

        JITDUMP("\n");
    }

    //------------------------------------------------------------------------
    // PickInducedPromotions:
    //   Pick additional promotions to make based on the fact that some
    //   accesses will be induced by assignment decomposition.
    //
    // Parameters:
    //   comp   - Compiler instance
    //   lclNum - Local num for this struct local
    //   aggregateInfo - [out] Pointer to aggregate info to create and insert replacements into.
    //
    bool PickInducedPromotions(Compiler* comp, unsigned lclNum, AggregateInfo** aggregateInfo)
    {
        if (m_inducedAccesses.size() <= 0)
        {
            return false;
        }

        bool any = false;
        JITDUMP("Picking induced promotions for V%02u\n", lclNum);
        for (PrimitiveAccess& inducedAccess : m_inducedAccesses)
        {
            bool overlapsOtherInducedAccess = false;
            for (PrimitiveAccess& otherInducedAccess : m_inducedAccesses)
            {
                if (&otherInducedAccess == &inducedAccess)
                {
                    continue;
                }

                if (inducedAccess.Offset + genTypeSize(inducedAccess.AccessType) <= otherInducedAccess.Offset)
                {
                    break;
                }

                if (otherInducedAccess.Offset + genTypeSize(otherInducedAccess.AccessType) <= inducedAccess.Offset)
                {
                    continue;
                }

                overlapsOtherInducedAccess = true;
                break;
            }

            if (overlapsOtherInducedAccess)
            {
                continue;
            }

            Access* access = FindAccess(inducedAccess.Offset, inducedAccess.AccessType);

            if (access == nullptr)
            {
                Access fakeAccess(inducedAccess.Offset, inducedAccess.AccessType, nullptr);
                if (!EvaluateReplacement(comp, lclNum, fakeAccess, inducedAccess.CountWtd))
                {
                    continue;
                }
            }
            else
            {
                if (!EvaluateReplacement(comp, lclNum, *access, inducedAccess.CountWtd))
                {
                    continue;
                }
            }

            if (*aggregateInfo == nullptr)
            {
                *aggregateInfo = new (comp, CMK_Promotion) AggregateInfo(comp->getAllocator(CMK_Promotion), lclNum);
            }

            size_t insertionIndex;
            if ((*aggregateInfo)->Replacements.size() > 0)
            {
#ifdef DEBUG
                Replacement* overlapRep;
                assert(!(*aggregateInfo)
                            ->OverlappingReplacements(inducedAccess.Offset, genTypeSize(inducedAccess.AccessType),
                                                      &overlapRep, nullptr));
#endif

                insertionIndex =
                    Promotion::BinarySearch<Replacement, &Replacement::Offset>((*aggregateInfo)->Replacements,
                                                                               inducedAccess.Offset);
                assert((ssize_t)insertionIndex < 0);
                insertionIndex = ~insertionIndex;
            }
            else
            {
                insertionIndex = 0;
            }

            (*aggregateInfo)
                ->Replacements.insert((*aggregateInfo)->Replacements.begin() + insertionIndex,
                                      Replacement(inducedAccess.Offset, inducedAccess.AccessType));
            any = true;
        }

        return any;
    }

    //------------------------------------------------------------------------
    // EvaluateReplacement:
    //   Evaluate legality and profitability of a single replacement candidate.
    //
    // Parameters:
    //   comp            - Compiler instance
    //   lclNum          - Local num for this struct local
    //   access          - Access information for the candidate.
    //   inducedCountWtd - Additional weighted count due to induced accesses.
    //
    // Returns:
    //   True if we should promote this access and create a replacement; otherwise false.
    //
    bool EvaluateReplacement(Compiler* comp, unsigned lclNum, const Access& access, weight_t inducedCountWtd)
    {
        weight_t countOverlappedCallArgWtd          = 0;
        weight_t countOverlappedRetbufsWtd          = 0;
        weight_t countOverlappedAssignedFromCallWtd = 0;

        bool overlap = false;
        for (const Access& otherAccess : m_accesses)
        {
            if (&otherAccess == &access)
            {
                continue;
            }

            if (!otherAccess.Overlaps(access.Offset, genTypeSize(access.AccessType)))
            {
                continue;
            }

            if (otherAccess.AccessType != TYP_STRUCT)
            {
                return false;
            }

            countOverlappedCallArgWtd += otherAccess.CountCallArgsWtd;
            countOverlappedRetbufsWtd += otherAccess.CountPassedAsRetbufWtd;
            countOverlappedAssignedFromCallWtd += otherAccess.CountAssignedFromCallWtd;
        }

        weight_t costWithout = 0;

        // We cost any normal access (which is a struct load or store) without promotion at 3 cycles.
        costWithout += (access.CountWtd + inducedCountWtd) * 3;

        weight_t costWith = 0;

        // For promoted accesses we expect these to turn into reg-reg movs (and in many cases be fully contained in the
        // parent).
        // We cost these at 0.5 cycles.
        costWith += (access.CountWtd + inducedCountWtd) * 0.5;

        // Now look at the overlapping struct uses that promotion will make more expensive.

        weight_t   countReadBacksWtd = 0;
        LclVarDsc* lcl               = comp->lvaGetDesc(lclNum);
        // For parameters or OSR locals we always need one read back.
        if (lcl->lvIsParam || lcl->lvIsOSRLocal)
        {
            countReadBacksWtd += comp->fgFirstBB->getBBWeight(comp);
        }

        // If used as a retbuf we need a readback after.
        countReadBacksWtd += countOverlappedRetbufsWtd;

        // The same if the struct was assigned from a call, since we don't
        // currently have any "forwarding" optimization for this case.
        countReadBacksWtd += countOverlappedAssignedFromCallWtd;

        // A readback turns into a stack load that we costed at 3 above.
        costWith += countReadBacksWtd * 3;

        // Write backs with TYP_REFs when the base local is an implicit byref
        // involves checked write barriers, so they are very expensive. We cost that at 10 cycles.
        // TODO-CQ: This should be adjusted once we type implicit byrefs as TYP_I_IMPL.
        // Otherwise we cost it like a store to stack at 3 cycles.
        weight_t writeBackCost = comp->lvaIsImplicitByRefLocal(lclNum) && (access.AccessType == TYP_REF) ? 10 : 3;

        // We write back before an overlapping struct use passed as an arg.
        // TODO-CQ: A store-forwarding optimization in lowering could get rid
        // of these copies; however, it requires lowering to be able to prove
        // that not writing the fields into the struct local is ok.
        //
        // Note: Technically we also introduce writebacks before returns that
        // we could account for, however the returns we see during physical
        // promotion are only for structs returned in registers and in most
        // cases the writeback introduced means we can eliminate an earlier
        // "natural" writeback, balancing out the cost.
        // Thus _not_ accounting for these is a CQ improvements.
        // (Additionally, if it weren't we could teach the backend some
        // store-forwarding/forward sub to make the write backs "free".)
        weight_t countWriteBacksWtd = countOverlappedCallArgWtd;
        costWith += countWriteBacksWtd * writeBackCost;

        // Overlapping assignments are decomposable so we don't cost them as
        // being more expensive than their unpromoted counterparts (i.e. we
        // don't consider them at all). However, we should do something more
        // clever here, since:
        // * We may still end up writing the full remainder as part of the
        //   decomposed assignment, in which case all the field writes are just
        //   added code size/perf cost.
        // * Even if we don't, decomposing a single struct write into many
        //   field writes is not necessarily profitable (e.g. 16 byte field
        //   stores vs 1 XMM load/store).
        //
        // TODO-CQ: This ends up being a combinatorial optimization problem. We
        // need to take a more "whole-struct" view here and look at sets of
        // fields we are promoting together, evaluating all of them at once in
        // comparison with the covering struct uses. This will also allow us to
        // give a bonus to promoting remainders that may not have scalar uses
        // but will allow fully decomposing assignments away.

        JITDUMP("  Evaluating access %s @ %03u\n", varTypeName(access.AccessType), access.Offset);
        JITDUMP("    Single write-back cost: " FMT_WT "\n", writeBackCost);
        JITDUMP("    Write backs: " FMT_WT "\n", countWriteBacksWtd);
        JITDUMP("    Read backs: " FMT_WT "\n", countReadBacksWtd);
        JITDUMP("    Cost with: " FMT_WT "\n", costWith);
        JITDUMP("    Cost without: " FMT_WT "\n", costWithout);

        if (costWith < costWithout)
        {
            JITDUMP("  Promoting replacement\n\n");
            return true;
        }

#ifdef DEBUG
        if (comp->compStressCompile(Compiler::STRESS_PHYSICAL_PROMOTION_COST, 25))
        {
            JITDUMP("  Promoting replacement due to stress\n\n");
            return true;
        }
#endif

        JITDUMP("  Disqualifying replacement\n\n");
        return false;
    }

    //------------------------------------------------------------------------
    // ClearInducedAccesses:
    //   Clear the stored induced access metrics.
    //
    void ClearInducedAccesses()
    {
        m_inducedAccesses.clear();
    }

#ifdef DEBUG
    //------------------------------------------------------------------------
    // DumpAccesses:
    //   Dump the stored access metrics for a specified local.
    //
    // Parameters:
    //   lclNum - The local
    //
    void DumpAccesses(unsigned lclNum)
    {
        if (m_accesses.size() <= 0)
        {
            return;
        }

        printf("Accesses for V%02u\n", lclNum);
        for (Access& access : m_accesses)
        {
            if (access.AccessType == TYP_STRUCT)
            {
                printf("  [%03u..%03u) as %s\n", access.Offset, access.Offset + access.Layout->GetSize(),
                       access.Layout->GetClassName());
            }
            else
            {
                printf("  %s @ %03u\n", varTypeName(access.AccessType), access.Offset);
            }

            printf("    #:                             (%u, " FMT_WT ")\n", access.Count, access.CountWtd);
            printf("    # assigned from:               (%u, " FMT_WT ")\n", access.CountAssignmentSource,
                   access.CountAssignmentSourceWtd);
            printf("    # assigned to:                 (%u, " FMT_WT ")\n", access.CountAssignmentDestination,
                   access.CountAssignmentDestinationWtd);
            printf("    # as call arg:                 (%u, " FMT_WT ")\n", access.CountCallArgs,
                   access.CountCallArgsWtd);
            printf("    # as retbuf:                   (%u, " FMT_WT ")\n", access.CountPassedAsRetbuf,
                   access.CountPassedAsRetbufWtd);
            printf("    # as returned value:           (%u, " FMT_WT ")\n\n", access.CountReturns,
                   access.CountReturnsWtd);
        }
    }

    //------------------------------------------------------------------------
    // DumpInducedAccesses:
    //   Dump induced accesses for a specified struct local.
    //
    // Parameters:
    //   lclNum - The local
    //
    void DumpInducedAccesses(unsigned lclNum)
    {
        if (m_inducedAccesses.size() <= 0)
        {
            return;
        }

        printf("Induced accesses for V%02u\n", lclNum);
        for (PrimitiveAccess& access : m_inducedAccesses)
        {
            printf("  %s @ %03u\n", varTypeName(access.AccessType), access.Offset);
            printf("    #: (%u, " FMT_WT ")\n", access.Count, access.CountWtd);
        }
    }
#endif

private:
    //------------------------------------------------------------------------
    // FindAccess:
    //   Find access metrics information for the specified offset and access type.
    //
    // Parameters:
    //   offs       - The offset
    //   accessType - Access type
    //
    // Returns:
    //   Pointer to a matching access, or nullptr if no match was found.
    //
    Access* FindAccess(unsigned offs, var_types accessType)
    {
        if (m_accesses.size() <= 0)
        {
            return nullptr;
        }

        size_t index = Promotion::BinarySearch<Access, &Access::Offset>(m_accesses, offs);
        if ((ssize_t)index < 0)
        {
            return nullptr;
        }

        do
        {
            Access& candidateAccess = m_accesses[index];
            if (candidateAccess.AccessType == accessType)
            {
                return &candidateAccess;
            }

            index++;
        } while ((index < m_inducedAccesses.size()) && (m_inducedAccesses[index].Offset == offs));

        return nullptr;
    }
};

// Struct used to save all struct stores involving physical promotion candidates.
// These stores can induce new field accesses as part of assignment decomposition.
struct CandidateStore
{
    GenTreeLclVarCommon* Store;
    BasicBlock*          Block;
};

// Visitor that records information about uses of struct locals.
class LocalsUseVisitor : public GenTreeVisitor<LocalsUseVisitor>
{
    Promotion*                 m_prom;
    LocalUses**                m_uses;
    BasicBlock*                m_curBB = nullptr;
    ArrayStack<CandidateStore> m_candidateStores;

public:
    enum
    {
        DoPreOrder   = true,
        ComputeStack = true,
    };

    LocalsUseVisitor(Promotion* prom)
        : GenTreeVisitor(prom->m_compiler)
        , m_prom(prom)
        , m_candidateStores(prom->m_compiler->getAllocator(CMK_Promotion))
    {
        m_uses = new (prom->m_compiler, CMK_Promotion) LocalUses*[prom->m_compiler->lvaCount]{};
    }

    //------------------------------------------------------------------------
    // SetBB:
    //   Set current BB we are visiting. Used to get BB weights for access costing.
    //
    // Parameters:
    //   bb - The current basic block.
    //
    void SetBB(BasicBlock* bb)
    {
        m_curBB = bb;
    }

    //------------------------------------------------------------------------
    // PreOrderVisit:
    //   Visit a node in preorder and add its use information to the metrics.
    //
    // Parameters:
    //   use  - The use edge
    //   user - The user
    //
    // Returns:
    //   Visitor result
    //
    fgWalkResult PreOrderVisit(GenTree** use, GenTree* user)
    {
        GenTree* tree = *use;

        if (tree->OperIsAnyLocal())
        {
            GenTreeLclVarCommon* lcl = tree->AsLclVarCommon();
            LclVarDsc*           dsc = m_compiler->lvaGetDesc(lcl);
            if (Promotion::IsCandidateForPhysicalPromotion(dsc))
            {
                var_types       accessType;
                ClassLayout*    accessLayout;
                AccessKindFlags accessFlags;

                if (lcl->OperIs(GT_LCL_ADDR))
                {
                    assert(user->OperIs(GT_CALL) && dsc->IsHiddenBufferStructArg() &&
                           (user->AsCall()->gtArgs.GetRetBufferArg()->GetNode() == lcl));

                    accessType   = TYP_STRUCT;
                    accessLayout = m_compiler->typGetObjLayout(user->AsCall()->gtRetClsHnd);
                    accessFlags  = AccessKindFlags::IsCallRetBuf;
                }
                else
                {
                    int userIndex = 1;
                    while (userIndex < m_ancestors.Height())
                    {
                        GenTree* ancestor = m_ancestors.Top(userIndex);
                        GenTree* child    = m_ancestors.Top(userIndex - 1);

                        if (!ancestor->OperIs(GT_COMMA) || (ancestor->gtGetOp2() != child))
                        {
                            break;
                        }

                        userIndex++;
                    }

                    GenTree* effectiveUser = userIndex >= m_ancestors.Height() ? nullptr : m_ancestors.Top(userIndex);

                    accessType   = lcl->TypeGet();
                    accessLayout = accessType == TYP_STRUCT ? lcl->GetLayout(m_compiler) : nullptr;
                    accessFlags  = ClassifyLocalAccess(lcl, effectiveUser);

                    if (lcl->TypeIs(TYP_STRUCT) &&
                        ((user != nullptr) && user->OperIsLocalStore() && user->Data()->OperIsLocalRead()))
                    {
                        // Make sure we add it only once if both the destination and source are candidates.
                        if ((m_candidateStores.Height() <= 0) || (m_candidateStores.Top().Store != user))
                        {
                            m_candidateStores.Push(CandidateStore{user->AsLclVarCommon(), m_curBB});
                        }
                    }
                }

                LocalUses* uses = GetOrCreateUses(lcl->GetLclNum());
                unsigned   offs = lcl->GetLclOffs();
                uses->RecordAccess(offs, accessType, accessLayout, accessFlags, m_curBB->getBBWeight(m_compiler));
            }
        }

        return fgWalkResult::WALK_CONTINUE;
    }

    //------------------------------------------------------------------------
    // PickPromotions:
    //   Pick promotions and create aggregate information for each promoted
    //   struct with promotions.
    //
    // Parameters:
    //   aggregates - Appropriately sized vector to create aggregate information in.
    //
    // Returns:
    //   True if any struct was physically promoted with at least one replacement;
    //   otherwise false.
    //
    bool PickPromotions(jitstd::vector<AggregateInfo*>& aggregates)
    {
        unsigned numLocals = (unsigned)aggregates.size();
        JITDUMP("Picking promotions\n");

        bool any = false;

        for (unsigned lclNum = 0; lclNum < numLocals; lclNum++)
        {
            LocalUses* uses = m_uses[lclNum];
            if (uses == nullptr)
            {
                continue;
            }

#ifdef DEBUG
            if (m_compiler->verbose)
            {
                uses->DumpAccesses(lclNum);
            }
#endif

            uses->PickPromotions(m_compiler, lclNum, &aggregates[lclNum]);

            any |= aggregates[lclNum] != nullptr;
        }

        if (!any)
        {
            return false;
        }

        if (m_candidateStores.Height() > 0)
        {
            // Now look for induced accesses due to assignment decomposition.

            JITDUMP("Looking for induced accesses with %d stores between candidates\n", m_candidateStores.Height());
            // Expand the set of fields iteratively based on the current picked
            // set. We put a limit on this fixpoint computation to avoid
            // pathological cases. From measurements no methods in our own
            // collections need more than 10 iterations and 99.5% of methods
            // need fewer than 5 iterations.
            for (int iters = 0; iters < 10; iters++)
            {
                for (int i = 0; i < m_candidateStores.Height(); i++)
                {
                    const CandidateStore& candidateStore = m_candidateStores.BottomRef(i);
                    GenTreeLclVarCommon*  store          = candidateStore.Store;

                    assert(store->TypeIs(TYP_STRUCT));
                    assert(store->Data()->OperIsLocalRead());

                    GenTreeLclVarCommon* src = store->Data()->AsLclVarCommon();

                    LclVarDsc* dstDsc = m_compiler->lvaGetDesc(store);
                    LclVarDsc* srcDsc = m_compiler->lvaGetDesc(src);

                    assert(Promotion::IsCandidateForPhysicalPromotion(dstDsc) ||
                           Promotion::IsCandidateForPhysicalPromotion(srcDsc));

                    if (dstDsc->lvPromoted)
                    {
                        InduceAccessesFromRegularlyPromotedStruct(aggregates, src, store, candidateStore.Block);
                    }
                    else if (srcDsc->lvPromoted)
                    {
                        InduceAccessesFromRegularlyPromotedStruct(aggregates, store, src, candidateStore.Block);
                    }
                    else
                    {
                        if (Promotion::IsCandidateForPhysicalPromotion(dstDsc))
                        {
                            InduceAccessesInCandidate(aggregates, store, src, candidateStore.Block);
                        }

                        if (Promotion::IsCandidateForPhysicalPromotion(srcDsc))
                        {
                            InduceAccessesInCandidate(aggregates, src, store, candidateStore.Block);
                        }
                    }
                }

                bool any = false;
                for (unsigned lclNum = 0; lclNum < numLocals; lclNum++)
                {
                    LocalUses* uses = m_uses[lclNum];
                    if (uses == nullptr)
                    {
                        continue;
                    }
#ifdef DEBUG
                    if (m_compiler->verbose)
                    {
                        uses->DumpInducedAccesses(lclNum);
                    }
#endif

                    any |= uses->PickInducedPromotions(m_compiler, lclNum, &aggregates[lclNum]);
                }

                if (!any)
                {
                    break;
                }

                for (unsigned lclNum = 0; lclNum < numLocals; lclNum++)
                {
                    if (m_uses[lclNum] != nullptr)
                    {
                        m_uses[lclNum]->ClearInducedAccesses();
                    }
                }
            }
        }

        for (AggregateInfo* agg : aggregates)
        {
            if (agg == nullptr)
            {
                continue;
            }

            jitstd::vector<Replacement>& reps = agg->Replacements;

            assert(reps.size() > 0);
            // Create locals
            for (Replacement& rep : reps)
            {
#ifdef DEBUG
                char buf[32];
                sprintf_s(buf, sizeof(buf), "V%02u.[%03u..%03u)", agg->LclNum, rep.Offset,
                          rep.Offset + genTypeSize(rep.AccessType));
                size_t len  = strlen(buf) + 1;
                char*  bufp = new (m_compiler, CMK_DebugOnly) char[len];
                strcpy_s(bufp, len, buf);
                rep.Description = bufp;
#endif

                rep.LclNum     = m_compiler->lvaGrabTemp(false DEBUGARG(rep.Description));
                LclVarDsc* dsc = m_compiler->lvaGetDesc(rep.LclNum);
                dsc->lvType    = rep.AccessType;
            }

#ifdef DEBUG
            JITDUMP("V%02u promoted with %d replacements\n", agg->LclNum, (int)reps.size());
            for (const Replacement& rep : reps)
            {
                JITDUMP("  [%03u..%03u) promoted as %s V%02u\n", rep.Offset, rep.Offset + genTypeSize(rep.AccessType),
                        varTypeName(rep.AccessType), rep.LclNum);
            }
#endif

            JITDUMP("Computing unpromoted remainder for V%02u\n", agg->LclNum);
            StructSegments unpromotedParts =
                Promotion::SignificantSegments(m_compiler, m_compiler->lvaGetDesc(agg->LclNum)->GetLayout());
            for (Replacement& rep : reps)
            {
                unpromotedParts.Subtract(StructSegments::Segment(rep.Offset, rep.Offset + genTypeSize(rep.AccessType)));
            }

            JITDUMP("  Remainder: ");
            DBEXEC(m_compiler->verbose, unpromotedParts.Dump());
            JITDUMP("\n\n");

            StructSegments::Segment unpromotedSegment;
            if (unpromotedParts.CoveringSegment(&unpromotedSegment))
            {
                agg->UnpromotedMin = unpromotedSegment.Start;
                agg->UnpromotedMax = unpromotedSegment.End;
                assert(unpromotedSegment.Start < unpromotedSegment.End);
            }
            else
            {
                // Aggregate is fully promoted, leave UnpromotedMin == UnpromotedMax to indicate this.
            }

            any = true;
        }

        return any;
    }

private:
    //------------------------------------------------------------------------
    // GetOrCreateUses:
    //   Get the uses information for a local. Create it if it does not already exist.
    //
    // Parameters:
    //   lclNum - The local
    //
    // Returns:
    //   Uses information.
    //
    LocalUses* GetOrCreateUses(unsigned lclNum)
    {
        if (m_uses[lclNum] == nullptr)
        {
            m_uses[lclNum] = new (m_compiler, CMK_Promotion) LocalUses(m_compiler);
        }

        return m_uses[lclNum];
    }

    //------------------------------------------------------------------------
    // InduceAccessesFromRegularlyPromotedStruct:
    //   Create induced accesses based on the fact that there is an assignment
    //   between a physical promotion candidate and regularly promoted struct.
    //
    // Parameters:
    //   aggregates   - Aggregate information with current set of replacements
    //                  for each struct local.
    //   candidateLcl - The local node for a physical promotion candidate.
    //   regPromLcl   - The local node for the regularly promoted struct that
    //                  may induce new LCL_FLD nodes in the candidate.
    //   block        - The block that the assignment appears in.
    //
    void InduceAccessesFromRegularlyPromotedStruct(jitstd::vector<AggregateInfo*>& aggregates,
                                                   GenTreeLclVarCommon*            candidateLcl,
                                                   GenTreeLclVarCommon*            regPromLcl,
                                                   BasicBlock*                     block)
    {
        unsigned regPromOffs   = regPromLcl->GetLclOffs();
        unsigned candidateOffs = candidateLcl->GetLclOffs();
        unsigned size          = regPromLcl->GetLayout(m_compiler)->GetSize();

        LclVarDsc* regPromDsc = m_compiler->lvaGetDesc(regPromLcl);
        for (unsigned fieldLcl = regPromDsc->lvFieldLclStart, i = 0; i < regPromDsc->lvFieldCnt; fieldLcl++, i++)
        {
            LclVarDsc* fieldDsc = m_compiler->lvaGetDesc(fieldLcl);
            if ((fieldDsc->lvFldOffset >= regPromOffs) &&
                (fieldDsc->lvFldOffset + genTypeSize(fieldDsc->lvType) <= (regPromOffs + size)))
            {
                InduceAccess(aggregates, candidateLcl->GetLclNum(),
                             candidateLcl->GetLclOffs() + (fieldDsc->lvFldOffset - regPromOffs), fieldDsc->lvType,
                             block);
            }
        }
    }

    //------------------------------------------------------------------------
    // InduceAccessesInCandidate:
    //   Create induced accesses based on the fact that a specified candidate
    //   is being assigned from another struct local (the inducer).
    //
    // Parameters:
    //   aggregates - Aggregate information with current set of replacements
    //                for each struct local.
    //   candidate  - The local node for the physical promotion candidate.
    //   inducer    - The local node that may induce new LCL_FLD nodes in the candidate.
    //   block      - The block that the assignment appears in.
    //
    void InduceAccessesInCandidate(jitstd::vector<AggregateInfo*>& aggregates,
                                   GenTreeLclVarCommon*            candidate,
                                   GenTreeLclVarCommon*            inducer,
                                   BasicBlock*                     block)
    {
        unsigned candOffs    = candidate->GetLclOffs();
        unsigned inducerOffs = inducer->GetLclOffs();
        unsigned size        = candidate->GetLayout(m_compiler)->GetSize();

        AggregateInfo* inducerAgg = aggregates[inducer->GetLclNum()];
        if (inducerAgg != nullptr)
        {
            Replacement* firstRep;
            Replacement* endRep;
            if (inducerAgg->OverlappingReplacements(inducerOffs, size, &firstRep, &endRep))
            {
                for (Replacement* rep = firstRep; rep < endRep; rep++)
                {
                    if ((rep->Offset >= inducerOffs) &&
                        (rep->Offset + genTypeSize(rep->AccessType) <= (inducerOffs + size)))
                    {
                        InduceAccess(aggregates, candidate->GetLclNum(), candOffs + (rep->Offset - inducerOffs),
                                     rep->AccessType, block);
                    }
                }
            }
        }
    }

    //------------------------------------------------------------------------
    // InduceAccessesInCandidate:
    //   Record an induced access in a candidate for physical promotion.
    //
    // Parameters:
    //   aggregates - Aggregate information with current set of replacements
    //                for each struct local.
    //   lclNum     - Local that has the induced access.
    //   offset     - Offset at which the induced access starts.
    //   type       - Type of the induced access.
    //   block      - The block with the induced access.
    //
    void InduceAccess(
        jitstd::vector<AggregateInfo*>& aggregates, unsigned lclNum, unsigned offset, var_types type, BasicBlock* block)
    {
        AggregateInfo* agg = aggregates[lclNum];
        if (agg != nullptr)
        {
            Replacement* overlapRep;
            if (agg->OverlappingReplacements(offset, genTypeSize(type), &overlapRep, nullptr))
            {
                return;
            }
        }

        LocalUses* uses = GetOrCreateUses(lclNum);
        uses->RecordInducedAccess(offset, type, block->getBBWeight(m_compiler));
    }

    //------------------------------------------------------------------------
    // ClassifyLocalAccess:
    //   Given a local node and its user, classify information about it.
    //
    // Parameters:
    //   lcl - The local
    //   user - The user of the local.
    //
    // Returns:
    //   Flags classifying the access.
    //
    AccessKindFlags ClassifyLocalAccess(GenTreeLclVarCommon* lcl, GenTree* user)
    {
        assert(lcl->OperIsLocalRead() || lcl->OperIsLocalStore());

        AccessKindFlags flags = AccessKindFlags::None;
        if (lcl->OperIsLocalStore())
        {
            INDEBUG(flags |= AccessKindFlags::IsAssignmentDestination);

            if (lcl->AsLclVarCommon()->Data()->gtEffectiveVal()->IsCall())
            {
                flags |= AccessKindFlags::IsAssignedFromCall;
            }
        }

        if (user == nullptr)
        {
            return flags;
        }

        if (user->IsCall())
        {
            for (CallArg& arg : user->AsCall()->gtArgs.Args())
            {
                if (arg.GetNode()->gtEffectiveVal() == lcl)
                {
                    flags |= AccessKindFlags::IsCallArg;
                    break;
                }
            }
        }

#ifdef DEBUG
        if (user->OperIsStore() && (user->Data()->gtEffectiveVal() == lcl))
        {
            flags |= AccessKindFlags::IsAssignmentSource;
        }

        if (user->OperIs(GT_RETURN))
        {
            assert(user->gtGetOp1()->gtEffectiveVal() == lcl);
            flags |= AccessKindFlags::IsReturned;
        }
#endif

        return flags;
    }
};

//------------------------------------------------------------------------
// Replacement::Overlaps:
//   Check if this replacement overlaps the specified range.
//
// Parameters:
//   otherStart - Start of the other range.
//   otherSize  - Size of the other range.
//
// Returns:
//    True if they overlap.
//
bool Replacement::Overlaps(unsigned otherStart, unsigned otherSize) const
{
    unsigned end = Offset + genTypeSize(AccessType);
    if (end <= otherStart)
    {
        return false;
    }

    unsigned otherEnd = otherStart + otherSize;
    if (otherEnd <= Offset)
    {
        return false;
    }

    return true;
}

//------------------------------------------------------------------------
// IntersectsOrAdjacent:
//   Check if this segment intersects or is adjacent to another segment.
//
// Parameters:
//   other - The other segment.
//
// Returns:
//    True if so.
//
bool StructSegments::Segment::IntersectsOrAdjacent(const Segment& other) const
{
    if (End < other.Start)
    {
        return false;
    }

    if (other.End < Start)
    {
        return false;
    }

    return true;
}

//------------------------------------------------------------------------
// Contains:
//   Check if this segment contains another segment.
//
// Parameters:
//   other - The other segment.
//
// Returns:
//    True if so.
//
bool StructSegments::Segment::Contains(const Segment& other) const
{
    return (other.Start >= Start) && (other.End <= End);
}

//------------------------------------------------------------------------
// Merge:
//   Update this segment to also contain another segment.
//
// Parameters:
//   other - The other segment.
//
void StructSegments::Segment::Merge(const Segment& other)
{
    Start = min(Start, other.Start);
    End   = max(End, other.End);
}

//------------------------------------------------------------------------
// Add:
//   Add a segment to the data structure.
//
// Parameters:
//   segment - The segment to add.
//
void StructSegments::Add(const Segment& segment)
{
    size_t index = Promotion::BinarySearch<Segment, &Segment::End>(m_segments, segment.Start);

    if ((ssize_t)index < 0)
    {
        index = ~index;
    }

    m_segments.insert(m_segments.begin() + index, segment);
    size_t endIndex;
    for (endIndex = index + 1; endIndex < m_segments.size(); endIndex++)
    {
        if (!m_segments[index].IntersectsOrAdjacent(m_segments[endIndex]))
        {
            break;
        }

        m_segments[index].Merge(m_segments[endIndex]);
    }

    m_segments.erase(m_segments.begin() + index + 1, m_segments.begin() + endIndex);
}

//------------------------------------------------------------------------
// Subtract:
//   Subtract a segment from the data structure.
//
// Parameters:
//   segment - The segment to subtract.
//
void StructSegments::Subtract(const Segment& segment)
{
    size_t index = Promotion::BinarySearch<Segment, &Segment::End>(m_segments, segment.Start);
    if ((ssize_t)index < 0)
    {
        index = ~index;
    }
    else
    {
        // Start == segment[index].End, which makes it non-interesting.
        index++;
    }

    if (index >= m_segments.size())
    {
        return;
    }

    // Here we know Start < segment[index].End. Do they not intersect at all?
    if (m_segments[index].Start >= segment.End)
    {
        // Does not intersect any segment.
        return;
    }

    assert(m_segments[index].IntersectsOrAdjacent(segment));

    if (m_segments[index].Contains(segment))
    {
        if (segment.Start > m_segments[index].Start)
        {
            // New segment (existing.Start, segment.Start)
            if (segment.End < m_segments[index].End)
            {
                m_segments.insert(m_segments.begin() + index, Segment(m_segments[index].Start, segment.Start));

                // And new segment (segment.End, existing.End)
                m_segments[index + 1].Start = segment.End;
                return;
            }

            m_segments[index].End = segment.Start;
            return;
        }
        if (segment.End < m_segments[index].End)
        {
            // New segment (segment.End, existing.End)
            m_segments[index].Start = segment.End;
            return;
        }

        // Full segment is being removed
        m_segments.erase(m_segments.begin() + index);
        return;
    }

    if (segment.Start > m_segments[index].Start)
    {
        m_segments[index].End = segment.Start;
        index++;
    }

    size_t endIndex = Promotion::BinarySearch<Segment, &Segment::End>(m_segments, segment.End);
    if ((ssize_t)endIndex >= 0)
    {
        m_segments.erase(m_segments.begin() + index, m_segments.begin() + endIndex + 1);
        return;
    }

    endIndex = ~endIndex;
    if (endIndex == m_segments.size())
    {
        m_segments.erase(m_segments.begin() + index, m_segments.end());
        return;
    }

    if (segment.End > m_segments[endIndex].Start)
    {
        m_segments[endIndex].Start = segment.End;
    }

    m_segments.erase(m_segments.begin() + index, m_segments.begin() + endIndex);
}

//------------------------------------------------------------------------
// IsEmpty:
//   Check if the segment tree is empty.
//
// Returns:
//   True if so.
//
bool StructSegments::IsEmpty()
{
    return m_segments.size() == 0;
}

//------------------------------------------------------------------------
// IsSingleSegment:
//   Check if the segment tree contains only a single segment, and return
//   it if so.
//
// Parameters:
//   result - [out] The single segment. Only valid if the method returns true.
//
// Returns:
//   True if so.
//
bool StructSegments::IsSingleSegment(Segment* result)
{
    if (m_segments.size() == 1)
    {
        *result = m_segments[0];
        return true;
    }

    return false;
}

//------------------------------------------------------------------------
// CoveringSegment:
//   Compute a segment that covers all contained segments in this segment tree.
//
// Parameters:
//   result - [out] The single segment. Only valid if the method returns true.
//
// Returns:
//   True if this segment tree was non-empty; otherwise false.
//
bool StructSegments::CoveringSegment(Segment* result)
{
    if (m_segments.size() == 0)
    {
        return false;
    }

    result->Start = m_segments[0].Start;
    result->End   = m_segments[m_segments.size() - 1].End;
    return true;
}

#ifdef DEBUG
//------------------------------------------------------------------------
// Check:
//   Validate that the data structure is normalized and that it equals a
//   specific fixed bit vector.
//
// Parameters:
//   vect - The bit vector
//
// Remarks:
//   This validates that the internal representation is normalized (i.e.
//   all adjacent intervals are merged) and that it contains an index iff
//   the specified vector contains that index.
//
void StructSegments::Check(FixedBitVect* vect)
{
    bool     first = true;
    unsigned last  = 0;
    for (const Segment& segment : m_segments)
    {
        assert(first || (last < segment.Start));
        assert(segment.End <= vect->bitVectGetSize());

        for (unsigned i = last; i < segment.Start; i++)
            assert(!vect->bitVectTest(i));

        for (unsigned i = segment.Start; i < segment.End; i++)
            assert(vect->bitVectTest(i));

        first = false;
        last  = segment.End;
    }

    for (unsigned i = last, size = vect->bitVectGetSize(); i < size; i++)
        assert(!vect->bitVectTest(i));
}

//------------------------------------------------------------------------
// Dump:
//   Dump a string representation of the segment tree to stdout.
//
void StructSegments::Dump()
{
    if (m_segments.size() == 0)
    {
        printf("<empty>");
    }
    else
    {
        const char* sep = "";
        for (const Segment& segment : m_segments)
        {
            printf("%s[%03u..%03u)", sep, segment.Start, segment.End);
            sep = " ";
        }
    }
}
#endif

//------------------------------------------------------------------------
// SignificantSegments:
//   Compute a segment tree containing all significant (non-padding) segments
//   for the specified class layout.
//
// Parameters:
//   compiler    - Compiler instance
//   layout      - The layout
//   bitVectRept - In debug, a bit vector that represents the same segments as the returned segment tree.
//                 Used for verification purposes.
//
// Returns:
//   Segment tree containing all significant parts of the layout.
//
StructSegments Promotion::SignificantSegments(Compiler*    compiler,
                                              ClassLayout* layout DEBUGARG(FixedBitVect** bitVectRepr))
{
    COMP_HANDLE compHnd = compiler->info.compCompHnd;

    bool significantPadding;
    if (layout->IsBlockLayout())
    {
        significantPadding = true;
        JITDUMP("  Block op has significant padding due to block layout\n");
    }
    else
    {
        uint32_t attribs = compHnd->getClassAttribs(layout->GetClassHandle());
        if ((attribs & CORINFO_FLG_INDEXABLE_FIELDS) != 0)
        {
            significantPadding = true;
            JITDUMP("  Block op has significant padding due to indexable fields\n");
        }
        else if ((attribs & CORINFO_FLG_DONT_DIG_FIELDS) != 0)
        {
            significantPadding = true;
            JITDUMP("  Block op has significant padding due to CORINFO_FLG_DONT_DIG_FIELDS\n");
        }
        else if (((attribs & CORINFO_FLG_CUSTOMLAYOUT) != 0) && ((attribs & CORINFO_FLG_CONTAINS_GC_PTR) == 0))
        {
            significantPadding = true;
            JITDUMP("  Block op has significant padding due to CUSTOMLAYOUT without GC pointers\n");
        }
        else
        {
            significantPadding = false;
        }
    }

    StructSegments segments(compiler->getAllocator(CMK_Promotion));

    // Validate with "obviously correct" but less scalable fixed bit vector implementation.
    INDEBUG(FixedBitVect* segmentBitVect = FixedBitVect::bitVectInit(layout->GetSize(), compiler));

    if (significantPadding)
    {
        segments.Add(StructSegments::Segment(0, layout->GetSize()));

#ifdef DEBUG
        for (unsigned i = 0; i < layout->GetSize(); i++)
            segmentBitVect->bitVectSet(i);
#endif
    }
    else
    {
        unsigned numFields = compHnd->getClassNumInstanceFields(layout->GetClassHandle());
        for (unsigned i = 0; i < numFields; i++)
        {
            CORINFO_FIELD_HANDLE fieldHnd  = compHnd->getFieldInClass(layout->GetClassHandle(), (int)i);
            unsigned             fldOffset = compHnd->getFieldOffset(fieldHnd);
            CORINFO_CLASS_HANDLE fieldClassHandle;
            CorInfoType          corType = compHnd->getFieldType(fieldHnd, &fieldClassHandle);
            var_types            varType = JITtype2varType(corType);
            unsigned             size    = genTypeSize(varType);
            if (size == 0)
            {
                // TODO-CQ: Recursively handle padding in sub structures
                // here. Might be better to introduce a single JIT-EE call
                // to query the significant segments -- that would also be
                // usable by R2R even outside the version bubble in many
                // cases.
                size = compHnd->getClassSize(fieldClassHandle);
                assert(size != 0);
            }

            segments.Add(StructSegments::Segment(fldOffset, fldOffset + size));
#ifdef DEBUG
            for (unsigned i = 0; i < size; i++)
                segmentBitVect->bitVectSet(fldOffset + i);
#endif
        }
    }

#ifdef DEBUG
    if (bitVectRepr != nullptr)
    {
        *bitVectRepr = segmentBitVect;
    }
#endif

    return segments;
}

//------------------------------------------------------------------------
// CreateWriteBack:
//   Create IR that writes a replacement local's value back to its struct local:
//
//     STORE_LCL_FLD int V00 [+4]
//       LCL_VAR int V01
//
// Parameters:
//   compiler - Compiler instance
//   structLclNum - Struct local
//   replacement  - Information about the replacement
//
// Returns:
//   IR node.
//
GenTree* Promotion::CreateWriteBack(Compiler* compiler, unsigned structLclNum, const Replacement& replacement)
{
    GenTree* value = compiler->gtNewLclVarNode(replacement.LclNum);
    GenTree* store = compiler->gtNewStoreLclFldNode(structLclNum, replacement.AccessType, replacement.Offset, value);

    if (!compiler->lvaGetDesc(structLclNum)->lvDoNotEnregister)
    {
        compiler->lvaSetVarDoNotEnregister(structLclNum DEBUGARG(DoNotEnregisterReason::LocalField));
    }
    return store;
}

//------------------------------------------------------------------------
// CreateReadBack:
//   Create IR that reads a replacement local's value back from its struct local:
//
//     STORE_LCL_VAR int V01
//       LCL_FLD int V00 [+4]
//
// Parameters:
//   compiler - Compiler instance
//   structLclNum - Struct local
//   replacement  - Information about the replacement
//
// Returns:
//   IR node.
//
GenTree* Promotion::CreateReadBack(Compiler* compiler, unsigned structLclNum, const Replacement& replacement)
{
    GenTree* value = compiler->gtNewLclFldNode(structLclNum, replacement.AccessType, replacement.Offset);
    GenTree* store = compiler->gtNewStoreLclVarNode(replacement.LclNum, value);

    if (!compiler->lvaGetDesc(structLclNum)->lvDoNotEnregister)
    {
        compiler->lvaSetVarDoNotEnregister(structLclNum DEBUGARG(DoNotEnregisterReason::LocalField));
    }
    return store;
}

//------------------------------------------------------------------------
// StartBlock:
//   Handle reaching the end of the currently started block by preparing
//   internal state for upcoming basic blocks, and inserting any necessary
//   readbacks.
//
// Parameters:
//   block - The block
//
void ReplaceVisitor::StartBlock(BasicBlock* block)
{
    m_currentBlock = block;

#ifdef DEBUG
    // At the start of every block we expect all replacements to be in their
    // local home.
    for (AggregateInfo* agg : m_aggregates)
    {
        if (agg == nullptr)
        {
            continue;
        }

        for (Replacement& rep : agg->Replacements)
        {
            assert(!rep.NeedsReadBack);
            assert(rep.NeedsWriteBack);
        }
    }
#endif

    // OSR locals and parameters may need an initial read back, which we mark
    // when we start the scratch BB.
    if (!m_compiler->fgBBisScratch(block))
    {
        return;
    }

    for (AggregateInfo* agg : m_aggregates)
    {
        if (agg == nullptr)
        {
            continue;
        }

        LclVarDsc* dsc = m_compiler->lvaGetDesc(agg->LclNum);
        if (!dsc->lvIsParam && !dsc->lvIsOSRLocal)
        {
            continue;
        }

        JITDUMP("Marking fields of %s V%02u as needing read-back in scratch " FMT_BB "\n",
                dsc->lvIsParam ? "parameter" : "OSR-local", agg->LclNum, block->bbNum);

        for (size_t i = 0; i < agg->Replacements.size(); i++)
        {
            Replacement& rep   = agg->Replacements[i];
            rep.NeedsWriteBack = false;
            if (m_liveness->IsReplacementLiveIn(block, agg->LclNum, (unsigned)i))
            {
                rep.NeedsReadBack = true;
                JITDUMP("  V%02u (%s) marked\n", rep.LclNum, rep.Description);
            }
            else
            {
                JITDUMP("  V%02u (%s) not marked (not live-in to scratch BB)\n", rep.LclNum, rep.Description);
            }
        }
    }
}

//------------------------------------------------------------------------
// EndBlock:
//   Handle reaching the end of the currently started block by preparing
//   internal state for upcoming basic blocks, and inserting any necessary
//   readbacks.
//
// Remarks:
//   We currently expect all fields to be most up-to-date in their field locals
//   at the beginning of every basic block. That means all replacements should
//   have Replacement::NeedsReadBack == false and Replacement::NeedsWriteBack
//   == true at the beginning of every block. This function makes it so that is
//   the case.
//
void ReplaceVisitor::EndBlock()
{
    for (AggregateInfo* agg : m_aggregates)
    {
        if (agg == nullptr)
        {
            continue;
        }

        for (size_t i = 0; i < agg->Replacements.size(); i++)
        {
            Replacement& rep = agg->Replacements[i];
            assert(!rep.NeedsReadBack || !rep.NeedsWriteBack);
            if (rep.NeedsReadBack)
            {
                if (m_liveness->IsReplacementLiveOut(m_currentBlock, agg->LclNum, (unsigned)i))
                {
                    JITDUMP("Reading back replacement V%02u.[%03u..%03u) -> V%02u near the end of " FMT_BB ":\n",
                            agg->LclNum, rep.Offset, rep.Offset + genTypeSize(rep.AccessType), rep.LclNum,
                            m_currentBlock->bbNum);

                    GenTree*   readBack = Promotion::CreateReadBack(m_compiler, agg->LclNum, rep);
                    Statement* stmt     = m_compiler->fgNewStmtFromTree(readBack);
                    DISPSTMT(stmt);
                    m_compiler->fgInsertStmtNearEnd(m_currentBlock, stmt);
                }
                else
                {
                    // We only mark fields as requiring read-back if they are
                    // live at the point where the stack local was written, so
                    // at first glance we would not expect this case to ever
                    // happen. However, it is possible that the field is live
                    // because it has a future struct use, in which case we may
                    // not need to insert any readbacks anywhere. For example,
                    // consider:
                    //
                    //   V03 = CALL() // V03 is a struct with promoted V03.[000..008)
                    //   CALL(struct V03)    // V03.[000.008) marked as live here
                    //
                    // While V03.[000.008) gets marked for readback at the
                    // assignment, no readback is necessary at the location of
                    // the call argument, and it may die after that.

                    JITDUMP("Skipping reading back dead replacement V%02u.[%03u..%03u) -> V%02u near the end of " FMT_BB
                            "\n",
                            agg->LclNum, rep.Offset, rep.Offset + genTypeSize(rep.AccessType), rep.LclNum,
                            m_currentBlock->bbNum);
                }

                rep.NeedsReadBack = false;
            }

            rep.NeedsWriteBack = true;
        }
    }

    m_hasPendingReadBacks = false;
}

//------------------------------------------------------------------------
// PostOrderVisit:
//   Visit a node in post-order and make necessary changes for promoted field
//   uses.
//
// Parameters:
//   use  - The use edge
//   user - The user
//
// Returns:
//   Visitor result.
//
Compiler::fgWalkResult ReplaceVisitor::PostOrderVisit(GenTree** use, GenTree* user)
{
    GenTree* tree = *use;

    use = InsertMidTreeReadBacksIfNecessary(use);

    if (tree->OperIsStore())
    {
        if (tree->OperIsLocalStore())
        {
            ReplaceLocal(use, user);
        }

        // Stores can be decomposed directly into accesses of the replacements.
        HandleStore(use, user);
        return fgWalkResult::WALK_CONTINUE;
    }

    if (tree->OperIs(GT_CALL))
    {
        // Calls need to store replacements back into the struct local for args
        // and need to restore replacements from the result (for
        // retbufs/returns).
        LoadStoreAroundCall((*use)->AsCall(), user);
        return fgWalkResult::WALK_CONTINUE;
    }

    if (tree->OperIs(GT_RETURN))
    {
        // Returns need to store replacements back into the struct local.
        StoreBeforeReturn((*use)->AsUnOp());
        return fgWalkResult::WALK_CONTINUE;
    }

    if (tree->OperIs(GT_LCL_VAR, GT_LCL_FLD))
    {
        ReplaceLocal(use, user);
        return fgWalkResult::WALK_CONTINUE;
    }

    return fgWalkResult::WALK_CONTINUE;
}

//------------------------------------------------------------------------
// InsertMidTreeReadBacksIfNecessary:
//   If necessary, insert IR to read back all replacements before the specified use.
//
// Parameters:
//   use - The use
//
// Returns:
//   New use pointing to the old tree.
//
// Remarks:
//   When a struct field is most up-to-date in its struct local it is marked to
//   need a read back. We then need to decide when to insert IR to read it back
//   to its field local.
//
//   We normally do this before the first use of the field we find, or before
//   we transfer control to any successor. This method handles the case of
//   implicit control flow related to EH; when this basic block is in a
//   try-region (or filter block) and we find a tree that may throw it eagerly
//   inserts pending readbacks.
//
GenTree** ReplaceVisitor::InsertMidTreeReadBacksIfNecessary(GenTree** use)
{
    if (!m_hasPendingReadBacks || !m_compiler->ehBlockHasExnFlowDsc(m_currentBlock))
    {
        return use;
    }

    if (((*use)->gtFlags & (GTF_EXCEPT | GTF_CALL)) == 0)
    {
        assert(!(*use)->OperMayThrow(m_compiler));
        return use;
    }

    if (!(*use)->OperMayThrow(m_compiler))
    {
        return use;
    }

    JITDUMP("Reading back pending replacements before tree with possible exception side effect inside block in try "
            "region\n");

    for (AggregateInfo* agg : m_aggregates)
    {
        if (agg == nullptr)
        {
            continue;
        }

        for (Replacement& rep : agg->Replacements)
        {
            if (!rep.NeedsReadBack)
            {
                continue;
            }

            JITDUMP("  V%02.[%03u..%03u) -> V%02u\n", agg->LclNum, rep.Offset, genTypeSize(rep.AccessType), rep.LclNum);

            rep.NeedsReadBack = false;
            GenTree* readBack = Promotion::CreateReadBack(m_compiler, agg->LclNum, rep);
            *use =
                m_compiler->gtNewOperNode(GT_COMMA, (*use)->IsValue() ? (*use)->TypeGet() : TYP_VOID, readBack, *use);
            use           = &(*use)->AsOp()->gtOp2;
            m_madeChanges = true;
        }
    }

    m_hasPendingReadBacks = false;
    return use;
}

//------------------------------------------------------------------------
// LoadStoreAroundCall:
//   Handle a call that may involve struct local arguments and that may
//   pass a struct local with replacements as the retbuf.
//
// Parameters:
//   call - The call
//   user - The user of the call.
//
void ReplaceVisitor::LoadStoreAroundCall(GenTreeCall* call, GenTree* user)
{
    CallArg* retBufArg = nullptr;
    for (CallArg& arg : call->gtArgs.Args())
    {
        if (arg.GetWellKnownArg() == WellKnownArg::RetBuffer)
        {
            retBufArg = &arg;
            continue;
        }

        GenTree** argUse  = EffectiveUse(&arg.EarlyNodeRef());
        GenTree*  argNode = *argUse;

        if (!argNode->OperIs(GT_LCL_VAR, GT_LCL_FLD))
        {
            continue;
        }

        GenTreeLclVarCommon* argNodeLcl = argNode->AsLclVarCommon();

        if (argNodeLcl->TypeIs(TYP_STRUCT))
        {
            unsigned size = argNodeLcl->GetLayout(m_compiler)->GetSize();
            WriteBackBefore(argUse, argNodeLcl->GetLclNum(), argNodeLcl->GetLclOffs(), size);

            if ((m_aggregates[argNodeLcl->GetLclNum()] != nullptr) && IsPromotedStructLocalDying(argNodeLcl))
            {
                argNodeLcl->gtFlags |= GTF_VAR_DEATH;
                CheckForwardSubForLastUse(argNodeLcl->GetLclNum());
            }
        }
    }

    if (call->IsOptimizingRetBufAsLocal())
    {
        assert(retBufArg != nullptr);
        assert(retBufArg->GetNode()->OperIs(GT_LCL_ADDR));
        GenTreeLclVarCommon* retBufLcl = retBufArg->GetNode()->AsLclVarCommon();
        unsigned             size      = m_compiler->typGetObjLayout(call->gtRetClsHnd)->GetSize();

        MarkForReadBack(retBufLcl, size DEBUGARG("used as retbuf"));
    }
}

//------------------------------------------------------------------------
// EffectiveUse:
//   Given a use, compute the "effective" use by skipping all uses of commas.
//
// Parameters:
//   use - The use edge.
//
// Returns:
//   A use edge that points to a non GT_COMMA value computed for the use.
//
GenTree** ReplaceVisitor::EffectiveUse(GenTree** use)
{
    while ((*use)->OperIs(GT_COMMA))
    {
        use = &(*use)->AsOp()->gtOp2;
    }

    return use;
}

//------------------------------------------------------------------------
// IsPromotedStructLocalDying:
//   Check if a promoted struct local is dying at its current position.
//
// Parameters:
//   lcl - The local
//
// Returns:
//   True if so.
//
// Remarks:
//   This effectively translates our precise liveness information for struct
//   uses into the liveness information that the rest of the JIT expects.
//
//   If the remainder of the struct local is dying, then we expect that this
//   entire struct local is now dying, since all field accesses are going to be
//   replaced with other locals. The exception is if there is a queued read
//   back for any of the fields.
//
bool ReplaceVisitor::IsPromotedStructLocalDying(GenTreeLclVarCommon* lcl)
{
    StructDeaths deaths = m_liveness->GetDeathsForStructLocal(lcl);
    if (!deaths.IsRemainderDying())
    {
        return false;
    }

    AggregateInfo* agg = m_aggregates[lcl->GetLclNum()];
    for (Replacement& rep : agg->Replacements)
    {
        if (rep.NeedsReadBack)
        {
            return false;
        }
    }

    return true;
}

//------------------------------------------------------------------------
// ReplaceLocal:
//   Handle a local that may need to be replaced.
//
// Parameters:
//   use - The use of the local
//   user - The user of the local.
//
// Notes:
//   This usually amounts to making a replacement like
//
//       LCL_FLD int V00 [+8] -> LCL_VAR int V10.
//
//  In some cases we may have a pending read back, meaning that the
//  replacement local is out-of-date compared to the struct local.
//  In that case we also need to insert IR to read it back.
//  This happens for example if the struct local was just assigned from a
//  call or via a block copy.
//
void ReplaceVisitor::ReplaceLocal(GenTree** use, GenTree* user)
{
    GenTreeLclVarCommon* lcl    = (*use)->AsLclVarCommon();
    unsigned             lclNum = lcl->GetLclNum();
    if (m_aggregates[lclNum] == nullptr)
    {
        return;
    }

    jitstd::vector<Replacement>& replacements = m_aggregates[lclNum]->Replacements;

    unsigned  offs       = lcl->GetLclOffs();
    var_types accessType = lcl->TypeGet();

#ifdef DEBUG
    if (accessType == TYP_STRUCT)
    {
        if (lcl->OperIsLocalRead())
        {
            assert((user == nullptr) || user->OperIs(GT_CALL, GT_RETURN, GT_COMMA) || user->OperIsStore());
        }
    }
    else
    {
        ClassLayout* accessLayout = accessType == TYP_STRUCT ? lcl->GetLayout(m_compiler) : nullptr;
        unsigned     accessSize   = accessLayout != nullptr ? accessLayout->GetSize() : genTypeSize(accessType);
        for (const Replacement& rep : replacements)
        {
            assert(!rep.Overlaps(offs, accessSize) || ((rep.Offset == offs) && (rep.AccessType == accessType)));
        }

        assert((accessType != TYP_STRUCT) || (accessLayout != nullptr));
        JITDUMP("Processing use [%06u] of V%02u.[%03u..%03u)\n", Compiler::dspTreeID(lcl), lclNum, offs,
                offs + accessSize);
    }
#endif

    if (accessType == TYP_STRUCT)
    {
        // Will be handled once we get to the parent.
        return;
    }

    size_t index = Promotion::BinarySearch<Replacement, &Replacement::Offset>(replacements, offs);
    if ((ssize_t)index < 0)
    {
        // Access that we don't have a replacement for.
        return;
    }

    Replacement& rep = replacements[index];
    assert(accessType == rep.AccessType);

    bool isDef = lcl->OperIsLocalStore();

    if (isDef)
    {
        *use = m_compiler->gtNewStoreLclVarNode(rep.LclNum, lcl->Data());
    }
    else
    {
        *use = m_compiler->gtNewLclvNode(rep.LclNum, accessType);
    }

    if ((lcl->gtFlags & GTF_VAR_DEATH) != 0)
    {
        (*use)->gtFlags |= GTF_VAR_DEATH;
        CheckForwardSubForLastUse(rep.LclNum);
    }

    if (isDef)
    {
        rep.NeedsWriteBack = true;
        rep.NeedsReadBack  = false;
    }
    else if (rep.NeedsReadBack)
    {
        JITDUMP("  ..needs a read back\n");
        *use = m_compiler->gtNewOperNode(GT_COMMA, (*use)->TypeGet(),
                                         Promotion::CreateReadBack(m_compiler, lclNum, rep), *use);
        rep.NeedsReadBack = false;

        // TODO-CQ: Local copy prop does not take into account that the
        // uses of LCL_VAR occur at the user, which means it may introduce
        // illegally overlapping lifetimes, such as:
        //
        // └──▌  ADD       int
        //    ├──▌  LCL_VAR   int    V10 tmp6        -> copy propagated to [V35 tmp31]
        //    └──▌  COMMA     int
        //       ├──▌  STORE_LCL_VAR int    V35 tmp31
        //       │  └──▌  LCL_FLD   int    V03 loc1         [+4]
        //
        // This really ought to be handled by local copy prop, but the way it works during
        // morph makes it hard to fix there.
        //
        // This is the short term fix. Long term fixes may be:
        // 1. Fix local copy prop
        // 2. Teach LSRA to allow the above cases, simplifying IR concepts (e.g.
        //    introduce something like GT_COPY on top of LCL_VAR when they
        //    need to be "defs")
        // 3. Change the pass here to avoid creating any embedded assignments by making use
        //    of gtSplitTree. We will only need to split in very edge cases since the point
        //    at which the replacement was marked as needing read back is practically always
        //    going to be in a previous statement, so this shouldn't be too bad for CQ.

        m_compiler->lvaGetDesc(rep.LclNum)->lvRedefinedInEmbeddedStatement = true;
    }

    JITDUMP("  ..replaced with V%02u\n", rep.LclNum);

    m_madeChanges = true;
}

//------------------------------------------------------------------------
// CheckForwardSubForLastUse:
//   Indicate that a local has a last use in the current statement and that
//   there thus may be a forward substitution opportunity.
//
// Parameters:
//   lclNum - The local number with a last use in this statement.
//
void ReplaceVisitor::CheckForwardSubForLastUse(unsigned lclNum)
{
    if (m_currentBlock->firstStmt() == m_currentStmt)
    {
        return;
    }

    Statement* prevStmt = m_currentStmt->GetPrevStmt();
    GenTree*   prevNode = prevStmt->GetRootNode();

    if (prevNode->OperIsLocalStore() && (prevNode->AsLclVarCommon()->GetLclNum() == lclNum))
    {
        m_mayHaveForwardSub = true;
    }
}

//------------------------------------------------------------------------
// StoreBeforeReturn:
//   Handle a return of a potential struct local.
//
// Parameters:
//   ret - The GT_RETURN node
//
void ReplaceVisitor::StoreBeforeReturn(GenTreeUnOp* ret)
{
    if (ret->TypeIs(TYP_VOID))
    {
        return;
    }

    GenTree** retUse  = EffectiveUse(&ret->gtOp1);
    GenTree*  retNode = *retUse;
    if (!retNode->OperIs(GT_LCL_VAR, GT_LCL_FLD))
    {
        return;
    }

    GenTreeLclVarCommon* retLcl = retNode->AsLclVarCommon();
    if (retLcl->TypeIs(TYP_STRUCT))
    {
        unsigned size = retLcl->GetLayout(m_compiler)->GetSize();
        WriteBackBefore(retUse, retLcl->GetLclNum(), retLcl->GetLclOffs(), size);
    }
}

//------------------------------------------------------------------------
// WriteBackBefore:
//   Update the use with IR that writes back all necessary overlapping
//   replacements into a struct local.
//
// Parameters:
//   use  - The use, which will be updated with a cascading comma trees of assignments
//   lcl  - The struct local
//   offs - The starting offset into the struct local of the overlapping range to write back to
//   size - The size of the overlapping range
//
void ReplaceVisitor::WriteBackBefore(GenTree** use, unsigned lcl, unsigned offs, unsigned size)
{
    if (m_aggregates[lcl] == nullptr)
    {
        return;
    }

    jitstd::vector<Replacement>& replacements = m_aggregates[lcl]->Replacements;
    size_t                       index = Promotion::BinarySearch<Replacement, &Replacement::Offset>(replacements, offs);

    if ((ssize_t)index < 0)
    {
        index = ~index;
        if ((index > 0) && replacements[index - 1].Overlaps(offs, size))
        {
            index--;
        }
    }

    unsigned end = offs + size;
    while ((index < replacements.size()) && (replacements[index].Offset < end))
    {
        Replacement& rep = replacements[index];
        if (rep.NeedsWriteBack)
        {
            GenTreeOp* comma = m_compiler->gtNewOperNode(GT_COMMA, (*use)->TypeGet(),
                                                         Promotion::CreateWriteBack(m_compiler, lcl, rep), *use);
            *use = comma;
            use  = &comma->gtOp2;

            rep.NeedsWriteBack = false;
            m_madeChanges      = true;
        }

        index++;
    }
}

//------------------------------------------------------------------------
// MarkForReadBack:
//   Mark that replacements in the specified struct local need to be read
//   back before their next use.
//
// Parameters:
//   lcl  - Local node. Its offset is the start of the range.
//   size - The size of the range
//
void ReplaceVisitor::MarkForReadBack(GenTreeLclVarCommon* lcl, unsigned size DEBUGARG(const char* reason))
{
    if (m_aggregates[lcl->GetLclNum()] == nullptr)
    {
        return;
    }

    unsigned                     offs         = lcl->GetLclOffs();
    jitstd::vector<Replacement>& replacements = m_aggregates[lcl->GetLclNum()]->Replacements;
    size_t                       index = Promotion::BinarySearch<Replacement, &Replacement::Offset>(replacements, offs);

    if ((ssize_t)index < 0)
    {
        index = ~index;
        if ((index > 0) && replacements[index - 1].Overlaps(offs, size))
        {
            index--;
        }
    }

    unsigned end = offs + size;
    if ((index >= replacements.size()) || (replacements[index].Offset >= end))
    {
        // No overlap with any field.
        return;
    }

    StructDeaths deaths = m_liveness->GetDeathsForStructLocal(lcl);
    JITDUMP("Fields of [%06u] in range [%03u..%03u) need to be read back: %s\n", Compiler::dspTreeID(lcl), offs,
            offs + size, reason);

    do
    {
        Replacement& rep = replacements[index];
        assert(rep.Overlaps(offs, size));

        if (deaths.IsReplacementDying((unsigned)index))
        {
            JITDUMP("  V%02u (%s) not marked (is dying)\n", rep.LclNum, rep.Description);
        }
        else
        {
            rep.NeedsReadBack     = true;
            m_hasPendingReadBacks = true;
            JITDUMP("  V%02u (%s) marked\n", rep.LclNum, rep.Description);
        }

        rep.NeedsWriteBack = false;

        index++;
    } while ((index < replacements.size()) && (replacements[index].Offset < end));
}

//------------------------------------------------------------------------
// Promotion::Run:
//   Run the promotion phase.
//
// Returns:
//   Suitable phase status.
//
PhaseStatus Promotion::Run()
{
    if (!HaveCandidateLocals())
    {
        return PhaseStatus::MODIFIED_NOTHING;
    }

    // First collect information about uses of locals
    LocalsUseVisitor localsUse(this);
    for (BasicBlock* bb : m_compiler->Blocks())
    {
        localsUse.SetBB(bb);

        for (Statement* stmt : bb->Statements())
        {
            for (GenTreeLclVarCommon* lcl : stmt->LocalsTreeList())
            {
                if (Promotion::IsCandidateForPhysicalPromotion(m_compiler->lvaGetDesc(lcl)))
                {
                    localsUse.WalkTree(stmt->GetRootNodePointer(), nullptr);
                    break;
                }
            }
        }
    }

    // Pick promotions based on the use information we just collected.
    jitstd::vector<AggregateInfo*> aggregates(m_compiler->lvaCount, nullptr, m_compiler->getAllocator(CMK_Promotion));
    if (!localsUse.PickPromotions(aggregates))
    {
        // No promotions picked.
        return PhaseStatus::MODIFIED_NOTHING;
    }

    // Check for parameters and OSR locals that need to be read back on entry
    // to the function.
    for (AggregateInfo* agg : aggregates)
    {
        if (agg == nullptr)
        {
            continue;
        }

        LclVarDsc* dsc = m_compiler->lvaGetDesc(agg->LclNum);
        if (dsc->lvIsParam || dsc->lvIsOSRLocal)
        {
            // We will need an initial readback. We create the scratch BB ahead
            // of time so that we get correct liveness and mark the
            // parameters/OSR-locals as requiring read-back as part of
            // ReplaceVisitor::StartBlock when we get to the scratch block.
            m_compiler->fgEnsureFirstBBisScratch();
            break;
        }
    }

    // Compute liveness for the fields and remainders.
    PromotionLiveness liveness(m_compiler, aggregates);
    liveness.Run();

    JITDUMP("Making replacements\n\n");

    // Make all replacements we decided on.
    ReplaceVisitor replacer(this, aggregates, &liveness);
    for (BasicBlock* bb : m_compiler->Blocks())
    {
        replacer.StartBlock(bb);

        JITDUMP("\nReplacing in ");
        DBEXEC(m_compiler->verbose, bb->dspBlockHeader(m_compiler));
        JITDUMP("\n");

        for (Statement* stmt : bb->Statements())
        {
            DISPSTMT(stmt);
            replacer.StartStatement(stmt);
            replacer.WalkTree(stmt->GetRootNodePointer(), nullptr);

            if (replacer.MadeChanges())
            {
                m_compiler->fgSequenceLocals(stmt);
                m_compiler->gtUpdateStmtSideEffects(stmt);
                JITDUMP("New statement:\n");
                DISPSTMT(stmt);
            }

            if (replacer.MayHaveForwardSubOpportunity())
            {
                JITDUMP("Invoking forward sub due to a potential opportunity\n");
                while ((stmt != bb->firstStmt()) && m_compiler->fgForwardSubStatement(stmt->GetPrevStmt()))
                {
                    m_compiler->fgRemoveStmt(bb, stmt->GetPrevStmt());
                }
            }
        }

        replacer.EndBlock();
    }

    // Add necessary explicit zeroing for some locals.
    Statement* prevStmt = nullptr;
    for (AggregateInfo* agg : aggregates)
    {
        if (agg == nullptr)
        {
            continue;
        }

<<<<<<< HEAD
        LclVarDsc* dsc = m_compiler->lvaGetDesc(lclNum);
        if (dsc->lvSuppressedZeroInit)
=======
        LclVarDsc* dsc = m_compiler->lvaGetDesc(agg->LclNum);
        if (dsc->lvIsParam || dsc->lvIsOSRLocal)
        {
            InsertInitialReadBack(agg->LclNum, agg->Replacements, &prevStmt);
        }
        else if (dsc->lvSuppressedZeroInit)
>>>>>>> 27b7aea8
        {
            // We may have suppressed inserting an explicit zero init based on the
            // assumption that the entire local will be zero inited in the prolog.
            // Now that we are promoting some fields that assumption may be
            // invalidated for those fields, and we may need to insert explicit
            // zero inits again.
            ExplicitlyZeroInitReplacementLocals(agg->LclNum, agg->Replacements, &prevStmt);
        }
    }

    return PhaseStatus::MODIFIED_EVERYTHING;
}

//------------------------------------------------------------------------
// Promotion::HaveCandidateLocals:
//   Check if there are any locals that are candidates for physical promotion.
//
// Returns:
//   True if so.
//
bool Promotion::HaveCandidateLocals()
{
    for (unsigned lclNum = 0; lclNum < m_compiler->lvaCount; lclNum++)
    {
        if (IsCandidateForPhysicalPromotion(m_compiler->lvaGetDesc(lclNum)))
        {
            return true;
        }
    }

    return false;
}

//------------------------------------------------------------------------
// Promotion::IsCandidateForPhysicalPromotion:
//   Check if a specified local is a candidate for physical promotion.
//
// Returns:
//   True if so.
//
bool Promotion::IsCandidateForPhysicalPromotion(LclVarDsc* dsc)
{
    return (dsc->TypeGet() == TYP_STRUCT) && !dsc->lvPromoted && !dsc->IsAddressExposed();
}

//------------------------------------------------------------------------
// Promotion::ExplicitlyZeroInitReplacementLocals:
//   Insert IR to zero out replacement locals if necessary.
//
// Parameters:
//   lclNum       - The struct local
//   replacements - Replacements for the struct local
//   prevStmt     - [in, out] Previous statement to insert after
//
void Promotion::ExplicitlyZeroInitReplacementLocals(unsigned                           lclNum,
                                                    const jitstd::vector<Replacement>& replacements,
                                                    Statement**                        prevStmt)
{
    for (unsigned i = 0; i < replacements.size(); i++)
    {
        const Replacement& rep = replacements[i];

        if (!m_compiler->fgVarNeedsExplicitZeroInit(rep.LclNum, false, false))
        {
            // Other downstream code (e.g. recursive-tailcalls-to-loops opt) may
            // still need to insert further explicit zero initing.
            m_compiler->lvaGetDesc(rep.LclNum)->lvSuppressedZeroInit = true;
            continue;
        }

        GenTree* value = m_compiler->gtNewZeroConNode(rep.AccessType);
        GenTree* store = m_compiler->gtNewStoreLclVarNode(rep.LclNum, value);
        InsertInitStatement(prevStmt, store);
    }
}

//------------------------------------------------------------------------
// Promotion::InsertInitStatement:
//   Insert a new statement after the specified statement in the scratch block,
//   or at the beginning of the scratch block if no other statements were
//   inserted yet.
//
// Parameters:
//   prevStmt - [in, out] Previous statement to insert after
//   tree     - Tree to create statement from
//
void Promotion::InsertInitStatement(Statement** prevStmt, GenTree* tree)
{
    m_compiler->fgEnsureFirstBBisScratch();
    Statement* stmt = m_compiler->fgNewStmtFromTree(tree);
    if (*prevStmt != nullptr)
    {
        m_compiler->fgInsertStmtAfter(m_compiler->fgFirstBB, *prevStmt, stmt);
    }
    else
    {
        m_compiler->fgInsertStmtAtBeg(m_compiler->fgFirstBB, stmt);
    }

    *prevStmt = stmt;
}<|MERGE_RESOLUTION|>--- conflicted
+++ resolved
@@ -2538,17 +2538,8 @@
             continue;
         }
 
-<<<<<<< HEAD
-        LclVarDsc* dsc = m_compiler->lvaGetDesc(lclNum);
+        LclVarDsc* dsc = m_compiler->lvaGetDesc(agg->LclNum);
         if (dsc->lvSuppressedZeroInit)
-=======
-        LclVarDsc* dsc = m_compiler->lvaGetDesc(agg->LclNum);
-        if (dsc->lvIsParam || dsc->lvIsOSRLocal)
-        {
-            InsertInitialReadBack(agg->LclNum, agg->Replacements, &prevStmt);
-        }
-        else if (dsc->lvSuppressedZeroInit)
->>>>>>> 27b7aea8
         {
             // We may have suppressed inserting an explicit zero init based on the
             // assumption that the entire local will be zero inited in the prolog.
