--- conflicted
+++ resolved
@@ -2109,7 +2109,6 @@
     {
         assert(src->OperIs(GT_LCL_VAR, GT_LCL_FLD, GT_BLK, GT_FIELD));
 
-<<<<<<< HEAD
         GenTreeLclVarCommon* dstLcl      = dst->OperIs(GT_LCL_VAR, GT_LCL_FLD) ? dst->AsLclVarCommon() : nullptr;
         GenTreeLclVarCommon* srcLcl      = src->OperIs(GT_LCL_VAR, GT_LCL_FLD) ? src->AsLclVarCommon() : nullptr;
         unsigned             dstBaseOffs = dstLcl != nullptr ? dstLcl->GetLclOffs() : 0;
@@ -2117,42 +2116,6 @@
 
         LclVarDsc* dstDsc = dstLcl != nullptr ? m_compiler->lvaGetDesc(dstLcl) : nullptr;
         LclVarDsc* srcDsc = srcLcl != nullptr ? m_compiler->lvaGetDesc(srcLcl) : nullptr;
-=======
-        GenTreeFlags indirFlags = GTF_EMPTY;
-        if (src->OperIs(GT_BLK, GT_FIELD))
-        {
-            GenTree* addr = src->gtGetOp1();
-
-            if (addr->OperIsLocal() && (addr->AsLclVarCommon()->GetLclNum() != dst->GetLclNum()))
-            {
-                // We will introduce more uses of the address local, so it is
-                // no longer dying here.
-                addr->gtFlags &= ~GTF_VAR_DEATH;
-            }
-            else if (addr->IsInvariant())
-            {
-                // Fall through
-            }
-            else
-            {
-                // TODO-CQ: Avoid this local if we only use the address once? A
-                // bit complicated since our caller may use the address too.
-                unsigned addrLcl = m_compiler->lvaGrabTemp(true DEBUGARG("Spilling address for field-by-field copy"));
-                result->AddStatement(m_compiler->gtNewTempAssign(addrLcl, addr));
-                src->AsUnOp()->gtOp1 = m_compiler->gtNewLclvNode(addrLcl, addr->TypeGet());
-            }
-
-            if (src->OperIs(GT_BLK))
-            {
-                indirFlags =
-                    src->gtFlags & (GTF_IND_VOLATILE | GTF_IND_NONFAULTING | GTF_IND_UNALIGNED | GTF_IND_INITCLASS);
-            }
-            else
-            {
-                indirFlags = src->gtFlags & GTF_IND_VOLATILE;
-            }
-        }
->>>>>>> c46c5b85
 
         Replacement* dstRep = dstFirstRep;
         Replacement* srcRep = srcFirstRep;
@@ -2229,17 +2192,8 @@
 
                 if ((srcDsc != nullptr) && srcDsc->lvPromoted)
                 {
-<<<<<<< HEAD
                     unsigned srcOffs  = srcLcl->GetLclOffs() + offs;
                     unsigned fieldLcl = m_compiler->lvaGetFieldLocal(srcDsc, srcOffs);
-=======
-                    GenTree*      addrForNullCheck = m_compiler->gtCloneExpr(src->gtGetOp1());
-                    GenTreeIndir* indir            = m_compiler->gtNewIndir(TYP_BYTE, addrForNullCheck);
-                    indir->gtFlags |= indirFlags;
-                    result->AddStatement(indir);
-                    UpdateEarlyRefCount(addrForNullCheck);
-                }
->>>>>>> c46c5b85
 
                     if (fieldLcl != BAD_VAR_NUM)
                     {
@@ -2256,7 +2210,6 @@
                     }
                 }
 
-<<<<<<< HEAD
                 // TODO-CQ: If the source is promoted then this will result in
                 // DNER'ing it. Alternatively we could copy the promoted field
                 // directly to the destination's struct local and mark the
@@ -2266,11 +2219,6 @@
                 dstRep->NeedsWriteBack = true;
                 dstRep->NeedsReadBack  = false;
                 dstRep++;
-=======
-                GenTree* dstLcl = m_compiler->gtNewLclvNode(rep->LclNum, rep->AccessType);
-                srcFld          = m_compiler->gtNewIndir(rep->AccessType, addr, indirFlags);
-                srcFld->gtFlags |= GTF_GLOB_REF;
->>>>>>> c46c5b85
             }
             else
             {
